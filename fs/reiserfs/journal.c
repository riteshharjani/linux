--- conflicted
+++ resolved
@@ -2626,12 +2626,7 @@
 					 MAJOR(jdev), MINOR(jdev), result);
 			return result;
 		} else if (jdev != super->s_dev)
-<<<<<<< HEAD
-			set_blocksize(file_bdev(journal->j_bdev_file),
-				      super->s_blocksize);
-=======
 			set_blocksize(journal->j_bdev_file, super->s_blocksize);
->>>>>>> 0c383648
 
 		return 0;
 	}
@@ -2647,11 +2642,7 @@
 		return result;
 	}
 
-<<<<<<< HEAD
-	set_blocksize(file_bdev(journal->j_bdev_file), super->s_blocksize);
-=======
 	set_blocksize(journal->j_bdev_file, super->s_blocksize);
->>>>>>> 0c383648
 	reiserfs_info(super,
 		      "journal_init_dev: journal device: %pg\n",
 		      file_bdev(journal->j_bdev_file));
