--- conflicted
+++ resolved
@@ -1783,14 +1783,10 @@
 	{Opt_min_batch_time, 0, MOPT_GTE0},
 	{Opt_inode_readahead_blks, 0, MOPT_GTE0},
 	{Opt_init_itable, 0, MOPT_GTE0},
-<<<<<<< HEAD
-	{Opt_dax, EXT4_MOUNT_DAX, MOPT_SET | MOPT_NO_REMOUNT},
-=======
 	{Opt_dax, 0, MOPT_NO_REMOUNT},
 	{Opt_dax_always, 0, MOPT_NO_REMOUNT},
 	{Opt_dax_inode, 0, MOPT_NO_REMOUNT},
 	{Opt_dax_never, 0, MOPT_NO_REMOUNT},
->>>>>>> a436a8bc
 	{Opt_stripe, 0, MOPT_GTE0},
 	{Opt_resuid, 0, MOPT_GTE0},
 	{Opt_resgid, 0, MOPT_GTE0},
@@ -4019,16 +4015,7 @@
 				 "both data=journal and delalloc");
 			goto failed_mount;
 		}
-<<<<<<< HEAD
-		if (test_opt(sb, DAX)) {
-=======
-		if (test_opt(sb, DIOREAD_NOLOCK)) {
-			ext4_msg(sb, KERN_ERR, "can't mount with "
-				 "both data=journal and dioread_nolock");
-			goto failed_mount;
-		}
 		if (test_opt(sb, DAX_ALWAYS)) {
->>>>>>> a436a8bc
 			ext4_msg(sb, KERN_ERR, "can't mount with "
 				 "both data=journal and dax");
 			goto failed_mount;
