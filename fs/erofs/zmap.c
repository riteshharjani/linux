// SPDX-License-Identifier: GPL-2.0-only
/*
 * Copyright (C) 2018-2019 HUAWEI, Inc.
 *             https://www.huawei.com/
 */
#include "internal.h"
#include <asm/unaligned.h>
#include <trace/events/erofs.h>

static int z_erofs_do_map_blocks(struct inode *inode,
				 struct erofs_map_blocks *map,
				 int flags);

int z_erofs_fill_inode(struct inode *inode)
{
	struct erofs_inode *const vi = EROFS_I(inode);
	struct erofs_sb_info *sbi = EROFS_SB(inode->i_sb);

	if (!erofs_sb_has_big_pcluster(sbi) &&
	    !erofs_sb_has_ztailpacking(sbi) && !erofs_sb_has_fragments(sbi) &&
	    vi->datalayout == EROFS_INODE_FLAT_COMPRESSION_LEGACY) {
		vi->z_advise = 0;
		vi->z_algorithmtype[0] = 0;
		vi->z_algorithmtype[1] = 0;
		vi->z_logical_clusterbits = LOG_BLOCK_SIZE;
		set_bit(EROFS_I_Z_INITED_BIT, &vi->flags);
	}
	inode->i_mapping->a_ops = &z_erofs_aops;
	return 0;
}

static int z_erofs_fill_inode_lazy(struct inode *inode)
{
	struct erofs_inode *const vi = EROFS_I(inode);
	struct super_block *const sb = inode->i_sb;
	int err, headnr;
	erofs_off_t pos;
	struct erofs_buf buf = __EROFS_BUF_INITIALIZER;
	void *kaddr;
	struct z_erofs_map_header *h;

	if (test_bit(EROFS_I_Z_INITED_BIT, &vi->flags)) {
		/*
		 * paired with smp_mb() at the end of the function to ensure
		 * fields will only be observed after the bit is set.
		 */
		smp_mb();
		return 0;
	}

	if (wait_on_bit_lock(&vi->flags, EROFS_I_BL_Z_BIT, TASK_KILLABLE))
		return -ERESTARTSYS;

	err = 0;
	if (test_bit(EROFS_I_Z_INITED_BIT, &vi->flags))
		goto out_unlock;

	pos = ALIGN(iloc(EROFS_SB(sb), vi->nid) + vi->inode_isize +
		    vi->xattr_isize, 8);
	kaddr = erofs_read_metabuf(&buf, sb, erofs_blknr(pos), EROFS_KMAP);
	if (IS_ERR(kaddr)) {
		err = PTR_ERR(kaddr);
		goto out_unlock;
	}

	h = kaddr + erofs_blkoff(pos);
	/*
	 * if the highest bit of the 8-byte map header is set, the whole file
	 * is stored in the packed inode. The rest bits keeps z_fragmentoff.
	 */
	if (h->h_clusterbits >> Z_EROFS_FRAGMENT_INODE_BIT) {
		vi->z_advise = Z_EROFS_ADVISE_FRAGMENT_PCLUSTER;
		vi->z_fragmentoff = le64_to_cpu(*(__le64 *)h) ^ (1ULL << 63);
		vi->z_tailextent_headlcn = 0;
<<<<<<< HEAD
		goto unmap_done;
=======
		goto done;
>>>>>>> 7073888c
	}
	vi->z_advise = le16_to_cpu(h->h_advise);
	vi->z_algorithmtype[0] = h->h_algorithmtype & 15;
	vi->z_algorithmtype[1] = h->h_algorithmtype >> 4;

	headnr = 0;
	if (vi->z_algorithmtype[0] >= Z_EROFS_COMPRESSION_MAX ||
	    vi->z_algorithmtype[++headnr] >= Z_EROFS_COMPRESSION_MAX) {
		erofs_err(sb, "unknown HEAD%u format %u for nid %llu, please upgrade kernel",
			  headnr + 1, vi->z_algorithmtype[headnr], vi->nid);
		err = -EOPNOTSUPP;
		goto out_put_metabuf;
	}

	vi->z_logical_clusterbits = LOG_BLOCK_SIZE + (h->h_clusterbits & 7);
	if (!erofs_sb_has_big_pcluster(EROFS_SB(sb)) &&
	    vi->z_advise & (Z_EROFS_ADVISE_BIG_PCLUSTER_1 |
			    Z_EROFS_ADVISE_BIG_PCLUSTER_2)) {
		erofs_err(sb, "per-inode big pcluster without sb feature for nid %llu",
			  vi->nid);
		err = -EFSCORRUPTED;
		goto out_put_metabuf;
	}
	if (vi->datalayout == EROFS_INODE_FLAT_COMPRESSION &&
	    !(vi->z_advise & Z_EROFS_ADVISE_BIG_PCLUSTER_1) ^
	    !(vi->z_advise & Z_EROFS_ADVISE_BIG_PCLUSTER_2)) {
		erofs_err(sb, "big pcluster head1/2 of compact indexes should be consistent for nid %llu",
			  vi->nid);
		err = -EFSCORRUPTED;
		goto out_put_metabuf;
	}

	if (vi->z_advise & Z_EROFS_ADVISE_INLINE_PCLUSTER) {
		struct erofs_map_blocks map = {
			.buf = __EROFS_BUF_INITIALIZER
		};

		vi->z_idata_size = le16_to_cpu(h->h_idata_size);
		err = z_erofs_do_map_blocks(inode, &map,
					    EROFS_GET_BLOCKS_FINDTAIL);
		erofs_put_metabuf(&map.buf);

		if (!map.m_plen ||
		    erofs_blkoff(map.m_pa) + map.m_plen > EROFS_BLKSIZ) {
			erofs_err(sb, "invalid tail-packing pclustersize %llu",
				  map.m_plen);
			err = -EFSCORRUPTED;
		}
		if (err < 0)
			goto out_put_metabuf;
	}

	if (vi->z_advise & Z_EROFS_ADVISE_FRAGMENT_PCLUSTER &&
	    !(h->h_clusterbits >> Z_EROFS_FRAGMENT_INODE_BIT)) {
		struct erofs_map_blocks map = {
			.buf = __EROFS_BUF_INITIALIZER
		};

		vi->z_fragmentoff = le32_to_cpu(h->h_fragmentoff);
		err = z_erofs_do_map_blocks(inode, &map,
					    EROFS_GET_BLOCKS_FINDTAIL);
		erofs_put_metabuf(&map.buf);
		if (err < 0)
			goto out_put_metabuf;
	}
<<<<<<< HEAD

	if (vi->z_advise & Z_EROFS_ADVISE_FRAGMENT_PCLUSTER &&
	    !(h->h_clusterbits >> Z_EROFS_FRAGMENT_INODE_BIT)) {
		struct erofs_map_blocks map = {
			.buf = __EROFS_BUF_INITIALIZER
		};

		vi->z_fragmentoff = le32_to_cpu(h->h_fragmentoff);
		err = z_erofs_do_map_blocks(inode, &map,
					    EROFS_GET_BLOCKS_FINDTAIL);
		erofs_put_metabuf(&map.buf);
		if (err < 0)
			goto out_unlock;
	}
=======
done:
>>>>>>> 7073888c
	/* paired with smp_mb() at the beginning of the function */
	smp_mb();
	set_bit(EROFS_I_Z_INITED_BIT, &vi->flags);
out_put_metabuf:
	erofs_put_metabuf(&buf);
out_unlock:
	clear_and_wake_up_bit(EROFS_I_BL_Z_BIT, &vi->flags);
	return err;
}

struct z_erofs_maprecorder {
	struct inode *inode;
	struct erofs_map_blocks *map;
	void *kaddr;

	unsigned long lcn;
	/* compression extent information gathered */
	u8  type, headtype;
	u16 clusterofs;
	u16 delta[2];
	erofs_blk_t pblk, compressedblks;
	erofs_off_t nextpackoff;
	bool partialref;
};

static int legacy_load_cluster_from_disk(struct z_erofs_maprecorder *m,
					 unsigned long lcn)
{
	struct inode *const inode = m->inode;
	struct erofs_inode *const vi = EROFS_I(inode);
	const erofs_off_t ibase = iloc(EROFS_I_SB(inode), vi->nid);
	const erofs_off_t pos =
		Z_EROFS_VLE_LEGACY_INDEX_ALIGN(ibase + vi->inode_isize +
					       vi->xattr_isize) +
		lcn * sizeof(struct z_erofs_vle_decompressed_index);
	struct z_erofs_vle_decompressed_index *di;
	unsigned int advise, type;

	m->kaddr = erofs_read_metabuf(&m->map->buf, inode->i_sb,
				      erofs_blknr(pos), EROFS_KMAP_ATOMIC);
	if (IS_ERR(m->kaddr))
		return PTR_ERR(m->kaddr);

	m->nextpackoff = pos + sizeof(struct z_erofs_vle_decompressed_index);
	m->lcn = lcn;
	di = m->kaddr + erofs_blkoff(pos);

	advise = le16_to_cpu(di->di_advise);
	type = (advise >> Z_EROFS_VLE_DI_CLUSTER_TYPE_BIT) &
		((1 << Z_EROFS_VLE_DI_CLUSTER_TYPE_BITS) - 1);
	switch (type) {
	case Z_EROFS_VLE_CLUSTER_TYPE_NONHEAD:
		m->clusterofs = 1 << vi->z_logical_clusterbits;
		m->delta[0] = le16_to_cpu(di->di_u.delta[0]);
		if (m->delta[0] & Z_EROFS_VLE_DI_D0_CBLKCNT) {
			if (!(vi->z_advise & (Z_EROFS_ADVISE_BIG_PCLUSTER_1 |
					Z_EROFS_ADVISE_BIG_PCLUSTER_2))) {
				DBG_BUGON(1);
				return -EFSCORRUPTED;
			}
			m->compressedblks = m->delta[0] &
				~Z_EROFS_VLE_DI_D0_CBLKCNT;
			m->delta[0] = 1;
		}
		m->delta[1] = le16_to_cpu(di->di_u.delta[1]);
		break;
	case Z_EROFS_VLE_CLUSTER_TYPE_PLAIN:
	case Z_EROFS_VLE_CLUSTER_TYPE_HEAD1:
	case Z_EROFS_VLE_CLUSTER_TYPE_HEAD2:
		if (advise & Z_EROFS_VLE_DI_PARTIAL_REF)
			m->partialref = true;
		m->clusterofs = le16_to_cpu(di->di_clusterofs);
		m->pblk = le32_to_cpu(di->di_u.blkaddr);
		break;
	default:
		DBG_BUGON(1);
		return -EOPNOTSUPP;
	}
	m->type = type;
	return 0;
}

static unsigned int decode_compactedbits(unsigned int lobits,
					 unsigned int lomask,
					 u8 *in, unsigned int pos, u8 *type)
{
	const unsigned int v = get_unaligned_le32(in + pos / 8) >> (pos & 7);
	const unsigned int lo = v & lomask;

	*type = (v >> lobits) & 3;
	return lo;
}

static int get_compacted_la_distance(unsigned int lclusterbits,
				     unsigned int encodebits,
				     unsigned int vcnt, u8 *in, int i)
{
	const unsigned int lomask = (1 << lclusterbits) - 1;
	unsigned int lo, d1 = 0;
	u8 type;

	DBG_BUGON(i >= vcnt);

	do {
		lo = decode_compactedbits(lclusterbits, lomask,
					  in, encodebits * i, &type);

		if (type != Z_EROFS_VLE_CLUSTER_TYPE_NONHEAD)
			return d1;
		++d1;
	} while (++i < vcnt);

	/* vcnt - 1 (Z_EROFS_VLE_CLUSTER_TYPE_NONHEAD) item */
	if (!(lo & Z_EROFS_VLE_DI_D0_CBLKCNT))
		d1 += lo - 1;
	return d1;
}

static int unpack_compacted_index(struct z_erofs_maprecorder *m,
				  unsigned int amortizedshift,
				  erofs_off_t pos, bool lookahead)
{
	struct erofs_inode *const vi = EROFS_I(m->inode);
	const unsigned int lclusterbits = vi->z_logical_clusterbits;
	const unsigned int lomask = (1 << lclusterbits) - 1;
	unsigned int vcnt, base, lo, encodebits, nblk, eofs;
	int i;
	u8 *in, type;
	bool big_pcluster;

	if (1 << amortizedshift == 4)
		vcnt = 2;
	else if (1 << amortizedshift == 2 && lclusterbits == 12)
		vcnt = 16;
	else
		return -EOPNOTSUPP;

	/* it doesn't equal to round_up(..) */
	m->nextpackoff = round_down(pos, vcnt << amortizedshift) +
			 (vcnt << amortizedshift);
	big_pcluster = vi->z_advise & Z_EROFS_ADVISE_BIG_PCLUSTER_1;
	encodebits = ((vcnt << amortizedshift) - sizeof(__le32)) * 8 / vcnt;
	eofs = erofs_blkoff(pos);
	base = round_down(eofs, vcnt << amortizedshift);
	in = m->kaddr + base;

	i = (eofs - base) >> amortizedshift;

	lo = decode_compactedbits(lclusterbits, lomask,
				  in, encodebits * i, &type);
	m->type = type;
	if (type == Z_EROFS_VLE_CLUSTER_TYPE_NONHEAD) {
		m->clusterofs = 1 << lclusterbits;

		/* figure out lookahead_distance: delta[1] if needed */
		if (lookahead)
			m->delta[1] = get_compacted_la_distance(lclusterbits,
						encodebits, vcnt, in, i);
		if (lo & Z_EROFS_VLE_DI_D0_CBLKCNT) {
			if (!big_pcluster) {
				DBG_BUGON(1);
				return -EFSCORRUPTED;
			}
			m->compressedblks = lo & ~Z_EROFS_VLE_DI_D0_CBLKCNT;
			m->delta[0] = 1;
			return 0;
		} else if (i + 1 != (int)vcnt) {
			m->delta[0] = lo;
			return 0;
		}
		/*
		 * since the last lcluster in the pack is special,
		 * of which lo saves delta[1] rather than delta[0].
		 * Hence, get delta[0] by the previous lcluster indirectly.
		 */
		lo = decode_compactedbits(lclusterbits, lomask,
					  in, encodebits * (i - 1), &type);
		if (type != Z_EROFS_VLE_CLUSTER_TYPE_NONHEAD)
			lo = 0;
		else if (lo & Z_EROFS_VLE_DI_D0_CBLKCNT)
			lo = 1;
		m->delta[0] = lo + 1;
		return 0;
	}
	m->clusterofs = lo;
	m->delta[0] = 0;
	/* figout out blkaddr (pblk) for HEAD lclusters */
	if (!big_pcluster) {
		nblk = 1;
		while (i > 0) {
			--i;
			lo = decode_compactedbits(lclusterbits, lomask,
						  in, encodebits * i, &type);
			if (type == Z_EROFS_VLE_CLUSTER_TYPE_NONHEAD)
				i -= lo;

			if (i >= 0)
				++nblk;
		}
	} else {
		nblk = 0;
		while (i > 0) {
			--i;
			lo = decode_compactedbits(lclusterbits, lomask,
						  in, encodebits * i, &type);
			if (type == Z_EROFS_VLE_CLUSTER_TYPE_NONHEAD) {
				if (lo & Z_EROFS_VLE_DI_D0_CBLKCNT) {
					--i;
					nblk += lo & ~Z_EROFS_VLE_DI_D0_CBLKCNT;
					continue;
				}
				/* bigpcluster shouldn't have plain d0 == 1 */
				if (lo <= 1) {
					DBG_BUGON(1);
					return -EFSCORRUPTED;
				}
				i -= lo - 2;
				continue;
			}
			++nblk;
		}
	}
	in += (vcnt << amortizedshift) - sizeof(__le32);
	m->pblk = le32_to_cpu(*(__le32 *)in) + nblk;
	return 0;
}

static int compacted_load_cluster_from_disk(struct z_erofs_maprecorder *m,
					    unsigned long lcn, bool lookahead)
{
	struct inode *const inode = m->inode;
	struct erofs_inode *const vi = EROFS_I(inode);
	const unsigned int lclusterbits = vi->z_logical_clusterbits;
	const erofs_off_t ebase = ALIGN(iloc(EROFS_I_SB(inode), vi->nid) +
					vi->inode_isize + vi->xattr_isize, 8) +
		sizeof(struct z_erofs_map_header);
	const unsigned int totalidx = DIV_ROUND_UP(inode->i_size, EROFS_BLKSIZ);
	unsigned int compacted_4b_initial, compacted_2b;
	unsigned int amortizedshift;
	erofs_off_t pos;

	if (lclusterbits != 12)
		return -EOPNOTSUPP;

	if (lcn >= totalidx)
		return -EINVAL;

	m->lcn = lcn;
	/* used to align to 32-byte (compacted_2b) alignment */
	compacted_4b_initial = (32 - ebase % 32) / 4;
	if (compacted_4b_initial == 32 / 4)
		compacted_4b_initial = 0;

	if ((vi->z_advise & Z_EROFS_ADVISE_COMPACTED_2B) &&
	    compacted_4b_initial < totalidx)
		compacted_2b = rounddown(totalidx - compacted_4b_initial, 16);
	else
		compacted_2b = 0;

	pos = ebase;
	if (lcn < compacted_4b_initial) {
		amortizedshift = 2;
		goto out;
	}
	pos += compacted_4b_initial * 4;
	lcn -= compacted_4b_initial;

	if (lcn < compacted_2b) {
		amortizedshift = 1;
		goto out;
	}
	pos += compacted_2b * 2;
	lcn -= compacted_2b;
	amortizedshift = 2;
out:
	pos += lcn * (1 << amortizedshift);
	m->kaddr = erofs_read_metabuf(&m->map->buf, inode->i_sb,
				      erofs_blknr(pos), EROFS_KMAP_ATOMIC);
	if (IS_ERR(m->kaddr))
		return PTR_ERR(m->kaddr);
	return unpack_compacted_index(m, amortizedshift, pos, lookahead);
}

static int z_erofs_load_cluster_from_disk(struct z_erofs_maprecorder *m,
					  unsigned int lcn, bool lookahead)
{
	const unsigned int datamode = EROFS_I(m->inode)->datalayout;

	if (datamode == EROFS_INODE_FLAT_COMPRESSION_LEGACY)
		return legacy_load_cluster_from_disk(m, lcn);

	if (datamode == EROFS_INODE_FLAT_COMPRESSION)
		return compacted_load_cluster_from_disk(m, lcn, lookahead);

	return -EINVAL;
}

static int z_erofs_extent_lookback(struct z_erofs_maprecorder *m,
				   unsigned int lookback_distance)
{
	struct erofs_inode *const vi = EROFS_I(m->inode);
	const unsigned int lclusterbits = vi->z_logical_clusterbits;

	while (m->lcn >= lookback_distance) {
		unsigned long lcn = m->lcn - lookback_distance;
		int err;

		/* load extent head logical cluster if needed */
		err = z_erofs_load_cluster_from_disk(m, lcn, false);
		if (err)
			return err;

		switch (m->type) {
		case Z_EROFS_VLE_CLUSTER_TYPE_NONHEAD:
			if (!m->delta[0]) {
				erofs_err(m->inode->i_sb,
					  "invalid lookback distance 0 @ nid %llu",
					  vi->nid);
				DBG_BUGON(1);
				return -EFSCORRUPTED;
			}
			lookback_distance = m->delta[0];
			continue;
		case Z_EROFS_VLE_CLUSTER_TYPE_PLAIN:
		case Z_EROFS_VLE_CLUSTER_TYPE_HEAD1:
		case Z_EROFS_VLE_CLUSTER_TYPE_HEAD2:
			m->headtype = m->type;
			m->map->m_la = (lcn << lclusterbits) | m->clusterofs;
			return 0;
		default:
			erofs_err(m->inode->i_sb,
				  "unknown type %u @ lcn %lu of nid %llu",
				  m->type, lcn, vi->nid);
			DBG_BUGON(1);
			return -EOPNOTSUPP;
		}
	}

	erofs_err(m->inode->i_sb, "bogus lookback distance @ nid %llu",
		  vi->nid);
	DBG_BUGON(1);
	return -EFSCORRUPTED;
}

static int z_erofs_get_extent_compressedlen(struct z_erofs_maprecorder *m,
					    unsigned int initial_lcn)
{
	struct erofs_inode *const vi = EROFS_I(m->inode);
	struct erofs_map_blocks *const map = m->map;
	const unsigned int lclusterbits = vi->z_logical_clusterbits;
	unsigned long lcn;
	int err;

	DBG_BUGON(m->type != Z_EROFS_VLE_CLUSTER_TYPE_PLAIN &&
		  m->type != Z_EROFS_VLE_CLUSTER_TYPE_HEAD1 &&
		  m->type != Z_EROFS_VLE_CLUSTER_TYPE_HEAD2);
	DBG_BUGON(m->type != m->headtype);

	if (m->headtype == Z_EROFS_VLE_CLUSTER_TYPE_PLAIN ||
	    ((m->headtype == Z_EROFS_VLE_CLUSTER_TYPE_HEAD1) &&
	     !(vi->z_advise & Z_EROFS_ADVISE_BIG_PCLUSTER_1)) ||
	    ((m->headtype == Z_EROFS_VLE_CLUSTER_TYPE_HEAD2) &&
	     !(vi->z_advise & Z_EROFS_ADVISE_BIG_PCLUSTER_2))) {
		map->m_plen = 1ULL << lclusterbits;
		return 0;
	}
	lcn = m->lcn + 1;
	if (m->compressedblks)
		goto out;

	err = z_erofs_load_cluster_from_disk(m, lcn, false);
	if (err)
		return err;

	/*
	 * If the 1st NONHEAD lcluster has already been handled initially w/o
	 * valid compressedblks, which means at least it mustn't be CBLKCNT, or
	 * an internal implemenatation error is detected.
	 *
	 * The following code can also handle it properly anyway, but let's
	 * BUG_ON in the debugging mode only for developers to notice that.
	 */
	DBG_BUGON(lcn == initial_lcn &&
		  m->type == Z_EROFS_VLE_CLUSTER_TYPE_NONHEAD);

	switch (m->type) {
	case Z_EROFS_VLE_CLUSTER_TYPE_PLAIN:
	case Z_EROFS_VLE_CLUSTER_TYPE_HEAD1:
	case Z_EROFS_VLE_CLUSTER_TYPE_HEAD2:
		/*
		 * if the 1st NONHEAD lcluster is actually PLAIN or HEAD type
		 * rather than CBLKCNT, it's a 1 lcluster-sized pcluster.
		 */
		m->compressedblks = 1 << (lclusterbits - LOG_BLOCK_SIZE);
		break;
	case Z_EROFS_VLE_CLUSTER_TYPE_NONHEAD:
		if (m->delta[0] != 1)
			goto err_bonus_cblkcnt;
		if (m->compressedblks)
			break;
		fallthrough;
	default:
		erofs_err(m->inode->i_sb,
			  "cannot found CBLKCNT @ lcn %lu of nid %llu",
			  lcn, vi->nid);
		DBG_BUGON(1);
		return -EFSCORRUPTED;
	}
out:
	map->m_plen = (u64)m->compressedblks << LOG_BLOCK_SIZE;
	return 0;
err_bonus_cblkcnt:
	erofs_err(m->inode->i_sb,
		  "bogus CBLKCNT @ lcn %lu of nid %llu",
		  lcn, vi->nid);
	DBG_BUGON(1);
	return -EFSCORRUPTED;
}

static int z_erofs_get_extent_decompressedlen(struct z_erofs_maprecorder *m)
{
	struct inode *inode = m->inode;
	struct erofs_inode *vi = EROFS_I(inode);
	struct erofs_map_blocks *map = m->map;
	unsigned int lclusterbits = vi->z_logical_clusterbits;
	u64 lcn = m->lcn, headlcn = map->m_la >> lclusterbits;
	int err;

	do {
		/* handle the last EOF pcluster (no next HEAD lcluster) */
		if ((lcn << lclusterbits) >= inode->i_size) {
			map->m_llen = inode->i_size - map->m_la;
			return 0;
		}

		err = z_erofs_load_cluster_from_disk(m, lcn, true);
		if (err)
			return err;

		if (m->type == Z_EROFS_VLE_CLUSTER_TYPE_NONHEAD) {
			DBG_BUGON(!m->delta[1] &&
				  m->clusterofs != 1 << lclusterbits);
		} else if (m->type == Z_EROFS_VLE_CLUSTER_TYPE_PLAIN ||
			   m->type == Z_EROFS_VLE_CLUSTER_TYPE_HEAD1 ||
			   m->type == Z_EROFS_VLE_CLUSTER_TYPE_HEAD2) {
			/* go on until the next HEAD lcluster */
			if (lcn != headlcn)
				break;
			m->delta[1] = 1;
		} else {
			erofs_err(inode->i_sb, "unknown type %u @ lcn %llu of nid %llu",
				  m->type, lcn, vi->nid);
			DBG_BUGON(1);
			return -EOPNOTSUPP;
		}
		lcn += m->delta[1];
	} while (m->delta[1]);

	map->m_llen = (lcn << lclusterbits) + m->clusterofs - map->m_la;
	return 0;
}

static int z_erofs_do_map_blocks(struct inode *inode,
				 struct erofs_map_blocks *map,
				 int flags)
{
	struct erofs_inode *const vi = EROFS_I(inode);
	bool ztailpacking = vi->z_advise & Z_EROFS_ADVISE_INLINE_PCLUSTER;
	bool fragment = vi->z_advise & Z_EROFS_ADVISE_FRAGMENT_PCLUSTER;
	struct z_erofs_maprecorder m = {
		.inode = inode,
		.map = map,
	};
	int err = 0;
	unsigned int lclusterbits, endoff;
	unsigned long initial_lcn;
	unsigned long long ofs, end;

	lclusterbits = vi->z_logical_clusterbits;
	ofs = flags & EROFS_GET_BLOCKS_FINDTAIL ? inode->i_size - 1 : map->m_la;
	initial_lcn = ofs >> lclusterbits;
	endoff = ofs & ((1 << lclusterbits) - 1);

	err = z_erofs_load_cluster_from_disk(&m, initial_lcn, false);
	if (err)
		goto unmap_out;

	if (ztailpacking && (flags & EROFS_GET_BLOCKS_FINDTAIL))
		vi->z_idataoff = m.nextpackoff;

	map->m_flags = EROFS_MAP_MAPPED | EROFS_MAP_ENCODED;
	end = (m.lcn + 1ULL) << lclusterbits;

	switch (m.type) {
	case Z_EROFS_VLE_CLUSTER_TYPE_PLAIN:
	case Z_EROFS_VLE_CLUSTER_TYPE_HEAD1:
	case Z_EROFS_VLE_CLUSTER_TYPE_HEAD2:
		if (endoff >= m.clusterofs) {
			m.headtype = m.type;
			map->m_la = (m.lcn << lclusterbits) | m.clusterofs;
			/*
			 * For ztailpacking files, in order to inline data more
			 * effectively, special EOF lclusters are now supported
			 * which can have three parts at most.
			 */
			if (ztailpacking && end > inode->i_size)
				end = inode->i_size;
			break;
		}
		/* m.lcn should be >= 1 if endoff < m.clusterofs */
		if (!m.lcn) {
			erofs_err(inode->i_sb,
				  "invalid logical cluster 0 at nid %llu",
				  vi->nid);
			err = -EFSCORRUPTED;
			goto unmap_out;
		}
		end = (m.lcn << lclusterbits) | m.clusterofs;
		map->m_flags |= EROFS_MAP_FULL_MAPPED;
		m.delta[0] = 1;
		fallthrough;
	case Z_EROFS_VLE_CLUSTER_TYPE_NONHEAD:
		/* get the corresponding first chunk */
		err = z_erofs_extent_lookback(&m, m.delta[0]);
		if (err)
			goto unmap_out;
		break;
	default:
		erofs_err(inode->i_sb,
			  "unknown type %u @ offset %llu of nid %llu",
			  m.type, ofs, vi->nid);
		err = -EOPNOTSUPP;
		goto unmap_out;
	}
	if (m.partialref)
		map->m_flags |= EROFS_MAP_PARTIAL_REF;
	map->m_llen = end - map->m_la;

	if (flags & EROFS_GET_BLOCKS_FINDTAIL) {
		vi->z_tailextent_headlcn = m.lcn;
		/* for non-compact indexes, fragmentoff is 64 bits */
		if (fragment &&
		    vi->datalayout == EROFS_INODE_FLAT_COMPRESSION_LEGACY)
			vi->z_fragmentoff |= (u64)m.pblk << 32;
	}
	if (ztailpacking && m.lcn == vi->z_tailextent_headlcn) {
		map->m_flags |= EROFS_MAP_META;
		map->m_pa = vi->z_idataoff;
		map->m_plen = vi->z_idata_size;
	} else if (fragment && m.lcn == vi->z_tailextent_headlcn) {
		map->m_flags |= EROFS_MAP_FRAGMENT;
	} else {
		map->m_pa = blknr_to_addr(m.pblk);
		err = z_erofs_get_extent_compressedlen(&m, initial_lcn);
		if (err)
			goto out;
	}

	if (m.headtype == Z_EROFS_VLE_CLUSTER_TYPE_PLAIN) {
		if (vi->z_advise & Z_EROFS_ADVISE_INTERLACED_PCLUSTER)
			map->m_algorithmformat =
				Z_EROFS_COMPRESSION_INTERLACED;
		else
			map->m_algorithmformat =
				Z_EROFS_COMPRESSION_SHIFTED;
	} else if (m.headtype == Z_EROFS_VLE_CLUSTER_TYPE_HEAD2) {
		map->m_algorithmformat = vi->z_algorithmtype[1];
	} else {
		map->m_algorithmformat = vi->z_algorithmtype[0];
	}

	if ((flags & EROFS_GET_BLOCKS_FIEMAP) ||
	    ((flags & EROFS_GET_BLOCKS_READMORE) &&
	     map->m_algorithmformat == Z_EROFS_COMPRESSION_LZMA &&
	     map->m_llen >= EROFS_BLKSIZ)) {
		err = z_erofs_get_extent_decompressedlen(&m);
		if (!err)
			map->m_flags |= EROFS_MAP_FULL_MAPPED;
	}
unmap_out:
	erofs_unmap_metabuf(&m.map->buf);

out:
	erofs_dbg("%s, m_la %llu m_pa %llu m_llen %llu m_plen %llu m_flags 0%o",
		  __func__, map->m_la, map->m_pa,
		  map->m_llen, map->m_plen, map->m_flags);

	return err;
}

int z_erofs_map_blocks_iter(struct inode *inode, struct erofs_map_blocks *map,
			    int flags)
{
	struct erofs_inode *const vi = EROFS_I(inode);
	int err = 0;

	trace_z_erofs_map_blocks_iter_enter(inode, map, flags);

	/* when trying to read beyond EOF, leave it unmapped */
	if (map->m_la >= inode->i_size) {
		map->m_llen = map->m_la + 1 - inode->i_size;
		map->m_la = inode->i_size;
		map->m_flags = 0;
		goto out;
	}

	err = z_erofs_fill_inode_lazy(inode);
	if (err)
		goto out;

	if ((vi->z_advise & Z_EROFS_ADVISE_FRAGMENT_PCLUSTER) &&
	    !vi->z_tailextent_headlcn) {
		map->m_la = 0;
		map->m_llen = inode->i_size;
		map->m_flags = EROFS_MAP_MAPPED | EROFS_MAP_FULL_MAPPED |
				EROFS_MAP_FRAGMENT;
		goto out;
	}

	err = z_erofs_do_map_blocks(inode, map, flags);
out:
	trace_z_erofs_map_blocks_iter_exit(inode, map, flags, err);

	/* aggressively BUG_ON iff CONFIG_EROFS_FS_DEBUG is on */
	DBG_BUGON(err < 0 && err != -ENOMEM);
	return err;
}

static int z_erofs_iomap_begin_report(struct inode *inode, loff_t offset,
				loff_t length, unsigned int flags,
				struct iomap *iomap, struct iomap *srcmap)
{
	int ret;
	struct erofs_map_blocks map = { .m_la = offset };

	ret = z_erofs_map_blocks_iter(inode, &map, EROFS_GET_BLOCKS_FIEMAP);
	erofs_put_metabuf(&map.buf);
	if (ret < 0)
		return ret;

	iomap->bdev = inode->i_sb->s_bdev;
	iomap->offset = map.m_la;
	iomap->length = map.m_llen;
	if (map.m_flags & EROFS_MAP_MAPPED) {
		iomap->type = IOMAP_MAPPED;
		iomap->addr = map.m_flags & EROFS_MAP_FRAGMENT ?
			      IOMAP_NULL_ADDR : map.m_pa;
	} else {
		iomap->type = IOMAP_HOLE;
		iomap->addr = IOMAP_NULL_ADDR;
		/*
		 * No strict rule how to describe extents for post EOF, yet
		 * we need do like below. Otherwise, iomap itself will get
		 * into an endless loop on post EOF.
		 */
		if (iomap->offset >= inode->i_size)
			iomap->length = length + map.m_la - offset;
	}
	iomap->flags = 0;
	return 0;
}

const struct iomap_ops z_erofs_iomap_report_ops = {
	.iomap_begin = z_erofs_iomap_begin_report,
};<|MERGE_RESOLUTION|>--- conflicted
+++ resolved
@@ -72,11 +72,7 @@
 		vi->z_advise = Z_EROFS_ADVISE_FRAGMENT_PCLUSTER;
 		vi->z_fragmentoff = le64_to_cpu(*(__le64 *)h) ^ (1ULL << 63);
 		vi->z_tailextent_headlcn = 0;
-<<<<<<< HEAD
-		goto unmap_done;
-=======
 		goto done;
->>>>>>> 7073888c
 	}
 	vi->z_advise = le16_to_cpu(h->h_advise);
 	vi->z_algorithmtype[0] = h->h_algorithmtype & 15;
@@ -142,24 +138,7 @@
 		if (err < 0)
 			goto out_put_metabuf;
 	}
-<<<<<<< HEAD
-
-	if (vi->z_advise & Z_EROFS_ADVISE_FRAGMENT_PCLUSTER &&
-	    !(h->h_clusterbits >> Z_EROFS_FRAGMENT_INODE_BIT)) {
-		struct erofs_map_blocks map = {
-			.buf = __EROFS_BUF_INITIALIZER
-		};
-
-		vi->z_fragmentoff = le32_to_cpu(h->h_fragmentoff);
-		err = z_erofs_do_map_blocks(inode, &map,
-					    EROFS_GET_BLOCKS_FINDTAIL);
-		erofs_put_metabuf(&map.buf);
-		if (err < 0)
-			goto out_unlock;
-	}
-=======
 done:
->>>>>>> 7073888c
 	/* paired with smp_mb() at the beginning of the function */
 	smp_mb();
 	set_bit(EROFS_I_Z_INITED_BIT, &vi->flags);
