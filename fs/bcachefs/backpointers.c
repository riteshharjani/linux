// SPDX-License-Identifier: GPL-2.0
#include "bcachefs.h"
#include "bbpos.h"
#include "alloc_background.h"
#include "backpointers.h"
#include "bkey_buf.h"
#include "btree_cache.h"
#include "btree_update.h"
#include "btree_update_interior.h"
#include "btree_write_buffer.h"
#include "checksum.h"
#include "error.h"

#include <linux/mm.h>

static bool extent_matches_bp(struct bch_fs *c,
			      enum btree_id btree_id, unsigned level,
			      struct bkey_s_c k,
			      struct bpos bucket,
			      struct bch_backpointer bp)
{
	struct bkey_ptrs_c ptrs = bch2_bkey_ptrs_c(k);
	const union bch_extent_entry *entry;
	struct extent_ptr_decoded p;

	rcu_read_lock();
	bkey_for_each_ptr_decode(k.k, ptrs, p, entry) {
		struct bpos bucket2;
		struct bch_backpointer bp2;

		if (p.ptr.cached)
			continue;

		struct bch_dev *ca = bch2_dev_rcu(c, p.ptr.dev);
		if (!ca)
			continue;

		bch2_extent_ptr_to_bp(c, ca, btree_id, level, k, p, entry, &bucket2, &bp2);
		if (bpos_eq(bucket, bucket2) &&
		    !memcmp(&bp, &bp2, sizeof(bp))) {
			rcu_read_unlock();
			return true;
		}
	}
	rcu_read_unlock();

	return false;
}

int bch2_backpointer_invalid(struct bch_fs *c, struct bkey_s_c k,
			     enum bch_validate_flags flags,
			     struct printbuf *err)
{
	struct bkey_s_c_backpointer bp = bkey_s_c_to_backpointer(k);

	rcu_read_lock();
	struct bch_dev *ca = bch2_dev_rcu(c, bp.k->p.inode);
	if (!ca) {
		/* these will be caught by fsck */
		rcu_read_unlock();
		return 0;
	}

	struct bpos bucket = bp_pos_to_bucket(ca, bp.k->p);
	struct bpos bp_pos = bucket_pos_to_bp_noerror(ca, bucket, bp.v->bucket_offset);
	rcu_read_unlock();
	int ret = 0;

	bkey_fsck_err_on((bp.v->bucket_offset >> MAX_EXTENT_COMPRESS_RATIO_SHIFT) >= ca->mi.bucket_size ||
			 !bpos_eq(bp.k->p, bp_pos),
			 c, err,
			 backpointer_bucket_offset_wrong,
			 "backpointer bucket_offset wrong");
fsck_err:
	return ret;
}

void bch2_backpointer_to_text(struct printbuf *out, const struct bch_backpointer *bp)
{
	prt_printf(out, "btree=%s l=%u offset=%llu:%u len=%u pos=",
	       bch2_btree_id_str(bp->btree_id),
	       bp->level,
	       (u64) (bp->bucket_offset >> MAX_EXTENT_COMPRESS_RATIO_SHIFT),
	       (u32) bp->bucket_offset & ~(~0U << MAX_EXTENT_COMPRESS_RATIO_SHIFT),
	       bp->bucket_len);
	bch2_bpos_to_text(out, bp->pos);
}

void bch2_backpointer_k_to_text(struct printbuf *out, struct bch_fs *c, struct bkey_s_c k)
{
	rcu_read_lock();
	struct bch_dev *ca = bch2_dev_rcu(c, k.k->p.inode);
	if (ca) {
		struct bpos bucket = bp_pos_to_bucket(ca, k.k->p);
		rcu_read_unlock();
		prt_str(out, "bucket=");
		bch2_bpos_to_text(out, bucket);
		prt_str(out, " ");
	} else {
		rcu_read_unlock();
	}

	bch2_backpointer_to_text(out, bkey_s_c_to_backpointer(k).v);
}

void bch2_backpointer_swab(struct bkey_s k)
{
	struct bkey_s_backpointer bp = bkey_s_to_backpointer(k);

	bp.v->bucket_offset	= swab40(bp.v->bucket_offset);
	bp.v->bucket_len	= swab32(bp.v->bucket_len);
	bch2_bpos_swab(&bp.v->pos);
}

static noinline int backpointer_mod_err(struct btree_trans *trans,
					struct bch_backpointer bp,
					struct bkey_s_c bp_k,
					struct bkey_s_c orig_k,
					bool insert)
{
	struct bch_fs *c = trans->c;
	struct printbuf buf = PRINTBUF;

	if (insert) {
		prt_printf(&buf, "existing backpointer found when inserting ");
		bch2_backpointer_to_text(&buf, &bp);
		prt_newline(&buf);
		printbuf_indent_add(&buf, 2);

		prt_printf(&buf, "found ");
		bch2_bkey_val_to_text(&buf, c, bp_k);
		prt_newline(&buf);

		prt_printf(&buf, "for ");
		bch2_bkey_val_to_text(&buf, c, orig_k);

		bch_err(c, "%s", buf.buf);
	} else if (c->curr_recovery_pass > BCH_RECOVERY_PASS_check_extents_to_backpointers) {
		prt_printf(&buf, "backpointer not found when deleting\n");
		printbuf_indent_add(&buf, 2);

		prt_printf(&buf, "searching for ");
		bch2_backpointer_to_text(&buf, &bp);
		prt_newline(&buf);

		prt_printf(&buf, "got ");
		bch2_bkey_val_to_text(&buf, c, bp_k);
		prt_newline(&buf);

		prt_printf(&buf, "for ");
		bch2_bkey_val_to_text(&buf, c, orig_k);

		bch_err(c, "%s", buf.buf);
	}

	printbuf_exit(&buf);

	if (c->curr_recovery_pass > BCH_RECOVERY_PASS_check_extents_to_backpointers) {
		return bch2_inconsistent_error(c) ? BCH_ERR_erofs_unfixed_errors : 0;
	} else {
		return 0;
	}
}

int bch2_bucket_backpointer_mod_nowritebuffer(struct btree_trans *trans,
				struct bch_dev *ca,
				struct bpos bucket,
				struct bch_backpointer bp,
				struct bkey_s_c orig_k,
				bool insert)
{
	struct btree_iter bp_iter;
	struct bkey_s_c k;
	struct bkey_i_backpointer *bp_k;
	int ret;

	bp_k = bch2_trans_kmalloc_nomemzero(trans, sizeof(struct bkey_i_backpointer));
	ret = PTR_ERR_OR_ZERO(bp_k);
	if (ret)
		return ret;

	bkey_backpointer_init(&bp_k->k_i);
	bp_k->k.p = bucket_pos_to_bp(ca, bucket, bp.bucket_offset);
	bp_k->v = bp;

	if (!insert) {
		bp_k->k.type = KEY_TYPE_deleted;
		set_bkey_val_u64s(&bp_k->k, 0);
	}

	k = bch2_bkey_get_iter(trans, &bp_iter, BTREE_ID_backpointers,
			       bp_k->k.p,
			       BTREE_ITER_intent|
			       BTREE_ITER_slots|
			       BTREE_ITER_with_updates);
	ret = bkey_err(k);
	if (ret)
		goto err;

	if (insert
	    ? k.k->type
	    : (k.k->type != KEY_TYPE_backpointer ||
	       memcmp(bkey_s_c_to_backpointer(k).v, &bp, sizeof(bp)))) {
		ret = backpointer_mod_err(trans, bp, k, orig_k, insert);
		if (ret)
			goto err;
	}

	ret = bch2_trans_update(trans, &bp_iter, &bp_k->k_i, 0);
err:
	bch2_trans_iter_exit(trans, &bp_iter);
	return ret;
}

/*
 * Find the next backpointer >= *bp_offset:
 */
int bch2_get_next_backpointer(struct btree_trans *trans,
			      struct bch_dev *ca,
			      struct bpos bucket, int gen,
			      struct bpos *bp_pos,
			      struct bch_backpointer *bp,
			      unsigned iter_flags)
{
	struct bpos bp_end_pos = bucket_pos_to_bp(ca, bpos_nosnap_successor(bucket), 0);
	struct btree_iter alloc_iter = { NULL }, bp_iter = { NULL };
	struct bkey_s_c k;
	int ret = 0;

	if (bpos_ge(*bp_pos, bp_end_pos))
		goto done;

	if (gen >= 0) {
		k = bch2_bkey_get_iter(trans, &alloc_iter, BTREE_ID_alloc,
				       bucket, BTREE_ITER_cached|iter_flags);
		ret = bkey_err(k);
		if (ret)
			goto out;

		if (k.k->type != KEY_TYPE_alloc_v4 ||
		    bkey_s_c_to_alloc_v4(k).v->gen != gen)
			goto done;
	}

	*bp_pos = bpos_max(*bp_pos, bucket_pos_to_bp(ca, bucket, 0));

	for_each_btree_key_norestart(trans, bp_iter, BTREE_ID_backpointers,
				     *bp_pos, iter_flags, k, ret) {
		if (bpos_ge(k.k->p, bp_end_pos))
			break;

		*bp_pos = k.k->p;
		*bp = *bkey_s_c_to_backpointer(k).v;
		goto out;
	}
done:
	*bp_pos = SPOS_MAX;
out:
	bch2_trans_iter_exit(trans, &bp_iter);
	bch2_trans_iter_exit(trans, &alloc_iter);
	return ret;
}

static void backpointer_not_found(struct btree_trans *trans,
				  struct bpos bp_pos,
				  struct bch_backpointer bp,
				  struct bkey_s_c k)
{
	struct bch_fs *c = trans->c;
	struct printbuf buf = PRINTBUF;

	/*
	 * If we're using the btree write buffer, the backpointer we were
	 * looking at may have already been deleted - failure to find what it
	 * pointed to is not an error:
	 */
	if (likely(!bch2_backpointers_no_use_write_buffer))
		return;

	struct bpos bucket;
	if (!bp_pos_to_bucket_nodev(c, bp_pos, &bucket))
		return;

	prt_printf(&buf, "backpointer doesn't match %s it points to:\n  ",
		   bp.level ? "btree node" : "extent");
	prt_printf(&buf, "bucket: ");
	bch2_bpos_to_text(&buf, bucket);
	prt_printf(&buf, "\n  ");

	prt_printf(&buf, "backpointer pos: ");
	bch2_bpos_to_text(&buf, bp_pos);
	prt_printf(&buf, "\n  ");

	bch2_backpointer_to_text(&buf, &bp);
	prt_printf(&buf, "\n  ");
	bch2_bkey_val_to_text(&buf, c, k);
	if (c->curr_recovery_pass >= BCH_RECOVERY_PASS_check_extents_to_backpointers)
		bch_err_ratelimited(c, "%s", buf.buf);
	else
		bch2_trans_inconsistent(trans, "%s", buf.buf);

	printbuf_exit(&buf);
}

struct bkey_s_c bch2_backpointer_get_key(struct btree_trans *trans,
					 struct btree_iter *iter,
					 struct bpos bp_pos,
					 struct bch_backpointer bp,
					 unsigned iter_flags)
{
	if (likely(!bp.level)) {
		struct bch_fs *c = trans->c;

		struct bpos bucket;
		if (!bp_pos_to_bucket_nodev(c, bp_pos, &bucket))
			return bkey_s_c_err(-EIO);

		bch2_trans_node_iter_init(trans, iter,
					  bp.btree_id,
					  bp.pos,
					  0, 0,
					  iter_flags);
		struct bkey_s_c k = bch2_btree_iter_peek_slot(iter);
		if (bkey_err(k)) {
			bch2_trans_iter_exit(trans, iter);
			return k;
		}

		if (k.k && extent_matches_bp(c, bp.btree_id, bp.level, k, bucket, bp))
			return k;

		bch2_trans_iter_exit(trans, iter);
		backpointer_not_found(trans, bp_pos, bp, k);
		return bkey_s_c_null;
	} else {
		struct btree *b = bch2_backpointer_get_node(trans, iter, bp_pos, bp);

		if (IS_ERR_OR_NULL(b)) {
			bch2_trans_iter_exit(trans, iter);
			return IS_ERR(b) ? bkey_s_c_err(PTR_ERR(b)) : bkey_s_c_null;
		}
		return bkey_i_to_s_c(&b->key);
	}
}

struct btree *bch2_backpointer_get_node(struct btree_trans *trans,
					struct btree_iter *iter,
					struct bpos bp_pos,
					struct bch_backpointer bp)
{
	struct bch_fs *c = trans->c;

	BUG_ON(!bp.level);

	struct bpos bucket;
	if (!bp_pos_to_bucket_nodev(c, bp_pos, &bucket))
		return ERR_PTR(-EIO);

	bch2_trans_node_iter_init(trans, iter,
				  bp.btree_id,
				  bp.pos,
				  0,
				  bp.level - 1,
				  0);
	struct btree *b = bch2_btree_iter_peek_node(iter);
	if (IS_ERR_OR_NULL(b))
		goto err;

	BUG_ON(b->c.level != bp.level - 1);

	if (extent_matches_bp(c, bp.btree_id, bp.level,
			      bkey_i_to_s_c(&b->key),
			      bucket, bp))
		return b;

	if (btree_node_will_make_reachable(b)) {
		b = ERR_PTR(-BCH_ERR_backpointer_to_overwritten_btree_node);
	} else {
		backpointer_not_found(trans, bp_pos, bp, bkey_i_to_s_c(&b->key));
		b = NULL;
	}
err:
	bch2_trans_iter_exit(trans, iter);
	return b;
}

static int bch2_check_btree_backpointer(struct btree_trans *trans, struct btree_iter *bp_iter,
					struct bkey_s_c k)
{
	struct bch_fs *c = trans->c;
	struct btree_iter alloc_iter = { NULL };
	struct bkey_s_c alloc_k;
	struct printbuf buf = PRINTBUF;
	int ret = 0;

	struct bpos bucket;
	if (!bp_pos_to_bucket_nodev_noerror(c, k.k->p, &bucket)) {
		if (fsck_err(trans, backpointer_to_missing_device,
			     "backpointer for missing device:\n%s",
			     (bch2_bkey_val_to_text(&buf, c, k), buf.buf)))
			ret = bch2_btree_delete_at(trans, bp_iter, 0);
		goto out;
	}

	alloc_k = bch2_bkey_get_iter(trans, &alloc_iter, BTREE_ID_alloc, bucket, 0);
	ret = bkey_err(alloc_k);
	if (ret)
		goto out;

	if (fsck_err_on(alloc_k.k->type != KEY_TYPE_alloc_v4,
			trans, backpointer_to_missing_alloc,
			"backpointer for nonexistent alloc key: %llu:%llu:0\n%s",
			alloc_iter.pos.inode, alloc_iter.pos.offset,
			(bch2_bkey_val_to_text(&buf, c, k), buf.buf))) {
		ret = bch2_btree_delete_at(trans, bp_iter, 0);
		goto out;
	}
out:
fsck_err:
	bch2_trans_iter_exit(trans, &alloc_iter);
	printbuf_exit(&buf);
	return ret;
}

/* verify that every backpointer has a corresponding alloc key */
int bch2_check_btree_backpointers(struct bch_fs *c)
{
	int ret = bch2_trans_run(c,
		for_each_btree_key_commit(trans, iter,
			BTREE_ID_backpointers, POS_MIN, 0, k,
			NULL, NULL, BCH_TRANS_COMMIT_no_enospc,
		  bch2_check_btree_backpointer(trans, &iter, k)));
	bch_err_fn(c, ret);
	return ret;
}

struct extents_to_bp_state {
	struct bpos	bucket_start;
	struct bpos	bucket_end;
	struct bkey_buf last_flushed;
};

static int drop_dev_and_update(struct btree_trans *trans, enum btree_id btree,
			       struct bkey_s_c extent, unsigned dev)
{
	struct bkey_i *n = bch2_bkey_make_mut_noupdate(trans, extent);
	int ret = PTR_ERR_OR_ZERO(n);
	if (ret)
		return ret;

	bch2_bkey_drop_device(bkey_i_to_s(n), dev);
	return bch2_btree_insert_trans(trans, btree, n, 0);
}

static int check_extent_checksum(struct btree_trans *trans,
				 enum btree_id btree, struct bkey_s_c extent,
				 enum btree_id o_btree, struct bkey_s_c extent2, unsigned dev)
{
	struct bch_fs *c = trans->c;
	struct bkey_ptrs_c ptrs = bch2_bkey_ptrs_c(extent);
	const union bch_extent_entry *entry;
	struct extent_ptr_decoded p;
	struct printbuf buf = PRINTBUF;
	void *data_buf = NULL;
	struct bio *bio = NULL;
	size_t bytes;
	int ret = 0;

	if (bkey_is_btree_ptr(extent.k))
		return false;

	bkey_for_each_ptr_decode(extent.k, ptrs, p, entry)
		if (p.ptr.dev == dev)
			goto found;
	BUG();
found:
	if (!p.crc.csum_type)
		return false;

	bytes = p.crc.compressed_size << 9;

	struct bch_dev *ca = bch2_dev_get_ioref(c, dev, READ);
	if (!ca)
		return false;

	data_buf = kvmalloc(bytes, GFP_KERNEL);
	if (!data_buf) {
		ret = -ENOMEM;
		goto err;
	}

	bio = bio_alloc(ca->disk_sb.bdev, buf_pages(data_buf, bytes), REQ_OP_READ, GFP_KERNEL);
	bio->bi_iter.bi_sector = p.ptr.offset;
	bch2_bio_map(bio, data_buf, bytes);
	ret = submit_bio_wait(bio);
	if (ret)
		goto err;

	prt_str(&buf, "extents pointing to same space, but first extent checksum bad:");
	prt_printf(&buf, "\n  %s ", bch2_btree_id_str(btree));
	bch2_bkey_val_to_text(&buf, c, extent);
	prt_printf(&buf, "\n  %s ", bch2_btree_id_str(o_btree));
	bch2_bkey_val_to_text(&buf, c, extent2);

	struct nonce nonce = extent_nonce(extent.k->version, p.crc);
	struct bch_csum csum = bch2_checksum(c, p.crc.csum_type, nonce, data_buf, bytes);
	if (fsck_err_on(bch2_crc_cmp(csum, p.crc.csum),
			trans, dup_backpointer_to_bad_csum_extent,
			"%s", buf.buf))
		ret = drop_dev_and_update(trans, btree, extent, dev) ?: 1;
fsck_err:
err:
	if (bio)
		bio_put(bio);
	kvfree(data_buf);
	percpu_ref_put(&ca->io_ref);
	printbuf_exit(&buf);
	return ret;
}

static int check_bp_exists(struct btree_trans *trans,
			   struct extents_to_bp_state *s,
			   struct bpos bucket,
			   struct bch_backpointer bp,
			   struct bkey_s_c orig_k)
{
	struct bch_fs *c = trans->c;
	struct btree_iter bp_iter = {};
	struct btree_iter other_extent_iter = {};
	struct printbuf buf = PRINTBUF;
	struct bkey_s_c bp_k;
	int ret = 0;

	struct bch_dev *ca = bch2_dev_bucket_tryget(c, bucket);
	if (!ca) {
		prt_str(&buf, "extent for nonexistent device:bucket ");
		bch2_bpos_to_text(&buf, bucket);
		prt_str(&buf, "\n  ");
		bch2_bkey_val_to_text(&buf, c, orig_k);
		bch_err(c, "%s", buf.buf);
		ret = -BCH_ERR_fsck_repair_unimplemented;
		goto err;
	}

	if (bpos_lt(bucket, s->bucket_start) ||
	    bpos_gt(bucket, s->bucket_end))
		goto out;

	bp_k = bch2_bkey_get_iter(trans, &bp_iter, BTREE_ID_backpointers,
				  bucket_pos_to_bp(ca, bucket, bp.bucket_offset),
				  0);
	ret = bkey_err(bp_k);
	if (ret)
		goto err;

	if (bp_k.k->type != KEY_TYPE_backpointer ||
	    memcmp(bkey_s_c_to_backpointer(bp_k).v, &bp, sizeof(bp))) {
		ret = bch2_btree_write_buffer_maybe_flush(trans, orig_k, &s->last_flushed);
		if (ret)
			goto err;

		goto check_existing_bp;
	}
out:
err:
fsck_err:
	bch2_trans_iter_exit(trans, &other_extent_iter);
	bch2_trans_iter_exit(trans, &bp_iter);
	bch2_dev_put(ca);
	printbuf_exit(&buf);
	return ret;
check_existing_bp:
	/* Do we have a backpointer for a different extent? */
	if (bp_k.k->type != KEY_TYPE_backpointer)
		goto missing;

	struct bch_backpointer other_bp = *bkey_s_c_to_backpointer(bp_k).v;

	struct bkey_s_c other_extent =
		bch2_backpointer_get_key(trans, &other_extent_iter, bp_k.k->p, other_bp, 0);
	ret = bkey_err(other_extent);
	if (ret == -BCH_ERR_backpointer_to_overwritten_btree_node)
		ret = 0;
	if (ret)
		goto err;

	if (!other_extent.k)
		goto missing;

	if (bch2_extents_match(orig_k, other_extent)) {
		printbuf_reset(&buf);
		prt_printf(&buf, "duplicate versions of same extent, deleting smaller\n  ");
		bch2_bkey_val_to_text(&buf, c, orig_k);
		prt_str(&buf, "\n  ");
		bch2_bkey_val_to_text(&buf, c, other_extent);
		bch_err(c, "%s", buf.buf);

		if (other_extent.k->size <= orig_k.k->size) {
			ret = drop_dev_and_update(trans, other_bp.btree_id, other_extent, bucket.inode);
			if (ret)
				goto err;
			goto out;
		} else {
			ret = drop_dev_and_update(trans, bp.btree_id, orig_k, bucket.inode);
			if (ret)
				goto err;
			goto missing;
		}
	}

	ret = check_extent_checksum(trans, other_bp.btree_id, other_extent, bp.btree_id, orig_k, bucket.inode);
	if (ret < 0)
		goto err;
	if (ret) {
		ret = 0;
		goto missing;
	}

	ret = check_extent_checksum(trans, bp.btree_id, orig_k, other_bp.btree_id, other_extent, bucket.inode);
	if (ret < 0)
		goto err;
	if (ret) {
		ret = 0;
		goto out;
	}

	printbuf_reset(&buf);
	prt_printf(&buf, "duplicate extents pointing to same space on dev %llu\n  ", bucket.inode);
	bch2_bkey_val_to_text(&buf, c, orig_k);
	prt_str(&buf, "\n  ");
	bch2_bkey_val_to_text(&buf, c, other_extent);
	bch_err(c, "%s", buf.buf);
	ret = -BCH_ERR_fsck_repair_unimplemented;
	goto err;
missing:
	printbuf_reset(&buf);
	prt_printf(&buf, "missing backpointer for btree=%s l=%u ",
	       bch2_btree_id_str(bp.btree_id), bp.level);
	bch2_bkey_val_to_text(&buf, c, orig_k);
	prt_printf(&buf, "\n  got:   ");
	bch2_bkey_val_to_text(&buf, c, bp_k);

	struct bkey_i_backpointer n_bp_k;
	bkey_backpointer_init(&n_bp_k.k_i);
	n_bp_k.k.p = bucket_pos_to_bp(ca, bucket, bp.bucket_offset);
	n_bp_k.v = bp;
	prt_printf(&buf, "\n  want:  ");
	bch2_bkey_val_to_text(&buf, c, bkey_i_to_s_c(&n_bp_k.k_i));

	if (fsck_err(trans, ptr_to_missing_backpointer, "%s", buf.buf))
		ret = bch2_bucket_backpointer_mod(trans, ca, bucket, bp, orig_k, true);

	goto out;
}

static int check_extent_to_backpointers(struct btree_trans *trans,
					struct extents_to_bp_state *s,
					enum btree_id btree, unsigned level,
					struct bkey_s_c k)
{
	struct bch_fs *c = trans->c;
	struct bkey_ptrs_c ptrs;
	const union bch_extent_entry *entry;
	struct extent_ptr_decoded p;
	int ret;

	ptrs = bch2_bkey_ptrs_c(k);
	bkey_for_each_ptr_decode(k.k, ptrs, p, entry) {
		struct bpos bucket_pos = POS_MIN;
		struct bch_backpointer bp;

		if (p.ptr.cached)
			continue;

		rcu_read_lock();
		struct bch_dev *ca = bch2_dev_rcu(c, p.ptr.dev);
		if (ca)
			bch2_extent_ptr_to_bp(c, ca, btree, level, k, p, entry, &bucket_pos, &bp);
		rcu_read_unlock();

		if (!ca)
			continue;

		ret = check_bp_exists(trans, s, bucket_pos, bp, k);
		if (ret)
			return ret;
	}

	return 0;
}

static int check_btree_root_to_backpointers(struct btree_trans *trans,
					    struct extents_to_bp_state *s,
					    enum btree_id btree_id,
					    int *level)
{
	struct bch_fs *c = trans->c;
	struct btree_iter iter;
	struct btree *b;
	struct bkey_s_c k;
	int ret;
retry:
	bch2_trans_node_iter_init(trans, &iter, btree_id, POS_MIN,
				  0, bch2_btree_id_root(c, btree_id)->b->c.level, 0);
	b = bch2_btree_iter_peek_node(&iter);
	ret = PTR_ERR_OR_ZERO(b);
	if (ret)
		goto err;

	if (b != btree_node_root(c, b)) {
		bch2_trans_iter_exit(trans, &iter);
		goto retry;
	}

	*level = b->c.level;

	k = bkey_i_to_s_c(&b->key);
	ret = check_extent_to_backpointers(trans, s, btree_id, b->c.level + 1, k);
err:
	bch2_trans_iter_exit(trans, &iter);
	return ret;
}

static inline struct bbpos bp_to_bbpos(struct bch_backpointer bp)
{
	return (struct bbpos) {
		.btree	= bp.btree_id,
		.pos	= bp.pos,
	};
}

static u64 mem_may_pin_bytes(struct bch_fs *c)
{
	struct sysinfo i;
	si_meminfo(&i);

	u64 mem_bytes = i.totalram * i.mem_unit;
	return div_u64(mem_bytes * c->opts.fsck_memory_usage_percent, 100);
}

static size_t btree_nodes_fit_in_ram(struct bch_fs *c)
{
	return div_u64(mem_may_pin_bytes(c), c->opts.btree_node_size);
}

static int bch2_get_btree_in_memory_pos(struct btree_trans *trans,
					u64 btree_leaf_mask,
					u64 btree_interior_mask,
					struct bbpos start, struct bbpos *end)
{
	struct bch_fs *c = trans->c;
	s64 mem_may_pin = mem_may_pin_bytes(c);
	int ret = 0;

	btree_interior_mask |= btree_leaf_mask;

	c->btree_cache.pinned_nodes_leaf_mask		= btree_leaf_mask;
	c->btree_cache.pinned_nodes_interior_mask	= btree_interior_mask;
	c->btree_cache.pinned_nodes_start		= start;
	c->btree_cache.pinned_nodes_end			= *end = BBPOS_MAX;

	for (enum btree_id btree = start.btree;
	     btree < BTREE_ID_NR && !ret;
	     btree++) {
		unsigned depth = (BIT_ULL(btree) & btree_leaf_mask) ? 0 : 1;
		struct btree_iter iter;
		struct btree *b;

		if (!(BIT_ULL(btree) & btree_leaf_mask) &&
		    !(BIT_ULL(btree) & btree_interior_mask))
			continue;

		bch2_trans_begin(trans);

		__for_each_btree_node(trans, iter, btree,
				      btree == start.btree ? start.pos : POS_MIN,
				      0, depth, BTREE_ITER_prefetch, b, ret) {
			mem_may_pin -= btree_buf_bytes(b);
			if (mem_may_pin <= 0) {
				c->btree_cache.pinned_nodes_end = *end =
					BBPOS(btree, b->key.k.p);
				bch2_trans_iter_exit(trans, &iter);
				return 0;
			}
		}
		bch2_trans_iter_exit(trans, &iter);
	}

	return ret;
}

static int bch2_check_extents_to_backpointers_pass(struct btree_trans *trans,
						   struct extents_to_bp_state *s)
{
	struct bch_fs *c = trans->c;
	int ret = 0;

	for (enum btree_id btree_id = 0;
	     btree_id < btree_id_nr_alive(c);
	     btree_id++) {
		int level, depth = btree_type_has_ptrs(btree_id) ? 0 : 1;

		ret = commit_do(trans, NULL, NULL,
				BCH_TRANS_COMMIT_no_enospc,
				check_btree_root_to_backpointers(trans, s, btree_id, &level));
		if (ret)
			return ret;

		while (level >= depth) {
			struct btree_iter iter;
			bch2_trans_node_iter_init(trans, &iter, btree_id, POS_MIN, 0, level,
						  BTREE_ITER_prefetch);

			ret = for_each_btree_key_continue(trans, iter, 0, k, ({
				check_extent_to_backpointers(trans, s, btree_id, level, k) ?:
				bch2_trans_commit(trans, NULL, NULL, BCH_TRANS_COMMIT_no_enospc);
			}));
			if (ret)
				return ret;

			--level;
		}
	}

	return 0;
}

int bch2_check_extents_to_backpointers(struct bch_fs *c)
{
	struct btree_trans *trans = bch2_trans_get(c);
	struct extents_to_bp_state s = { .bucket_start = POS_MIN };
	int ret;

	bch2_bkey_buf_init(&s.last_flushed);
	bkey_init(&s.last_flushed.k->k);

	while (1) {
		struct bbpos end;
		ret = bch2_get_btree_in_memory_pos(trans,
				BIT_ULL(BTREE_ID_backpointers),
				BIT_ULL(BTREE_ID_backpointers),
				BBPOS(BTREE_ID_backpointers, s.bucket_start), &end);
		if (ret)
			break;

		s.bucket_end = end.pos;

		if ( bpos_eq(s.bucket_start, POS_MIN) &&
		    !bpos_eq(s.bucket_end, SPOS_MAX))
			bch_verbose(c, "%s(): alloc info does not fit in ram, running in multiple passes with %zu nodes per pass",
				    __func__, btree_nodes_fit_in_ram(c));

		if (!bpos_eq(s.bucket_start, POS_MIN) ||
		    !bpos_eq(s.bucket_end, SPOS_MAX)) {
			struct printbuf buf = PRINTBUF;

			prt_str(&buf, "check_extents_to_backpointers(): ");
			bch2_bpos_to_text(&buf, s.bucket_start);
			prt_str(&buf, "-");
			bch2_bpos_to_text(&buf, s.bucket_end);

			bch_verbose(c, "%s", buf.buf);
			printbuf_exit(&buf);
		}

		ret = bch2_check_extents_to_backpointers_pass(trans, &s);
		if (ret || bpos_eq(s.bucket_end, SPOS_MAX))
			break;

		s.bucket_start = bpos_successor(s.bucket_end);
	}
	bch2_trans_put(trans);
	bch2_bkey_buf_exit(&s.last_flushed, c);

	c->btree_cache.pinned_nodes_leaf_mask = 0;
	c->btree_cache.pinned_nodes_interior_mask = 0;

	bch_err_fn(c, ret);
	return ret;
}

static int check_one_backpointer(struct btree_trans *trans,
				 struct bbpos start,
				 struct bbpos end,
				 struct bkey_s_c_backpointer bp,
				 struct bkey_buf *last_flushed)
{
	struct bch_fs *c = trans->c;
	struct btree_iter iter;
	struct bbpos pos = bp_to_bbpos(*bp.v);
	struct bkey_s_c k;
	struct printbuf buf = PRINTBUF;
	int ret;

	if (bbpos_cmp(pos, start) < 0 ||
	    bbpos_cmp(pos, end) > 0)
		return 0;

	k = bch2_backpointer_get_key(trans, &iter, bp.k->p, *bp.v, 0);
	ret = bkey_err(k);
	if (ret == -BCH_ERR_backpointer_to_overwritten_btree_node)
		return 0;
	if (ret)
		return ret;

	if (!k.k) {
		ret = bch2_btree_write_buffer_maybe_flush(trans, bp.s_c, last_flushed);
		if (ret)
			goto out;

<<<<<<< HEAD
		if (fsck_err(c, backpointer_to_missing_ptr,
=======
		if (fsck_err(trans, backpointer_to_missing_ptr,
>>>>>>> 8400291e
			     "backpointer for missing %s\n  %s",
			     bp.v->level ? "btree node" : "extent",
			     (bch2_bkey_val_to_text(&buf, c, bp.s_c), buf.buf))) {
			ret = bch2_btree_delete_at_buffered(trans, BTREE_ID_backpointers, bp.k->p);
			goto out;
		}
	}
out:
fsck_err:
	bch2_trans_iter_exit(trans, &iter);
	printbuf_exit(&buf);
	return ret;
}

static int bch2_check_backpointers_to_extents_pass(struct btree_trans *trans,
						   struct bbpos start,
						   struct bbpos end)
{
	struct bkey_buf last_flushed;

	bch2_bkey_buf_init(&last_flushed);
	bkey_init(&last_flushed.k->k);

	int ret = for_each_btree_key_commit(trans, iter, BTREE_ID_backpointers,
				  POS_MIN, BTREE_ITER_prefetch, k,
				  NULL, NULL, BCH_TRANS_COMMIT_no_enospc,
		check_one_backpointer(trans, start, end,
				      bkey_s_c_to_backpointer(k),
				      &last_flushed));

	bch2_bkey_buf_exit(&last_flushed, trans->c);
	return ret;
}

int bch2_check_backpointers_to_extents(struct bch_fs *c)
{
	struct btree_trans *trans = bch2_trans_get(c);
	struct bbpos start = (struct bbpos) { .btree = 0, .pos = POS_MIN, }, end;
	int ret;

	while (1) {
		ret = bch2_get_btree_in_memory_pos(trans,
						   BIT_ULL(BTREE_ID_extents)|
						   BIT_ULL(BTREE_ID_reflink),
						   ~0,
						   start, &end);
		if (ret)
			break;

		if (!bbpos_cmp(start, BBPOS_MIN) &&
		    bbpos_cmp(end, BBPOS_MAX))
			bch_verbose(c, "%s(): extents do not fit in ram, running in multiple passes with %zu nodes per pass",
				    __func__, btree_nodes_fit_in_ram(c));

		if (bbpos_cmp(start, BBPOS_MIN) ||
		    bbpos_cmp(end, BBPOS_MAX)) {
			struct printbuf buf = PRINTBUF;

			prt_str(&buf, "check_backpointers_to_extents(): ");
			bch2_bbpos_to_text(&buf, start);
			prt_str(&buf, "-");
			bch2_bbpos_to_text(&buf, end);

			bch_verbose(c, "%s", buf.buf);
			printbuf_exit(&buf);
		}

		ret = bch2_check_backpointers_to_extents_pass(trans, start, end);
		if (ret || !bbpos_cmp(end, BBPOS_MAX))
			break;

		start = bbpos_successor(end);
	}
	bch2_trans_put(trans);

	c->btree_cache.pinned_nodes_leaf_mask = 0;
	c->btree_cache.pinned_nodes_interior_mask = 0;

	bch_err_fn(c, ret);
	return ret;
}<|MERGE_RESOLUTION|>--- conflicted
+++ resolved
@@ -908,11 +908,7 @@
 		if (ret)
 			goto out;
 
-<<<<<<< HEAD
-		if (fsck_err(c, backpointer_to_missing_ptr,
-=======
 		if (fsck_err(trans, backpointer_to_missing_ptr,
->>>>>>> 8400291e
 			     "backpointer for missing %s\n  %s",
 			     bp.v->level ? "btree node" : "extent",
 			     (bch2_bkey_val_to_text(&buf, c, bp.s_c), buf.buf))) {
