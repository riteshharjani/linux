--- conflicted
+++ resolved
@@ -126,15 +126,11 @@
 
 	if (closure_nr_remaining(&cl) != 1) {
 		bch2_trans_unlock_long(trans);
-<<<<<<< HEAD
-		closure_sync(&cl);
-=======
 
 		if (closure_sync_timeout(&cl, HZ * 10)) {
 			bch2_print_allocator_stuck(c);
 			closure_sync(&cl);
 		}
->>>>>>> 8400291e
 	}
 
 	return ret;
