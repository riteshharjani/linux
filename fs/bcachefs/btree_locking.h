--- conflicted
+++ resolved
@@ -191,10 +191,7 @@
 static inline void trans_set_locked(struct btree_trans *trans)
 {
 	if (!trans->locked) {
-<<<<<<< HEAD
-=======
 		lock_acquire_exclusive(&trans->dep_map, 0, 0, NULL, _THIS_IP_);
->>>>>>> 8400291e
 		trans->locked = true;
 		trans->last_unlock_ip = 0;
 
@@ -206,10 +203,7 @@
 static inline void trans_set_unlocked(struct btree_trans *trans)
 {
 	if (trans->locked) {
-<<<<<<< HEAD
-=======
 		lock_release(&trans->dep_map, _THIS_IP_);
->>>>>>> 8400291e
 		trans->locked = false;
 		trans->last_unlock_ip = _RET_IP_;
 
