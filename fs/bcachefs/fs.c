--- conflicted
+++ resolved
@@ -244,10 +244,6 @@
 	inode->ei_flags = 0;
 	mutex_init(&inode->ei_quota_lock);
 	memset(&inode->ei_devs_need_flush, 0, sizeof(inode->ei_devs_need_flush));
-<<<<<<< HEAD
-	inode->v.i_state = 0;
-=======
->>>>>>> 8400291e
 
 	if (unlikely(inode_init_always(c->vfs_sb, &inode->v))) {
 		kmem_cache_free(bch2_inode_cache, inode);
@@ -2027,11 +2023,8 @@
 out:
 	fc->root = dget(sb->s_root);
 err:
-<<<<<<< HEAD
-=======
 	darray_exit(&devs_to_fs);
 	bch2_darray_str_exit(&devs);
->>>>>>> 8400291e
 	if (ret)
 		pr_err("error: %s", bch2_err_str(ret));
 	/*
