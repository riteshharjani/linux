/* SPDX-License-Identifier: GPL-2.0 */
#ifndef _BCACHEFS_SB_ERRORS_FORMAT_H
#define _BCACHEFS_SB_ERRORS_FORMAT_H

enum bch_fsck_flags {
	FSCK_CAN_FIX		= 1 << 0,
	FSCK_CAN_IGNORE		= 1 << 1,
	FSCK_NEED_FSCK		= 1 << 2,
	FSCK_NO_RATELIMIT	= 1 << 3,
	FSCK_AUTOFIX		= 1 << 4,
};

#define BCH_SB_ERRS()									\
	x(clean_but_journal_not_empty,				  0,	0)		\
	x(dirty_but_no_journal_entries,				  1,	0)		\
	x(dirty_but_no_journal_entries_post_drop_nonflushes,	  2,	0)		\
	x(sb_clean_journal_seq_mismatch,			  3,	0)		\
	x(sb_clean_btree_root_mismatch,				  4,	0)		\
	x(sb_clean_missing,					  5,	0)		\
	x(jset_unsupported_version,				  6,	0)		\
	x(jset_unknown_csum,					  7,	0)		\
	x(jset_last_seq_newer_than_seq,				  8,	0)		\
	x(jset_past_bucket_end,					  9,	0)		\
	x(jset_seq_blacklisted,					 10,	0)		\
	x(journal_entries_missing,				 11,	0)		\
	x(journal_entry_replicas_not_marked,			 12,	0)		\
	x(journal_entry_past_jset_end,				 13,	0)		\
	x(journal_entry_replicas_data_mismatch,			 14,	0)		\
	x(journal_entry_bkey_u64s_0,				 15,	0)		\
	x(journal_entry_bkey_past_end,				 16,	0)		\
	x(journal_entry_bkey_bad_format,			 17,	0)		\
	x(journal_entry_bkey_invalid,				 18,	0)		\
	x(journal_entry_btree_root_bad_size,			 19,	0)		\
	x(journal_entry_blacklist_bad_size,			 20,	0)		\
	x(journal_entry_blacklist_v2_bad_size,			 21,	0)		\
	x(journal_entry_blacklist_v2_start_past_end,		 22,	0)		\
	x(journal_entry_usage_bad_size,				 23,	0)		\
	x(journal_entry_data_usage_bad_size,			 24,	0)		\
	x(journal_entry_clock_bad_size,				 25,	0)		\
	x(journal_entry_clock_bad_rw,				 26,	0)		\
	x(journal_entry_dev_usage_bad_size,			 27,	0)		\
	x(journal_entry_dev_usage_bad_dev,			 28,	0)		\
	x(journal_entry_dev_usage_bad_pad,			 29,	0)		\
	x(btree_node_unreadable,				 30,	0)		\
	x(btree_node_fault_injected,				 31,	0)		\
	x(btree_node_bad_magic,					 32,	0)		\
	x(btree_node_bad_seq,					 33,	0)		\
	x(btree_node_unsupported_version,			 34,	0)		\
	x(btree_node_bset_older_than_sb_min,			 35,	0)		\
	x(btree_node_bset_newer_than_sb,			 36,	0)		\
	x(btree_node_data_missing,				 37,	0)		\
	x(btree_node_bset_after_end,				 38,	0)		\
	x(btree_node_replicas_sectors_written_mismatch,		 39,	0)		\
	x(btree_node_replicas_data_mismatch,			 40,	0)		\
	x(bset_unknown_csum,					 41,	0)		\
	x(bset_bad_csum,					 42,	0)		\
	x(bset_past_end_of_btree_node,				 43,	0)		\
	x(bset_wrong_sector_offset,				 44,	0)		\
	x(bset_empty,						 45,	0)		\
	x(bset_bad_seq,						 46,	0)		\
	x(bset_blacklisted_journal_seq,				 47,	0)		\
	x(first_bset_blacklisted_journal_seq,			 48,	0)		\
	x(btree_node_bad_btree,					 49,	0)		\
	x(btree_node_bad_level,					 50,	0)		\
	x(btree_node_bad_min_key,				 51,	0)		\
	x(btree_node_bad_max_key,				 52,	0)		\
	x(btree_node_bad_format,				 53,	0)		\
	x(btree_node_bkey_past_bset_end,			 54,	0)		\
	x(btree_node_bkey_bad_format,				 55,	0)		\
	x(btree_node_bad_bkey,					 56,	0)		\
	x(btree_node_bkey_out_of_order,				 57,	0)		\
	x(btree_root_bkey_invalid,				 58,	0)		\
	x(btree_root_read_error,				 59,	0)		\
	x(btree_root_bad_min_key,				 60,	0)		\
	x(btree_root_bad_max_key,				 61,	0)		\
	x(btree_node_read_error,				 62,	0)		\
	x(btree_node_topology_bad_min_key,			 63,	0)		\
	x(btree_node_topology_bad_max_key,			 64,	0)		\
	x(btree_node_topology_overwritten_by_prev_node,		 65,	0)		\
	x(btree_node_topology_overwritten_by_next_node,		 66,	0)		\
	x(btree_node_topology_interior_node_empty,		 67,	0)		\
	x(fs_usage_hidden_wrong,				 68,	FSCK_AUTOFIX)	\
	x(fs_usage_btree_wrong,					 69,	FSCK_AUTOFIX)	\
	x(fs_usage_data_wrong,					 70,	FSCK_AUTOFIX)	\
	x(fs_usage_cached_wrong,				 71,	FSCK_AUTOFIX)	\
	x(fs_usage_reserved_wrong,				 72,	FSCK_AUTOFIX)	\
	x(fs_usage_persistent_reserved_wrong,			 73,	FSCK_AUTOFIX)	\
	x(fs_usage_nr_inodes_wrong,				 74,	FSCK_AUTOFIX)	\
	x(fs_usage_replicas_wrong,				 75,	FSCK_AUTOFIX)	\
	x(dev_usage_buckets_wrong,				 76,	FSCK_AUTOFIX)	\
	x(dev_usage_sectors_wrong,				 77,	FSCK_AUTOFIX)	\
	x(dev_usage_fragmented_wrong,				 78,	FSCK_AUTOFIX)	\
	x(dev_usage_buckets_ec_wrong,				 79,	FSCK_AUTOFIX)	\
	x(bkey_version_in_future,				 80,	0)		\
	x(bkey_u64s_too_small,					 81,	0)		\
	x(bkey_invalid_type_for_btree,				 82,	0)		\
	x(bkey_extent_size_zero,				 83,	0)		\
	x(bkey_extent_size_greater_than_offset,			 84,	0)		\
	x(bkey_size_nonzero,					 85,	0)		\
	x(bkey_snapshot_nonzero,				 86,	0)		\
	x(bkey_snapshot_zero,					 87,	0)		\
	x(bkey_at_pos_max,					 88,	0)		\
	x(bkey_before_start_of_btree_node,			 89,	0)		\
	x(bkey_after_end_of_btree_node,				 90,	0)		\
	x(bkey_val_size_nonzero,				 91,	0)		\
	x(bkey_val_size_too_small,				 92,	0)		\
	x(alloc_v1_val_size_bad,				 93,	0)		\
	x(alloc_v2_unpack_error,				 94,	0)		\
	x(alloc_v3_unpack_error,				 95,	0)		\
	x(alloc_v4_val_size_bad,				 96,	0)		\
	x(alloc_v4_backpointers_start_bad,			 97,	0)		\
	x(alloc_key_data_type_bad,				 98,	0)		\
	x(alloc_key_empty_but_have_data,			 99,	0)		\
	x(alloc_key_dirty_sectors_0,				100,	0)		\
	x(alloc_key_data_type_inconsistency,			101,	0)		\
	x(alloc_key_to_missing_dev_bucket,			102,	0)		\
	x(alloc_key_cached_inconsistency,			103,	0)		\
	x(alloc_key_cached_but_read_time_zero,			104,	0)		\
	x(alloc_key_to_missing_lru_entry,			105,	0)		\
	x(alloc_key_data_type_wrong,				106,	FSCK_AUTOFIX)	\
	x(alloc_key_gen_wrong,					107,	FSCK_AUTOFIX)	\
	x(alloc_key_dirty_sectors_wrong,			108,	FSCK_AUTOFIX)	\
	x(alloc_key_cached_sectors_wrong,			109,	FSCK_AUTOFIX)	\
	x(alloc_key_stripe_wrong,				110,	FSCK_AUTOFIX)	\
	x(alloc_key_stripe_redundancy_wrong,			111,	FSCK_AUTOFIX)	\
	x(bucket_sector_count_overflow,				112,	0)		\
	x(bucket_metadata_type_mismatch,			113,	0)		\
	x(need_discard_key_wrong,				114,	0)		\
	x(freespace_key_wrong,					115,	0)		\
	x(freespace_hole_missing,				116,	0)		\
	x(bucket_gens_val_size_bad,				117,	0)		\
	x(bucket_gens_key_wrong,				118,	0)		\
	x(bucket_gens_hole_wrong,				119,	0)		\
	x(bucket_gens_to_invalid_dev,				120,	0)		\
	x(bucket_gens_to_invalid_buckets,			121,	0)		\
	x(bucket_gens_nonzero_for_invalid_buckets,		122,	0)		\
	x(need_discard_freespace_key_to_invalid_dev_bucket,	123,	0)		\
	x(need_discard_freespace_key_bad,			124,	0)		\
	x(backpointer_bucket_offset_wrong,			125,	0)		\
	x(backpointer_to_missing_device,			126,	0)		\
	x(backpointer_to_missing_alloc,				127,	0)		\
	x(backpointer_to_missing_ptr,				128,	0)		\
	x(lru_entry_at_time_0,					129,	0)		\
	x(lru_entry_to_invalid_bucket,				130,	0)		\
	x(lru_entry_bad,					131,	0)		\
	x(btree_ptr_val_too_big,				132,	0)		\
	x(btree_ptr_v2_val_too_big,				133,	0)		\
	x(btree_ptr_has_non_ptr,				134,	0)		\
	x(extent_ptrs_invalid_entry,				135,	0)		\
	x(extent_ptrs_no_ptrs,					136,	0)		\
	x(extent_ptrs_too_many_ptrs,				137,	0)		\
	x(extent_ptrs_redundant_crc,				138,	0)		\
	x(extent_ptrs_redundant_stripe,				139,	0)		\
	x(extent_ptrs_unwritten,				140,	0)		\
	x(extent_ptrs_written_and_unwritten,			141,	0)		\
	x(ptr_to_invalid_device,				142,	0)		\
	x(ptr_to_duplicate_device,				143,	0)		\
	x(ptr_after_last_bucket,				144,	0)		\
	x(ptr_before_first_bucket,				145,	0)		\
	x(ptr_spans_multiple_buckets,				146,	0)		\
	x(ptr_to_missing_backpointer,				147,	0)		\
	x(ptr_to_missing_alloc_key,				148,	0)		\
	x(ptr_to_missing_replicas_entry,			149,	0)		\
	x(ptr_to_missing_stripe,				150,	0)		\
	x(ptr_to_incorrect_stripe,				151,	0)		\
	x(ptr_gen_newer_than_bucket_gen,			152,	0)		\
	x(ptr_too_stale,					153,	0)		\
	x(stale_dirty_ptr,					154,	0)		\
	x(ptr_bucket_data_type_mismatch,			155,	0)		\
	x(ptr_cached_and_erasure_coded,				156,	0)		\
	x(ptr_crc_uncompressed_size_too_small,			157,	0)		\
	x(ptr_crc_csum_type_unknown,				158,	0)		\
	x(ptr_crc_compression_type_unknown,			159,	0)		\
	x(ptr_crc_redundant,					160,	0)		\
	x(ptr_crc_uncompressed_size_too_big,			161,	0)		\
	x(ptr_crc_nonce_mismatch,				162,	0)		\
	x(ptr_stripe_redundant,					163,	0)		\
	x(reservation_key_nr_replicas_invalid,			164,	0)		\
	x(reflink_v_refcount_wrong,				165,	0)		\
	x(reflink_p_to_missing_reflink_v,			166,	0)		\
	x(stripe_pos_bad,					167,	0)		\
	x(stripe_val_size_bad,					168,	0)		\
	x(stripe_sector_count_wrong,				169,	0)		\
	x(snapshot_tree_pos_bad,				170,	0)		\
	x(snapshot_tree_to_missing_snapshot,			171,	0)		\
	x(snapshot_tree_to_missing_subvol,			172,	0)		\
	x(snapshot_tree_to_wrong_subvol,			173,	0)		\
	x(snapshot_tree_to_snapshot_subvol,			174,	0)		\
	x(snapshot_pos_bad,					175,	0)		\
	x(snapshot_parent_bad,					176,	0)		\
	x(snapshot_children_not_normalized,			177,	0)		\
	x(snapshot_child_duplicate,				178,	0)		\
	x(snapshot_child_bad,					179,	0)		\
	x(snapshot_skiplist_not_normalized,			180,	0)		\
	x(snapshot_skiplist_bad,				181,	0)		\
	x(snapshot_should_not_have_subvol,			182,	0)		\
	x(snapshot_to_bad_snapshot_tree,			183,	0)		\
	x(snapshot_bad_depth,					184,	0)		\
	x(snapshot_bad_skiplist,				185,	0)		\
	x(subvol_pos_bad,					186,	0)		\
	x(subvol_not_master_and_not_snapshot,			187,	0)		\
	x(subvol_to_missing_root,				188,	0)		\
	x(subvol_root_wrong_bi_subvol,				189,	0)		\
	x(bkey_in_missing_snapshot,				190,	0)		\
	x(inode_pos_inode_nonzero,				191,	0)		\
	x(inode_pos_blockdev_range,				192,	0)		\
	x(inode_unpack_error,					193,	0)		\
	x(inode_str_hash_invalid,				194,	0)		\
	x(inode_v3_fields_start_bad,				195,	0)		\
	x(inode_snapshot_mismatch,				196,	0)		\
	x(inode_unlinked_but_clean,				197,	0)		\
	x(inode_unlinked_but_nlink_nonzero,			198,	0)		\
	x(inode_checksum_type_invalid,				199,	0)		\
	x(inode_compression_type_invalid,			200,	0)		\
	x(inode_subvol_root_but_not_dir,			201,	0)		\
	x(inode_i_size_dirty_but_clean,				202,	0)		\
	x(inode_i_sectors_dirty_but_clean,			203,	0)		\
	x(inode_i_sectors_wrong,				204,	0)		\
	x(inode_dir_wrong_nlink,				205,	0)		\
	x(inode_dir_multiple_links,				206,	0)		\
	x(inode_multiple_links_but_nlink_0,			207,	0)		\
	x(inode_wrong_backpointer,				208,	0)		\
	x(inode_wrong_nlink,					209,	0)		\
	x(inode_unreachable,					210,	0)		\
	x(deleted_inode_but_clean,				211,	0)		\
	x(deleted_inode_missing,				212,	0)		\
	x(deleted_inode_is_dir,					213,	0)		\
	x(deleted_inode_not_unlinked,				214,	0)		\
	x(extent_overlapping,					215,	0)		\
<<<<<<< HEAD
	x(extent_in_missing_inode,				216,	0)		\
	x(extent_in_non_reg_inode,				217,	0)		\
=======
	x(key_in_missing_inode,					216,	0)		\
	x(key_in_wrong_inode_type,				217,	0)		\
>>>>>>> 8400291e
	x(extent_past_end_of_inode,				218,	0)		\
	x(dirent_empty_name,					219,	0)		\
	x(dirent_val_too_big,					220,	0)		\
	x(dirent_name_too_long,					221,	0)		\
	x(dirent_name_embedded_nul,				222,	0)		\
	x(dirent_name_dot_or_dotdot,				223,	0)		\
	x(dirent_name_has_slash,				224,	0)		\
	x(dirent_d_type_wrong,					225,	0)		\
	x(inode_bi_parent_wrong,				226,	0)		\
	x(dirent_in_missing_dir_inode,				227,	0)		\
	x(dirent_in_non_dir_inode,				228,	0)		\
	x(dirent_to_missing_inode,				229,	0)		\
	x(dirent_to_missing_subvol,				230,	0)		\
	x(dirent_to_itself,					231,	0)		\
	x(quota_type_invalid,					232,	0)		\
	x(xattr_val_size_too_small,				233,	0)		\
	x(xattr_val_size_too_big,				234,	0)		\
	x(xattr_invalid_type,					235,	0)		\
	x(xattr_name_invalid_chars,				236,	0)		\
	x(xattr_in_missing_inode,				237,	0)		\
	x(root_subvol_missing,					238,	0)		\
	x(root_dir_missing,					239,	0)		\
	x(root_inode_not_dir,					240,	0)		\
	x(dir_loop,						241,	0)		\
	x(hash_table_key_duplicate,				242,	0)		\
	x(hash_table_key_wrong_offset,				243,	0)		\
	x(unlinked_inode_not_on_deleted_list,			244,	0)		\
	x(reflink_p_front_pad_bad,				245,	0)		\
	x(journal_entry_dup_same_device,			246,	0)		\
	x(inode_bi_subvol_missing,				247,	0)		\
	x(inode_bi_subvol_wrong,				248,	0)		\
	x(inode_points_to_missing_dirent,			249,	0)		\
	x(inode_points_to_wrong_dirent,				250,	0)		\
	x(inode_bi_parent_nonzero,				251,	0)		\
	x(dirent_to_missing_parent_subvol,			252,	0)		\
	x(dirent_not_visible_in_parent_subvol,			253,	0)		\
	x(subvol_fs_path_parent_wrong,				254,	0)		\
	x(subvol_root_fs_path_parent_nonzero,			255,	0)		\
	x(subvol_children_not_set,				256,	0)		\
	x(subvol_children_bad,					257,	0)		\
	x(subvol_loop,						258,	0)		\
	x(subvol_unreachable,					259,	0)		\
	x(btree_node_bkey_bad_u64s,				260,	0)		\
	x(btree_node_topology_empty_interior_node,		261,	0)		\
	x(btree_ptr_v2_min_key_bad,				262,	0)		\
	x(btree_root_unreadable_and_scan_found_nothing,		263,	0)		\
	x(snapshot_node_missing,				264,	0)		\
	x(dup_backpointer_to_bad_csum_extent,			265,	0)		\
	x(btree_bitmap_not_marked,				266,	0)		\
	x(sb_clean_entry_overrun,				267,	0)		\
	x(btree_ptr_v2_written_0,				268,	0)		\
	x(subvol_snapshot_bad,					269,	0)		\
	x(subvol_inode_bad,					270,	0)		\
	x(alloc_key_stripe_sectors_wrong,			271,	0)		\
	x(accounting_mismatch,					272,	0)		\
	x(accounting_replicas_not_marked,			273,	0)		\
	x(invalid_btree_id,					274,	0)		\
	x(alloc_key_io_time_bad,				275,	0)		\
	x(alloc_key_fragmentation_lru_wrong,			276,	FSCK_AUTOFIX)

enum bch_sb_error_id {
#define x(t, n, ...) BCH_FSCK_ERR_##t = n,
	BCH_SB_ERRS()
#undef x
	BCH_SB_ERR_MAX
};

struct bch_sb_field_errors {
	struct bch_sb_field	field;
	struct bch_sb_field_error_entry {
		__le64		v;
		__le64		last_error_time;
	}			entries[];
};

LE64_BITMASK(BCH_SB_ERROR_ENTRY_ID,	struct bch_sb_field_error_entry, v,  0, 16);
LE64_BITMASK(BCH_SB_ERROR_ENTRY_NR,	struct bch_sb_field_error_entry, v, 16, 64);

#endif /* _BCACHEFS_SB_ERRORS_FORMAT_H */<|MERGE_RESOLUTION|>--- conflicted
+++ resolved
@@ -227,13 +227,8 @@
 	x(deleted_inode_is_dir,					213,	0)		\
 	x(deleted_inode_not_unlinked,				214,	0)		\
 	x(extent_overlapping,					215,	0)		\
-<<<<<<< HEAD
-	x(extent_in_missing_inode,				216,	0)		\
-	x(extent_in_non_reg_inode,				217,	0)		\
-=======
 	x(key_in_missing_inode,					216,	0)		\
 	x(key_in_wrong_inode_type,				217,	0)		\
->>>>>>> 8400291e
 	x(extent_past_end_of_inode,				218,	0)		\
 	x(dirent_empty_name,					219,	0)		\
 	x(dirent_val_too_big,					220,	0)		\
