--- conflicted
+++ resolved
@@ -660,40 +660,7 @@
 	if (initial)
 		target_depth = 0;
 
-<<<<<<< HEAD
-	/* root */
-	do {
-retry_root:
-		bch2_trans_begin(trans);
-
-		struct btree_iter iter;
-		bch2_trans_node_iter_init(trans, &iter, btree, POS_MIN,
-					  0, bch2_btree_id_root(c, btree)->b->c.level, 0);
-		struct btree *b = bch2_btree_iter_peek_node(&iter);
-		ret = PTR_ERR_OR_ZERO(b);
-		if (ret)
-			goto err_root;
-
-		if (b != btree_node_root(c, b)) {
-			bch2_trans_iter_exit(trans, &iter);
-			goto retry_root;
-		}
-
-		gc_pos_set(c, gc_pos_btree(btree, b->c.level + 1, SPOS_MAX));
-		struct bkey_s_c k = bkey_i_to_s_c(&b->key);
-		ret = bch2_gc_mark_key(trans, btree, b->c.level + 1, NULL, NULL, k, initial);
-		level = b->c.level;
-err_root:
-		bch2_trans_iter_exit(trans, &iter);
-	} while (bch2_err_matches(ret, BCH_ERR_transaction_restart));
-
-	if (ret)
-		return ret;
-
-	for (; level >= target_depth; --level) {
-=======
 	for (unsigned level = target_depth; level < BTREE_MAX_DEPTH; level++) {
->>>>>>> 8400291e
 		struct btree *prev = NULL;
 		struct btree_iter iter;
 		bch2_trans_node_iter_init(trans, &iter, btree, POS_MIN, 0, level,
@@ -867,13 +834,8 @@
 
 	gc.fragmentation_lru = alloc_lru_idx_fragmentation(gc, ca);
 
-<<<<<<< HEAD
-	if (fsck_err_on(new.data_type != gc.data_type, c,
-			alloc_key_data_type_wrong,
-=======
 	if (fsck_err_on(new.data_type != gc.data_type,
 			trans, alloc_key_data_type_wrong,
->>>>>>> 8400291e
 			"bucket %llu:%llu gen %u has wrong data_type"
 			": got %s, should be %s",
 			iter->pos.inode, iter->pos.offset,
@@ -895,10 +857,7 @@
 
 	copy_bucket_field(alloc_key_gen_wrong,			gen);
 	copy_bucket_field(alloc_key_dirty_sectors_wrong,	dirty_sectors);
-<<<<<<< HEAD
-=======
 	copy_bucket_field(alloc_key_stripe_sectors_wrong,	stripe_sectors);
->>>>>>> 8400291e
 	copy_bucket_field(alloc_key_cached_sectors_wrong,	cached_sectors);
 	copy_bucket_field(alloc_key_stripe_wrong,		stripe);
 	copy_bucket_field(alloc_key_stripe_redundancy_wrong,	stripe_redundancy);
@@ -970,30 +929,6 @@
 		rcu_assign_pointer(ca->buckets_gc, buckets);
 	}
 
-<<<<<<< HEAD
-	struct bch_dev *ca = NULL;
-	int ret = bch2_trans_run(c,
-		for_each_btree_key(trans, iter, BTREE_ID_alloc, POS_MIN,
-					 BTREE_ITER_prefetch, k, ({
-			ca = bch2_dev_iterate(c, ca, k.k->p.inode);
-			if (!ca) {
-				bch2_btree_iter_set_pos(&iter, POS(k.k->p.inode + 1, 0));
-				continue;
-			}
-
-			if (bucket_valid(ca, k.k->p.offset)) {
-				struct bch_alloc_v4 a_convert;
-				const struct bch_alloc_v4 *a = bch2_alloc_to_v4(k, &a_convert);
-
-				struct bucket *g = gc_bucket(ca, k.k->p.offset);
-				g->gen_valid	= 1;
-				g->gen		= a->gen;
-			}
-			0;
-		})));
-	bch2_dev_put(ca);
-=======
->>>>>>> 8400291e
 	bch_err_fn(c, ret);
 	return ret;
 }
