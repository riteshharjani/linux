--- conflicted
+++ resolved
@@ -99,11 +99,7 @@
 		if (ret)
 			goto err;
 
-<<<<<<< HEAD
-		if (fsck_err(c, alloc_key_to_missing_lru_entry,
-=======
 		if (fsck_err(trans, alloc_key_to_missing_lru_entry,
->>>>>>> 8400291e
 			     "missing %s lru entry\n"
 			     "  %s",
 			     bch2_lru_types[lru_type(lru_k)],
