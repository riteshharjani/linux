/*
 *
 * Copyright (C) 2011 Novell Inc.
 *
 * This program is free software; you can redistribute it and/or modify it
 * under the terms of the GNU General Public License version 2 as published by
 * the Free Software Foundation.
 */

#include <uapi/linux/magic.h>
#include <linux/fs.h>
#include <linux/namei.h>
#include <linux/xattr.h>
#include <linux/mount.h>
#include <linux/parser.h>
#include <linux/module.h>
#include <linux/statfs.h>
#include <linux/seq_file.h>
#include <linux/posix_acl_xattr.h>
#include "overlayfs.h"

MODULE_AUTHOR("Miklos Szeredi <miklos@szeredi.hu>");
MODULE_DESCRIPTION("Overlay filesystem");
MODULE_LICENSE("GPL");


struct ovl_dir_cache;

#define OVL_MAX_STACK 500

static bool ovl_redirect_dir_def = IS_ENABLED(CONFIG_OVERLAY_FS_REDIRECT_DIR);
module_param_named(redirect_dir, ovl_redirect_dir_def, bool, 0644);
MODULE_PARM_DESC(ovl_redirect_dir_def,
		 "Default to on or off for the redirect_dir feature");

static bool ovl_index_def = IS_ENABLED(CONFIG_OVERLAY_FS_INDEX);
module_param_named(index, ovl_index_def, bool, 0644);
MODULE_PARM_DESC(ovl_index_def,
		 "Default to on or off for the inodes index feature");

static void ovl_entry_stack_free(struct ovl_entry *oe)
{
	unsigned int i;

	for (i = 0; i < oe->numlower; i++)
		dput(oe->lowerstack[i].dentry);
}

static void ovl_dentry_release(struct dentry *dentry)
{
	struct ovl_entry *oe = dentry->d_fsdata;

	if (oe) {
		ovl_entry_stack_free(oe);
		kfree_rcu(oe, rcu);
	}
}

static int ovl_check_append_only(struct inode *inode, int flag)
{
	/*
	 * This test was moot in vfs may_open() because overlay inode does
	 * not have the S_APPEND flag, so re-check on real upper inode
	 */
	if (IS_APPEND(inode)) {
		if  ((flag & O_ACCMODE) != O_RDONLY && !(flag & O_APPEND))
			return -EPERM;
		if (flag & O_TRUNC)
			return -EPERM;
	}

	return 0;
}

static struct dentry *ovl_d_real(struct dentry *dentry,
				 const struct inode *inode,
				 unsigned int open_flags, unsigned int flags)
{
	struct dentry *real;
	int err;

	if (flags & D_REAL_UPPER)
		return ovl_dentry_upper(dentry);

	if (!d_is_reg(dentry)) {
		if (!inode || inode == d_inode(dentry))
			return dentry;
		goto bug;
	}

	if (open_flags) {
		err = ovl_open_maybe_copy_up(dentry, open_flags);
		if (err)
			return ERR_PTR(err);
	}

	real = ovl_dentry_upper(dentry);
	if (real && (!inode || inode == d_inode(real))) {
		if (!inode) {
			err = ovl_check_append_only(d_inode(real), open_flags);
			if (err)
				return ERR_PTR(err);
		}
		return real;
	}

	real = ovl_dentry_lower(dentry);
	if (!real)
		goto bug;

	/* Handle recursion */
	real = d_real(real, inode, open_flags, 0);

	if (!inode || inode == d_inode(real))
		return real;
bug:
	WARN(1, "ovl_d_real(%pd4, %s:%lu): real dentry not found\n", dentry,
	     inode ? inode->i_sb->s_id : "NULL", inode ? inode->i_ino : 0);
	return dentry;
}

static int ovl_dentry_revalidate(struct dentry *dentry, unsigned int flags)
{
	struct ovl_entry *oe = dentry->d_fsdata;
	unsigned int i;
	int ret = 1;

	for (i = 0; i < oe->numlower; i++) {
		struct dentry *d = oe->lowerstack[i].dentry;

		if (d->d_flags & DCACHE_OP_REVALIDATE) {
			ret = d->d_op->d_revalidate(d, flags);
			if (ret < 0)
				return ret;
			if (!ret) {
				if (!(flags & LOOKUP_RCU))
					d_invalidate(d);
				return -ESTALE;
			}
		}
	}
	return 1;
}

static int ovl_dentry_weak_revalidate(struct dentry *dentry, unsigned int flags)
{
	struct ovl_entry *oe = dentry->d_fsdata;
	unsigned int i;
	int ret = 1;

	for (i = 0; i < oe->numlower; i++) {
		struct dentry *d = oe->lowerstack[i].dentry;

		if (d->d_flags & DCACHE_OP_WEAK_REVALIDATE) {
			ret = d->d_op->d_weak_revalidate(d, flags);
			if (ret <= 0)
				break;
		}
	}
	return ret;
}

static const struct dentry_operations ovl_dentry_operations = {
	.d_release = ovl_dentry_release,
	.d_real = ovl_d_real,
};

static const struct dentry_operations ovl_reval_dentry_operations = {
	.d_release = ovl_dentry_release,
	.d_real = ovl_d_real,
	.d_revalidate = ovl_dentry_revalidate,
	.d_weak_revalidate = ovl_dentry_weak_revalidate,
};

static struct kmem_cache *ovl_inode_cachep;

static struct inode *ovl_alloc_inode(struct super_block *sb)
{
	struct ovl_inode *oi = kmem_cache_alloc(ovl_inode_cachep, GFP_KERNEL);

	if (!oi)
		return NULL;

	oi->cache = NULL;
	oi->redirect = NULL;
	oi->version = 0;
	oi->flags = 0;
	oi->__upperdentry = NULL;
	oi->lower = NULL;
	mutex_init(&oi->lock);

	return &oi->vfs_inode;
}

static void ovl_i_callback(struct rcu_head *head)
{
	struct inode *inode = container_of(head, struct inode, i_rcu);

	kmem_cache_free(ovl_inode_cachep, OVL_I(inode));
}

static void ovl_destroy_inode(struct inode *inode)
{
	struct ovl_inode *oi = OVL_I(inode);

	dput(oi->__upperdentry);
	kfree(oi->redirect);
	ovl_dir_cache_free(inode);
	mutex_destroy(&oi->lock);

	call_rcu(&inode->i_rcu, ovl_i_callback);
}

static void ovl_free_fs(struct ovl_fs *ofs)
{
	unsigned i;

<<<<<<< HEAD
	dput(ufs->indexdir);
	dput(ufs->workdir);
	if (ufs->workdir_locked)
		ovl_inuse_unlock(ufs->workbasedir);
	dput(ufs->workbasedir);
	if (ufs->upper_mnt && ufs->upperdir_locked)
		ovl_inuse_unlock(ufs->upper_mnt->mnt_root);
	mntput(ufs->upper_mnt);
	for (i = 0; i < ufs->numlower; i++)
		mntput(ufs->lower_mnt[i]);
	kfree(ufs->lower_mnt);

	kfree(ufs->config.lowerdir);
	kfree(ufs->config.upperdir);
	kfree(ufs->config.workdir);
	put_cred(ufs->creator_cred);
	kfree(ufs);
=======
	dput(ofs->indexdir);
	dput(ofs->workdir);
	if (ofs->workdir_locked)
		ovl_inuse_unlock(ofs->workbasedir);
	dput(ofs->workbasedir);
	if (ofs->upperdir_locked)
		ovl_inuse_unlock(ofs->upper_mnt->mnt_root);
	mntput(ofs->upper_mnt);
	for (i = 0; i < ofs->numlower; i++) {
		mntput(ofs->lower_layers[i].mnt);
		free_anon_bdev(ofs->lower_layers[i].pseudo_dev);
	}
	kfree(ofs->lower_layers);

	kfree(ofs->config.lowerdir);
	kfree(ofs->config.upperdir);
	kfree(ofs->config.workdir);
	if (ofs->creator_cred)
		put_cred(ofs->creator_cred);
	kfree(ofs);
}

static void ovl_put_super(struct super_block *sb)
{
	struct ovl_fs *ofs = sb->s_fs_info;

	ovl_free_fs(ofs);
>>>>>>> 0c86a6bd
}

static int ovl_sync_fs(struct super_block *sb, int wait)
{
	struct ovl_fs *ofs = sb->s_fs_info;
	struct super_block *upper_sb;
	int ret;

	if (!ofs->upper_mnt)
		return 0;
	upper_sb = ofs->upper_mnt->mnt_sb;
	if (!upper_sb->s_op->sync_fs)
		return 0;

	/* real inodes have already been synced by sync_filesystem(ovl_sb) */
	down_read(&upper_sb->s_umount);
	ret = upper_sb->s_op->sync_fs(upper_sb, wait);
	up_read(&upper_sb->s_umount);
	return ret;
}

/**
 * ovl_statfs
 * @sb: The overlayfs super block
 * @buf: The struct kstatfs to fill in with stats
 *
 * Get the filesystem statistics.  As writes always target the upper layer
 * filesystem pass the statfs to the upper filesystem (if it exists)
 */
static int ovl_statfs(struct dentry *dentry, struct kstatfs *buf)
{
	struct ovl_fs *ofs = dentry->d_sb->s_fs_info;
	struct dentry *root_dentry = dentry->d_sb->s_root;
	struct path path;
	int err;

	ovl_path_real(root_dentry, &path);

	err = vfs_statfs(&path, buf);
	if (!err) {
		buf->f_namelen = ofs->namelen;
		buf->f_type = OVERLAYFS_SUPER_MAGIC;
	}

	return err;
}

/* Will this overlay be forced to mount/remount ro? */
static bool ovl_force_readonly(struct ovl_fs *ofs)
{
	return (!ofs->upper_mnt || !ofs->workdir);
}

/**
 * ovl_show_options
 *
 * Prints the mount options for a given superblock.
 * Returns zero; does not fail.
 */
static int ovl_show_options(struct seq_file *m, struct dentry *dentry)
{
	struct super_block *sb = dentry->d_sb;
	struct ovl_fs *ofs = sb->s_fs_info;

	seq_show_option(m, "lowerdir", ofs->config.lowerdir);
	if (ofs->config.upperdir) {
		seq_show_option(m, "upperdir", ofs->config.upperdir);
		seq_show_option(m, "workdir", ofs->config.workdir);
	}
	if (ofs->config.default_permissions)
		seq_puts(m, ",default_permissions");
	if (ofs->config.redirect_dir != ovl_redirect_dir_def)
		seq_printf(m, ",redirect_dir=%s",
			   ofs->config.redirect_dir ? "on" : "off");
	if (ofs->config.index != ovl_index_def)
		seq_printf(m, ",index=%s",
			   ofs->config.index ? "on" : "off");
	return 0;
}

static int ovl_remount(struct super_block *sb, int *flags, char *data)
{
	struct ovl_fs *ofs = sb->s_fs_info;

	if (!(*flags & MS_RDONLY) && ovl_force_readonly(ofs))
		return -EROFS;

	return 0;
}

static const struct super_operations ovl_super_operations = {
	.alloc_inode	= ovl_alloc_inode,
	.destroy_inode	= ovl_destroy_inode,
	.drop_inode	= generic_delete_inode,
	.put_super	= ovl_put_super,
	.sync_fs	= ovl_sync_fs,
	.statfs		= ovl_statfs,
	.show_options	= ovl_show_options,
	.remount_fs	= ovl_remount,
};

enum {
	OPT_LOWERDIR,
	OPT_UPPERDIR,
	OPT_WORKDIR,
	OPT_DEFAULT_PERMISSIONS,
	OPT_REDIRECT_DIR_ON,
	OPT_REDIRECT_DIR_OFF,
	OPT_INDEX_ON,
	OPT_INDEX_OFF,
	OPT_ERR,
};

static const match_table_t ovl_tokens = {
	{OPT_LOWERDIR,			"lowerdir=%s"},
	{OPT_UPPERDIR,			"upperdir=%s"},
	{OPT_WORKDIR,			"workdir=%s"},
	{OPT_DEFAULT_PERMISSIONS,	"default_permissions"},
	{OPT_REDIRECT_DIR_ON,		"redirect_dir=on"},
	{OPT_REDIRECT_DIR_OFF,		"redirect_dir=off"},
	{OPT_INDEX_ON,			"index=on"},
	{OPT_INDEX_OFF,			"index=off"},
	{OPT_ERR,			NULL}
};

static char *ovl_next_opt(char **s)
{
	char *sbegin = *s;
	char *p;

	if (sbegin == NULL)
		return NULL;

	for (p = sbegin; *p; p++) {
		if (*p == '\\') {
			p++;
			if (!*p)
				break;
		} else if (*p == ',') {
			*p = '\0';
			*s = p + 1;
			return sbegin;
		}
	}
	*s = NULL;
	return sbegin;
}

static int ovl_parse_opt(char *opt, struct ovl_config *config)
{
	char *p;

	while ((p = ovl_next_opt(&opt)) != NULL) {
		int token;
		substring_t args[MAX_OPT_ARGS];

		if (!*p)
			continue;

		token = match_token(p, ovl_tokens, args);
		switch (token) {
		case OPT_UPPERDIR:
			kfree(config->upperdir);
			config->upperdir = match_strdup(&args[0]);
			if (!config->upperdir)
				return -ENOMEM;
			break;

		case OPT_LOWERDIR:
			kfree(config->lowerdir);
			config->lowerdir = match_strdup(&args[0]);
			if (!config->lowerdir)
				return -ENOMEM;
			break;

		case OPT_WORKDIR:
			kfree(config->workdir);
			config->workdir = match_strdup(&args[0]);
			if (!config->workdir)
				return -ENOMEM;
			break;

		case OPT_DEFAULT_PERMISSIONS:
			config->default_permissions = true;
			break;

		case OPT_REDIRECT_DIR_ON:
			config->redirect_dir = true;
			break;

		case OPT_REDIRECT_DIR_OFF:
			config->redirect_dir = false;
			break;

		case OPT_INDEX_ON:
			config->index = true;
			break;

		case OPT_INDEX_OFF:
			config->index = false;
			break;

		default:
			pr_err("overlayfs: unrecognized mount option \"%s\" or missing value\n", p);
			return -EINVAL;
		}
	}

	/* Workdir is useless in non-upper mount */
	if (!config->upperdir && config->workdir) {
		pr_info("overlayfs: option \"workdir=%s\" is useless in a non-upper mount, ignore\n",
			config->workdir);
		kfree(config->workdir);
		config->workdir = NULL;
	}

	return 0;
}

#define OVL_WORKDIR_NAME "work"
#define OVL_INDEXDIR_NAME "index"

static struct dentry *ovl_workdir_create(struct ovl_fs *ofs,
					 const char *name, bool persist)
{
	struct inode *dir =  ofs->workbasedir->d_inode;
	struct vfsmount *mnt = ofs->upper_mnt;
	struct dentry *work;
	int err;
	bool retried = false;
	bool locked = false;

	err = mnt_want_write(mnt);
	if (err)
		goto out_err;

	inode_lock_nested(dir, I_MUTEX_PARENT);
	locked = true;

retry:
	work = lookup_one_len(name, ofs->workbasedir, strlen(name));

	if (!IS_ERR(work)) {
		struct iattr attr = {
			.ia_valid = ATTR_MODE,
			.ia_mode = S_IFDIR | 0,
		};

		if (work->d_inode) {
			err = -EEXIST;
			if (retried)
				goto out_dput;

			if (persist)
				goto out_unlock;

			retried = true;
			ovl_workdir_cleanup(dir, mnt, work, 0);
			dput(work);
			goto retry;
		}

		err = ovl_create_real(dir, work,
				      &(struct cattr){.mode = S_IFDIR | 0},
				      NULL, true);
		if (err)
			goto out_dput;

		/*
		 * Try to remove POSIX ACL xattrs from workdir.  We are good if:
		 *
		 * a) success (there was a POSIX ACL xattr and was removed)
		 * b) -ENODATA (there was no POSIX ACL xattr)
		 * c) -EOPNOTSUPP (POSIX ACL xattrs are not supported)
		 *
		 * There are various other error values that could effectively
		 * mean that the xattr doesn't exist (e.g. -ERANGE is returned
		 * if the xattr name is too long), but the set of filesystems
		 * allowed as upper are limited to "normal" ones, where checking
		 * for the above two errors is sufficient.
		 */
		err = vfs_removexattr(work, XATTR_NAME_POSIX_ACL_DEFAULT);
		if (err && err != -ENODATA && err != -EOPNOTSUPP)
			goto out_dput;

		err = vfs_removexattr(work, XATTR_NAME_POSIX_ACL_ACCESS);
		if (err && err != -ENODATA && err != -EOPNOTSUPP)
			goto out_dput;

		/* Clear any inherited mode bits */
		inode_lock(work->d_inode);
		err = notify_change(work, &attr, NULL);
		inode_unlock(work->d_inode);
		if (err)
			goto out_dput;
	} else {
		err = PTR_ERR(work);
		goto out_err;
	}
out_unlock:
	mnt_drop_write(mnt);
	if (locked)
		inode_unlock(dir);

	return work;

out_dput:
	dput(work);
out_err:
	pr_warn("overlayfs: failed to create directory %s/%s (errno: %i); mounting read-only\n",
		ofs->config.workdir, name, -err);
	work = NULL;
	goto out_unlock;
}

static void ovl_unescape(char *s)
{
	char *d = s;

	for (;; s++, d++) {
		if (*s == '\\')
			s++;
		*d = *s;
		if (!*s)
			break;
	}
}

static int ovl_mount_dir_noesc(const char *name, struct path *path)
{
	int err = -EINVAL;

	if (!*name) {
		pr_err("overlayfs: empty lowerdir\n");
		goto out;
	}
	err = kern_path(name, LOOKUP_FOLLOW, path);
	if (err) {
		pr_err("overlayfs: failed to resolve '%s': %i\n", name, err);
		goto out;
	}
	err = -EINVAL;
	if (ovl_dentry_weird(path->dentry)) {
		pr_err("overlayfs: filesystem on '%s' not supported\n", name);
		goto out_put;
	}
	if (!d_is_dir(path->dentry)) {
		pr_err("overlayfs: '%s' not a directory\n", name);
		goto out_put;
	}
	return 0;

out_put:
	path_put_init(path);
out:
	return err;
}

static int ovl_mount_dir(const char *name, struct path *path)
{
	int err = -ENOMEM;
	char *tmp = kstrdup(name, GFP_KERNEL);

	if (tmp) {
		ovl_unescape(tmp);
		err = ovl_mount_dir_noesc(tmp, path);

		if (!err)
			if (ovl_dentry_remote(path->dentry)) {
				pr_err("overlayfs: filesystem on '%s' not supported as upperdir\n",
				       tmp);
				path_put_init(path);
				err = -EINVAL;
			}
		kfree(tmp);
	}
	return err;
}

static int ovl_check_namelen(struct path *path, struct ovl_fs *ofs,
			     const char *name)
{
	struct kstatfs statfs;
	int err = vfs_statfs(path, &statfs);

	if (err)
		pr_err("overlayfs: statfs failed on '%s'\n", name);
	else
		ofs->namelen = max(ofs->namelen, statfs.f_namelen);

	return err;
}

static int ovl_lower_dir(const char *name, struct path *path,
			 struct ovl_fs *ofs, int *stack_depth, bool *remote)
{
	int err;

	err = ovl_mount_dir_noesc(name, path);
	if (err)
		goto out;

	err = ovl_check_namelen(path, ofs, name);
	if (err)
		goto out_put;

	*stack_depth = max(*stack_depth, path->mnt->mnt_sb->s_stack_depth);

	if (ovl_dentry_remote(path->dentry))
		*remote = true;

	/*
	 * The inodes index feature needs to encode and decode file
	 * handles, so it requires that all layers support them.
	 */
	if (ofs->config.index && !ovl_can_decode_fh(path->dentry->d_sb)) {
		ofs->config.index = false;
		pr_warn("overlayfs: fs on '%s' does not support file handles, falling back to index=off.\n", name);
	}

	return 0;

out_put:
	path_put_init(path);
out:
	return err;
}

/* Workdir should not be subdir of upperdir and vice versa */
static bool ovl_workdir_ok(struct dentry *workdir, struct dentry *upperdir)
{
	bool ok = false;

	if (workdir != upperdir) {
		ok = (lock_rename(workdir, upperdir) == NULL);
		unlock_rename(workdir, upperdir);
	}
	return ok;
}

static unsigned int ovl_split_lowerdirs(char *str)
{
	unsigned int ctr = 1;
	char *s, *d;

	for (s = d = str;; s++, d++) {
		if (*s == '\\') {
			s++;
		} else if (*s == ':') {
			*d = '\0';
			ctr++;
			continue;
		}
		*d = *s;
		if (!*s)
			break;
	}
	return ctr;
}

static int __maybe_unused
ovl_posix_acl_xattr_get(const struct xattr_handler *handler,
			struct dentry *dentry, struct inode *inode,
			const char *name, void *buffer, size_t size)
{
	return ovl_xattr_get(dentry, inode, handler->name, buffer, size);
}

static int __maybe_unused
ovl_posix_acl_xattr_set(const struct xattr_handler *handler,
			struct dentry *dentry, struct inode *inode,
			const char *name, const void *value,
			size_t size, int flags)
{
	struct dentry *workdir = ovl_workdir(dentry);
	struct inode *realinode = ovl_inode_real(inode);
	struct posix_acl *acl = NULL;
	int err;

	/* Check that everything is OK before copy-up */
	if (value) {
		acl = posix_acl_from_xattr(&init_user_ns, value, size);
		if (IS_ERR(acl))
			return PTR_ERR(acl);
	}
	err = -EOPNOTSUPP;
	if (!IS_POSIXACL(d_inode(workdir)))
		goto out_acl_release;
	if (!realinode->i_op->set_acl)
		goto out_acl_release;
	if (handler->flags == ACL_TYPE_DEFAULT && !S_ISDIR(inode->i_mode)) {
		err = acl ? -EACCES : 0;
		goto out_acl_release;
	}
	err = -EPERM;
	if (!inode_owner_or_capable(inode))
		goto out_acl_release;

	posix_acl_release(acl);

	/*
	 * Check if sgid bit needs to be cleared (actual setacl operation will
	 * be done with mounter's capabilities and so that won't do it for us).
	 */
	if (unlikely(inode->i_mode & S_ISGID) &&
	    handler->flags == ACL_TYPE_ACCESS &&
	    !in_group_p(inode->i_gid) &&
	    !capable_wrt_inode_uidgid(inode, CAP_FSETID)) {
		struct iattr iattr = { .ia_valid = ATTR_KILL_SGID };

		err = ovl_setattr(dentry, &iattr);
		if (err)
			return err;
	}

	err = ovl_xattr_set(dentry, inode, handler->name, value, size, flags);
	if (!err)
		ovl_copyattr(ovl_inode_real(inode), inode);

	return err;

out_acl_release:
	posix_acl_release(acl);
	return err;
}

static int ovl_own_xattr_get(const struct xattr_handler *handler,
			     struct dentry *dentry, struct inode *inode,
			     const char *name, void *buffer, size_t size)
{
	return -EOPNOTSUPP;
}

static int ovl_own_xattr_set(const struct xattr_handler *handler,
			     struct dentry *dentry, struct inode *inode,
			     const char *name, const void *value,
			     size_t size, int flags)
{
	return -EOPNOTSUPP;
}

static int ovl_other_xattr_get(const struct xattr_handler *handler,
			       struct dentry *dentry, struct inode *inode,
			       const char *name, void *buffer, size_t size)
{
	return ovl_xattr_get(dentry, inode, name, buffer, size);
}

static int ovl_other_xattr_set(const struct xattr_handler *handler,
			       struct dentry *dentry, struct inode *inode,
			       const char *name, const void *value,
			       size_t size, int flags)
{
	return ovl_xattr_set(dentry, inode, name, value, size, flags);
}

static const struct xattr_handler __maybe_unused
ovl_posix_acl_access_xattr_handler = {
	.name = XATTR_NAME_POSIX_ACL_ACCESS,
	.flags = ACL_TYPE_ACCESS,
	.get = ovl_posix_acl_xattr_get,
	.set = ovl_posix_acl_xattr_set,
};

static const struct xattr_handler __maybe_unused
ovl_posix_acl_default_xattr_handler = {
	.name = XATTR_NAME_POSIX_ACL_DEFAULT,
	.flags = ACL_TYPE_DEFAULT,
	.get = ovl_posix_acl_xattr_get,
	.set = ovl_posix_acl_xattr_set,
};

static const struct xattr_handler ovl_own_xattr_handler = {
	.prefix	= OVL_XATTR_PREFIX,
	.get = ovl_own_xattr_get,
	.set = ovl_own_xattr_set,
};

static const struct xattr_handler ovl_other_xattr_handler = {
	.prefix	= "", /* catch all */
	.get = ovl_other_xattr_get,
	.set = ovl_other_xattr_set,
};

static const struct xattr_handler *ovl_xattr_handlers[] = {
#ifdef CONFIG_FS_POSIX_ACL
	&ovl_posix_acl_access_xattr_handler,
	&ovl_posix_acl_default_xattr_handler,
#endif
	&ovl_own_xattr_handler,
	&ovl_other_xattr_handler,
	NULL
};

static int ovl_get_upper(struct ovl_fs *ofs, struct path *upperpath)
{
	struct vfsmount *upper_mnt;
	int err;

	err = ovl_mount_dir(ofs->config.upperdir, upperpath);
	if (err)
		goto out;

	/* Upper fs should not be r/o */
	if (sb_rdonly(upperpath->mnt->mnt_sb)) {
		pr_err("overlayfs: upper fs is r/o, try multi-lower layers mount\n");
		err = -EINVAL;
		goto out;
	}

	err = ovl_check_namelen(upperpath, ofs, ofs->config.upperdir);
	if (err)
		goto out;

	err = -EBUSY;
	if (ovl_inuse_trylock(upperpath->dentry)) {
		ofs->upperdir_locked = true;
	} else if (ofs->config.index) {
		pr_err("overlayfs: upperdir is in-use by another mount, mount with '-o index=off' to override exclusive upperdir protection.\n");
		goto out;
	} else {
		pr_warn("overlayfs: upperdir is in-use by another mount, accessing files from both mounts will result in undefined behavior.\n");
	}

	upper_mnt = clone_private_mount(upperpath);
	err = PTR_ERR(upper_mnt);
	if (IS_ERR(upper_mnt)) {
		pr_err("overlayfs: failed to clone upperpath\n");
		goto out;
	}

	/* Don't inherit atime flags */
	upper_mnt->mnt_flags &= ~(MNT_NOATIME | MNT_NODIRATIME | MNT_RELATIME);
	ofs->upper_mnt = upper_mnt;
	err = 0;
out:
	return err;
}

static int ovl_make_workdir(struct ovl_fs *ofs, struct path *workpath)
{
	struct dentry *temp;
	int err;

	ofs->workdir = ovl_workdir_create(ofs, OVL_WORKDIR_NAME, false);
	if (!ofs->workdir)
		return 0;

	/*
	 * Upper should support d_type, else whiteouts are visible.  Given
	 * workdir and upper are on same fs, we can do iterate_dir() on
	 * workdir. This check requires successful creation of workdir in
	 * previous step.
	 */
	err = ovl_check_d_type_supported(workpath);
	if (err < 0)
		return err;

	/*
	 * We allowed this configuration and don't want to break users over
	 * kernel upgrade. So warn instead of erroring out.
	 */
	if (!err)
		pr_warn("overlayfs: upper fs needs to support d_type.\n");

	/* Check if upper/work fs supports O_TMPFILE */
	temp = ovl_do_tmpfile(ofs->workdir, S_IFREG | 0);
	ofs->tmpfile = !IS_ERR(temp);
	if (ofs->tmpfile)
		dput(temp);
	else
		pr_warn("overlayfs: upper fs does not support tmpfile.\n");

	/*
	 * Check if upper/work fs supports trusted.overlay.* xattr
	 */
	err = ovl_do_setxattr(ofs->workdir, OVL_XATTR_OPAQUE, "0", 1, 0);
	if (err) {
		ofs->noxattr = true;
		pr_warn("overlayfs: upper fs does not support xattr.\n");
	} else {
		vfs_removexattr(ofs->workdir, OVL_XATTR_OPAQUE);
	}

	/* Check if upper/work fs supports file handles */
	if (ofs->config.index &&
	    !ovl_can_decode_fh(ofs->workdir->d_sb)) {
		ofs->config.index = false;
		pr_warn("overlayfs: upper fs does not support file handles, falling back to index=off.\n");
	}

	return 0;
}

static int ovl_get_workdir(struct ovl_fs *ofs, struct path *upperpath)
{
	int err;
	struct path workpath = { };

	err = ovl_mount_dir(ofs->config.workdir, &workpath);
	if (err)
		goto out;

	err = -EINVAL;
	if (upperpath->mnt != workpath.mnt) {
		pr_err("overlayfs: workdir and upperdir must reside under the same mount\n");
		goto out;
	}
	if (!ovl_workdir_ok(workpath.dentry, upperpath->dentry)) {
		pr_err("overlayfs: workdir and upperdir must be separate subtrees\n");
		goto out;
	}

	err = -EBUSY;
	if (ovl_inuse_trylock(workpath.dentry)) {
		ofs->workdir_locked = true;
	} else if (ofs->config.index) {
		pr_err("overlayfs: workdir is in-use by another mount, mount with '-o index=off' to override exclusive workdir protection.\n");
		goto out;
	} else {
		pr_warn("overlayfs: workdir is in-use by another mount, accessing files from both mounts will result in undefined behavior.\n");
	}

	ofs->workbasedir = dget(workpath.dentry);
	err = ovl_make_workdir(ofs, &workpath);
	if (err)
		goto out;

	err = 0;
out:
	path_put(&workpath);

	return err;
}

<<<<<<< HEAD
		err = -EBUSY;
		if (ovl_inuse_trylock(upperpath.dentry)) {
			ufs->upperdir_locked = true;
		} else if (ufs->config.index) {
			pr_err("overlayfs: upperdir is in-use by another mount, mount with '-o index=off' to override exclusive upperdir protection.\n");
			goto out_put_upperpath;
		} else {
			pr_warn("overlayfs: upperdir is in-use by another mount, accessing files from both mounts will result in undefined behavior.\n");
		}
=======
static int ovl_get_indexdir(struct ovl_fs *ofs, struct ovl_entry *oe,
			    struct path *upperpath)
{
	int err;

	/* Verify lower root is upper root origin */
	err = ovl_verify_origin(upperpath->dentry, oe->lowerstack[0].dentry,
				false, true);
	if (err) {
		pr_err("overlayfs: failed to verify upper root origin\n");
		goto out;
	}
>>>>>>> 0c86a6bd

	ofs->indexdir = ovl_workdir_create(ofs, OVL_INDEXDIR_NAME, true);
	if (ofs->indexdir) {
		/* Verify upper root is index dir origin */
		err = ovl_verify_origin(ofs->indexdir, upperpath->dentry,
					true, true);
		if (err)
			pr_err("overlayfs: failed to verify index dir origin\n");

		/* Cleanup bad/stale/orphan index entries */
		if (!err)
			err = ovl_indexdir_cleanup(ofs->indexdir,
						   ofs->upper_mnt,
						   oe->lowerstack,
						   oe->numlower);
	}
	if (err || !ofs->indexdir)
		pr_warn("overlayfs: try deleting index dir or mounting with '-o index=off' to disable inodes index.\n");

out:
	return err;
}

static int ovl_get_lower_layers(struct ovl_fs *ofs, struct path *stack,
				unsigned int numlower)
{
	int err;
	unsigned int i;

	err = -ENOMEM;
	ofs->lower_layers = kcalloc(numlower, sizeof(struct ovl_layer),
				    GFP_KERNEL);
	if (ofs->lower_layers == NULL)
		goto out;
	for (i = 0; i < numlower; i++) {
		struct vfsmount *mnt;
		dev_t dev;

		err = get_anon_bdev(&dev);
		if (err) {
			pr_err("overlayfs: failed to get anonymous bdev for lowerpath\n");
			goto out;
		}

<<<<<<< HEAD
		err = -EBUSY;
		if (ovl_inuse_trylock(workpath.dentry)) {
			ufs->workdir_locked = true;
		} else if (ufs->config.index) {
			pr_err("overlayfs: workdir is in-use by another mount, mount with '-o index=off' to override exclusive workdir protection.\n");
			goto out_put_workpath;
		} else {
			pr_warn("overlayfs: workdir is in-use by another mount, accessing files from both mounts will result in undefined behavior.\n");
=======
		mnt = clone_private_mount(&stack[i]);
		err = PTR_ERR(mnt);
		if (IS_ERR(mnt)) {
			pr_err("overlayfs: failed to clone lowerpath\n");
			free_anon_bdev(dev);
			goto out;
>>>>>>> 0c86a6bd
		}
		/*
		 * Make lower layers R/O.  That way fchmod/fchown on lower file
		 * will fail instead of modifying lower fs.
		 */
		mnt->mnt_flags |= MNT_READONLY | MNT_NOATIME;

		ofs->lower_layers[ofs->numlower].mnt = mnt;
		ofs->lower_layers[ofs->numlower].pseudo_dev = dev;
		ofs->numlower++;

		/* Check if all lower layers are on same sb */
		if (i == 0)
			ofs->same_sb = mnt->mnt_sb;
		else if (ofs->same_sb != mnt->mnt_sb)
			ofs->same_sb = NULL;
	}
	err = 0;
out:
	return err;
}

static struct ovl_entry *ovl_get_lowerstack(struct super_block *sb,
					    struct ovl_fs *ofs)
{
	int err;
	char *lowertmp, *lower;
	struct path *stack = NULL;
	unsigned int stacklen, numlower = 0, i;
	bool remote = false;
	struct ovl_entry *oe;

	err = -ENOMEM;
	lowertmp = kstrdup(ofs->config.lowerdir, GFP_KERNEL);
	if (!lowertmp)
		goto out_err;

	err = -EINVAL;
	stacklen = ovl_split_lowerdirs(lowertmp);
	if (stacklen > OVL_MAX_STACK) {
		pr_err("overlayfs: too many lower directories, limit is %d\n",
		       OVL_MAX_STACK);
		goto out_err;
	} else if (!ofs->config.upperdir && stacklen == 1) {
		pr_err("overlayfs: at least 2 lowerdir are needed while upperdir nonexistent\n");
		goto out_err;
	}

	err = -ENOMEM;
	stack = kcalloc(stacklen, sizeof(struct path), GFP_KERNEL);
	if (!stack)
		goto out_err;

	err = -EINVAL;
	lower = lowertmp;
	for (numlower = 0; numlower < stacklen; numlower++) {
		err = ovl_lower_dir(lower, &stack[numlower], ofs,
				    &sb->s_stack_depth, &remote);
		if (err)
			goto out_err;

		lower = strchr(lower, '\0') + 1;
	}

	err = -EINVAL;
	sb->s_stack_depth++;
	if (sb->s_stack_depth > FILESYSTEM_MAX_STACK_DEPTH) {
		pr_err("overlayfs: maximum fs stacking depth exceeded\n");
		goto out_err;
	}

	err = ovl_get_lower_layers(ofs, stack, numlower);
	if (err)
		goto out_err;

	err = -ENOMEM;
	oe = ovl_alloc_entry(numlower);
	if (!oe)
		goto out_err;

	for (i = 0; i < numlower; i++) {
		oe->lowerstack[i].dentry = dget(stack[i].dentry);
		oe->lowerstack[i].layer = &ofs->lower_layers[i];
	}

	if (remote)
		sb->s_d_op = &ovl_reval_dentry_operations;
	else
		sb->s_d_op = &ovl_dentry_operations;

out:
	for (i = 0; i < numlower; i++)
		path_put(&stack[i]);
	kfree(stack);
	kfree(lowertmp);

	return oe;

out_err:
	oe = ERR_PTR(err);
	goto out;
}

static int ovl_fill_super(struct super_block *sb, void *data, int silent)
{
	struct path upperpath = { };
	struct dentry *root_dentry;
	struct ovl_entry *oe;
	struct ovl_fs *ofs;
	struct cred *cred;
	int err;

	err = -ENOMEM;
	ofs = kzalloc(sizeof(struct ovl_fs), GFP_KERNEL);
	if (!ofs)
		goto out;

	ofs->creator_cred = cred = prepare_creds();
	if (!cred)
		goto out_err;

	ofs->config.redirect_dir = ovl_redirect_dir_def;
	ofs->config.index = ovl_index_def;
	err = ovl_parse_opt((char *) data, &ofs->config);
	if (err)
		goto out_err;

	err = -EINVAL;
	if (!ofs->config.lowerdir) {
		if (!silent)
			pr_err("overlayfs: missing 'lowerdir'\n");
		goto out_err;
	}

	sb->s_stack_depth = 0;
	sb->s_maxbytes = MAX_LFS_FILESIZE;
	if (ofs->config.upperdir) {
		if (!ofs->config.workdir) {
			pr_err("overlayfs: missing 'workdir'\n");
			goto out_err;
		}

		err = ovl_get_upper(ofs, &upperpath);
		if (err)
			goto out_err;

		err = ovl_get_workdir(ofs, &upperpath);
		if (err)
			goto out_err;

		if (!ofs->workdir)
			sb->s_flags |= MS_RDONLY;

		sb->s_stack_depth = ofs->upper_mnt->mnt_sb->s_stack_depth;
		sb->s_time_gran = ofs->upper_mnt->mnt_sb->s_time_gran;

	}
	oe = ovl_get_lowerstack(sb, ofs);
	err = PTR_ERR(oe);
	if (IS_ERR(oe))
		goto out_err;

	/* If the upper fs is nonexistent, we mark overlayfs r/o too */
	if (!ofs->upper_mnt)
		sb->s_flags |= MS_RDONLY;
	else if (ofs->upper_mnt->mnt_sb != ofs->same_sb)
		ofs->same_sb = NULL;

	if (!(ovl_force_readonly(ofs)) && ofs->config.index) {
		err = ovl_get_indexdir(ofs, oe, &upperpath);
		if (err)
			goto out_free_oe;

		if (!ofs->indexdir)
			sb->s_flags |= MS_RDONLY;
	}

	/* Show index=off/on in /proc/mounts for any of the reasons above */
	if (!ofs->indexdir)
		ofs->config.index = false;

	/* Never override disk quota limits or use reserved space */
	cap_lower(cred->cap_effective, CAP_SYS_RESOURCE);

	sb->s_magic = OVERLAYFS_SUPER_MAGIC;
	sb->s_op = &ovl_super_operations;
	sb->s_xattr = ovl_xattr_handlers;
	sb->s_fs_info = ofs;
	sb->s_flags |= MS_POSIXACL | MS_NOREMOTELOCK;

	err = -ENOMEM;
	root_dentry = d_make_root(ovl_new_inode(sb, S_IFDIR, 0));
	if (!root_dentry)
		goto out_free_oe;

	mntput(upperpath.mnt);
	if (upperpath.dentry) {
		oe->has_upper = true;
		if (ovl_is_impuredir(upperpath.dentry))
			ovl_set_flag(OVL_IMPURE, d_inode(root_dentry));
	}

	root_dentry->d_fsdata = oe;

	/* Root is always merge -> can have whiteouts */
	ovl_set_flag(OVL_WHITEOUTS, d_inode(root_dentry));
	ovl_inode_init(d_inode(root_dentry), upperpath.dentry,
		       ovl_dentry_lower(root_dentry));

	sb->s_root = root_dentry;

	return 0;

out_free_oe:
	ovl_entry_stack_free(oe);
	kfree(oe);
<<<<<<< HEAD
out_put_cred:
	put_cred(ufs->creator_cred);
out_put_indexdir:
	dput(ufs->indexdir);
out_put_lower_mnt:
	for (i = 0; i < ufs->numlower; i++)
		mntput(ufs->lower_mnt[i]);
	kfree(ufs->lower_mnt);
out_put_workdir:
	dput(ufs->workdir);
	mntput(ufs->upper_mnt);
out_put_lowerpath:
	for (i = 0; i < numlower; i++)
		path_put(&stack[i]);
	kfree(stack);
out_free_lowertmp:
	kfree(lowertmp);
out_unlock_workdentry:
	if (ufs->workdir_locked)
		ovl_inuse_unlock(workpath.dentry);
out_put_workpath:
	path_put(&workpath);
out_unlock_upperdentry:
	if (ufs->upperdir_locked)
		ovl_inuse_unlock(upperpath.dentry);
out_put_upperpath:
=======
out_err:
>>>>>>> 0c86a6bd
	path_put(&upperpath);
	ovl_free_fs(ofs);
out:
	return err;
}

static struct dentry *ovl_mount(struct file_system_type *fs_type, int flags,
				const char *dev_name, void *raw_data)
{
	return mount_nodev(fs_type, flags, raw_data, ovl_fill_super);
}

static struct file_system_type ovl_fs_type = {
	.owner		= THIS_MODULE,
	.name		= "overlay",
	.mount		= ovl_mount,
	.kill_sb	= kill_anon_super,
};
MODULE_ALIAS_FS("overlay");

static void ovl_inode_init_once(void *foo)
{
	struct ovl_inode *oi = foo;

	inode_init_once(&oi->vfs_inode);
}

static int __init ovl_init(void)
{
	int err;

	ovl_inode_cachep = kmem_cache_create("ovl_inode",
					     sizeof(struct ovl_inode), 0,
					     (SLAB_RECLAIM_ACCOUNT|
					      SLAB_MEM_SPREAD|SLAB_ACCOUNT),
					     ovl_inode_init_once);
	if (ovl_inode_cachep == NULL)
		return -ENOMEM;

	err = register_filesystem(&ovl_fs_type);
	if (err)
		kmem_cache_destroy(ovl_inode_cachep);

	return err;
}

static void __exit ovl_exit(void)
{
	unregister_filesystem(&ovl_fs_type);

	/*
	 * Make sure all delayed rcu free inodes are flushed before we
	 * destroy cache.
	 */
	rcu_barrier();
	kmem_cache_destroy(ovl_inode_cachep);

}

module_init(ovl_init);
module_exit(ovl_exit);<|MERGE_RESOLUTION|>--- conflicted
+++ resolved
@@ -215,25 +215,6 @@
 {
 	unsigned i;
 
-<<<<<<< HEAD
-	dput(ufs->indexdir);
-	dput(ufs->workdir);
-	if (ufs->workdir_locked)
-		ovl_inuse_unlock(ufs->workbasedir);
-	dput(ufs->workbasedir);
-	if (ufs->upper_mnt && ufs->upperdir_locked)
-		ovl_inuse_unlock(ufs->upper_mnt->mnt_root);
-	mntput(ufs->upper_mnt);
-	for (i = 0; i < ufs->numlower; i++)
-		mntput(ufs->lower_mnt[i]);
-	kfree(ufs->lower_mnt);
-
-	kfree(ufs->config.lowerdir);
-	kfree(ufs->config.upperdir);
-	kfree(ufs->config.workdir);
-	put_cred(ufs->creator_cred);
-	kfree(ufs);
-=======
 	dput(ofs->indexdir);
 	dput(ofs->workdir);
 	if (ofs->workdir_locked)
@@ -261,7 +242,6 @@
 	struct ovl_fs *ofs = sb->s_fs_info;
 
 	ovl_free_fs(ofs);
->>>>>>> 0c86a6bd
 }
 
 static int ovl_sync_fs(struct super_block *sb, int wait)
@@ -997,17 +977,6 @@
 	return err;
 }
 
-<<<<<<< HEAD
-		err = -EBUSY;
-		if (ovl_inuse_trylock(upperpath.dentry)) {
-			ufs->upperdir_locked = true;
-		} else if (ufs->config.index) {
-			pr_err("overlayfs: upperdir is in-use by another mount, mount with '-o index=off' to override exclusive upperdir protection.\n");
-			goto out_put_upperpath;
-		} else {
-			pr_warn("overlayfs: upperdir is in-use by another mount, accessing files from both mounts will result in undefined behavior.\n");
-		}
-=======
 static int ovl_get_indexdir(struct ovl_fs *ofs, struct ovl_entry *oe,
 			    struct path *upperpath)
 {
@@ -1020,7 +989,6 @@
 		pr_err("overlayfs: failed to verify upper root origin\n");
 		goto out;
 	}
->>>>>>> 0c86a6bd
 
 	ofs->indexdir = ovl_workdir_create(ofs, OVL_INDEXDIR_NAME, true);
 	if (ofs->indexdir) {
@@ -1065,23 +1033,12 @@
 			goto out;
 		}
 
-<<<<<<< HEAD
-		err = -EBUSY;
-		if (ovl_inuse_trylock(workpath.dentry)) {
-			ufs->workdir_locked = true;
-		} else if (ufs->config.index) {
-			pr_err("overlayfs: workdir is in-use by another mount, mount with '-o index=off' to override exclusive workdir protection.\n");
-			goto out_put_workpath;
-		} else {
-			pr_warn("overlayfs: workdir is in-use by another mount, accessing files from both mounts will result in undefined behavior.\n");
-=======
 		mnt = clone_private_mount(&stack[i]);
 		err = PTR_ERR(mnt);
 		if (IS_ERR(mnt)) {
 			pr_err("overlayfs: failed to clone lowerpath\n");
 			free_anon_bdev(dev);
 			goto out;
->>>>>>> 0c86a6bd
 		}
 		/*
 		 * Make lower layers R/O.  That way fchmod/fchown on lower file
@@ -1298,36 +1255,7 @@
 out_free_oe:
 	ovl_entry_stack_free(oe);
 	kfree(oe);
-<<<<<<< HEAD
-out_put_cred:
-	put_cred(ufs->creator_cred);
-out_put_indexdir:
-	dput(ufs->indexdir);
-out_put_lower_mnt:
-	for (i = 0; i < ufs->numlower; i++)
-		mntput(ufs->lower_mnt[i]);
-	kfree(ufs->lower_mnt);
-out_put_workdir:
-	dput(ufs->workdir);
-	mntput(ufs->upper_mnt);
-out_put_lowerpath:
-	for (i = 0; i < numlower; i++)
-		path_put(&stack[i]);
-	kfree(stack);
-out_free_lowertmp:
-	kfree(lowertmp);
-out_unlock_workdentry:
-	if (ufs->workdir_locked)
-		ovl_inuse_unlock(workpath.dentry);
-out_put_workpath:
-	path_put(&workpath);
-out_unlock_upperdentry:
-	if (ufs->upperdir_locked)
-		ovl_inuse_unlock(upperpath.dentry);
-out_put_upperpath:
-=======
 out_err:
->>>>>>> 0c86a6bd
 	path_put(&upperpath);
 	ovl_free_fs(ofs);
 out:
