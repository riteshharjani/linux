/* SPDX-License-Identifier: GPL-2.0 */
/*
 * Hodge-podge collection of knfsd-related stuff.
 * I will sort this out later.
 *
 * Copyright (C) 1995-1997 Olaf Kirch <okir@monad.swb.de>
 */

#ifndef LINUX_NFSD_NFSD_H
#define LINUX_NFSD_NFSD_H

#include <linux/types.h>
#include <linux/mount.h>

#include <linux/nfs.h>
#include <linux/nfs2.h>
#include <linux/nfs3.h>
#include <linux/nfs4.h>
#include <linux/sunrpc/svc.h>
#include <linux/sunrpc/svc_xprt.h>
#include <linux/sunrpc/msg_prot.h>
#include <linux/sunrpc/addr.h>

#include <uapi/linux/nfsd/debug.h>

#include "netns.h"
#include "export.h"
#include "stats.h"

#undef ifdebug
#ifdef CONFIG_SUNRPC_DEBUG
# define ifdebug(flag)		if (nfsd_debug & NFSDDBG_##flag)
#else
# define ifdebug(flag)		if (0)
#endif

/*
 * nfsd version
 */
#define NFSD_SUPPORTED_MINOR_VERSION	2
/*
 * Maximum blocksizes supported by daemon under various circumstances.
 */
#define NFSSVC_MAXBLKSIZE       RPCSVC_MAXPAYLOAD
/* NFSv2 is limited by the protocol specification, see RFC 1094 */
#define NFSSVC_MAXBLKSIZE_V2    (8*1024)


/*
 * Largest number of bytes we need to allocate for an NFS
 * call or reply.  Used to control buffer sizes.  We use
 * the length of v3 WRITE, READDIR and READDIR replies
 * which are an RPC header, up to 26 XDR units of reply
 * data, and some page data.
 *
 * Note that accuracy here doesn't matter too much as the
 * size is rounded up to a page size when allocating space.
 */
#define NFSD_BUFSIZE            ((RPC_MAX_HEADER_WITH_AUTH+26)*XDR_UNIT + NFSSVC_MAXBLKSIZE)

struct readdir_cd {
	__be32			err;	/* 0, nfserr, or nfserr_eof */
};


extern struct svc_program	nfsd_program;
extern const struct svc_version	nfsd_version2, nfsd_version3,
				nfsd_version4;
extern struct mutex		nfsd_mutex;
extern spinlock_t		nfsd_drc_lock;
extern unsigned long		nfsd_drc_max_mem;
extern unsigned long		nfsd_drc_mem_used;

extern const struct seq_operations nfs_exports_op;

/*
 * Common void argument and result helpers
 */
struct nfsd_voidargs { };
struct nfsd_voidres { };
bool		nfssvc_decode_voidarg(struct svc_rqst *rqstp,
				      struct xdr_stream *xdr);
bool		nfssvc_encode_voidres(struct svc_rqst *rqstp,
				      struct xdr_stream *xdr);

/*
 * Function prototypes.
 */
int		nfsd_svc(int nrservs, struct net *net, const struct cred *cred);
int		nfsd_dispatch(struct svc_rqst *rqstp, __be32 *statp);

int		nfsd_nrthreads(struct net *);
int		nfsd_nrpools(struct net *);
int		nfsd_get_nrthreads(int n, int *, struct net *);
int		nfsd_set_nrthreads(int n, int *, struct net *);
int		nfsd_pool_stats_open(struct inode *, struct file *);
int		nfsd_pool_stats_release(struct inode *, struct file *);
void		nfsd_shutdown_threads(struct net *net);

void		nfsd_put(struct net *net);

bool		i_am_nfsd(void);

struct nfsdfs_client {
	struct kref cl_ref;
	void (*cl_release)(struct kref *kref);
};

struct nfsdfs_client *get_nfsdfs_client(struct inode *);
struct dentry *nfsd_client_mkdir(struct nfsd_net *nn,
				 struct nfsdfs_client *ncl, u32 id,
				 const struct tree_descr *,
				 struct dentry **fdentries);
void nfsd_client_rmdir(struct dentry *dentry);


#if defined(CONFIG_NFSD_V2_ACL) || defined(CONFIG_NFSD_V3_ACL)
#ifdef CONFIG_NFSD_V2_ACL
extern const struct svc_version nfsd_acl_version2;
#else
#define nfsd_acl_version2 NULL
#endif
#ifdef CONFIG_NFSD_V3_ACL
extern const struct svc_version nfsd_acl_version3;
#else
#define nfsd_acl_version3 NULL
#endif
#endif

struct nfsd_net;

enum vers_op {NFSD_SET, NFSD_CLEAR, NFSD_TEST, NFSD_AVAIL };
int nfsd_vers(struct nfsd_net *nn, int vers, enum vers_op change);
int nfsd_minorversion(struct nfsd_net *nn, u32 minorversion, enum vers_op change);
void nfsd_reset_versions(struct nfsd_net *nn);
int nfsd_create_serv(struct net *net);

extern int nfsd_max_blksize;

static inline int nfsd_v4client(struct svc_rqst *rq)
{
	return rq->rq_prog == NFS_PROGRAM && rq->rq_vers == 4;
}
static inline struct user_namespace *
nfsd_user_namespace(const struct svc_rqst *rqstp)
{
	const struct cred *cred = rqstp->rq_xprt->xpt_cred;
	return cred ? cred->user_ns : &init_user_ns;
}

/* 
 * NFSv4 State
 */
#ifdef CONFIG_NFSD_V4
extern unsigned long max_delegations;
int nfsd4_init_slabs(void);
void nfsd4_free_slabs(void);
int nfs4_state_start(void);
int nfs4_state_start_net(struct net *net);
void nfs4_state_shutdown(void);
void nfs4_state_shutdown_net(struct net *net);
int nfs4_reset_recoverydir(char *recdir);
char * nfs4_recoverydir(void);
bool nfsd4_spo_must_allow(struct svc_rqst *rqstp);
int nfsd4_create_laundry_wq(void);
void nfsd4_destroy_laundry_wq(void);
<<<<<<< HEAD
=======
bool nfsd_wait_for_delegreturn(struct svc_rqst *rqstp, struct inode *inode);
>>>>>>> 7365df19
#else
static inline int nfsd4_init_slabs(void) { return 0; }
static inline void nfsd4_free_slabs(void) { }
static inline int nfs4_state_start(void) { return 0; }
static inline int nfs4_state_start_net(struct net *net) { return 0; }
static inline void nfs4_state_shutdown(void) { }
static inline void nfs4_state_shutdown_net(struct net *net) { }
static inline int nfs4_reset_recoverydir(char *recdir) { return 0; }
static inline char * nfs4_recoverydir(void) {return NULL; }
static inline bool nfsd4_spo_must_allow(struct svc_rqst *rqstp)
{
	return false;
}
static inline int nfsd4_create_laundry_wq(void) { return 0; };
static inline void nfsd4_destroy_laundry_wq(void) {};
<<<<<<< HEAD
=======
static inline bool nfsd_wait_for_delegreturn(struct svc_rqst *rqstp,
					      struct inode *inode)
{
	return false;
}
>>>>>>> 7365df19
#endif

/*
 * lockd binding
 */
void		nfsd_lockd_init(void);
void		nfsd_lockd_shutdown(void);


/*
 * These macros provide pre-xdr'ed values for faster operation.
 */
#define	nfs_ok			cpu_to_be32(NFS_OK)
#define	nfserr_perm		cpu_to_be32(NFSERR_PERM)
#define	nfserr_noent		cpu_to_be32(NFSERR_NOENT)
#define	nfserr_io		cpu_to_be32(NFSERR_IO)
#define	nfserr_nxio		cpu_to_be32(NFSERR_NXIO)
#define	nfserr_eagain		cpu_to_be32(NFSERR_EAGAIN)
#define	nfserr_acces		cpu_to_be32(NFSERR_ACCES)
#define	nfserr_exist		cpu_to_be32(NFSERR_EXIST)
#define	nfserr_xdev		cpu_to_be32(NFSERR_XDEV)
#define	nfserr_nodev		cpu_to_be32(NFSERR_NODEV)
#define	nfserr_notdir		cpu_to_be32(NFSERR_NOTDIR)
#define	nfserr_isdir		cpu_to_be32(NFSERR_ISDIR)
#define	nfserr_inval		cpu_to_be32(NFSERR_INVAL)
#define	nfserr_fbig		cpu_to_be32(NFSERR_FBIG)
#define	nfserr_nospc		cpu_to_be32(NFSERR_NOSPC)
#define	nfserr_rofs		cpu_to_be32(NFSERR_ROFS)
#define	nfserr_mlink		cpu_to_be32(NFSERR_MLINK)
#define	nfserr_opnotsupp	cpu_to_be32(NFSERR_OPNOTSUPP)
#define	nfserr_nametoolong	cpu_to_be32(NFSERR_NAMETOOLONG)
#define	nfserr_notempty		cpu_to_be32(NFSERR_NOTEMPTY)
#define	nfserr_dquot		cpu_to_be32(NFSERR_DQUOT)
#define	nfserr_stale		cpu_to_be32(NFSERR_STALE)
#define	nfserr_remote		cpu_to_be32(NFSERR_REMOTE)
#define	nfserr_wflush		cpu_to_be32(NFSERR_WFLUSH)
#define	nfserr_badhandle	cpu_to_be32(NFSERR_BADHANDLE)
#define	nfserr_notsync		cpu_to_be32(NFSERR_NOT_SYNC)
#define	nfserr_badcookie	cpu_to_be32(NFSERR_BAD_COOKIE)
#define	nfserr_notsupp		cpu_to_be32(NFSERR_NOTSUPP)
#define	nfserr_toosmall		cpu_to_be32(NFSERR_TOOSMALL)
#define	nfserr_serverfault	cpu_to_be32(NFSERR_SERVERFAULT)
#define	nfserr_badtype		cpu_to_be32(NFSERR_BADTYPE)
#define	nfserr_jukebox		cpu_to_be32(NFSERR_JUKEBOX)
#define	nfserr_denied		cpu_to_be32(NFSERR_DENIED)
#define	nfserr_deadlock		cpu_to_be32(NFSERR_DEADLOCK)
#define nfserr_expired          cpu_to_be32(NFSERR_EXPIRED)
#define	nfserr_bad_cookie	cpu_to_be32(NFSERR_BAD_COOKIE)
#define	nfserr_same		cpu_to_be32(NFSERR_SAME)
#define	nfserr_clid_inuse	cpu_to_be32(NFSERR_CLID_INUSE)
#define	nfserr_stale_clientid	cpu_to_be32(NFSERR_STALE_CLIENTID)
#define	nfserr_resource		cpu_to_be32(NFSERR_RESOURCE)
#define	nfserr_moved		cpu_to_be32(NFSERR_MOVED)
#define	nfserr_nofilehandle	cpu_to_be32(NFSERR_NOFILEHANDLE)
#define	nfserr_minor_vers_mismatch	cpu_to_be32(NFSERR_MINOR_VERS_MISMATCH)
#define nfserr_share_denied	cpu_to_be32(NFSERR_SHARE_DENIED)
#define nfserr_stale_stateid	cpu_to_be32(NFSERR_STALE_STATEID)
#define nfserr_old_stateid	cpu_to_be32(NFSERR_OLD_STATEID)
#define nfserr_bad_stateid	cpu_to_be32(NFSERR_BAD_STATEID)
#define nfserr_bad_seqid	cpu_to_be32(NFSERR_BAD_SEQID)
#define	nfserr_symlink		cpu_to_be32(NFSERR_SYMLINK)
#define	nfserr_not_same		cpu_to_be32(NFSERR_NOT_SAME)
#define nfserr_lock_range	cpu_to_be32(NFSERR_LOCK_RANGE)
#define	nfserr_restorefh	cpu_to_be32(NFSERR_RESTOREFH)
#define	nfserr_attrnotsupp	cpu_to_be32(NFSERR_ATTRNOTSUPP)
#define	nfserr_bad_xdr		cpu_to_be32(NFSERR_BAD_XDR)
#define	nfserr_openmode		cpu_to_be32(NFSERR_OPENMODE)
#define	nfserr_badowner		cpu_to_be32(NFSERR_BADOWNER)
#define	nfserr_locks_held	cpu_to_be32(NFSERR_LOCKS_HELD)
#define	nfserr_op_illegal	cpu_to_be32(NFSERR_OP_ILLEGAL)
#define	nfserr_grace		cpu_to_be32(NFSERR_GRACE)
#define	nfserr_no_grace		cpu_to_be32(NFSERR_NO_GRACE)
#define	nfserr_reclaim_bad	cpu_to_be32(NFSERR_RECLAIM_BAD)
#define	nfserr_badname		cpu_to_be32(NFSERR_BADNAME)
#define	nfserr_cb_path_down	cpu_to_be32(NFSERR_CB_PATH_DOWN)
#define	nfserr_locked		cpu_to_be32(NFSERR_LOCKED)
#define	nfserr_wrongsec		cpu_to_be32(NFSERR_WRONGSEC)
#define nfserr_badiomode		cpu_to_be32(NFS4ERR_BADIOMODE)
#define nfserr_badlayout		cpu_to_be32(NFS4ERR_BADLAYOUT)
#define nfserr_bad_session_digest	cpu_to_be32(NFS4ERR_BAD_SESSION_DIGEST)
#define nfserr_badsession		cpu_to_be32(NFS4ERR_BADSESSION)
#define nfserr_badslot			cpu_to_be32(NFS4ERR_BADSLOT)
#define nfserr_complete_already		cpu_to_be32(NFS4ERR_COMPLETE_ALREADY)
#define nfserr_conn_not_bound_to_session cpu_to_be32(NFS4ERR_CONN_NOT_BOUND_TO_SESSION)
#define nfserr_deleg_already_wanted	cpu_to_be32(NFS4ERR_DELEG_ALREADY_WANTED)
#define nfserr_back_chan_busy		cpu_to_be32(NFS4ERR_BACK_CHAN_BUSY)
#define nfserr_layouttrylater		cpu_to_be32(NFS4ERR_LAYOUTTRYLATER)
#define nfserr_layoutunavailable	cpu_to_be32(NFS4ERR_LAYOUTUNAVAILABLE)
#define nfserr_nomatching_layout	cpu_to_be32(NFS4ERR_NOMATCHING_LAYOUT)
#define nfserr_recallconflict		cpu_to_be32(NFS4ERR_RECALLCONFLICT)
#define nfserr_unknown_layouttype	cpu_to_be32(NFS4ERR_UNKNOWN_LAYOUTTYPE)
#define nfserr_seq_misordered		cpu_to_be32(NFS4ERR_SEQ_MISORDERED)
#define nfserr_sequence_pos		cpu_to_be32(NFS4ERR_SEQUENCE_POS)
#define nfserr_req_too_big		cpu_to_be32(NFS4ERR_REQ_TOO_BIG)
#define nfserr_rep_too_big		cpu_to_be32(NFS4ERR_REP_TOO_BIG)
#define nfserr_rep_too_big_to_cache	cpu_to_be32(NFS4ERR_REP_TOO_BIG_TO_CACHE)
#define nfserr_retry_uncached_rep	cpu_to_be32(NFS4ERR_RETRY_UNCACHED_REP)
#define nfserr_unsafe_compound		cpu_to_be32(NFS4ERR_UNSAFE_COMPOUND)
#define nfserr_too_many_ops		cpu_to_be32(NFS4ERR_TOO_MANY_OPS)
#define nfserr_op_not_in_session	cpu_to_be32(NFS4ERR_OP_NOT_IN_SESSION)
#define nfserr_hash_alg_unsupp		cpu_to_be32(NFS4ERR_HASH_ALG_UNSUPP)
#define nfserr_clientid_busy		cpu_to_be32(NFS4ERR_CLIENTID_BUSY)
#define nfserr_pnfs_io_hole		cpu_to_be32(NFS4ERR_PNFS_IO_HOLE)
#define nfserr_seq_false_retry		cpu_to_be32(NFS4ERR_SEQ_FALSE_RETRY)
#define nfserr_bad_high_slot		cpu_to_be32(NFS4ERR_BAD_HIGH_SLOT)
#define nfserr_deadsession		cpu_to_be32(NFS4ERR_DEADSESSION)
#define nfserr_encr_alg_unsupp		cpu_to_be32(NFS4ERR_ENCR_ALG_UNSUPP)
#define nfserr_pnfs_no_layout		cpu_to_be32(NFS4ERR_PNFS_NO_LAYOUT)
#define nfserr_not_only_op		cpu_to_be32(NFS4ERR_NOT_ONLY_OP)
#define nfserr_wrong_cred		cpu_to_be32(NFS4ERR_WRONG_CRED)
#define nfserr_wrong_type		cpu_to_be32(NFS4ERR_WRONG_TYPE)
#define nfserr_dirdeleg_unavail		cpu_to_be32(NFS4ERR_DIRDELEG_UNAVAIL)
#define nfserr_reject_deleg		cpu_to_be32(NFS4ERR_REJECT_DELEG)
#define nfserr_returnconflict		cpu_to_be32(NFS4ERR_RETURNCONFLICT)
#define nfserr_deleg_revoked		cpu_to_be32(NFS4ERR_DELEG_REVOKED)
#define nfserr_partner_notsupp		cpu_to_be32(NFS4ERR_PARTNER_NOTSUPP)
#define nfserr_partner_no_auth		cpu_to_be32(NFS4ERR_PARTNER_NO_AUTH)
#define nfserr_union_notsupp		cpu_to_be32(NFS4ERR_UNION_NOTSUPP)
#define nfserr_offload_denied		cpu_to_be32(NFS4ERR_OFFLOAD_DENIED)
#define nfserr_wrong_lfs		cpu_to_be32(NFS4ERR_WRONG_LFS)
#define nfserr_badlabel			cpu_to_be32(NFS4ERR_BADLABEL)
#define nfserr_file_open		cpu_to_be32(NFS4ERR_FILE_OPEN)
#define nfserr_xattr2big		cpu_to_be32(NFS4ERR_XATTR2BIG)
#define nfserr_noxattr			cpu_to_be32(NFS4ERR_NOXATTR)

/* error codes for internal use */
/* if a request fails due to kmalloc failure, it gets dropped.
 *  Client should resend eventually
 */
#define	nfserr_dropit		cpu_to_be32(30000)
/* end-of-file indicator in readdir */
#define	nfserr_eof		cpu_to_be32(30001)
/* replay detected */
#define	nfserr_replay_me	cpu_to_be32(11001)
/* nfs41 replay detected */
#define	nfserr_replay_cache	cpu_to_be32(11002)

/* Check for dir entries '.' and '..' */
#define isdotent(n, l)	(l < 3 && n[0] == '.' && (l == 1 || n[1] == '.'))

#ifdef CONFIG_NFSD_V4

/* before processing a COMPOUND operation, we have to check that there
 * is enough space in the buffer for XDR encode to succeed.  otherwise,
 * we might process an operation with side effects, and be unable to
 * tell the client that the operation succeeded.
 *
 * COMPOUND_SLACK_SPACE - this is the minimum bytes of buffer space
 * needed to encode an "ordinary" _successful_ operation.  (GETATTR,
 * READ, READDIR, and READLINK have their own buffer checks.)  if we
 * fall below this level, we fail the next operation with NFS4ERR_RESOURCE.
 *
 * COMPOUND_ERR_SLACK_SPACE - this is the minimum bytes of buffer space
 * needed to encode an operation which has failed with NFS4ERR_RESOURCE.
 * care is taken to ensure that we never fall below this level for any
 * reason.
 */
#define	COMPOUND_SLACK_SPACE		140    /* OP_GETFH */
#define COMPOUND_ERR_SLACK_SPACE	16     /* OP_SETATTR */

#define NFSD_LAUNDROMAT_MINTIMEOUT      1   /* seconds */
#define	NFSD_COURTESY_CLIENT_TIMEOUT	(24 * 60 * 60)	/* seconds */
<<<<<<< HEAD
=======
#define	NFSD_CLIENT_MAX_TRIM_PER_RUN	128
#define	NFS4_CLIENTS_PER_GB		1024
#define NFSD_DELEGRETURN_TIMEOUT	(HZ / 34)	/* 30ms */
>>>>>>> 7365df19

/*
 * The following attributes are currently not supported by the NFSv4 server:
 *    ARCHIVE       (deprecated anyway)
 *    HIDDEN        (unlikely to be supported any time soon)
 *    MIMETYPE      (unlikely to be supported any time soon)
 *    QUOTA_*       (will be supported in a forthcoming patch)
 *    SYSTEM        (unlikely to be supported any time soon)
 *    TIME_BACKUP   (unlikely to be supported any time soon)
 *    TIME_CREATE   (unlikely to be supported any time soon)
 */
#define NFSD4_SUPPORTED_ATTRS_WORD0                                                         \
(FATTR4_WORD0_SUPPORTED_ATTRS   | FATTR4_WORD0_TYPE         | FATTR4_WORD0_FH_EXPIRE_TYPE   \
 | FATTR4_WORD0_CHANGE          | FATTR4_WORD0_SIZE         | FATTR4_WORD0_LINK_SUPPORT     \
 | FATTR4_WORD0_SYMLINK_SUPPORT | FATTR4_WORD0_NAMED_ATTR   | FATTR4_WORD0_FSID             \
 | FATTR4_WORD0_UNIQUE_HANDLES  | FATTR4_WORD0_LEASE_TIME   | FATTR4_WORD0_RDATTR_ERROR     \
 | FATTR4_WORD0_ACLSUPPORT      | FATTR4_WORD0_CANSETTIME   | FATTR4_WORD0_CASE_INSENSITIVE \
 | FATTR4_WORD0_CASE_PRESERVING | FATTR4_WORD0_CHOWN_RESTRICTED                             \
 | FATTR4_WORD0_FILEHANDLE      | FATTR4_WORD0_FILEID       | FATTR4_WORD0_FILES_AVAIL      \
 | FATTR4_WORD0_FILES_FREE      | FATTR4_WORD0_FILES_TOTAL  | FATTR4_WORD0_FS_LOCATIONS | FATTR4_WORD0_HOMOGENEOUS      \
 | FATTR4_WORD0_MAXFILESIZE     | FATTR4_WORD0_MAXLINK      | FATTR4_WORD0_MAXNAME          \
 | FATTR4_WORD0_MAXREAD         | FATTR4_WORD0_MAXWRITE     | FATTR4_WORD0_ACL)

#define NFSD4_SUPPORTED_ATTRS_WORD1                                                         \
(FATTR4_WORD1_MODE              | FATTR4_WORD1_NO_TRUNC     | FATTR4_WORD1_NUMLINKS         \
 | FATTR4_WORD1_OWNER	        | FATTR4_WORD1_OWNER_GROUP  | FATTR4_WORD1_RAWDEV           \
 | FATTR4_WORD1_SPACE_AVAIL     | FATTR4_WORD1_SPACE_FREE   | FATTR4_WORD1_SPACE_TOTAL      \
 | FATTR4_WORD1_SPACE_USED      | FATTR4_WORD1_TIME_ACCESS  | FATTR4_WORD1_TIME_ACCESS_SET  \
 | FATTR4_WORD1_TIME_DELTA      | FATTR4_WORD1_TIME_METADATA   | FATTR4_WORD1_TIME_CREATE      \
 | FATTR4_WORD1_TIME_MODIFY     | FATTR4_WORD1_TIME_MODIFY_SET | FATTR4_WORD1_MOUNTED_ON_FILEID)

#define NFSD4_SUPPORTED_ATTRS_WORD2 0

/* 4.1 */
#ifdef CONFIG_NFSD_PNFS
#define PNFSD_SUPPORTED_ATTRS_WORD1	FATTR4_WORD1_FS_LAYOUT_TYPES
#define PNFSD_SUPPORTED_ATTRS_WORD2 \
(FATTR4_WORD2_LAYOUT_BLKSIZE	| FATTR4_WORD2_LAYOUT_TYPES)
#else
#define PNFSD_SUPPORTED_ATTRS_WORD1	0
#define PNFSD_SUPPORTED_ATTRS_WORD2	0
#endif /* CONFIG_NFSD_PNFS */

#define NFSD4_1_SUPPORTED_ATTRS_WORD0 \
	NFSD4_SUPPORTED_ATTRS_WORD0

#define NFSD4_1_SUPPORTED_ATTRS_WORD1 \
	(NFSD4_SUPPORTED_ATTRS_WORD1	| PNFSD_SUPPORTED_ATTRS_WORD1)

#define NFSD4_1_SUPPORTED_ATTRS_WORD2 \
	(NFSD4_SUPPORTED_ATTRS_WORD2	| PNFSD_SUPPORTED_ATTRS_WORD2 | \
	 FATTR4_WORD2_SUPPATTR_EXCLCREAT)

/* 4.2 */
#ifdef CONFIG_NFSD_V4_SECURITY_LABEL
#define NFSD4_2_SECURITY_ATTRS		FATTR4_WORD2_SECURITY_LABEL
#else
#define NFSD4_2_SECURITY_ATTRS		0
#endif

#define NFSD4_2_SUPPORTED_ATTRS_WORD2 \
	(NFSD4_1_SUPPORTED_ATTRS_WORD2 | \
	FATTR4_WORD2_MODE_UMASK | \
	NFSD4_2_SECURITY_ATTRS | \
	FATTR4_WORD2_XATTR_SUPPORT)

extern const u32 nfsd_suppattrs[3][3];

static inline __be32 nfsd4_set_netaddr(struct sockaddr *addr,
				    struct nfs42_netaddr *netaddr)
{
	struct sockaddr_in *sin = (struct sockaddr_in *)addr;
	struct sockaddr_in6 *sin6 = (struct sockaddr_in6 *)addr;
	unsigned int port;
	size_t ret_addr, ret_port;

	switch (addr->sa_family) {
	case AF_INET:
		port = ntohs(sin->sin_port);
		sprintf(netaddr->netid, "tcp");
		netaddr->netid_len = 3;
		break;
	case AF_INET6:
		port = ntohs(sin6->sin6_port);
		sprintf(netaddr->netid, "tcp6");
		netaddr->netid_len = 4;
		break;
	default:
		return nfserr_inval;
	}
	ret_addr = rpc_ntop(addr, netaddr->addr, sizeof(netaddr->addr));
	ret_port = snprintf(netaddr->addr + ret_addr,
			    RPCBIND_MAXUADDRLEN + 1 - ret_addr,
			    ".%u.%u", port >> 8, port & 0xff);
	WARN_ON(ret_port >= RPCBIND_MAXUADDRLEN + 1 - ret_addr);
	netaddr->addr_len = ret_addr + ret_port;
	return 0;
}

static inline bool bmval_is_subset(const u32 *bm1, const u32 *bm2)
{
	return !((bm1[0] & ~bm2[0]) ||
	         (bm1[1] & ~bm2[1]) ||
		 (bm1[2] & ~bm2[2]));
}

static inline bool nfsd_attrs_supported(u32 minorversion, const u32 *bmval)
{
	return bmval_is_subset(bmval, nfsd_suppattrs[minorversion]);
}

/* These will return ERR_INVAL if specified in GETATTR or READDIR. */
#define NFSD_WRITEONLY_ATTRS_WORD1 \
	(FATTR4_WORD1_TIME_ACCESS_SET   | FATTR4_WORD1_TIME_MODIFY_SET)

/*
 * These are the only attrs allowed in CREATE/OPEN/SETATTR. Don't add
 * a writeable attribute here without also adding code to parse it to
 * nfsd4_decode_fattr().
 */
#define NFSD_WRITEABLE_ATTRS_WORD0 \
	(FATTR4_WORD0_SIZE | FATTR4_WORD0_ACL)
#define NFSD_WRITEABLE_ATTRS_WORD1 \
	(FATTR4_WORD1_MODE | FATTR4_WORD1_OWNER | FATTR4_WORD1_OWNER_GROUP \
	| FATTR4_WORD1_TIME_ACCESS_SET | FATTR4_WORD1_TIME_CREATE \
	| FATTR4_WORD1_TIME_MODIFY_SET)
#ifdef CONFIG_NFSD_V4_SECURITY_LABEL
#define MAYBE_FATTR4_WORD2_SECURITY_LABEL \
	FATTR4_WORD2_SECURITY_LABEL
#else
#define MAYBE_FATTR4_WORD2_SECURITY_LABEL 0
#endif
#define NFSD_WRITEABLE_ATTRS_WORD2 \
	(FATTR4_WORD2_MODE_UMASK \
	| MAYBE_FATTR4_WORD2_SECURITY_LABEL)

#define NFSD_SUPPATTR_EXCLCREAT_WORD0 \
	NFSD_WRITEABLE_ATTRS_WORD0
/*
 * we currently store the exclusive create verifier in the v_{a,m}time
 * attributes so the client can't set these at create time using EXCLUSIVE4_1
 */
#define NFSD_SUPPATTR_EXCLCREAT_WORD1 \
	(NFSD_WRITEABLE_ATTRS_WORD1 & \
	 ~(FATTR4_WORD1_TIME_ACCESS_SET | FATTR4_WORD1_TIME_MODIFY_SET))
#define NFSD_SUPPATTR_EXCLCREAT_WORD2 \
	NFSD_WRITEABLE_ATTRS_WORD2

extern int nfsd4_is_junction(struct dentry *dentry);
extern int register_cld_notifier(void);
extern void unregister_cld_notifier(void);
#ifdef CONFIG_NFSD_V4_2_INTER_SSC
extern void nfsd4_ssc_init_umount_work(struct nfsd_net *nn);
#endif

extern int nfsd4_init_leases_net(struct nfsd_net *nn);
extern void nfsd4_leases_net_shutdown(struct nfsd_net *nn);

#else /* CONFIG_NFSD_V4 */
static inline int nfsd4_is_junction(struct dentry *dentry)
{
	return 0;
}

static inline int nfsd4_init_leases_net(struct nfsd_net *nn) { return 0; };
static inline void nfsd4_leases_net_shutdown(struct nfsd_net *nn) {};

#define register_cld_notifier() 0
#define unregister_cld_notifier() do { } while(0)

#endif /* CONFIG_NFSD_V4 */

#endif /* LINUX_NFSD_NFSD_H */<|MERGE_RESOLUTION|>--- conflicted
+++ resolved
@@ -164,10 +164,7 @@
 bool nfsd4_spo_must_allow(struct svc_rqst *rqstp);
 int nfsd4_create_laundry_wq(void);
 void nfsd4_destroy_laundry_wq(void);
-<<<<<<< HEAD
-=======
 bool nfsd_wait_for_delegreturn(struct svc_rqst *rqstp, struct inode *inode);
->>>>>>> 7365df19
 #else
 static inline int nfsd4_init_slabs(void) { return 0; }
 static inline void nfsd4_free_slabs(void) { }
@@ -183,14 +180,11 @@
 }
 static inline int nfsd4_create_laundry_wq(void) { return 0; };
 static inline void nfsd4_destroy_laundry_wq(void) {};
-<<<<<<< HEAD
-=======
 static inline bool nfsd_wait_for_delegreturn(struct svc_rqst *rqstp,
 					      struct inode *inode)
 {
 	return false;
 }
->>>>>>> 7365df19
 #endif
 
 /*
@@ -353,12 +347,9 @@
 
 #define NFSD_LAUNDROMAT_MINTIMEOUT      1   /* seconds */
 #define	NFSD_COURTESY_CLIENT_TIMEOUT	(24 * 60 * 60)	/* seconds */
-<<<<<<< HEAD
-=======
 #define	NFSD_CLIENT_MAX_TRIM_PER_RUN	128
 #define	NFS4_CLIENTS_PER_GB		1024
 #define NFSD_DELEGRETURN_TIMEOUT	(HZ / 34)	/* 30ms */
->>>>>>> 7365df19
 
 /*
  * The following attributes are currently not supported by the NFSv4 server:
