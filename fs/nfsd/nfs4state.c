/*
*  Copyright (c) 2001 The Regents of the University of Michigan.
*  All rights reserved.
*
*  Kendrick Smith <kmsmith@umich.edu>
*  Andy Adamson <kandros@umich.edu>
*
*  Redistribution and use in source and binary forms, with or without
*  modification, are permitted provided that the following conditions
*  are met:
*
*  1. Redistributions of source code must retain the above copyright
*     notice, this list of conditions and the following disclaimer.
*  2. Redistributions in binary form must reproduce the above copyright
*     notice, this list of conditions and the following disclaimer in the
*     documentation and/or other materials provided with the distribution.
*  3. Neither the name of the University nor the names of its
*     contributors may be used to endorse or promote products derived
*     from this software without specific prior written permission.
*
*  THIS SOFTWARE IS PROVIDED ``AS IS'' AND ANY EXPRESS OR IMPLIED
*  WARRANTIES, INCLUDING, BUT NOT LIMITED TO, THE IMPLIED WARRANTIES OF
*  MERCHANTABILITY AND FITNESS FOR A PARTICULAR PURPOSE ARE
*  DISCLAIMED. IN NO EVENT SHALL THE REGENTS OR CONTRIBUTORS BE LIABLE
*  FOR ANY DIRECT, INDIRECT, INCIDENTAL, SPECIAL, EXEMPLARY, OR
*  CONSEQUENTIAL DAMAGES (INCLUDING, BUT NOT LIMITED TO, PROCUREMENT OF
*  SUBSTITUTE GOODS OR SERVICES; LOSS OF USE, DATA, OR PROFITS; OR
*  BUSINESS INTERRUPTION) HOWEVER CAUSED AND ON ANY THEORY OF
*  LIABILITY, WHETHER IN CONTRACT, STRICT LIABILITY, OR TORT (INCLUDING
*  NEGLIGENCE OR OTHERWISE) ARISING IN ANY WAY OUT OF THE USE OF THIS
*  SOFTWARE, EVEN IF ADVISED OF THE POSSIBILITY OF SUCH DAMAGE.
*
*/

#include <linux/file.h>
#include <linux/fs.h>
#include <linux/slab.h>
#include <linux/namei.h>
#include <linux/swap.h>
#include <linux/pagemap.h>
#include <linux/ratelimit.h>
#include <linux/sunrpc/svcauth_gss.h>
#include <linux/sunrpc/addr.h>
#include <linux/jhash.h>
#include "xdr4.h"
#include "xdr4cb.h"
#include "vfs.h"
#include "current_stateid.h"

#include "netns.h"
#include "pnfs.h"

#define NFSDDBG_FACILITY                NFSDDBG_PROC

#define all_ones {{~0,~0},~0}
static const stateid_t one_stateid = {
	.si_generation = ~0,
	.si_opaque = all_ones,
};
static const stateid_t zero_stateid = {
	/* all fields zero */
};
static const stateid_t currentstateid = {
	.si_generation = 1,
};
static const stateid_t close_stateid = {
	.si_generation = 0xffffffffU,
};

static u64 current_sessionid = 1;

#define ZERO_STATEID(stateid) (!memcmp((stateid), &zero_stateid, sizeof(stateid_t)))
#define ONE_STATEID(stateid)  (!memcmp((stateid), &one_stateid, sizeof(stateid_t)))
#define CURRENT_STATEID(stateid) (!memcmp((stateid), &currentstateid, sizeof(stateid_t)))
#define CLOSE_STATEID(stateid)  (!memcmp((stateid), &close_stateid, sizeof(stateid_t)))

/* forward declarations */
static bool check_for_locks(struct nfs4_file *fp, struct nfs4_lockowner *lowner);
static void nfs4_free_ol_stateid(struct nfs4_stid *stid);

/* Locking: */

/*
 * Currently used for the del_recall_lru and file hash table.  In an
 * effort to decrease the scope of the client_mutex, this spinlock may
 * eventually cover more:
 */
static DEFINE_SPINLOCK(state_lock);

enum nfsd4_st_mutex_lock_subclass {
	OPEN_STATEID_MUTEX = 0,
	LOCK_STATEID_MUTEX = 1,
};

/*
 * A waitqueue for all in-progress 4.0 CLOSE operations that are waiting for
 * the refcount on the open stateid to drop.
 */
static DECLARE_WAIT_QUEUE_HEAD(close_wq);

static struct kmem_cache *client_slab;
static struct kmem_cache *openowner_slab;
static struct kmem_cache *lockowner_slab;
static struct kmem_cache *file_slab;
static struct kmem_cache *stateid_slab;
static struct kmem_cache *deleg_slab;
static struct kmem_cache *odstate_slab;

static void free_session(struct nfsd4_session *);

static const struct nfsd4_callback_ops nfsd4_cb_recall_ops;
static const struct nfsd4_callback_ops nfsd4_cb_notify_lock_ops;

static bool is_session_dead(struct nfsd4_session *ses)
{
	return ses->se_flags & NFS4_SESSION_DEAD;
}

static __be32 mark_session_dead_locked(struct nfsd4_session *ses, int ref_held_by_me)
{
	if (atomic_read(&ses->se_ref) > ref_held_by_me)
		return nfserr_jukebox;
	ses->se_flags |= NFS4_SESSION_DEAD;
	return nfs_ok;
}

static bool is_client_expired(struct nfs4_client *clp)
{
	return clp->cl_time == 0;
}

static __be32 get_client_locked(struct nfs4_client *clp)
{
	struct nfsd_net *nn = net_generic(clp->net, nfsd_net_id);

	lockdep_assert_held(&nn->client_lock);

	if (is_client_expired(clp))
		return nfserr_expired;
	atomic_inc(&clp->cl_refcount);
	return nfs_ok;
}

/* must be called under the client_lock */
static inline void
renew_client_locked(struct nfs4_client *clp)
{
	struct nfsd_net *nn = net_generic(clp->net, nfsd_net_id);

	if (is_client_expired(clp)) {
		WARN_ON(1);
		printk("%s: client (clientid %08x/%08x) already expired\n",
			__func__,
			clp->cl_clientid.cl_boot,
			clp->cl_clientid.cl_id);
		return;
	}

	dprintk("renewing client (clientid %08x/%08x)\n",
			clp->cl_clientid.cl_boot,
			clp->cl_clientid.cl_id);
	list_move_tail(&clp->cl_lru, &nn->client_lru);
	clp->cl_time = get_seconds();
}

static void put_client_renew_locked(struct nfs4_client *clp)
{
	struct nfsd_net *nn = net_generic(clp->net, nfsd_net_id);

	lockdep_assert_held(&nn->client_lock);

	if (!atomic_dec_and_test(&clp->cl_refcount))
		return;
	if (!is_client_expired(clp))
		renew_client_locked(clp);
}

static void put_client_renew(struct nfs4_client *clp)
{
	struct nfsd_net *nn = net_generic(clp->net, nfsd_net_id);

	if (!atomic_dec_and_lock(&clp->cl_refcount, &nn->client_lock))
		return;
	if (!is_client_expired(clp))
		renew_client_locked(clp);
	spin_unlock(&nn->client_lock);
}

static __be32 nfsd4_get_session_locked(struct nfsd4_session *ses)
{
	__be32 status;

	if (is_session_dead(ses))
		return nfserr_badsession;
	status = get_client_locked(ses->se_client);
	if (status)
		return status;
	atomic_inc(&ses->se_ref);
	return nfs_ok;
}

static void nfsd4_put_session_locked(struct nfsd4_session *ses)
{
	struct nfs4_client *clp = ses->se_client;
	struct nfsd_net *nn = net_generic(clp->net, nfsd_net_id);

	lockdep_assert_held(&nn->client_lock);

	if (atomic_dec_and_test(&ses->se_ref) && is_session_dead(ses))
		free_session(ses);
	put_client_renew_locked(clp);
}

static void nfsd4_put_session(struct nfsd4_session *ses)
{
	struct nfs4_client *clp = ses->se_client;
	struct nfsd_net *nn = net_generic(clp->net, nfsd_net_id);

	spin_lock(&nn->client_lock);
	nfsd4_put_session_locked(ses);
	spin_unlock(&nn->client_lock);
}

static struct nfsd4_blocked_lock *
find_blocked_lock(struct nfs4_lockowner *lo, struct knfsd_fh *fh,
			struct nfsd_net *nn)
{
	struct nfsd4_blocked_lock *cur, *found = NULL;

	spin_lock(&nn->blocked_locks_lock);
	list_for_each_entry(cur, &lo->lo_blocked, nbl_list) {
		if (fh_match(fh, &cur->nbl_fh)) {
			list_del_init(&cur->nbl_list);
			list_del_init(&cur->nbl_lru);
			found = cur;
			break;
		}
	}
	spin_unlock(&nn->blocked_locks_lock);
	if (found)
		posix_unblock_lock(&found->nbl_lock);
	return found;
}

static struct nfsd4_blocked_lock *
find_or_allocate_block(struct nfs4_lockowner *lo, struct knfsd_fh *fh,
			struct nfsd_net *nn)
{
	struct nfsd4_blocked_lock *nbl;

	nbl = find_blocked_lock(lo, fh, nn);
	if (!nbl) {
		nbl= kmalloc(sizeof(*nbl), GFP_KERNEL);
		if (nbl) {
			fh_copy_shallow(&nbl->nbl_fh, fh);
			locks_init_lock(&nbl->nbl_lock);
			nfsd4_init_cb(&nbl->nbl_cb, lo->lo_owner.so_client,
					&nfsd4_cb_notify_lock_ops,
					NFSPROC4_CLNT_CB_NOTIFY_LOCK);
		}
	}
	return nbl;
}

static void
free_blocked_lock(struct nfsd4_blocked_lock *nbl)
{
	locks_release_private(&nbl->nbl_lock);
	kfree(nbl);
}

static void
remove_blocked_locks(struct nfs4_lockowner *lo)
{
	struct nfs4_client *clp = lo->lo_owner.so_client;
	struct nfsd_net *nn = net_generic(clp->net, nfsd_net_id);
	struct nfsd4_blocked_lock *nbl;
	LIST_HEAD(reaplist);

	/* Dequeue all blocked locks */
	spin_lock(&nn->blocked_locks_lock);
	while (!list_empty(&lo->lo_blocked)) {
		nbl = list_first_entry(&lo->lo_blocked,
					struct nfsd4_blocked_lock,
					nbl_list);
		list_del_init(&nbl->nbl_list);
		list_move(&nbl->nbl_lru, &reaplist);
	}
	spin_unlock(&nn->blocked_locks_lock);

	/* Now free them */
	while (!list_empty(&reaplist)) {
		nbl = list_first_entry(&reaplist, struct nfsd4_blocked_lock,
					nbl_lru);
		list_del_init(&nbl->nbl_lru);
		posix_unblock_lock(&nbl->nbl_lock);
		free_blocked_lock(nbl);
	}
}

static int
nfsd4_cb_notify_lock_done(struct nfsd4_callback *cb, struct rpc_task *task)
{
	/*
	 * Since this is just an optimization, we don't try very hard if it
	 * turns out not to succeed. We'll requeue it on NFS4ERR_DELAY, and
	 * just quit trying on anything else.
	 */
	switch (task->tk_status) {
	case -NFS4ERR_DELAY:
		rpc_delay(task, 1 * HZ);
		return 0;
	default:
		return 1;
	}
}

static void
nfsd4_cb_notify_lock_release(struct nfsd4_callback *cb)
{
	struct nfsd4_blocked_lock	*nbl = container_of(cb,
						struct nfsd4_blocked_lock, nbl_cb);

	free_blocked_lock(nbl);
}

static const struct nfsd4_callback_ops nfsd4_cb_notify_lock_ops = {
	.done		= nfsd4_cb_notify_lock_done,
	.release	= nfsd4_cb_notify_lock_release,
};

static inline struct nfs4_stateowner *
nfs4_get_stateowner(struct nfs4_stateowner *sop)
{
	atomic_inc(&sop->so_count);
	return sop;
}

static int
same_owner_str(struct nfs4_stateowner *sop, struct xdr_netobj *owner)
{
	return (sop->so_owner.len == owner->len) &&
		0 == memcmp(sop->so_owner.data, owner->data, owner->len);
}

static struct nfs4_openowner *
find_openstateowner_str_locked(unsigned int hashval, struct nfsd4_open *open,
			struct nfs4_client *clp)
{
	struct nfs4_stateowner *so;

	lockdep_assert_held(&clp->cl_lock);

	list_for_each_entry(so, &clp->cl_ownerstr_hashtbl[hashval],
			    so_strhash) {
		if (!so->so_is_open_owner)
			continue;
		if (same_owner_str(so, &open->op_owner))
			return openowner(nfs4_get_stateowner(so));
	}
	return NULL;
}

static struct nfs4_openowner *
find_openstateowner_str(unsigned int hashval, struct nfsd4_open *open,
			struct nfs4_client *clp)
{
	struct nfs4_openowner *oo;

	spin_lock(&clp->cl_lock);
	oo = find_openstateowner_str_locked(hashval, open, clp);
	spin_unlock(&clp->cl_lock);
	return oo;
}

static inline u32
opaque_hashval(const void *ptr, int nbytes)
{
	unsigned char *cptr = (unsigned char *) ptr;

	u32 x = 0;
	while (nbytes--) {
		x *= 37;
		x += *cptr++;
	}
	return x;
}

static void nfsd4_free_file_rcu(struct rcu_head *rcu)
{
	struct nfs4_file *fp = container_of(rcu, struct nfs4_file, fi_rcu);

	kmem_cache_free(file_slab, fp);
}

void
put_nfs4_file(struct nfs4_file *fi)
{
	might_lock(&state_lock);

	if (refcount_dec_and_lock(&fi->fi_ref, &state_lock)) {
		hlist_del_rcu(&fi->fi_hash);
		spin_unlock(&state_lock);
		WARN_ON_ONCE(!list_empty(&fi->fi_clnt_odstate));
		WARN_ON_ONCE(!list_empty(&fi->fi_delegations));
		call_rcu(&fi->fi_rcu, nfsd4_free_file_rcu);
	}
}

static struct file *
__nfs4_get_fd(struct nfs4_file *f, int oflag)
{
	if (f->fi_fds[oflag])
		return get_file(f->fi_fds[oflag]);
	return NULL;
}

static struct file *
find_writeable_file_locked(struct nfs4_file *f)
{
	struct file *ret;

	lockdep_assert_held(&f->fi_lock);

	ret = __nfs4_get_fd(f, O_WRONLY);
	if (!ret)
		ret = __nfs4_get_fd(f, O_RDWR);
	return ret;
}

static struct file *
find_writeable_file(struct nfs4_file *f)
{
	struct file *ret;

	spin_lock(&f->fi_lock);
	ret = find_writeable_file_locked(f);
	spin_unlock(&f->fi_lock);

	return ret;
}

static struct file *find_readable_file_locked(struct nfs4_file *f)
{
	struct file *ret;

	lockdep_assert_held(&f->fi_lock);

	ret = __nfs4_get_fd(f, O_RDONLY);
	if (!ret)
		ret = __nfs4_get_fd(f, O_RDWR);
	return ret;
}

static struct file *
find_readable_file(struct nfs4_file *f)
{
	struct file *ret;

	spin_lock(&f->fi_lock);
	ret = find_readable_file_locked(f);
	spin_unlock(&f->fi_lock);

	return ret;
}

struct file *
find_any_file(struct nfs4_file *f)
{
	struct file *ret;

	spin_lock(&f->fi_lock);
	ret = __nfs4_get_fd(f, O_RDWR);
	if (!ret) {
		ret = __nfs4_get_fd(f, O_WRONLY);
		if (!ret)
			ret = __nfs4_get_fd(f, O_RDONLY);
	}
	spin_unlock(&f->fi_lock);
	return ret;
}

static atomic_long_t num_delegations;
unsigned long max_delegations;

/*
 * Open owner state (share locks)
 */

/* hash tables for lock and open owners */
#define OWNER_HASH_BITS              8
#define OWNER_HASH_SIZE             (1 << OWNER_HASH_BITS)
#define OWNER_HASH_MASK             (OWNER_HASH_SIZE - 1)

static unsigned int ownerstr_hashval(struct xdr_netobj *ownername)
{
	unsigned int ret;

	ret = opaque_hashval(ownername->data, ownername->len);
	return ret & OWNER_HASH_MASK;
}

/* hash table for nfs4_file */
#define FILE_HASH_BITS                   8
#define FILE_HASH_SIZE                  (1 << FILE_HASH_BITS)

static unsigned int nfsd_fh_hashval(struct knfsd_fh *fh)
{
	return jhash2(fh->fh_base.fh_pad, XDR_QUADLEN(fh->fh_size), 0);
}

static unsigned int file_hashval(struct knfsd_fh *fh)
{
	return nfsd_fh_hashval(fh) & (FILE_HASH_SIZE - 1);
}

static struct hlist_head file_hashtbl[FILE_HASH_SIZE];

static void
__nfs4_file_get_access(struct nfs4_file *fp, u32 access)
{
	lockdep_assert_held(&fp->fi_lock);

	if (access & NFS4_SHARE_ACCESS_WRITE)
		atomic_inc(&fp->fi_access[O_WRONLY]);
	if (access & NFS4_SHARE_ACCESS_READ)
		atomic_inc(&fp->fi_access[O_RDONLY]);
}

static __be32
nfs4_file_get_access(struct nfs4_file *fp, u32 access)
{
	lockdep_assert_held(&fp->fi_lock);

	/* Does this access mode make sense? */
	if (access & ~NFS4_SHARE_ACCESS_BOTH)
		return nfserr_inval;

	/* Does it conflict with a deny mode already set? */
	if ((access & fp->fi_share_deny) != 0)
		return nfserr_share_denied;

	__nfs4_file_get_access(fp, access);
	return nfs_ok;
}

static __be32 nfs4_file_check_deny(struct nfs4_file *fp, u32 deny)
{
	/* Common case is that there is no deny mode. */
	if (deny) {
		/* Does this deny mode make sense? */
		if (deny & ~NFS4_SHARE_DENY_BOTH)
			return nfserr_inval;

		if ((deny & NFS4_SHARE_DENY_READ) &&
		    atomic_read(&fp->fi_access[O_RDONLY]))
			return nfserr_share_denied;

		if ((deny & NFS4_SHARE_DENY_WRITE) &&
		    atomic_read(&fp->fi_access[O_WRONLY]))
			return nfserr_share_denied;
	}
	return nfs_ok;
}

static void __nfs4_file_put_access(struct nfs4_file *fp, int oflag)
{
	might_lock(&fp->fi_lock);

	if (atomic_dec_and_lock(&fp->fi_access[oflag], &fp->fi_lock)) {
		struct file *f1 = NULL;
		struct file *f2 = NULL;

		swap(f1, fp->fi_fds[oflag]);
		if (atomic_read(&fp->fi_access[1 - oflag]) == 0)
			swap(f2, fp->fi_fds[O_RDWR]);
		spin_unlock(&fp->fi_lock);
		if (f1)
			fput(f1);
		if (f2)
			fput(f2);
	}
}

static void nfs4_file_put_access(struct nfs4_file *fp, u32 access)
{
	WARN_ON_ONCE(access & ~NFS4_SHARE_ACCESS_BOTH);

	if (access & NFS4_SHARE_ACCESS_WRITE)
		__nfs4_file_put_access(fp, O_WRONLY);
	if (access & NFS4_SHARE_ACCESS_READ)
		__nfs4_file_put_access(fp, O_RDONLY);
}

/*
 * Allocate a new open/delegation state counter. This is needed for
 * pNFS for proper return on close semantics.
 *
 * Note that we only allocate it for pNFS-enabled exports, otherwise
 * all pointers to struct nfs4_clnt_odstate are always NULL.
 */
static struct nfs4_clnt_odstate *
alloc_clnt_odstate(struct nfs4_client *clp)
{
	struct nfs4_clnt_odstate *co;

	co = kmem_cache_zalloc(odstate_slab, GFP_KERNEL);
	if (co) {
		co->co_client = clp;
		refcount_set(&co->co_odcount, 1);
	}
	return co;
}

static void
hash_clnt_odstate_locked(struct nfs4_clnt_odstate *co)
{
	struct nfs4_file *fp = co->co_file;

	lockdep_assert_held(&fp->fi_lock);
	list_add(&co->co_perfile, &fp->fi_clnt_odstate);
}

static inline void
get_clnt_odstate(struct nfs4_clnt_odstate *co)
{
	if (co)
		refcount_inc(&co->co_odcount);
}

static void
put_clnt_odstate(struct nfs4_clnt_odstate *co)
{
	struct nfs4_file *fp;

	if (!co)
		return;

	fp = co->co_file;
	if (refcount_dec_and_lock(&co->co_odcount, &fp->fi_lock)) {
		list_del(&co->co_perfile);
		spin_unlock(&fp->fi_lock);

		nfsd4_return_all_file_layouts(co->co_client, fp);
		kmem_cache_free(odstate_slab, co);
	}
}

static struct nfs4_clnt_odstate *
find_or_hash_clnt_odstate(struct nfs4_file *fp, struct nfs4_clnt_odstate *new)
{
	struct nfs4_clnt_odstate *co;
	struct nfs4_client *cl;

	if (!new)
		return NULL;

	cl = new->co_client;

	spin_lock(&fp->fi_lock);
	list_for_each_entry(co, &fp->fi_clnt_odstate, co_perfile) {
		if (co->co_client == cl) {
			get_clnt_odstate(co);
			goto out;
		}
	}
	co = new;
	co->co_file = fp;
	hash_clnt_odstate_locked(new);
out:
	spin_unlock(&fp->fi_lock);
	return co;
}

struct nfs4_stid *nfs4_alloc_stid(struct nfs4_client *cl, struct kmem_cache *slab,
				  void (*sc_free)(struct nfs4_stid *))
{
	struct nfs4_stid *stid;
	int new_id;

	stid = kmem_cache_zalloc(slab, GFP_KERNEL);
	if (!stid)
		return NULL;

	idr_preload(GFP_KERNEL);
	spin_lock(&cl->cl_lock);
	new_id = idr_alloc_cyclic(&cl->cl_stateids, stid, 0, 0, GFP_NOWAIT);
	spin_unlock(&cl->cl_lock);
	idr_preload_end();
	if (new_id < 0)
		goto out_free;

	stid->sc_free = sc_free;
	stid->sc_client = cl;
	stid->sc_stateid.si_opaque.so_id = new_id;
	stid->sc_stateid.si_opaque.so_clid = cl->cl_clientid;
	/* Will be incremented before return to client: */
	refcount_set(&stid->sc_count, 1);
	spin_lock_init(&stid->sc_lock);

	/*
	 * It shouldn't be a problem to reuse an opaque stateid value.
	 * I don't think it is for 4.1.  But with 4.0 I worry that, for
	 * example, a stray write retransmission could be accepted by
	 * the server when it should have been rejected.  Therefore,
	 * adopt a trick from the sctp code to attempt to maximize the
	 * amount of time until an id is reused, by ensuring they always
	 * "increase" (mod INT_MAX):
	 */
	return stid;
out_free:
	kmem_cache_free(slab, stid);
	return NULL;
}

static struct nfs4_ol_stateid * nfs4_alloc_open_stateid(struct nfs4_client *clp)
{
	struct nfs4_stid *stid;

	stid = nfs4_alloc_stid(clp, stateid_slab, nfs4_free_ol_stateid);
	if (!stid)
		return NULL;

	return openlockstateid(stid);
}

static void nfs4_free_deleg(struct nfs4_stid *stid)
{
	kmem_cache_free(deleg_slab, stid);
	atomic_long_dec(&num_delegations);
}

/*
 * When we recall a delegation, we should be careful not to hand it
 * out again straight away.
 * To ensure this we keep a pair of bloom filters ('new' and 'old')
 * in which the filehandles of recalled delegations are "stored".
 * If a filehandle appear in either filter, a delegation is blocked.
 * When a delegation is recalled, the filehandle is stored in the "new"
 * filter.
 * Every 30 seconds we swap the filters and clear the "new" one,
 * unless both are empty of course.
 *
 * Each filter is 256 bits.  We hash the filehandle to 32bit and use the
 * low 3 bytes as hash-table indices.
 *
 * 'blocked_delegations_lock', which is always taken in block_delegations(),
 * is used to manage concurrent access.  Testing does not need the lock
 * except when swapping the two filters.
 */
static DEFINE_SPINLOCK(blocked_delegations_lock);
static struct bloom_pair {
	int	entries, old_entries;
	time_t	swap_time;
	int	new; /* index into 'set' */
	DECLARE_BITMAP(set[2], 256);
} blocked_delegations;

static int delegation_blocked(struct knfsd_fh *fh)
{
	u32 hash;
	struct bloom_pair *bd = &blocked_delegations;

	if (bd->entries == 0)
		return 0;
	if (seconds_since_boot() - bd->swap_time > 30) {
		spin_lock(&blocked_delegations_lock);
		if (seconds_since_boot() - bd->swap_time > 30) {
			bd->entries -= bd->old_entries;
			bd->old_entries = bd->entries;
			memset(bd->set[bd->new], 0,
			       sizeof(bd->set[0]));
			bd->new = 1-bd->new;
			bd->swap_time = seconds_since_boot();
		}
		spin_unlock(&blocked_delegations_lock);
	}
	hash = jhash(&fh->fh_base, fh->fh_size, 0);
	if (test_bit(hash&255, bd->set[0]) &&
	    test_bit((hash>>8)&255, bd->set[0]) &&
	    test_bit((hash>>16)&255, bd->set[0]))
		return 1;

	if (test_bit(hash&255, bd->set[1]) &&
	    test_bit((hash>>8)&255, bd->set[1]) &&
	    test_bit((hash>>16)&255, bd->set[1]))
		return 1;

	return 0;
}

static void block_delegations(struct knfsd_fh *fh)
{
	u32 hash;
	struct bloom_pair *bd = &blocked_delegations;

	hash = jhash(&fh->fh_base, fh->fh_size, 0);

	spin_lock(&blocked_delegations_lock);
	__set_bit(hash&255, bd->set[bd->new]);
	__set_bit((hash>>8)&255, bd->set[bd->new]);
	__set_bit((hash>>16)&255, bd->set[bd->new]);
	if (bd->entries == 0)
		bd->swap_time = seconds_since_boot();
	bd->entries += 1;
	spin_unlock(&blocked_delegations_lock);
}

static struct nfs4_delegation *
alloc_init_deleg(struct nfs4_client *clp, struct nfs4_file *fp,
		 struct svc_fh *current_fh,
		 struct nfs4_clnt_odstate *odstate)
{
	struct nfs4_delegation *dp;
	long n;

	dprintk("NFSD alloc_init_deleg\n");
	n = atomic_long_inc_return(&num_delegations);
	if (n < 0 || n > max_delegations)
		goto out_dec;
	if (delegation_blocked(&current_fh->fh_handle))
		goto out_dec;
	dp = delegstateid(nfs4_alloc_stid(clp, deleg_slab, nfs4_free_deleg));
	if (dp == NULL)
		goto out_dec;

	/*
	 * delegation seqid's are never incremented.  The 4.1 special
	 * meaning of seqid 0 isn't meaningful, really, but let's avoid
	 * 0 anyway just for consistency and use 1:
	 */
	dp->dl_stid.sc_stateid.si_generation = 1;
	INIT_LIST_HEAD(&dp->dl_perfile);
	INIT_LIST_HEAD(&dp->dl_perclnt);
	INIT_LIST_HEAD(&dp->dl_recall_lru);
	dp->dl_clnt_odstate = odstate;
	get_clnt_odstate(odstate);
	dp->dl_type = NFS4_OPEN_DELEGATE_READ;
	dp->dl_retries = 1;
	nfsd4_init_cb(&dp->dl_recall, dp->dl_stid.sc_client,
		      &nfsd4_cb_recall_ops, NFSPROC4_CLNT_CB_RECALL);
	get_nfs4_file(fp);
	dp->dl_stid.sc_file = fp;
	return dp;
out_dec:
	atomic_long_dec(&num_delegations);
	return NULL;
}

void
nfs4_put_stid(struct nfs4_stid *s)
{
	struct nfs4_file *fp = s->sc_file;
	struct nfs4_client *clp = s->sc_client;

	might_lock(&clp->cl_lock);

	if (!refcount_dec_and_lock(&s->sc_count, &clp->cl_lock)) {
		wake_up_all(&close_wq);
		return;
	}
	idr_remove(&clp->cl_stateids, s->sc_stateid.si_opaque.so_id);
	spin_unlock(&clp->cl_lock);
	s->sc_free(s);
	if (fp)
		put_nfs4_file(fp);
}

void
nfs4_inc_and_copy_stateid(stateid_t *dst, struct nfs4_stid *stid)
{
	stateid_t *src = &stid->sc_stateid;

	spin_lock(&stid->sc_lock);
	if (unlikely(++src->si_generation == 0))
		src->si_generation = 1;
	memcpy(dst, src, sizeof(*dst));
	spin_unlock(&stid->sc_lock);
}

static void put_deleg_file(struct nfs4_file *fp)
{
	struct file *filp = NULL;

	spin_lock(&fp->fi_lock);
	if (--fp->fi_delegees == 0)
		swap(filp, fp->fi_deleg_file);
	spin_unlock(&fp->fi_lock);

	if (filp)
		fput(filp);
}

static void nfs4_unlock_deleg_lease(struct nfs4_delegation *dp)
{
	struct nfs4_file *fp = dp->dl_stid.sc_file;
	struct file *filp = fp->fi_deleg_file;

	WARN_ON_ONCE(!fp->fi_delegees);

	vfs_setlease(filp, F_UNLCK, NULL, (void **)&dp);
	put_deleg_file(fp);
}

static void destroy_unhashed_deleg(struct nfs4_delegation *dp)
{
	put_clnt_odstate(dp->dl_clnt_odstate);
	nfs4_unlock_deleg_lease(dp);
	nfs4_put_stid(&dp->dl_stid);
}

void nfs4_unhash_stid(struct nfs4_stid *s)
{
	s->sc_type = 0;
}

/**
 * nfs4_delegation_exists - Discover if this delegation already exists
 * @clp:     a pointer to the nfs4_client we're granting a delegation to
 * @fp:      a pointer to the nfs4_file we're granting a delegation on
 *
 * Return:
 *      On success: true iff an existing delegation is found
 */

static bool
nfs4_delegation_exists(struct nfs4_client *clp, struct nfs4_file *fp)
{
	struct nfs4_delegation *searchdp = NULL;
	struct nfs4_client *searchclp = NULL;

	lockdep_assert_held(&state_lock);
	lockdep_assert_held(&fp->fi_lock);

	list_for_each_entry(searchdp, &fp->fi_delegations, dl_perfile) {
		searchclp = searchdp->dl_stid.sc_client;
		if (clp == searchclp) {
			return true;
		}
	}
	return false;
}

/**
 * hash_delegation_locked - Add a delegation to the appropriate lists
 * @dp:     a pointer to the nfs4_delegation we are adding.
 * @fp:     a pointer to the nfs4_file we're granting a delegation on
 *
 * Return:
 *      On success: NULL if the delegation was successfully hashed.
 *
 *      On error: -EAGAIN if one was previously granted to this
 *                 nfs4_client for this nfs4_file. Delegation is not hashed.
 *
 */

static int
hash_delegation_locked(struct nfs4_delegation *dp, struct nfs4_file *fp)
{
	struct nfs4_client *clp = dp->dl_stid.sc_client;

	lockdep_assert_held(&state_lock);
	lockdep_assert_held(&fp->fi_lock);

	if (nfs4_delegation_exists(clp, fp))
		return -EAGAIN;
	refcount_inc(&dp->dl_stid.sc_count);
	dp->dl_stid.sc_type = NFS4_DELEG_STID;
	list_add(&dp->dl_perfile, &fp->fi_delegations);
	list_add(&dp->dl_perclnt, &clp->cl_delegations);
	return 0;
}

static bool
unhash_delegation_locked(struct nfs4_delegation *dp)
{
	struct nfs4_file *fp = dp->dl_stid.sc_file;

	lockdep_assert_held(&state_lock);

	if (list_empty(&dp->dl_perfile))
		return false;

	dp->dl_stid.sc_type = NFS4_CLOSED_DELEG_STID;
	/* Ensure that deleg break won't try to requeue it */
	++dp->dl_time;
	spin_lock(&fp->fi_lock);
	list_del_init(&dp->dl_perclnt);
	list_del_init(&dp->dl_recall_lru);
	list_del_init(&dp->dl_perfile);
	spin_unlock(&fp->fi_lock);
	return true;
}

static void destroy_delegation(struct nfs4_delegation *dp)
{
	bool unhashed;

	spin_lock(&state_lock);
	unhashed = unhash_delegation_locked(dp);
	spin_unlock(&state_lock);
	if (unhashed)
		destroy_unhashed_deleg(dp);
}

static void revoke_delegation(struct nfs4_delegation *dp)
{
	struct nfs4_client *clp = dp->dl_stid.sc_client;

	WARN_ON(!list_empty(&dp->dl_recall_lru));

	if (clp->cl_minorversion) {
		dp->dl_stid.sc_type = NFS4_REVOKED_DELEG_STID;
		refcount_inc(&dp->dl_stid.sc_count);
		spin_lock(&clp->cl_lock);
		list_add(&dp->dl_recall_lru, &clp->cl_revoked);
		spin_unlock(&clp->cl_lock);
	}
	destroy_unhashed_deleg(dp);
}

/* 
 * SETCLIENTID state 
 */

static unsigned int clientid_hashval(u32 id)
{
	return id & CLIENT_HASH_MASK;
}

static unsigned int clientstr_hashval(const char *name)
{
	return opaque_hashval(name, 8) & CLIENT_HASH_MASK;
}

/*
 * We store the NONE, READ, WRITE, and BOTH bits separately in the
 * st_{access,deny}_bmap field of the stateid, in order to track not
 * only what share bits are currently in force, but also what
 * combinations of share bits previous opens have used.  This allows us
 * to enforce the recommendation of rfc 3530 14.2.19 that the server
 * return an error if the client attempt to downgrade to a combination
 * of share bits not explicable by closing some of its previous opens.
 *
 * XXX: This enforcement is actually incomplete, since we don't keep
 * track of access/deny bit combinations; so, e.g., we allow:
 *
 *	OPEN allow read, deny write
 *	OPEN allow both, deny none
 *	DOWNGRADE allow read, deny none
 *
 * which we should reject.
 */
static unsigned int
bmap_to_share_mode(unsigned long bmap) {
	int i;
	unsigned int access = 0;

	for (i = 1; i < 4; i++) {
		if (test_bit(i, &bmap))
			access |= i;
	}
	return access;
}

/* set share access for a given stateid */
static inline void
set_access(u32 access, struct nfs4_ol_stateid *stp)
{
	unsigned char mask = 1 << access;

	WARN_ON_ONCE(access > NFS4_SHARE_ACCESS_BOTH);
	stp->st_access_bmap |= mask;
}

/* clear share access for a given stateid */
static inline void
clear_access(u32 access, struct nfs4_ol_stateid *stp)
{
	unsigned char mask = 1 << access;

	WARN_ON_ONCE(access > NFS4_SHARE_ACCESS_BOTH);
	stp->st_access_bmap &= ~mask;
}

/* test whether a given stateid has access */
static inline bool
test_access(u32 access, struct nfs4_ol_stateid *stp)
{
	unsigned char mask = 1 << access;

	return (bool)(stp->st_access_bmap & mask);
}

/* set share deny for a given stateid */
static inline void
set_deny(u32 deny, struct nfs4_ol_stateid *stp)
{
	unsigned char mask = 1 << deny;

	WARN_ON_ONCE(deny > NFS4_SHARE_DENY_BOTH);
	stp->st_deny_bmap |= mask;
}

/* clear share deny for a given stateid */
static inline void
clear_deny(u32 deny, struct nfs4_ol_stateid *stp)
{
	unsigned char mask = 1 << deny;

	WARN_ON_ONCE(deny > NFS4_SHARE_DENY_BOTH);
	stp->st_deny_bmap &= ~mask;
}

/* test whether a given stateid is denying specific access */
static inline bool
test_deny(u32 deny, struct nfs4_ol_stateid *stp)
{
	unsigned char mask = 1 << deny;

	return (bool)(stp->st_deny_bmap & mask);
}

static int nfs4_access_to_omode(u32 access)
{
	switch (access & NFS4_SHARE_ACCESS_BOTH) {
	case NFS4_SHARE_ACCESS_READ:
		return O_RDONLY;
	case NFS4_SHARE_ACCESS_WRITE:
		return O_WRONLY;
	case NFS4_SHARE_ACCESS_BOTH:
		return O_RDWR;
	}
	WARN_ON_ONCE(1);
	return O_RDONLY;
}

/*
 * A stateid that had a deny mode associated with it is being released
 * or downgraded. Recalculate the deny mode on the file.
 */
static void
recalculate_deny_mode(struct nfs4_file *fp)
{
	struct nfs4_ol_stateid *stp;

	spin_lock(&fp->fi_lock);
	fp->fi_share_deny = 0;
	list_for_each_entry(stp, &fp->fi_stateids, st_perfile)
		fp->fi_share_deny |= bmap_to_share_mode(stp->st_deny_bmap);
	spin_unlock(&fp->fi_lock);
}

static void
reset_union_bmap_deny(u32 deny, struct nfs4_ol_stateid *stp)
{
	int i;
	bool change = false;

	for (i = 1; i < 4; i++) {
		if ((i & deny) != i) {
			change = true;
			clear_deny(i, stp);
		}
	}

	/* Recalculate per-file deny mode if there was a change */
	if (change)
		recalculate_deny_mode(stp->st_stid.sc_file);
}

/* release all access and file references for a given stateid */
static void
release_all_access(struct nfs4_ol_stateid *stp)
{
	int i;
	struct nfs4_file *fp = stp->st_stid.sc_file;

	if (fp && stp->st_deny_bmap != 0)
		recalculate_deny_mode(fp);

	for (i = 1; i < 4; i++) {
		if (test_access(i, stp))
			nfs4_file_put_access(stp->st_stid.sc_file, i);
		clear_access(i, stp);
	}
}

static inline void nfs4_free_stateowner(struct nfs4_stateowner *sop)
{
	kfree(sop->so_owner.data);
	sop->so_ops->so_free(sop);
}

static void nfs4_put_stateowner(struct nfs4_stateowner *sop)
{
	struct nfs4_client *clp = sop->so_client;

	might_lock(&clp->cl_lock);

	if (!atomic_dec_and_lock(&sop->so_count, &clp->cl_lock))
		return;
	sop->so_ops->so_unhash(sop);
	spin_unlock(&clp->cl_lock);
	nfs4_free_stateowner(sop);
}

static bool unhash_ol_stateid(struct nfs4_ol_stateid *stp)
{
	struct nfs4_file *fp = stp->st_stid.sc_file;

	lockdep_assert_held(&stp->st_stateowner->so_client->cl_lock);

	if (list_empty(&stp->st_perfile))
		return false;

	spin_lock(&fp->fi_lock);
	list_del_init(&stp->st_perfile);
	spin_unlock(&fp->fi_lock);
	list_del(&stp->st_perstateowner);
	return true;
}

static void nfs4_free_ol_stateid(struct nfs4_stid *stid)
{
	struct nfs4_ol_stateid *stp = openlockstateid(stid);

	put_clnt_odstate(stp->st_clnt_odstate);
	release_all_access(stp);
	if (stp->st_stateowner)
		nfs4_put_stateowner(stp->st_stateowner);
	kmem_cache_free(stateid_slab, stid);
}

static void nfs4_free_lock_stateid(struct nfs4_stid *stid)
{
	struct nfs4_ol_stateid *stp = openlockstateid(stid);
	struct nfs4_lockowner *lo = lockowner(stp->st_stateowner);
	struct file *file;

	file = find_any_file(stp->st_stid.sc_file);
	if (file)
		filp_close(file, (fl_owner_t)lo);
	nfs4_free_ol_stateid(stid);
}

/*
 * Put the persistent reference to an already unhashed generic stateid, while
 * holding the cl_lock. If it's the last reference, then put it onto the
 * reaplist for later destruction.
 */
static void put_ol_stateid_locked(struct nfs4_ol_stateid *stp,
				       struct list_head *reaplist)
{
	struct nfs4_stid *s = &stp->st_stid;
	struct nfs4_client *clp = s->sc_client;

	lockdep_assert_held(&clp->cl_lock);

	WARN_ON_ONCE(!list_empty(&stp->st_locks));

	if (!refcount_dec_and_test(&s->sc_count)) {
		wake_up_all(&close_wq);
		return;
	}

	idr_remove(&clp->cl_stateids, s->sc_stateid.si_opaque.so_id);
	list_add(&stp->st_locks, reaplist);
}

static bool unhash_lock_stateid(struct nfs4_ol_stateid *stp)
{
	lockdep_assert_held(&stp->st_stid.sc_client->cl_lock);

	list_del_init(&stp->st_locks);
	nfs4_unhash_stid(&stp->st_stid);
	return unhash_ol_stateid(stp);
}

static void release_lock_stateid(struct nfs4_ol_stateid *stp)
{
	struct nfs4_client *clp = stp->st_stid.sc_client;
	bool unhashed;

	spin_lock(&clp->cl_lock);
	unhashed = unhash_lock_stateid(stp);
	spin_unlock(&clp->cl_lock);
	if (unhashed)
		nfs4_put_stid(&stp->st_stid);
}

static void unhash_lockowner_locked(struct nfs4_lockowner *lo)
{
	struct nfs4_client *clp = lo->lo_owner.so_client;

	lockdep_assert_held(&clp->cl_lock);

	list_del_init(&lo->lo_owner.so_strhash);
}

/*
 * Free a list of generic stateids that were collected earlier after being
 * fully unhashed.
 */
static void
free_ol_stateid_reaplist(struct list_head *reaplist)
{
	struct nfs4_ol_stateid *stp;
	struct nfs4_file *fp;

	might_sleep();

	while (!list_empty(reaplist)) {
		stp = list_first_entry(reaplist, struct nfs4_ol_stateid,
				       st_locks);
		list_del(&stp->st_locks);
		fp = stp->st_stid.sc_file;
		stp->st_stid.sc_free(&stp->st_stid);
		if (fp)
			put_nfs4_file(fp);
	}
}

static void release_open_stateid_locks(struct nfs4_ol_stateid *open_stp,
				       struct list_head *reaplist)
{
	struct nfs4_ol_stateid *stp;

	lockdep_assert_held(&open_stp->st_stid.sc_client->cl_lock);

	while (!list_empty(&open_stp->st_locks)) {
		stp = list_entry(open_stp->st_locks.next,
				struct nfs4_ol_stateid, st_locks);
		WARN_ON(!unhash_lock_stateid(stp));
		put_ol_stateid_locked(stp, reaplist);
	}
}

static bool unhash_open_stateid(struct nfs4_ol_stateid *stp,
				struct list_head *reaplist)
{
	bool unhashed;

	lockdep_assert_held(&stp->st_stid.sc_client->cl_lock);

	unhashed = unhash_ol_stateid(stp);
	release_open_stateid_locks(stp, reaplist);
	return unhashed;
}

static void release_open_stateid(struct nfs4_ol_stateid *stp)
{
	LIST_HEAD(reaplist);

	spin_lock(&stp->st_stid.sc_client->cl_lock);
	if (unhash_open_stateid(stp, &reaplist))
		put_ol_stateid_locked(stp, &reaplist);
	spin_unlock(&stp->st_stid.sc_client->cl_lock);
	free_ol_stateid_reaplist(&reaplist);
}

static void unhash_openowner_locked(struct nfs4_openowner *oo)
{
	struct nfs4_client *clp = oo->oo_owner.so_client;

	lockdep_assert_held(&clp->cl_lock);

	list_del_init(&oo->oo_owner.so_strhash);
	list_del_init(&oo->oo_perclient);
}

static void release_last_closed_stateid(struct nfs4_openowner *oo)
{
	struct nfsd_net *nn = net_generic(oo->oo_owner.so_client->net,
					  nfsd_net_id);
	struct nfs4_ol_stateid *s;

	spin_lock(&nn->client_lock);
	s = oo->oo_last_closed_stid;
	if (s) {
		list_del_init(&oo->oo_close_lru);
		oo->oo_last_closed_stid = NULL;
	}
	spin_unlock(&nn->client_lock);
	if (s)
		nfs4_put_stid(&s->st_stid);
}

static void release_openowner(struct nfs4_openowner *oo)
{
	struct nfs4_ol_stateid *stp;
	struct nfs4_client *clp = oo->oo_owner.so_client;
	struct list_head reaplist;

	INIT_LIST_HEAD(&reaplist);

	spin_lock(&clp->cl_lock);
	unhash_openowner_locked(oo);
	while (!list_empty(&oo->oo_owner.so_stateids)) {
		stp = list_first_entry(&oo->oo_owner.so_stateids,
				struct nfs4_ol_stateid, st_perstateowner);
		if (unhash_open_stateid(stp, &reaplist))
			put_ol_stateid_locked(stp, &reaplist);
	}
	spin_unlock(&clp->cl_lock);
	free_ol_stateid_reaplist(&reaplist);
	release_last_closed_stateid(oo);
	nfs4_put_stateowner(&oo->oo_owner);
}

static inline int
hash_sessionid(struct nfs4_sessionid *sessionid)
{
	struct nfsd4_sessionid *sid = (struct nfsd4_sessionid *)sessionid;

	return sid->sequence % SESSION_HASH_SIZE;
}

#ifdef CONFIG_SUNRPC_DEBUG
static inline void
dump_sessionid(const char *fn, struct nfs4_sessionid *sessionid)
{
	u32 *ptr = (u32 *)(&sessionid->data[0]);
	dprintk("%s: %u:%u:%u:%u\n", fn, ptr[0], ptr[1], ptr[2], ptr[3]);
}
#else
static inline void
dump_sessionid(const char *fn, struct nfs4_sessionid *sessionid)
{
}
#endif

/*
 * Bump the seqid on cstate->replay_owner, and clear replay_owner if it
 * won't be used for replay.
 */
void nfsd4_bump_seqid(struct nfsd4_compound_state *cstate, __be32 nfserr)
{
	struct nfs4_stateowner *so = cstate->replay_owner;

	if (nfserr == nfserr_replay_me)
		return;

	if (!seqid_mutating_err(ntohl(nfserr))) {
		nfsd4_cstate_clear_replay(cstate);
		return;
	}
	if (!so)
		return;
	if (so->so_is_open_owner)
		release_last_closed_stateid(openowner(so));
	so->so_seqid++;
	return;
}

static void
gen_sessionid(struct nfsd4_session *ses)
{
	struct nfs4_client *clp = ses->se_client;
	struct nfsd4_sessionid *sid;

	sid = (struct nfsd4_sessionid *)ses->se_sessionid.data;
	sid->clientid = clp->cl_clientid;
	sid->sequence = current_sessionid++;
	sid->reserved = 0;
}

/*
 * The protocol defines ca_maxresponssize_cached to include the size of
 * the rpc header, but all we need to cache is the data starting after
 * the end of the initial SEQUENCE operation--the rest we regenerate
 * each time.  Therefore we can advertise a ca_maxresponssize_cached
 * value that is the number of bytes in our cache plus a few additional
 * bytes.  In order to stay on the safe side, and not promise more than
 * we can cache, those additional bytes must be the minimum possible: 24
 * bytes of rpc header (xid through accept state, with AUTH_NULL
 * verifier), 12 for the compound header (with zero-length tag), and 44
 * for the SEQUENCE op response:
 */
#define NFSD_MIN_HDR_SEQ_SZ  (24 + 12 + 44)

static void
free_session_slots(struct nfsd4_session *ses)
{
	int i;

	for (i = 0; i < ses->se_fchannel.maxreqs; i++) {
		free_svc_cred(&ses->se_slots[i]->sl_cred);
		kfree(ses->se_slots[i]);
	}
}

/*
 * We don't actually need to cache the rpc and session headers, so we
 * can allocate a little less for each slot:
 */
static inline u32 slot_bytes(struct nfsd4_channel_attrs *ca)
{
	u32 size;

	if (ca->maxresp_cached < NFSD_MIN_HDR_SEQ_SZ)
		size = 0;
	else
		size = ca->maxresp_cached - NFSD_MIN_HDR_SEQ_SZ;
	return size + sizeof(struct nfsd4_slot);
}

/*
 * XXX: If we run out of reserved DRC memory we could (up to a point)
 * re-negotiate active sessions and reduce their slot usage to make
 * room for new connections. For now we just fail the create session.
 */
static u32 nfsd4_get_drc_mem(struct nfsd4_channel_attrs *ca)
{
	u32 slotsize = slot_bytes(ca);
	u32 num = ca->maxreqs;
	int avail;

	spin_lock(&nfsd_drc_lock);
	avail = min((unsigned long)NFSD_MAX_MEM_PER_SESSION,
		    nfsd_drc_max_mem - nfsd_drc_mem_used);
	/*
	 * Never use more than a third of the remaining memory,
	 * unless it's the only way to give this client a slot:
	 */
	avail = clamp_t(int, avail, slotsize, avail/3);
	num = min_t(int, num, avail / slotsize);
	nfsd_drc_mem_used += num * slotsize;
	spin_unlock(&nfsd_drc_lock);

	return num;
}

static void nfsd4_put_drc_mem(struct nfsd4_channel_attrs *ca)
{
	int slotsize = slot_bytes(ca);

	spin_lock(&nfsd_drc_lock);
	nfsd_drc_mem_used -= slotsize * ca->maxreqs;
	spin_unlock(&nfsd_drc_lock);
}

static struct nfsd4_session *alloc_session(struct nfsd4_channel_attrs *fattrs,
					   struct nfsd4_channel_attrs *battrs)
{
	int numslots = fattrs->maxreqs;
	int slotsize = slot_bytes(fattrs);
	struct nfsd4_session *new;
	int mem, i;

	BUILD_BUG_ON(NFSD_MAX_SLOTS_PER_SESSION * sizeof(struct nfsd4_slot *)
			+ sizeof(struct nfsd4_session) > PAGE_SIZE);
	mem = numslots * sizeof(struct nfsd4_slot *);

	new = kzalloc(sizeof(*new) + mem, GFP_KERNEL);
	if (!new)
		return NULL;
	/* allocate each struct nfsd4_slot and data cache in one piece */
	for (i = 0; i < numslots; i++) {
		new->se_slots[i] = kzalloc(slotsize, GFP_KERNEL);
		if (!new->se_slots[i])
			goto out_free;
	}

	memcpy(&new->se_fchannel, fattrs, sizeof(struct nfsd4_channel_attrs));
	memcpy(&new->se_bchannel, battrs, sizeof(struct nfsd4_channel_attrs));

	return new;
out_free:
	while (i--)
		kfree(new->se_slots[i]);
	kfree(new);
	return NULL;
}

static void free_conn(struct nfsd4_conn *c)
{
	svc_xprt_put(c->cn_xprt);
	kfree(c);
}

static void nfsd4_conn_lost(struct svc_xpt_user *u)
{
	struct nfsd4_conn *c = container_of(u, struct nfsd4_conn, cn_xpt_user);
	struct nfs4_client *clp = c->cn_session->se_client;

	spin_lock(&clp->cl_lock);
	if (!list_empty(&c->cn_persession)) {
		list_del(&c->cn_persession);
		free_conn(c);
	}
	nfsd4_probe_callback(clp);
	spin_unlock(&clp->cl_lock);
}

static struct nfsd4_conn *alloc_conn(struct svc_rqst *rqstp, u32 flags)
{
	struct nfsd4_conn *conn;

	conn = kmalloc(sizeof(struct nfsd4_conn), GFP_KERNEL);
	if (!conn)
		return NULL;
	svc_xprt_get(rqstp->rq_xprt);
	conn->cn_xprt = rqstp->rq_xprt;
	conn->cn_flags = flags;
	INIT_LIST_HEAD(&conn->cn_xpt_user.list);
	return conn;
}

static void __nfsd4_hash_conn(struct nfsd4_conn *conn, struct nfsd4_session *ses)
{
	conn->cn_session = ses;
	list_add(&conn->cn_persession, &ses->se_conns);
}

static void nfsd4_hash_conn(struct nfsd4_conn *conn, struct nfsd4_session *ses)
{
	struct nfs4_client *clp = ses->se_client;

	spin_lock(&clp->cl_lock);
	__nfsd4_hash_conn(conn, ses);
	spin_unlock(&clp->cl_lock);
}

static int nfsd4_register_conn(struct nfsd4_conn *conn)
{
	conn->cn_xpt_user.callback = nfsd4_conn_lost;
	return register_xpt_user(conn->cn_xprt, &conn->cn_xpt_user);
}

static void nfsd4_init_conn(struct svc_rqst *rqstp, struct nfsd4_conn *conn, struct nfsd4_session *ses)
{
	int ret;

	nfsd4_hash_conn(conn, ses);
	ret = nfsd4_register_conn(conn);
	if (ret)
		/* oops; xprt is already down: */
		nfsd4_conn_lost(&conn->cn_xpt_user);
	/* We may have gained or lost a callback channel: */
	nfsd4_probe_callback_sync(ses->se_client);
}

static struct nfsd4_conn *alloc_conn_from_crses(struct svc_rqst *rqstp, struct nfsd4_create_session *cses)
{
	u32 dir = NFS4_CDFC4_FORE;

	if (cses->flags & SESSION4_BACK_CHAN)
		dir |= NFS4_CDFC4_BACK;
	return alloc_conn(rqstp, dir);
}

/* must be called under client_lock */
static void nfsd4_del_conns(struct nfsd4_session *s)
{
	struct nfs4_client *clp = s->se_client;
	struct nfsd4_conn *c;

	spin_lock(&clp->cl_lock);
	while (!list_empty(&s->se_conns)) {
		c = list_first_entry(&s->se_conns, struct nfsd4_conn, cn_persession);
		list_del_init(&c->cn_persession);
		spin_unlock(&clp->cl_lock);

		unregister_xpt_user(c->cn_xprt, &c->cn_xpt_user);
		free_conn(c);

		spin_lock(&clp->cl_lock);
	}
	spin_unlock(&clp->cl_lock);
}

static void __free_session(struct nfsd4_session *ses)
{
	free_session_slots(ses);
	kfree(ses);
}

static void free_session(struct nfsd4_session *ses)
{
	nfsd4_del_conns(ses);
	nfsd4_put_drc_mem(&ses->se_fchannel);
	__free_session(ses);
}

static void init_session(struct svc_rqst *rqstp, struct nfsd4_session *new, struct nfs4_client *clp, struct nfsd4_create_session *cses)
{
	int idx;
	struct nfsd_net *nn = net_generic(SVC_NET(rqstp), nfsd_net_id);

	new->se_client = clp;
	gen_sessionid(new);

	INIT_LIST_HEAD(&new->se_conns);

	new->se_cb_seq_nr = 1;
	new->se_flags = cses->flags;
	new->se_cb_prog = cses->callback_prog;
	new->se_cb_sec = cses->cb_sec;
	atomic_set(&new->se_ref, 0);
	idx = hash_sessionid(&new->se_sessionid);
	list_add(&new->se_hash, &nn->sessionid_hashtbl[idx]);
	spin_lock(&clp->cl_lock);
	list_add(&new->se_perclnt, &clp->cl_sessions);
	spin_unlock(&clp->cl_lock);

	{
		struct sockaddr *sa = svc_addr(rqstp);
		/*
		 * This is a little silly; with sessions there's no real
		 * use for the callback address.  Use the peer address
		 * as a reasonable default for now, but consider fixing
		 * the rpc client not to require an address in the
		 * future:
		 */
		rpc_copy_addr((struct sockaddr *)&clp->cl_cb_conn.cb_addr, sa);
		clp->cl_cb_conn.cb_addrlen = svc_addr_len(sa);
	}
}

/* caller must hold client_lock */
static struct nfsd4_session *
__find_in_sessionid_hashtbl(struct nfs4_sessionid *sessionid, struct net *net)
{
	struct nfsd4_session *elem;
	int idx;
	struct nfsd_net *nn = net_generic(net, nfsd_net_id);

	lockdep_assert_held(&nn->client_lock);

	dump_sessionid(__func__, sessionid);
	idx = hash_sessionid(sessionid);
	/* Search in the appropriate list */
	list_for_each_entry(elem, &nn->sessionid_hashtbl[idx], se_hash) {
		if (!memcmp(elem->se_sessionid.data, sessionid->data,
			    NFS4_MAX_SESSIONID_LEN)) {
			return elem;
		}
	}

	dprintk("%s: session not found\n", __func__);
	return NULL;
}

static struct nfsd4_session *
find_in_sessionid_hashtbl(struct nfs4_sessionid *sessionid, struct net *net,
		__be32 *ret)
{
	struct nfsd4_session *session;
	__be32 status = nfserr_badsession;

	session = __find_in_sessionid_hashtbl(sessionid, net);
	if (!session)
		goto out;
	status = nfsd4_get_session_locked(session);
	if (status)
		session = NULL;
out:
	*ret = status;
	return session;
}

/* caller must hold client_lock */
static void
unhash_session(struct nfsd4_session *ses)
{
	struct nfs4_client *clp = ses->se_client;
	struct nfsd_net *nn = net_generic(clp->net, nfsd_net_id);

	lockdep_assert_held(&nn->client_lock);

	list_del(&ses->se_hash);
	spin_lock(&ses->se_client->cl_lock);
	list_del(&ses->se_perclnt);
	spin_unlock(&ses->se_client->cl_lock);
}

/* SETCLIENTID and SETCLIENTID_CONFIRM Helper functions */
static int
STALE_CLIENTID(clientid_t *clid, struct nfsd_net *nn)
{
	/*
	 * We're assuming the clid was not given out from a boot
	 * precisely 2^32 (about 136 years) before this one.  That seems
	 * a safe assumption:
	 */
	if (clid->cl_boot == (u32)nn->boot_time)
		return 0;
	dprintk("NFSD stale clientid (%08x/%08x) boot_time %08lx\n",
		clid->cl_boot, clid->cl_id, nn->boot_time);
	return 1;
}

/* 
 * XXX Should we use a slab cache ?
 * This type of memory management is somewhat inefficient, but we use it
 * anyway since SETCLIENTID is not a common operation.
 */
static struct nfs4_client *alloc_client(struct xdr_netobj name)
{
	struct nfs4_client *clp;
	int i;

	clp = kmem_cache_zalloc(client_slab, GFP_KERNEL);
	if (clp == NULL)
		return NULL;
	clp->cl_name.data = kmemdup(name.data, name.len, GFP_KERNEL);
	if (clp->cl_name.data == NULL)
		goto err_no_name;
	clp->cl_ownerstr_hashtbl = kmalloc(sizeof(struct list_head) *
			OWNER_HASH_SIZE, GFP_KERNEL);
	if (!clp->cl_ownerstr_hashtbl)
		goto err_no_hashtbl;
	for (i = 0; i < OWNER_HASH_SIZE; i++)
		INIT_LIST_HEAD(&clp->cl_ownerstr_hashtbl[i]);
	clp->cl_name.len = name.len;
	INIT_LIST_HEAD(&clp->cl_sessions);
	idr_init(&clp->cl_stateids);
	atomic_set(&clp->cl_refcount, 0);
	clp->cl_cb_state = NFSD4_CB_UNKNOWN;
	INIT_LIST_HEAD(&clp->cl_idhash);
	INIT_LIST_HEAD(&clp->cl_openowners);
	INIT_LIST_HEAD(&clp->cl_delegations);
	INIT_LIST_HEAD(&clp->cl_lru);
	INIT_LIST_HEAD(&clp->cl_revoked);
#ifdef CONFIG_NFSD_PNFS
	INIT_LIST_HEAD(&clp->cl_lo_states);
#endif
	spin_lock_init(&clp->cl_lock);
	rpc_init_wait_queue(&clp->cl_cb_waitq, "Backchannel slot table");
	return clp;
err_no_hashtbl:
	kfree(clp->cl_name.data);
err_no_name:
	kmem_cache_free(client_slab, clp);
	return NULL;
}

static void
free_client(struct nfs4_client *clp)
{
	while (!list_empty(&clp->cl_sessions)) {
		struct nfsd4_session *ses;
		ses = list_entry(clp->cl_sessions.next, struct nfsd4_session,
				se_perclnt);
		list_del(&ses->se_perclnt);
		WARN_ON_ONCE(atomic_read(&ses->se_ref));
		free_session(ses);
	}
	rpc_destroy_wait_queue(&clp->cl_cb_waitq);
	free_svc_cred(&clp->cl_cred);
	kfree(clp->cl_ownerstr_hashtbl);
	kfree(clp->cl_name.data);
	idr_destroy(&clp->cl_stateids);
	kmem_cache_free(client_slab, clp);
}

/* must be called under the client_lock */
static void
unhash_client_locked(struct nfs4_client *clp)
{
	struct nfsd_net *nn = net_generic(clp->net, nfsd_net_id);
	struct nfsd4_session *ses;

	lockdep_assert_held(&nn->client_lock);

	/* Mark the client as expired! */
	clp->cl_time = 0;
	/* Make it invisible */
	if (!list_empty(&clp->cl_idhash)) {
		list_del_init(&clp->cl_idhash);
		if (test_bit(NFSD4_CLIENT_CONFIRMED, &clp->cl_flags))
			rb_erase(&clp->cl_namenode, &nn->conf_name_tree);
		else
			rb_erase(&clp->cl_namenode, &nn->unconf_name_tree);
	}
	list_del_init(&clp->cl_lru);
	spin_lock(&clp->cl_lock);
	list_for_each_entry(ses, &clp->cl_sessions, se_perclnt)
		list_del_init(&ses->se_hash);
	spin_unlock(&clp->cl_lock);
}

static void
unhash_client(struct nfs4_client *clp)
{
	struct nfsd_net *nn = net_generic(clp->net, nfsd_net_id);

	spin_lock(&nn->client_lock);
	unhash_client_locked(clp);
	spin_unlock(&nn->client_lock);
}

static __be32 mark_client_expired_locked(struct nfs4_client *clp)
{
	if (atomic_read(&clp->cl_refcount))
		return nfserr_jukebox;
	unhash_client_locked(clp);
	return nfs_ok;
}

static void
__destroy_client(struct nfs4_client *clp)
{
	int i;
	struct nfs4_openowner *oo;
	struct nfs4_delegation *dp;
	struct list_head reaplist;

	INIT_LIST_HEAD(&reaplist);
	spin_lock(&state_lock);
	while (!list_empty(&clp->cl_delegations)) {
		dp = list_entry(clp->cl_delegations.next, struct nfs4_delegation, dl_perclnt);
		WARN_ON(!unhash_delegation_locked(dp));
		list_add(&dp->dl_recall_lru, &reaplist);
	}
	spin_unlock(&state_lock);
	while (!list_empty(&reaplist)) {
		dp = list_entry(reaplist.next, struct nfs4_delegation, dl_recall_lru);
		list_del_init(&dp->dl_recall_lru);
		destroy_unhashed_deleg(dp);
	}
	while (!list_empty(&clp->cl_revoked)) {
		dp = list_entry(clp->cl_revoked.next, struct nfs4_delegation, dl_recall_lru);
		list_del_init(&dp->dl_recall_lru);
		nfs4_put_stid(&dp->dl_stid);
	}
	while (!list_empty(&clp->cl_openowners)) {
		oo = list_entry(clp->cl_openowners.next, struct nfs4_openowner, oo_perclient);
		nfs4_get_stateowner(&oo->oo_owner);
		release_openowner(oo);
	}
	for (i = 0; i < OWNER_HASH_SIZE; i++) {
		struct nfs4_stateowner *so, *tmp;

		list_for_each_entry_safe(so, tmp, &clp->cl_ownerstr_hashtbl[i],
					 so_strhash) {
			/* Should be no openowners at this point */
			WARN_ON_ONCE(so->so_is_open_owner);
			remove_blocked_locks(lockowner(so));
		}
	}
	nfsd4_return_all_client_layouts(clp);
	nfsd4_shutdown_callback(clp);
	if (clp->cl_cb_conn.cb_xprt)
		svc_xprt_put(clp->cl_cb_conn.cb_xprt);
	free_client(clp);
}

static void
destroy_client(struct nfs4_client *clp)
{
	unhash_client(clp);
	__destroy_client(clp);
}

static void expire_client(struct nfs4_client *clp)
{
	unhash_client(clp);
	nfsd4_client_record_remove(clp);
	__destroy_client(clp);
}

static void copy_verf(struct nfs4_client *target, nfs4_verifier *source)
{
	memcpy(target->cl_verifier.data, source->data,
			sizeof(target->cl_verifier.data));
}

static void copy_clid(struct nfs4_client *target, struct nfs4_client *source)
{
	target->cl_clientid.cl_boot = source->cl_clientid.cl_boot; 
	target->cl_clientid.cl_id = source->cl_clientid.cl_id; 
}

static int copy_cred(struct svc_cred *target, struct svc_cred *source)
{
	target->cr_principal = kstrdup(source->cr_principal, GFP_KERNEL);
	target->cr_raw_principal = kstrdup(source->cr_raw_principal,
								GFP_KERNEL);
	if ((source->cr_principal && ! target->cr_principal) ||
	    (source->cr_raw_principal && ! target->cr_raw_principal))
		return -ENOMEM;

	target->cr_flavor = source->cr_flavor;
	target->cr_uid = source->cr_uid;
	target->cr_gid = source->cr_gid;
	target->cr_group_info = source->cr_group_info;
	get_group_info(target->cr_group_info);
	target->cr_gss_mech = source->cr_gss_mech;
	if (source->cr_gss_mech)
		gss_mech_get(source->cr_gss_mech);
	return 0;
}

static int
compare_blob(const struct xdr_netobj *o1, const struct xdr_netobj *o2)
{
	if (o1->len < o2->len)
		return -1;
	if (o1->len > o2->len)
		return 1;
	return memcmp(o1->data, o2->data, o1->len);
}

static int same_name(const char *n1, const char *n2)
{
	return 0 == memcmp(n1, n2, HEXDIR_LEN);
}

static int
same_verf(nfs4_verifier *v1, nfs4_verifier *v2)
{
	return 0 == memcmp(v1->data, v2->data, sizeof(v1->data));
}

static int
same_clid(clientid_t *cl1, clientid_t *cl2)
{
	return (cl1->cl_boot == cl2->cl_boot) && (cl1->cl_id == cl2->cl_id);
}

static bool groups_equal(struct group_info *g1, struct group_info *g2)
{
	int i;

	if (g1->ngroups != g2->ngroups)
		return false;
	for (i=0; i<g1->ngroups; i++)
		if (!gid_eq(g1->gid[i], g2->gid[i]))
			return false;
	return true;
}

/*
 * RFC 3530 language requires clid_inuse be returned when the
 * "principal" associated with a requests differs from that previously
 * used.  We use uid, gid's, and gss principal string as our best
 * approximation.  We also don't want to allow non-gss use of a client
 * established using gss: in theory cr_principal should catch that
 * change, but in practice cr_principal can be null even in the gss case
 * since gssd doesn't always pass down a principal string.
 */
static bool is_gss_cred(struct svc_cred *cr)
{
	/* Is cr_flavor one of the gss "pseudoflavors"?: */
	return (cr->cr_flavor > RPC_AUTH_MAXFLAVOR);
}


static bool
same_creds(struct svc_cred *cr1, struct svc_cred *cr2)
{
	if ((is_gss_cred(cr1) != is_gss_cred(cr2))
		|| (!uid_eq(cr1->cr_uid, cr2->cr_uid))
		|| (!gid_eq(cr1->cr_gid, cr2->cr_gid))
		|| !groups_equal(cr1->cr_group_info, cr2->cr_group_info))
		return false;
	if (cr1->cr_principal == cr2->cr_principal)
		return true;
	if (!cr1->cr_principal || !cr2->cr_principal)
		return false;
	return 0 == strcmp(cr1->cr_principal, cr2->cr_principal);
}

static bool svc_rqst_integrity_protected(struct svc_rqst *rqstp)
{
	struct svc_cred *cr = &rqstp->rq_cred;
	u32 service;

	if (!cr->cr_gss_mech)
		return false;
	service = gss_pseudoflavor_to_service(cr->cr_gss_mech, cr->cr_flavor);
	return service == RPC_GSS_SVC_INTEGRITY ||
	       service == RPC_GSS_SVC_PRIVACY;
}

bool nfsd4_mach_creds_match(struct nfs4_client *cl, struct svc_rqst *rqstp)
{
	struct svc_cred *cr = &rqstp->rq_cred;

	if (!cl->cl_mach_cred)
		return true;
	if (cl->cl_cred.cr_gss_mech != cr->cr_gss_mech)
		return false;
	if (!svc_rqst_integrity_protected(rqstp))
		return false;
	if (cl->cl_cred.cr_raw_principal)
		return 0 == strcmp(cl->cl_cred.cr_raw_principal,
						cr->cr_raw_principal);
	if (!cr->cr_principal)
		return false;
	return 0 == strcmp(cl->cl_cred.cr_principal, cr->cr_principal);
}

static void gen_confirm(struct nfs4_client *clp, struct nfsd_net *nn)
{
	__be32 verf[2];

	/*
	 * This is opaque to client, so no need to byte-swap. Use
	 * __force to keep sparse happy
	 */
	verf[0] = (__force __be32)get_seconds();
	verf[1] = (__force __be32)nn->clverifier_counter++;
	memcpy(clp->cl_confirm.data, verf, sizeof(clp->cl_confirm.data));
}

static void gen_clid(struct nfs4_client *clp, struct nfsd_net *nn)
{
	clp->cl_clientid.cl_boot = nn->boot_time;
	clp->cl_clientid.cl_id = nn->clientid_counter++;
	gen_confirm(clp, nn);
}

static struct nfs4_stid *
find_stateid_locked(struct nfs4_client *cl, stateid_t *t)
{
	struct nfs4_stid *ret;

	ret = idr_find(&cl->cl_stateids, t->si_opaque.so_id);
	if (!ret || !ret->sc_type)
		return NULL;
	return ret;
}

static struct nfs4_stid *
find_stateid_by_type(struct nfs4_client *cl, stateid_t *t, char typemask)
{
	struct nfs4_stid *s;

	spin_lock(&cl->cl_lock);
	s = find_stateid_locked(cl, t);
	if (s != NULL) {
		if (typemask & s->sc_type)
			refcount_inc(&s->sc_count);
		else
			s = NULL;
	}
	spin_unlock(&cl->cl_lock);
	return s;
}

static struct nfs4_client *create_client(struct xdr_netobj name,
		struct svc_rqst *rqstp, nfs4_verifier *verf)
{
	struct nfs4_client *clp;
	struct sockaddr *sa = svc_addr(rqstp);
	int ret;
	struct net *net = SVC_NET(rqstp);

	clp = alloc_client(name);
	if (clp == NULL)
		return NULL;

	ret = copy_cred(&clp->cl_cred, &rqstp->rq_cred);
	if (ret) {
		free_client(clp);
		return NULL;
	}
	nfsd4_init_cb(&clp->cl_cb_null, clp, NULL, NFSPROC4_CLNT_CB_NULL);
	clp->cl_time = get_seconds();
	clear_bit(0, &clp->cl_cb_slot_busy);
	copy_verf(clp, verf);
	rpc_copy_addr((struct sockaddr *) &clp->cl_addr, sa);
	clp->cl_cb_session = NULL;
	clp->net = net;
	return clp;
}

static void
add_clp_to_name_tree(struct nfs4_client *new_clp, struct rb_root *root)
{
	struct rb_node **new = &(root->rb_node), *parent = NULL;
	struct nfs4_client *clp;

	while (*new) {
		clp = rb_entry(*new, struct nfs4_client, cl_namenode);
		parent = *new;

		if (compare_blob(&clp->cl_name, &new_clp->cl_name) > 0)
			new = &((*new)->rb_left);
		else
			new = &((*new)->rb_right);
	}

	rb_link_node(&new_clp->cl_namenode, parent, new);
	rb_insert_color(&new_clp->cl_namenode, root);
}

static struct nfs4_client *
find_clp_in_name_tree(struct xdr_netobj *name, struct rb_root *root)
{
	int cmp;
	struct rb_node *node = root->rb_node;
	struct nfs4_client *clp;

	while (node) {
		clp = rb_entry(node, struct nfs4_client, cl_namenode);
		cmp = compare_blob(&clp->cl_name, name);
		if (cmp > 0)
			node = node->rb_left;
		else if (cmp < 0)
			node = node->rb_right;
		else
			return clp;
	}
	return NULL;
}

static void
add_to_unconfirmed(struct nfs4_client *clp)
{
	unsigned int idhashval;
	struct nfsd_net *nn = net_generic(clp->net, nfsd_net_id);

	lockdep_assert_held(&nn->client_lock);

	clear_bit(NFSD4_CLIENT_CONFIRMED, &clp->cl_flags);
	add_clp_to_name_tree(clp, &nn->unconf_name_tree);
	idhashval = clientid_hashval(clp->cl_clientid.cl_id);
	list_add(&clp->cl_idhash, &nn->unconf_id_hashtbl[idhashval]);
	renew_client_locked(clp);
}

static void
move_to_confirmed(struct nfs4_client *clp)
{
	unsigned int idhashval = clientid_hashval(clp->cl_clientid.cl_id);
	struct nfsd_net *nn = net_generic(clp->net, nfsd_net_id);

	lockdep_assert_held(&nn->client_lock);

	dprintk("NFSD: move_to_confirm nfs4_client %p\n", clp);
	list_move(&clp->cl_idhash, &nn->conf_id_hashtbl[idhashval]);
	rb_erase(&clp->cl_namenode, &nn->unconf_name_tree);
	add_clp_to_name_tree(clp, &nn->conf_name_tree);
	set_bit(NFSD4_CLIENT_CONFIRMED, &clp->cl_flags);
	renew_client_locked(clp);
}

static struct nfs4_client *
find_client_in_id_table(struct list_head *tbl, clientid_t *clid, bool sessions)
{
	struct nfs4_client *clp;
	unsigned int idhashval = clientid_hashval(clid->cl_id);

	list_for_each_entry(clp, &tbl[idhashval], cl_idhash) {
		if (same_clid(&clp->cl_clientid, clid)) {
			if ((bool)clp->cl_minorversion != sessions)
				return NULL;
			renew_client_locked(clp);
			return clp;
		}
	}
	return NULL;
}

static struct nfs4_client *
find_confirmed_client(clientid_t *clid, bool sessions, struct nfsd_net *nn)
{
	struct list_head *tbl = nn->conf_id_hashtbl;

	lockdep_assert_held(&nn->client_lock);
	return find_client_in_id_table(tbl, clid, sessions);
}

static struct nfs4_client *
find_unconfirmed_client(clientid_t *clid, bool sessions, struct nfsd_net *nn)
{
	struct list_head *tbl = nn->unconf_id_hashtbl;

	lockdep_assert_held(&nn->client_lock);
	return find_client_in_id_table(tbl, clid, sessions);
}

static bool clp_used_exchangeid(struct nfs4_client *clp)
{
	return clp->cl_exchange_flags != 0;
} 

static struct nfs4_client *
find_confirmed_client_by_name(struct xdr_netobj *name, struct nfsd_net *nn)
{
	lockdep_assert_held(&nn->client_lock);
	return find_clp_in_name_tree(name, &nn->conf_name_tree);
}

static struct nfs4_client *
find_unconfirmed_client_by_name(struct xdr_netobj *name, struct nfsd_net *nn)
{
	lockdep_assert_held(&nn->client_lock);
	return find_clp_in_name_tree(name, &nn->unconf_name_tree);
}

static void
gen_callback(struct nfs4_client *clp, struct nfsd4_setclientid *se, struct svc_rqst *rqstp)
{
	struct nfs4_cb_conn *conn = &clp->cl_cb_conn;
	struct sockaddr	*sa = svc_addr(rqstp);
	u32 scopeid = rpc_get_scope_id(sa);
	unsigned short expected_family;

	/* Currently, we only support tcp and tcp6 for the callback channel */
	if (se->se_callback_netid_len == 3 &&
	    !memcmp(se->se_callback_netid_val, "tcp", 3))
		expected_family = AF_INET;
	else if (se->se_callback_netid_len == 4 &&
		 !memcmp(se->se_callback_netid_val, "tcp6", 4))
		expected_family = AF_INET6;
	else
		goto out_err;

	conn->cb_addrlen = rpc_uaddr2sockaddr(clp->net, se->se_callback_addr_val,
					    se->se_callback_addr_len,
					    (struct sockaddr *)&conn->cb_addr,
					    sizeof(conn->cb_addr));

	if (!conn->cb_addrlen || conn->cb_addr.ss_family != expected_family)
		goto out_err;

	if (conn->cb_addr.ss_family == AF_INET6)
		((struct sockaddr_in6 *)&conn->cb_addr)->sin6_scope_id = scopeid;

	conn->cb_prog = se->se_callback_prog;
	conn->cb_ident = se->se_callback_ident;
	memcpy(&conn->cb_saddr, &rqstp->rq_daddr, rqstp->rq_daddrlen);
	return;
out_err:
	conn->cb_addr.ss_family = AF_UNSPEC;
	conn->cb_addrlen = 0;
	dprintk("NFSD: this client (clientid %08x/%08x) "
		"will not receive delegations\n",
		clp->cl_clientid.cl_boot, clp->cl_clientid.cl_id);

	return;
}

/*
 * Cache a reply. nfsd4_check_resp_size() has bounded the cache size.
 */
static void
nfsd4_store_cache_entry(struct nfsd4_compoundres *resp)
{
	struct xdr_buf *buf = resp->xdr.buf;
	struct nfsd4_slot *slot = resp->cstate.slot;
	unsigned int base;

	dprintk("--> %s slot %p\n", __func__, slot);

	slot->sl_flags |= NFSD4_SLOT_INITIALIZED;
	slot->sl_opcnt = resp->opcnt;
	slot->sl_status = resp->cstate.status;
	free_svc_cred(&slot->sl_cred);
	copy_cred(&slot->sl_cred, &resp->rqstp->rq_cred);

	if (!nfsd4_cache_this(resp)) {
		slot->sl_flags &= ~NFSD4_SLOT_CACHED;
		return;
	}
	slot->sl_flags |= NFSD4_SLOT_CACHED;

	base = resp->cstate.data_offset;
	slot->sl_datalen = buf->len - base;
	if (read_bytes_from_xdr_buf(buf, base, slot->sl_data, slot->sl_datalen))
		WARN(1, "%s: sessions DRC could not cache compound\n",
		     __func__);
	return;
}

/*
 * Encode the replay sequence operation from the slot values.
 * If cachethis is FALSE encode the uncached rep error on the next
 * operation which sets resp->p and increments resp->opcnt for
 * nfs4svc_encode_compoundres.
 *
 */
static __be32
nfsd4_enc_sequence_replay(struct nfsd4_compoundargs *args,
			  struct nfsd4_compoundres *resp)
{
	struct nfsd4_op *op;
	struct nfsd4_slot *slot = resp->cstate.slot;

	/* Encode the replayed sequence operation */
	op = &args->ops[resp->opcnt - 1];
	nfsd4_encode_operation(resp, op);

	if (slot->sl_flags & NFSD4_SLOT_CACHED)
		return op->status;
	if (args->opcnt == 1) {
		/*
		 * The original operation wasn't a solo sequence--we
		 * always cache those--so this retry must not match the
		 * original:
		 */
		op->status = nfserr_seq_false_retry;
	} else {
		op = &args->ops[resp->opcnt++];
		op->status = nfserr_retry_uncached_rep;
		nfsd4_encode_operation(resp, op);
	}
	return op->status;
}

/*
 * The sequence operation is not cached because we can use the slot and
 * session values.
 */
static __be32
nfsd4_replay_cache_entry(struct nfsd4_compoundres *resp,
			 struct nfsd4_sequence *seq)
{
	struct nfsd4_slot *slot = resp->cstate.slot;
	struct xdr_stream *xdr = &resp->xdr;
	__be32 *p;
	__be32 status;

	dprintk("--> %s slot %p\n", __func__, slot);

	status = nfsd4_enc_sequence_replay(resp->rqstp->rq_argp, resp);
	if (status)
		return status;

	p = xdr_reserve_space(xdr, slot->sl_datalen);
	if (!p) {
		WARN_ON_ONCE(1);
		return nfserr_serverfault;
	}
	xdr_encode_opaque_fixed(p, slot->sl_data, slot->sl_datalen);
	xdr_commit_encode(xdr);

	resp->opcnt = slot->sl_opcnt;
	return slot->sl_status;
}

/*
 * Set the exchange_id flags returned by the server.
 */
static void
nfsd4_set_ex_flags(struct nfs4_client *new, struct nfsd4_exchange_id *clid)
{
#ifdef CONFIG_NFSD_PNFS
	new->cl_exchange_flags |= EXCHGID4_FLAG_USE_PNFS_MDS;
#else
	new->cl_exchange_flags |= EXCHGID4_FLAG_USE_NON_PNFS;
#endif

	/* Referrals are supported, Migration is not. */
	new->cl_exchange_flags |= EXCHGID4_FLAG_SUPP_MOVED_REFER;

	/* set the wire flags to return to client. */
	clid->flags = new->cl_exchange_flags;
}

static bool client_has_openowners(struct nfs4_client *clp)
{
	struct nfs4_openowner *oo;

	list_for_each_entry(oo, &clp->cl_openowners, oo_perclient) {
		if (!list_empty(&oo->oo_owner.so_stateids))
			return true;
	}
	return false;
}

static bool client_has_state(struct nfs4_client *clp)
{
	return client_has_openowners(clp)
#ifdef CONFIG_NFSD_PNFS
		|| !list_empty(&clp->cl_lo_states)
#endif
		|| !list_empty(&clp->cl_delegations)
		|| !list_empty(&clp->cl_sessions);
}

__be32
nfsd4_exchange_id(struct svc_rqst *rqstp, struct nfsd4_compound_state *cstate,
		union nfsd4_op_u *u)
{
	struct nfsd4_exchange_id *exid = &u->exchange_id;
	struct nfs4_client *conf, *new;
	struct nfs4_client *unconf = NULL;
	__be32 status;
	char			addr_str[INET6_ADDRSTRLEN];
	nfs4_verifier		verf = exid->verifier;
	struct sockaddr		*sa = svc_addr(rqstp);
	bool	update = exid->flags & EXCHGID4_FLAG_UPD_CONFIRMED_REC_A;
	struct nfsd_net		*nn = net_generic(SVC_NET(rqstp), nfsd_net_id);

	rpc_ntop(sa, addr_str, sizeof(addr_str));
	dprintk("%s rqstp=%p exid=%p clname.len=%u clname.data=%p "
		"ip_addr=%s flags %x, spa_how %d\n",
		__func__, rqstp, exid, exid->clname.len, exid->clname.data,
		addr_str, exid->flags, exid->spa_how);

	if (exid->flags & ~EXCHGID4_FLAG_MASK_A)
		return nfserr_inval;

	new = create_client(exid->clname, rqstp, &verf);
	if (new == NULL)
		return nfserr_jukebox;

	switch (exid->spa_how) {
	case SP4_MACH_CRED:
		exid->spo_must_enforce[0] = 0;
		exid->spo_must_enforce[1] = (
			1 << (OP_BIND_CONN_TO_SESSION - 32) |
			1 << (OP_EXCHANGE_ID - 32) |
			1 << (OP_CREATE_SESSION - 32) |
			1 << (OP_DESTROY_SESSION - 32) |
			1 << (OP_DESTROY_CLIENTID - 32));

		exid->spo_must_allow[0] &= (1 << (OP_CLOSE) |
					1 << (OP_OPEN_DOWNGRADE) |
					1 << (OP_LOCKU) |
					1 << (OP_DELEGRETURN));

		exid->spo_must_allow[1] &= (
					1 << (OP_TEST_STATEID - 32) |
					1 << (OP_FREE_STATEID - 32));
		if (!svc_rqst_integrity_protected(rqstp)) {
			status = nfserr_inval;
			goto out_nolock;
		}
		/*
		 * Sometimes userspace doesn't give us a principal.
		 * Which is a bug, really.  Anyway, we can't enforce
		 * MACH_CRED in that case, better to give up now:
		 */
		if (!new->cl_cred.cr_principal &&
					!new->cl_cred.cr_raw_principal) {
			status = nfserr_serverfault;
			goto out_nolock;
		}
		new->cl_mach_cred = true;
	case SP4_NONE:
		break;
	default:				/* checked by xdr code */
		WARN_ON_ONCE(1);
	case SP4_SSV:
		status = nfserr_encr_alg_unsupp;
		goto out_nolock;
	}

	/* Cases below refer to rfc 5661 section 18.35.4: */
	spin_lock(&nn->client_lock);
	conf = find_confirmed_client_by_name(&exid->clname, nn);
	if (conf) {
		bool creds_match = same_creds(&conf->cl_cred, &rqstp->rq_cred);
		bool verfs_match = same_verf(&verf, &conf->cl_verifier);

		if (update) {
			if (!clp_used_exchangeid(conf)) { /* buggy client */
				status = nfserr_inval;
				goto out;
			}
			if (!nfsd4_mach_creds_match(conf, rqstp)) {
				status = nfserr_wrong_cred;
				goto out;
			}
			if (!creds_match) { /* case 9 */
				status = nfserr_perm;
				goto out;
			}
			if (!verfs_match) { /* case 8 */
				status = nfserr_not_same;
				goto out;
			}
			/* case 6 */
			exid->flags |= EXCHGID4_FLAG_CONFIRMED_R;
			goto out_copy;
		}
		if (!creds_match) { /* case 3 */
			if (client_has_state(conf)) {
				status = nfserr_clid_inuse;
				goto out;
			}
			goto out_new;
		}
		if (verfs_match) { /* case 2 */
			conf->cl_exchange_flags |= EXCHGID4_FLAG_CONFIRMED_R;
			goto out_copy;
		}
		/* case 5, client reboot */
		conf = NULL;
		goto out_new;
	}

	if (update) { /* case 7 */
		status = nfserr_noent;
		goto out;
	}

	unconf  = find_unconfirmed_client_by_name(&exid->clname, nn);
	if (unconf) /* case 4, possible retry or client restart */
		unhash_client_locked(unconf);

	/* case 1 (normal case) */
out_new:
	if (conf) {
		status = mark_client_expired_locked(conf);
		if (status)
			goto out;
	}
	new->cl_minorversion = cstate->minorversion;
	new->cl_spo_must_allow.u.words[0] = exid->spo_must_allow[0];
	new->cl_spo_must_allow.u.words[1] = exid->spo_must_allow[1];

	gen_clid(new, nn);
	add_to_unconfirmed(new);
	swap(new, conf);
out_copy:
	exid->clientid.cl_boot = conf->cl_clientid.cl_boot;
	exid->clientid.cl_id = conf->cl_clientid.cl_id;

	exid->seqid = conf->cl_cs_slot.sl_seqid + 1;
	nfsd4_set_ex_flags(conf, exid);

	dprintk("nfsd4_exchange_id seqid %d flags %x\n",
		conf->cl_cs_slot.sl_seqid, conf->cl_exchange_flags);
	status = nfs_ok;

out:
	spin_unlock(&nn->client_lock);
out_nolock:
	if (new)
		expire_client(new);
	if (unconf)
		expire_client(unconf);
	return status;
}

static __be32
check_slot_seqid(u32 seqid, u32 slot_seqid, int slot_inuse)
{
	dprintk("%s enter. seqid %d slot_seqid %d\n", __func__, seqid,
		slot_seqid);

	/* The slot is in use, and no response has been sent. */
	if (slot_inuse) {
		if (seqid == slot_seqid)
			return nfserr_jukebox;
		else
			return nfserr_seq_misordered;
	}
	/* Note unsigned 32-bit arithmetic handles wraparound: */
	if (likely(seqid == slot_seqid + 1))
		return nfs_ok;
	if (seqid == slot_seqid)
		return nfserr_replay_cache;
	return nfserr_seq_misordered;
}

/*
 * Cache the create session result into the create session single DRC
 * slot cache by saving the xdr structure. sl_seqid has been set.
 * Do this for solo or embedded create session operations.
 */
static void
nfsd4_cache_create_session(struct nfsd4_create_session *cr_ses,
			   struct nfsd4_clid_slot *slot, __be32 nfserr)
{
	slot->sl_status = nfserr;
	memcpy(&slot->sl_cr_ses, cr_ses, sizeof(*cr_ses));
}

static __be32
nfsd4_replay_create_session(struct nfsd4_create_session *cr_ses,
			    struct nfsd4_clid_slot *slot)
{
	memcpy(cr_ses, &slot->sl_cr_ses, sizeof(*cr_ses));
	return slot->sl_status;
}

#define NFSD_MIN_REQ_HDR_SEQ_SZ	((\
			2 * 2 + /* credential,verifier: AUTH_NULL, length 0 */ \
			1 +	/* MIN tag is length with zero, only length */ \
			3 +	/* version, opcount, opcode */ \
			XDR_QUADLEN(NFS4_MAX_SESSIONID_LEN) + \
				/* seqid, slotID, slotID, cache */ \
			4 ) * sizeof(__be32))

#define NFSD_MIN_RESP_HDR_SEQ_SZ ((\
			2 +	/* verifier: AUTH_NULL, length 0 */\
			1 +	/* status */ \
			1 +	/* MIN tag is length with zero, only length */ \
			3 +	/* opcount, opcode, opstatus*/ \
			XDR_QUADLEN(NFS4_MAX_SESSIONID_LEN) + \
				/* seqid, slotID, slotID, slotID, status */ \
			5 ) * sizeof(__be32))

static __be32 check_forechannel_attrs(struct nfsd4_channel_attrs *ca, struct nfsd_net *nn)
{
	u32 maxrpc = nn->nfsd_serv->sv_max_mesg;

	if (ca->maxreq_sz < NFSD_MIN_REQ_HDR_SEQ_SZ)
		return nfserr_toosmall;
	if (ca->maxresp_sz < NFSD_MIN_RESP_HDR_SEQ_SZ)
		return nfserr_toosmall;
	ca->headerpadsz = 0;
	ca->maxreq_sz = min_t(u32, ca->maxreq_sz, maxrpc);
	ca->maxresp_sz = min_t(u32, ca->maxresp_sz, maxrpc);
	ca->maxops = min_t(u32, ca->maxops, NFSD_MAX_OPS_PER_COMPOUND);
	ca->maxresp_cached = min_t(u32, ca->maxresp_cached,
			NFSD_SLOT_CACHE_SIZE + NFSD_MIN_HDR_SEQ_SZ);
	ca->maxreqs = min_t(u32, ca->maxreqs, NFSD_MAX_SLOTS_PER_SESSION);
	/*
	 * Note decreasing slot size below client's request may make it
	 * difficult for client to function correctly, whereas
	 * decreasing the number of slots will (just?) affect
	 * performance.  When short on memory we therefore prefer to
	 * decrease number of slots instead of their size.  Clients that
	 * request larger slots than they need will get poor results:
	 */
	ca->maxreqs = nfsd4_get_drc_mem(ca);
	if (!ca->maxreqs)
		return nfserr_jukebox;

	return nfs_ok;
}

/*
 * Server's NFSv4.1 backchannel support is AUTH_SYS-only for now.
 * These are based on similar macros in linux/sunrpc/msg_prot.h .
 */
#define RPC_MAX_HEADER_WITH_AUTH_SYS \
	(RPC_CALLHDRSIZE + 2 * (2 + UNX_CALLSLACK))

#define RPC_MAX_REPHEADER_WITH_AUTH_SYS \
	(RPC_REPHDRSIZE + (2 + NUL_REPLYSLACK))

#define NFSD_CB_MAX_REQ_SZ	((NFS4_enc_cb_recall_sz + \
				 RPC_MAX_HEADER_WITH_AUTH_SYS) * sizeof(__be32))
#define NFSD_CB_MAX_RESP_SZ	((NFS4_dec_cb_recall_sz + \
				 RPC_MAX_REPHEADER_WITH_AUTH_SYS) * \
				 sizeof(__be32))

static __be32 check_backchannel_attrs(struct nfsd4_channel_attrs *ca)
{
	ca->headerpadsz = 0;

	if (ca->maxreq_sz < NFSD_CB_MAX_REQ_SZ)
		return nfserr_toosmall;
	if (ca->maxresp_sz < NFSD_CB_MAX_RESP_SZ)
		return nfserr_toosmall;
	ca->maxresp_cached = 0;
	if (ca->maxops < 2)
		return nfserr_toosmall;

	return nfs_ok;
}

static __be32 nfsd4_check_cb_sec(struct nfsd4_cb_sec *cbs)
{
	switch (cbs->flavor) {
	case RPC_AUTH_NULL:
	case RPC_AUTH_UNIX:
		return nfs_ok;
	default:
		/*
		 * GSS case: the spec doesn't allow us to return this
		 * error.  But it also doesn't allow us not to support
		 * GSS.
		 * I'd rather this fail hard than return some error the
		 * client might think it can already handle:
		 */
		return nfserr_encr_alg_unsupp;
	}
}

__be32
nfsd4_create_session(struct svc_rqst *rqstp,
		struct nfsd4_compound_state *cstate, union nfsd4_op_u *u)
{
	struct nfsd4_create_session *cr_ses = &u->create_session;
	struct sockaddr *sa = svc_addr(rqstp);
	struct nfs4_client *conf, *unconf;
	struct nfs4_client *old = NULL;
	struct nfsd4_session *new;
	struct nfsd4_conn *conn;
	struct nfsd4_clid_slot *cs_slot = NULL;
	__be32 status = 0;
	struct nfsd_net *nn = net_generic(SVC_NET(rqstp), nfsd_net_id);

	if (cr_ses->flags & ~SESSION4_FLAG_MASK_A)
		return nfserr_inval;
	status = nfsd4_check_cb_sec(&cr_ses->cb_sec);
	if (status)
		return status;
	status = check_forechannel_attrs(&cr_ses->fore_channel, nn);
	if (status)
		return status;
	status = check_backchannel_attrs(&cr_ses->back_channel);
	if (status)
		goto out_release_drc_mem;
	status = nfserr_jukebox;
	new = alloc_session(&cr_ses->fore_channel, &cr_ses->back_channel);
	if (!new)
		goto out_release_drc_mem;
	conn = alloc_conn_from_crses(rqstp, cr_ses);
	if (!conn)
		goto out_free_session;

	spin_lock(&nn->client_lock);
	unconf = find_unconfirmed_client(&cr_ses->clientid, true, nn);
	conf = find_confirmed_client(&cr_ses->clientid, true, nn);
	WARN_ON_ONCE(conf && unconf);

	if (conf) {
		status = nfserr_wrong_cred;
		if (!nfsd4_mach_creds_match(conf, rqstp))
			goto out_free_conn;
		cs_slot = &conf->cl_cs_slot;
		status = check_slot_seqid(cr_ses->seqid, cs_slot->sl_seqid, 0);
		if (status) {
			if (status == nfserr_replay_cache)
				status = nfsd4_replay_create_session(cr_ses, cs_slot);
			goto out_free_conn;
		}
	} else if (unconf) {
		if (!same_creds(&unconf->cl_cred, &rqstp->rq_cred) ||
		    !rpc_cmp_addr(sa, (struct sockaddr *) &unconf->cl_addr)) {
			status = nfserr_clid_inuse;
			goto out_free_conn;
		}
		status = nfserr_wrong_cred;
		if (!nfsd4_mach_creds_match(unconf, rqstp))
			goto out_free_conn;
		cs_slot = &unconf->cl_cs_slot;
		status = check_slot_seqid(cr_ses->seqid, cs_slot->sl_seqid, 0);
		if (status) {
			/* an unconfirmed replay returns misordered */
			status = nfserr_seq_misordered;
			goto out_free_conn;
		}
		old = find_confirmed_client_by_name(&unconf->cl_name, nn);
		if (old) {
			status = mark_client_expired_locked(old);
			if (status) {
				old = NULL;
				goto out_free_conn;
			}
		}
		move_to_confirmed(unconf);
		conf = unconf;
	} else {
		status = nfserr_stale_clientid;
		goto out_free_conn;
	}
	status = nfs_ok;
	/* Persistent sessions are not supported */
	cr_ses->flags &= ~SESSION4_PERSIST;
	/* Upshifting from TCP to RDMA is not supported */
	cr_ses->flags &= ~SESSION4_RDMA;

	init_session(rqstp, new, conf, cr_ses);
	nfsd4_get_session_locked(new);

	memcpy(cr_ses->sessionid.data, new->se_sessionid.data,
	       NFS4_MAX_SESSIONID_LEN);
	cs_slot->sl_seqid++;
	cr_ses->seqid = cs_slot->sl_seqid;

	/* cache solo and embedded create sessions under the client_lock */
	nfsd4_cache_create_session(cr_ses, cs_slot, status);
	spin_unlock(&nn->client_lock);
	/* init connection and backchannel */
	nfsd4_init_conn(rqstp, conn, new);
	nfsd4_put_session(new);
	if (old)
		expire_client(old);
	return status;
out_free_conn:
	spin_unlock(&nn->client_lock);
	free_conn(conn);
	if (old)
		expire_client(old);
out_free_session:
	__free_session(new);
out_release_drc_mem:
	nfsd4_put_drc_mem(&cr_ses->fore_channel);
	return status;
}

static __be32 nfsd4_map_bcts_dir(u32 *dir)
{
	switch (*dir) {
	case NFS4_CDFC4_FORE:
	case NFS4_CDFC4_BACK:
		return nfs_ok;
	case NFS4_CDFC4_FORE_OR_BOTH:
	case NFS4_CDFC4_BACK_OR_BOTH:
		*dir = NFS4_CDFC4_BOTH;
		return nfs_ok;
	};
	return nfserr_inval;
}

__be32 nfsd4_backchannel_ctl(struct svc_rqst *rqstp,
		struct nfsd4_compound_state *cstate,
		union nfsd4_op_u *u)
{
	struct nfsd4_backchannel_ctl *bc = &u->backchannel_ctl;
	struct nfsd4_session *session = cstate->session;
	struct nfsd_net *nn = net_generic(SVC_NET(rqstp), nfsd_net_id);
	__be32 status;

	status = nfsd4_check_cb_sec(&bc->bc_cb_sec);
	if (status)
		return status;
	spin_lock(&nn->client_lock);
	session->se_cb_prog = bc->bc_cb_program;
	session->se_cb_sec = bc->bc_cb_sec;
	spin_unlock(&nn->client_lock);

	nfsd4_probe_callback(session->se_client);

	return nfs_ok;
}

__be32 nfsd4_bind_conn_to_session(struct svc_rqst *rqstp,
		     struct nfsd4_compound_state *cstate,
		     union nfsd4_op_u *u)
{
	struct nfsd4_bind_conn_to_session *bcts = &u->bind_conn_to_session;
	__be32 status;
	struct nfsd4_conn *conn;
	struct nfsd4_session *session;
	struct net *net = SVC_NET(rqstp);
	struct nfsd_net *nn = net_generic(net, nfsd_net_id);

	if (!nfsd4_last_compound_op(rqstp))
		return nfserr_not_only_op;
	spin_lock(&nn->client_lock);
	session = find_in_sessionid_hashtbl(&bcts->sessionid, net, &status);
	spin_unlock(&nn->client_lock);
	if (!session)
		goto out_no_session;
	status = nfserr_wrong_cred;
	if (!nfsd4_mach_creds_match(session->se_client, rqstp))
		goto out;
	status = nfsd4_map_bcts_dir(&bcts->dir);
	if (status)
		goto out;
	conn = alloc_conn(rqstp, bcts->dir);
	status = nfserr_jukebox;
	if (!conn)
		goto out;
	nfsd4_init_conn(rqstp, conn, session);
	status = nfs_ok;
out:
	nfsd4_put_session(session);
out_no_session:
	return status;
}

static bool nfsd4_compound_in_session(struct nfsd4_session *session, struct nfs4_sessionid *sid)
{
	if (!session)
		return false;
	return !memcmp(sid, &session->se_sessionid, sizeof(*sid));
}

__be32
nfsd4_destroy_session(struct svc_rqst *r, struct nfsd4_compound_state *cstate,
		union nfsd4_op_u *u)
{
	struct nfsd4_destroy_session *sessionid = &u->destroy_session;
	struct nfsd4_session *ses;
	__be32 status;
	int ref_held_by_me = 0;
	struct net *net = SVC_NET(r);
	struct nfsd_net *nn = net_generic(net, nfsd_net_id);

	status = nfserr_not_only_op;
	if (nfsd4_compound_in_session(cstate->session, &sessionid->sessionid)) {
		if (!nfsd4_last_compound_op(r))
			goto out;
		ref_held_by_me++;
	}
	dump_sessionid(__func__, &sessionid->sessionid);
	spin_lock(&nn->client_lock);
	ses = find_in_sessionid_hashtbl(&sessionid->sessionid, net, &status);
	if (!ses)
		goto out_client_lock;
	status = nfserr_wrong_cred;
	if (!nfsd4_mach_creds_match(ses->se_client, r))
		goto out_put_session;
	status = mark_session_dead_locked(ses, 1 + ref_held_by_me);
	if (status)
		goto out_put_session;
	unhash_session(ses);
	spin_unlock(&nn->client_lock);

	nfsd4_probe_callback_sync(ses->se_client);

	spin_lock(&nn->client_lock);
	status = nfs_ok;
out_put_session:
	nfsd4_put_session_locked(ses);
out_client_lock:
	spin_unlock(&nn->client_lock);
out:
	return status;
}

static struct nfsd4_conn *__nfsd4_find_conn(struct svc_xprt *xpt, struct nfsd4_session *s)
{
	struct nfsd4_conn *c;

	list_for_each_entry(c, &s->se_conns, cn_persession) {
		if (c->cn_xprt == xpt) {
			return c;
		}
	}
	return NULL;
}

static __be32 nfsd4_sequence_check_conn(struct nfsd4_conn *new, struct nfsd4_session *ses)
{
	struct nfs4_client *clp = ses->se_client;
	struct nfsd4_conn *c;
	__be32 status = nfs_ok;
	int ret;

	spin_lock(&clp->cl_lock);
	c = __nfsd4_find_conn(new->cn_xprt, ses);
	if (c)
		goto out_free;
	status = nfserr_conn_not_bound_to_session;
	if (clp->cl_mach_cred)
		goto out_free;
	__nfsd4_hash_conn(new, ses);
	spin_unlock(&clp->cl_lock);
	ret = nfsd4_register_conn(new);
	if (ret)
		/* oops; xprt is already down: */
		nfsd4_conn_lost(&new->cn_xpt_user);
	return nfs_ok;
out_free:
	spin_unlock(&clp->cl_lock);
	free_conn(new);
	return status;
}

static bool nfsd4_session_too_many_ops(struct svc_rqst *rqstp, struct nfsd4_session *session)
{
	struct nfsd4_compoundargs *args = rqstp->rq_argp;

	return args->opcnt > session->se_fchannel.maxops;
}

static bool nfsd4_request_too_big(struct svc_rqst *rqstp,
				  struct nfsd4_session *session)
{
	struct xdr_buf *xb = &rqstp->rq_arg;

	return xb->len > session->se_fchannel.maxreq_sz;
}

static bool replay_matches_cache(struct svc_rqst *rqstp,
		 struct nfsd4_sequence *seq, struct nfsd4_slot *slot)
{
	struct nfsd4_compoundargs *argp = rqstp->rq_argp;

	if ((bool)(slot->sl_flags & NFSD4_SLOT_CACHETHIS) !=
	    (bool)seq->cachethis)
		return false;
	/*
	 * If there's an error than the reply can have fewer ops than
	 * the call.  But if we cached a reply with *more* ops than the
	 * call you're sending us now, then this new call is clearly not
	 * really a replay of the old one:
	 */
	if (slot->sl_opcnt < argp->opcnt)
		return false;
	/* This is the only check explicitly called by spec: */
	if (!same_creds(&rqstp->rq_cred, &slot->sl_cred))
		return false;
	/*
	 * There may be more comparisons we could actually do, but the
	 * spec doesn't require us to catch every case where the calls
	 * don't match (that would require caching the call as well as
	 * the reply), so we don't bother.
	 */
	return true;
}

__be32
nfsd4_sequence(struct svc_rqst *rqstp, struct nfsd4_compound_state *cstate,
		union nfsd4_op_u *u)
{
	struct nfsd4_sequence *seq = &u->sequence;
	struct nfsd4_compoundres *resp = rqstp->rq_resp;
	struct xdr_stream *xdr = &resp->xdr;
	struct nfsd4_session *session;
	struct nfs4_client *clp;
	struct nfsd4_slot *slot;
	struct nfsd4_conn *conn;
	__be32 status;
	int buflen;
	struct net *net = SVC_NET(rqstp);
	struct nfsd_net *nn = net_generic(net, nfsd_net_id);

	if (resp->opcnt != 1)
		return nfserr_sequence_pos;

	/*
	 * Will be either used or freed by nfsd4_sequence_check_conn
	 * below.
	 */
	conn = alloc_conn(rqstp, NFS4_CDFC4_FORE);
	if (!conn)
		return nfserr_jukebox;

	spin_lock(&nn->client_lock);
	session = find_in_sessionid_hashtbl(&seq->sessionid, net, &status);
	if (!session)
		goto out_no_session;
	clp = session->se_client;

	status = nfserr_too_many_ops;
	if (nfsd4_session_too_many_ops(rqstp, session))
		goto out_put_session;

	status = nfserr_req_too_big;
	if (nfsd4_request_too_big(rqstp, session))
		goto out_put_session;

	status = nfserr_badslot;
	if (seq->slotid >= session->se_fchannel.maxreqs)
		goto out_put_session;

	slot = session->se_slots[seq->slotid];
	dprintk("%s: slotid %d\n", __func__, seq->slotid);

	/* We do not negotiate the number of slots yet, so set the
	 * maxslots to the session maxreqs which is used to encode
	 * sr_highest_slotid and the sr_target_slot id to maxslots */
	seq->maxslots = session->se_fchannel.maxreqs;

	status = check_slot_seqid(seq->seqid, slot->sl_seqid,
					slot->sl_flags & NFSD4_SLOT_INUSE);
	if (status == nfserr_replay_cache) {
		status = nfserr_seq_misordered;
		if (!(slot->sl_flags & NFSD4_SLOT_INITIALIZED))
			goto out_put_session;
		status = nfserr_seq_false_retry;
		if (!replay_matches_cache(rqstp, seq, slot))
			goto out_put_session;
		cstate->slot = slot;
		cstate->session = session;
		cstate->clp = clp;
		/* Return the cached reply status and set cstate->status
		 * for nfsd4_proc_compound processing */
		status = nfsd4_replay_cache_entry(resp, seq);
		cstate->status = nfserr_replay_cache;
		goto out;
	}
	if (status)
		goto out_put_session;

	status = nfsd4_sequence_check_conn(conn, session);
	conn = NULL;
	if (status)
		goto out_put_session;

	buflen = (seq->cachethis) ?
			session->se_fchannel.maxresp_cached :
			session->se_fchannel.maxresp_sz;
	status = (seq->cachethis) ? nfserr_rep_too_big_to_cache :
				    nfserr_rep_too_big;
	if (xdr_restrict_buflen(xdr, buflen - rqstp->rq_auth_slack))
		goto out_put_session;
	svc_reserve(rqstp, buflen);

	status = nfs_ok;
	/* Success! bump slot seqid */
	slot->sl_seqid = seq->seqid;
	slot->sl_flags |= NFSD4_SLOT_INUSE;
	if (seq->cachethis)
		slot->sl_flags |= NFSD4_SLOT_CACHETHIS;
	else
		slot->sl_flags &= ~NFSD4_SLOT_CACHETHIS;

	cstate->slot = slot;
	cstate->session = session;
	cstate->clp = clp;

out:
	switch (clp->cl_cb_state) {
	case NFSD4_CB_DOWN:
		seq->status_flags = SEQ4_STATUS_CB_PATH_DOWN;
		break;
	case NFSD4_CB_FAULT:
		seq->status_flags = SEQ4_STATUS_BACKCHANNEL_FAULT;
		break;
	default:
		seq->status_flags = 0;
	}
	if (!list_empty(&clp->cl_revoked))
		seq->status_flags |= SEQ4_STATUS_RECALLABLE_STATE_REVOKED;
out_no_session:
	if (conn)
		free_conn(conn);
	spin_unlock(&nn->client_lock);
	return status;
out_put_session:
	nfsd4_put_session_locked(session);
	goto out_no_session;
}

void
nfsd4_sequence_done(struct nfsd4_compoundres *resp)
{
	struct nfsd4_compound_state *cs = &resp->cstate;

	if (nfsd4_has_session(cs)) {
		if (cs->status != nfserr_replay_cache) {
			nfsd4_store_cache_entry(resp);
			cs->slot->sl_flags &= ~NFSD4_SLOT_INUSE;
		}
		/* Drop session reference that was taken in nfsd4_sequence() */
		nfsd4_put_session(cs->session);
	} else if (cs->clp)
		put_client_renew(cs->clp);
}

__be32
nfsd4_destroy_clientid(struct svc_rqst *rqstp,
		struct nfsd4_compound_state *cstate,
		union nfsd4_op_u *u)
{
	struct nfsd4_destroy_clientid *dc = &u->destroy_clientid;
	struct nfs4_client *conf, *unconf;
	struct nfs4_client *clp = NULL;
	__be32 status = 0;
	struct nfsd_net *nn = net_generic(SVC_NET(rqstp), nfsd_net_id);

	spin_lock(&nn->client_lock);
	unconf = find_unconfirmed_client(&dc->clientid, true, nn);
	conf = find_confirmed_client(&dc->clientid, true, nn);
	WARN_ON_ONCE(conf && unconf);

	if (conf) {
		if (client_has_state(conf)) {
			status = nfserr_clientid_busy;
			goto out;
		}
		status = mark_client_expired_locked(conf);
		if (status)
			goto out;
		clp = conf;
	} else if (unconf)
		clp = unconf;
	else {
		status = nfserr_stale_clientid;
		goto out;
	}
	if (!nfsd4_mach_creds_match(clp, rqstp)) {
		clp = NULL;
		status = nfserr_wrong_cred;
		goto out;
	}
	unhash_client_locked(clp);
out:
	spin_unlock(&nn->client_lock);
	if (clp)
		expire_client(clp);
	return status;
}

__be32
nfsd4_reclaim_complete(struct svc_rqst *rqstp,
		struct nfsd4_compound_state *cstate, union nfsd4_op_u *u)
{
	struct nfsd4_reclaim_complete *rc = &u->reclaim_complete;
	__be32 status = 0;

	if (rc->rca_one_fs) {
		if (!cstate->current_fh.fh_dentry)
			return nfserr_nofilehandle;
		/*
		 * We don't take advantage of the rca_one_fs case.
		 * That's OK, it's optional, we can safely ignore it.
		 */
		return nfs_ok;
	}

	status = nfserr_complete_already;
	if (test_and_set_bit(NFSD4_CLIENT_RECLAIM_COMPLETE,
			     &cstate->session->se_client->cl_flags))
		goto out;

	status = nfserr_stale_clientid;
	if (is_client_expired(cstate->session->se_client))
		/*
		 * The following error isn't really legal.
		 * But we only get here if the client just explicitly
		 * destroyed the client.  Surely it no longer cares what
		 * error it gets back on an operation for the dead
		 * client.
		 */
		goto out;

	status = nfs_ok;
	nfsd4_client_record_create(cstate->session->se_client);
out:
	return status;
}

__be32
nfsd4_setclientid(struct svc_rqst *rqstp, struct nfsd4_compound_state *cstate,
		  union nfsd4_op_u *u)
{
	struct nfsd4_setclientid *setclid = &u->setclientid;
	struct xdr_netobj 	clname = setclid->se_name;
	nfs4_verifier		clverifier = setclid->se_verf;
	struct nfs4_client	*conf, *new;
	struct nfs4_client	*unconf = NULL;
	__be32 			status;
	struct nfsd_net		*nn = net_generic(SVC_NET(rqstp), nfsd_net_id);

	new = create_client(clname, rqstp, &clverifier);
	if (new == NULL)
		return nfserr_jukebox;
	/* Cases below refer to rfc 3530 section 14.2.33: */
	spin_lock(&nn->client_lock);
	conf = find_confirmed_client_by_name(&clname, nn);
	if (conf && client_has_state(conf)) {
		/* case 0: */
		status = nfserr_clid_inuse;
		if (clp_used_exchangeid(conf))
			goto out;
		if (!same_creds(&conf->cl_cred, &rqstp->rq_cred)) {
			char addr_str[INET6_ADDRSTRLEN];
			rpc_ntop((struct sockaddr *) &conf->cl_addr, addr_str,
				 sizeof(addr_str));
			dprintk("NFSD: setclientid: string in use by client "
				"at %s\n", addr_str);
			goto out;
		}
	}
	unconf = find_unconfirmed_client_by_name(&clname, nn);
	if (unconf)
		unhash_client_locked(unconf);
	if (conf && same_verf(&conf->cl_verifier, &clverifier)) {
		/* case 1: probable callback update */
		copy_clid(new, conf);
		gen_confirm(new, nn);
	} else /* case 4 (new client) or cases 2, 3 (client reboot): */
		gen_clid(new, nn);
	new->cl_minorversion = 0;
	gen_callback(new, setclid, rqstp);
	add_to_unconfirmed(new);
	setclid->se_clientid.cl_boot = new->cl_clientid.cl_boot;
	setclid->se_clientid.cl_id = new->cl_clientid.cl_id;
	memcpy(setclid->se_confirm.data, new->cl_confirm.data, sizeof(setclid->se_confirm.data));
	new = NULL;
	status = nfs_ok;
out:
	spin_unlock(&nn->client_lock);
	if (new)
		free_client(new);
	if (unconf)
		expire_client(unconf);
	return status;
}


__be32
nfsd4_setclientid_confirm(struct svc_rqst *rqstp,
			struct nfsd4_compound_state *cstate,
			union nfsd4_op_u *u)
{
	struct nfsd4_setclientid_confirm *setclientid_confirm =
			&u->setclientid_confirm;
	struct nfs4_client *conf, *unconf;
	struct nfs4_client *old = NULL;
	nfs4_verifier confirm = setclientid_confirm->sc_confirm; 
	clientid_t * clid = &setclientid_confirm->sc_clientid;
	__be32 status;
	struct nfsd_net	*nn = net_generic(SVC_NET(rqstp), nfsd_net_id);

	if (STALE_CLIENTID(clid, nn))
		return nfserr_stale_clientid;

	spin_lock(&nn->client_lock);
	conf = find_confirmed_client(clid, false, nn);
	unconf = find_unconfirmed_client(clid, false, nn);
	/*
	 * We try hard to give out unique clientid's, so if we get an
	 * attempt to confirm the same clientid with a different cred,
	 * the client may be buggy; this should never happen.
	 *
	 * Nevertheless, RFC 7530 recommends INUSE for this case:
	 */
	status = nfserr_clid_inuse;
	if (unconf && !same_creds(&unconf->cl_cred, &rqstp->rq_cred))
		goto out;
	if (conf && !same_creds(&conf->cl_cred, &rqstp->rq_cred))
		goto out;
	/* cases below refer to rfc 3530 section 14.2.34: */
	if (!unconf || !same_verf(&confirm, &unconf->cl_confirm)) {
		if (conf && same_verf(&confirm, &conf->cl_confirm)) {
			/* case 2: probable retransmit */
			status = nfs_ok;
		} else /* case 4: client hasn't noticed we rebooted yet? */
			status = nfserr_stale_clientid;
		goto out;
	}
	status = nfs_ok;
	if (conf) { /* case 1: callback update */
		old = unconf;
		unhash_client_locked(old);
		nfsd4_change_callback(conf, &unconf->cl_cb_conn);
	} else { /* case 3: normal case; new or rebooted client */
		old = find_confirmed_client_by_name(&unconf->cl_name, nn);
		if (old) {
			status = nfserr_clid_inuse;
			if (client_has_state(old)
					&& !same_creds(&unconf->cl_cred,
							&old->cl_cred))
				goto out;
			status = mark_client_expired_locked(old);
			if (status) {
				old = NULL;
				goto out;
			}
		}
		move_to_confirmed(unconf);
		conf = unconf;
	}
	get_client_locked(conf);
	spin_unlock(&nn->client_lock);
	nfsd4_probe_callback(conf);
	spin_lock(&nn->client_lock);
	put_client_renew_locked(conf);
out:
	spin_unlock(&nn->client_lock);
	if (old)
		expire_client(old);
	return status;
}

static struct nfs4_file *nfsd4_alloc_file(void)
{
	return kmem_cache_alloc(file_slab, GFP_KERNEL);
}

/* OPEN Share state helper functions */
static void nfsd4_init_file(struct knfsd_fh *fh, unsigned int hashval,
				struct nfs4_file *fp)
{
	lockdep_assert_held(&state_lock);

	refcount_set(&fp->fi_ref, 1);
	spin_lock_init(&fp->fi_lock);
	INIT_LIST_HEAD(&fp->fi_stateids);
	INIT_LIST_HEAD(&fp->fi_delegations);
	INIT_LIST_HEAD(&fp->fi_clnt_odstate);
	fh_copy_shallow(&fp->fi_fhandle, fh);
	fp->fi_deleg_file = NULL;
	fp->fi_had_conflict = false;
	fp->fi_share_deny = 0;
	memset(fp->fi_fds, 0, sizeof(fp->fi_fds));
	memset(fp->fi_access, 0, sizeof(fp->fi_access));
#ifdef CONFIG_NFSD_PNFS
	INIT_LIST_HEAD(&fp->fi_lo_states);
	atomic_set(&fp->fi_lo_recalls, 0);
#endif
	hlist_add_head_rcu(&fp->fi_hash, &file_hashtbl[hashval]);
}

void
nfsd4_free_slabs(void)
{
	kmem_cache_destroy(client_slab);
	kmem_cache_destroy(openowner_slab);
	kmem_cache_destroy(lockowner_slab);
	kmem_cache_destroy(file_slab);
	kmem_cache_destroy(stateid_slab);
	kmem_cache_destroy(deleg_slab);
	kmem_cache_destroy(odstate_slab);
}

int
nfsd4_init_slabs(void)
{
	client_slab = kmem_cache_create("nfsd4_clients",
			sizeof(struct nfs4_client), 0, 0, NULL);
	if (client_slab == NULL)
		goto out;
	openowner_slab = kmem_cache_create("nfsd4_openowners",
			sizeof(struct nfs4_openowner), 0, 0, NULL);
	if (openowner_slab == NULL)
		goto out_free_client_slab;
	lockowner_slab = kmem_cache_create("nfsd4_lockowners",
			sizeof(struct nfs4_lockowner), 0, 0, NULL);
	if (lockowner_slab == NULL)
		goto out_free_openowner_slab;
	file_slab = kmem_cache_create("nfsd4_files",
			sizeof(struct nfs4_file), 0, 0, NULL);
	if (file_slab == NULL)
		goto out_free_lockowner_slab;
	stateid_slab = kmem_cache_create("nfsd4_stateids",
			sizeof(struct nfs4_ol_stateid), 0, 0, NULL);
	if (stateid_slab == NULL)
		goto out_free_file_slab;
	deleg_slab = kmem_cache_create("nfsd4_delegations",
			sizeof(struct nfs4_delegation), 0, 0, NULL);
	if (deleg_slab == NULL)
		goto out_free_stateid_slab;
	odstate_slab = kmem_cache_create("nfsd4_odstate",
			sizeof(struct nfs4_clnt_odstate), 0, 0, NULL);
	if (odstate_slab == NULL)
		goto out_free_deleg_slab;
	return 0;

out_free_deleg_slab:
	kmem_cache_destroy(deleg_slab);
out_free_stateid_slab:
	kmem_cache_destroy(stateid_slab);
out_free_file_slab:
	kmem_cache_destroy(file_slab);
out_free_lockowner_slab:
	kmem_cache_destroy(lockowner_slab);
out_free_openowner_slab:
	kmem_cache_destroy(openowner_slab);
out_free_client_slab:
	kmem_cache_destroy(client_slab);
out:
	dprintk("nfsd4: out of memory while initializing nfsv4\n");
	return -ENOMEM;
}

static void init_nfs4_replay(struct nfs4_replay *rp)
{
	rp->rp_status = nfserr_serverfault;
	rp->rp_buflen = 0;
	rp->rp_buf = rp->rp_ibuf;
	mutex_init(&rp->rp_mutex);
}

static void nfsd4_cstate_assign_replay(struct nfsd4_compound_state *cstate,
		struct nfs4_stateowner *so)
{
	if (!nfsd4_has_session(cstate)) {
		mutex_lock(&so->so_replay.rp_mutex);
		cstate->replay_owner = nfs4_get_stateowner(so);
	}
}

void nfsd4_cstate_clear_replay(struct nfsd4_compound_state *cstate)
{
	struct nfs4_stateowner *so = cstate->replay_owner;

	if (so != NULL) {
		cstate->replay_owner = NULL;
		mutex_unlock(&so->so_replay.rp_mutex);
		nfs4_put_stateowner(so);
	}
}

static inline void *alloc_stateowner(struct kmem_cache *slab, struct xdr_netobj *owner, struct nfs4_client *clp)
{
	struct nfs4_stateowner *sop;

	sop = kmem_cache_alloc(slab, GFP_KERNEL);
	if (!sop)
		return NULL;

	sop->so_owner.data = kmemdup(owner->data, owner->len, GFP_KERNEL);
	if (!sop->so_owner.data) {
		kmem_cache_free(slab, sop);
		return NULL;
	}
	sop->so_owner.len = owner->len;

	INIT_LIST_HEAD(&sop->so_stateids);
	sop->so_client = clp;
	init_nfs4_replay(&sop->so_replay);
	atomic_set(&sop->so_count, 1);
	return sop;
}

static void hash_openowner(struct nfs4_openowner *oo, struct nfs4_client *clp, unsigned int strhashval)
{
	lockdep_assert_held(&clp->cl_lock);

	list_add(&oo->oo_owner.so_strhash,
		 &clp->cl_ownerstr_hashtbl[strhashval]);
	list_add(&oo->oo_perclient, &clp->cl_openowners);
}

static void nfs4_unhash_openowner(struct nfs4_stateowner *so)
{
	unhash_openowner_locked(openowner(so));
}

static void nfs4_free_openowner(struct nfs4_stateowner *so)
{
	struct nfs4_openowner *oo = openowner(so);

	kmem_cache_free(openowner_slab, oo);
}

static const struct nfs4_stateowner_operations openowner_ops = {
	.so_unhash =	nfs4_unhash_openowner,
	.so_free =	nfs4_free_openowner,
};

static struct nfs4_ol_stateid *
nfsd4_find_existing_open(struct nfs4_file *fp, struct nfsd4_open *open)
{
	struct nfs4_ol_stateid *local, *ret = NULL;
	struct nfs4_openowner *oo = open->op_openowner;

	lockdep_assert_held(&fp->fi_lock);

	list_for_each_entry(local, &fp->fi_stateids, st_perfile) {
		/* ignore lock owners */
		if (local->st_stateowner->so_is_open_owner == 0)
			continue;
		if (local->st_stateowner != &oo->oo_owner)
			continue;
		if (local->st_stid.sc_type == NFS4_OPEN_STID) {
			ret = local;
			refcount_inc(&ret->st_stid.sc_count);
			break;
		}
	}
	return ret;
}

static __be32
nfsd4_verify_open_stid(struct nfs4_stid *s)
{
	__be32 ret = nfs_ok;

	switch (s->sc_type) {
	default:
		break;
	case 0:
	case NFS4_CLOSED_STID:
	case NFS4_CLOSED_DELEG_STID:
		ret = nfserr_bad_stateid;
		break;
	case NFS4_REVOKED_DELEG_STID:
		ret = nfserr_deleg_revoked;
	}
	return ret;
}

/* Lock the stateid st_mutex, and deal with races with CLOSE */
static __be32
nfsd4_lock_ol_stateid(struct nfs4_ol_stateid *stp)
{
	__be32 ret;

	mutex_lock_nested(&stp->st_mutex, LOCK_STATEID_MUTEX);
	ret = nfsd4_verify_open_stid(&stp->st_stid);
	if (ret != nfs_ok)
		mutex_unlock(&stp->st_mutex);
	return ret;
}

static struct nfs4_ol_stateid *
nfsd4_find_and_lock_existing_open(struct nfs4_file *fp, struct nfsd4_open *open)
{
	struct nfs4_ol_stateid *stp;
	for (;;) {
		spin_lock(&fp->fi_lock);
		stp = nfsd4_find_existing_open(fp, open);
		spin_unlock(&fp->fi_lock);
		if (!stp || nfsd4_lock_ol_stateid(stp) == nfs_ok)
			break;
		nfs4_put_stid(&stp->st_stid);
	}
	return stp;
}

static struct nfs4_openowner *
alloc_init_open_stateowner(unsigned int strhashval, struct nfsd4_open *open,
			   struct nfsd4_compound_state *cstate)
{
	struct nfs4_client *clp = cstate->clp;
	struct nfs4_openowner *oo, *ret;

	oo = alloc_stateowner(openowner_slab, &open->op_owner, clp);
	if (!oo)
		return NULL;
	oo->oo_owner.so_ops = &openowner_ops;
	oo->oo_owner.so_is_open_owner = 1;
	oo->oo_owner.so_seqid = open->op_seqid;
	oo->oo_flags = 0;
	if (nfsd4_has_session(cstate))
		oo->oo_flags |= NFS4_OO_CONFIRMED;
	oo->oo_time = 0;
	oo->oo_last_closed_stid = NULL;
	INIT_LIST_HEAD(&oo->oo_close_lru);
	spin_lock(&clp->cl_lock);
	ret = find_openstateowner_str_locked(strhashval, open, clp);
	if (ret == NULL) {
		hash_openowner(oo, clp, strhashval);
		ret = oo;
	} else
		nfs4_free_stateowner(&oo->oo_owner);

	spin_unlock(&clp->cl_lock);
	return ret;
}

static struct nfs4_ol_stateid *
init_open_stateid(struct nfs4_file *fp, struct nfsd4_open *open)
{

	struct nfs4_openowner *oo = open->op_openowner;
	struct nfs4_ol_stateid *retstp = NULL;
	struct nfs4_ol_stateid *stp;

	stp = open->op_stp;
	/* We are moving these outside of the spinlocks to avoid the warnings */
	mutex_init(&stp->st_mutex);
	mutex_lock_nested(&stp->st_mutex, OPEN_STATEID_MUTEX);

retry:
	spin_lock(&oo->oo_owner.so_client->cl_lock);
	spin_lock(&fp->fi_lock);

	retstp = nfsd4_find_existing_open(fp, open);
	if (retstp)
		goto out_unlock;

	open->op_stp = NULL;
	refcount_inc(&stp->st_stid.sc_count);
	stp->st_stid.sc_type = NFS4_OPEN_STID;
	INIT_LIST_HEAD(&stp->st_locks);
	stp->st_stateowner = nfs4_get_stateowner(&oo->oo_owner);
	get_nfs4_file(fp);
	stp->st_stid.sc_file = fp;
	stp->st_access_bmap = 0;
	stp->st_deny_bmap = 0;
	stp->st_openstp = NULL;
	list_add(&stp->st_perstateowner, &oo->oo_owner.so_stateids);
	list_add(&stp->st_perfile, &fp->fi_stateids);

out_unlock:
	spin_unlock(&fp->fi_lock);
	spin_unlock(&oo->oo_owner.so_client->cl_lock);
	if (retstp) {
		/* Handle races with CLOSE */
		if (nfsd4_lock_ol_stateid(retstp) != nfs_ok) {
			nfs4_put_stid(&retstp->st_stid);
			goto retry;
		}
		/* To keep mutex tracking happy */
		mutex_unlock(&stp->st_mutex);
		stp = retstp;
	}
	return stp;
}

/*
 * In the 4.0 case we need to keep the owners around a little while to handle
 * CLOSE replay. We still do need to release any file access that is held by
 * them before returning however.
 */
static void
move_to_close_lru(struct nfs4_ol_stateid *s, struct net *net)
{
	struct nfs4_ol_stateid *last;
	struct nfs4_openowner *oo = openowner(s->st_stateowner);
	struct nfsd_net *nn = net_generic(s->st_stid.sc_client->net,
						nfsd_net_id);

	dprintk("NFSD: move_to_close_lru nfs4_openowner %p\n", oo);

	/*
	 * We know that we hold one reference via nfsd4_close, and another
	 * "persistent" reference for the client. If the refcount is higher
	 * than 2, then there are still calls in progress that are using this
	 * stateid. We can't put the sc_file reference until they are finished.
	 * Wait for the refcount to drop to 2. Since it has been unhashed,
	 * there should be no danger of the refcount going back up again at
	 * this point.
	 */
	wait_event(close_wq, refcount_read(&s->st_stid.sc_count) == 2);

	release_all_access(s);
	if (s->st_stid.sc_file) {
		put_nfs4_file(s->st_stid.sc_file);
		s->st_stid.sc_file = NULL;
	}

	spin_lock(&nn->client_lock);
	last = oo->oo_last_closed_stid;
	oo->oo_last_closed_stid = s;
	list_move_tail(&oo->oo_close_lru, &nn->close_lru);
	oo->oo_time = get_seconds();
	spin_unlock(&nn->client_lock);
	if (last)
		nfs4_put_stid(&last->st_stid);
}

/* search file_hashtbl[] for file */
static struct nfs4_file *
find_file_locked(struct knfsd_fh *fh, unsigned int hashval)
{
	struct nfs4_file *fp;

	hlist_for_each_entry_rcu(fp, &file_hashtbl[hashval], fi_hash) {
		if (fh_match(&fp->fi_fhandle, fh)) {
			if (refcount_inc_not_zero(&fp->fi_ref))
				return fp;
		}
	}
	return NULL;
}

struct nfs4_file *
find_file(struct knfsd_fh *fh)
{
	struct nfs4_file *fp;
	unsigned int hashval = file_hashval(fh);

	rcu_read_lock();
	fp = find_file_locked(fh, hashval);
	rcu_read_unlock();
	return fp;
}

static struct nfs4_file *
find_or_add_file(struct nfs4_file *new, struct knfsd_fh *fh)
{
	struct nfs4_file *fp;
	unsigned int hashval = file_hashval(fh);

	rcu_read_lock();
	fp = find_file_locked(fh, hashval);
	rcu_read_unlock();
	if (fp)
		return fp;

	spin_lock(&state_lock);
	fp = find_file_locked(fh, hashval);
	if (likely(fp == NULL)) {
		nfsd4_init_file(fh, hashval, new);
		fp = new;
	}
	spin_unlock(&state_lock);

	return fp;
}

/*
 * Called to check deny when READ with all zero stateid or
 * WRITE with all zero or all one stateid
 */
static __be32
nfs4_share_conflict(struct svc_fh *current_fh, unsigned int deny_type)
{
	struct nfs4_file *fp;
	__be32 ret = nfs_ok;

	fp = find_file(&current_fh->fh_handle);
	if (!fp)
		return ret;
	/* Check for conflicting share reservations */
	spin_lock(&fp->fi_lock);
	if (fp->fi_share_deny & deny_type)
		ret = nfserr_locked;
	spin_unlock(&fp->fi_lock);
	put_nfs4_file(fp);
	return ret;
}

static void nfsd4_cb_recall_prepare(struct nfsd4_callback *cb)
{
	struct nfs4_delegation *dp = cb_to_delegation(cb);
	struct nfsd_net *nn = net_generic(dp->dl_stid.sc_client->net,
					  nfsd_net_id);

	block_delegations(&dp->dl_stid.sc_file->fi_fhandle);

	/*
	 * We can't do this in nfsd_break_deleg_cb because it is
	 * already holding inode->i_lock.
	 *
	 * If the dl_time != 0, then we know that it has already been
	 * queued for a lease break. Don't queue it again.
	 */
	spin_lock(&state_lock);
	if (dp->dl_time == 0) {
		dp->dl_time = get_seconds();
		list_add_tail(&dp->dl_recall_lru, &nn->del_recall_lru);
	}
	spin_unlock(&state_lock);
}

static int nfsd4_cb_recall_done(struct nfsd4_callback *cb,
		struct rpc_task *task)
{
	struct nfs4_delegation *dp = cb_to_delegation(cb);

	if (dp->dl_stid.sc_type == NFS4_CLOSED_DELEG_STID)
	        return 1;

	switch (task->tk_status) {
	case 0:
		return 1;
	case -EBADHANDLE:
	case -NFS4ERR_BAD_STATEID:
		/*
		 * Race: client probably got cb_recall before open reply
		 * granting delegation.
		 */
		if (dp->dl_retries--) {
			rpc_delay(task, 2 * HZ);
			return 0;
		}
		/*FALLTHRU*/
	default:
		return -1;
	}
}

static void nfsd4_cb_recall_release(struct nfsd4_callback *cb)
{
	struct nfs4_delegation *dp = cb_to_delegation(cb);

	nfs4_put_stid(&dp->dl_stid);
}

static const struct nfsd4_callback_ops nfsd4_cb_recall_ops = {
	.prepare	= nfsd4_cb_recall_prepare,
	.done		= nfsd4_cb_recall_done,
	.release	= nfsd4_cb_recall_release,
};

static void nfsd_break_one_deleg(struct nfs4_delegation *dp)
{
	/*
	 * We're assuming the state code never drops its reference
	 * without first removing the lease.  Since we're in this lease
	 * callback (and since the lease code is serialized by the kernel
	 * lock) we know the server hasn't removed the lease yet, we know
	 * it's safe to take a reference.
	 */
	refcount_inc(&dp->dl_stid.sc_count);
	nfsd4_run_cb(&dp->dl_recall);
}

/* Called from break_lease() with i_lock held. */
static bool
nfsd_break_deleg_cb(struct file_lock *fl)
{
	bool ret = false;
	struct nfs4_delegation *dp = (struct nfs4_delegation *)fl->fl_owner;
	struct nfs4_file *fp = dp->dl_stid.sc_file;

	/*
	 * We don't want the locks code to timeout the lease for us;
	 * we'll remove it ourself if a delegation isn't returned
	 * in time:
	 */
	fl->fl_break_time = 0;

	spin_lock(&fp->fi_lock);
	fp->fi_had_conflict = true;
	nfsd_break_one_deleg(dp);
	spin_unlock(&fp->fi_lock);
	return ret;
}

static int
nfsd_change_deleg_cb(struct file_lock *onlist, int arg,
		     struct list_head *dispose)
{
	if (arg & F_UNLCK)
		return lease_modify(onlist, arg, dispose);
	else
		return -EAGAIN;
}

static const struct lock_manager_operations nfsd_lease_mng_ops = {
	.lm_break = nfsd_break_deleg_cb,
	.lm_change = nfsd_change_deleg_cb,
};

static __be32 nfsd4_check_seqid(struct nfsd4_compound_state *cstate, struct nfs4_stateowner *so, u32 seqid)
{
	if (nfsd4_has_session(cstate))
		return nfs_ok;
	if (seqid == so->so_seqid - 1)
		return nfserr_replay_me;
	if (seqid == so->so_seqid)
		return nfs_ok;
	return nfserr_bad_seqid;
}

static __be32 lookup_clientid(clientid_t *clid,
		struct nfsd4_compound_state *cstate,
		struct nfsd_net *nn)
{
	struct nfs4_client *found;

	if (cstate->clp) {
		found = cstate->clp;
		if (!same_clid(&found->cl_clientid, clid))
			return nfserr_stale_clientid;
		return nfs_ok;
	}

	if (STALE_CLIENTID(clid, nn))
		return nfserr_stale_clientid;

	/*
	 * For v4.1+ we get the client in the SEQUENCE op. If we don't have one
	 * cached already then we know this is for is for v4.0 and "sessions"
	 * will be false.
	 */
	WARN_ON_ONCE(cstate->session);
	spin_lock(&nn->client_lock);
	found = find_confirmed_client(clid, false, nn);
	if (!found) {
		spin_unlock(&nn->client_lock);
		return nfserr_expired;
	}
	atomic_inc(&found->cl_refcount);
	spin_unlock(&nn->client_lock);

	/* Cache the nfs4_client in cstate! */
	cstate->clp = found;
	return nfs_ok;
}

__be32
nfsd4_process_open1(struct nfsd4_compound_state *cstate,
		    struct nfsd4_open *open, struct nfsd_net *nn)
{
	clientid_t *clientid = &open->op_clientid;
	struct nfs4_client *clp = NULL;
	unsigned int strhashval;
	struct nfs4_openowner *oo = NULL;
	__be32 status;

	if (STALE_CLIENTID(&open->op_clientid, nn))
		return nfserr_stale_clientid;
	/*
	 * In case we need it later, after we've already created the
	 * file and don't want to risk a further failure:
	 */
	open->op_file = nfsd4_alloc_file();
	if (open->op_file == NULL)
		return nfserr_jukebox;

	status = lookup_clientid(clientid, cstate, nn);
	if (status)
		return status;
	clp = cstate->clp;

	strhashval = ownerstr_hashval(&open->op_owner);
	oo = find_openstateowner_str(strhashval, open, clp);
	open->op_openowner = oo;
	if (!oo) {
		goto new_owner;
	}
	if (!(oo->oo_flags & NFS4_OO_CONFIRMED)) {
		/* Replace unconfirmed owners without checking for replay. */
		release_openowner(oo);
		open->op_openowner = NULL;
		goto new_owner;
	}
	status = nfsd4_check_seqid(cstate, &oo->oo_owner, open->op_seqid);
	if (status)
		return status;
	goto alloc_stateid;
new_owner:
	oo = alloc_init_open_stateowner(strhashval, open, cstate);
	if (oo == NULL)
		return nfserr_jukebox;
	open->op_openowner = oo;
alloc_stateid:
	open->op_stp = nfs4_alloc_open_stateid(clp);
	if (!open->op_stp)
		return nfserr_jukebox;

	if (nfsd4_has_session(cstate) &&
	    (cstate->current_fh.fh_export->ex_flags & NFSEXP_PNFS)) {
		open->op_odstate = alloc_clnt_odstate(clp);
		if (!open->op_odstate)
			return nfserr_jukebox;
	}

	return nfs_ok;
}

static inline __be32
nfs4_check_delegmode(struct nfs4_delegation *dp, int flags)
{
	if ((flags & WR_STATE) && (dp->dl_type == NFS4_OPEN_DELEGATE_READ))
		return nfserr_openmode;
	else
		return nfs_ok;
}

static int share_access_to_flags(u32 share_access)
{
	return share_access == NFS4_SHARE_ACCESS_READ ? RD_STATE : WR_STATE;
}

static struct nfs4_delegation *find_deleg_stateid(struct nfs4_client *cl, stateid_t *s)
{
	struct nfs4_stid *ret;

	ret = find_stateid_by_type(cl, s,
				NFS4_DELEG_STID|NFS4_REVOKED_DELEG_STID);
	if (!ret)
		return NULL;
	return delegstateid(ret);
}

static bool nfsd4_is_deleg_cur(struct nfsd4_open *open)
{
	return open->op_claim_type == NFS4_OPEN_CLAIM_DELEGATE_CUR ||
	       open->op_claim_type == NFS4_OPEN_CLAIM_DELEG_CUR_FH;
}

static __be32
nfs4_check_deleg(struct nfs4_client *cl, struct nfsd4_open *open,
		struct nfs4_delegation **dp)
{
	int flags;
	__be32 status = nfserr_bad_stateid;
	struct nfs4_delegation *deleg;

	deleg = find_deleg_stateid(cl, &open->op_delegate_stateid);
	if (deleg == NULL)
		goto out;
	if (deleg->dl_stid.sc_type == NFS4_REVOKED_DELEG_STID) {
		nfs4_put_stid(&deleg->dl_stid);
		if (cl->cl_minorversion)
			status = nfserr_deleg_revoked;
		goto out;
	}
	flags = share_access_to_flags(open->op_share_access);
	status = nfs4_check_delegmode(deleg, flags);
	if (status) {
		nfs4_put_stid(&deleg->dl_stid);
		goto out;
	}
	*dp = deleg;
out:
	if (!nfsd4_is_deleg_cur(open))
		return nfs_ok;
	if (status)
		return status;
	open->op_openowner->oo_flags |= NFS4_OO_CONFIRMED;
	return nfs_ok;
}

static inline int nfs4_access_to_access(u32 nfs4_access)
{
	int flags = 0;

	if (nfs4_access & NFS4_SHARE_ACCESS_READ)
		flags |= NFSD_MAY_READ;
	if (nfs4_access & NFS4_SHARE_ACCESS_WRITE)
		flags |= NFSD_MAY_WRITE;
	return flags;
}

static inline __be32
nfsd4_truncate(struct svc_rqst *rqstp, struct svc_fh *fh,
		struct nfsd4_open *open)
{
	struct iattr iattr = {
		.ia_valid = ATTR_SIZE,
		.ia_size = 0,
	};
	if (!open->op_truncate)
		return 0;
	if (!(open->op_share_access & NFS4_SHARE_ACCESS_WRITE))
		return nfserr_inval;
	return nfsd_setattr(rqstp, fh, &iattr, 0, (time_t)0);
}

static __be32 nfs4_get_vfs_file(struct svc_rqst *rqstp, struct nfs4_file *fp,
		struct svc_fh *cur_fh, struct nfs4_ol_stateid *stp,
		struct nfsd4_open *open)
{
	struct file *filp = NULL;
	__be32 status;
	int oflag = nfs4_access_to_omode(open->op_share_access);
	int access = nfs4_access_to_access(open->op_share_access);
	unsigned char old_access_bmap, old_deny_bmap;

	spin_lock(&fp->fi_lock);

	/*
	 * Are we trying to set a deny mode that would conflict with
	 * current access?
	 */
	status = nfs4_file_check_deny(fp, open->op_share_deny);
	if (status != nfs_ok) {
		spin_unlock(&fp->fi_lock);
		goto out;
	}

	/* set access to the file */
	status = nfs4_file_get_access(fp, open->op_share_access);
	if (status != nfs_ok) {
		spin_unlock(&fp->fi_lock);
		goto out;
	}

	/* Set access bits in stateid */
	old_access_bmap = stp->st_access_bmap;
	set_access(open->op_share_access, stp);

	/* Set new deny mask */
	old_deny_bmap = stp->st_deny_bmap;
	set_deny(open->op_share_deny, stp);
	fp->fi_share_deny |= (open->op_share_deny & NFS4_SHARE_DENY_BOTH);

	if (!fp->fi_fds[oflag]) {
		spin_unlock(&fp->fi_lock);
		status = nfsd_open(rqstp, cur_fh, S_IFREG, access, &filp);
		if (status)
			goto out_put_access;
		spin_lock(&fp->fi_lock);
		if (!fp->fi_fds[oflag]) {
			fp->fi_fds[oflag] = filp;
			filp = NULL;
		}
	}
	spin_unlock(&fp->fi_lock);
	if (filp)
		fput(filp);

	status = nfsd4_truncate(rqstp, cur_fh, open);
	if (status)
		goto out_put_access;
out:
	return status;
out_put_access:
	stp->st_access_bmap = old_access_bmap;
	nfs4_file_put_access(fp, open->op_share_access);
	reset_union_bmap_deny(bmap_to_share_mode(old_deny_bmap), stp);
	goto out;
}

static __be32
nfs4_upgrade_open(struct svc_rqst *rqstp, struct nfs4_file *fp, struct svc_fh *cur_fh, struct nfs4_ol_stateid *stp, struct nfsd4_open *open)
{
	__be32 status;
	unsigned char old_deny_bmap = stp->st_deny_bmap;

	if (!test_access(open->op_share_access, stp))
		return nfs4_get_vfs_file(rqstp, fp, cur_fh, stp, open);

	/* test and set deny mode */
	spin_lock(&fp->fi_lock);
	status = nfs4_file_check_deny(fp, open->op_share_deny);
	if (status == nfs_ok) {
		set_deny(open->op_share_deny, stp);
		fp->fi_share_deny |=
				(open->op_share_deny & NFS4_SHARE_DENY_BOTH);
	}
	spin_unlock(&fp->fi_lock);

	if (status != nfs_ok)
		return status;

	status = nfsd4_truncate(rqstp, cur_fh, open);
	if (status != nfs_ok)
		reset_union_bmap_deny(old_deny_bmap, stp);
	return status;
}

/* Should we give out recallable state?: */
static bool nfsd4_cb_channel_good(struct nfs4_client *clp)
{
	if (clp->cl_cb_state == NFSD4_CB_UP)
		return true;
	/*
	 * In the sessions case, since we don't have to establish a
	 * separate connection for callbacks, we assume it's OK
	 * until we hear otherwise:
	 */
	return clp->cl_minorversion && clp->cl_cb_state == NFSD4_CB_UNKNOWN;
}

static struct file_lock *nfs4_alloc_init_lease(struct nfs4_delegation *dp,
						int flag)
{
	struct file_lock *fl;

	fl = locks_alloc_lock();
	if (!fl)
		return NULL;
	fl->fl_lmops = &nfsd_lease_mng_ops;
	fl->fl_flags = FL_DELEG;
	fl->fl_type = flag == NFS4_OPEN_DELEGATE_READ? F_RDLCK: F_WRLCK;
	fl->fl_end = OFFSET_MAX;
	fl->fl_owner = (fl_owner_t)dp;
	fl->fl_pid = current->tgid;
	fl->fl_file = dp->dl_stid.sc_file->fi_deleg_file;
	return fl;
}

static struct nfs4_delegation *
nfs4_set_delegation(struct nfs4_client *clp, struct svc_fh *fh,
		    struct nfs4_file *fp, struct nfs4_clnt_odstate *odstate)
{
	int status = 0;
	struct nfs4_delegation *dp;
	struct file *filp;
	struct file_lock *fl;

	/*
	 * The fi_had_conflict and nfs_get_existing_delegation checks
	 * here are just optimizations; we'll need to recheck them at
	 * the end:
	 */
	if (fp->fi_had_conflict)
		return ERR_PTR(-EAGAIN);

	filp = find_readable_file(fp);
	if (!filp) {
		/* We should always have a readable file here */
		WARN_ON_ONCE(1);
		return ERR_PTR(-EBADF);
	}
	spin_lock(&state_lock);
	spin_lock(&fp->fi_lock);
	if (nfs4_delegation_exists(clp, fp))
		status = -EAGAIN;
	else if (!fp->fi_deleg_file) {
		fp->fi_deleg_file = filp;
		/* increment early to prevent fi_deleg_file from being
		 * cleared */
		fp->fi_delegees = 1;
		filp = NULL;
	} else
		fp->fi_delegees++;
	spin_unlock(&fp->fi_lock);
	spin_unlock(&state_lock);
	if (filp)
		fput(filp);
	if (status)
		return ERR_PTR(status);

	status = -ENOMEM;
	dp = alloc_init_deleg(clp, fp, fh, odstate);
	if (!dp)
		goto out_delegees;

	fl = nfs4_alloc_init_lease(dp, NFS4_OPEN_DELEGATE_READ);
	if (!fl)
		goto out_stid;

	status = vfs_setlease(fp->fi_deleg_file, fl->fl_type, &fl, NULL);
	if (fl)
		locks_free_lock(fl);
	if (status)
		goto out_clnt_odstate;

	spin_lock(&state_lock);
	spin_lock(&fp->fi_lock);
	if (fp->fi_had_conflict)
		status = -EAGAIN;
	else
		status = hash_delegation_locked(dp, fp);
	spin_unlock(&fp->fi_lock);
	spin_unlock(&state_lock);

	if (status)
		destroy_unhashed_deleg(dp);
	return dp;
out_clnt_odstate:
	put_clnt_odstate(dp->dl_clnt_odstate);
out_stid:
	nfs4_put_stid(&dp->dl_stid);
out_delegees:
	put_deleg_file(fp);
	return ERR_PTR(status);
}

static void nfsd4_open_deleg_none_ext(struct nfsd4_open *open, int status)
{
	open->op_delegate_type = NFS4_OPEN_DELEGATE_NONE_EXT;
	if (status == -EAGAIN)
		open->op_why_no_deleg = WND4_CONTENTION;
	else {
		open->op_why_no_deleg = WND4_RESOURCE;
		switch (open->op_deleg_want) {
		case NFS4_SHARE_WANT_READ_DELEG:
		case NFS4_SHARE_WANT_WRITE_DELEG:
		case NFS4_SHARE_WANT_ANY_DELEG:
			break;
		case NFS4_SHARE_WANT_CANCEL:
			open->op_why_no_deleg = WND4_CANCELLED;
			break;
		case NFS4_SHARE_WANT_NO_DELEG:
			WARN_ON_ONCE(1);
		}
	}
}

/*
 * Attempt to hand out a delegation.
 *
 * Note we don't support write delegations, and won't until the vfs has
 * proper support for them.
 */
static void
nfs4_open_delegation(struct svc_fh *fh, struct nfsd4_open *open,
			struct nfs4_ol_stateid *stp)
{
	struct nfs4_delegation *dp;
	struct nfs4_openowner *oo = openowner(stp->st_stateowner);
	struct nfs4_client *clp = stp->st_stid.sc_client;
	int cb_up;
	int status = 0;

	cb_up = nfsd4_cb_channel_good(oo->oo_owner.so_client);
	open->op_recall = 0;
	switch (open->op_claim_type) {
		case NFS4_OPEN_CLAIM_PREVIOUS:
			if (!cb_up)
				open->op_recall = 1;
			if (open->op_delegate_type != NFS4_OPEN_DELEGATE_READ)
				goto out_no_deleg;
			break;
		case NFS4_OPEN_CLAIM_NULL:
		case NFS4_OPEN_CLAIM_FH:
			/*
			 * Let's not give out any delegations till everyone's
			 * had the chance to reclaim theirs, *and* until
			 * NLM locks have all been reclaimed:
			 */
			if (locks_in_grace(clp->net))
				goto out_no_deleg;
			if (!cb_up || !(oo->oo_flags & NFS4_OO_CONFIRMED))
				goto out_no_deleg;
			/*
			 * Also, if the file was opened for write or
			 * create, there's a good chance the client's
			 * about to write to it, resulting in an
			 * immediate recall (since we don't support
			 * write delegations):
			 */
			if (open->op_share_access & NFS4_SHARE_ACCESS_WRITE)
				goto out_no_deleg;
			if (open->op_create == NFS4_OPEN_CREATE)
				goto out_no_deleg;
			break;
		default:
			goto out_no_deleg;
	}
	dp = nfs4_set_delegation(clp, fh, stp->st_stid.sc_file, stp->st_clnt_odstate);
	if (IS_ERR(dp))
		goto out_no_deleg;

	memcpy(&open->op_delegate_stateid, &dp->dl_stid.sc_stateid, sizeof(dp->dl_stid.sc_stateid));

	dprintk("NFSD: delegation stateid=" STATEID_FMT "\n",
		STATEID_VAL(&dp->dl_stid.sc_stateid));
	open->op_delegate_type = NFS4_OPEN_DELEGATE_READ;
	nfs4_put_stid(&dp->dl_stid);
	return;
out_no_deleg:
	open->op_delegate_type = NFS4_OPEN_DELEGATE_NONE;
	if (open->op_claim_type == NFS4_OPEN_CLAIM_PREVIOUS &&
	    open->op_delegate_type != NFS4_OPEN_DELEGATE_NONE) {
		dprintk("NFSD: WARNING: refusing delegation reclaim\n");
		open->op_recall = 1;
	}

	/* 4.1 client asking for a delegation? */
	if (open->op_deleg_want)
		nfsd4_open_deleg_none_ext(open, status);
	return;
}

static void nfsd4_deleg_xgrade_none_ext(struct nfsd4_open *open,
					struct nfs4_delegation *dp)
{
	if (open->op_deleg_want == NFS4_SHARE_WANT_READ_DELEG &&
	    dp->dl_type == NFS4_OPEN_DELEGATE_WRITE) {
		open->op_delegate_type = NFS4_OPEN_DELEGATE_NONE_EXT;
		open->op_why_no_deleg = WND4_NOT_SUPP_DOWNGRADE;
	} else if (open->op_deleg_want == NFS4_SHARE_WANT_WRITE_DELEG &&
		   dp->dl_type == NFS4_OPEN_DELEGATE_WRITE) {
		open->op_delegate_type = NFS4_OPEN_DELEGATE_NONE_EXT;
		open->op_why_no_deleg = WND4_NOT_SUPP_UPGRADE;
	}
	/* Otherwise the client must be confused wanting a delegation
	 * it already has, therefore we don't return
	 * NFS4_OPEN_DELEGATE_NONE_EXT and reason.
	 */
}

__be32
nfsd4_process_open2(struct svc_rqst *rqstp, struct svc_fh *current_fh, struct nfsd4_open *open)
{
	struct nfsd4_compoundres *resp = rqstp->rq_resp;
	struct nfs4_client *cl = open->op_openowner->oo_owner.so_client;
	struct nfs4_file *fp = NULL;
	struct nfs4_ol_stateid *stp = NULL;
	struct nfs4_delegation *dp = NULL;
	__be32 status;
	bool new_stp = false;

	/*
	 * Lookup file; if found, lookup stateid and check open request,
	 * and check for delegations in the process of being recalled.
	 * If not found, create the nfs4_file struct
	 */
	fp = find_or_add_file(open->op_file, &current_fh->fh_handle);
	if (fp != open->op_file) {
		status = nfs4_check_deleg(cl, open, &dp);
		if (status)
			goto out;
		stp = nfsd4_find_and_lock_existing_open(fp, open);
	} else {
		open->op_file = NULL;
		status = nfserr_bad_stateid;
		if (nfsd4_is_deleg_cur(open))
			goto out;
	}

	if (!stp) {
		stp = init_open_stateid(fp, open);
		if (!open->op_stp)
			new_stp = true;
	}

	/*
	 * OPEN the file, or upgrade an existing OPEN.
	 * If truncate fails, the OPEN fails.
	 *
	 * stp is already locked.
	 */
	if (!new_stp) {
		/* Stateid was found, this is an OPEN upgrade */
		status = nfs4_upgrade_open(rqstp, fp, current_fh, stp, open);
		if (status) {
			mutex_unlock(&stp->st_mutex);
			goto out;
		}
	} else {
		status = nfs4_get_vfs_file(rqstp, fp, current_fh, stp, open);
		if (status) {
			stp->st_stid.sc_type = NFS4_CLOSED_STID;
			release_open_stateid(stp);
			mutex_unlock(&stp->st_mutex);
			goto out;
		}

		stp->st_clnt_odstate = find_or_hash_clnt_odstate(fp,
							open->op_odstate);
		if (stp->st_clnt_odstate == open->op_odstate)
			open->op_odstate = NULL;
	}

	nfs4_inc_and_copy_stateid(&open->op_stateid, &stp->st_stid);
	mutex_unlock(&stp->st_mutex);

	if (nfsd4_has_session(&resp->cstate)) {
		if (open->op_deleg_want & NFS4_SHARE_WANT_NO_DELEG) {
			open->op_delegate_type = NFS4_OPEN_DELEGATE_NONE_EXT;
			open->op_why_no_deleg = WND4_NOT_WANTED;
			goto nodeleg;
		}
	}

	/*
	* Attempt to hand out a delegation. No error return, because the
	* OPEN succeeds even if we fail.
	*/
	nfs4_open_delegation(current_fh, open, stp);
nodeleg:
	status = nfs_ok;

	dprintk("%s: stateid=" STATEID_FMT "\n", __func__,
		STATEID_VAL(&stp->st_stid.sc_stateid));
out:
	/* 4.1 client trying to upgrade/downgrade delegation? */
	if (open->op_delegate_type == NFS4_OPEN_DELEGATE_NONE && dp &&
	    open->op_deleg_want)
		nfsd4_deleg_xgrade_none_ext(open, dp);

	if (fp)
		put_nfs4_file(fp);
	if (status == 0 && open->op_claim_type == NFS4_OPEN_CLAIM_PREVIOUS)
		open->op_openowner->oo_flags |= NFS4_OO_CONFIRMED;
	/*
	* To finish the open response, we just need to set the rflags.
	*/
	open->op_rflags = NFS4_OPEN_RESULT_LOCKTYPE_POSIX;
	if (nfsd4_has_session(&resp->cstate))
		open->op_rflags |= NFS4_OPEN_RESULT_MAY_NOTIFY_LOCK;
	else if (!(open->op_openowner->oo_flags & NFS4_OO_CONFIRMED))
		open->op_rflags |= NFS4_OPEN_RESULT_CONFIRM;

	if (dp)
		nfs4_put_stid(&dp->dl_stid);
	if (stp)
		nfs4_put_stid(&stp->st_stid);

	return status;
}

void nfsd4_cleanup_open_state(struct nfsd4_compound_state *cstate,
			      struct nfsd4_open *open)
{
	if (open->op_openowner) {
		struct nfs4_stateowner *so = &open->op_openowner->oo_owner;

		nfsd4_cstate_assign_replay(cstate, so);
		nfs4_put_stateowner(so);
	}
	if (open->op_file)
		kmem_cache_free(file_slab, open->op_file);
	if (open->op_stp)
		nfs4_put_stid(&open->op_stp->st_stid);
	if (open->op_odstate)
		kmem_cache_free(odstate_slab, open->op_odstate);
}

__be32
nfsd4_renew(struct svc_rqst *rqstp, struct nfsd4_compound_state *cstate,
	    union nfsd4_op_u *u)
{
	clientid_t *clid = &u->renew;
	struct nfs4_client *clp;
	__be32 status;
	struct nfsd_net *nn = net_generic(SVC_NET(rqstp), nfsd_net_id);

	dprintk("process_renew(%08x/%08x): starting\n", 
			clid->cl_boot, clid->cl_id);
	status = lookup_clientid(clid, cstate, nn);
	if (status)
		goto out;
	clp = cstate->clp;
	status = nfserr_cb_path_down;
	if (!list_empty(&clp->cl_delegations)
			&& clp->cl_cb_state != NFSD4_CB_UP)
		goto out;
	status = nfs_ok;
out:
	return status;
}

void
nfsd4_end_grace(struct nfsd_net *nn)
{
	/* do nothing if grace period already ended */
	if (nn->grace_ended)
		return;

	dprintk("NFSD: end of grace period\n");
	nn->grace_ended = true;
	/*
	 * If the server goes down again right now, an NFSv4
	 * client will still be allowed to reclaim after it comes back up,
	 * even if it hasn't yet had a chance to reclaim state this time.
	 *
	 */
	nfsd4_record_grace_done(nn);
	/*
	 * At this point, NFSv4 clients can still reclaim.  But if the
	 * server crashes, any that have not yet reclaimed will be out
	 * of luck on the next boot.
	 *
	 * (NFSv4.1+ clients are considered to have reclaimed once they
	 * call RECLAIM_COMPLETE.  NFSv4.0 clients are considered to
	 * have reclaimed after their first OPEN.)
	 */
	locks_end_grace(&nn->nfsd4_manager);
	/*
	 * At this point, and once lockd and/or any other containers
	 * exit their grace period, further reclaims will fail and
	 * regular locking can resume.
	 */
}

static time_t
nfs4_laundromat(struct nfsd_net *nn)
{
	struct nfs4_client *clp;
	struct nfs4_openowner *oo;
	struct nfs4_delegation *dp;
	struct nfs4_ol_stateid *stp;
	struct nfsd4_blocked_lock *nbl;
	struct list_head *pos, *next, reaplist;
	time_t cutoff = get_seconds() - nn->nfsd4_lease;
	time_t t, new_timeo = nn->nfsd4_lease;

	dprintk("NFSD: laundromat service - starting\n");
	nfsd4_end_grace(nn);
	INIT_LIST_HEAD(&reaplist);
	spin_lock(&nn->client_lock);
	list_for_each_safe(pos, next, &nn->client_lru) {
		clp = list_entry(pos, struct nfs4_client, cl_lru);
		if (time_after((unsigned long)clp->cl_time, (unsigned long)cutoff)) {
			t = clp->cl_time - cutoff;
			new_timeo = min(new_timeo, t);
			break;
		}
		if (mark_client_expired_locked(clp)) {
			dprintk("NFSD: client in use (clientid %08x)\n",
				clp->cl_clientid.cl_id);
			continue;
		}
		list_add(&clp->cl_lru, &reaplist);
	}
	spin_unlock(&nn->client_lock);
	list_for_each_safe(pos, next, &reaplist) {
		clp = list_entry(pos, struct nfs4_client, cl_lru);
		dprintk("NFSD: purging unused client (clientid %08x)\n",
			clp->cl_clientid.cl_id);
		list_del_init(&clp->cl_lru);
		expire_client(clp);
	}
	spin_lock(&state_lock);
	list_for_each_safe(pos, next, &nn->del_recall_lru) {
		dp = list_entry (pos, struct nfs4_delegation, dl_recall_lru);
		if (time_after((unsigned long)dp->dl_time, (unsigned long)cutoff)) {
			t = dp->dl_time - cutoff;
			new_timeo = min(new_timeo, t);
			break;
		}
		WARN_ON(!unhash_delegation_locked(dp));
		list_add(&dp->dl_recall_lru, &reaplist);
	}
	spin_unlock(&state_lock);
	while (!list_empty(&reaplist)) {
		dp = list_first_entry(&reaplist, struct nfs4_delegation,
					dl_recall_lru);
		list_del_init(&dp->dl_recall_lru);
		revoke_delegation(dp);
	}

	spin_lock(&nn->client_lock);
	while (!list_empty(&nn->close_lru)) {
		oo = list_first_entry(&nn->close_lru, struct nfs4_openowner,
					oo_close_lru);
		if (time_after((unsigned long)oo->oo_time,
			       (unsigned long)cutoff)) {
			t = oo->oo_time - cutoff;
			new_timeo = min(new_timeo, t);
			break;
		}
		list_del_init(&oo->oo_close_lru);
		stp = oo->oo_last_closed_stid;
		oo->oo_last_closed_stid = NULL;
		spin_unlock(&nn->client_lock);
		nfs4_put_stid(&stp->st_stid);
		spin_lock(&nn->client_lock);
	}
	spin_unlock(&nn->client_lock);

	/*
	 * It's possible for a client to try and acquire an already held lock
	 * that is being held for a long time, and then lose interest in it.
	 * So, we clean out any un-revisited request after a lease period
	 * under the assumption that the client is no longer interested.
	 *
	 * RFC5661, sec. 9.6 states that the client must not rely on getting
	 * notifications and must continue to poll for locks, even when the
	 * server supports them. Thus this shouldn't lead to clients blocking
	 * indefinitely once the lock does become free.
	 */
	BUG_ON(!list_empty(&reaplist));
	spin_lock(&nn->blocked_locks_lock);
	while (!list_empty(&nn->blocked_locks_lru)) {
		nbl = list_first_entry(&nn->blocked_locks_lru,
					struct nfsd4_blocked_lock, nbl_lru);
		if (time_after((unsigned long)nbl->nbl_time,
			       (unsigned long)cutoff)) {
			t = nbl->nbl_time - cutoff;
			new_timeo = min(new_timeo, t);
			break;
		}
		list_move(&nbl->nbl_lru, &reaplist);
		list_del_init(&nbl->nbl_list);
	}
	spin_unlock(&nn->blocked_locks_lock);

	while (!list_empty(&reaplist)) {
		nbl = list_first_entry(&reaplist,
					struct nfsd4_blocked_lock, nbl_lru);
		list_del_init(&nbl->nbl_lru);
		posix_unblock_lock(&nbl->nbl_lock);
		free_blocked_lock(nbl);
	}

	new_timeo = max_t(time_t, new_timeo, NFSD_LAUNDROMAT_MINTIMEOUT);
	return new_timeo;
}

static struct workqueue_struct *laundry_wq;
static void laundromat_main(struct work_struct *);

static void
laundromat_main(struct work_struct *laundry)
{
	time_t t;
	struct delayed_work *dwork = to_delayed_work(laundry);
	struct nfsd_net *nn = container_of(dwork, struct nfsd_net,
					   laundromat_work);

	t = nfs4_laundromat(nn);
	dprintk("NFSD: laundromat_main - sleeping for %ld seconds\n", t);
	queue_delayed_work(laundry_wq, &nn->laundromat_work, t*HZ);
}

static inline __be32 nfs4_check_fh(struct svc_fh *fhp, struct nfs4_stid *stp)
{
	if (!fh_match(&fhp->fh_handle, &stp->sc_file->fi_fhandle))
		return nfserr_bad_stateid;
	return nfs_ok;
}

static inline int
access_permit_read(struct nfs4_ol_stateid *stp)
{
	return test_access(NFS4_SHARE_ACCESS_READ, stp) ||
		test_access(NFS4_SHARE_ACCESS_BOTH, stp) ||
		test_access(NFS4_SHARE_ACCESS_WRITE, stp);
}

static inline int
access_permit_write(struct nfs4_ol_stateid *stp)
{
	return test_access(NFS4_SHARE_ACCESS_WRITE, stp) ||
		test_access(NFS4_SHARE_ACCESS_BOTH, stp);
}

static
__be32 nfs4_check_openmode(struct nfs4_ol_stateid *stp, int flags)
{
        __be32 status = nfserr_openmode;

	/* For lock stateid's, we test the parent open, not the lock: */
	if (stp->st_openstp)
		stp = stp->st_openstp;
	if ((flags & WR_STATE) && !access_permit_write(stp))
                goto out;
	if ((flags & RD_STATE) && !access_permit_read(stp))
                goto out;
	status = nfs_ok;
out:
	return status;
}

static inline __be32
check_special_stateids(struct net *net, svc_fh *current_fh, stateid_t *stateid, int flags)
{
	if (ONE_STATEID(stateid) && (flags & RD_STATE))
		return nfs_ok;
	else if (opens_in_grace(net)) {
		/* Answer in remaining cases depends on existence of
		 * conflicting state; so we must wait out the grace period. */
		return nfserr_grace;
	} else if (flags & WR_STATE)
		return nfs4_share_conflict(current_fh,
				NFS4_SHARE_DENY_WRITE);
	else /* (flags & RD_STATE) && ZERO_STATEID(stateid) */
		return nfs4_share_conflict(current_fh,
				NFS4_SHARE_DENY_READ);
}

/*
 * Allow READ/WRITE during grace period on recovered state only for files
 * that are not able to provide mandatory locking.
 */
static inline int
grace_disallows_io(struct net *net, struct inode *inode)
{
	return opens_in_grace(net) && mandatory_lock(inode);
}

static __be32 check_stateid_generation(stateid_t *in, stateid_t *ref, bool has_session)
{
	/*
	 * When sessions are used the stateid generation number is ignored
	 * when it is zero.
	 */
	if (has_session && in->si_generation == 0)
		return nfs_ok;

	if (in->si_generation == ref->si_generation)
		return nfs_ok;

	/* If the client sends us a stateid from the future, it's buggy: */
	if (nfsd4_stateid_generation_after(in, ref))
		return nfserr_bad_stateid;
	/*
	 * However, we could see a stateid from the past, even from a
	 * non-buggy client.  For example, if the client sends a lock
	 * while some IO is outstanding, the lock may bump si_generation
	 * while the IO is still in flight.  The client could avoid that
	 * situation by waiting for responses on all the IO requests,
	 * but better performance may result in retrying IO that
	 * receives an old_stateid error if requests are rarely
	 * reordered in flight:
	 */
	return nfserr_old_stateid;
}

static __be32 nfsd4_stid_check_stateid_generation(stateid_t *in, struct nfs4_stid *s, bool has_session)
{
	__be32 ret;

	spin_lock(&s->sc_lock);
	ret = nfsd4_verify_open_stid(s);
	if (ret == nfs_ok)
		ret = check_stateid_generation(in, &s->sc_stateid, has_session);
	spin_unlock(&s->sc_lock);
	return ret;
}

static __be32 nfsd4_check_openowner_confirmed(struct nfs4_ol_stateid *ols)
{
	if (ols->st_stateowner->so_is_open_owner &&
	    !(openowner(ols->st_stateowner)->oo_flags & NFS4_OO_CONFIRMED))
		return nfserr_bad_stateid;
	return nfs_ok;
}

static __be32 nfsd4_validate_stateid(struct nfs4_client *cl, stateid_t *stateid)
{
	struct nfs4_stid *s;
	__be32 status = nfserr_bad_stateid;

	if (ZERO_STATEID(stateid) || ONE_STATEID(stateid) ||
		CLOSE_STATEID(stateid))
		return status;
	/* Client debugging aid. */
	if (!same_clid(&stateid->si_opaque.so_clid, &cl->cl_clientid)) {
		char addr_str[INET6_ADDRSTRLEN];
		rpc_ntop((struct sockaddr *)&cl->cl_addr, addr_str,
				 sizeof(addr_str));
		pr_warn_ratelimited("NFSD: client %s testing state ID "
					"with incorrect client ID\n", addr_str);
		return status;
	}
	spin_lock(&cl->cl_lock);
	s = find_stateid_locked(cl, stateid);
	if (!s)
		goto out_unlock;
	status = nfsd4_stid_check_stateid_generation(stateid, s, 1);
	if (status)
		goto out_unlock;
	switch (s->sc_type) {
	case NFS4_DELEG_STID:
		status = nfs_ok;
		break;
	case NFS4_REVOKED_DELEG_STID:
		status = nfserr_deleg_revoked;
		break;
	case NFS4_OPEN_STID:
	case NFS4_LOCK_STID:
		status = nfsd4_check_openowner_confirmed(openlockstateid(s));
		break;
	default:
		printk("unknown stateid type %x\n", s->sc_type);
		/* Fallthrough */
	case NFS4_CLOSED_STID:
	case NFS4_CLOSED_DELEG_STID:
		status = nfserr_bad_stateid;
	}
out_unlock:
	spin_unlock(&cl->cl_lock);
	return status;
}

__be32
nfsd4_lookup_stateid(struct nfsd4_compound_state *cstate,
		     stateid_t *stateid, unsigned char typemask,
		     struct nfs4_stid **s, struct nfsd_net *nn)
{
	__be32 status;
	bool return_revoked = false;

	/*
	 *  only return revoked delegations if explicitly asked.
	 *  otherwise we report revoked or bad_stateid status.
	 */
	if (typemask & NFS4_REVOKED_DELEG_STID)
		return_revoked = true;
	else if (typemask & NFS4_DELEG_STID)
		typemask |= NFS4_REVOKED_DELEG_STID;

	if (ZERO_STATEID(stateid) || ONE_STATEID(stateid) ||
		CLOSE_STATEID(stateid))
		return nfserr_bad_stateid;
	status = lookup_clientid(&stateid->si_opaque.so_clid, cstate, nn);
	if (status == nfserr_stale_clientid) {
		if (cstate->session)
			return nfserr_bad_stateid;
		return nfserr_stale_stateid;
	}
	if (status)
		return status;
	*s = find_stateid_by_type(cstate->clp, stateid, typemask);
	if (!*s)
		return nfserr_bad_stateid;
	if (((*s)->sc_type == NFS4_REVOKED_DELEG_STID) && !return_revoked) {
		nfs4_put_stid(*s);
		if (cstate->minorversion)
			return nfserr_deleg_revoked;
		return nfserr_bad_stateid;
	}
	return nfs_ok;
}

static struct file *
nfs4_find_file(struct nfs4_stid *s, int flags)
{
	if (!s)
		return NULL;

	switch (s->sc_type) {
	case NFS4_DELEG_STID:
		if (WARN_ON_ONCE(!s->sc_file->fi_deleg_file))
			return NULL;
		return get_file(s->sc_file->fi_deleg_file);
	case NFS4_OPEN_STID:
	case NFS4_LOCK_STID:
		if (flags & RD_STATE)
			return find_readable_file(s->sc_file);
		else
			return find_writeable_file(s->sc_file);
		break;
	}

	return NULL;
}

static __be32
nfs4_check_olstateid(struct svc_fh *fhp, struct nfs4_ol_stateid *ols, int flags)
{
	__be32 status;

	status = nfsd4_check_openowner_confirmed(ols);
	if (status)
		return status;
	return nfs4_check_openmode(ols, flags);
}

static __be32
nfs4_check_file(struct svc_rqst *rqstp, struct svc_fh *fhp, struct nfs4_stid *s,
		struct file **filpp, bool *tmp_file, int flags)
{
	int acc = (flags & RD_STATE) ? NFSD_MAY_READ : NFSD_MAY_WRITE;
	struct file *file;
	__be32 status;

	file = nfs4_find_file(s, flags);
	if (file) {
		status = nfsd_permission(rqstp, fhp->fh_export, fhp->fh_dentry,
				acc | NFSD_MAY_OWNER_OVERRIDE);
		if (status) {
			fput(file);
			return status;
		}

		*filpp = file;
	} else {
		status = nfsd_open(rqstp, fhp, S_IFREG, acc, filpp);
		if (status)
			return status;

		if (tmp_file)
			*tmp_file = true;
	}

	return 0;
}

/*
 * Checks for stateid operations
 */
__be32
nfs4_preprocess_stateid_op(struct svc_rqst *rqstp,
		struct nfsd4_compound_state *cstate, struct svc_fh *fhp,
		stateid_t *stateid, int flags, struct file **filpp, bool *tmp_file)
{
	struct inode *ino = d_inode(fhp->fh_dentry);
	struct net *net = SVC_NET(rqstp);
	struct nfsd_net *nn = net_generic(net, nfsd_net_id);
	struct nfs4_stid *s = NULL;
	__be32 status;

	if (filpp)
		*filpp = NULL;
	if (tmp_file)
		*tmp_file = false;

	if (grace_disallows_io(net, ino))
		return nfserr_grace;

	if (ZERO_STATEID(stateid) || ONE_STATEID(stateid)) {
		status = check_special_stateids(net, fhp, stateid, flags);
		goto done;
	}

	status = nfsd4_lookup_stateid(cstate, stateid,
				NFS4_DELEG_STID|NFS4_OPEN_STID|NFS4_LOCK_STID,
				&s, nn);
	if (status)
		return status;
	status = nfsd4_stid_check_stateid_generation(stateid, s,
			nfsd4_has_session(cstate));
	if (status)
		goto out;

	switch (s->sc_type) {
	case NFS4_DELEG_STID:
		status = nfs4_check_delegmode(delegstateid(s), flags);
		break;
	case NFS4_OPEN_STID:
	case NFS4_LOCK_STID:
		status = nfs4_check_olstateid(fhp, openlockstateid(s), flags);
		break;
	default:
		status = nfserr_bad_stateid;
		break;
	}
	if (status)
		goto out;
	status = nfs4_check_fh(fhp, s);

done:
	if (!status && filpp)
		status = nfs4_check_file(rqstp, fhp, s, filpp, tmp_file, flags);
out:
	if (s)
		nfs4_put_stid(s);
	return status;
}

/*
 * Test if the stateid is valid
 */
__be32
nfsd4_test_stateid(struct svc_rqst *rqstp, struct nfsd4_compound_state *cstate,
		   union nfsd4_op_u *u)
{
	struct nfsd4_test_stateid *test_stateid = &u->test_stateid;
	struct nfsd4_test_stateid_id *stateid;
	struct nfs4_client *cl = cstate->session->se_client;

	list_for_each_entry(stateid, &test_stateid->ts_stateid_list, ts_id_list)
		stateid->ts_id_status =
			nfsd4_validate_stateid(cl, &stateid->ts_id_stateid);

	return nfs_ok;
}

static __be32
nfsd4_free_lock_stateid(stateid_t *stateid, struct nfs4_stid *s)
{
	struct nfs4_ol_stateid *stp = openlockstateid(s);
	__be32 ret;

	ret = nfsd4_lock_ol_stateid(stp);
	if (ret)
		goto out_put_stid;

	ret = check_stateid_generation(stateid, &s->sc_stateid, 1);
	if (ret)
		goto out;

	ret = nfserr_locks_held;
	if (check_for_locks(stp->st_stid.sc_file,
			    lockowner(stp->st_stateowner)))
		goto out;

	release_lock_stateid(stp);
	ret = nfs_ok;

out:
	mutex_unlock(&stp->st_mutex);
out_put_stid:
	nfs4_put_stid(s);
	return ret;
}

__be32
nfsd4_free_stateid(struct svc_rqst *rqstp, struct nfsd4_compound_state *cstate,
		   union nfsd4_op_u *u)
{
	struct nfsd4_free_stateid *free_stateid = &u->free_stateid;
	stateid_t *stateid = &free_stateid->fr_stateid;
	struct nfs4_stid *s;
	struct nfs4_delegation *dp;
	struct nfs4_client *cl = cstate->session->se_client;
	__be32 ret = nfserr_bad_stateid;

	spin_lock(&cl->cl_lock);
	s = find_stateid_locked(cl, stateid);
	if (!s)
		goto out_unlock;
	spin_lock(&s->sc_lock);
	switch (s->sc_type) {
	case NFS4_DELEG_STID:
		ret = nfserr_locks_held;
		break;
	case NFS4_OPEN_STID:
		ret = check_stateid_generation(stateid, &s->sc_stateid, 1);
		if (ret)
			break;
		ret = nfserr_locks_held;
		break;
	case NFS4_LOCK_STID:
		spin_unlock(&s->sc_lock);
		refcount_inc(&s->sc_count);
		spin_unlock(&cl->cl_lock);
		ret = nfsd4_free_lock_stateid(stateid, s);
		goto out;
	case NFS4_REVOKED_DELEG_STID:
		spin_unlock(&s->sc_lock);
		dp = delegstateid(s);
		list_del_init(&dp->dl_recall_lru);
		spin_unlock(&cl->cl_lock);
		nfs4_put_stid(s);
		ret = nfs_ok;
		goto out;
	/* Default falls through and returns nfserr_bad_stateid */
	}
	spin_unlock(&s->sc_lock);
out_unlock:
	spin_unlock(&cl->cl_lock);
out:
	return ret;
}

static inline int
setlkflg (int type)
{
	return (type == NFS4_READW_LT || type == NFS4_READ_LT) ?
		RD_STATE : WR_STATE;
}

static __be32 nfs4_seqid_op_checks(struct nfsd4_compound_state *cstate, stateid_t *stateid, u32 seqid, struct nfs4_ol_stateid *stp)
{
	struct svc_fh *current_fh = &cstate->current_fh;
	struct nfs4_stateowner *sop = stp->st_stateowner;
	__be32 status;

	status = nfsd4_check_seqid(cstate, sop, seqid);
	if (status)
		return status;
	status = nfsd4_lock_ol_stateid(stp);
	if (status != nfs_ok)
		return status;
	status = check_stateid_generation(stateid, &stp->st_stid.sc_stateid, nfsd4_has_session(cstate));
	if (status == nfs_ok)
		status = nfs4_check_fh(current_fh, &stp->st_stid);
	if (status != nfs_ok)
		mutex_unlock(&stp->st_mutex);
	return status;
}

/* 
 * Checks for sequence id mutating operations. 
 */
static __be32
nfs4_preprocess_seqid_op(struct nfsd4_compound_state *cstate, u32 seqid,
			 stateid_t *stateid, char typemask,
			 struct nfs4_ol_stateid **stpp,
			 struct nfsd_net *nn)
{
	__be32 status;
	struct nfs4_stid *s;
	struct nfs4_ol_stateid *stp = NULL;

	dprintk("NFSD: %s: seqid=%d stateid = " STATEID_FMT "\n", __func__,
		seqid, STATEID_VAL(stateid));

	*stpp = NULL;
	status = nfsd4_lookup_stateid(cstate, stateid, typemask, &s, nn);
	if (status)
		return status;
	stp = openlockstateid(s);
	nfsd4_cstate_assign_replay(cstate, stp->st_stateowner);

	status = nfs4_seqid_op_checks(cstate, stateid, seqid, stp);
	if (!status)
		*stpp = stp;
	else
		nfs4_put_stid(&stp->st_stid);
	return status;
}

static __be32 nfs4_preprocess_confirmed_seqid_op(struct nfsd4_compound_state *cstate, u32 seqid,
						 stateid_t *stateid, struct nfs4_ol_stateid **stpp, struct nfsd_net *nn)
{
	__be32 status;
	struct nfs4_openowner *oo;
	struct nfs4_ol_stateid *stp;

	status = nfs4_preprocess_seqid_op(cstate, seqid, stateid,
						NFS4_OPEN_STID, &stp, nn);
	if (status)
		return status;
	oo = openowner(stp->st_stateowner);
	if (!(oo->oo_flags & NFS4_OO_CONFIRMED)) {
		mutex_unlock(&stp->st_mutex);
		nfs4_put_stid(&stp->st_stid);
		return nfserr_bad_stateid;
	}
	*stpp = stp;
	return nfs_ok;
}

__be32
nfsd4_open_confirm(struct svc_rqst *rqstp, struct nfsd4_compound_state *cstate,
		   union nfsd4_op_u *u)
{
	struct nfsd4_open_confirm *oc = &u->open_confirm;
	__be32 status;
	struct nfs4_openowner *oo;
	struct nfs4_ol_stateid *stp;
	struct nfsd_net *nn = net_generic(SVC_NET(rqstp), nfsd_net_id);

	dprintk("NFSD: nfsd4_open_confirm on file %pd\n",
			cstate->current_fh.fh_dentry);

	status = fh_verify(rqstp, &cstate->current_fh, S_IFREG, 0);
	if (status)
		return status;

	status = nfs4_preprocess_seqid_op(cstate,
					oc->oc_seqid, &oc->oc_req_stateid,
					NFS4_OPEN_STID, &stp, nn);
	if (status)
		goto out;
	oo = openowner(stp->st_stateowner);
	status = nfserr_bad_stateid;
	if (oo->oo_flags & NFS4_OO_CONFIRMED) {
		mutex_unlock(&stp->st_mutex);
		goto put_stateid;
	}
	oo->oo_flags |= NFS4_OO_CONFIRMED;
	nfs4_inc_and_copy_stateid(&oc->oc_resp_stateid, &stp->st_stid);
	mutex_unlock(&stp->st_mutex);
	dprintk("NFSD: %s: success, seqid=%d stateid=" STATEID_FMT "\n",
		__func__, oc->oc_seqid, STATEID_VAL(&stp->st_stid.sc_stateid));

	nfsd4_client_record_create(oo->oo_owner.so_client);
	status = nfs_ok;
put_stateid:
	nfs4_put_stid(&stp->st_stid);
out:
	nfsd4_bump_seqid(cstate, status);
	return status;
}

static inline void nfs4_stateid_downgrade_bit(struct nfs4_ol_stateid *stp, u32 access)
{
	if (!test_access(access, stp))
		return;
	nfs4_file_put_access(stp->st_stid.sc_file, access);
	clear_access(access, stp);
}

static inline void nfs4_stateid_downgrade(struct nfs4_ol_stateid *stp, u32 to_access)
{
	switch (to_access) {
	case NFS4_SHARE_ACCESS_READ:
		nfs4_stateid_downgrade_bit(stp, NFS4_SHARE_ACCESS_WRITE);
		nfs4_stateid_downgrade_bit(stp, NFS4_SHARE_ACCESS_BOTH);
		break;
	case NFS4_SHARE_ACCESS_WRITE:
		nfs4_stateid_downgrade_bit(stp, NFS4_SHARE_ACCESS_READ);
		nfs4_stateid_downgrade_bit(stp, NFS4_SHARE_ACCESS_BOTH);
		break;
	case NFS4_SHARE_ACCESS_BOTH:
		break;
	default:
		WARN_ON_ONCE(1);
	}
}

__be32
nfsd4_open_downgrade(struct svc_rqst *rqstp,
		     struct nfsd4_compound_state *cstate, union nfsd4_op_u *u)
{
	struct nfsd4_open_downgrade *od = &u->open_downgrade;
	__be32 status;
	struct nfs4_ol_stateid *stp;
	struct nfsd_net *nn = net_generic(SVC_NET(rqstp), nfsd_net_id);

	dprintk("NFSD: nfsd4_open_downgrade on file %pd\n", 
			cstate->current_fh.fh_dentry);

	/* We don't yet support WANT bits: */
	if (od->od_deleg_want)
		dprintk("NFSD: %s: od_deleg_want=0x%x ignored\n", __func__,
			od->od_deleg_want);

	status = nfs4_preprocess_confirmed_seqid_op(cstate, od->od_seqid,
					&od->od_stateid, &stp, nn);
	if (status)
		goto out; 
	status = nfserr_inval;
	if (!test_access(od->od_share_access, stp)) {
		dprintk("NFSD: access not a subset of current bitmap: 0x%hhx, input access=%08x\n",
			stp->st_access_bmap, od->od_share_access);
		goto put_stateid;
	}
	if (!test_deny(od->od_share_deny, stp)) {
		dprintk("NFSD: deny not a subset of current bitmap: 0x%hhx, input deny=%08x\n",
			stp->st_deny_bmap, od->od_share_deny);
		goto put_stateid;
	}
	nfs4_stateid_downgrade(stp, od->od_share_access);
	reset_union_bmap_deny(od->od_share_deny, stp);
	nfs4_inc_and_copy_stateid(&od->od_stateid, &stp->st_stid);
	status = nfs_ok;
put_stateid:
	mutex_unlock(&stp->st_mutex);
	nfs4_put_stid(&stp->st_stid);
out:
	nfsd4_bump_seqid(cstate, status);
	return status;
}

static void nfsd4_close_open_stateid(struct nfs4_ol_stateid *s)
{
	struct nfs4_client *clp = s->st_stid.sc_client;
	bool unhashed;
	LIST_HEAD(reaplist);

	spin_lock(&clp->cl_lock);
	unhashed = unhash_open_stateid(s, &reaplist);

	if (clp->cl_minorversion) {
		if (unhashed)
			put_ol_stateid_locked(s, &reaplist);
		spin_unlock(&clp->cl_lock);
		free_ol_stateid_reaplist(&reaplist);
	} else {
		spin_unlock(&clp->cl_lock);
		free_ol_stateid_reaplist(&reaplist);
		if (unhashed)
			move_to_close_lru(s, clp->net);
	}
}

/*
 * nfs4_unlock_state() called after encode
 */
__be32
nfsd4_close(struct svc_rqst *rqstp, struct nfsd4_compound_state *cstate,
		union nfsd4_op_u *u)
{
	struct nfsd4_close *close = &u->close;
	__be32 status;
	struct nfs4_ol_stateid *stp;
	struct net *net = SVC_NET(rqstp);
	struct nfsd_net *nn = net_generic(net, nfsd_net_id);

	dprintk("NFSD: nfsd4_close on file %pd\n", 
			cstate->current_fh.fh_dentry);

	status = nfs4_preprocess_seqid_op(cstate, close->cl_seqid,
					&close->cl_stateid,
					NFS4_OPEN_STID|NFS4_CLOSED_STID,
					&stp, nn);
	nfsd4_bump_seqid(cstate, status);
	if (status)
		goto out; 

	stp->st_stid.sc_type = NFS4_CLOSED_STID;

	/*
	 * Technically we don't _really_ have to increment or copy it, since
	 * it should just be gone after this operation and we clobber the
	 * copied value below, but we continue to do so here just to ensure
	 * that racing ops see that there was a state change.
	 */
	nfs4_inc_and_copy_stateid(&close->cl_stateid, &stp->st_stid);

	nfsd4_close_open_stateid(stp);
	mutex_unlock(&stp->st_mutex);

	/* v4.1+ suggests that we send a special stateid in here, since the
	 * clients should just ignore this anyway. Since this is not useful
	 * for v4.0 clients either, we set it to the special close_stateid
	 * universally.
	 *
	 * See RFC5661 section 18.2.4, and RFC7530 section 16.2.5
	 */
	memcpy(&close->cl_stateid, &close_stateid, sizeof(close->cl_stateid));

	/* put reference from nfs4_preprocess_seqid_op */
	nfs4_put_stid(&stp->st_stid);
out:
	return status;
}

__be32
nfsd4_delegreturn(struct svc_rqst *rqstp, struct nfsd4_compound_state *cstate,
		  union nfsd4_op_u *u)
{
	struct nfsd4_delegreturn *dr = &u->delegreturn;
	struct nfs4_delegation *dp;
	stateid_t *stateid = &dr->dr_stateid;
	struct nfs4_stid *s;
	__be32 status;
	struct nfsd_net *nn = net_generic(SVC_NET(rqstp), nfsd_net_id);

	if ((status = fh_verify(rqstp, &cstate->current_fh, S_IFREG, 0)))
		return status;

	status = nfsd4_lookup_stateid(cstate, stateid, NFS4_DELEG_STID, &s, nn);
	if (status)
		goto out;
	dp = delegstateid(s);
	status = nfsd4_stid_check_stateid_generation(stateid, &dp->dl_stid, nfsd4_has_session(cstate));
	if (status)
		goto put_stateid;

	destroy_delegation(dp);
put_stateid:
	nfs4_put_stid(&dp->dl_stid);
out:
	return status;
}

static inline u64
end_offset(u64 start, u64 len)
{
	u64 end;

	end = start + len;
	return end >= start ? end: NFS4_MAX_UINT64;
}

/* last octet in a range */
static inline u64
last_byte_offset(u64 start, u64 len)
{
	u64 end;

	WARN_ON_ONCE(!len);
	end = start + len;
	return end > start ? end - 1: NFS4_MAX_UINT64;
}

/*
 * TODO: Linux file offsets are _signed_ 64-bit quantities, which means that
 * we can't properly handle lock requests that go beyond the (2^63 - 1)-th
 * byte, because of sign extension problems.  Since NFSv4 calls for 64-bit
 * locking, this prevents us from being completely protocol-compliant.  The
 * real solution to this problem is to start using unsigned file offsets in
 * the VFS, but this is a very deep change!
 */
static inline void
nfs4_transform_lock_offset(struct file_lock *lock)
{
	if (lock->fl_start < 0)
		lock->fl_start = OFFSET_MAX;
	if (lock->fl_end < 0)
		lock->fl_end = OFFSET_MAX;
}

static fl_owner_t
nfsd4_fl_get_owner(fl_owner_t owner)
{
	struct nfs4_lockowner *lo = (struct nfs4_lockowner *)owner;

	nfs4_get_stateowner(&lo->lo_owner);
	return owner;
}

static void
nfsd4_fl_put_owner(fl_owner_t owner)
{
	struct nfs4_lockowner *lo = (struct nfs4_lockowner *)owner;

	if (lo)
		nfs4_put_stateowner(&lo->lo_owner);
}

static void
nfsd4_lm_notify(struct file_lock *fl)
{
	struct nfs4_lockowner		*lo = (struct nfs4_lockowner *)fl->fl_owner;
	struct net			*net = lo->lo_owner.so_client->net;
	struct nfsd_net			*nn = net_generic(net, nfsd_net_id);
	struct nfsd4_blocked_lock	*nbl = container_of(fl,
						struct nfsd4_blocked_lock, nbl_lock);
	bool queue = false;

	/* An empty list means that something else is going to be using it */
	spin_lock(&nn->blocked_locks_lock);
	if (!list_empty(&nbl->nbl_list)) {
		list_del_init(&nbl->nbl_list);
		list_del_init(&nbl->nbl_lru);
		queue = true;
	}
	spin_unlock(&nn->blocked_locks_lock);

	if (queue)
		nfsd4_run_cb(&nbl->nbl_cb);
}

static const struct lock_manager_operations nfsd_posix_mng_ops  = {
	.lm_notify = nfsd4_lm_notify,
	.lm_get_owner = nfsd4_fl_get_owner,
	.lm_put_owner = nfsd4_fl_put_owner,
};

static inline void
nfs4_set_lock_denied(struct file_lock *fl, struct nfsd4_lock_denied *deny)
{
	struct nfs4_lockowner *lo;

	if (fl->fl_lmops == &nfsd_posix_mng_ops) {
		lo = (struct nfs4_lockowner *) fl->fl_owner;
		deny->ld_owner.data = kmemdup(lo->lo_owner.so_owner.data,
					lo->lo_owner.so_owner.len, GFP_KERNEL);
		if (!deny->ld_owner.data)
			/* We just don't care that much */
			goto nevermind;
		deny->ld_owner.len = lo->lo_owner.so_owner.len;
		deny->ld_clientid = lo->lo_owner.so_client->cl_clientid;
	} else {
nevermind:
		deny->ld_owner.len = 0;
		deny->ld_owner.data = NULL;
		deny->ld_clientid.cl_boot = 0;
		deny->ld_clientid.cl_id = 0;
	}
	deny->ld_start = fl->fl_start;
	deny->ld_length = NFS4_MAX_UINT64;
	if (fl->fl_end != NFS4_MAX_UINT64)
		deny->ld_length = fl->fl_end - fl->fl_start + 1;        
	deny->ld_type = NFS4_READ_LT;
	if (fl->fl_type != F_RDLCK)
		deny->ld_type = NFS4_WRITE_LT;
}

static struct nfs4_lockowner *
find_lockowner_str_locked(struct nfs4_client *clp, struct xdr_netobj *owner)
{
	unsigned int strhashval = ownerstr_hashval(owner);
	struct nfs4_stateowner *so;

	lockdep_assert_held(&clp->cl_lock);

	list_for_each_entry(so, &clp->cl_ownerstr_hashtbl[strhashval],
			    so_strhash) {
		if (so->so_is_open_owner)
			continue;
		if (same_owner_str(so, owner))
			return lockowner(nfs4_get_stateowner(so));
	}
	return NULL;
}

static struct nfs4_lockowner *
find_lockowner_str(struct nfs4_client *clp, struct xdr_netobj *owner)
{
	struct nfs4_lockowner *lo;

	spin_lock(&clp->cl_lock);
	lo = find_lockowner_str_locked(clp, owner);
	spin_unlock(&clp->cl_lock);
	return lo;
}

static void nfs4_unhash_lockowner(struct nfs4_stateowner *sop)
{
	unhash_lockowner_locked(lockowner(sop));
}

static void nfs4_free_lockowner(struct nfs4_stateowner *sop)
{
	struct nfs4_lockowner *lo = lockowner(sop);

	kmem_cache_free(lockowner_slab, lo);
}

static const struct nfs4_stateowner_operations lockowner_ops = {
	.so_unhash =	nfs4_unhash_lockowner,
	.so_free =	nfs4_free_lockowner,
};

/*
 * Alloc a lock owner structure.
 * Called in nfsd4_lock - therefore, OPEN and OPEN_CONFIRM (if needed) has 
 * occurred. 
 *
 * strhashval = ownerstr_hashval
 */
static struct nfs4_lockowner *
alloc_init_lock_stateowner(unsigned int strhashval, struct nfs4_client *clp,
			   struct nfs4_ol_stateid *open_stp,
			   struct nfsd4_lock *lock)
{
	struct nfs4_lockowner *lo, *ret;

	lo = alloc_stateowner(lockowner_slab, &lock->lk_new_owner, clp);
	if (!lo)
		return NULL;
	INIT_LIST_HEAD(&lo->lo_blocked);
	INIT_LIST_HEAD(&lo->lo_owner.so_stateids);
	lo->lo_owner.so_is_open_owner = 0;
	lo->lo_owner.so_seqid = lock->lk_new_lock_seqid;
	lo->lo_owner.so_ops = &lockowner_ops;
	spin_lock(&clp->cl_lock);
	ret = find_lockowner_str_locked(clp, &lock->lk_new_owner);
	if (ret == NULL) {
		list_add(&lo->lo_owner.so_strhash,
			 &clp->cl_ownerstr_hashtbl[strhashval]);
		ret = lo;
	} else
		nfs4_free_stateowner(&lo->lo_owner);

	spin_unlock(&clp->cl_lock);
	return ret;
}

static struct nfs4_ol_stateid *
find_lock_stateid(struct nfs4_lockowner *lo, struct nfs4_file *fp)
{
	struct nfs4_ol_stateid *lst;
	struct nfs4_client *clp = lo->lo_owner.so_client;

	lockdep_assert_held(&clp->cl_lock);

	list_for_each_entry(lst, &lo->lo_owner.so_stateids, st_perstateowner) {
		if (lst->st_stid.sc_type != NFS4_LOCK_STID)
			continue;
		if (lst->st_stid.sc_file == fp) {
			refcount_inc(&lst->st_stid.sc_count);
			return lst;
		}
	}
	return NULL;
}

static struct nfs4_ol_stateid *
init_lock_stateid(struct nfs4_ol_stateid *stp, struct nfs4_lockowner *lo,
		  struct nfs4_file *fp, struct inode *inode,
		  struct nfs4_ol_stateid *open_stp)
{
	struct nfs4_client *clp = lo->lo_owner.so_client;
	struct nfs4_ol_stateid *retstp;

	mutex_init(&stp->st_mutex);
	mutex_lock_nested(&stp->st_mutex, OPEN_STATEID_MUTEX);
retry:
	spin_lock(&clp->cl_lock);
	spin_lock(&fp->fi_lock);
	retstp = find_lock_stateid(lo, fp);
	if (retstp)
		goto out_unlock;

	refcount_inc(&stp->st_stid.sc_count);
	stp->st_stid.sc_type = NFS4_LOCK_STID;
	stp->st_stateowner = nfs4_get_stateowner(&lo->lo_owner);
	get_nfs4_file(fp);
	stp->st_stid.sc_file = fp;
	stp->st_access_bmap = 0;
	stp->st_deny_bmap = open_stp->st_deny_bmap;
	stp->st_openstp = open_stp;
	list_add(&stp->st_locks, &open_stp->st_locks);
	list_add(&stp->st_perstateowner, &lo->lo_owner.so_stateids);
	list_add(&stp->st_perfile, &fp->fi_stateids);
out_unlock:
	spin_unlock(&fp->fi_lock);
	spin_unlock(&clp->cl_lock);
	if (retstp) {
		if (nfsd4_lock_ol_stateid(retstp) != nfs_ok) {
			nfs4_put_stid(&retstp->st_stid);
			goto retry;
		}
		/* To keep mutex tracking happy */
		mutex_unlock(&stp->st_mutex);
		stp = retstp;
	}
	return stp;
}

static struct nfs4_ol_stateid *
find_or_create_lock_stateid(struct nfs4_lockowner *lo, struct nfs4_file *fi,
			    struct inode *inode, struct nfs4_ol_stateid *ost,
			    bool *new)
{
	struct nfs4_stid *ns = NULL;
	struct nfs4_ol_stateid *lst;
	struct nfs4_openowner *oo = openowner(ost->st_stateowner);
	struct nfs4_client *clp = oo->oo_owner.so_client;

	*new = false;
	spin_lock(&clp->cl_lock);
	lst = find_lock_stateid(lo, fi);
	spin_unlock(&clp->cl_lock);
	if (lst != NULL) {
		if (nfsd4_lock_ol_stateid(lst) == nfs_ok)
			goto out;
		nfs4_put_stid(&lst->st_stid);
	}
	ns = nfs4_alloc_stid(clp, stateid_slab, nfs4_free_lock_stateid);
	if (ns == NULL)
		return NULL;

	lst = init_lock_stateid(openlockstateid(ns), lo, fi, inode, ost);
	if (lst == openlockstateid(ns))
		*new = true;
	else
		nfs4_put_stid(ns);
out:
	return lst;
}

static int
check_lock_length(u64 offset, u64 length)
{
	return ((length == 0) || ((length != NFS4_MAX_UINT64) &&
		(length > ~offset)));
}

static void get_lock_access(struct nfs4_ol_stateid *lock_stp, u32 access)
{
	struct nfs4_file *fp = lock_stp->st_stid.sc_file;

	lockdep_assert_held(&fp->fi_lock);

	if (test_access(access, lock_stp))
		return;
	__nfs4_file_get_access(fp, access);
	set_access(access, lock_stp);
}

static __be32
lookup_or_create_lock_state(struct nfsd4_compound_state *cstate,
			    struct nfs4_ol_stateid *ost,
			    struct nfsd4_lock *lock,
			    struct nfs4_ol_stateid **plst, bool *new)
{
	__be32 status;
	struct nfs4_file *fi = ost->st_stid.sc_file;
	struct nfs4_openowner *oo = openowner(ost->st_stateowner);
	struct nfs4_client *cl = oo->oo_owner.so_client;
	struct inode *inode = d_inode(cstate->current_fh.fh_dentry);
	struct nfs4_lockowner *lo;
	struct nfs4_ol_stateid *lst;
	unsigned int strhashval;

	lo = find_lockowner_str(cl, &lock->lk_new_owner);
	if (!lo) {
		strhashval = ownerstr_hashval(&lock->lk_new_owner);
		lo = alloc_init_lock_stateowner(strhashval, cl, ost, lock);
		if (lo == NULL)
			return nfserr_jukebox;
	} else {
		/* with an existing lockowner, seqids must be the same */
		status = nfserr_bad_seqid;
		if (!cstate->minorversion &&
		    lock->lk_new_lock_seqid != lo->lo_owner.so_seqid)
			goto out;
	}

	lst = find_or_create_lock_stateid(lo, fi, inode, ost, new);
	if (lst == NULL) {
		status = nfserr_jukebox;
		goto out;
	}

	status = nfs_ok;
	*plst = lst;
out:
	nfs4_put_stateowner(&lo->lo_owner);
	return status;
}

/*
 *  LOCK operation 
 */
__be32
nfsd4_lock(struct svc_rqst *rqstp, struct nfsd4_compound_state *cstate,
	   union nfsd4_op_u *u)
{
	struct nfsd4_lock *lock = &u->lock;
	struct nfs4_openowner *open_sop = NULL;
	struct nfs4_lockowner *lock_sop = NULL;
	struct nfs4_ol_stateid *lock_stp = NULL;
	struct nfs4_ol_stateid *open_stp = NULL;
	struct nfs4_file *fp;
	struct file *filp = NULL;
	struct nfsd4_blocked_lock *nbl = NULL;
	struct file_lock *file_lock = NULL;
	struct file_lock *conflock = NULL;
	__be32 status = 0;
	int lkflg;
	int err;
	bool new = false;
	unsigned char fl_type;
	unsigned int fl_flags = FL_POSIX;
	struct net *net = SVC_NET(rqstp);
	struct nfsd_net *nn = net_generic(net, nfsd_net_id);

	dprintk("NFSD: nfsd4_lock: start=%Ld length=%Ld\n",
		(long long) lock->lk_offset,
		(long long) lock->lk_length);

	if (check_lock_length(lock->lk_offset, lock->lk_length))
		 return nfserr_inval;

	if ((status = fh_verify(rqstp, &cstate->current_fh,
				S_IFREG, NFSD_MAY_LOCK))) {
		dprintk("NFSD: nfsd4_lock: permission denied!\n");
		return status;
	}

	if (lock->lk_is_new) {
		if (nfsd4_has_session(cstate))
			/* See rfc 5661 18.10.3: given clientid is ignored: */
			memcpy(&lock->lk_new_clientid,
				&cstate->session->se_client->cl_clientid,
				sizeof(clientid_t));

		status = nfserr_stale_clientid;
		if (STALE_CLIENTID(&lock->lk_new_clientid, nn))
			goto out;

		/* validate and update open stateid and open seqid */
		status = nfs4_preprocess_confirmed_seqid_op(cstate,
				        lock->lk_new_open_seqid,
		                        &lock->lk_new_open_stateid,
					&open_stp, nn);
		if (status)
			goto out;
		mutex_unlock(&open_stp->st_mutex);
		open_sop = openowner(open_stp->st_stateowner);
		status = nfserr_bad_stateid;
		if (!same_clid(&open_sop->oo_owner.so_client->cl_clientid,
						&lock->lk_new_clientid))
			goto out;
		status = lookup_or_create_lock_state(cstate, open_stp, lock,
							&lock_stp, &new);
	} else {
		status = nfs4_preprocess_seqid_op(cstate,
				       lock->lk_old_lock_seqid,
				       &lock->lk_old_lock_stateid,
				       NFS4_LOCK_STID, &lock_stp, nn);
	}
	if (status)
		goto out;
	lock_sop = lockowner(lock_stp->st_stateowner);

	lkflg = setlkflg(lock->lk_type);
	status = nfs4_check_openmode(lock_stp, lkflg);
	if (status)
		goto out;

	status = nfserr_grace;
	if (locks_in_grace(net) && !lock->lk_reclaim)
		goto out;
	status = nfserr_no_grace;
	if (!locks_in_grace(net) && lock->lk_reclaim)
		goto out;

	fp = lock_stp->st_stid.sc_file;
	switch (lock->lk_type) {
		case NFS4_READW_LT:
			if (nfsd4_has_session(cstate))
				fl_flags |= FL_SLEEP;
			/* Fallthrough */
		case NFS4_READ_LT:
			spin_lock(&fp->fi_lock);
			filp = find_readable_file_locked(fp);
			if (filp)
				get_lock_access(lock_stp, NFS4_SHARE_ACCESS_READ);
			spin_unlock(&fp->fi_lock);
			fl_type = F_RDLCK;
			break;
		case NFS4_WRITEW_LT:
			if (nfsd4_has_session(cstate))
				fl_flags |= FL_SLEEP;
			/* Fallthrough */
		case NFS4_WRITE_LT:
			spin_lock(&fp->fi_lock);
			filp = find_writeable_file_locked(fp);
			if (filp)
				get_lock_access(lock_stp, NFS4_SHARE_ACCESS_WRITE);
			spin_unlock(&fp->fi_lock);
			fl_type = F_WRLCK;
			break;
		default:
			status = nfserr_inval;
		goto out;
	}

	if (!filp) {
		status = nfserr_openmode;
		goto out;
	}

	nbl = find_or_allocate_block(lock_sop, &fp->fi_fhandle, nn);
	if (!nbl) {
		dprintk("NFSD: %s: unable to allocate block!\n", __func__);
		status = nfserr_jukebox;
		goto out;
	}

	file_lock = &nbl->nbl_lock;
	file_lock->fl_type = fl_type;
	file_lock->fl_owner = (fl_owner_t)lockowner(nfs4_get_stateowner(&lock_sop->lo_owner));
	file_lock->fl_pid = current->tgid;
	file_lock->fl_file = filp;
	file_lock->fl_flags = fl_flags;
	file_lock->fl_lmops = &nfsd_posix_mng_ops;
	file_lock->fl_start = lock->lk_offset;
	file_lock->fl_end = last_byte_offset(lock->lk_offset, lock->lk_length);
	nfs4_transform_lock_offset(file_lock);

	conflock = locks_alloc_lock();
	if (!conflock) {
		dprintk("NFSD: %s: unable to allocate lock!\n", __func__);
		status = nfserr_jukebox;
		goto out;
	}

	if (fl_flags & FL_SLEEP) {
		nbl->nbl_time = jiffies;
		spin_lock(&nn->blocked_locks_lock);
		list_add_tail(&nbl->nbl_list, &lock_sop->lo_blocked);
		list_add_tail(&nbl->nbl_lru, &nn->blocked_locks_lru);
		spin_unlock(&nn->blocked_locks_lock);
	}

	err = vfs_lock_file(filp, F_SETLK, file_lock, conflock);
	switch (err) {
	case 0: /* success! */
		nfs4_inc_and_copy_stateid(&lock->lk_resp_stateid, &lock_stp->st_stid);
		status = 0;
		break;
	case FILE_LOCK_DEFERRED:
		nbl = NULL;
		/* Fallthrough */
	case -EAGAIN:		/* conflock holds conflicting lock */
		status = nfserr_denied;
		dprintk("NFSD: nfsd4_lock: conflicting lock found!\n");
		nfs4_set_lock_denied(conflock, &lock->lk_denied);
		break;
	case -EDEADLK:
		status = nfserr_deadlock;
		break;
	default:
		dprintk("NFSD: nfsd4_lock: vfs_lock_file() failed! status %d\n",err);
		status = nfserrno(err);
		break;
	}
out:
	if (nbl) {
		/* dequeue it if we queued it before */
		if (fl_flags & FL_SLEEP) {
			spin_lock(&nn->blocked_locks_lock);
			list_del_init(&nbl->nbl_list);
			list_del_init(&nbl->nbl_lru);
			spin_unlock(&nn->blocked_locks_lock);
		}
		free_blocked_lock(nbl);
	}
	if (filp)
		fput(filp);
	if (lock_stp) {
		/* Bump seqid manually if the 4.0 replay owner is openowner */
		if (cstate->replay_owner &&
		    cstate->replay_owner != &lock_sop->lo_owner &&
		    seqid_mutating_err(ntohl(status)))
			lock_sop->lo_owner.so_seqid++;

		/*
		 * If this is a new, never-before-used stateid, and we are
		 * returning an error, then just go ahead and release it.
		 */
		if (status && new)
			release_lock_stateid(lock_stp);

		mutex_unlock(&lock_stp->st_mutex);

		nfs4_put_stid(&lock_stp->st_stid);
	}
	if (open_stp)
		nfs4_put_stid(&open_stp->st_stid);
	nfsd4_bump_seqid(cstate, status);
	if (conflock)
		locks_free_lock(conflock);
	return status;
}

/*
 * The NFSv4 spec allows a client to do a LOCKT without holding an OPEN,
 * so we do a temporary open here just to get an open file to pass to
 * vfs_test_lock.  (Arguably perhaps test_lock should be done with an
 * inode operation.)
 */
static __be32 nfsd_test_lock(struct svc_rqst *rqstp, struct svc_fh *fhp, struct file_lock *lock)
{
	struct file *file;
	__be32 err = nfsd_open(rqstp, fhp, S_IFREG, NFSD_MAY_READ, &file);
	if (!err) {
		err = nfserrno(vfs_test_lock(file, lock));
		fput(file);
	}
	return err;
}

/*
 * LOCKT operation
 */
__be32
nfsd4_lockt(struct svc_rqst *rqstp, struct nfsd4_compound_state *cstate,
	    union nfsd4_op_u *u)
{
	struct nfsd4_lockt *lockt = &u->lockt;
	struct file_lock *file_lock = NULL;
	struct nfs4_lockowner *lo = NULL;
	__be32 status;
	struct nfsd_net *nn = net_generic(SVC_NET(rqstp), nfsd_net_id);

	if (locks_in_grace(SVC_NET(rqstp)))
		return nfserr_grace;

	if (check_lock_length(lockt->lt_offset, lockt->lt_length))
		 return nfserr_inval;

	if (!nfsd4_has_session(cstate)) {
		status = lookup_clientid(&lockt->lt_clientid, cstate, nn);
		if (status)
			goto out;
	}

	if ((status = fh_verify(rqstp, &cstate->current_fh, S_IFREG, 0)))
		goto out;

	file_lock = locks_alloc_lock();
	if (!file_lock) {
		dprintk("NFSD: %s: unable to allocate lock!\n", __func__);
		status = nfserr_jukebox;
		goto out;
	}

	switch (lockt->lt_type) {
		case NFS4_READ_LT:
		case NFS4_READW_LT:
			file_lock->fl_type = F_RDLCK;
		break;
		case NFS4_WRITE_LT:
		case NFS4_WRITEW_LT:
			file_lock->fl_type = F_WRLCK;
		break;
		default:
			dprintk("NFSD: nfs4_lockt: bad lock type!\n");
			status = nfserr_inval;
		goto out;
	}

	lo = find_lockowner_str(cstate->clp, &lockt->lt_owner);
	if (lo)
		file_lock->fl_owner = (fl_owner_t)lo;
	file_lock->fl_pid = current->tgid;
	file_lock->fl_flags = FL_POSIX;

	file_lock->fl_start = lockt->lt_offset;
	file_lock->fl_end = last_byte_offset(lockt->lt_offset, lockt->lt_length);

	nfs4_transform_lock_offset(file_lock);

	status = nfsd_test_lock(rqstp, &cstate->current_fh, file_lock);
	if (status)
		goto out;

	if (file_lock->fl_type != F_UNLCK) {
		status = nfserr_denied;
		nfs4_set_lock_denied(file_lock, &lockt->lt_denied);
	}
out:
	if (lo)
		nfs4_put_stateowner(&lo->lo_owner);
	if (file_lock)
		locks_free_lock(file_lock);
	return status;
}

__be32
nfsd4_locku(struct svc_rqst *rqstp, struct nfsd4_compound_state *cstate,
	    union nfsd4_op_u *u)
{
	struct nfsd4_locku *locku = &u->locku;
	struct nfs4_ol_stateid *stp;
	struct file *filp = NULL;
	struct file_lock *file_lock = NULL;
	__be32 status;
	int err;
	struct nfsd_net *nn = net_generic(SVC_NET(rqstp), nfsd_net_id);

	dprintk("NFSD: nfsd4_locku: start=%Ld length=%Ld\n",
		(long long) locku->lu_offset,
		(long long) locku->lu_length);

	if (check_lock_length(locku->lu_offset, locku->lu_length))
		 return nfserr_inval;

	status = nfs4_preprocess_seqid_op(cstate, locku->lu_seqid,
					&locku->lu_stateid, NFS4_LOCK_STID,
					&stp, nn);
	if (status)
		goto out;
	filp = find_any_file(stp->st_stid.sc_file);
	if (!filp) {
		status = nfserr_lock_range;
		goto put_stateid;
	}
	file_lock = locks_alloc_lock();
	if (!file_lock) {
		dprintk("NFSD: %s: unable to allocate lock!\n", __func__);
		status = nfserr_jukebox;
		goto fput;
	}

	file_lock->fl_type = F_UNLCK;
	file_lock->fl_owner = (fl_owner_t)lockowner(nfs4_get_stateowner(stp->st_stateowner));
	file_lock->fl_pid = current->tgid;
	file_lock->fl_file = filp;
	file_lock->fl_flags = FL_POSIX;
	file_lock->fl_lmops = &nfsd_posix_mng_ops;
	file_lock->fl_start = locku->lu_offset;

	file_lock->fl_end = last_byte_offset(locku->lu_offset,
						locku->lu_length);
	nfs4_transform_lock_offset(file_lock);

	err = vfs_lock_file(filp, F_SETLK, file_lock, NULL);
	if (err) {
		dprintk("NFSD: nfs4_locku: vfs_lock_file failed!\n");
		goto out_nfserr;
	}
	nfs4_inc_and_copy_stateid(&locku->lu_stateid, &stp->st_stid);
fput:
	fput(filp);
put_stateid:
	mutex_unlock(&stp->st_mutex);
	nfs4_put_stid(&stp->st_stid);
out:
	nfsd4_bump_seqid(cstate, status);
	if (file_lock)
		locks_free_lock(file_lock);
	return status;

out_nfserr:
	status = nfserrno(err);
	goto fput;
}

/*
 * returns
 * 	true:  locks held by lockowner
 * 	false: no locks held by lockowner
 */
static bool
check_for_locks(struct nfs4_file *fp, struct nfs4_lockowner *lowner)
{
	struct file_lock *fl;
	int status = false;
	struct file *filp = find_any_file(fp);
	struct inode *inode;
	struct file_lock_context *flctx;

	if (!filp) {
		/* Any valid lock stateid should have some sort of access */
		WARN_ON_ONCE(1);
		return status;
	}

	inode = file_inode(filp);
	flctx = inode->i_flctx;

	if (flctx && !list_empty_careful(&flctx->flc_posix)) {
		spin_lock(&flctx->flc_lock);
		list_for_each_entry(fl, &flctx->flc_posix, fl_list) {
			if (fl->fl_owner == (fl_owner_t)lowner) {
				status = true;
				break;
			}
		}
		spin_unlock(&flctx->flc_lock);
	}
	fput(filp);
	return status;
}

__be32
nfsd4_release_lockowner(struct svc_rqst *rqstp,
			struct nfsd4_compound_state *cstate,
			union nfsd4_op_u *u)
{
	struct nfsd4_release_lockowner *rlockowner = &u->release_lockowner;
	clientid_t *clid = &rlockowner->rl_clientid;
	struct nfs4_stateowner *sop;
	struct nfs4_lockowner *lo = NULL;
	struct nfs4_ol_stateid *stp;
	struct xdr_netobj *owner = &rlockowner->rl_owner;
	unsigned int hashval = ownerstr_hashval(owner);
	__be32 status;
	struct nfsd_net *nn = net_generic(SVC_NET(rqstp), nfsd_net_id);
	struct nfs4_client *clp;
	LIST_HEAD (reaplist);

	dprintk("nfsd4_release_lockowner clientid: (%08x/%08x):\n",
		clid->cl_boot, clid->cl_id);

	status = lookup_clientid(clid, cstate, nn);
	if (status)
		return status;

	clp = cstate->clp;
	/* Find the matching lock stateowner */
	spin_lock(&clp->cl_lock);
	list_for_each_entry(sop, &clp->cl_ownerstr_hashtbl[hashval],
			    so_strhash) {

		if (sop->so_is_open_owner || !same_owner_str(sop, owner))
			continue;

		/* see if there are still any locks associated with it */
		lo = lockowner(sop);
		list_for_each_entry(stp, &sop->so_stateids, st_perstateowner) {
			if (check_for_locks(stp->st_stid.sc_file, lo)) {
				status = nfserr_locks_held;
				spin_unlock(&clp->cl_lock);
				return status;
			}
		}

		nfs4_get_stateowner(sop);
		break;
	}
	if (!lo) {
		spin_unlock(&clp->cl_lock);
		return status;
	}

	unhash_lockowner_locked(lo);
	while (!list_empty(&lo->lo_owner.so_stateids)) {
		stp = list_first_entry(&lo->lo_owner.so_stateids,
				       struct nfs4_ol_stateid,
				       st_perstateowner);
		WARN_ON(!unhash_lock_stateid(stp));
		put_ol_stateid_locked(stp, &reaplist);
	}
	spin_unlock(&clp->cl_lock);
	free_ol_stateid_reaplist(&reaplist);
	remove_blocked_locks(lo);
	nfs4_put_stateowner(&lo->lo_owner);

	return status;
}

static inline struct nfs4_client_reclaim *
alloc_reclaim(void)
{
	return kmalloc(sizeof(struct nfs4_client_reclaim), GFP_KERNEL);
}

bool
nfs4_has_reclaimed_state(const char *name, struct nfsd_net *nn)
{
	struct nfs4_client_reclaim *crp;

	crp = nfsd4_find_reclaim_client(name, nn);
	return (crp && crp->cr_clp);
}

/*
 * failure => all reset bets are off, nfserr_no_grace...
 */
struct nfs4_client_reclaim *
nfs4_client_to_reclaim(const char *name, struct nfsd_net *nn)
{
	unsigned int strhashval;
	struct nfs4_client_reclaim *crp;

	dprintk("NFSD nfs4_client_to_reclaim NAME: %.*s\n", HEXDIR_LEN, name);
	crp = alloc_reclaim();
	if (crp) {
		strhashval = clientstr_hashval(name);
		INIT_LIST_HEAD(&crp->cr_strhash);
		list_add(&crp->cr_strhash, &nn->reclaim_str_hashtbl[strhashval]);
		memcpy(crp->cr_recdir, name, HEXDIR_LEN);
		crp->cr_clp = NULL;
		nn->reclaim_str_hashtbl_size++;
	}
	return crp;
}

void
nfs4_remove_reclaim_record(struct nfs4_client_reclaim *crp, struct nfsd_net *nn)
{
	list_del(&crp->cr_strhash);
	kfree(crp);
	nn->reclaim_str_hashtbl_size--;
}

void
nfs4_release_reclaim(struct nfsd_net *nn)
{
	struct nfs4_client_reclaim *crp = NULL;
	int i;

	for (i = 0; i < CLIENT_HASH_SIZE; i++) {
		while (!list_empty(&nn->reclaim_str_hashtbl[i])) {
			crp = list_entry(nn->reclaim_str_hashtbl[i].next,
			                struct nfs4_client_reclaim, cr_strhash);
			nfs4_remove_reclaim_record(crp, nn);
		}
	}
	WARN_ON_ONCE(nn->reclaim_str_hashtbl_size);
}

/*
 * called from OPEN, CLAIM_PREVIOUS with a new clientid. */
struct nfs4_client_reclaim *
nfsd4_find_reclaim_client(const char *recdir, struct nfsd_net *nn)
{
	unsigned int strhashval;
	struct nfs4_client_reclaim *crp = NULL;

	dprintk("NFSD: nfs4_find_reclaim_client for recdir %s\n", recdir);

	strhashval = clientstr_hashval(recdir);
	list_for_each_entry(crp, &nn->reclaim_str_hashtbl[strhashval], cr_strhash) {
		if (same_name(crp->cr_recdir, recdir)) {
			return crp;
		}
	}
	return NULL;
}

/*
* Called from OPEN. Look for clientid in reclaim list.
*/
__be32
nfs4_check_open_reclaim(clientid_t *clid,
		struct nfsd4_compound_state *cstate,
		struct nfsd_net *nn)
{
	__be32 status;

	/* find clientid in conf_id_hashtbl */
	status = lookup_clientid(clid, cstate, nn);
	if (status)
		return nfserr_reclaim_bad;

	if (test_bit(NFSD4_CLIENT_RECLAIM_COMPLETE, &cstate->clp->cl_flags))
		return nfserr_no_grace;

	if (nfsd4_client_record_check(cstate->clp))
		return nfserr_reclaim_bad;

	return nfs_ok;
}

#ifdef CONFIG_NFSD_FAULT_INJECTION
static inline void
put_client(struct nfs4_client *clp)
{
	atomic_dec(&clp->cl_refcount);
}

static struct nfs4_client *
nfsd_find_client(struct sockaddr_storage *addr, size_t addr_size)
{
	struct nfs4_client *clp;
	struct nfsd_net *nn = net_generic(current->nsproxy->net_ns,
					  nfsd_net_id);

	if (!nfsd_netns_ready(nn))
		return NULL;

	list_for_each_entry(clp, &nn->client_lru, cl_lru) {
		if (memcmp(&clp->cl_addr, addr, addr_size) == 0)
			return clp;
	}
	return NULL;
}

u64
nfsd_inject_print_clients(void)
{
	struct nfs4_client *clp;
	u64 count = 0;
	struct nfsd_net *nn = net_generic(current->nsproxy->net_ns,
					  nfsd_net_id);
	char buf[INET6_ADDRSTRLEN];

	if (!nfsd_netns_ready(nn))
		return 0;

	spin_lock(&nn->client_lock);
	list_for_each_entry(clp, &nn->client_lru, cl_lru) {
		rpc_ntop((struct sockaddr *)&clp->cl_addr, buf, sizeof(buf));
		pr_info("NFS Client: %s\n", buf);
		++count;
	}
	spin_unlock(&nn->client_lock);

	return count;
}

u64
nfsd_inject_forget_client(struct sockaddr_storage *addr, size_t addr_size)
{
	u64 count = 0;
	struct nfs4_client *clp;
	struct nfsd_net *nn = net_generic(current->nsproxy->net_ns,
					  nfsd_net_id);

	if (!nfsd_netns_ready(nn))
		return count;

	spin_lock(&nn->client_lock);
	clp = nfsd_find_client(addr, addr_size);
	if (clp) {
		if (mark_client_expired_locked(clp) == nfs_ok)
			++count;
		else
			clp = NULL;
	}
	spin_unlock(&nn->client_lock);

	if (clp)
		expire_client(clp);

	return count;
}

u64
nfsd_inject_forget_clients(u64 max)
{
	u64 count = 0;
	struct nfs4_client *clp, *next;
	struct nfsd_net *nn = net_generic(current->nsproxy->net_ns,
						nfsd_net_id);
	LIST_HEAD(reaplist);

	if (!nfsd_netns_ready(nn))
		return count;

	spin_lock(&nn->client_lock);
	list_for_each_entry_safe(clp, next, &nn->client_lru, cl_lru) {
		if (mark_client_expired_locked(clp) == nfs_ok) {
			list_add(&clp->cl_lru, &reaplist);
			if (max != 0 && ++count >= max)
				break;
		}
	}
	spin_unlock(&nn->client_lock);

	list_for_each_entry_safe(clp, next, &reaplist, cl_lru)
		expire_client(clp);

	return count;
}

static void nfsd_print_count(struct nfs4_client *clp, unsigned int count,
			     const char *type)
{
	char buf[INET6_ADDRSTRLEN];
	rpc_ntop((struct sockaddr *)&clp->cl_addr, buf, sizeof(buf));
	printk(KERN_INFO "NFS Client: %s has %u %s\n", buf, count, type);
}

static void
nfsd_inject_add_lock_to_list(struct nfs4_ol_stateid *lst,
			     struct list_head *collect)
{
	struct nfs4_client *clp = lst->st_stid.sc_client;
	struct nfsd_net *nn = net_generic(current->nsproxy->net_ns,
					  nfsd_net_id);

	if (!collect)
		return;

	lockdep_assert_held(&nn->client_lock);
	atomic_inc(&clp->cl_refcount);
	list_add(&lst->st_locks, collect);
}

static u64 nfsd_foreach_client_lock(struct nfs4_client *clp, u64 max,
				    struct list_head *collect,
				    bool (*func)(struct nfs4_ol_stateid *))
{
	struct nfs4_openowner *oop;
	struct nfs4_ol_stateid *stp, *st_next;
	struct nfs4_ol_stateid *lst, *lst_next;
	u64 count = 0;

	spin_lock(&clp->cl_lock);
	list_for_each_entry(oop, &clp->cl_openowners, oo_perclient) {
		list_for_each_entry_safe(stp, st_next,
				&oop->oo_owner.so_stateids, st_perstateowner) {
			list_for_each_entry_safe(lst, lst_next,
					&stp->st_locks, st_locks) {
				if (func) {
					if (func(lst))
						nfsd_inject_add_lock_to_list(lst,
									collect);
				}
				++count;
				/*
				 * Despite the fact that these functions deal
				 * with 64-bit integers for "count", we must
				 * ensure that it doesn't blow up the
				 * clp->cl_refcount. Throw a warning if we
				 * start to approach INT_MAX here.
				 */
				WARN_ON_ONCE(count == (INT_MAX / 2));
				if (count == max)
					goto out;
			}
		}
	}
out:
	spin_unlock(&clp->cl_lock);

	return count;
}

static u64
nfsd_collect_client_locks(struct nfs4_client *clp, struct list_head *collect,
			  u64 max)
{
	return nfsd_foreach_client_lock(clp, max, collect, unhash_lock_stateid);
}

static u64
nfsd_print_client_locks(struct nfs4_client *clp)
{
	u64 count = nfsd_foreach_client_lock(clp, 0, NULL, NULL);
	nfsd_print_count(clp, count, "locked files");
	return count;
}

u64
nfsd_inject_print_locks(void)
{
	struct nfs4_client *clp;
	u64 count = 0;
	struct nfsd_net *nn = net_generic(current->nsproxy->net_ns,
						nfsd_net_id);

	if (!nfsd_netns_ready(nn))
		return 0;

	spin_lock(&nn->client_lock);
	list_for_each_entry(clp, &nn->client_lru, cl_lru)
		count += nfsd_print_client_locks(clp);
	spin_unlock(&nn->client_lock);

	return count;
}

static void
nfsd_reap_locks(struct list_head *reaplist)
{
	struct nfs4_client *clp;
	struct nfs4_ol_stateid *stp, *next;

	list_for_each_entry_safe(stp, next, reaplist, st_locks) {
		list_del_init(&stp->st_locks);
		clp = stp->st_stid.sc_client;
		nfs4_put_stid(&stp->st_stid);
		put_client(clp);
	}
}

u64
nfsd_inject_forget_client_locks(struct sockaddr_storage *addr, size_t addr_size)
{
	unsigned int count = 0;
	struct nfs4_client *clp;
	struct nfsd_net *nn = net_generic(current->nsproxy->net_ns,
						nfsd_net_id);
	LIST_HEAD(reaplist);

	if (!nfsd_netns_ready(nn))
		return count;

	spin_lock(&nn->client_lock);
	clp = nfsd_find_client(addr, addr_size);
	if (clp)
		count = nfsd_collect_client_locks(clp, &reaplist, 0);
	spin_unlock(&nn->client_lock);
	nfsd_reap_locks(&reaplist);
	return count;
}

u64
nfsd_inject_forget_locks(u64 max)
{
	u64 count = 0;
	struct nfs4_client *clp;
	struct nfsd_net *nn = net_generic(current->nsproxy->net_ns,
						nfsd_net_id);
	LIST_HEAD(reaplist);

	if (!nfsd_netns_ready(nn))
		return count;

	spin_lock(&nn->client_lock);
	list_for_each_entry(clp, &nn->client_lru, cl_lru) {
		count += nfsd_collect_client_locks(clp, &reaplist, max - count);
		if (max != 0 && count >= max)
			break;
	}
	spin_unlock(&nn->client_lock);
	nfsd_reap_locks(&reaplist);
	return count;
}

static u64
nfsd_foreach_client_openowner(struct nfs4_client *clp, u64 max,
			      struct list_head *collect,
			      void (*func)(struct nfs4_openowner *))
{
	struct nfs4_openowner *oop, *next;
	struct nfsd_net *nn = net_generic(current->nsproxy->net_ns,
						nfsd_net_id);
	u64 count = 0;

	lockdep_assert_held(&nn->client_lock);

	spin_lock(&clp->cl_lock);
	list_for_each_entry_safe(oop, next, &clp->cl_openowners, oo_perclient) {
		if (func) {
			func(oop);
			if (collect) {
				atomic_inc(&clp->cl_refcount);
				list_add(&oop->oo_perclient, collect);
			}
		}
		++count;
		/*
		 * Despite the fact that these functions deal with
		 * 64-bit integers for "count", we must ensure that
		 * it doesn't blow up the clp->cl_refcount. Throw a
		 * warning if we start to approach INT_MAX here.
		 */
		WARN_ON_ONCE(count == (INT_MAX / 2));
		if (count == max)
			break;
	}
	spin_unlock(&clp->cl_lock);

	return count;
}

static u64
nfsd_print_client_openowners(struct nfs4_client *clp)
{
	u64 count = nfsd_foreach_client_openowner(clp, 0, NULL, NULL);

	nfsd_print_count(clp, count, "openowners");
	return count;
}

static u64
nfsd_collect_client_openowners(struct nfs4_client *clp,
			       struct list_head *collect, u64 max)
{
	return nfsd_foreach_client_openowner(clp, max, collect,
						unhash_openowner_locked);
}

u64
nfsd_inject_print_openowners(void)
{
	struct nfs4_client *clp;
	u64 count = 0;
	struct nfsd_net *nn = net_generic(current->nsproxy->net_ns,
						nfsd_net_id);

	if (!nfsd_netns_ready(nn))
		return 0;

	spin_lock(&nn->client_lock);
	list_for_each_entry(clp, &nn->client_lru, cl_lru)
		count += nfsd_print_client_openowners(clp);
	spin_unlock(&nn->client_lock);

	return count;
}

static void
nfsd_reap_openowners(struct list_head *reaplist)
{
	struct nfs4_client *clp;
	struct nfs4_openowner *oop, *next;

	list_for_each_entry_safe(oop, next, reaplist, oo_perclient) {
		list_del_init(&oop->oo_perclient);
		clp = oop->oo_owner.so_client;
		release_openowner(oop);
		put_client(clp);
	}
}

u64
nfsd_inject_forget_client_openowners(struct sockaddr_storage *addr,
				     size_t addr_size)
{
	unsigned int count = 0;
	struct nfs4_client *clp;
	struct nfsd_net *nn = net_generic(current->nsproxy->net_ns,
						nfsd_net_id);
	LIST_HEAD(reaplist);

	if (!nfsd_netns_ready(nn))
		return count;

	spin_lock(&nn->client_lock);
	clp = nfsd_find_client(addr, addr_size);
	if (clp)
		count = nfsd_collect_client_openowners(clp, &reaplist, 0);
	spin_unlock(&nn->client_lock);
	nfsd_reap_openowners(&reaplist);
	return count;
}

u64
nfsd_inject_forget_openowners(u64 max)
{
	u64 count = 0;
	struct nfs4_client *clp;
	struct nfsd_net *nn = net_generic(current->nsproxy->net_ns,
						nfsd_net_id);
	LIST_HEAD(reaplist);

	if (!nfsd_netns_ready(nn))
		return count;

	spin_lock(&nn->client_lock);
	list_for_each_entry(clp, &nn->client_lru, cl_lru) {
		count += nfsd_collect_client_openowners(clp, &reaplist,
							max - count);
		if (max != 0 && count >= max)
			break;
	}
	spin_unlock(&nn->client_lock);
	nfsd_reap_openowners(&reaplist);
	return count;
}

static u64 nfsd_find_all_delegations(struct nfs4_client *clp, u64 max,
				     struct list_head *victims)
{
	struct nfs4_delegation *dp, *next;
	struct nfsd_net *nn = net_generic(current->nsproxy->net_ns,
						nfsd_net_id);
	u64 count = 0;

	lockdep_assert_held(&nn->client_lock);

	spin_lock(&state_lock);
	list_for_each_entry_safe(dp, next, &clp->cl_delegations, dl_perclnt) {
		if (victims) {
			/*
			 * It's not safe to mess with delegations that have a
			 * non-zero dl_time. They might have already been broken
			 * and could be processed by the laundromat outside of
			 * the state_lock. Just leave them be.
			 */
			if (dp->dl_time != 0)
				continue;

			atomic_inc(&clp->cl_refcount);
			WARN_ON(!unhash_delegation_locked(dp));
			list_add(&dp->dl_recall_lru, victims);
		}
		++count;
		/*
		 * Despite the fact that these functions deal with
		 * 64-bit integers for "count", we must ensure that
		 * it doesn't blow up the clp->cl_refcount. Throw a
		 * warning if we start to approach INT_MAX here.
		 */
		WARN_ON_ONCE(count == (INT_MAX / 2));
		if (count == max)
			break;
	}
	spin_unlock(&state_lock);
	return count;
}

static u64
nfsd_print_client_delegations(struct nfs4_client *clp)
{
	u64 count = nfsd_find_all_delegations(clp, 0, NULL);

	nfsd_print_count(clp, count, "delegations");
	return count;
}

u64
nfsd_inject_print_delegations(void)
{
	struct nfs4_client *clp;
	u64 count = 0;
	struct nfsd_net *nn = net_generic(current->nsproxy->net_ns,
						nfsd_net_id);

	if (!nfsd_netns_ready(nn))
		return 0;

	spin_lock(&nn->client_lock);
	list_for_each_entry(clp, &nn->client_lru, cl_lru)
		count += nfsd_print_client_delegations(clp);
	spin_unlock(&nn->client_lock);

	return count;
}

static void
nfsd_forget_delegations(struct list_head *reaplist)
{
	struct nfs4_client *clp;
	struct nfs4_delegation *dp, *next;

	list_for_each_entry_safe(dp, next, reaplist, dl_recall_lru) {
		list_del_init(&dp->dl_recall_lru);
		clp = dp->dl_stid.sc_client;
		revoke_delegation(dp);
		put_client(clp);
	}
}

u64
nfsd_inject_forget_client_delegations(struct sockaddr_storage *addr,
				      size_t addr_size)
{
	u64 count = 0;
	struct nfs4_client *clp;
	struct nfsd_net *nn = net_generic(current->nsproxy->net_ns,
						nfsd_net_id);
	LIST_HEAD(reaplist);

	if (!nfsd_netns_ready(nn))
		return count;

	spin_lock(&nn->client_lock);
	clp = nfsd_find_client(addr, addr_size);
	if (clp)
		count = nfsd_find_all_delegations(clp, 0, &reaplist);
	spin_unlock(&nn->client_lock);

	nfsd_forget_delegations(&reaplist);
	return count;
}

u64
nfsd_inject_forget_delegations(u64 max)
{
	u64 count = 0;
	struct nfs4_client *clp;
	struct nfsd_net *nn = net_generic(current->nsproxy->net_ns,
						nfsd_net_id);
	LIST_HEAD(reaplist);

	if (!nfsd_netns_ready(nn))
		return count;

	spin_lock(&nn->client_lock);
	list_for_each_entry(clp, &nn->client_lru, cl_lru) {
		count += nfsd_find_all_delegations(clp, max - count, &reaplist);
		if (max != 0 && count >= max)
			break;
	}
	spin_unlock(&nn->client_lock);
	nfsd_forget_delegations(&reaplist);
	return count;
}

static void
nfsd_recall_delegations(struct list_head *reaplist)
{
	struct nfs4_client *clp;
	struct nfs4_delegation *dp, *next;

	list_for_each_entry_safe(dp, next, reaplist, dl_recall_lru) {
		list_del_init(&dp->dl_recall_lru);
		clp = dp->dl_stid.sc_client;
		/*
		 * We skipped all entries that had a zero dl_time before,
		 * so we can now reset the dl_time back to 0. If a delegation
		 * break comes in now, then it won't make any difference since
		 * we're recalling it either way.
		 */
		spin_lock(&state_lock);
		dp->dl_time = 0;
		spin_unlock(&state_lock);
		nfsd_break_one_deleg(dp);
		put_client(clp);
	}
}

u64
nfsd_inject_recall_client_delegations(struct sockaddr_storage *addr,
				      size_t addr_size)
{
	u64 count = 0;
	struct nfs4_client *clp;
	struct nfsd_net *nn = net_generic(current->nsproxy->net_ns,
						nfsd_net_id);
	LIST_HEAD(reaplist);

	if (!nfsd_netns_ready(nn))
		return count;

	spin_lock(&nn->client_lock);
	clp = nfsd_find_client(addr, addr_size);
	if (clp)
		count = nfsd_find_all_delegations(clp, 0, &reaplist);
	spin_unlock(&nn->client_lock);

	nfsd_recall_delegations(&reaplist);
	return count;
}

u64
nfsd_inject_recall_delegations(u64 max)
{
	u64 count = 0;
	struct nfs4_client *clp, *next;
	struct nfsd_net *nn = net_generic(current->nsproxy->net_ns,
						nfsd_net_id);
	LIST_HEAD(reaplist);

	if (!nfsd_netns_ready(nn))
		return count;

	spin_lock(&nn->client_lock);
	list_for_each_entry_safe(clp, next, &nn->client_lru, cl_lru) {
		count += nfsd_find_all_delegations(clp, max - count, &reaplist);
		if (max != 0 && ++count >= max)
			break;
	}
	spin_unlock(&nn->client_lock);
	nfsd_recall_delegations(&reaplist);
	return count;
}
#endif /* CONFIG_NFSD_FAULT_INJECTION */

/*
 * Since the lifetime of a delegation isn't limited to that of an open, a
 * client may quite reasonably hang on to a delegation as long as it has
 * the inode cached.  This becomes an obvious problem the first time a
 * client's inode cache approaches the size of the server's total memory.
 *
 * For now we avoid this problem by imposing a hard limit on the number
 * of delegations, which varies according to the server's memory size.
 */
static void
set_max_delegations(void)
{
	/*
	 * Allow at most 4 delegations per megabyte of RAM.  Quick
	 * estimates suggest that in the worst case (where every delegation
	 * is for a different inode), a delegation could take about 1.5K,
	 * giving a worst case usage of about 6% of memory.
	 */
	max_delegations = nr_free_buffer_pages() >> (20 - 2 - PAGE_SHIFT);
}

static int nfs4_state_create_net(struct net *net)
{
	struct nfsd_net *nn = net_generic(net, nfsd_net_id);
	int i;

	nn->conf_id_hashtbl = kmalloc(sizeof(struct list_head) *
			CLIENT_HASH_SIZE, GFP_KERNEL);
	if (!nn->conf_id_hashtbl)
		goto err;
	nn->unconf_id_hashtbl = kmalloc(sizeof(struct list_head) *
			CLIENT_HASH_SIZE, GFP_KERNEL);
	if (!nn->unconf_id_hashtbl)
		goto err_unconf_id;
	nn->sessionid_hashtbl = kmalloc(sizeof(struct list_head) *
			SESSION_HASH_SIZE, GFP_KERNEL);
	if (!nn->sessionid_hashtbl)
		goto err_sessionid;

	for (i = 0; i < CLIENT_HASH_SIZE; i++) {
		INIT_LIST_HEAD(&nn->conf_id_hashtbl[i]);
		INIT_LIST_HEAD(&nn->unconf_id_hashtbl[i]);
	}
	for (i = 0; i < SESSION_HASH_SIZE; i++)
		INIT_LIST_HEAD(&nn->sessionid_hashtbl[i]);
	nn->conf_name_tree = RB_ROOT;
	nn->unconf_name_tree = RB_ROOT;
	nn->boot_time = get_seconds();
	nn->grace_ended = false;
	nn->nfsd4_manager.block_opens = true;
	INIT_LIST_HEAD(&nn->nfsd4_manager.list);
	INIT_LIST_HEAD(&nn->client_lru);
	INIT_LIST_HEAD(&nn->close_lru);
	INIT_LIST_HEAD(&nn->del_recall_lru);
	spin_lock_init(&nn->client_lock);

	spin_lock_init(&nn->blocked_locks_lock);
	INIT_LIST_HEAD(&nn->blocked_locks_lru);

	INIT_DELAYED_WORK(&nn->laundromat_work, laundromat_main);
	get_net(net);

	return 0;

err_sessionid:
	kfree(nn->unconf_id_hashtbl);
err_unconf_id:
	kfree(nn->conf_id_hashtbl);
err:
	return -ENOMEM;
}

static void
nfs4_state_destroy_net(struct net *net)
{
	int i;
	struct nfs4_client *clp = NULL;
	struct nfsd_net *nn = net_generic(net, nfsd_net_id);

	for (i = 0; i < CLIENT_HASH_SIZE; i++) {
		while (!list_empty(&nn->conf_id_hashtbl[i])) {
			clp = list_entry(nn->conf_id_hashtbl[i].next, struct nfs4_client, cl_idhash);
			destroy_client(clp);
		}
	}

	WARN_ON(!list_empty(&nn->blocked_locks_lru));

	for (i = 0; i < CLIENT_HASH_SIZE; i++) {
		while (!list_empty(&nn->unconf_id_hashtbl[i])) {
			clp = list_entry(nn->unconf_id_hashtbl[i].next, struct nfs4_client, cl_idhash);
			destroy_client(clp);
		}
	}

	kfree(nn->sessionid_hashtbl);
	kfree(nn->unconf_id_hashtbl);
	kfree(nn->conf_id_hashtbl);
	put_net(net);
}

int
nfs4_state_start_net(struct net *net)
{
	struct nfsd_net *nn = net_generic(net, nfsd_net_id);
	int ret;

	ret = nfs4_state_create_net(net);
	if (ret)
		return ret;
	locks_start_grace(net, &nn->nfsd4_manager);
	nfsd4_client_tracking_init(net);
	printk(KERN_INFO "NFSD: starting %ld-second grace period (net %x)\n",
	       nn->nfsd4_grace, net->ns.inum);
	queue_delayed_work(laundry_wq, &nn->laundromat_work, nn->nfsd4_grace * HZ);
	return 0;
}

/* initialization to perform when the nfsd service is started: */

int
nfs4_state_start(void)
{
	int ret;

	ret = set_callback_cred();
	if (ret)
		return ret;

	laundry_wq = alloc_workqueue("%s", WQ_UNBOUND, 0, "nfsd4");
	if (laundry_wq == NULL) {
		ret = -ENOMEM;
		goto out_cleanup_cred;
	}
	ret = nfsd4_create_callback_queue();
	if (ret)
		goto out_free_laundry;

	set_max_delegations();
	return 0;

out_free_laundry:
	destroy_workqueue(laundry_wq);
out_cleanup_cred:
	cleanup_callback_cred();
	return ret;
}

void
nfs4_state_shutdown_net(struct net *net)
{
	struct nfs4_delegation *dp = NULL;
	struct list_head *pos, *next, reaplist;
	struct nfsd_net *nn = net_generic(net, nfsd_net_id);

	cancel_delayed_work_sync(&nn->laundromat_work);
	locks_end_grace(&nn->nfsd4_manager);

	INIT_LIST_HEAD(&reaplist);
	spin_lock(&state_lock);
	list_for_each_safe(pos, next, &nn->del_recall_lru) {
		dp = list_entry (pos, struct nfs4_delegation, dl_recall_lru);
		WARN_ON(!unhash_delegation_locked(dp));
		list_add(&dp->dl_recall_lru, &reaplist);
	}
	spin_unlock(&state_lock);
	list_for_each_safe(pos, next, &reaplist) {
		dp = list_entry (pos, struct nfs4_delegation, dl_recall_lru);
		list_del_init(&dp->dl_recall_lru);
<<<<<<< HEAD
		put_clnt_odstate(dp->dl_clnt_odstate);
		nfs4_put_deleg_lease(dp->dl_stid.sc_file);
		nfs4_put_stid(&dp->dl_stid);
=======
		destroy_unhashed_deleg(dp);
>>>>>>> 49a695ba
	}

	nfsd4_client_tracking_exit(net);
	nfs4_state_destroy_net(net);
}

void
nfs4_state_shutdown(void)
{
	destroy_workqueue(laundry_wq);
	nfsd4_destroy_callback_queue();
	cleanup_callback_cred();
}

static void
get_stateid(struct nfsd4_compound_state *cstate, stateid_t *stateid)
{
	if (HAS_STATE_ID(cstate, CURRENT_STATE_ID_FLAG) && CURRENT_STATEID(stateid))
		memcpy(stateid, &cstate->current_stateid, sizeof(stateid_t));
}

static void
put_stateid(struct nfsd4_compound_state *cstate, stateid_t *stateid)
{
	if (cstate->minorversion) {
		memcpy(&cstate->current_stateid, stateid, sizeof(stateid_t));
		SET_STATE_ID(cstate, CURRENT_STATE_ID_FLAG);
	}
}

void
clear_current_stateid(struct nfsd4_compound_state *cstate)
{
	CLEAR_STATE_ID(cstate, CURRENT_STATE_ID_FLAG);
}

/*
 * functions to set current state id
 */
void
nfsd4_set_opendowngradestateid(struct nfsd4_compound_state *cstate,
		union nfsd4_op_u *u)
{
	put_stateid(cstate, &u->open_downgrade.od_stateid);
}

void
nfsd4_set_openstateid(struct nfsd4_compound_state *cstate,
		union nfsd4_op_u *u)
{
	put_stateid(cstate, &u->open.op_stateid);
}

void
nfsd4_set_closestateid(struct nfsd4_compound_state *cstate,
		union nfsd4_op_u *u)
{
	put_stateid(cstate, &u->close.cl_stateid);
}

void
nfsd4_set_lockstateid(struct nfsd4_compound_state *cstate,
		union nfsd4_op_u *u)
{
	put_stateid(cstate, &u->lock.lk_resp_stateid);
}

/*
 * functions to consume current state id
 */

void
nfsd4_get_opendowngradestateid(struct nfsd4_compound_state *cstate,
		union nfsd4_op_u *u)
{
	get_stateid(cstate, &u->open_downgrade.od_stateid);
}

void
nfsd4_get_delegreturnstateid(struct nfsd4_compound_state *cstate,
		union nfsd4_op_u *u)
{
	get_stateid(cstate, &u->delegreturn.dr_stateid);
}

void
nfsd4_get_freestateid(struct nfsd4_compound_state *cstate,
		union nfsd4_op_u *u)
{
	get_stateid(cstate, &u->free_stateid.fr_stateid);
}

void
nfsd4_get_setattrstateid(struct nfsd4_compound_state *cstate,
		union nfsd4_op_u *u)
{
	get_stateid(cstate, &u->setattr.sa_stateid);
}

void
nfsd4_get_closestateid(struct nfsd4_compound_state *cstate,
		union nfsd4_op_u *u)
{
	get_stateid(cstate, &u->close.cl_stateid);
}

void
nfsd4_get_lockustateid(struct nfsd4_compound_state *cstate,
		union nfsd4_op_u *u)
{
	get_stateid(cstate, &u->locku.lu_stateid);
}

void
nfsd4_get_readstateid(struct nfsd4_compound_state *cstate,
		union nfsd4_op_u *u)
{
	get_stateid(cstate, &u->read.rd_stateid);
}

void
nfsd4_get_writestateid(struct nfsd4_compound_state *cstate,
		union nfsd4_op_u *u)
{
	get_stateid(cstate, &u->write.wr_stateid);
}<|MERGE_RESOLUTION|>--- conflicted
+++ resolved
@@ -7236,13 +7236,7 @@
 	list_for_each_safe(pos, next, &reaplist) {
 		dp = list_entry (pos, struct nfs4_delegation, dl_recall_lru);
 		list_del_init(&dp->dl_recall_lru);
-<<<<<<< HEAD
-		put_clnt_odstate(dp->dl_clnt_odstate);
-		nfs4_put_deleg_lease(dp->dl_stid.sc_file);
-		nfs4_put_stid(&dp->dl_stid);
-=======
 		destroy_unhashed_deleg(dp);
->>>>>>> 49a695ba
 	}
 
 	nfsd4_client_tracking_exit(net);
