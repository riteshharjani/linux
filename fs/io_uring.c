--- conflicted
+++ resolved
@@ -2853,14 +2853,11 @@
 	return iov_iter_count(&req->io->rw.iter);
 }
 
-<<<<<<< HEAD
-=======
 static inline loff_t *io_kiocb_ppos(struct kiocb *kiocb)
 {
 	return kiocb->ki_filp->f_mode & FMODE_STREAM ? NULL : &kiocb->ki_pos;
 }
 
->>>>>>> f75aef39
 /*
  * For files that don't have ->read_iter() and ->write_iter(), handle them
  * by looping over ->read() or ->write() manually.
