// SPDX-License-Identifier: GPL-2.0
/*
 * Copyright (c) 2000-2005 Silicon Graphics, Inc.
 * All Rights Reserved.
 */
#include "xfs.h"
#include "xfs_fs.h"
#include "xfs_shared.h"
#include "xfs_format.h"
#include "xfs_log_format.h"
#include "xfs_trans_resv.h"
#include "xfs_mount.h"
#include "xfs_errortag.h"
#include "xfs_error.h"
#include "xfs_trans.h"
#include "xfs_trans_priv.h"
#include "xfs_log.h"
#include "xfs_log_priv.h"
#include "xfs_trace.h"
#include "xfs_sysfs.h"
#include "xfs_sb.h"
#include "xfs_health.h"

kmem_zone_t	*xfs_log_ticket_zone;

/* Local miscellaneous function prototypes */
STATIC struct xlog *
xlog_alloc_log(
	struct xfs_mount	*mp,
	struct xfs_buftarg	*log_target,
	xfs_daddr_t		blk_offset,
	int			num_bblks);
STATIC int
xlog_space_left(
	struct xlog		*log,
	atomic64_t		*head);
STATIC void
xlog_dealloc_log(
	struct xlog		*log);

/* local state machine functions */
STATIC void xlog_state_done_syncing(
	struct xlog_in_core	*iclog);
STATIC void xlog_state_do_callback(
	struct xlog		*log);
STATIC int
xlog_state_get_iclog_space(
	struct xlog		*log,
	int			len,
	struct xlog_in_core	**iclog,
	struct xlog_ticket	*ticket,
	int			*continued_write,
	int			*logoffsetp);
STATIC void
xlog_grant_push_ail(
	struct xlog		*log,
	int			need_bytes);
STATIC void
xlog_sync(
	struct xlog		*log,
	struct xlog_in_core	*iclog);
#if defined(DEBUG)
STATIC void
xlog_verify_dest_ptr(
	struct xlog		*log,
	void			*ptr);
STATIC void
xlog_verify_grant_tail(
	struct xlog *log);
STATIC void
xlog_verify_iclog(
	struct xlog		*log,
	struct xlog_in_core	*iclog,
	int			count);
STATIC void
xlog_verify_tail_lsn(
	struct xlog		*log,
	struct xlog_in_core	*iclog);
#else
#define xlog_verify_dest_ptr(a,b)
#define xlog_verify_grant_tail(a)
#define xlog_verify_iclog(a,b,c)
#define xlog_verify_tail_lsn(a,b)
#endif

STATIC int
xlog_iclogs_empty(
	struct xlog		*log);

static int
xfs_log_cover(struct xfs_mount *);

static void
xlog_grant_sub_space(
	struct xlog		*log,
	atomic64_t		*head,
	int			bytes)
{
	int64_t	head_val = atomic64_read(head);
	int64_t new, old;

	do {
		int	cycle, space;

		xlog_crack_grant_head_val(head_val, &cycle, &space);

		space -= bytes;
		if (space < 0) {
			space += log->l_logsize;
			cycle--;
		}

		old = head_val;
		new = xlog_assign_grant_head_val(cycle, space);
		head_val = atomic64_cmpxchg(head, old, new);
	} while (head_val != old);
}

static void
xlog_grant_add_space(
	struct xlog		*log,
	atomic64_t		*head,
	int			bytes)
{
	int64_t	head_val = atomic64_read(head);
	int64_t new, old;

	do {
		int		tmp;
		int		cycle, space;

		xlog_crack_grant_head_val(head_val, &cycle, &space);

		tmp = log->l_logsize - space;
		if (tmp > bytes)
			space += bytes;
		else {
			space = bytes - tmp;
			cycle++;
		}

		old = head_val;
		new = xlog_assign_grant_head_val(cycle, space);
		head_val = atomic64_cmpxchg(head, old, new);
	} while (head_val != old);
}

STATIC void
xlog_grant_head_init(
	struct xlog_grant_head	*head)
{
	xlog_assign_grant_head(&head->grant, 1, 0);
	INIT_LIST_HEAD(&head->waiters);
	spin_lock_init(&head->lock);
}

STATIC void
xlog_grant_head_wake_all(
	struct xlog_grant_head	*head)
{
	struct xlog_ticket	*tic;

	spin_lock(&head->lock);
	list_for_each_entry(tic, &head->waiters, t_queue)
		wake_up_process(tic->t_task);
	spin_unlock(&head->lock);
}

static inline int
xlog_ticket_reservation(
	struct xlog		*log,
	struct xlog_grant_head	*head,
	struct xlog_ticket	*tic)
{
	if (head == &log->l_write_head) {
		ASSERT(tic->t_flags & XLOG_TIC_PERM_RESERV);
		return tic->t_unit_res;
	} else {
		if (tic->t_flags & XLOG_TIC_PERM_RESERV)
			return tic->t_unit_res * tic->t_cnt;
		else
			return tic->t_unit_res;
	}
}

STATIC bool
xlog_grant_head_wake(
	struct xlog		*log,
	struct xlog_grant_head	*head,
	int			*free_bytes)
{
	struct xlog_ticket	*tic;
	int			need_bytes;
	bool			woken_task = false;

	list_for_each_entry(tic, &head->waiters, t_queue) {

		/*
		 * There is a chance that the size of the CIL checkpoints in
		 * progress at the last AIL push target calculation resulted in
		 * limiting the target to the log head (l_last_sync_lsn) at the
		 * time. This may not reflect where the log head is now as the
		 * CIL checkpoints may have completed.
		 *
		 * Hence when we are woken here, it may be that the head of the
		 * log that has moved rather than the tail. As the tail didn't
		 * move, there still won't be space available for the
		 * reservation we require.  However, if the AIL has already
		 * pushed to the target defined by the old log head location, we
		 * will hang here waiting for something else to update the AIL
		 * push target.
		 *
		 * Therefore, if there isn't space to wake the first waiter on
		 * the grant head, we need to push the AIL again to ensure the
		 * target reflects both the current log tail and log head
		 * position before we wait for the tail to move again.
		 */

		need_bytes = xlog_ticket_reservation(log, head, tic);
		if (*free_bytes < need_bytes) {
			if (!woken_task)
				xlog_grant_push_ail(log, need_bytes);
			return false;
		}

		*free_bytes -= need_bytes;
		trace_xfs_log_grant_wake_up(log, tic);
		wake_up_process(tic->t_task);
		woken_task = true;
	}

	return true;
}

STATIC int
xlog_grant_head_wait(
	struct xlog		*log,
	struct xlog_grant_head	*head,
	struct xlog_ticket	*tic,
	int			need_bytes) __releases(&head->lock)
					    __acquires(&head->lock)
{
	list_add_tail(&tic->t_queue, &head->waiters);

	do {
		if (xlog_is_shutdown(log))
			goto shutdown;
		xlog_grant_push_ail(log, need_bytes);

		__set_current_state(TASK_UNINTERRUPTIBLE);
		spin_unlock(&head->lock);

		XFS_STATS_INC(log->l_mp, xs_sleep_logspace);

		trace_xfs_log_grant_sleep(log, tic);
		schedule();
		trace_xfs_log_grant_wake(log, tic);

		spin_lock(&head->lock);
		if (xlog_is_shutdown(log))
			goto shutdown;
	} while (xlog_space_left(log, &head->grant) < need_bytes);

	list_del_init(&tic->t_queue);
	return 0;
shutdown:
	list_del_init(&tic->t_queue);
	return -EIO;
}

/*
 * Atomically get the log space required for a log ticket.
 *
 * Once a ticket gets put onto head->waiters, it will only return after the
 * needed reservation is satisfied.
 *
 * This function is structured so that it has a lock free fast path. This is
 * necessary because every new transaction reservation will come through this
 * path. Hence any lock will be globally hot if we take it unconditionally on
 * every pass.
 *
 * As tickets are only ever moved on and off head->waiters under head->lock, we
 * only need to take that lock if we are going to add the ticket to the queue
 * and sleep. We can avoid taking the lock if the ticket was never added to
 * head->waiters because the t_queue list head will be empty and we hold the
 * only reference to it so it can safely be checked unlocked.
 */
STATIC int
xlog_grant_head_check(
	struct xlog		*log,
	struct xlog_grant_head	*head,
	struct xlog_ticket	*tic,
	int			*need_bytes)
{
	int			free_bytes;
	int			error = 0;

	ASSERT(!xlog_in_recovery(log));

	/*
	 * If there are other waiters on the queue then give them a chance at
	 * logspace before us.  Wake up the first waiters, if we do not wake
	 * up all the waiters then go to sleep waiting for more free space,
	 * otherwise try to get some space for this transaction.
	 */
	*need_bytes = xlog_ticket_reservation(log, head, tic);
	free_bytes = xlog_space_left(log, &head->grant);
	if (!list_empty_careful(&head->waiters)) {
		spin_lock(&head->lock);
		if (!xlog_grant_head_wake(log, head, &free_bytes) ||
		    free_bytes < *need_bytes) {
			error = xlog_grant_head_wait(log, head, tic,
						     *need_bytes);
		}
		spin_unlock(&head->lock);
	} else if (free_bytes < *need_bytes) {
		spin_lock(&head->lock);
		error = xlog_grant_head_wait(log, head, tic, *need_bytes);
		spin_unlock(&head->lock);
	}

	return error;
}

static void
xlog_tic_reset_res(xlog_ticket_t *tic)
{
	tic->t_res_num = 0;
	tic->t_res_arr_sum = 0;
	tic->t_res_num_ophdrs = 0;
}

static void
xlog_tic_add_region(xlog_ticket_t *tic, uint len, uint type)
{
	if (tic->t_res_num == XLOG_TIC_LEN_MAX) {
		/* add to overflow and start again */
		tic->t_res_o_flow += tic->t_res_arr_sum;
		tic->t_res_num = 0;
		tic->t_res_arr_sum = 0;
	}

	tic->t_res_arr[tic->t_res_num].r_len = len;
	tic->t_res_arr[tic->t_res_num].r_type = type;
	tic->t_res_arr_sum += len;
	tic->t_res_num++;
}

bool
xfs_log_writable(
	struct xfs_mount	*mp)
{
	/*
	 * Do not write to the log on norecovery mounts, if the data or log
	 * devices are read-only, or if the filesystem is shutdown. Read-only
	 * mounts allow internal writes for log recovery and unmount purposes,
	 * so don't restrict that case.
	 */
	if (xfs_has_norecovery(mp))
		return false;
	if (xfs_readonly_buftarg(mp->m_ddev_targp))
		return false;
	if (xfs_readonly_buftarg(mp->m_log->l_targ))
		return false;
	if (xlog_is_shutdown(mp->m_log))
		return false;
	return true;
}

/*
 * Replenish the byte reservation required by moving the grant write head.
 */
int
xfs_log_regrant(
	struct xfs_mount	*mp,
	struct xlog_ticket	*tic)
{
	struct xlog		*log = mp->m_log;
	int			need_bytes;
	int			error = 0;

	if (xlog_is_shutdown(log))
		return -EIO;

	XFS_STATS_INC(mp, xs_try_logspace);

	/*
	 * This is a new transaction on the ticket, so we need to change the
	 * transaction ID so that the next transaction has a different TID in
	 * the log. Just add one to the existing tid so that we can see chains
	 * of rolling transactions in the log easily.
	 */
	tic->t_tid++;

	xlog_grant_push_ail(log, tic->t_unit_res);

	tic->t_curr_res = tic->t_unit_res;
	xlog_tic_reset_res(tic);

	if (tic->t_cnt > 0)
		return 0;

	trace_xfs_log_regrant(log, tic);

	error = xlog_grant_head_check(log, &log->l_write_head, tic,
				      &need_bytes);
	if (error)
		goto out_error;

	xlog_grant_add_space(log, &log->l_write_head.grant, need_bytes);
	trace_xfs_log_regrant_exit(log, tic);
	xlog_verify_grant_tail(log);
	return 0;

out_error:
	/*
	 * If we are failing, make sure the ticket doesn't have any current
	 * reservations.  We don't want to add this back when the ticket/
	 * transaction gets cancelled.
	 */
	tic->t_curr_res = 0;
	tic->t_cnt = 0;	/* ungrant will give back unit_res * t_cnt. */
	return error;
}

/*
 * Reserve log space and return a ticket corresponding to the reservation.
 *
 * Each reservation is going to reserve extra space for a log record header.
 * When writes happen to the on-disk log, we don't subtract the length of the
 * log record header from any reservation.  By wasting space in each
 * reservation, we prevent over allocation problems.
 */
int
xfs_log_reserve(
	struct xfs_mount	*mp,
	int		 	unit_bytes,
	int		 	cnt,
	struct xlog_ticket	**ticp,
	uint8_t		 	client,
	bool			permanent)
{
	struct xlog		*log = mp->m_log;
	struct xlog_ticket	*tic;
	int			need_bytes;
	int			error = 0;

	ASSERT(client == XFS_TRANSACTION || client == XFS_LOG);

	if (xlog_is_shutdown(log))
		return -EIO;

	XFS_STATS_INC(mp, xs_try_logspace);

	ASSERT(*ticp == NULL);
	tic = xlog_ticket_alloc(log, unit_bytes, cnt, client, permanent);
	*ticp = tic;

	xlog_grant_push_ail(log, tic->t_cnt ? tic->t_unit_res * tic->t_cnt
					    : tic->t_unit_res);

	trace_xfs_log_reserve(log, tic);

	error = xlog_grant_head_check(log, &log->l_reserve_head, tic,
				      &need_bytes);
	if (error)
		goto out_error;

	xlog_grant_add_space(log, &log->l_reserve_head.grant, need_bytes);
	xlog_grant_add_space(log, &log->l_write_head.grant, need_bytes);
	trace_xfs_log_reserve_exit(log, tic);
	xlog_verify_grant_tail(log);
	return 0;

out_error:
	/*
	 * If we are failing, make sure the ticket doesn't have any current
	 * reservations.  We don't want to add this back when the ticket/
	 * transaction gets cancelled.
	 */
	tic->t_curr_res = 0;
	tic->t_cnt = 0;	/* ungrant will give back unit_res * t_cnt. */
	return error;
}

<<<<<<< HEAD
=======
/*
 * Run all the pending iclog callbacks and wake log force waiters and iclog
 * space waiters so they can process the newly set shutdown state. We really
 * don't care what order we process callbacks here because the log is shut down
 * and so state cannot change on disk anymore.
 *
 * We avoid processing actively referenced iclogs so that we don't run callbacks
 * while the iclog owner might still be preparing the iclog for IO submssion.
 * These will be caught by xlog_state_iclog_release() and call this function
 * again to process any callbacks that may have been added to that iclog.
 */
static void
xlog_state_shutdown_callbacks(
	struct xlog		*log)
{
	struct xlog_in_core	*iclog;
	LIST_HEAD(cb_list);

	spin_lock(&log->l_icloglock);
	iclog = log->l_iclog;
	do {
		if (atomic_read(&iclog->ic_refcnt)) {
			/* Reference holder will re-run iclog callbacks. */
			continue;
		}
		list_splice_init(&iclog->ic_callbacks, &cb_list);
		wake_up_all(&iclog->ic_write_wait);
		wake_up_all(&iclog->ic_force_wait);
	} while ((iclog = iclog->ic_next) != log->l_iclog);

	wake_up_all(&log->l_flush_wait);
	spin_unlock(&log->l_icloglock);

	xlog_cil_process_committed(&cb_list);
}

>>>>>>> 7cca308c
/*
 * Flush iclog to disk if this is the last reference to the given iclog and the
 * it is in the WANT_SYNC state.
 *
 * If the caller passes in a non-zero @old_tail_lsn and the current log tail
 * does not match, there may be metadata on disk that must be persisted before
 * this iclog is written.  To satisfy that requirement, set the
 * XLOG_ICL_NEED_FLUSH flag as a condition for writing this iclog with the new
 * log tail value.
 *
 * If XLOG_ICL_NEED_FUA is already set on the iclog, we need to ensure that the
 * log tail is updated correctly. NEED_FUA indicates that the iclog will be
 * written to stable storage, and implies that a commit record is contained
 * within the iclog. We need to ensure that the log tail does not move beyond
 * the tail that the first commit record in the iclog ordered against, otherwise
 * correct recovery of that checkpoint becomes dependent on future operations
 * performed on this iclog.
 *
 * Hence if NEED_FUA is set and the current iclog tail lsn is empty, write the
 * current tail into iclog. Once the iclog tail is set, future operations must
 * not modify it, otherwise they potentially violate ordering constraints for
 * the checkpoint commit that wrote the initial tail lsn value. The tail lsn in
 * the iclog will get zeroed on activation of the iclog after sync, so we
 * always capture the tail lsn on the iclog on the first NEED_FUA release
 * regardless of the number of active reference counts on this iclog.
 */

int
xlog_state_release_iclog(
	struct xlog		*log,
	struct xlog_in_core	*iclog,
	xfs_lsn_t		old_tail_lsn)
{
	xfs_lsn_t		tail_lsn;
<<<<<<< HEAD
=======
	bool			last_ref;

>>>>>>> 7cca308c
	lockdep_assert_held(&log->l_icloglock);

	trace_xlog_iclog_release(iclog, _RET_IP_);
	/*
	 * Grabbing the current log tail needs to be atomic w.r.t. the writing
	 * of the tail LSN into the iclog so we guarantee that the log tail does
	 * not move between deciding if a cache flush is required and writing
	 * the LSN into the iclog below.
	 */
	if (old_tail_lsn || iclog->ic_state == XLOG_STATE_WANT_SYNC) {
		tail_lsn = xlog_assign_tail_lsn(log->l_mp);

		if (old_tail_lsn && tail_lsn != old_tail_lsn)
			iclog->ic_flags |= XLOG_ICL_NEED_FLUSH;

		if ((iclog->ic_flags & XLOG_ICL_NEED_FUA) &&
		    !iclog->ic_header.h_tail_lsn)
			iclog->ic_header.h_tail_lsn = cpu_to_be64(tail_lsn);
	}

	last_ref = atomic_dec_and_test(&iclog->ic_refcnt);

	if (xlog_is_shutdown(log)) {
		/*
		 * If there are no more references to this iclog, process the
		 * pending iclog callbacks that were waiting on the release of
		 * this iclog.
		 */
		if (last_ref) {
			spin_unlock(&log->l_icloglock);
			xlog_state_shutdown_callbacks(log);
			spin_lock(&log->l_icloglock);
		}
		return -EIO;
	}

<<<<<<< HEAD
	/*
	 * Grabbing the current log tail needs to be atomic w.r.t. the writing
	 * of the tail LSN into the iclog so we guarantee that the log tail does
	 * not move between deciding if a cache flush is required and writing
	 * the LSN into the iclog below.
	 */
	if (old_tail_lsn || iclog->ic_state == XLOG_STATE_WANT_SYNC) {
		tail_lsn = xlog_assign_tail_lsn(log->l_mp);

		if (old_tail_lsn && tail_lsn != old_tail_lsn)
			iclog->ic_flags |= XLOG_ICL_NEED_FLUSH;

		if ((iclog->ic_flags & XLOG_ICL_NEED_FUA) &&
		    !iclog->ic_header.h_tail_lsn)
			iclog->ic_header.h_tail_lsn = cpu_to_be64(tail_lsn);
	}

	if (!atomic_dec_and_test(&iclog->ic_refcnt))
		return 0;

	if (iclog->ic_state != XLOG_STATE_WANT_SYNC) {
		ASSERT(iclog->ic_state == XLOG_STATE_ACTIVE);
		return 0;
	}

=======
	if (!last_ref)
		return 0;

	if (iclog->ic_state != XLOG_STATE_WANT_SYNC) {
		ASSERT(iclog->ic_state == XLOG_STATE_ACTIVE);
		return 0;
	}

>>>>>>> 7cca308c
	iclog->ic_state = XLOG_STATE_SYNCING;
	if (!iclog->ic_header.h_tail_lsn)
		iclog->ic_header.h_tail_lsn = cpu_to_be64(tail_lsn);
	xlog_verify_tail_lsn(log, iclog);
	trace_xlog_iclog_syncing(iclog, _RET_IP_);

	spin_unlock(&log->l_icloglock);
	xlog_sync(log, iclog);
	spin_lock(&log->l_icloglock);
	return 0;
}

/*
 * Mount a log filesystem
 *
 * mp		- ubiquitous xfs mount point structure
 * log_target	- buftarg of on-disk log device
 * blk_offset	- Start block # where block size is 512 bytes (BBSIZE)
 * num_bblocks	- Number of BBSIZE blocks in on-disk log
 *
 * Return error or zero.
 */
int
xfs_log_mount(
	xfs_mount_t	*mp,
	xfs_buftarg_t	*log_target,
	xfs_daddr_t	blk_offset,
	int		num_bblks)
{
	struct xlog	*log;
	bool		fatal = xfs_has_crc(mp);
	int		error = 0;
	int		min_logfsbs;

	if (!xfs_has_norecovery(mp)) {
		xfs_notice(mp, "Mounting V%d Filesystem",
			   XFS_SB_VERSION_NUM(&mp->m_sb));
	} else {
		xfs_notice(mp,
"Mounting V%d filesystem in no-recovery mode. Filesystem will be inconsistent.",
			   XFS_SB_VERSION_NUM(&mp->m_sb));
		ASSERT(xfs_is_readonly(mp));
	}

	log = xlog_alloc_log(mp, log_target, blk_offset, num_bblks);
	if (IS_ERR(log)) {
		error = PTR_ERR(log);
		goto out;
	}
	mp->m_log = log;

	/*
	 * Validate the given log space and drop a critical message via syslog
	 * if the log size is too small that would lead to some unexpected
	 * situations in transaction log space reservation stage.
	 *
	 * Note: we can't just reject the mount if the validation fails.  This
	 * would mean that people would have to downgrade their kernel just to
	 * remedy the situation as there is no way to grow the log (short of
	 * black magic surgery with xfs_db).
	 *
	 * We can, however, reject mounts for CRC format filesystems, as the
	 * mkfs binary being used to make the filesystem should never create a
	 * filesystem with a log that is too small.
	 */
	min_logfsbs = xfs_log_calc_minimum_size(mp);

	if (mp->m_sb.sb_logblocks < min_logfsbs) {
		xfs_warn(mp,
		"Log size %d blocks too small, minimum size is %d blocks",
			 mp->m_sb.sb_logblocks, min_logfsbs);
		error = -EINVAL;
	} else if (mp->m_sb.sb_logblocks > XFS_MAX_LOG_BLOCKS) {
		xfs_warn(mp,
		"Log size %d blocks too large, maximum size is %lld blocks",
			 mp->m_sb.sb_logblocks, XFS_MAX_LOG_BLOCKS);
		error = -EINVAL;
	} else if (XFS_FSB_TO_B(mp, mp->m_sb.sb_logblocks) > XFS_MAX_LOG_BYTES) {
		xfs_warn(mp,
		"log size %lld bytes too large, maximum size is %lld bytes",
			 XFS_FSB_TO_B(mp, mp->m_sb.sb_logblocks),
			 XFS_MAX_LOG_BYTES);
		error = -EINVAL;
	} else if (mp->m_sb.sb_logsunit > 1 &&
		   mp->m_sb.sb_logsunit % mp->m_sb.sb_blocksize) {
		xfs_warn(mp,
		"log stripe unit %u bytes must be a multiple of block size",
			 mp->m_sb.sb_logsunit);
		error = -EINVAL;
		fatal = true;
	}
	if (error) {
		/*
		 * Log check errors are always fatal on v5; or whenever bad
		 * metadata leads to a crash.
		 */
		if (fatal) {
			xfs_crit(mp, "AAIEEE! Log failed size checks. Abort!");
			ASSERT(0);
			goto out_free_log;
		}
		xfs_crit(mp, "Log size out of supported range.");
		xfs_crit(mp,
"Continuing onwards, but if log hangs are experienced then please report this message in the bug report.");
	}

	/*
	 * Initialize the AIL now we have a log.
	 */
	error = xfs_trans_ail_init(mp);
	if (error) {
		xfs_warn(mp, "AIL initialisation failed: error %d", error);
		goto out_free_log;
	}
	log->l_ailp = mp->m_ail;

	/*
	 * skip log recovery on a norecovery mount.  pretend it all
	 * just worked.
	 */
	if (!xfs_has_norecovery(mp)) {
		/*
		 * log recovery ignores readonly state and so we need to clear
		 * mount-based read only state so it can write to disk.
		 */
		bool	readonly = test_and_clear_bit(XFS_OPSTATE_READONLY,
						&mp->m_opstate);
		error = xlog_recover(log);
		if (readonly)
			set_bit(XFS_OPSTATE_READONLY, &mp->m_opstate);
		if (error) {
			xfs_warn(mp, "log mount/recovery failed: error %d",
				error);
			xlog_recover_cancel(log);
			goto out_destroy_ail;
		}
	}

	error = xfs_sysfs_init(&log->l_kobj, &xfs_log_ktype, &mp->m_kobj,
			       "log");
	if (error)
		goto out_destroy_ail;

	/* Normal transactions can now occur */
	clear_bit(XLOG_ACTIVE_RECOVERY, &log->l_opstate);

	/*
	 * Now the log has been fully initialised and we know were our
	 * space grant counters are, we can initialise the permanent ticket
	 * needed for delayed logging to work.
	 */
	xlog_cil_init_post_recovery(log);

	return 0;

out_destroy_ail:
	xfs_trans_ail_destroy(mp);
out_free_log:
	xlog_dealloc_log(log);
out:
	return error;
}

/*
 * Finish the recovery of the file system.  This is separate from the
 * xfs_log_mount() call, because it depends on the code in xfs_mountfs() to read
 * in the root and real-time bitmap inodes between calling xfs_log_mount() and
 * here.
 *
 * If we finish recovery successfully, start the background log work. If we are
 * not doing recovery, then we have a RO filesystem and we don't need to start
 * it.
 */
int
xfs_log_mount_finish(
	struct xfs_mount	*mp)
{
	struct xlog		*log = mp->m_log;
	bool			readonly;
	int			error = 0;

	if (xfs_has_norecovery(mp)) {
		ASSERT(xfs_is_readonly(mp));
		return 0;
	}

	/*
	 * log recovery ignores readonly state and so we need to clear
	 * mount-based read only state so it can write to disk.
	 */
	readonly = test_and_clear_bit(XFS_OPSTATE_READONLY, &mp->m_opstate);

	/*
	 * During the second phase of log recovery, we need iget and
	 * iput to behave like they do for an active filesystem.
	 * xfs_fs_drop_inode needs to be able to prevent the deletion
	 * of inodes before we're done replaying log items on those
	 * inodes.  Turn it off immediately after recovery finishes
	 * so that we don't leak the quota inodes if subsequent mount
	 * activities fail.
	 *
	 * We let all inodes involved in redo item processing end up on
	 * the LRU instead of being evicted immediately so that if we do
	 * something to an unlinked inode, the irele won't cause
	 * premature truncation and freeing of the inode, which results
	 * in log recovery failure.  We have to evict the unreferenced
	 * lru inodes after clearing SB_ACTIVE because we don't
	 * otherwise clean up the lru if there's a subsequent failure in
	 * xfs_mountfs, which leads to us leaking the inodes if nothing
	 * else (e.g. quotacheck) references the inodes before the
	 * mount failure occurs.
	 */
	mp->m_super->s_flags |= SB_ACTIVE;
	if (xlog_recovery_needed(log))
		error = xlog_recover_finish(log);
	if (!error)
		xfs_log_work_queue(mp);
	mp->m_super->s_flags &= ~SB_ACTIVE;
	evict_inodes(mp->m_super);

	/*
	 * Drain the buffer LRU after log recovery. This is required for v4
	 * filesystems to avoid leaving around buffers with NULL verifier ops,
	 * but we do it unconditionally to make sure we're always in a clean
	 * cache state after mount.
	 *
	 * Don't push in the error case because the AIL may have pending intents
	 * that aren't removed until recovery is cancelled.
	 */
	if (xlog_recovery_needed(log)) {
		if (!error) {
			xfs_log_force(mp, XFS_LOG_SYNC);
			xfs_ail_push_all_sync(mp->m_ail);
		}
		xfs_notice(mp, "Ending recovery (logdev: %s)",
				mp->m_logname ? mp->m_logname : "internal");
	} else {
		xfs_info(mp, "Ending clean mount");
	}
	xfs_buftarg_drain(mp->m_ddev_targp);

	clear_bit(XLOG_RECOVERY_NEEDED, &log->l_opstate);
	if (readonly)
		set_bit(XFS_OPSTATE_READONLY, &mp->m_opstate);

	/* Make sure the log is dead if we're returning failure. */
	ASSERT(!error || xlog_is_shutdown(log));

	return error;
}

/*
 * The mount has failed. Cancel the recovery if it hasn't completed and destroy
 * the log.
 */
void
xfs_log_mount_cancel(
	struct xfs_mount	*mp)
{
	xlog_recover_cancel(mp->m_log);
	xfs_log_unmount(mp);
}

/*
 * Flush out the iclog to disk ensuring that device caches are flushed and
 * the iclog hits stable storage before any completion waiters are woken.
 */
static inline int
xlog_force_iclog(
	struct xlog_in_core	*iclog)
{
	atomic_inc(&iclog->ic_refcnt);
	iclog->ic_flags |= XLOG_ICL_NEED_FLUSH | XLOG_ICL_NEED_FUA;
	if (iclog->ic_state == XLOG_STATE_ACTIVE)
		xlog_state_switch_iclogs(iclog->ic_log, iclog, 0);
	return xlog_state_release_iclog(iclog->ic_log, iclog, 0);
}

/*
 * Wait for the iclog and all prior iclogs to be written disk as required by the
 * log force state machine. Waiting on ic_force_wait ensures iclog completions
 * have been ordered and callbacks run before we are woken here, hence
 * guaranteeing that all the iclogs up to this one are on stable storage.
 */
int
xlog_wait_on_iclog(
	struct xlog_in_core	*iclog)
		__releases(iclog->ic_log->l_icloglock)
{
	struct xlog		*log = iclog->ic_log;

	trace_xlog_iclog_wait_on(iclog, _RET_IP_);
	if (!xlog_is_shutdown(log) &&
	    iclog->ic_state != XLOG_STATE_ACTIVE &&
	    iclog->ic_state != XLOG_STATE_DIRTY) {
		XFS_STATS_INC(log->l_mp, xs_log_force_sleep);
		xlog_wait(&iclog->ic_force_wait, &log->l_icloglock);
	} else {
		spin_unlock(&log->l_icloglock);
	}

	if (xlog_is_shutdown(log))
		return -EIO;
	return 0;
}

/*
 * Write out an unmount record using the ticket provided. We have to account for
 * the data space used in the unmount ticket as this write is not done from a
 * transaction context that has already done the accounting for us.
 */
static int
xlog_write_unmount_record(
	struct xlog		*log,
	struct xlog_ticket	*ticket)
{
	struct xfs_unmount_log_format ulf = {
		.magic = XLOG_UNMOUNT_TYPE,
	};
	struct xfs_log_iovec reg = {
		.i_addr = &ulf,
		.i_len = sizeof(ulf),
		.i_type = XLOG_REG_TYPE_UNMOUNT,
	};
	struct xfs_log_vec vec = {
		.lv_niovecs = 1,
		.lv_iovecp = &reg,
	};

	/* account for space used by record data */
	ticket->t_curr_res -= sizeof(ulf);

<<<<<<< HEAD
	return xlog_write(log, &vec, ticket, NULL, NULL, XLOG_UNMOUNT_TRANS);
=======
	return xlog_write(log, NULL, &vec, ticket, XLOG_UNMOUNT_TRANS);
>>>>>>> 7cca308c
}

/*
 * Mark the filesystem clean by writing an unmount record to the head of the
 * log.
 */
static void
xlog_unmount_write(
	struct xlog		*log)
{
	struct xfs_mount	*mp = log->l_mp;
	struct xlog_in_core	*iclog;
	struct xlog_ticket	*tic = NULL;
	int			error;

	error = xfs_log_reserve(mp, 600, 1, &tic, XFS_LOG, 0);
	if (error)
		goto out_err;

	error = xlog_write_unmount_record(log, tic);
	/*
	 * At this point, we're umounting anyway, so there's no point in
	 * transitioning log state to shutdown. Just continue...
	 */
out_err:
	if (error)
		xfs_alert(mp, "%s: unmount record failed", __func__);

	spin_lock(&log->l_icloglock);
	iclog = log->l_iclog;
	error = xlog_force_iclog(iclog);
	xlog_wait_on_iclog(iclog);

	if (tic) {
		trace_xfs_log_umount_write(log, tic);
		xfs_log_ticket_ungrant(log, tic);
	}
}

static void
xfs_log_unmount_verify_iclog(
	struct xlog		*log)
{
	struct xlog_in_core	*iclog = log->l_iclog;

	do {
		ASSERT(iclog->ic_state == XLOG_STATE_ACTIVE);
		ASSERT(iclog->ic_offset == 0);
	} while ((iclog = iclog->ic_next) != log->l_iclog);
}

/*
 * Unmount record used to have a string "Unmount filesystem--" in the
 * data section where the "Un" was really a magic number (XLOG_UNMOUNT_TYPE).
 * We just write the magic number now since that particular field isn't
 * currently architecture converted and "Unmount" is a bit foo.
 * As far as I know, there weren't any dependencies on the old behaviour.
 */
static void
xfs_log_unmount_write(
	struct xfs_mount	*mp)
{
	struct xlog		*log = mp->m_log;

	if (!xfs_log_writable(mp))
		return;

	xfs_log_force(mp, XFS_LOG_SYNC);

	if (xlog_is_shutdown(log))
		return;

	/*
	 * If we think the summary counters are bad, avoid writing the unmount
	 * record to force log recovery at next mount, after which the summary
	 * counters will be recalculated.  Refer to xlog_check_unmount_rec for
	 * more details.
	 */
	if (XFS_TEST_ERROR(xfs_fs_has_sickness(mp, XFS_SICK_FS_COUNTERS), mp,
			XFS_ERRTAG_FORCE_SUMMARY_RECALC)) {
		xfs_alert(mp, "%s: will fix summary counters at next mount",
				__func__);
		return;
	}

	xfs_log_unmount_verify_iclog(log);
	xlog_unmount_write(log);
}

/*
 * Empty the log for unmount/freeze.
 *
 * To do this, we first need to shut down the background log work so it is not
 * trying to cover the log as we clean up. We then need to unpin all objects in
 * the log so we can then flush them out. Once they have completed their IO and
 * run the callbacks removing themselves from the AIL, we can cover the log.
 */
int
xfs_log_quiesce(
	struct xfs_mount	*mp)
{
	/*
	 * Clear log incompat features since we're quiescing the log.  Report
	 * failures, though it's not fatal to have a higher log feature
	 * protection level than the log contents actually require.
	 */
	if (xfs_clear_incompat_log_features(mp)) {
		int error;

		error = xfs_sync_sb(mp, false);
		if (error)
			xfs_warn(mp,
	"Failed to clear log incompat features on quiesce");
	}

	cancel_delayed_work_sync(&mp->m_log->l_work);
	xfs_log_force(mp, XFS_LOG_SYNC);

	/*
	 * The superblock buffer is uncached and while xfs_ail_push_all_sync()
	 * will push it, xfs_buftarg_wait() will not wait for it. Further,
	 * xfs_buf_iowait() cannot be used because it was pushed with the
	 * XBF_ASYNC flag set, so we need to use a lock/unlock pair to wait for
	 * the IO to complete.
	 */
	xfs_ail_push_all_sync(mp->m_ail);
	xfs_buftarg_wait(mp->m_ddev_targp);
	xfs_buf_lock(mp->m_sb_bp);
	xfs_buf_unlock(mp->m_sb_bp);

	return xfs_log_cover(mp);
}

void
xfs_log_clean(
	struct xfs_mount	*mp)
{
	xfs_log_quiesce(mp);
	xfs_log_unmount_write(mp);
}

/*
 * Shut down and release the AIL and Log.
 *
 * During unmount, we need to ensure we flush all the dirty metadata objects
 * from the AIL so that the log is empty before we write the unmount record to
 * the log. Once this is done, we can tear down the AIL and the log.
 */
void
xfs_log_unmount(
	struct xfs_mount	*mp)
{
	xfs_log_clean(mp);

	xfs_buftarg_drain(mp->m_ddev_targp);

	xfs_trans_ail_destroy(mp);

	xfs_sysfs_del(&mp->m_log->l_kobj);

	xlog_dealloc_log(mp->m_log);
}

void
xfs_log_item_init(
	struct xfs_mount	*mp,
	struct xfs_log_item	*item,
	int			type,
	const struct xfs_item_ops *ops)
{
	item->li_mountp = mp;
	item->li_ailp = mp->m_ail;
	item->li_type = type;
	item->li_ops = ops;
	item->li_lv = NULL;

	INIT_LIST_HEAD(&item->li_ail);
	INIT_LIST_HEAD(&item->li_cil);
	INIT_LIST_HEAD(&item->li_bio_list);
	INIT_LIST_HEAD(&item->li_trans);
}

/*
 * Wake up processes waiting for log space after we have moved the log tail.
 */
void
xfs_log_space_wake(
	struct xfs_mount	*mp)
{
	struct xlog		*log = mp->m_log;
	int			free_bytes;

	if (xlog_is_shutdown(log))
		return;

	if (!list_empty_careful(&log->l_write_head.waiters)) {
		ASSERT(!xlog_in_recovery(log));

		spin_lock(&log->l_write_head.lock);
		free_bytes = xlog_space_left(log, &log->l_write_head.grant);
		xlog_grant_head_wake(log, &log->l_write_head, &free_bytes);
		spin_unlock(&log->l_write_head.lock);
	}

	if (!list_empty_careful(&log->l_reserve_head.waiters)) {
		ASSERT(!xlog_in_recovery(log));

		spin_lock(&log->l_reserve_head.lock);
		free_bytes = xlog_space_left(log, &log->l_reserve_head.grant);
		xlog_grant_head_wake(log, &log->l_reserve_head, &free_bytes);
		spin_unlock(&log->l_reserve_head.lock);
	}
}

/*
 * Determine if we have a transaction that has gone to disk that needs to be
 * covered. To begin the transition to the idle state firstly the log needs to
 * be idle. That means the CIL, the AIL and the iclogs needs to be empty before
 * we start attempting to cover the log.
 *
 * Only if we are then in a state where covering is needed, the caller is
 * informed that dummy transactions are required to move the log into the idle
 * state.
 *
 * If there are any items in the AIl or CIL, then we do not want to attempt to
 * cover the log as we may be in a situation where there isn't log space
 * available to run a dummy transaction and this can lead to deadlocks when the
 * tail of the log is pinned by an item that is modified in the CIL.  Hence
 * there's no point in running a dummy transaction at this point because we
 * can't start trying to idle the log until both the CIL and AIL are empty.
 */
static bool
xfs_log_need_covered(
	struct xfs_mount	*mp)
{
	struct xlog		*log = mp->m_log;
	bool			needed = false;

	if (!xlog_cil_empty(log))
		return false;

	spin_lock(&log->l_icloglock);
	switch (log->l_covered_state) {
	case XLOG_STATE_COVER_DONE:
	case XLOG_STATE_COVER_DONE2:
	case XLOG_STATE_COVER_IDLE:
		break;
	case XLOG_STATE_COVER_NEED:
	case XLOG_STATE_COVER_NEED2:
		if (xfs_ail_min_lsn(log->l_ailp))
			break;
		if (!xlog_iclogs_empty(log))
			break;

		needed = true;
		if (log->l_covered_state == XLOG_STATE_COVER_NEED)
			log->l_covered_state = XLOG_STATE_COVER_DONE;
		else
			log->l_covered_state = XLOG_STATE_COVER_DONE2;
		break;
	default:
		needed = true;
		break;
	}
	spin_unlock(&log->l_icloglock);
	return needed;
}

/*
 * Explicitly cover the log. This is similar to background log covering but
 * intended for usage in quiesce codepaths. The caller is responsible to ensure
 * the log is idle and suitable for covering. The CIL, iclog buffers and AIL
 * must all be empty.
 */
static int
xfs_log_cover(
	struct xfs_mount	*mp)
{
	int			error = 0;
	bool			need_covered;

	ASSERT((xlog_cil_empty(mp->m_log) && xlog_iclogs_empty(mp->m_log) &&
	        !xfs_ail_min_lsn(mp->m_log->l_ailp)) ||
		xlog_is_shutdown(mp->m_log));

	if (!xfs_log_writable(mp))
		return 0;

	/*
	 * xfs_log_need_covered() is not idempotent because it progresses the
	 * state machine if the log requires covering. Therefore, we must call
	 * this function once and use the result until we've issued an sb sync.
	 * Do so first to make that abundantly clear.
	 *
	 * Fall into the covering sequence if the log needs covering or the
	 * mount has lazy superblock accounting to sync to disk. The sb sync
	 * used for covering accumulates the in-core counters, so covering
	 * handles this for us.
	 */
	need_covered = xfs_log_need_covered(mp);
	if (!need_covered && !xfs_has_lazysbcount(mp))
		return 0;

	/*
	 * To cover the log, commit the superblock twice (at most) in
	 * independent checkpoints. The first serves as a reference for the
	 * tail pointer. The sync transaction and AIL push empties the AIL and
	 * updates the in-core tail to the LSN of the first checkpoint. The
	 * second commit updates the on-disk tail with the in-core LSN,
	 * covering the log. Push the AIL one more time to leave it empty, as
	 * we found it.
	 */
	do {
		error = xfs_sync_sb(mp, true);
		if (error)
			break;
		xfs_ail_push_all_sync(mp->m_ail);
	} while (xfs_log_need_covered(mp));

	return error;
}

/*
 * We may be holding the log iclog lock upon entering this routine.
 */
xfs_lsn_t
xlog_assign_tail_lsn_locked(
	struct xfs_mount	*mp)
{
	struct xlog		*log = mp->m_log;
	struct xfs_log_item	*lip;
	xfs_lsn_t		tail_lsn;

	assert_spin_locked(&mp->m_ail->ail_lock);

	/*
	 * To make sure we always have a valid LSN for the log tail we keep
	 * track of the last LSN which was committed in log->l_last_sync_lsn,
	 * and use that when the AIL was empty.
	 */
	lip = xfs_ail_min(mp->m_ail);
	if (lip)
		tail_lsn = lip->li_lsn;
	else
		tail_lsn = atomic64_read(&log->l_last_sync_lsn);
	trace_xfs_log_assign_tail_lsn(log, tail_lsn);
	atomic64_set(&log->l_tail_lsn, tail_lsn);
	return tail_lsn;
}

xfs_lsn_t
xlog_assign_tail_lsn(
	struct xfs_mount	*mp)
{
	xfs_lsn_t		tail_lsn;

	spin_lock(&mp->m_ail->ail_lock);
	tail_lsn = xlog_assign_tail_lsn_locked(mp);
	spin_unlock(&mp->m_ail->ail_lock);

	return tail_lsn;
}

/*
 * Return the space in the log between the tail and the head.  The head
 * is passed in the cycle/bytes formal parms.  In the special case where
 * the reserve head has wrapped passed the tail, this calculation is no
 * longer valid.  In this case, just return 0 which means there is no space
 * in the log.  This works for all places where this function is called
 * with the reserve head.  Of course, if the write head were to ever
 * wrap the tail, we should blow up.  Rather than catch this case here,
 * we depend on other ASSERTions in other parts of the code.   XXXmiken
 *
 * If reservation head is behind the tail, we have a problem. Warn about it,
 * but then treat it as if the log is empty.
 *
 * If the log is shut down, the head and tail may be invalid or out of whack, so
 * shortcut invalidity asserts in this case so that we don't trigger them
 * falsely.
 */
STATIC int
xlog_space_left(
	struct xlog	*log,
	atomic64_t	*head)
{
	int		tail_bytes;
	int		tail_cycle;
	int		head_cycle;
	int		head_bytes;

	xlog_crack_grant_head(head, &head_cycle, &head_bytes);
	xlog_crack_atomic_lsn(&log->l_tail_lsn, &tail_cycle, &tail_bytes);
	tail_bytes = BBTOB(tail_bytes);
	if (tail_cycle == head_cycle && head_bytes >= tail_bytes)
		return log->l_logsize - (head_bytes - tail_bytes);
	if (tail_cycle + 1 < head_cycle)
		return 0;

	/* Ignore potential inconsistency when shutdown. */
	if (xlog_is_shutdown(log))
		return log->l_logsize;

	if (tail_cycle < head_cycle) {
		ASSERT(tail_cycle == (head_cycle - 1));
		return tail_bytes - head_bytes;
	}

	/*
	 * The reservation head is behind the tail. In this case we just want to
	 * return the size of the log as the amount of space left.
	 */
	xfs_alert(log->l_mp, "xlog_space_left: head behind tail");
	xfs_alert(log->l_mp, "  tail_cycle = %d, tail_bytes = %d",
		  tail_cycle, tail_bytes);
	xfs_alert(log->l_mp, "  GH   cycle = %d, GH   bytes = %d",
		  head_cycle, head_bytes);
	ASSERT(0);
	return log->l_logsize;
}


static void
xlog_ioend_work(
	struct work_struct	*work)
{
	struct xlog_in_core     *iclog =
		container_of(work, struct xlog_in_core, ic_end_io_work);
	struct xlog		*log = iclog->ic_log;
	int			error;

	error = blk_status_to_errno(iclog->ic_bio.bi_status);
#ifdef DEBUG
	/* treat writes with injected CRC errors as failed */
	if (iclog->ic_fail_crc)
		error = -EIO;
#endif

	/*
	 * Race to shutdown the filesystem if we see an error.
	 */
	if (XFS_TEST_ERROR(error, log->l_mp, XFS_ERRTAG_IODONE_IOERR)) {
		xfs_alert(log->l_mp, "log I/O error %d", error);
		xfs_force_shutdown(log->l_mp, SHUTDOWN_LOG_IO_ERROR);
	}

	xlog_state_done_syncing(iclog);
	bio_uninit(&iclog->ic_bio);

	/*
	 * Drop the lock to signal that we are done. Nothing references the
	 * iclog after this, so an unmount waiting on this lock can now tear it
	 * down safely. As such, it is unsafe to reference the iclog after the
	 * unlock as we could race with it being freed.
	 */
	up(&iclog->ic_sema);
}

/*
 * Return size of each in-core log record buffer.
 *
 * All machines get 8 x 32kB buffers by default, unless tuned otherwise.
 *
 * If the filesystem blocksize is too large, we may need to choose a
 * larger size since the directory code currently logs entire blocks.
 */
STATIC void
xlog_get_iclog_buffer_size(
	struct xfs_mount	*mp,
	struct xlog		*log)
{
	if (mp->m_logbufs <= 0)
		mp->m_logbufs = XLOG_MAX_ICLOGS;
	if (mp->m_logbsize <= 0)
		mp->m_logbsize = XLOG_BIG_RECORD_BSIZE;

	log->l_iclog_bufs = mp->m_logbufs;
	log->l_iclog_size = mp->m_logbsize;

	/*
	 * # headers = size / 32k - one header holds cycles from 32k of data.
	 */
	log->l_iclog_heads =
		DIV_ROUND_UP(mp->m_logbsize, XLOG_HEADER_CYCLE_SIZE);
	log->l_iclog_hsize = log->l_iclog_heads << BBSHIFT;
}

void
xfs_log_work_queue(
	struct xfs_mount        *mp)
{
	queue_delayed_work(mp->m_sync_workqueue, &mp->m_log->l_work,
				msecs_to_jiffies(xfs_syncd_centisecs * 10));
}

/*
 * Clear the log incompat flags if we have the opportunity.
 *
 * This only happens if we're about to log the second dummy transaction as part
 * of covering the log and we can get the log incompat feature usage lock.
 */
static inline void
xlog_clear_incompat(
	struct xlog		*log)
{
	struct xfs_mount	*mp = log->l_mp;

	if (!xfs_sb_has_incompat_log_feature(&mp->m_sb,
				XFS_SB_FEAT_INCOMPAT_LOG_ALL))
		return;

	if (log->l_covered_state != XLOG_STATE_COVER_DONE2)
		return;

	if (!down_write_trylock(&log->l_incompat_users))
		return;

	xfs_clear_incompat_log_features(mp);
	up_write(&log->l_incompat_users);
}

/*
 * Every sync period we need to unpin all items in the AIL and push them to
 * disk. If there is nothing dirty, then we might need to cover the log to
 * indicate that the filesystem is idle.
 */
static void
xfs_log_worker(
	struct work_struct	*work)
{
	struct xlog		*log = container_of(to_delayed_work(work),
						struct xlog, l_work);
	struct xfs_mount	*mp = log->l_mp;

	/* dgc: errors ignored - not fatal and nowhere to report them */
	if (xfs_fs_writable(mp, SB_FREEZE_WRITE) && xfs_log_need_covered(mp)) {
		/*
		 * Dump a transaction into the log that contains no real change.
		 * This is needed to stamp the current tail LSN into the log
		 * during the covering operation.
		 *
		 * We cannot use an inode here for this - that will push dirty
		 * state back up into the VFS and then periodic inode flushing
		 * will prevent log covering from making progress. Hence we
		 * synchronously log the superblock instead to ensure the
		 * superblock is immediately unpinned and can be written back.
		 */
		xlog_clear_incompat(log);
		xfs_sync_sb(mp, true);
	} else
		xfs_log_force(mp, 0);

	/* start pushing all the metadata that is currently dirty */
	xfs_ail_push_all(mp->m_ail);

	/* queue us up again */
	xfs_log_work_queue(mp);
}

/*
 * This routine initializes some of the log structure for a given mount point.
 * Its primary purpose is to fill in enough, so recovery can occur.  However,
 * some other stuff may be filled in too.
 */
STATIC struct xlog *
xlog_alloc_log(
	struct xfs_mount	*mp,
	struct xfs_buftarg	*log_target,
	xfs_daddr_t		blk_offset,
	int			num_bblks)
{
	struct xlog		*log;
	xlog_rec_header_t	*head;
	xlog_in_core_t		**iclogp;
	xlog_in_core_t		*iclog, *prev_iclog=NULL;
	int			i;
	int			error = -ENOMEM;
	uint			log2_size = 0;

	log = kmem_zalloc(sizeof(struct xlog), KM_MAYFAIL);
	if (!log) {
		xfs_warn(mp, "Log allocation failed: No memory!");
		goto out;
	}

	log->l_mp	   = mp;
	log->l_targ	   = log_target;
	log->l_logsize     = BBTOB(num_bblks);
	log->l_logBBstart  = blk_offset;
	log->l_logBBsize   = num_bblks;
	log->l_covered_state = XLOG_STATE_COVER_IDLE;
	set_bit(XLOG_ACTIVE_RECOVERY, &log->l_opstate);
	INIT_DELAYED_WORK(&log->l_work, xfs_log_worker);

	log->l_prev_block  = -1;
	/* log->l_tail_lsn = 0x100000000LL; cycle = 1; current block = 0 */
	xlog_assign_atomic_lsn(&log->l_tail_lsn, 1, 0);
	xlog_assign_atomic_lsn(&log->l_last_sync_lsn, 1, 0);
	log->l_curr_cycle  = 1;	    /* 0 is bad since this is initial value */

	if (xfs_has_logv2(mp) && mp->m_sb.sb_logsunit > 1)
		log->l_iclog_roundoff = mp->m_sb.sb_logsunit;
	else
		log->l_iclog_roundoff = BBSIZE;

	xlog_grant_head_init(&log->l_reserve_head);
	xlog_grant_head_init(&log->l_write_head);

	error = -EFSCORRUPTED;
	if (xfs_has_sector(mp)) {
	        log2_size = mp->m_sb.sb_logsectlog;
		if (log2_size < BBSHIFT) {
			xfs_warn(mp, "Log sector size too small (0x%x < 0x%x)",
				log2_size, BBSHIFT);
			goto out_free_log;
		}

	        log2_size -= BBSHIFT;
		if (log2_size > mp->m_sectbb_log) {
			xfs_warn(mp, "Log sector size too large (0x%x > 0x%x)",
				log2_size, mp->m_sectbb_log);
			goto out_free_log;
		}

		/* for larger sector sizes, must have v2 or external log */
		if (log2_size && log->l_logBBstart > 0 &&
			    !xfs_has_logv2(mp)) {
			xfs_warn(mp,
		"log sector size (0x%x) invalid for configuration.",
				log2_size);
			goto out_free_log;
		}
	}
	log->l_sectBBsize = 1 << log2_size;

	init_rwsem(&log->l_incompat_users);

	xlog_get_iclog_buffer_size(mp, log);

	spin_lock_init(&log->l_icloglock);
	init_waitqueue_head(&log->l_flush_wait);

	iclogp = &log->l_iclog;
	/*
	 * The amount of memory to allocate for the iclog structure is
	 * rather funky due to the way the structure is defined.  It is
	 * done this way so that we can use different sizes for machines
	 * with different amounts of memory.  See the definition of
	 * xlog_in_core_t in xfs_log_priv.h for details.
	 */
	ASSERT(log->l_iclog_size >= 4096);
	for (i = 0; i < log->l_iclog_bufs; i++) {
		size_t bvec_size = howmany(log->l_iclog_size, PAGE_SIZE) *
				sizeof(struct bio_vec);

		iclog = kmem_zalloc(sizeof(*iclog) + bvec_size, KM_MAYFAIL);
		if (!iclog)
			goto out_free_iclog;

		*iclogp = iclog;
		iclog->ic_prev = prev_iclog;
		prev_iclog = iclog;

		iclog->ic_data = kvzalloc(log->l_iclog_size,
				GFP_KERNEL | __GFP_RETRY_MAYFAIL);
		if (!iclog->ic_data)
			goto out_free_iclog;
#ifdef DEBUG
		log->l_iclog_bak[i] = &iclog->ic_header;
#endif
		head = &iclog->ic_header;
		memset(head, 0, sizeof(xlog_rec_header_t));
		head->h_magicno = cpu_to_be32(XLOG_HEADER_MAGIC_NUM);
		head->h_version = cpu_to_be32(
			xfs_has_logv2(log->l_mp) ? 2 : 1);
		head->h_size = cpu_to_be32(log->l_iclog_size);
		/* new fields */
		head->h_fmt = cpu_to_be32(XLOG_FMT);
		memcpy(&head->h_fs_uuid, &mp->m_sb.sb_uuid, sizeof(uuid_t));

		iclog->ic_size = log->l_iclog_size - log->l_iclog_hsize;
		iclog->ic_state = XLOG_STATE_ACTIVE;
		iclog->ic_log = log;
		atomic_set(&iclog->ic_refcnt, 0);
		INIT_LIST_HEAD(&iclog->ic_callbacks);
		iclog->ic_datap = (char *)iclog->ic_data + log->l_iclog_hsize;

		init_waitqueue_head(&iclog->ic_force_wait);
		init_waitqueue_head(&iclog->ic_write_wait);
		INIT_WORK(&iclog->ic_end_io_work, xlog_ioend_work);
		sema_init(&iclog->ic_sema, 1);

		iclogp = &iclog->ic_next;
	}
	*iclogp = log->l_iclog;			/* complete ring */
	log->l_iclog->ic_prev = prev_iclog;	/* re-write 1st prev ptr */

	log->l_ioend_workqueue = alloc_workqueue("xfs-log/%s",
			XFS_WQFLAGS(WQ_FREEZABLE | WQ_MEM_RECLAIM |
				    WQ_HIGHPRI),
			0, mp->m_super->s_id);
	if (!log->l_ioend_workqueue)
		goto out_free_iclog;

	error = xlog_cil_init(log);
	if (error)
		goto out_destroy_workqueue;
	return log;

out_destroy_workqueue:
	destroy_workqueue(log->l_ioend_workqueue);
out_free_iclog:
	for (iclog = log->l_iclog; iclog; iclog = prev_iclog) {
		prev_iclog = iclog->ic_next;
		kmem_free(iclog->ic_data);
		kmem_free(iclog);
		if (prev_iclog == log->l_iclog)
			break;
	}
out_free_log:
	kmem_free(log);
out:
	return ERR_PTR(error);
}	/* xlog_alloc_log */

/*
 * Compute the LSN that we'd need to push the log tail towards in order to have
 * (a) enough on-disk log space to log the number of bytes specified, (b) at
 * least 25% of the log space free, and (c) at least 256 blocks free.  If the
 * log free space already meets all three thresholds, this function returns
 * NULLCOMMITLSN.
 */
xfs_lsn_t
xlog_grant_push_threshold(
	struct xlog	*log,
	int		need_bytes)
{
	xfs_lsn_t	threshold_lsn = 0;
	xfs_lsn_t	last_sync_lsn;
	int		free_blocks;
	int		free_bytes;
	int		threshold_block;
	int		threshold_cycle;
	int		free_threshold;

	ASSERT(BTOBB(need_bytes) < log->l_logBBsize);

	free_bytes = xlog_space_left(log, &log->l_reserve_head.grant);
	free_blocks = BTOBBT(free_bytes);

	/*
	 * Set the threshold for the minimum number of free blocks in the
	 * log to the maximum of what the caller needs, one quarter of the
	 * log, and 256 blocks.
	 */
	free_threshold = BTOBB(need_bytes);
	free_threshold = max(free_threshold, (log->l_logBBsize >> 2));
	free_threshold = max(free_threshold, 256);
	if (free_blocks >= free_threshold)
		return NULLCOMMITLSN;

	xlog_crack_atomic_lsn(&log->l_tail_lsn, &threshold_cycle,
						&threshold_block);
	threshold_block += free_threshold;
	if (threshold_block >= log->l_logBBsize) {
		threshold_block -= log->l_logBBsize;
		threshold_cycle += 1;
	}
	threshold_lsn = xlog_assign_lsn(threshold_cycle,
					threshold_block);
	/*
	 * Don't pass in an lsn greater than the lsn of the last
	 * log record known to be on disk. Use a snapshot of the last sync lsn
	 * so that it doesn't change between the compare and the set.
	 */
	last_sync_lsn = atomic64_read(&log->l_last_sync_lsn);
	if (XFS_LSN_CMP(threshold_lsn, last_sync_lsn) > 0)
		threshold_lsn = last_sync_lsn;

	return threshold_lsn;
}

/*
 * Push the tail of the log if we need to do so to maintain the free log space
 * thresholds set out by xlog_grant_push_threshold.  We may need to adopt a
 * policy which pushes on an lsn which is further along in the log once we
 * reach the high water mark.  In this manner, we would be creating a low water
 * mark.
 */
STATIC void
xlog_grant_push_ail(
	struct xlog	*log,
	int		need_bytes)
{
	xfs_lsn_t	threshold_lsn;

	threshold_lsn = xlog_grant_push_threshold(log, need_bytes);
	if (threshold_lsn == NULLCOMMITLSN || xlog_is_shutdown(log))
		return;

	/*
	 * Get the transaction layer to kick the dirty buffers out to
	 * disk asynchronously. No point in trying to do this if
	 * the filesystem is shutting down.
	 */
	xfs_ail_push(log->l_ailp, threshold_lsn);
}

/*
 * Stamp cycle number in every block
 */
STATIC void
xlog_pack_data(
	struct xlog		*log,
	struct xlog_in_core	*iclog,
	int			roundoff)
{
	int			i, j, k;
	int			size = iclog->ic_offset + roundoff;
	__be32			cycle_lsn;
	char			*dp;

	cycle_lsn = CYCLE_LSN_DISK(iclog->ic_header.h_lsn);

	dp = iclog->ic_datap;
	for (i = 0; i < BTOBB(size); i++) {
		if (i >= (XLOG_HEADER_CYCLE_SIZE / BBSIZE))
			break;
		iclog->ic_header.h_cycle_data[i] = *(__be32 *)dp;
		*(__be32 *)dp = cycle_lsn;
		dp += BBSIZE;
	}

	if (xfs_has_logv2(log->l_mp)) {
		xlog_in_core_2_t *xhdr = iclog->ic_data;

		for ( ; i < BTOBB(size); i++) {
			j = i / (XLOG_HEADER_CYCLE_SIZE / BBSIZE);
			k = i % (XLOG_HEADER_CYCLE_SIZE / BBSIZE);
			xhdr[j].hic_xheader.xh_cycle_data[k] = *(__be32 *)dp;
			*(__be32 *)dp = cycle_lsn;
			dp += BBSIZE;
		}

		for (i = 1; i < log->l_iclog_heads; i++)
			xhdr[i].hic_xheader.xh_cycle = cycle_lsn;
	}
}

/*
 * Calculate the checksum for a log buffer.
 *
 * This is a little more complicated than it should be because the various
 * headers and the actual data are non-contiguous.
 */
__le32
xlog_cksum(
	struct xlog		*log,
	struct xlog_rec_header	*rhead,
	char			*dp,
	int			size)
{
	uint32_t		crc;

	/* first generate the crc for the record header ... */
	crc = xfs_start_cksum_update((char *)rhead,
			      sizeof(struct xlog_rec_header),
			      offsetof(struct xlog_rec_header, h_crc));

	/* ... then for additional cycle data for v2 logs ... */
	if (xfs_has_logv2(log->l_mp)) {
		union xlog_in_core2 *xhdr = (union xlog_in_core2 *)rhead;
		int		i;
		int		xheads;

		xheads = DIV_ROUND_UP(size, XLOG_HEADER_CYCLE_SIZE);

		for (i = 1; i < xheads; i++) {
			crc = crc32c(crc, &xhdr[i].hic_xheader,
				     sizeof(struct xlog_rec_ext_header));
		}
	}

	/* ... and finally for the payload */
	crc = crc32c(crc, dp, size);

	return xfs_end_cksum(crc);
}

static void
xlog_bio_end_io(
	struct bio		*bio)
{
	struct xlog_in_core	*iclog = bio->bi_private;

	queue_work(iclog->ic_log->l_ioend_workqueue,
		   &iclog->ic_end_io_work);
}

static int
xlog_map_iclog_data(
	struct bio		*bio,
	void			*data,
	size_t			count)
{
	do {
		struct page	*page = kmem_to_page(data);
		unsigned int	off = offset_in_page(data);
		size_t		len = min_t(size_t, count, PAGE_SIZE - off);

		if (bio_add_page(bio, page, len, off) != len)
			return -EIO;

		data += len;
		count -= len;
	} while (count);

	return 0;
}

STATIC void
xlog_write_iclog(
	struct xlog		*log,
	struct xlog_in_core	*iclog,
	uint64_t		bno,
	unsigned int		count)
{
	ASSERT(bno < log->l_logBBsize);
	trace_xlog_iclog_write(iclog, _RET_IP_);

	/*
	 * We lock the iclogbufs here so that we can serialise against I/O
	 * completion during unmount.  We might be processing a shutdown
	 * triggered during unmount, and that can occur asynchronously to the
	 * unmount thread, and hence we need to ensure that completes before
	 * tearing down the iclogbufs.  Hence we need to hold the buffer lock
	 * across the log IO to archieve that.
	 */
	down(&iclog->ic_sema);
	if (xlog_is_shutdown(log)) {
		/*
		 * It would seem logical to return EIO here, but we rely on
		 * the log state machine to propagate I/O errors instead of
		 * doing it here.  We kick of the state machine and unlock
		 * the buffer manually, the code needs to be kept in sync
		 * with the I/O completion path.
		 */
		xlog_state_done_syncing(iclog);
		up(&iclog->ic_sema);
		return;
	}

	bio_init(&iclog->ic_bio, iclog->ic_bvec, howmany(count, PAGE_SIZE));
	bio_set_dev(&iclog->ic_bio, log->l_targ->bt_bdev);
	iclog->ic_bio.bi_iter.bi_sector = log->l_logBBstart + bno;
	iclog->ic_bio.bi_end_io = xlog_bio_end_io;
	iclog->ic_bio.bi_private = iclog;

	/*
	 * We use REQ_SYNC | REQ_IDLE here to tell the block layer the are more
	 * IOs coming immediately after this one. This prevents the block layer
	 * writeback throttle from throttling log writes behind background
	 * metadata writeback and causing priority inversions.
	 */
	iclog->ic_bio.bi_opf = REQ_OP_WRITE | REQ_META | REQ_SYNC | REQ_IDLE;
	if (iclog->ic_flags & XLOG_ICL_NEED_FLUSH) {
		iclog->ic_bio.bi_opf |= REQ_PREFLUSH;
		/*
		 * For external log devices, we also need to flush the data
		 * device cache first to ensure all metadata writeback covered
		 * by the LSN in this iclog is on stable storage. This is slow,
		 * but it *must* complete before we issue the external log IO.
		 */
		if (log->l_targ != log->l_mp->m_ddev_targp)
			blkdev_issue_flush(log->l_mp->m_ddev_targp->bt_bdev);
	}
	if (iclog->ic_flags & XLOG_ICL_NEED_FUA)
		iclog->ic_bio.bi_opf |= REQ_FUA;

	iclog->ic_flags &= ~(XLOG_ICL_NEED_FLUSH | XLOG_ICL_NEED_FUA);

	if (xlog_map_iclog_data(&iclog->ic_bio, iclog->ic_data, count)) {
		xfs_force_shutdown(log->l_mp, SHUTDOWN_LOG_IO_ERROR);
		return;
	}
	if (is_vmalloc_addr(iclog->ic_data))
		flush_kernel_vmap_range(iclog->ic_data, count);

	/*
	 * If this log buffer would straddle the end of the log we will have
	 * to split it up into two bios, so that we can continue at the start.
	 */
	if (bno + BTOBB(count) > log->l_logBBsize) {
		struct bio *split;

		split = bio_split(&iclog->ic_bio, log->l_logBBsize - bno,
				  GFP_NOIO, &fs_bio_set);
		bio_chain(split, &iclog->ic_bio);
		submit_bio(split);

		/* restart at logical offset zero for the remainder */
		iclog->ic_bio.bi_iter.bi_sector = log->l_logBBstart;
	}

	submit_bio(&iclog->ic_bio);
}

/*
 * We need to bump cycle number for the part of the iclog that is
 * written to the start of the log. Watch out for the header magic
 * number case, though.
 */
static void
xlog_split_iclog(
	struct xlog		*log,
	void			*data,
	uint64_t		bno,
	unsigned int		count)
{
	unsigned int		split_offset = BBTOB(log->l_logBBsize - bno);
	unsigned int		i;

	for (i = split_offset; i < count; i += BBSIZE) {
		uint32_t cycle = get_unaligned_be32(data + i);

		if (++cycle == XLOG_HEADER_MAGIC_NUM)
			cycle++;
		put_unaligned_be32(cycle, data + i);
	}
}

static int
xlog_calc_iclog_size(
	struct xlog		*log,
	struct xlog_in_core	*iclog,
	uint32_t		*roundoff)
{
	uint32_t		count_init, count;

	/* Add for LR header */
	count_init = log->l_iclog_hsize + iclog->ic_offset;
	count = roundup(count_init, log->l_iclog_roundoff);

	*roundoff = count - count_init;

	ASSERT(count >= count_init);
	ASSERT(*roundoff < log->l_iclog_roundoff);
	return count;
}

/*
 * Flush out the in-core log (iclog) to the on-disk log in an asynchronous 
 * fashion.  Previously, we should have moved the current iclog
 * ptr in the log to point to the next available iclog.  This allows further
 * write to continue while this code syncs out an iclog ready to go.
 * Before an in-core log can be written out, the data section must be scanned
 * to save away the 1st word of each BBSIZE block into the header.  We replace
 * it with the current cycle count.  Each BBSIZE block is tagged with the
 * cycle count because there in an implicit assumption that drives will
 * guarantee that entire 512 byte blocks get written at once.  In other words,
 * we can't have part of a 512 byte block written and part not written.  By
 * tagging each block, we will know which blocks are valid when recovering
 * after an unclean shutdown.
 *
 * This routine is single threaded on the iclog.  No other thread can be in
 * this routine with the same iclog.  Changing contents of iclog can there-
 * fore be done without grabbing the state machine lock.  Updating the global
 * log will require grabbing the lock though.
 *
 * The entire log manager uses a logical block numbering scheme.  Only
 * xlog_write_iclog knows about the fact that the log may not start with
 * block zero on a given device.
 */
STATIC void
xlog_sync(
	struct xlog		*log,
	struct xlog_in_core	*iclog)
{
	unsigned int		count;		/* byte count of bwrite */
	unsigned int		roundoff;       /* roundoff to BB or stripe */
	uint64_t		bno;
	unsigned int		size;

	ASSERT(atomic_read(&iclog->ic_refcnt) == 0);
	trace_xlog_iclog_sync(iclog, _RET_IP_);

	count = xlog_calc_iclog_size(log, iclog, &roundoff);

	/* move grant heads by roundoff in sync */
	xlog_grant_add_space(log, &log->l_reserve_head.grant, roundoff);
	xlog_grant_add_space(log, &log->l_write_head.grant, roundoff);

	/* put cycle number in every block */
	xlog_pack_data(log, iclog, roundoff); 

	/* real byte length */
	size = iclog->ic_offset;
	if (xfs_has_logv2(log->l_mp))
		size += roundoff;
	iclog->ic_header.h_len = cpu_to_be32(size);

	XFS_STATS_INC(log->l_mp, xs_log_writes);
	XFS_STATS_ADD(log->l_mp, xs_log_blocks, BTOBB(count));

	bno = BLOCK_LSN(be64_to_cpu(iclog->ic_header.h_lsn));

	/* Do we need to split this write into 2 parts? */
	if (bno + BTOBB(count) > log->l_logBBsize)
		xlog_split_iclog(log, &iclog->ic_header, bno, count);

	/* calculcate the checksum */
	iclog->ic_header.h_crc = xlog_cksum(log, &iclog->ic_header,
					    iclog->ic_datap, size);
	/*
	 * Intentionally corrupt the log record CRC based on the error injection
	 * frequency, if defined. This facilitates testing log recovery in the
	 * event of torn writes. Hence, set the IOABORT state to abort the log
	 * write on I/O completion and shutdown the fs. The subsequent mount
	 * detects the bad CRC and attempts to recover.
	 */
#ifdef DEBUG
	if (XFS_TEST_ERROR(false, log->l_mp, XFS_ERRTAG_LOG_BAD_CRC)) {
		iclog->ic_header.h_crc &= cpu_to_le32(0xAAAAAAAA);
		iclog->ic_fail_crc = true;
		xfs_warn(log->l_mp,
	"Intentionally corrupted log record at LSN 0x%llx. Shutdown imminent.",
			 be64_to_cpu(iclog->ic_header.h_lsn));
	}
#endif
	xlog_verify_iclog(log, iclog, count);
	xlog_write_iclog(log, iclog, bno, count);
}

/*
 * Deallocate a log structure
 */
STATIC void
xlog_dealloc_log(
	struct xlog	*log)
{
	xlog_in_core_t	*iclog, *next_iclog;
	int		i;

	xlog_cil_destroy(log);

	/*
	 * Cycle all the iclogbuf locks to make sure all log IO completion
	 * is done before we tear down these buffers.
	 */
	iclog = log->l_iclog;
	for (i = 0; i < log->l_iclog_bufs; i++) {
		down(&iclog->ic_sema);
		up(&iclog->ic_sema);
		iclog = iclog->ic_next;
	}

	iclog = log->l_iclog;
	for (i = 0; i < log->l_iclog_bufs; i++) {
		next_iclog = iclog->ic_next;
		kmem_free(iclog->ic_data);
		kmem_free(iclog);
		iclog = next_iclog;
	}

	log->l_mp->m_log = NULL;
	destroy_workqueue(log->l_ioend_workqueue);
	kmem_free(log);
}

/*
 * Update counters atomically now that memcpy is done.
 */
static inline void
xlog_state_finish_copy(
	struct xlog		*log,
	struct xlog_in_core	*iclog,
	int			record_cnt,
	int			copy_bytes)
{
	lockdep_assert_held(&log->l_icloglock);

	be32_add_cpu(&iclog->ic_header.h_num_logops, record_cnt);
	iclog->ic_offset += copy_bytes;
}

/*
 * print out info relating to regions written which consume
 * the reservation
 */
void
xlog_print_tic_res(
	struct xfs_mount	*mp,
	struct xlog_ticket	*ticket)
{
	uint i;
	uint ophdr_spc = ticket->t_res_num_ophdrs * (uint)sizeof(xlog_op_header_t);

	/* match with XLOG_REG_TYPE_* in xfs_log.h */
#define REG_TYPE_STR(type, str)	[XLOG_REG_TYPE_##type] = str
	static char *res_type_str[] = {
	    REG_TYPE_STR(BFORMAT, "bformat"),
	    REG_TYPE_STR(BCHUNK, "bchunk"),
	    REG_TYPE_STR(EFI_FORMAT, "efi_format"),
	    REG_TYPE_STR(EFD_FORMAT, "efd_format"),
	    REG_TYPE_STR(IFORMAT, "iformat"),
	    REG_TYPE_STR(ICORE, "icore"),
	    REG_TYPE_STR(IEXT, "iext"),
	    REG_TYPE_STR(IBROOT, "ibroot"),
	    REG_TYPE_STR(ILOCAL, "ilocal"),
	    REG_TYPE_STR(IATTR_EXT, "iattr_ext"),
	    REG_TYPE_STR(IATTR_BROOT, "iattr_broot"),
	    REG_TYPE_STR(IATTR_LOCAL, "iattr_local"),
	    REG_TYPE_STR(QFORMAT, "qformat"),
	    REG_TYPE_STR(DQUOT, "dquot"),
	    REG_TYPE_STR(QUOTAOFF, "quotaoff"),
	    REG_TYPE_STR(LRHEADER, "LR header"),
	    REG_TYPE_STR(UNMOUNT, "unmount"),
	    REG_TYPE_STR(COMMIT, "commit"),
	    REG_TYPE_STR(TRANSHDR, "trans header"),
	    REG_TYPE_STR(ICREATE, "inode create"),
	    REG_TYPE_STR(RUI_FORMAT, "rui_format"),
	    REG_TYPE_STR(RUD_FORMAT, "rud_format"),
	    REG_TYPE_STR(CUI_FORMAT, "cui_format"),
	    REG_TYPE_STR(CUD_FORMAT, "cud_format"),
	    REG_TYPE_STR(BUI_FORMAT, "bui_format"),
	    REG_TYPE_STR(BUD_FORMAT, "bud_format"),
	};
	BUILD_BUG_ON(ARRAY_SIZE(res_type_str) != XLOG_REG_TYPE_MAX + 1);
#undef REG_TYPE_STR

	xfs_warn(mp, "ticket reservation summary:");
	xfs_warn(mp, "  unit res    = %d bytes",
		 ticket->t_unit_res);
	xfs_warn(mp, "  current res = %d bytes",
		 ticket->t_curr_res);
	xfs_warn(mp, "  total reg   = %u bytes (o/flow = %u bytes)",
		 ticket->t_res_arr_sum, ticket->t_res_o_flow);
	xfs_warn(mp, "  ophdrs      = %u (ophdr space = %u bytes)",
		 ticket->t_res_num_ophdrs, ophdr_spc);
	xfs_warn(mp, "  ophdr + reg = %u bytes",
		 ticket->t_res_arr_sum + ticket->t_res_o_flow + ophdr_spc);
	xfs_warn(mp, "  num regions = %u",
		 ticket->t_res_num);

	for (i = 0; i < ticket->t_res_num; i++) {
		uint r_type = ticket->t_res_arr[i].r_type;
		xfs_warn(mp, "region[%u]: %s - %u bytes", i,
			    ((r_type <= 0 || r_type > XLOG_REG_TYPE_MAX) ?
			    "bad-rtype" : res_type_str[r_type]),
			    ticket->t_res_arr[i].r_len);
	}
}

/*
 * Print a summary of the transaction.
 */
void
xlog_print_trans(
	struct xfs_trans	*tp)
{
	struct xfs_mount	*mp = tp->t_mountp;
	struct xfs_log_item	*lip;

	/* dump core transaction and ticket info */
	xfs_warn(mp, "transaction summary:");
	xfs_warn(mp, "  log res   = %d", tp->t_log_res);
	xfs_warn(mp, "  log count = %d", tp->t_log_count);
	xfs_warn(mp, "  flags     = 0x%x", tp->t_flags);

	xlog_print_tic_res(mp, tp->t_ticket);

	/* dump each log item */
	list_for_each_entry(lip, &tp->t_items, li_trans) {
		struct xfs_log_vec	*lv = lip->li_lv;
		struct xfs_log_iovec	*vec;
		int			i;

		xfs_warn(mp, "log item: ");
		xfs_warn(mp, "  type	= 0x%x", lip->li_type);
		xfs_warn(mp, "  flags	= 0x%lx", lip->li_flags);
		if (!lv)
			continue;
		xfs_warn(mp, "  niovecs	= %d", lv->lv_niovecs);
		xfs_warn(mp, "  size	= %d", lv->lv_size);
		xfs_warn(mp, "  bytes	= %d", lv->lv_bytes);
		xfs_warn(mp, "  buf len	= %d", lv->lv_buf_len);

		/* dump each iovec for the log item */
		vec = lv->lv_iovecp;
		for (i = 0; i < lv->lv_niovecs; i++) {
			int dumplen = min(vec->i_len, 32);

			xfs_warn(mp, "  iovec[%d]", i);
			xfs_warn(mp, "    type	= 0x%x", vec->i_type);
			xfs_warn(mp, "    len	= %d", vec->i_len);
			xfs_warn(mp, "    first %d bytes of iovec[%d]:", dumplen, i);
			xfs_hex_dump(vec->i_addr, dumplen);

			vec++;
		}
	}
}

/*
 * Calculate the potential space needed by the log vector.  We may need a start
 * record, and each region gets its own struct xlog_op_header and may need to be
 * double word aligned.
 */
static int
xlog_write_calc_vec_length(
	struct xlog_ticket	*ticket,
	struct xfs_log_vec	*log_vector,
	uint			optype)
{
	struct xfs_log_vec	*lv;
	int			headers = 0;
	int			len = 0;
	int			i;

	if (optype & XLOG_START_TRANS)
		headers++;

	for (lv = log_vector; lv; lv = lv->lv_next) {
		/* we don't write ordered log vectors */
		if (lv->lv_buf_len == XFS_LOG_VEC_ORDERED)
			continue;

		headers += lv->lv_niovecs;

		for (i = 0; i < lv->lv_niovecs; i++) {
			struct xfs_log_iovec	*vecp = &lv->lv_iovecp[i];

			len += vecp->i_len;
			xlog_tic_add_region(ticket, vecp->i_len, vecp->i_type);
		}
	}

	ticket->t_res_num_ophdrs += headers;
	len += headers * sizeof(struct xlog_op_header);

	return len;
}

static void
xlog_write_start_rec(
	struct xlog_op_header	*ophdr,
	struct xlog_ticket	*ticket)
{
	ophdr->oh_tid	= cpu_to_be32(ticket->t_tid);
	ophdr->oh_clientid = ticket->t_clientid;
	ophdr->oh_len = 0;
	ophdr->oh_flags = XLOG_START_TRANS;
	ophdr->oh_res2 = 0;
}

static xlog_op_header_t *
xlog_write_setup_ophdr(
	struct xlog		*log,
	struct xlog_op_header	*ophdr,
	struct xlog_ticket	*ticket,
	uint			flags)
{
	ophdr->oh_tid = cpu_to_be32(ticket->t_tid);
	ophdr->oh_clientid = ticket->t_clientid;
	ophdr->oh_res2 = 0;

	/* are we copying a commit or unmount record? */
	ophdr->oh_flags = flags;

	/*
	 * We've seen logs corrupted with bad transaction client ids.  This
	 * makes sure that XFS doesn't generate them on.  Turn this into an EIO
	 * and shut down the filesystem.
	 */
	switch (ophdr->oh_clientid)  {
	case XFS_TRANSACTION:
	case XFS_VOLUME:
	case XFS_LOG:
		break;
	default:
		xfs_warn(log->l_mp,
			"Bad XFS transaction clientid 0x%x in ticket "PTR_FMT,
			ophdr->oh_clientid, ticket);
		return NULL;
	}

	return ophdr;
}

/*
 * Set up the parameters of the region copy into the log. This has
 * to handle region write split across multiple log buffers - this
 * state is kept external to this function so that this code can
 * be written in an obvious, self documenting manner.
 */
static int
xlog_write_setup_copy(
	struct xlog_ticket	*ticket,
	struct xlog_op_header	*ophdr,
	int			space_available,
	int			space_required,
	int			*copy_off,
	int			*copy_len,
	int			*last_was_partial_copy,
	int			*bytes_consumed)
{
	int			still_to_copy;

	still_to_copy = space_required - *bytes_consumed;
	*copy_off = *bytes_consumed;

	if (still_to_copy <= space_available) {
		/* write of region completes here */
		*copy_len = still_to_copy;
		ophdr->oh_len = cpu_to_be32(*copy_len);
		if (*last_was_partial_copy)
			ophdr->oh_flags |= (XLOG_END_TRANS|XLOG_WAS_CONT_TRANS);
		*last_was_partial_copy = 0;
		*bytes_consumed = 0;
		return 0;
	}

	/* partial write of region, needs extra log op header reservation */
	*copy_len = space_available;
	ophdr->oh_len = cpu_to_be32(*copy_len);
	ophdr->oh_flags |= XLOG_CONTINUE_TRANS;
	if (*last_was_partial_copy)
		ophdr->oh_flags |= XLOG_WAS_CONT_TRANS;
	*bytes_consumed += *copy_len;
	(*last_was_partial_copy)++;

	/* account for new log op header */
	ticket->t_curr_res -= sizeof(struct xlog_op_header);
	ticket->t_res_num_ophdrs++;

	return sizeof(struct xlog_op_header);
}

static int
xlog_write_copy_finish(
	struct xlog		*log,
	struct xlog_in_core	*iclog,
	uint			flags,
	int			*record_cnt,
	int			*data_cnt,
	int			*partial_copy,
	int			*partial_copy_len,
	int			log_offset)
{
	int			error;

	if (*partial_copy) {
		/*
		 * This iclog has already been marked WANT_SYNC by
		 * xlog_state_get_iclog_space.
		 */
		spin_lock(&log->l_icloglock);
		xlog_state_finish_copy(log, iclog, *record_cnt, *data_cnt);
		*record_cnt = 0;
		*data_cnt = 0;
		goto release_iclog;
	}

	*partial_copy = 0;
	*partial_copy_len = 0;

	if (iclog->ic_size - log_offset > sizeof(xlog_op_header_t))
		return 0;

	/* no more space in this iclog - push it. */
	spin_lock(&log->l_icloglock);
	xlog_state_finish_copy(log, iclog, *record_cnt, *data_cnt);
	*record_cnt = 0;
	*data_cnt = 0;

	if (iclog->ic_state == XLOG_STATE_ACTIVE)
		xlog_state_switch_iclogs(log, iclog, 0);
	else
		ASSERT(iclog->ic_state == XLOG_STATE_WANT_SYNC ||
			xlog_is_shutdown(log));
release_iclog:
	error = xlog_state_release_iclog(log, iclog, 0);
	spin_unlock(&log->l_icloglock);
	return error;
}

/*
 * Write some region out to in-core log
 *
 * This will be called when writing externally provided regions or when
 * writing out a commit record for a given transaction.
 *
 * General algorithm:
 *	1. Find total length of this write.  This may include adding to the
 *		lengths passed in.
 *	2. Check whether we violate the tickets reservation.
 *	3. While writing to this iclog
 *	    A. Reserve as much space in this iclog as can get
 *	    B. If this is first write, save away start lsn
 *	    C. While writing this region:
 *		1. If first write of transaction, write start record
 *		2. Write log operation header (header per region)
 *		3. Find out if we can fit entire region into this iclog
 *		4. Potentially, verify destination memcpy ptr
 *		5. Memcpy (partial) region
 *		6. If partial copy, release iclog; otherwise, continue
 *			copying more regions into current iclog
 *	4. Mark want sync bit (in simulation mode)
 *	5. Release iclog for potential flush to on-disk log.
 *
 * ERRORS:
 * 1.	Panic if reservation is overrun.  This should never happen since
 *	reservation amounts are generated internal to the filesystem.
 * NOTES:
 * 1. Tickets are single threaded data structures.
 * 2. The XLOG_END_TRANS & XLOG_CONTINUE_TRANS flags are passed down to the
 *	syncing routine.  When a single log_write region needs to span
 *	multiple in-core logs, the XLOG_CONTINUE_TRANS bit should be set
 *	on all log operation writes which don't contain the end of the
 *	region.  The XLOG_END_TRANS bit is used for the in-core log
 *	operation which contains the end of the continued log_write region.
 * 3. When xlog_state_get_iclog_space() grabs the rest of the current iclog,
 *	we don't really know exactly how much space will be used.  As a result,
 *	we don't update ic_offset until the end when we know exactly how many
 *	bytes have been written out.
 */
int
xlog_write(
	struct xlog		*log,
	struct xfs_cil_ctx	*ctx,
	struct xfs_log_vec	*log_vector,
	struct xlog_ticket	*ticket,
	uint			optype)
{
	struct xlog_in_core	*iclog = NULL;
	struct xfs_log_vec	*lv = log_vector;
	struct xfs_log_iovec	*vecp = lv->lv_iovecp;
	int			index = 0;
	int			len;
	int			partial_copy = 0;
	int			partial_copy_len = 0;
	int			contwr = 0;
	int			record_cnt = 0;
	int			data_cnt = 0;
	int			error = 0;

	/*
	 * If this is a commit or unmount transaction, we don't need a start
	 * record to be written.  We do, however, have to account for the
	 * commit or unmount header that gets written. Hence we always have
	 * to account for an extra xlog_op_header here.
	 */
	ticket->t_curr_res -= sizeof(struct xlog_op_header);
	if (ticket->t_curr_res < 0) {
		xfs_alert_tag(log->l_mp, XFS_PTAG_LOGRES,
		     "ctx ticket reservation ran out. Need to up reservation");
		xlog_print_tic_res(log->l_mp, ticket);
		xfs_force_shutdown(log->l_mp, SHUTDOWN_LOG_IO_ERROR);
	}

	len = xlog_write_calc_vec_length(ticket, log_vector, optype);
	while (lv && (!lv->lv_niovecs || index < lv->lv_niovecs)) {
		void		*ptr;
		int		log_offset;

		error = xlog_state_get_iclog_space(log, len, &iclog, ticket,
						   &contwr, &log_offset);
		if (error)
			return error;

		ASSERT(log_offset <= iclog->ic_size - 1);
		ptr = iclog->ic_datap + log_offset;

		/*
		 * If we have a context pointer, pass it the first iclog we are
		 * writing to so it can record state needed for iclog write
		 * ordering.
		 */
		if (ctx) {
			xlog_cil_set_ctx_write_state(ctx, iclog);
			ctx = NULL;
		}

		/*
		 * This loop writes out as many regions as can fit in the amount
		 * of space which was allocated by xlog_state_get_iclog_space().
		 */
		while (lv && (!lv->lv_niovecs || index < lv->lv_niovecs)) {
			struct xfs_log_iovec	*reg;
			struct xlog_op_header	*ophdr;
			int			copy_len;
			int			copy_off;
			bool			ordered = false;
			bool			wrote_start_rec = false;

			/* ordered log vectors have no regions to write */
			if (lv->lv_buf_len == XFS_LOG_VEC_ORDERED) {
				ASSERT(lv->lv_niovecs == 0);
				ordered = true;
				goto next_lv;
			}

			reg = &vecp[index];
			ASSERT(reg->i_len % sizeof(int32_t) == 0);
			ASSERT((unsigned long)ptr % sizeof(int32_t) == 0);

			/*
			 * Before we start formatting log vectors, we need to
			 * write a start record. Only do this for the first
			 * iclog we write to.
			 */
			if (optype & XLOG_START_TRANS) {
				xlog_write_start_rec(ptr, ticket);
				xlog_write_adv_cnt(&ptr, &len, &log_offset,
						sizeof(struct xlog_op_header));
				optype &= ~XLOG_START_TRANS;
				wrote_start_rec = true;
			}

			ophdr = xlog_write_setup_ophdr(log, ptr, ticket, optype);
			if (!ophdr)
				return -EIO;

			xlog_write_adv_cnt(&ptr, &len, &log_offset,
					   sizeof(struct xlog_op_header));

			len += xlog_write_setup_copy(ticket, ophdr,
						     iclog->ic_size-log_offset,
						     reg->i_len,
						     &copy_off, &copy_len,
						     &partial_copy,
						     &partial_copy_len);
			xlog_verify_dest_ptr(log, ptr);

			/*
			 * Copy region.
			 *
			 * Unmount records just log an opheader, so can have
			 * empty payloads with no data region to copy. Hence we
			 * only copy the payload if the vector says it has data
			 * to copy.
			 */
			ASSERT(copy_len >= 0);
			if (copy_len > 0) {
				memcpy(ptr, reg->i_addr + copy_off, copy_len);
				xlog_write_adv_cnt(&ptr, &len, &log_offset,
						   copy_len);
			}
			copy_len += sizeof(struct xlog_op_header);
			record_cnt++;
			if (wrote_start_rec) {
				copy_len += sizeof(struct xlog_op_header);
				record_cnt++;
			}
			data_cnt += contwr ? copy_len : 0;

			error = xlog_write_copy_finish(log, iclog, optype,
						       &record_cnt, &data_cnt,
						       &partial_copy,
						       &partial_copy_len,
						       log_offset);
			if (error)
				return error;

			/*
			 * if we had a partial copy, we need to get more iclog
			 * space but we don't want to increment the region
			 * index because there is still more is this region to
			 * write.
			 *
			 * If we completed writing this region, and we flushed
			 * the iclog (indicated by resetting of the record
			 * count), then we also need to get more log space. If
			 * this was the last record, though, we are done and
			 * can just return.
			 */
			if (partial_copy)
				break;

			if (++index == lv->lv_niovecs) {
next_lv:
				lv = lv->lv_next;
				index = 0;
				if (lv)
					vecp = lv->lv_iovecp;
			}
			if (record_cnt == 0 && !ordered) {
				if (!lv)
					return 0;
				break;
			}
		}
	}

	ASSERT(len == 0);

	spin_lock(&log->l_icloglock);
	xlog_state_finish_copy(log, iclog, record_cnt, data_cnt);
<<<<<<< HEAD
	if (commit_iclog) {
		ASSERT(optype & XLOG_COMMIT_TRANS);
		*commit_iclog = iclog;
	} else {
		error = xlog_state_release_iclog(log, iclog, 0);
	}
=======
	error = xlog_state_release_iclog(log, iclog, 0);
>>>>>>> 7cca308c
	spin_unlock(&log->l_icloglock);

	return error;
}

static void
xlog_state_activate_iclog(
	struct xlog_in_core	*iclog,
	int			*iclogs_changed)
{
	ASSERT(list_empty_careful(&iclog->ic_callbacks));
	trace_xlog_iclog_activate(iclog, _RET_IP_);

	/*
	 * If the number of ops in this iclog indicate it just contains the
	 * dummy transaction, we can change state into IDLE (the second time
	 * around). Otherwise we should change the state into NEED a dummy.
	 * We don't need to cover the dummy.
	 */
	if (*iclogs_changed == 0 &&
	    iclog->ic_header.h_num_logops == cpu_to_be32(XLOG_COVER_OPS)) {
		*iclogs_changed = 1;
	} else {
		/*
		 * We have two dirty iclogs so start over.  This could also be
		 * num of ops indicating this is not the dummy going out.
		 */
		*iclogs_changed = 2;
	}

	iclog->ic_state	= XLOG_STATE_ACTIVE;
	iclog->ic_offset = 0;
	iclog->ic_header.h_num_logops = 0;
	memset(iclog->ic_header.h_cycle_data, 0,
		sizeof(iclog->ic_header.h_cycle_data));
	iclog->ic_header.h_lsn = 0;
	iclog->ic_header.h_tail_lsn = 0;
}

/*
 * Loop through all iclogs and mark all iclogs currently marked DIRTY as
 * ACTIVE after iclog I/O has completed.
 */
static void
xlog_state_activate_iclogs(
	struct xlog		*log,
	int			*iclogs_changed)
{
	struct xlog_in_core	*iclog = log->l_iclog;

	do {
		if (iclog->ic_state == XLOG_STATE_DIRTY)
			xlog_state_activate_iclog(iclog, iclogs_changed);
		/*
		 * The ordering of marking iclogs ACTIVE must be maintained, so
		 * an iclog doesn't become ACTIVE beyond one that is SYNCING.
		 */
		else if (iclog->ic_state != XLOG_STATE_ACTIVE)
			break;
	} while ((iclog = iclog->ic_next) != log->l_iclog);
}

static int
xlog_covered_state(
	int			prev_state,
	int			iclogs_changed)
{
	/*
	 * We go to NEED for any non-covering writes. We go to NEED2 if we just
	 * wrote the first covering record (DONE). We go to IDLE if we just
	 * wrote the second covering record (DONE2) and remain in IDLE until a
	 * non-covering write occurs.
	 */
	switch (prev_state) {
	case XLOG_STATE_COVER_IDLE:
		if (iclogs_changed == 1)
			return XLOG_STATE_COVER_IDLE;
		fallthrough;
	case XLOG_STATE_COVER_NEED:
	case XLOG_STATE_COVER_NEED2:
		break;
	case XLOG_STATE_COVER_DONE:
		if (iclogs_changed == 1)
			return XLOG_STATE_COVER_NEED2;
		break;
	case XLOG_STATE_COVER_DONE2:
		if (iclogs_changed == 1)
			return XLOG_STATE_COVER_IDLE;
		break;
	default:
		ASSERT(0);
	}

	return XLOG_STATE_COVER_NEED;
}

STATIC void
xlog_state_clean_iclog(
	struct xlog		*log,
	struct xlog_in_core	*dirty_iclog)
{
	int			iclogs_changed = 0;

	trace_xlog_iclog_clean(dirty_iclog, _RET_IP_);

	dirty_iclog->ic_state = XLOG_STATE_DIRTY;

	xlog_state_activate_iclogs(log, &iclogs_changed);
	wake_up_all(&dirty_iclog->ic_force_wait);

	if (iclogs_changed) {
		log->l_covered_state = xlog_covered_state(log->l_covered_state,
				iclogs_changed);
	}
}

STATIC xfs_lsn_t
xlog_get_lowest_lsn(
	struct xlog		*log)
{
	struct xlog_in_core	*iclog = log->l_iclog;
	xfs_lsn_t		lowest_lsn = 0, lsn;

	do {
		if (iclog->ic_state == XLOG_STATE_ACTIVE ||
		    iclog->ic_state == XLOG_STATE_DIRTY)
			continue;

		lsn = be64_to_cpu(iclog->ic_header.h_lsn);
		if ((lsn && !lowest_lsn) || XFS_LSN_CMP(lsn, lowest_lsn) < 0)
			lowest_lsn = lsn;
	} while ((iclog = iclog->ic_next) != log->l_iclog);

	return lowest_lsn;
}

/*
 * Completion of a iclog IO does not imply that a transaction has completed, as
 * transactions can be large enough to span many iclogs. We cannot change the
 * tail of the log half way through a transaction as this may be the only
 * transaction in the log and moving the tail to point to the middle of it
 * will prevent recovery from finding the start of the transaction. Hence we
 * should only update the last_sync_lsn if this iclog contains transaction
 * completion callbacks on it.
 *
 * We have to do this before we drop the icloglock to ensure we are the only one
 * that can update it.
 *
 * If we are moving the last_sync_lsn forwards, we also need to ensure we kick
 * the reservation grant head pushing. This is due to the fact that the push
 * target is bound by the current last_sync_lsn value. Hence if we have a large
 * amount of log space bound up in this committing transaction then the
 * last_sync_lsn value may be the limiting factor preventing tail pushing from
 * freeing space in the log. Hence once we've updated the last_sync_lsn we
 * should push the AIL to ensure the push target (and hence the grant head) is
 * no longer bound by the old log head location and can move forwards and make
 * progress again.
 */
static void
xlog_state_set_callback(
	struct xlog		*log,
	struct xlog_in_core	*iclog,
	xfs_lsn_t		header_lsn)
{
	trace_xlog_iclog_callback(iclog, _RET_IP_);
	iclog->ic_state = XLOG_STATE_CALLBACK;

	ASSERT(XFS_LSN_CMP(atomic64_read(&log->l_last_sync_lsn),
			   header_lsn) <= 0);

	if (list_empty_careful(&iclog->ic_callbacks))
		return;

	atomic64_set(&log->l_last_sync_lsn, header_lsn);
	xlog_grant_push_ail(log, 0);
}

/*
 * Return true if we need to stop processing, false to continue to the next
 * iclog. The caller will need to run callbacks if the iclog is returned in the
 * XLOG_STATE_CALLBACK state.
 */
static bool
xlog_state_iodone_process_iclog(
	struct xlog		*log,
	struct xlog_in_core	*iclog)
{
	xfs_lsn_t		lowest_lsn;
	xfs_lsn_t		header_lsn;

	switch (iclog->ic_state) {
	case XLOG_STATE_ACTIVE:
	case XLOG_STATE_DIRTY:
		/*
		 * Skip all iclogs in the ACTIVE & DIRTY states:
		 */
		return false;
	case XLOG_STATE_DONE_SYNC:
		/*
		 * Now that we have an iclog that is in the DONE_SYNC state, do
		 * one more check here to see if we have chased our tail around.
		 * If this is not the lowest lsn iclog, then we will leave it
		 * for another completion to process.
		 */
		header_lsn = be64_to_cpu(iclog->ic_header.h_lsn);
		lowest_lsn = xlog_get_lowest_lsn(log);
		if (lowest_lsn && XFS_LSN_CMP(lowest_lsn, header_lsn) < 0)
			return false;
		xlog_state_set_callback(log, iclog, header_lsn);
		return false;
	default:
		/*
		 * Can only perform callbacks in order.  Since this iclog is not
		 * in the DONE_SYNC state, we skip the rest and just try to
		 * clean up.
		 */
		return true;
	}
}

/*
 * Loop over all the iclogs, running attached callbacks on them. Return true if
 * we ran any callbacks, indicating that we dropped the icloglock. We don't need
 * to handle transient shutdown state here at all because
 * xlog_state_shutdown_callbacks() will be run to do the necessary shutdown
 * cleanup of the callbacks.
 */
static bool
xlog_state_do_iclog_callbacks(
	struct xlog		*log)
		__releases(&log->l_icloglock)
		__acquires(&log->l_icloglock)
{
	struct xlog_in_core	*first_iclog = log->l_iclog;
	struct xlog_in_core	*iclog = first_iclog;
	bool			ran_callback = false;

	do {
		LIST_HEAD(cb_list);

		if (xlog_state_iodone_process_iclog(log, iclog))
			break;
		if (iclog->ic_state != XLOG_STATE_CALLBACK) {
			iclog = iclog->ic_next;
			continue;
		}
		list_splice_init(&iclog->ic_callbacks, &cb_list);
		spin_unlock(&log->l_icloglock);

		trace_xlog_iclog_callbacks_start(iclog, _RET_IP_);
		xlog_cil_process_committed(&cb_list);
		trace_xlog_iclog_callbacks_done(iclog, _RET_IP_);
		ran_callback = true;

		spin_lock(&log->l_icloglock);
		xlog_state_clean_iclog(log, iclog);
		iclog = iclog->ic_next;
	} while (iclog != first_iclog);

	return ran_callback;
}


/*
 * Loop running iclog completion callbacks until there are no more iclogs in a
 * state that can run callbacks.
 */
STATIC void
xlog_state_do_callback(
	struct xlog		*log)
{
	int			flushcnt = 0;
	int			repeats = 0;

	spin_lock(&log->l_icloglock);
	while (xlog_state_do_iclog_callbacks(log)) {
		if (xlog_is_shutdown(log))
			break;

		if (++repeats > 5000) {
			flushcnt += repeats;
			repeats = 0;
			xfs_warn(log->l_mp,
				"%s: possible infinite loop (%d iterations)",
				__func__, flushcnt);
		}
	}

	if (log->l_iclog->ic_state == XLOG_STATE_ACTIVE)
		wake_up_all(&log->l_flush_wait);

	spin_unlock(&log->l_icloglock);
}


/*
 * Finish transitioning this iclog to the dirty state.
 *
 * Callbacks could take time, so they are done outside the scope of the
 * global state machine log lock.
 */
STATIC void
xlog_state_done_syncing(
	struct xlog_in_core	*iclog)
{
	struct xlog		*log = iclog->ic_log;

	spin_lock(&log->l_icloglock);
	ASSERT(atomic_read(&iclog->ic_refcnt) == 0);
	trace_xlog_iclog_sync_done(iclog, _RET_IP_);

	/*
	 * If we got an error, either on the first buffer, or in the case of
	 * split log writes, on the second, we shut down the file system and
	 * no iclogs should ever be attempted to be written to disk again.
	 */
	if (!xlog_is_shutdown(log)) {
		ASSERT(iclog->ic_state == XLOG_STATE_SYNCING);
		iclog->ic_state = XLOG_STATE_DONE_SYNC;
	}

	/*
	 * Someone could be sleeping prior to writing out the next
	 * iclog buffer, we wake them all, one will get to do the
	 * I/O, the others get to wait for the result.
	 */
	wake_up_all(&iclog->ic_write_wait);
	spin_unlock(&log->l_icloglock);
	xlog_state_do_callback(log);
}

/*
 * If the head of the in-core log ring is not (ACTIVE or DIRTY), then we must
 * sleep.  We wait on the flush queue on the head iclog as that should be
 * the first iclog to complete flushing. Hence if all iclogs are syncing,
 * we will wait here and all new writes will sleep until a sync completes.
 *
 * The in-core logs are used in a circular fashion. They are not used
 * out-of-order even when an iclog past the head is free.
 *
 * return:
 *	* log_offset where xlog_write() can start writing into the in-core
 *		log's data space.
 *	* in-core log pointer to which xlog_write() should write.
 *	* boolean indicating this is a continued write to an in-core log.
 *		If this is the last write, then the in-core log's offset field
 *		needs to be incremented, depending on the amount of data which
 *		is copied.
 */
STATIC int
xlog_state_get_iclog_space(
	struct xlog		*log,
	int			len,
	struct xlog_in_core	**iclogp,
	struct xlog_ticket	*ticket,
	int			*continued_write,
	int			*logoffsetp)
{
	int		  log_offset;
	xlog_rec_header_t *head;
	xlog_in_core_t	  *iclog;

restart:
	spin_lock(&log->l_icloglock);
	if (xlog_is_shutdown(log)) {
		spin_unlock(&log->l_icloglock);
		return -EIO;
	}

	iclog = log->l_iclog;
	if (iclog->ic_state != XLOG_STATE_ACTIVE) {
		XFS_STATS_INC(log->l_mp, xs_log_noiclogs);

		/* Wait for log writes to have flushed */
		xlog_wait(&log->l_flush_wait, &log->l_icloglock);
		goto restart;
	}

	head = &iclog->ic_header;

	atomic_inc(&iclog->ic_refcnt);	/* prevents sync */
	log_offset = iclog->ic_offset;

	trace_xlog_iclog_get_space(iclog, _RET_IP_);

	/* On the 1st write to an iclog, figure out lsn.  This works
	 * if iclogs marked XLOG_STATE_WANT_SYNC always write out what they are
	 * committing to.  If the offset is set, that's how many blocks
	 * must be written.
	 */
	if (log_offset == 0) {
		ticket->t_curr_res -= log->l_iclog_hsize;
		xlog_tic_add_region(ticket,
				    log->l_iclog_hsize,
				    XLOG_REG_TYPE_LRHEADER);
		head->h_cycle = cpu_to_be32(log->l_curr_cycle);
		head->h_lsn = cpu_to_be64(
			xlog_assign_lsn(log->l_curr_cycle, log->l_curr_block));
		ASSERT(log->l_curr_block >= 0);
	}

	/* If there is enough room to write everything, then do it.  Otherwise,
	 * claim the rest of the region and make sure the XLOG_STATE_WANT_SYNC
	 * bit is on, so this will get flushed out.  Don't update ic_offset
	 * until you know exactly how many bytes get copied.  Therefore, wait
	 * until later to update ic_offset.
	 *
	 * xlog_write() algorithm assumes that at least 2 xlog_op_header_t's
	 * can fit into remaining data section.
	 */
	if (iclog->ic_size - iclog->ic_offset < 2*sizeof(xlog_op_header_t)) {
		int		error = 0;

		xlog_state_switch_iclogs(log, iclog, iclog->ic_size);

		/*
		 * If we are the only one writing to this iclog, sync it to
		 * disk.  We need to do an atomic compare and decrement here to
		 * avoid racing with concurrent atomic_dec_and_lock() calls in
		 * xlog_state_release_iclog() when there is more than one
		 * reference to the iclog.
		 */
		if (!atomic_add_unless(&iclog->ic_refcnt, -1, 1))
			error = xlog_state_release_iclog(log, iclog, 0);
		spin_unlock(&log->l_icloglock);
		if (error)
			return error;
		goto restart;
	}

	/* Do we have enough room to write the full amount in the remainder
	 * of this iclog?  Or must we continue a write on the next iclog and
	 * mark this iclog as completely taken?  In the case where we switch
	 * iclogs (to mark it taken), this particular iclog will release/sync
	 * to disk in xlog_write().
	 */
	if (len <= iclog->ic_size - iclog->ic_offset) {
		*continued_write = 0;
		iclog->ic_offset += len;
	} else {
		*continued_write = 1;
		xlog_state_switch_iclogs(log, iclog, iclog->ic_size);
	}
	*iclogp = iclog;

	ASSERT(iclog->ic_offset <= iclog->ic_size);
	spin_unlock(&log->l_icloglock);

	*logoffsetp = log_offset;
	return 0;
}

/*
 * The first cnt-1 times a ticket goes through here we don't need to move the
 * grant write head because the permanent reservation has reserved cnt times the
 * unit amount.  Release part of current permanent unit reservation and reset
 * current reservation to be one units worth.  Also move grant reservation head
 * forward.
 */
void
xfs_log_ticket_regrant(
	struct xlog		*log,
	struct xlog_ticket	*ticket)
{
	trace_xfs_log_ticket_regrant(log, ticket);

	if (ticket->t_cnt > 0)
		ticket->t_cnt--;

	xlog_grant_sub_space(log, &log->l_reserve_head.grant,
					ticket->t_curr_res);
	xlog_grant_sub_space(log, &log->l_write_head.grant,
					ticket->t_curr_res);
	ticket->t_curr_res = ticket->t_unit_res;
	xlog_tic_reset_res(ticket);

	trace_xfs_log_ticket_regrant_sub(log, ticket);

	/* just return if we still have some of the pre-reserved space */
	if (!ticket->t_cnt) {
		xlog_grant_add_space(log, &log->l_reserve_head.grant,
				     ticket->t_unit_res);
		trace_xfs_log_ticket_regrant_exit(log, ticket);

		ticket->t_curr_res = ticket->t_unit_res;
		xlog_tic_reset_res(ticket);
	}

	xfs_log_ticket_put(ticket);
}

/*
 * Give back the space left from a reservation.
 *
 * All the information we need to make a correct determination of space left
 * is present.  For non-permanent reservations, things are quite easy.  The
 * count should have been decremented to zero.  We only need to deal with the
 * space remaining in the current reservation part of the ticket.  If the
 * ticket contains a permanent reservation, there may be left over space which
 * needs to be released.  A count of N means that N-1 refills of the current
 * reservation can be done before we need to ask for more space.  The first
 * one goes to fill up the first current reservation.  Once we run out of
 * space, the count will stay at zero and the only space remaining will be
 * in the current reservation field.
 */
void
xfs_log_ticket_ungrant(
	struct xlog		*log,
	struct xlog_ticket	*ticket)
{
	int			bytes;

	trace_xfs_log_ticket_ungrant(log, ticket);

	if (ticket->t_cnt > 0)
		ticket->t_cnt--;

	trace_xfs_log_ticket_ungrant_sub(log, ticket);

	/*
	 * If this is a permanent reservation ticket, we may be able to free
	 * up more space based on the remaining count.
	 */
	bytes = ticket->t_curr_res;
	if (ticket->t_cnt > 0) {
		ASSERT(ticket->t_flags & XLOG_TIC_PERM_RESERV);
		bytes += ticket->t_unit_res*ticket->t_cnt;
	}

	xlog_grant_sub_space(log, &log->l_reserve_head.grant, bytes);
	xlog_grant_sub_space(log, &log->l_write_head.grant, bytes);

	trace_xfs_log_ticket_ungrant_exit(log, ticket);

	xfs_log_space_wake(log->l_mp);
	xfs_log_ticket_put(ticket);
}

/*
 * This routine will mark the current iclog in the ring as WANT_SYNC and move
 * the current iclog pointer to the next iclog in the ring.
 */
void
xlog_state_switch_iclogs(
	struct xlog		*log,
	struct xlog_in_core	*iclog,
	int			eventual_size)
{
	ASSERT(iclog->ic_state == XLOG_STATE_ACTIVE);
	assert_spin_locked(&log->l_icloglock);
	trace_xlog_iclog_switch(iclog, _RET_IP_);

	if (!eventual_size)
		eventual_size = iclog->ic_offset;
	iclog->ic_state = XLOG_STATE_WANT_SYNC;
	iclog->ic_header.h_prev_block = cpu_to_be32(log->l_prev_block);
	log->l_prev_block = log->l_curr_block;
	log->l_prev_cycle = log->l_curr_cycle;

	/* roll log?: ic_offset changed later */
	log->l_curr_block += BTOBB(eventual_size)+BTOBB(log->l_iclog_hsize);

	/* Round up to next log-sunit */
	if (log->l_iclog_roundoff > BBSIZE) {
		uint32_t sunit_bb = BTOBB(log->l_iclog_roundoff);
		log->l_curr_block = roundup(log->l_curr_block, sunit_bb);
	}

	if (log->l_curr_block >= log->l_logBBsize) {
		/*
		 * Rewind the current block before the cycle is bumped to make
		 * sure that the combined LSN never transiently moves forward
		 * when the log wraps to the next cycle. This is to support the
		 * unlocked sample of these fields from xlog_valid_lsn(). Most
		 * other cases should acquire l_icloglock.
		 */
		log->l_curr_block -= log->l_logBBsize;
		ASSERT(log->l_curr_block >= 0);
		smp_wmb();
		log->l_curr_cycle++;
		if (log->l_curr_cycle == XLOG_HEADER_MAGIC_NUM)
			log->l_curr_cycle++;
	}
	ASSERT(iclog == log->l_iclog);
	log->l_iclog = iclog->ic_next;
}

/*
 * Force the iclog to disk and check if the iclog has been completed before
 * xlog_force_iclog() returns. This can happen on synchronous (e.g.
 * pmem) or fast async storage because we drop the icloglock to issue the IO.
 * If completion has already occurred, tell the caller so that it can avoid an
 * unnecessary wait on the iclog.
 */
static int
xlog_force_and_check_iclog(
	struct xlog_in_core	*iclog,
	bool			*completed)
{
	xfs_lsn_t		lsn = be64_to_cpu(iclog->ic_header.h_lsn);
	int			error;

	*completed = false;
	error = xlog_force_iclog(iclog);
	if (error)
		return error;

	/*
	 * If the iclog has already been completed and reused the header LSN
	 * will have been rewritten by completion
	 */
	if (be64_to_cpu(iclog->ic_header.h_lsn) != lsn)
		*completed = true;
	return 0;
}

/*
 * Write out all data in the in-core log as of this exact moment in time.
 *
 * Data may be written to the in-core log during this call.  However,
 * we don't guarantee this data will be written out.  A change from past
 * implementation means this routine will *not* write out zero length LRs.
 *
 * Basically, we try and perform an intelligent scan of the in-core logs.
 * If we determine there is no flushable data, we just return.  There is no
 * flushable data if:
 *
 *	1. the current iclog is active and has no data; the previous iclog
 *		is in the active or dirty state.
 *	2. the current iclog is drity, and the previous iclog is in the
 *		active or dirty state.
 *
 * We may sleep if:
 *
 *	1. the current iclog is not in the active nor dirty state.
 *	2. the current iclog dirty, and the previous iclog is not in the
 *		active nor dirty state.
 *	3. the current iclog is active, and there is another thread writing
 *		to this particular iclog.
 *	4. a) the current iclog is active and has no other writers
 *	   b) when we return from flushing out this iclog, it is still
 *		not in the active nor dirty state.
 */
int
xfs_log_force(
	struct xfs_mount	*mp,
	uint			flags)
{
	struct xlog		*log = mp->m_log;
	struct xlog_in_core	*iclog;

	XFS_STATS_INC(mp, xs_log_force);
	trace_xfs_log_force(mp, 0, _RET_IP_);

	xlog_cil_force(log);

	spin_lock(&log->l_icloglock);
	if (xlog_is_shutdown(log))
		goto out_error;

	iclog = log->l_iclog;
	trace_xlog_iclog_force(iclog, _RET_IP_);

	if (iclog->ic_state == XLOG_STATE_DIRTY ||
	    (iclog->ic_state == XLOG_STATE_ACTIVE &&
	     atomic_read(&iclog->ic_refcnt) == 0 && iclog->ic_offset == 0)) {
		/*
		 * If the head is dirty or (active and empty), then we need to
		 * look at the previous iclog.
		 *
		 * If the previous iclog is active or dirty we are done.  There
		 * is nothing to sync out. Otherwise, we attach ourselves to the
		 * previous iclog and go to sleep.
		 */
		iclog = iclog->ic_prev;
	} else if (iclog->ic_state == XLOG_STATE_ACTIVE) {
		if (atomic_read(&iclog->ic_refcnt) == 0) {
			/* We have exclusive access to this iclog. */
			bool	completed;

			if (xlog_force_and_check_iclog(iclog, &completed))
				goto out_error;

			if (completed)
				goto out_unlock;
		} else {
			/*
			 * Someone else is still writing to this iclog, so we
			 * need to ensure that when they release the iclog it
			 * gets synced immediately as we may be waiting on it.
			 */
			xlog_state_switch_iclogs(log, iclog, 0);
		}
	}

	/*
	 * The iclog we are about to wait on may contain the checkpoint pushed
	 * by the above xlog_cil_force() call, but it may not have been pushed
	 * to disk yet. Like the ACTIVE case above, we need to make sure caches
	 * are flushed when this iclog is written.
	 */
	if (iclog->ic_state == XLOG_STATE_WANT_SYNC)
		iclog->ic_flags |= XLOG_ICL_NEED_FLUSH | XLOG_ICL_NEED_FUA;

	if (flags & XFS_LOG_SYNC)
		return xlog_wait_on_iclog(iclog);
out_unlock:
	spin_unlock(&log->l_icloglock);
	return 0;
out_error:
	spin_unlock(&log->l_icloglock);
	return -EIO;
}

/*
 * Force the log to a specific LSN.
 *
 * If an iclog with that lsn can be found:
 *	If it is in the DIRTY state, just return.
 *	If it is in the ACTIVE state, move the in-core log into the WANT_SYNC
 *		state and go to sleep or return.
 *	If it is in any other state, go to sleep or return.
 *
 * Synchronous forces are implemented with a wait queue.  All callers trying
 * to force a given lsn to disk must wait on the queue attached to the
 * specific in-core log.  When given in-core log finally completes its write
 * to disk, that thread will wake up all threads waiting on the queue.
 */
static int
xlog_force_lsn(
	struct xlog		*log,
	xfs_lsn_t		lsn,
	uint			flags,
	int			*log_flushed,
	bool			already_slept)
{
	struct xlog_in_core	*iclog;
	bool			completed;

	spin_lock(&log->l_icloglock);
	if (xlog_is_shutdown(log))
		goto out_error;

	iclog = log->l_iclog;
	while (be64_to_cpu(iclog->ic_header.h_lsn) != lsn) {
		trace_xlog_iclog_force_lsn(iclog, _RET_IP_);
		iclog = iclog->ic_next;
		if (iclog == log->l_iclog)
			goto out_unlock;
	}

	switch (iclog->ic_state) {
	case XLOG_STATE_ACTIVE:
		/*
		 * We sleep here if we haven't already slept (e.g. this is the
		 * first time we've looked at the correct iclog buf) and the
		 * buffer before us is going to be sync'ed.  The reason for this
		 * is that if we are doing sync transactions here, by waiting
		 * for the previous I/O to complete, we can allow a few more
		 * transactions into this iclog before we close it down.
		 *
		 * Otherwise, we mark the buffer WANT_SYNC, and bump up the
		 * refcnt so we can release the log (which drops the ref count).
		 * The state switch keeps new transaction commits from using
		 * this buffer.  When the current commits finish writing into
		 * the buffer, the refcount will drop to zero and the buffer
		 * will go out then.
		 */
		if (!already_slept &&
		    (iclog->ic_prev->ic_state == XLOG_STATE_WANT_SYNC ||
		     iclog->ic_prev->ic_state == XLOG_STATE_SYNCING)) {
			xlog_wait(&iclog->ic_prev->ic_write_wait,
					&log->l_icloglock);
			return -EAGAIN;
		}
		if (xlog_force_and_check_iclog(iclog, &completed))
			goto out_error;
		if (log_flushed)
			*log_flushed = 1;
		if (completed)
			goto out_unlock;
		break;
	case XLOG_STATE_WANT_SYNC:
		/*
		 * This iclog may contain the checkpoint pushed by the
		 * xlog_cil_force_seq() call, but there are other writers still
		 * accessing it so it hasn't been pushed to disk yet. Like the
		 * ACTIVE case above, we need to make sure caches are flushed
		 * when this iclog is written.
		 */
		iclog->ic_flags |= XLOG_ICL_NEED_FLUSH | XLOG_ICL_NEED_FUA;
		break;
	default:
		/*
		 * The entire checkpoint was written by the CIL force and is on
		 * its way to disk already. It will be stable when it
		 * completes, so we don't need to manipulate caches here at all.
		 * We just need to wait for completion if necessary.
		 */
		break;
	}

	if (flags & XFS_LOG_SYNC)
		return xlog_wait_on_iclog(iclog);
out_unlock:
	spin_unlock(&log->l_icloglock);
	return 0;
out_error:
	spin_unlock(&log->l_icloglock);
	return -EIO;
}

/*
 * Force the log to a specific checkpoint sequence.
 *
 * First force the CIL so that all the required changes have been flushed to the
 * iclogs. If the CIL force completed it will return a commit LSN that indicates
 * the iclog that needs to be flushed to stable storage. If the caller needs
 * a synchronous log force, we will wait on the iclog with the LSN returned by
 * xlog_cil_force_seq() to be completed.
 */
int
xfs_log_force_seq(
	struct xfs_mount	*mp,
	xfs_csn_t		seq,
	uint			flags,
	int			*log_flushed)
{
	struct xlog		*log = mp->m_log;
	xfs_lsn_t		lsn;
	int			ret;
	ASSERT(seq != 0);

	XFS_STATS_INC(mp, xs_log_force);
	trace_xfs_log_force(mp, seq, _RET_IP_);

	lsn = xlog_cil_force_seq(log, seq);
	if (lsn == NULLCOMMITLSN)
		return 0;

	ret = xlog_force_lsn(log, lsn, flags, log_flushed, false);
	if (ret == -EAGAIN) {
		XFS_STATS_INC(mp, xs_log_force_sleep);
		ret = xlog_force_lsn(log, lsn, flags, log_flushed, true);
	}
	return ret;
}

/*
 * Free a used ticket when its refcount falls to zero.
 */
void
xfs_log_ticket_put(
	xlog_ticket_t	*ticket)
{
	ASSERT(atomic_read(&ticket->t_ref) > 0);
	if (atomic_dec_and_test(&ticket->t_ref))
		kmem_cache_free(xfs_log_ticket_zone, ticket);
}

xlog_ticket_t *
xfs_log_ticket_get(
	xlog_ticket_t	*ticket)
{
	ASSERT(atomic_read(&ticket->t_ref) > 0);
	atomic_inc(&ticket->t_ref);
	return ticket;
}

/*
 * Figure out the total log space unit (in bytes) that would be
 * required for a log ticket.
 */
static int
xlog_calc_unit_res(
	struct xlog		*log,
	int			unit_bytes)
{
	int			iclog_space;
	uint			num_headers;

	/*
	 * Permanent reservations have up to 'cnt'-1 active log operations
	 * in the log.  A unit in this case is the amount of space for one
	 * of these log operations.  Normal reservations have a cnt of 1
	 * and their unit amount is the total amount of space required.
	 *
	 * The following lines of code account for non-transaction data
	 * which occupy space in the on-disk log.
	 *
	 * Normal form of a transaction is:
	 * <oph><trans-hdr><start-oph><reg1-oph><reg1><reg2-oph>...<commit-oph>
	 * and then there are LR hdrs, split-recs and roundoff at end of syncs.
	 *
	 * We need to account for all the leadup data and trailer data
	 * around the transaction data.
	 * And then we need to account for the worst case in terms of using
	 * more space.
	 * The worst case will happen if:
	 * - the placement of the transaction happens to be such that the
	 *   roundoff is at its maximum
	 * - the transaction data is synced before the commit record is synced
	 *   i.e. <transaction-data><roundoff> | <commit-rec><roundoff>
	 *   Therefore the commit record is in its own Log Record.
	 *   This can happen as the commit record is called with its
	 *   own region to xlog_write().
	 *   This then means that in the worst case, roundoff can happen for
	 *   the commit-rec as well.
	 *   The commit-rec is smaller than padding in this scenario and so it is
	 *   not added separately.
	 */

	/* for trans header */
	unit_bytes += sizeof(xlog_op_header_t);
	unit_bytes += sizeof(xfs_trans_header_t);

	/* for start-rec */
	unit_bytes += sizeof(xlog_op_header_t);

	/*
	 * for LR headers - the space for data in an iclog is the size minus
	 * the space used for the headers. If we use the iclog size, then we
	 * undercalculate the number of headers required.
	 *
	 * Furthermore - the addition of op headers for split-recs might
	 * increase the space required enough to require more log and op
	 * headers, so take that into account too.
	 *
	 * IMPORTANT: This reservation makes the assumption that if this
	 * transaction is the first in an iclog and hence has the LR headers
	 * accounted to it, then the remaining space in the iclog is
	 * exclusively for this transaction.  i.e. if the transaction is larger
	 * than the iclog, it will be the only thing in that iclog.
	 * Fundamentally, this means we must pass the entire log vector to
	 * xlog_write to guarantee this.
	 */
	iclog_space = log->l_iclog_size - log->l_iclog_hsize;
	num_headers = howmany(unit_bytes, iclog_space);

	/* for split-recs - ophdrs added when data split over LRs */
	unit_bytes += sizeof(xlog_op_header_t) * num_headers;

	/* add extra header reservations if we overrun */
	while (!num_headers ||
	       howmany(unit_bytes, iclog_space) > num_headers) {
		unit_bytes += sizeof(xlog_op_header_t);
		num_headers++;
	}
	unit_bytes += log->l_iclog_hsize * num_headers;

	/* for commit-rec LR header - note: padding will subsume the ophdr */
	unit_bytes += log->l_iclog_hsize;

	/* roundoff padding for transaction data and one for commit record */
	unit_bytes += 2 * log->l_iclog_roundoff;

	return unit_bytes;
}

int
xfs_log_calc_unit_res(
	struct xfs_mount	*mp,
	int			unit_bytes)
{
	return xlog_calc_unit_res(mp->m_log, unit_bytes);
}

/*
 * Allocate and initialise a new log ticket.
 */
struct xlog_ticket *
xlog_ticket_alloc(
	struct xlog		*log,
	int			unit_bytes,
	int			cnt,
	char			client,
	bool			permanent)
{
	struct xlog_ticket	*tic;
	int			unit_res;

	tic = kmem_cache_zalloc(xfs_log_ticket_zone, GFP_NOFS | __GFP_NOFAIL);

	unit_res = xlog_calc_unit_res(log, unit_bytes);

	atomic_set(&tic->t_ref, 1);
	tic->t_task		= current;
	INIT_LIST_HEAD(&tic->t_queue);
	tic->t_unit_res		= unit_res;
	tic->t_curr_res		= unit_res;
	tic->t_cnt		= cnt;
	tic->t_ocnt		= cnt;
	tic->t_tid		= prandom_u32();
	tic->t_clientid		= client;
	if (permanent)
		tic->t_flags |= XLOG_TIC_PERM_RESERV;

	xlog_tic_reset_res(tic);

	return tic;
}

#if defined(DEBUG)
/*
 * Make sure that the destination ptr is within the valid data region of
 * one of the iclogs.  This uses backup pointers stored in a different
 * part of the log in case we trash the log structure.
 */
STATIC void
xlog_verify_dest_ptr(
	struct xlog	*log,
	void		*ptr)
{
	int i;
	int good_ptr = 0;

	for (i = 0; i < log->l_iclog_bufs; i++) {
		if (ptr >= log->l_iclog_bak[i] &&
		    ptr <= log->l_iclog_bak[i] + log->l_iclog_size)
			good_ptr++;
	}

	if (!good_ptr)
		xfs_emerg(log->l_mp, "%s: invalid ptr", __func__);
}

/*
 * Check to make sure the grant write head didn't just over lap the tail.  If
 * the cycles are the same, we can't be overlapping.  Otherwise, make sure that
 * the cycles differ by exactly one and check the byte count.
 *
 * This check is run unlocked, so can give false positives. Rather than assert
 * on failures, use a warn-once flag and a panic tag to allow the admin to
 * determine if they want to panic the machine when such an error occurs. For
 * debug kernels this will have the same effect as using an assert but, unlinke
 * an assert, it can be turned off at runtime.
 */
STATIC void
xlog_verify_grant_tail(
	struct xlog	*log)
{
	int		tail_cycle, tail_blocks;
	int		cycle, space;

	xlog_crack_grant_head(&log->l_write_head.grant, &cycle, &space);
	xlog_crack_atomic_lsn(&log->l_tail_lsn, &tail_cycle, &tail_blocks);
	if (tail_cycle != cycle) {
		if (cycle - 1 != tail_cycle &&
		    !test_and_set_bit(XLOG_TAIL_WARN, &log->l_opstate)) {
			xfs_alert_tag(log->l_mp, XFS_PTAG_LOGRES,
				"%s: cycle - 1 != tail_cycle", __func__);
		}

		if (space > BBTOB(tail_blocks) &&
		    !test_and_set_bit(XLOG_TAIL_WARN, &log->l_opstate)) {
			xfs_alert_tag(log->l_mp, XFS_PTAG_LOGRES,
				"%s: space > BBTOB(tail_blocks)", __func__);
		}
	}
}

/* check if it will fit */
STATIC void
xlog_verify_tail_lsn(
	struct xlog		*log,
	struct xlog_in_core	*iclog)
{
	xfs_lsn_t	tail_lsn = be64_to_cpu(iclog->ic_header.h_tail_lsn);
	int		blocks;

    if (CYCLE_LSN(tail_lsn) == log->l_prev_cycle) {
	blocks =
	    log->l_logBBsize - (log->l_prev_block - BLOCK_LSN(tail_lsn));
	if (blocks < BTOBB(iclog->ic_offset)+BTOBB(log->l_iclog_hsize))
		xfs_emerg(log->l_mp, "%s: ran out of log space", __func__);
    } else {
	ASSERT(CYCLE_LSN(tail_lsn)+1 == log->l_prev_cycle);

	if (BLOCK_LSN(tail_lsn) == log->l_prev_block)
		xfs_emerg(log->l_mp, "%s: tail wrapped", __func__);

	blocks = BLOCK_LSN(tail_lsn) - log->l_prev_block;
	if (blocks < BTOBB(iclog->ic_offset) + 1)
		xfs_emerg(log->l_mp, "%s: ran out of log space", __func__);
    }
}

/*
 * Perform a number of checks on the iclog before writing to disk.
 *
 * 1. Make sure the iclogs are still circular
 * 2. Make sure we have a good magic number
 * 3. Make sure we don't have magic numbers in the data
 * 4. Check fields of each log operation header for:
 *	A. Valid client identifier
 *	B. tid ptr value falls in valid ptr space (user space code)
 *	C. Length in log record header is correct according to the
 *		individual operation headers within record.
 * 5. When a bwrite will occur within 5 blocks of the front of the physical
 *	log, check the preceding blocks of the physical log to make sure all
 *	the cycle numbers agree with the current cycle number.
 */
STATIC void
xlog_verify_iclog(
	struct xlog		*log,
	struct xlog_in_core	*iclog,
	int			count)
{
	xlog_op_header_t	*ophead;
	xlog_in_core_t		*icptr;
	xlog_in_core_2_t	*xhdr;
	void			*base_ptr, *ptr, *p;
	ptrdiff_t		field_offset;
	uint8_t			clientid;
	int			len, i, j, k, op_len;
	int			idx;

	/* check validity of iclog pointers */
	spin_lock(&log->l_icloglock);
	icptr = log->l_iclog;
	for (i = 0; i < log->l_iclog_bufs; i++, icptr = icptr->ic_next)
		ASSERT(icptr);

	if (icptr != log->l_iclog)
		xfs_emerg(log->l_mp, "%s: corrupt iclog ring", __func__);
	spin_unlock(&log->l_icloglock);

	/* check log magic numbers */
	if (iclog->ic_header.h_magicno != cpu_to_be32(XLOG_HEADER_MAGIC_NUM))
		xfs_emerg(log->l_mp, "%s: invalid magic num", __func__);

	base_ptr = ptr = &iclog->ic_header;
	p = &iclog->ic_header;
	for (ptr += BBSIZE; ptr < base_ptr + count; ptr += BBSIZE) {
		if (*(__be32 *)ptr == cpu_to_be32(XLOG_HEADER_MAGIC_NUM))
			xfs_emerg(log->l_mp, "%s: unexpected magic num",
				__func__);
	}

	/* check fields */
	len = be32_to_cpu(iclog->ic_header.h_num_logops);
	base_ptr = ptr = iclog->ic_datap;
	ophead = ptr;
	xhdr = iclog->ic_data;
	for (i = 0; i < len; i++) {
		ophead = ptr;

		/* clientid is only 1 byte */
		p = &ophead->oh_clientid;
		field_offset = p - base_ptr;
		if (field_offset & 0x1ff) {
			clientid = ophead->oh_clientid;
		} else {
			idx = BTOBBT((char *)&ophead->oh_clientid - iclog->ic_datap);
			if (idx >= (XLOG_HEADER_CYCLE_SIZE / BBSIZE)) {
				j = idx / (XLOG_HEADER_CYCLE_SIZE / BBSIZE);
				k = idx % (XLOG_HEADER_CYCLE_SIZE / BBSIZE);
				clientid = xlog_get_client_id(
					xhdr[j].hic_xheader.xh_cycle_data[k]);
			} else {
				clientid = xlog_get_client_id(
					iclog->ic_header.h_cycle_data[idx]);
			}
		}
		if (clientid != XFS_TRANSACTION && clientid != XFS_LOG)
			xfs_warn(log->l_mp,
				"%s: invalid clientid %d op "PTR_FMT" offset 0x%lx",
				__func__, clientid, ophead,
				(unsigned long)field_offset);

		/* check length */
		p = &ophead->oh_len;
		field_offset = p - base_ptr;
		if (field_offset & 0x1ff) {
			op_len = be32_to_cpu(ophead->oh_len);
		} else {
			idx = BTOBBT((uintptr_t)&ophead->oh_len -
				    (uintptr_t)iclog->ic_datap);
			if (idx >= (XLOG_HEADER_CYCLE_SIZE / BBSIZE)) {
				j = idx / (XLOG_HEADER_CYCLE_SIZE / BBSIZE);
				k = idx % (XLOG_HEADER_CYCLE_SIZE / BBSIZE);
				op_len = be32_to_cpu(xhdr[j].hic_xheader.xh_cycle_data[k]);
			} else {
				op_len = be32_to_cpu(iclog->ic_header.h_cycle_data[idx]);
			}
		}
		ptr += sizeof(xlog_op_header_t) + op_len;
	}
}
#endif

/*
 * Perform a forced shutdown on the log. This should be called once and once
 * only by the high level filesystem shutdown code to shut the log subsystem
 * down cleanly.
 *
 * Our main objectives here are to make sure that:
 *	a. if the shutdown was not due to a log IO error, flush the logs to
 *	   disk. Anything modified after this is ignored.
 *	b. the log gets atomically marked 'XLOG_IO_ERROR' for all interested
 *	   parties to find out. Nothing new gets queued after this is done.
 *	c. Tasks sleeping on log reservations, pinned objects and
 *	   other resources get woken up.
 *
 * Return true if the shutdown cause was a log IO error and we actually shut the
 * log down.
 */
bool
xlog_force_shutdown(
	struct xlog	*log,
	int		shutdown_flags)
{
	bool		log_error = (shutdown_flags & SHUTDOWN_LOG_IO_ERROR);

	/*
	 * If this happens during log recovery then we aren't using the runtime
	 * log mechanisms yet so there's nothing to shut down.
	 */
	if (!log || xlog_in_recovery(log))
		return false;

	ASSERT(!xlog_is_shutdown(log));

	/*
	 * Flush all the completed transactions to disk before marking the log
	 * being shut down. We need to do this first as shutting down the log
	 * before the force will prevent the log force from flushing the iclogs
	 * to disk.
	 *
	 * Re-entry due to a log IO error shutdown during the log force is
	 * prevented by the atomicity of higher level shutdown code.
	 */
	if (!log_error)
		xfs_log_force(log->l_mp, XFS_LOG_SYNC);

	/*
	 * Atomically set the shutdown state. If the shutdown state is already
	 * set, there someone else is performing the shutdown and so we are done
	 * here. This should never happen because we should only ever get called
	 * once by the first shutdown caller.
	 *
	 * Much of the log state machine transitions assume that shutdown state
	 * cannot change once they hold the log->l_icloglock. Hence we need to
	 * hold that lock here, even though we use the atomic test_and_set_bit()
	 * operation to set the shutdown state.
	 */
	spin_lock(&log->l_icloglock);
	if (test_and_set_bit(XLOG_IO_ERROR, &log->l_opstate)) {
		spin_unlock(&log->l_icloglock);
		ASSERT(0);
		return false;
	}
	spin_unlock(&log->l_icloglock);

	/*
	 * We don't want anybody waiting for log reservations after this. That
	 * means we have to wake up everybody queued up on reserveq as well as
	 * writeq.  In addition, we make sure in xlog_{re}grant_log_space that
	 * we don't enqueue anything once the SHUTDOWN flag is set, and this
	 * action is protected by the grant locks.
	 */
	xlog_grant_head_wake_all(&log->l_reserve_head);
	xlog_grant_head_wake_all(&log->l_write_head);

	/*
	 * Wake up everybody waiting on xfs_log_force. Wake the CIL push first
	 * as if the log writes were completed. The abort handling in the log
	 * item committed callback functions will do this again under lock to
	 * avoid races.
	 */
	spin_lock(&log->l_cilp->xc_push_lock);
	wake_up_all(&log->l_cilp->xc_start_wait);
	wake_up_all(&log->l_cilp->xc_commit_wait);
	spin_unlock(&log->l_cilp->xc_push_lock);
	xlog_state_shutdown_callbacks(log);

	return log_error;
}

STATIC int
xlog_iclogs_empty(
	struct xlog	*log)
{
	xlog_in_core_t	*iclog;

	iclog = log->l_iclog;
	do {
		/* endianness does not matter here, zero is zero in
		 * any language.
		 */
		if (iclog->ic_header.h_num_logops)
			return 0;
		iclog = iclog->ic_next;
	} while (iclog != log->l_iclog);
	return 1;
}

/*
 * Verify that an LSN stamped into a piece of metadata is valid. This is
 * intended for use in read verifiers on v5 superblocks.
 */
bool
xfs_log_check_lsn(
	struct xfs_mount	*mp,
	xfs_lsn_t		lsn)
{
	struct xlog		*log = mp->m_log;
	bool			valid;

	/*
	 * norecovery mode skips mount-time log processing and unconditionally
	 * resets the in-core LSN. We can't validate in this mode, but
	 * modifications are not allowed anyways so just return true.
	 */
	if (xfs_has_norecovery(mp))
		return true;

	/*
	 * Some metadata LSNs are initialized to NULL (e.g., the agfl). This is
	 * handled by recovery and thus safe to ignore here.
	 */
	if (lsn == NULLCOMMITLSN)
		return true;

	valid = xlog_valid_lsn(mp->m_log, lsn);

	/* warn the user about what's gone wrong before verifier failure */
	if (!valid) {
		spin_lock(&log->l_icloglock);
		xfs_warn(mp,
"Corruption warning: Metadata has LSN (%d:%d) ahead of current LSN (%d:%d). "
"Please unmount and run xfs_repair (>= v4.3) to resolve.",
			 CYCLE_LSN(lsn), BLOCK_LSN(lsn),
			 log->l_curr_cycle, log->l_curr_block);
		spin_unlock(&log->l_icloglock);
	}

	return valid;
}

/*
 * Notify the log that we're about to start using a feature that is protected
 * by a log incompat feature flag.  This will prevent log covering from
 * clearing those flags.
 */
void
xlog_use_incompat_feat(
	struct xlog		*log)
{
	down_read(&log->l_incompat_users);
}

/* Notify the log that we've finished using log incompat features. */
void
xlog_drop_incompat_feat(
	struct xlog		*log)
{
	up_read(&log->l_incompat_users);
}<|MERGE_RESOLUTION|>--- conflicted
+++ resolved
@@ -483,8 +483,6 @@
 	return error;
 }
 
-<<<<<<< HEAD
-=======
 /*
  * Run all the pending iclog callbacks and wake log force waiters and iclog
  * space waiters so they can process the newly set shutdown state. We really
@@ -521,7 +519,6 @@
 	xlog_cil_process_committed(&cb_list);
 }
 
->>>>>>> 7cca308c
 /*
  * Flush iclog to disk if this is the last reference to the given iclog and the
  * it is in the WANT_SYNC state.
@@ -556,11 +553,8 @@
 	xfs_lsn_t		old_tail_lsn)
 {
 	xfs_lsn_t		tail_lsn;
-<<<<<<< HEAD
-=======
 	bool			last_ref;
 
->>>>>>> 7cca308c
 	lockdep_assert_held(&log->l_icloglock);
 
 	trace_xlog_iclog_release(iclog, _RET_IP_);
@@ -597,25 +591,7 @@
 		return -EIO;
 	}
 
-<<<<<<< HEAD
-	/*
-	 * Grabbing the current log tail needs to be atomic w.r.t. the writing
-	 * of the tail LSN into the iclog so we guarantee that the log tail does
-	 * not move between deciding if a cache flush is required and writing
-	 * the LSN into the iclog below.
-	 */
-	if (old_tail_lsn || iclog->ic_state == XLOG_STATE_WANT_SYNC) {
-		tail_lsn = xlog_assign_tail_lsn(log->l_mp);
-
-		if (old_tail_lsn && tail_lsn != old_tail_lsn)
-			iclog->ic_flags |= XLOG_ICL_NEED_FLUSH;
-
-		if ((iclog->ic_flags & XLOG_ICL_NEED_FUA) &&
-		    !iclog->ic_header.h_tail_lsn)
-			iclog->ic_header.h_tail_lsn = cpu_to_be64(tail_lsn);
-	}
-
-	if (!atomic_dec_and_test(&iclog->ic_refcnt))
+	if (!last_ref)
 		return 0;
 
 	if (iclog->ic_state != XLOG_STATE_WANT_SYNC) {
@@ -623,16 +599,6 @@
 		return 0;
 	}
 
-=======
-	if (!last_ref)
-		return 0;
-
-	if (iclog->ic_state != XLOG_STATE_WANT_SYNC) {
-		ASSERT(iclog->ic_state == XLOG_STATE_ACTIVE);
-		return 0;
-	}
-
->>>>>>> 7cca308c
 	iclog->ic_state = XLOG_STATE_SYNCING;
 	if (!iclog->ic_header.h_tail_lsn)
 		iclog->ic_header.h_tail_lsn = cpu_to_be64(tail_lsn);
@@ -965,11 +931,7 @@
 	/* account for space used by record data */
 	ticket->t_curr_res -= sizeof(ulf);
 
-<<<<<<< HEAD
-	return xlog_write(log, &vec, ticket, NULL, NULL, XLOG_UNMOUNT_TRANS);
-=======
 	return xlog_write(log, NULL, &vec, ticket, XLOG_UNMOUNT_TRANS);
->>>>>>> 7cca308c
 }
 
 /*
@@ -2667,16 +2629,7 @@
 
 	spin_lock(&log->l_icloglock);
 	xlog_state_finish_copy(log, iclog, record_cnt, data_cnt);
-<<<<<<< HEAD
-	if (commit_iclog) {
-		ASSERT(optype & XLOG_COMMIT_TRANS);
-		*commit_iclog = iclog;
-	} else {
-		error = xlog_state_release_iclog(log, iclog, 0);
-	}
-=======
 	error = xlog_state_release_iclog(log, iclog, 0);
->>>>>>> 7cca308c
 	spin_unlock(&log->l_icloglock);
 
 	return error;
