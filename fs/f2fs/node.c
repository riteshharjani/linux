--- conflicted
+++ resolved
@@ -2164,11 +2164,7 @@
 	.writepages	= f2fs_write_node_pages,
 	.dirty_folio	= f2fs_dirty_node_folio,
 	.invalidate_folio = f2fs_invalidate_folio,
-<<<<<<< HEAD
-	.releasepage	= f2fs_release_page,
-=======
 	.release_folio	= f2fs_release_folio,
->>>>>>> 88084a3d
 #ifdef CONFIG_MIGRATION
 	.migratepage	= f2fs_migrate_page,
 #endif
