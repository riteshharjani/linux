--- conflicted
+++ resolved
@@ -2512,10 +2512,7 @@
 	if (trans)
 		btrfs_end_transaction(trans);
 	rcu_string_free(device->name);
-<<<<<<< HEAD
-=======
 	bio_put(device->flush_bio);
->>>>>>> ae64f9bd
 	kfree(device);
 error:
 	blkdev_put(bdev, FMODE_EXCL);
