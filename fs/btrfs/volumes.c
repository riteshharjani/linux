// SPDX-License-Identifier: GPL-2.0
/*
 * Copyright (C) 2007 Oracle.  All rights reserved.
 */

#include <linux/sched.h>
#include <linux/sched/mm.h>
#include <linux/bio.h>
#include <linux/slab.h>
#include <linux/blkdev.h>
#include <linux/ratelimit.h>
#include <linux/kthread.h>
#include <linux/raid/pq.h>
#include <linux/semaphore.h>
#include <linux/uuid.h>
#include <linux/list_sort.h>
#include <linux/namei.h>
#include "misc.h"
#include "ctree.h"
#include "extent_map.h"
#include "disk-io.h"
#include "transaction.h"
#include "print-tree.h"
#include "volumes.h"
#include "raid56.h"
#include "async-thread.h"
#include "check-integrity.h"
#include "rcu-string.h"
#include "dev-replace.h"
#include "sysfs.h"
#include "tree-checker.h"
#include "space-info.h"
#include "block-group.h"
#include "discard.h"
#include "zoned.h"

static struct bio_set btrfs_bioset;

#define BTRFS_BLOCK_GROUP_STRIPE_MASK	(BTRFS_BLOCK_GROUP_RAID0 | \
					 BTRFS_BLOCK_GROUP_RAID10 | \
					 BTRFS_BLOCK_GROUP_RAID56_MASK)

const struct btrfs_raid_attr btrfs_raid_array[BTRFS_NR_RAID_TYPES] = {
	[BTRFS_RAID_RAID10] = {
		.sub_stripes	= 2,
		.dev_stripes	= 1,
		.devs_max	= 0,	/* 0 == as many as possible */
		.devs_min	= 2,
		.tolerated_failures = 1,
		.devs_increment	= 2,
		.ncopies	= 2,
		.nparity        = 0,
		.raid_name	= "raid10",
		.bg_flag	= BTRFS_BLOCK_GROUP_RAID10,
		.mindev_error	= BTRFS_ERROR_DEV_RAID10_MIN_NOT_MET,
	},
	[BTRFS_RAID_RAID1] = {
		.sub_stripes	= 1,
		.dev_stripes	= 1,
		.devs_max	= 2,
		.devs_min	= 2,
		.tolerated_failures = 1,
		.devs_increment	= 2,
		.ncopies	= 2,
		.nparity        = 0,
		.raid_name	= "raid1",
		.bg_flag	= BTRFS_BLOCK_GROUP_RAID1,
		.mindev_error	= BTRFS_ERROR_DEV_RAID1_MIN_NOT_MET,
	},
	[BTRFS_RAID_RAID1C3] = {
		.sub_stripes	= 1,
		.dev_stripes	= 1,
		.devs_max	= 3,
		.devs_min	= 3,
		.tolerated_failures = 2,
		.devs_increment	= 3,
		.ncopies	= 3,
		.nparity        = 0,
		.raid_name	= "raid1c3",
		.bg_flag	= BTRFS_BLOCK_GROUP_RAID1C3,
		.mindev_error	= BTRFS_ERROR_DEV_RAID1C3_MIN_NOT_MET,
	},
	[BTRFS_RAID_RAID1C4] = {
		.sub_stripes	= 1,
		.dev_stripes	= 1,
		.devs_max	= 4,
		.devs_min	= 4,
		.tolerated_failures = 3,
		.devs_increment	= 4,
		.ncopies	= 4,
		.nparity        = 0,
		.raid_name	= "raid1c4",
		.bg_flag	= BTRFS_BLOCK_GROUP_RAID1C4,
		.mindev_error	= BTRFS_ERROR_DEV_RAID1C4_MIN_NOT_MET,
	},
	[BTRFS_RAID_DUP] = {
		.sub_stripes	= 1,
		.dev_stripes	= 2,
		.devs_max	= 1,
		.devs_min	= 1,
		.tolerated_failures = 0,
		.devs_increment	= 1,
		.ncopies	= 2,
		.nparity        = 0,
		.raid_name	= "dup",
		.bg_flag	= BTRFS_BLOCK_GROUP_DUP,
		.mindev_error	= 0,
	},
	[BTRFS_RAID_RAID0] = {
		.sub_stripes	= 1,
		.dev_stripes	= 1,
		.devs_max	= 0,
		.devs_min	= 1,
		.tolerated_failures = 0,
		.devs_increment	= 1,
		.ncopies	= 1,
		.nparity        = 0,
		.raid_name	= "raid0",
		.bg_flag	= BTRFS_BLOCK_GROUP_RAID0,
		.mindev_error	= 0,
	},
	[BTRFS_RAID_SINGLE] = {
		.sub_stripes	= 1,
		.dev_stripes	= 1,
		.devs_max	= 1,
		.devs_min	= 1,
		.tolerated_failures = 0,
		.devs_increment	= 1,
		.ncopies	= 1,
		.nparity        = 0,
		.raid_name	= "single",
		.bg_flag	= 0,
		.mindev_error	= 0,
	},
	[BTRFS_RAID_RAID5] = {
		.sub_stripes	= 1,
		.dev_stripes	= 1,
		.devs_max	= 0,
		.devs_min	= 2,
		.tolerated_failures = 1,
		.devs_increment	= 1,
		.ncopies	= 1,
		.nparity        = 1,
		.raid_name	= "raid5",
		.bg_flag	= BTRFS_BLOCK_GROUP_RAID5,
		.mindev_error	= BTRFS_ERROR_DEV_RAID5_MIN_NOT_MET,
	},
	[BTRFS_RAID_RAID6] = {
		.sub_stripes	= 1,
		.dev_stripes	= 1,
		.devs_max	= 0,
		.devs_min	= 3,
		.tolerated_failures = 2,
		.devs_increment	= 1,
		.ncopies	= 1,
		.nparity        = 2,
		.raid_name	= "raid6",
		.bg_flag	= BTRFS_BLOCK_GROUP_RAID6,
		.mindev_error	= BTRFS_ERROR_DEV_RAID6_MIN_NOT_MET,
	},
};

/*
 * Convert block group flags (BTRFS_BLOCK_GROUP_*) to btrfs_raid_types, which
 * can be used as index to access btrfs_raid_array[].
 */
enum btrfs_raid_types __attribute_const__ btrfs_bg_flags_to_raid_index(u64 flags)
{
	const u64 profile = (flags & BTRFS_BLOCK_GROUP_PROFILE_MASK);

	if (!profile)
		return BTRFS_RAID_SINGLE;

	return BTRFS_BG_FLAG_TO_INDEX(profile);
}

const char *btrfs_bg_type_to_raid_name(u64 flags)
{
	const int index = btrfs_bg_flags_to_raid_index(flags);

	if (index >= BTRFS_NR_RAID_TYPES)
		return NULL;

	return btrfs_raid_array[index].raid_name;
}

int btrfs_nr_parity_stripes(u64 type)
{
	enum btrfs_raid_types index = btrfs_bg_flags_to_raid_index(type);

	return btrfs_raid_array[index].nparity;
}

/*
 * Fill @buf with textual description of @bg_flags, no more than @size_buf
 * bytes including terminating null byte.
 */
void btrfs_describe_block_groups(u64 bg_flags, char *buf, u32 size_buf)
{
	int i;
	int ret;
	char *bp = buf;
	u64 flags = bg_flags;
	u32 size_bp = size_buf;

	if (!flags) {
		strcpy(bp, "NONE");
		return;
	}

#define DESCRIBE_FLAG(flag, desc)						\
	do {								\
		if (flags & (flag)) {					\
			ret = snprintf(bp, size_bp, "%s|", (desc));	\
			if (ret < 0 || ret >= size_bp)			\
				goto out_overflow;			\
			size_bp -= ret;					\
			bp += ret;					\
			flags &= ~(flag);				\
		}							\
	} while (0)

	DESCRIBE_FLAG(BTRFS_BLOCK_GROUP_DATA, "data");
	DESCRIBE_FLAG(BTRFS_BLOCK_GROUP_SYSTEM, "system");
	DESCRIBE_FLAG(BTRFS_BLOCK_GROUP_METADATA, "metadata");

	DESCRIBE_FLAG(BTRFS_AVAIL_ALLOC_BIT_SINGLE, "single");
	for (i = 0; i < BTRFS_NR_RAID_TYPES; i++)
		DESCRIBE_FLAG(btrfs_raid_array[i].bg_flag,
			      btrfs_raid_array[i].raid_name);
#undef DESCRIBE_FLAG

	if (flags) {
		ret = snprintf(bp, size_bp, "0x%llx|", flags);
		size_bp -= ret;
	}

	if (size_bp < size_buf)
		buf[size_buf - size_bp - 1] = '\0'; /* remove last | */

	/*
	 * The text is trimmed, it's up to the caller to provide sufficiently
	 * large buffer
	 */
out_overflow:;
}

static int init_first_rw_device(struct btrfs_trans_handle *trans);
static int btrfs_relocate_sys_chunks(struct btrfs_fs_info *fs_info);
static void btrfs_dev_stat_print_on_load(struct btrfs_device *device);
static int __btrfs_map_block(struct btrfs_fs_info *fs_info,
			     enum btrfs_map_op op, u64 logical, u64 *length,
			     struct btrfs_io_context **bioc_ret,
			     struct btrfs_io_stripe *smap,
			     int *mirror_num_ret, int need_raid_map);

/*
 * Device locking
 * ==============
 *
 * There are several mutexes that protect manipulation of devices and low-level
 * structures like chunks but not block groups, extents or files
 *
 * uuid_mutex (global lock)
 * ------------------------
 * protects the fs_uuids list that tracks all per-fs fs_devices, resulting from
 * the SCAN_DEV ioctl registration or from mount either implicitly (the first
 * device) or requested by the device= mount option
 *
 * the mutex can be very coarse and can cover long-running operations
 *
 * protects: updates to fs_devices counters like missing devices, rw devices,
 * seeding, structure cloning, opening/closing devices at mount/umount time
 *
 * global::fs_devs - add, remove, updates to the global list
 *
 * does not protect: manipulation of the fs_devices::devices list in general
 * but in mount context it could be used to exclude list modifications by eg.
 * scan ioctl
 *
 * btrfs_device::name - renames (write side), read is RCU
 *
 * fs_devices::device_list_mutex (per-fs, with RCU)
 * ------------------------------------------------
 * protects updates to fs_devices::devices, ie. adding and deleting
 *
 * simple list traversal with read-only actions can be done with RCU protection
 *
 * may be used to exclude some operations from running concurrently without any
 * modifications to the list (see write_all_supers)
 *
 * Is not required at mount and close times, because our device list is
 * protected by the uuid_mutex at that point.
 *
 * balance_mutex
 * -------------
 * protects balance structures (status, state) and context accessed from
 * several places (internally, ioctl)
 *
 * chunk_mutex
 * -----------
 * protects chunks, adding or removing during allocation, trim or when a new
 * device is added/removed. Additionally it also protects post_commit_list of
 * individual devices, since they can be added to the transaction's
 * post_commit_list only with chunk_mutex held.
 *
 * cleaner_mutex
 * -------------
 * a big lock that is held by the cleaner thread and prevents running subvolume
 * cleaning together with relocation or delayed iputs
 *
 *
 * Lock nesting
 * ============
 *
 * uuid_mutex
 *   device_list_mutex
 *     chunk_mutex
 *   balance_mutex
 *
 *
 * Exclusive operations
 * ====================
 *
 * Maintains the exclusivity of the following operations that apply to the
 * whole filesystem and cannot run in parallel.
 *
 * - Balance (*)
 * - Device add
 * - Device remove
 * - Device replace (*)
 * - Resize
 *
 * The device operations (as above) can be in one of the following states:
 *
 * - Running state
 * - Paused state
 * - Completed state
 *
 * Only device operations marked with (*) can go into the Paused state for the
 * following reasons:
 *
 * - ioctl (only Balance can be Paused through ioctl)
 * - filesystem remounted as read-only
 * - filesystem unmounted and mounted as read-only
 * - system power-cycle and filesystem mounted as read-only
 * - filesystem or device errors leading to forced read-only
 *
 * The status of exclusive operation is set and cleared atomically.
 * During the course of Paused state, fs_info::exclusive_operation remains set.
 * A device operation in Paused or Running state can be canceled or resumed
 * either by ioctl (Balance only) or when remounted as read-write.
 * The exclusive status is cleared when the device operation is canceled or
 * completed.
 */

DEFINE_MUTEX(uuid_mutex);
static LIST_HEAD(fs_uuids);
struct list_head * __attribute_const__ btrfs_get_fs_uuids(void)
{
	return &fs_uuids;
}

/*
 * alloc_fs_devices - allocate struct btrfs_fs_devices
 * @fsid:		if not NULL, copy the UUID to fs_devices::fsid
 * @metadata_fsid:	if not NULL, copy the UUID to fs_devices::metadata_fsid
 *
 * Return a pointer to a new struct btrfs_fs_devices on success, or ERR_PTR().
 * The returned struct is not linked onto any lists and can be destroyed with
 * kfree() right away.
 */
static struct btrfs_fs_devices *alloc_fs_devices(const u8 *fsid,
						 const u8 *metadata_fsid)
{
	struct btrfs_fs_devices *fs_devs;

	fs_devs = kzalloc(sizeof(*fs_devs), GFP_KERNEL);
	if (!fs_devs)
		return ERR_PTR(-ENOMEM);

	mutex_init(&fs_devs->device_list_mutex);

	INIT_LIST_HEAD(&fs_devs->devices);
	INIT_LIST_HEAD(&fs_devs->alloc_list);
	INIT_LIST_HEAD(&fs_devs->fs_list);
	INIT_LIST_HEAD(&fs_devs->seed_list);
	if (fsid)
		memcpy(fs_devs->fsid, fsid, BTRFS_FSID_SIZE);

	if (metadata_fsid)
		memcpy(fs_devs->metadata_uuid, metadata_fsid, BTRFS_FSID_SIZE);
	else if (fsid)
		memcpy(fs_devs->metadata_uuid, fsid, BTRFS_FSID_SIZE);

	return fs_devs;
}

void btrfs_free_device(struct btrfs_device *device)
{
	WARN_ON(!list_empty(&device->post_commit_list));
	rcu_string_free(device->name);
	extent_io_tree_release(&device->alloc_state);
	btrfs_destroy_dev_zone_info(device);
	kfree(device);
}

static void free_fs_devices(struct btrfs_fs_devices *fs_devices)
{
	struct btrfs_device *device;
	WARN_ON(fs_devices->opened);
	while (!list_empty(&fs_devices->devices)) {
		device = list_entry(fs_devices->devices.next,
				    struct btrfs_device, dev_list);
		list_del(&device->dev_list);
		btrfs_free_device(device);
	}
	kfree(fs_devices);
}

void __exit btrfs_cleanup_fs_uuids(void)
{
	struct btrfs_fs_devices *fs_devices;

	while (!list_empty(&fs_uuids)) {
		fs_devices = list_entry(fs_uuids.next,
					struct btrfs_fs_devices, fs_list);
		list_del(&fs_devices->fs_list);
		free_fs_devices(fs_devices);
	}
}

static noinline struct btrfs_fs_devices *find_fsid(
		const u8 *fsid, const u8 *metadata_fsid)
{
	struct btrfs_fs_devices *fs_devices;

	ASSERT(fsid);

	/* Handle non-split brain cases */
	list_for_each_entry(fs_devices, &fs_uuids, fs_list) {
		if (metadata_fsid) {
			if (memcmp(fsid, fs_devices->fsid, BTRFS_FSID_SIZE) == 0
			    && memcmp(metadata_fsid, fs_devices->metadata_uuid,
				      BTRFS_FSID_SIZE) == 0)
				return fs_devices;
		} else {
			if (memcmp(fsid, fs_devices->fsid, BTRFS_FSID_SIZE) == 0)
				return fs_devices;
		}
	}
	return NULL;
}

static struct btrfs_fs_devices *find_fsid_with_metadata_uuid(
				struct btrfs_super_block *disk_super)
{

	struct btrfs_fs_devices *fs_devices;

	/*
	 * Handle scanned device having completed its fsid change but
	 * belonging to a fs_devices that was created by first scanning
	 * a device which didn't have its fsid/metadata_uuid changed
	 * at all and the CHANGING_FSID_V2 flag set.
	 */
	list_for_each_entry(fs_devices, &fs_uuids, fs_list) {
		if (fs_devices->fsid_change &&
		    memcmp(disk_super->metadata_uuid, fs_devices->fsid,
			   BTRFS_FSID_SIZE) == 0 &&
		    memcmp(fs_devices->fsid, fs_devices->metadata_uuid,
			   BTRFS_FSID_SIZE) == 0) {
			return fs_devices;
		}
	}
	/*
	 * Handle scanned device having completed its fsid change but
	 * belonging to a fs_devices that was created by a device that
	 * has an outdated pair of fsid/metadata_uuid and
	 * CHANGING_FSID_V2 flag set.
	 */
	list_for_each_entry(fs_devices, &fs_uuids, fs_list) {
		if (fs_devices->fsid_change &&
		    memcmp(fs_devices->metadata_uuid,
			   fs_devices->fsid, BTRFS_FSID_SIZE) != 0 &&
		    memcmp(disk_super->metadata_uuid, fs_devices->metadata_uuid,
			   BTRFS_FSID_SIZE) == 0) {
			return fs_devices;
		}
	}

	return find_fsid(disk_super->fsid, disk_super->metadata_uuid);
}


static int
btrfs_get_bdev_and_sb(const char *device_path, fmode_t flags, void *holder,
		      int flush, struct block_device **bdev,
		      struct btrfs_super_block **disk_super)
{
	int ret;

	*bdev = blkdev_get_by_path(device_path, flags, holder);

	if (IS_ERR(*bdev)) {
		ret = PTR_ERR(*bdev);
		goto error;
	}

	if (flush)
		sync_blockdev(*bdev);
	ret = set_blocksize(*bdev, BTRFS_BDEV_BLOCKSIZE);
	if (ret) {
		blkdev_put(*bdev, flags);
		goto error;
	}
	invalidate_bdev(*bdev);
	*disk_super = btrfs_read_dev_super(*bdev);
	if (IS_ERR(*disk_super)) {
		ret = PTR_ERR(*disk_super);
		blkdev_put(*bdev, flags);
		goto error;
	}

	return 0;

error:
	*bdev = NULL;
	return ret;
}

/**
 *  Search and remove all stale devices (which are not mounted).
 *  When both inputs are NULL, it will search and release all stale devices.
 *
 *  @devt:	Optional. When provided will it release all unmounted devices
 *		matching this devt only.
 *  @skip_device:  Optional. Will skip this device when searching for the stale
 *		devices.
 *
 *  Return:	0 for success or if @devt is 0.
 *		-EBUSY if @devt is a mounted device.
 *		-ENOENT if @devt does not match any device in the list.
 */
static int btrfs_free_stale_devices(dev_t devt, struct btrfs_device *skip_device)
{
	struct btrfs_fs_devices *fs_devices, *tmp_fs_devices;
	struct btrfs_device *device, *tmp_device;
	int ret = 0;

	lockdep_assert_held(&uuid_mutex);

	if (devt)
		ret = -ENOENT;

	list_for_each_entry_safe(fs_devices, tmp_fs_devices, &fs_uuids, fs_list) {

		mutex_lock(&fs_devices->device_list_mutex);
		list_for_each_entry_safe(device, tmp_device,
					 &fs_devices->devices, dev_list) {
			if (skip_device && skip_device == device)
				continue;
			if (devt && devt != device->devt)
				continue;
			if (fs_devices->opened) {
				/* for an already deleted device return 0 */
				if (devt && ret != 0)
					ret = -EBUSY;
				break;
			}

			/* delete the stale device */
			fs_devices->num_devices--;
			list_del(&device->dev_list);
			btrfs_free_device(device);

			ret = 0;
		}
		mutex_unlock(&fs_devices->device_list_mutex);

		if (fs_devices->num_devices == 0) {
			btrfs_sysfs_remove_fsid(fs_devices);
			list_del(&fs_devices->fs_list);
			free_fs_devices(fs_devices);
		}
	}

	return ret;
}

/*
 * This is only used on mount, and we are protected from competing things
 * messing with our fs_devices by the uuid_mutex, thus we do not need the
 * fs_devices->device_list_mutex here.
 */
static int btrfs_open_one_device(struct btrfs_fs_devices *fs_devices,
			struct btrfs_device *device, fmode_t flags,
			void *holder)
{
	struct block_device *bdev;
	struct btrfs_super_block *disk_super;
	u64 devid;
	int ret;

	if (device->bdev)
		return -EINVAL;
	if (!device->name)
		return -EINVAL;

	ret = btrfs_get_bdev_and_sb(device->name->str, flags, holder, 1,
				    &bdev, &disk_super);
	if (ret)
		return ret;

	devid = btrfs_stack_device_id(&disk_super->dev_item);
	if (devid != device->devid)
		goto error_free_page;

	if (memcmp(device->uuid, disk_super->dev_item.uuid, BTRFS_UUID_SIZE))
		goto error_free_page;

	device->generation = btrfs_super_generation(disk_super);

	if (btrfs_super_flags(disk_super) & BTRFS_SUPER_FLAG_SEEDING) {
		if (btrfs_super_incompat_flags(disk_super) &
		    BTRFS_FEATURE_INCOMPAT_METADATA_UUID) {
			pr_err(
		"BTRFS: Invalid seeding and uuid-changed device detected\n");
			goto error_free_page;
		}

		clear_bit(BTRFS_DEV_STATE_WRITEABLE, &device->dev_state);
		fs_devices->seeding = true;
	} else {
		if (bdev_read_only(bdev))
			clear_bit(BTRFS_DEV_STATE_WRITEABLE, &device->dev_state);
		else
			set_bit(BTRFS_DEV_STATE_WRITEABLE, &device->dev_state);
	}

	if (!bdev_nonrot(bdev))
		fs_devices->rotating = true;

	device->bdev = bdev;
	clear_bit(BTRFS_DEV_STATE_IN_FS_METADATA, &device->dev_state);
	device->mode = flags;

	fs_devices->open_devices++;
	if (test_bit(BTRFS_DEV_STATE_WRITEABLE, &device->dev_state) &&
	    device->devid != BTRFS_DEV_REPLACE_DEVID) {
		fs_devices->rw_devices++;
		list_add_tail(&device->dev_alloc_list, &fs_devices->alloc_list);
	}
	btrfs_release_disk_super(disk_super);

	return 0;

error_free_page:
	btrfs_release_disk_super(disk_super);
	blkdev_put(bdev, flags);

	return -EINVAL;
}

/*
 * Handle scanned device having its CHANGING_FSID_V2 flag set and the fs_devices
 * being created with a disk that has already completed its fsid change. Such
 * disk can belong to an fs which has its FSID changed or to one which doesn't.
 * Handle both cases here.
 */
static struct btrfs_fs_devices *find_fsid_inprogress(
					struct btrfs_super_block *disk_super)
{
	struct btrfs_fs_devices *fs_devices;

	list_for_each_entry(fs_devices, &fs_uuids, fs_list) {
		if (memcmp(fs_devices->metadata_uuid, fs_devices->fsid,
			   BTRFS_FSID_SIZE) != 0 &&
		    memcmp(fs_devices->metadata_uuid, disk_super->fsid,
			   BTRFS_FSID_SIZE) == 0 && !fs_devices->fsid_change) {
			return fs_devices;
		}
	}

	return find_fsid(disk_super->fsid, NULL);
}


static struct btrfs_fs_devices *find_fsid_changed(
					struct btrfs_super_block *disk_super)
{
	struct btrfs_fs_devices *fs_devices;

	/*
	 * Handles the case where scanned device is part of an fs that had
	 * multiple successful changes of FSID but currently device didn't
	 * observe it. Meaning our fsid will be different than theirs. We need
	 * to handle two subcases :
	 *  1 - The fs still continues to have different METADATA/FSID uuids.
	 *  2 - The fs is switched back to its original FSID (METADATA/FSID
	 *  are equal).
	 */
	list_for_each_entry(fs_devices, &fs_uuids, fs_list) {
		/* Changed UUIDs */
		if (memcmp(fs_devices->metadata_uuid, fs_devices->fsid,
			   BTRFS_FSID_SIZE) != 0 &&
		    memcmp(fs_devices->metadata_uuid, disk_super->metadata_uuid,
			   BTRFS_FSID_SIZE) == 0 &&
		    memcmp(fs_devices->fsid, disk_super->fsid,
			   BTRFS_FSID_SIZE) != 0)
			return fs_devices;

		/* Unchanged UUIDs */
		if (memcmp(fs_devices->metadata_uuid, fs_devices->fsid,
			   BTRFS_FSID_SIZE) == 0 &&
		    memcmp(fs_devices->fsid, disk_super->metadata_uuid,
			   BTRFS_FSID_SIZE) == 0)
			return fs_devices;
	}

	return NULL;
}

static struct btrfs_fs_devices *find_fsid_reverted_metadata(
				struct btrfs_super_block *disk_super)
{
	struct btrfs_fs_devices *fs_devices;

	/*
	 * Handle the case where the scanned device is part of an fs whose last
	 * metadata UUID change reverted it to the original FSID. At the same
	 * time * fs_devices was first created by another constitutent device
	 * which didn't fully observe the operation. This results in an
	 * btrfs_fs_devices created with metadata/fsid different AND
	 * btrfs_fs_devices::fsid_change set AND the metadata_uuid of the
	 * fs_devices equal to the FSID of the disk.
	 */
	list_for_each_entry(fs_devices, &fs_uuids, fs_list) {
		if (memcmp(fs_devices->fsid, fs_devices->metadata_uuid,
			   BTRFS_FSID_SIZE) != 0 &&
		    memcmp(fs_devices->metadata_uuid, disk_super->fsid,
			   BTRFS_FSID_SIZE) == 0 &&
		    fs_devices->fsid_change)
			return fs_devices;
	}

	return NULL;
}
/*
 * Add new device to list of registered devices
 *
 * Returns:
 * device pointer which was just added or updated when successful
 * error pointer when failed
 */
static noinline struct btrfs_device *device_list_add(const char *path,
			   struct btrfs_super_block *disk_super,
			   bool *new_device_added)
{
	struct btrfs_device *device;
	struct btrfs_fs_devices *fs_devices = NULL;
	struct rcu_string *name;
	u64 found_transid = btrfs_super_generation(disk_super);
	u64 devid = btrfs_stack_device_id(&disk_super->dev_item);
	dev_t path_devt;
	int error;
	bool has_metadata_uuid = (btrfs_super_incompat_flags(disk_super) &
		BTRFS_FEATURE_INCOMPAT_METADATA_UUID);
	bool fsid_change_in_progress = (btrfs_super_flags(disk_super) &
					BTRFS_SUPER_FLAG_CHANGING_FSID_V2);

	error = lookup_bdev(path, &path_devt);
	if (error)
		return ERR_PTR(error);

	if (fsid_change_in_progress) {
		if (!has_metadata_uuid)
			fs_devices = find_fsid_inprogress(disk_super);
		else
			fs_devices = find_fsid_changed(disk_super);
	} else if (has_metadata_uuid) {
		fs_devices = find_fsid_with_metadata_uuid(disk_super);
	} else {
		fs_devices = find_fsid_reverted_metadata(disk_super);
		if (!fs_devices)
			fs_devices = find_fsid(disk_super->fsid, NULL);
	}


	if (!fs_devices) {
		if (has_metadata_uuid)
			fs_devices = alloc_fs_devices(disk_super->fsid,
						      disk_super->metadata_uuid);
		else
			fs_devices = alloc_fs_devices(disk_super->fsid, NULL);

		if (IS_ERR(fs_devices))
			return ERR_CAST(fs_devices);

		fs_devices->fsid_change = fsid_change_in_progress;

		mutex_lock(&fs_devices->device_list_mutex);
		list_add(&fs_devices->fs_list, &fs_uuids);

		device = NULL;
	} else {
		struct btrfs_dev_lookup_args args = {
			.devid = devid,
			.uuid = disk_super->dev_item.uuid,
		};

		mutex_lock(&fs_devices->device_list_mutex);
		device = btrfs_find_device(fs_devices, &args);

		/*
		 * If this disk has been pulled into an fs devices created by
		 * a device which had the CHANGING_FSID_V2 flag then replace the
		 * metadata_uuid/fsid values of the fs_devices.
		 */
		if (fs_devices->fsid_change &&
		    found_transid > fs_devices->latest_generation) {
			memcpy(fs_devices->fsid, disk_super->fsid,
					BTRFS_FSID_SIZE);

			if (has_metadata_uuid)
				memcpy(fs_devices->metadata_uuid,
				       disk_super->metadata_uuid,
				       BTRFS_FSID_SIZE);
			else
				memcpy(fs_devices->metadata_uuid,
				       disk_super->fsid, BTRFS_FSID_SIZE);

			fs_devices->fsid_change = false;
		}
	}

	if (!device) {
		if (fs_devices->opened) {
			mutex_unlock(&fs_devices->device_list_mutex);
			return ERR_PTR(-EBUSY);
		}

		device = btrfs_alloc_device(NULL, &devid,
					    disk_super->dev_item.uuid);
		if (IS_ERR(device)) {
			mutex_unlock(&fs_devices->device_list_mutex);
			/* we can safely leave the fs_devices entry around */
			return device;
		}

		name = rcu_string_strdup(path, GFP_NOFS);
		if (!name) {
			btrfs_free_device(device);
			mutex_unlock(&fs_devices->device_list_mutex);
			return ERR_PTR(-ENOMEM);
		}
		rcu_assign_pointer(device->name, name);
		device->devt = path_devt;

		list_add_rcu(&device->dev_list, &fs_devices->devices);
		fs_devices->num_devices++;

		device->fs_devices = fs_devices;
		*new_device_added = true;

		if (disk_super->label[0])
			pr_info(
	"BTRFS: device label %s devid %llu transid %llu %s scanned by %s (%d)\n",
				disk_super->label, devid, found_transid, path,
				current->comm, task_pid_nr(current));
		else
			pr_info(
	"BTRFS: device fsid %pU devid %llu transid %llu %s scanned by %s (%d)\n",
				disk_super->fsid, devid, found_transid, path,
				current->comm, task_pid_nr(current));

	} else if (!device->name || strcmp(device->name->str, path)) {
		/*
		 * When FS is already mounted.
		 * 1. If you are here and if the device->name is NULL that
		 *    means this device was missing at time of FS mount.
		 * 2. If you are here and if the device->name is different
		 *    from 'path' that means either
		 *      a. The same device disappeared and reappeared with
		 *         different name. or
		 *      b. The missing-disk-which-was-replaced, has
		 *         reappeared now.
		 *
		 * We must allow 1 and 2a above. But 2b would be a spurious
		 * and unintentional.
		 *
		 * Further in case of 1 and 2a above, the disk at 'path'
		 * would have missed some transaction when it was away and
		 * in case of 2a the stale bdev has to be updated as well.
		 * 2b must not be allowed at all time.
		 */

		/*
		 * For now, we do allow update to btrfs_fs_device through the
		 * btrfs dev scan cli after FS has been mounted.  We're still
		 * tracking a problem where systems fail mount by subvolume id
		 * when we reject replacement on a mounted FS.
		 */
		if (!fs_devices->opened && found_transid < device->generation) {
			/*
			 * That is if the FS is _not_ mounted and if you
			 * are here, that means there is more than one
			 * disk with same uuid and devid.We keep the one
			 * with larger generation number or the last-in if
			 * generation are equal.
			 */
			mutex_unlock(&fs_devices->device_list_mutex);
			return ERR_PTR(-EEXIST);
		}

		/*
		 * We are going to replace the device path for a given devid,
		 * make sure it's the same device if the device is mounted
		 *
		 * NOTE: the device->fs_info may not be reliable here so pass
		 * in a NULL to message helpers instead. This avoids a possible
		 * use-after-free when the fs_info and fs_info->sb are already
		 * torn down.
		 */
		if (device->bdev) {
			if (device->devt != path_devt) {
				mutex_unlock(&fs_devices->device_list_mutex);
				btrfs_warn_in_rcu(NULL,
	"duplicate device %s devid %llu generation %llu scanned by %s (%d)",
						  path, devid, found_transid,
						  current->comm,
						  task_pid_nr(current));
				return ERR_PTR(-EEXIST);
			}
			btrfs_info_in_rcu(NULL,
	"devid %llu device path %s changed to %s scanned by %s (%d)",
					  devid, rcu_str_deref(device->name),
					  path, current->comm,
					  task_pid_nr(current));
		}

		name = rcu_string_strdup(path, GFP_NOFS);
		if (!name) {
			mutex_unlock(&fs_devices->device_list_mutex);
			return ERR_PTR(-ENOMEM);
		}
		rcu_string_free(device->name);
		rcu_assign_pointer(device->name, name);
		if (test_bit(BTRFS_DEV_STATE_MISSING, &device->dev_state)) {
			fs_devices->missing_devices--;
			clear_bit(BTRFS_DEV_STATE_MISSING, &device->dev_state);
		}
		device->devt = path_devt;
	}

	/*
	 * Unmount does not free the btrfs_device struct but would zero
	 * generation along with most of the other members. So just update
	 * it back. We need it to pick the disk with largest generation
	 * (as above).
	 */
	if (!fs_devices->opened) {
		device->generation = found_transid;
		fs_devices->latest_generation = max_t(u64, found_transid,
						fs_devices->latest_generation);
	}

	fs_devices->total_devices = btrfs_super_num_devices(disk_super);

	mutex_unlock(&fs_devices->device_list_mutex);
	return device;
}

static struct btrfs_fs_devices *clone_fs_devices(struct btrfs_fs_devices *orig)
{
	struct btrfs_fs_devices *fs_devices;
	struct btrfs_device *device;
	struct btrfs_device *orig_dev;
	int ret = 0;

	lockdep_assert_held(&uuid_mutex);

	fs_devices = alloc_fs_devices(orig->fsid, NULL);
	if (IS_ERR(fs_devices))
		return fs_devices;

	fs_devices->total_devices = orig->total_devices;

	list_for_each_entry(orig_dev, &orig->devices, dev_list) {
		struct rcu_string *name;

		device = btrfs_alloc_device(NULL, &orig_dev->devid,
					    orig_dev->uuid);
		if (IS_ERR(device)) {
			ret = PTR_ERR(device);
			goto error;
		}

		/*
		 * This is ok to do without rcu read locked because we hold the
		 * uuid mutex so nothing we touch in here is going to disappear.
		 */
		if (orig_dev->name) {
			name = rcu_string_strdup(orig_dev->name->str,
					GFP_KERNEL);
			if (!name) {
				btrfs_free_device(device);
				ret = -ENOMEM;
				goto error;
			}
			rcu_assign_pointer(device->name, name);
		}

		list_add(&device->dev_list, &fs_devices->devices);
		device->fs_devices = fs_devices;
		fs_devices->num_devices++;
	}
	return fs_devices;
error:
	free_fs_devices(fs_devices);
	return ERR_PTR(ret);
}

static void __btrfs_free_extra_devids(struct btrfs_fs_devices *fs_devices,
				      struct btrfs_device **latest_dev)
{
	struct btrfs_device *device, *next;

	/* This is the initialized path, it is safe to release the devices. */
	list_for_each_entry_safe(device, next, &fs_devices->devices, dev_list) {
		if (test_bit(BTRFS_DEV_STATE_IN_FS_METADATA, &device->dev_state)) {
			if (!test_bit(BTRFS_DEV_STATE_REPLACE_TGT,
				      &device->dev_state) &&
			    !test_bit(BTRFS_DEV_STATE_MISSING,
				      &device->dev_state) &&
			    (!*latest_dev ||
			     device->generation > (*latest_dev)->generation)) {
				*latest_dev = device;
			}
			continue;
		}

		/*
		 * We have already validated the presence of BTRFS_DEV_REPLACE_DEVID,
		 * in btrfs_init_dev_replace() so just continue.
		 */
		if (device->devid == BTRFS_DEV_REPLACE_DEVID)
			continue;

		if (device->bdev) {
			blkdev_put(device->bdev, device->mode);
			device->bdev = NULL;
			fs_devices->open_devices--;
		}
		if (test_bit(BTRFS_DEV_STATE_WRITEABLE, &device->dev_state)) {
			list_del_init(&device->dev_alloc_list);
			clear_bit(BTRFS_DEV_STATE_WRITEABLE, &device->dev_state);
			fs_devices->rw_devices--;
		}
		list_del_init(&device->dev_list);
		fs_devices->num_devices--;
		btrfs_free_device(device);
	}

}

/*
 * After we have read the system tree and know devids belonging to this
 * filesystem, remove the device which does not belong there.
 */
void btrfs_free_extra_devids(struct btrfs_fs_devices *fs_devices)
{
	struct btrfs_device *latest_dev = NULL;
	struct btrfs_fs_devices *seed_dev;

	mutex_lock(&uuid_mutex);
	__btrfs_free_extra_devids(fs_devices, &latest_dev);

	list_for_each_entry(seed_dev, &fs_devices->seed_list, seed_list)
		__btrfs_free_extra_devids(seed_dev, &latest_dev);

	fs_devices->latest_dev = latest_dev;

	mutex_unlock(&uuid_mutex);
}

static void btrfs_close_bdev(struct btrfs_device *device)
{
	if (!device->bdev)
		return;

	if (test_bit(BTRFS_DEV_STATE_WRITEABLE, &device->dev_state)) {
		sync_blockdev(device->bdev);
		invalidate_bdev(device->bdev);
	}

	blkdev_put(device->bdev, device->mode);
}

static void btrfs_close_one_device(struct btrfs_device *device)
{
	struct btrfs_fs_devices *fs_devices = device->fs_devices;

	if (test_bit(BTRFS_DEV_STATE_WRITEABLE, &device->dev_state) &&
	    device->devid != BTRFS_DEV_REPLACE_DEVID) {
		list_del_init(&device->dev_alloc_list);
		fs_devices->rw_devices--;
	}

	if (device->devid == BTRFS_DEV_REPLACE_DEVID)
		clear_bit(BTRFS_DEV_STATE_REPLACE_TGT, &device->dev_state);

	if (test_bit(BTRFS_DEV_STATE_MISSING, &device->dev_state)) {
		clear_bit(BTRFS_DEV_STATE_MISSING, &device->dev_state);
		fs_devices->missing_devices--;
	}

	btrfs_close_bdev(device);
	if (device->bdev) {
		fs_devices->open_devices--;
		device->bdev = NULL;
	}
	clear_bit(BTRFS_DEV_STATE_WRITEABLE, &device->dev_state);
	btrfs_destroy_dev_zone_info(device);

	device->fs_info = NULL;
	atomic_set(&device->dev_stats_ccnt, 0);
	extent_io_tree_release(&device->alloc_state);

	/*
	 * Reset the flush error record. We might have a transient flush error
	 * in this mount, and if so we aborted the current transaction and set
	 * the fs to an error state, guaranteeing no super blocks can be further
	 * committed. However that error might be transient and if we unmount the
	 * filesystem and mount it again, we should allow the mount to succeed
	 * (btrfs_check_rw_degradable() should not fail) - if after mounting the
	 * filesystem again we still get flush errors, then we will again abort
	 * any transaction and set the error state, guaranteeing no commits of
	 * unsafe super blocks.
	 */
	device->last_flush_error = 0;

	/* Verify the device is back in a pristine state  */
	ASSERT(!test_bit(BTRFS_DEV_STATE_FLUSH_SENT, &device->dev_state));
	ASSERT(!test_bit(BTRFS_DEV_STATE_REPLACE_TGT, &device->dev_state));
	ASSERT(list_empty(&device->dev_alloc_list));
	ASSERT(list_empty(&device->post_commit_list));
}

static void close_fs_devices(struct btrfs_fs_devices *fs_devices)
{
	struct btrfs_device *device, *tmp;

	lockdep_assert_held(&uuid_mutex);

	if (--fs_devices->opened > 0)
		return;

	list_for_each_entry_safe(device, tmp, &fs_devices->devices, dev_list)
		btrfs_close_one_device(device);

	WARN_ON(fs_devices->open_devices);
	WARN_ON(fs_devices->rw_devices);
	fs_devices->opened = 0;
	fs_devices->seeding = false;
	fs_devices->fs_info = NULL;
}

void btrfs_close_devices(struct btrfs_fs_devices *fs_devices)
{
	LIST_HEAD(list);
	struct btrfs_fs_devices *tmp;

	mutex_lock(&uuid_mutex);
	close_fs_devices(fs_devices);
	if (!fs_devices->opened)
		list_splice_init(&fs_devices->seed_list, &list);

	list_for_each_entry_safe(fs_devices, tmp, &list, seed_list) {
		close_fs_devices(fs_devices);
		list_del(&fs_devices->seed_list);
		free_fs_devices(fs_devices);
	}
	mutex_unlock(&uuid_mutex);
}

static int open_fs_devices(struct btrfs_fs_devices *fs_devices,
				fmode_t flags, void *holder)
{
	struct btrfs_device *device;
	struct btrfs_device *latest_dev = NULL;
	struct btrfs_device *tmp_device;

	flags |= FMODE_EXCL;

	list_for_each_entry_safe(device, tmp_device, &fs_devices->devices,
				 dev_list) {
		int ret;

		ret = btrfs_open_one_device(fs_devices, device, flags, holder);
		if (ret == 0 &&
		    (!latest_dev || device->generation > latest_dev->generation)) {
			latest_dev = device;
		} else if (ret == -ENODATA) {
			fs_devices->num_devices--;
			list_del(&device->dev_list);
			btrfs_free_device(device);
		}
	}
	if (fs_devices->open_devices == 0)
		return -EINVAL;

	fs_devices->opened = 1;
	fs_devices->latest_dev = latest_dev;
	fs_devices->total_rw_bytes = 0;
	fs_devices->chunk_alloc_policy = BTRFS_CHUNK_ALLOC_REGULAR;
	fs_devices->read_policy = BTRFS_READ_POLICY_PID;

	return 0;
}

static int devid_cmp(void *priv, const struct list_head *a,
		     const struct list_head *b)
{
	const struct btrfs_device *dev1, *dev2;

	dev1 = list_entry(a, struct btrfs_device, dev_list);
	dev2 = list_entry(b, struct btrfs_device, dev_list);

	if (dev1->devid < dev2->devid)
		return -1;
	else if (dev1->devid > dev2->devid)
		return 1;
	return 0;
}

int btrfs_open_devices(struct btrfs_fs_devices *fs_devices,
		       fmode_t flags, void *holder)
{
	int ret;

	lockdep_assert_held(&uuid_mutex);
	/*
	 * The device_list_mutex cannot be taken here in case opening the
	 * underlying device takes further locks like open_mutex.
	 *
	 * We also don't need the lock here as this is called during mount and
	 * exclusion is provided by uuid_mutex
	 */

	if (fs_devices->opened) {
		fs_devices->opened++;
		ret = 0;
	} else {
		list_sort(NULL, &fs_devices->devices, devid_cmp);
		ret = open_fs_devices(fs_devices, flags, holder);
	}

	return ret;
}

void btrfs_release_disk_super(struct btrfs_super_block *super)
{
	struct page *page = virt_to_page(super);

	put_page(page);
}

static struct btrfs_super_block *btrfs_read_disk_super(struct block_device *bdev,
						       u64 bytenr, u64 bytenr_orig)
{
	struct btrfs_super_block *disk_super;
	struct page *page;
	void *p;
	pgoff_t index;

	/* make sure our super fits in the device */
	if (bytenr + PAGE_SIZE >= bdev_nr_bytes(bdev))
		return ERR_PTR(-EINVAL);

	/* make sure our super fits in the page */
	if (sizeof(*disk_super) > PAGE_SIZE)
		return ERR_PTR(-EINVAL);

	/* make sure our super doesn't straddle pages on disk */
	index = bytenr >> PAGE_SHIFT;
	if ((bytenr + sizeof(*disk_super) - 1) >> PAGE_SHIFT != index)
		return ERR_PTR(-EINVAL);

	/* pull in the page with our super */
	page = read_cache_page_gfp(bdev->bd_inode->i_mapping, index, GFP_KERNEL);

	if (IS_ERR(page))
		return ERR_CAST(page);

	p = page_address(page);

	/* align our pointer to the offset of the super block */
	disk_super = p + offset_in_page(bytenr);

	if (btrfs_super_bytenr(disk_super) != bytenr_orig ||
	    btrfs_super_magic(disk_super) != BTRFS_MAGIC) {
		btrfs_release_disk_super(p);
		return ERR_PTR(-EINVAL);
	}

	if (disk_super->label[0] && disk_super->label[BTRFS_LABEL_SIZE - 1])
		disk_super->label[BTRFS_LABEL_SIZE - 1] = 0;

	return disk_super;
}

int btrfs_forget_devices(dev_t devt)
{
	int ret;

	mutex_lock(&uuid_mutex);
	ret = btrfs_free_stale_devices(devt, NULL);
	mutex_unlock(&uuid_mutex);

	return ret;
}

/*
 * Look for a btrfs signature on a device. This may be called out of the mount path
 * and we are not allowed to call set_blocksize during the scan. The superblock
 * is read via pagecache
 */
struct btrfs_device *btrfs_scan_one_device(const char *path, fmode_t flags,
					   void *holder)
{
	struct btrfs_super_block *disk_super;
	bool new_device_added = false;
	struct btrfs_device *device = NULL;
	struct block_device *bdev;
	u64 bytenr, bytenr_orig;
	int ret;

	lockdep_assert_held(&uuid_mutex);

	/*
	 * we would like to check all the supers, but that would make
	 * a btrfs mount succeed after a mkfs from a different FS.
	 * So, we need to add a special mount option to scan for
	 * later supers, using BTRFS_SUPER_MIRROR_MAX instead
	 */
	flags |= FMODE_EXCL;

	bdev = blkdev_get_by_path(path, flags, holder);
	if (IS_ERR(bdev))
		return ERR_CAST(bdev);

	bytenr_orig = btrfs_sb_offset(0);
	ret = btrfs_sb_log_location_bdev(bdev, 0, READ, &bytenr);
	if (ret) {
		device = ERR_PTR(ret);
		goto error_bdev_put;
	}

	disk_super = btrfs_read_disk_super(bdev, bytenr, bytenr_orig);
	if (IS_ERR(disk_super)) {
		device = ERR_CAST(disk_super);
		goto error_bdev_put;
	}

	device = device_list_add(path, disk_super, &new_device_added);
	if (!IS_ERR(device) && new_device_added)
		btrfs_free_stale_devices(device->devt, device);

	btrfs_release_disk_super(disk_super);

error_bdev_put:
	blkdev_put(bdev, flags);

	return device;
}

/*
 * Try to find a chunk that intersects [start, start + len] range and when one
 * such is found, record the end of it in *start
 */
static bool contains_pending_extent(struct btrfs_device *device, u64 *start,
				    u64 len)
{
	u64 physical_start, physical_end;

	lockdep_assert_held(&device->fs_info->chunk_mutex);

	if (!find_first_extent_bit(&device->alloc_state, *start,
				   &physical_start, &physical_end,
				   CHUNK_ALLOCATED, NULL)) {

		if (in_range(physical_start, *start, len) ||
		    in_range(*start, physical_start,
			     physical_end - physical_start)) {
			*start = physical_end + 1;
			return true;
		}
	}
	return false;
}

static u64 dev_extent_search_start(struct btrfs_device *device, u64 start)
{
	switch (device->fs_devices->chunk_alloc_policy) {
	case BTRFS_CHUNK_ALLOC_REGULAR:
		return max_t(u64, start, BTRFS_DEVICE_RANGE_RESERVED);
	case BTRFS_CHUNK_ALLOC_ZONED:
		/*
		 * We don't care about the starting region like regular
		 * allocator, because we anyway use/reserve the first two zones
		 * for superblock logging.
		 */
		return ALIGN(start, device->zone_info->zone_size);
	default:
		BUG();
	}
}

static bool dev_extent_hole_check_zoned(struct btrfs_device *device,
					u64 *hole_start, u64 *hole_size,
					u64 num_bytes)
{
	u64 zone_size = device->zone_info->zone_size;
	u64 pos;
	int ret;
	bool changed = false;

	ASSERT(IS_ALIGNED(*hole_start, zone_size));

	while (*hole_size > 0) {
		pos = btrfs_find_allocatable_zones(device, *hole_start,
						   *hole_start + *hole_size,
						   num_bytes);
		if (pos != *hole_start) {
			*hole_size = *hole_start + *hole_size - pos;
			*hole_start = pos;
			changed = true;
			if (*hole_size < num_bytes)
				break;
		}

		ret = btrfs_ensure_empty_zones(device, pos, num_bytes);

		/* Range is ensured to be empty */
		if (!ret)
			return changed;

		/* Given hole range was invalid (outside of device) */
		if (ret == -ERANGE) {
			*hole_start += *hole_size;
			*hole_size = 0;
			return true;
		}

		*hole_start += zone_size;
		*hole_size -= zone_size;
		changed = true;
	}

	return changed;
}

/**
 * dev_extent_hole_check - check if specified hole is suitable for allocation
 * @device:	the device which we have the hole
 * @hole_start: starting position of the hole
 * @hole_size:	the size of the hole
 * @num_bytes:	the size of the free space that we need
 *
 * This function may modify @hole_start and @hole_size to reflect the suitable
 * position for allocation. Returns 1 if hole position is updated, 0 otherwise.
 */
static bool dev_extent_hole_check(struct btrfs_device *device, u64 *hole_start,
				  u64 *hole_size, u64 num_bytes)
{
	bool changed = false;
	u64 hole_end = *hole_start + *hole_size;

	for (;;) {
		/*
		 * Check before we set max_hole_start, otherwise we could end up
		 * sending back this offset anyway.
		 */
		if (contains_pending_extent(device, hole_start, *hole_size)) {
			if (hole_end >= *hole_start)
				*hole_size = hole_end - *hole_start;
			else
				*hole_size = 0;
			changed = true;
		}

		switch (device->fs_devices->chunk_alloc_policy) {
		case BTRFS_CHUNK_ALLOC_REGULAR:
			/* No extra check */
			break;
		case BTRFS_CHUNK_ALLOC_ZONED:
			if (dev_extent_hole_check_zoned(device, hole_start,
							hole_size, num_bytes)) {
				changed = true;
				/*
				 * The changed hole can contain pending extent.
				 * Loop again to check that.
				 */
				continue;
			}
			break;
		default:
			BUG();
		}

		break;
	}

	return changed;
}

/*
 * find_free_dev_extent_start - find free space in the specified device
 * @device:	  the device which we search the free space in
 * @num_bytes:	  the size of the free space that we need
 * @search_start: the position from which to begin the search
 * @start:	  store the start of the free space.
 * @len:	  the size of the free space. that we find, or the size
 *		  of the max free space if we don't find suitable free space
 *
 * this uses a pretty simple search, the expectation is that it is
 * called very infrequently and that a given device has a small number
 * of extents
 *
 * @start is used to store the start of the free space if we find. But if we
 * don't find suitable free space, it will be used to store the start position
 * of the max free space.
 *
 * @len is used to store the size of the free space that we find.
 * But if we don't find suitable free space, it is used to store the size of
 * the max free space.
 *
 * NOTE: This function will search *commit* root of device tree, and does extra
 * check to ensure dev extents are not double allocated.
 * This makes the function safe to allocate dev extents but may not report
 * correct usable device space, as device extent freed in current transaction
 * is not reported as available.
 */
static int find_free_dev_extent_start(struct btrfs_device *device,
				u64 num_bytes, u64 search_start, u64 *start,
				u64 *len)
{
	struct btrfs_fs_info *fs_info = device->fs_info;
	struct btrfs_root *root = fs_info->dev_root;
	struct btrfs_key key;
	struct btrfs_dev_extent *dev_extent;
	struct btrfs_path *path;
	u64 hole_size;
	u64 max_hole_start;
	u64 max_hole_size;
	u64 extent_end;
	u64 search_end = device->total_bytes;
	int ret;
	int slot;
	struct extent_buffer *l;

	search_start = dev_extent_search_start(device, search_start);

	WARN_ON(device->zone_info &&
		!IS_ALIGNED(num_bytes, device->zone_info->zone_size));

	path = btrfs_alloc_path();
	if (!path)
		return -ENOMEM;

	max_hole_start = search_start;
	max_hole_size = 0;

again:
	if (search_start >= search_end ||
		test_bit(BTRFS_DEV_STATE_REPLACE_TGT, &device->dev_state)) {
		ret = -ENOSPC;
		goto out;
	}

	path->reada = READA_FORWARD;
	path->search_commit_root = 1;
	path->skip_locking = 1;

	key.objectid = device->devid;
	key.offset = search_start;
	key.type = BTRFS_DEV_EXTENT_KEY;

	ret = btrfs_search_backwards(root, &key, path);
	if (ret < 0)
		goto out;

	while (1) {
		l = path->nodes[0];
		slot = path->slots[0];
		if (slot >= btrfs_header_nritems(l)) {
			ret = btrfs_next_leaf(root, path);
			if (ret == 0)
				continue;
			if (ret < 0)
				goto out;

			break;
		}
		btrfs_item_key_to_cpu(l, &key, slot);

		if (key.objectid < device->devid)
			goto next;

		if (key.objectid > device->devid)
			break;

		if (key.type != BTRFS_DEV_EXTENT_KEY)
			goto next;

		if (key.offset > search_start) {
			hole_size = key.offset - search_start;
			dev_extent_hole_check(device, &search_start, &hole_size,
					      num_bytes);

			if (hole_size > max_hole_size) {
				max_hole_start = search_start;
				max_hole_size = hole_size;
			}

			/*
			 * If this free space is greater than which we need,
			 * it must be the max free space that we have found
			 * until now, so max_hole_start must point to the start
			 * of this free space and the length of this free space
			 * is stored in max_hole_size. Thus, we return
			 * max_hole_start and max_hole_size and go back to the
			 * caller.
			 */
			if (hole_size >= num_bytes) {
				ret = 0;
				goto out;
			}
		}

		dev_extent = btrfs_item_ptr(l, slot, struct btrfs_dev_extent);
		extent_end = key.offset + btrfs_dev_extent_length(l,
								  dev_extent);
		if (extent_end > search_start)
			search_start = extent_end;
next:
		path->slots[0]++;
		cond_resched();
	}

	/*
	 * At this point, search_start should be the end of
	 * allocated dev extents, and when shrinking the device,
	 * search_end may be smaller than search_start.
	 */
	if (search_end > search_start) {
		hole_size = search_end - search_start;
		if (dev_extent_hole_check(device, &search_start, &hole_size,
					  num_bytes)) {
			btrfs_release_path(path);
			goto again;
		}

		if (hole_size > max_hole_size) {
			max_hole_start = search_start;
			max_hole_size = hole_size;
		}
	}

	/* See above. */
	if (max_hole_size < num_bytes)
		ret = -ENOSPC;
	else
		ret = 0;

out:
	btrfs_free_path(path);
	*start = max_hole_start;
	if (len)
		*len = max_hole_size;
	return ret;
}

int find_free_dev_extent(struct btrfs_device *device, u64 num_bytes,
			 u64 *start, u64 *len)
{
	/* FIXME use last free of some kind */
	return find_free_dev_extent_start(device, num_bytes, 0, start, len);
}

static int btrfs_free_dev_extent(struct btrfs_trans_handle *trans,
			  struct btrfs_device *device,
			  u64 start, u64 *dev_extent_len)
{
	struct btrfs_fs_info *fs_info = device->fs_info;
	struct btrfs_root *root = fs_info->dev_root;
	int ret;
	struct btrfs_path *path;
	struct btrfs_key key;
	struct btrfs_key found_key;
	struct extent_buffer *leaf = NULL;
	struct btrfs_dev_extent *extent = NULL;

	path = btrfs_alloc_path();
	if (!path)
		return -ENOMEM;

	key.objectid = device->devid;
	key.offset = start;
	key.type = BTRFS_DEV_EXTENT_KEY;
again:
	ret = btrfs_search_slot(trans, root, &key, path, -1, 1);
	if (ret > 0) {
		ret = btrfs_previous_item(root, path, key.objectid,
					  BTRFS_DEV_EXTENT_KEY);
		if (ret)
			goto out;
		leaf = path->nodes[0];
		btrfs_item_key_to_cpu(leaf, &found_key, path->slots[0]);
		extent = btrfs_item_ptr(leaf, path->slots[0],
					struct btrfs_dev_extent);
		BUG_ON(found_key.offset > start || found_key.offset +
		       btrfs_dev_extent_length(leaf, extent) < start);
		key = found_key;
		btrfs_release_path(path);
		goto again;
	} else if (ret == 0) {
		leaf = path->nodes[0];
		extent = btrfs_item_ptr(leaf, path->slots[0],
					struct btrfs_dev_extent);
	} else {
		goto out;
	}

	*dev_extent_len = btrfs_dev_extent_length(leaf, extent);

	ret = btrfs_del_item(trans, root, path);
	if (ret == 0)
		set_bit(BTRFS_TRANS_HAVE_FREE_BGS, &trans->transaction->flags);
out:
	btrfs_free_path(path);
	return ret;
}

static u64 find_next_chunk(struct btrfs_fs_info *fs_info)
{
	struct extent_map_tree *em_tree;
	struct extent_map *em;
	struct rb_node *n;
	u64 ret = 0;

	em_tree = &fs_info->mapping_tree;
	read_lock(&em_tree->lock);
	n = rb_last(&em_tree->map.rb_root);
	if (n) {
		em = rb_entry(n, struct extent_map, rb_node);
		ret = em->start + em->len;
	}
	read_unlock(&em_tree->lock);

	return ret;
}

static noinline int find_next_devid(struct btrfs_fs_info *fs_info,
				    u64 *devid_ret)
{
	int ret;
	struct btrfs_key key;
	struct btrfs_key found_key;
	struct btrfs_path *path;

	path = btrfs_alloc_path();
	if (!path)
		return -ENOMEM;

	key.objectid = BTRFS_DEV_ITEMS_OBJECTID;
	key.type = BTRFS_DEV_ITEM_KEY;
	key.offset = (u64)-1;

	ret = btrfs_search_slot(NULL, fs_info->chunk_root, &key, path, 0, 0);
	if (ret < 0)
		goto error;

	if (ret == 0) {
		/* Corruption */
		btrfs_err(fs_info, "corrupted chunk tree devid -1 matched");
		ret = -EUCLEAN;
		goto error;
	}

	ret = btrfs_previous_item(fs_info->chunk_root, path,
				  BTRFS_DEV_ITEMS_OBJECTID,
				  BTRFS_DEV_ITEM_KEY);
	if (ret) {
		*devid_ret = 1;
	} else {
		btrfs_item_key_to_cpu(path->nodes[0], &found_key,
				      path->slots[0]);
		*devid_ret = found_key.offset + 1;
	}
	ret = 0;
error:
	btrfs_free_path(path);
	return ret;
}

/*
 * the device information is stored in the chunk root
 * the btrfs_device struct should be fully filled in
 */
static int btrfs_add_dev_item(struct btrfs_trans_handle *trans,
			    struct btrfs_device *device)
{
	int ret;
	struct btrfs_path *path;
	struct btrfs_dev_item *dev_item;
	struct extent_buffer *leaf;
	struct btrfs_key key;
	unsigned long ptr;

	path = btrfs_alloc_path();
	if (!path)
		return -ENOMEM;

	key.objectid = BTRFS_DEV_ITEMS_OBJECTID;
	key.type = BTRFS_DEV_ITEM_KEY;
	key.offset = device->devid;

	btrfs_reserve_chunk_metadata(trans, true);
	ret = btrfs_insert_empty_item(trans, trans->fs_info->chunk_root, path,
				      &key, sizeof(*dev_item));
	btrfs_trans_release_chunk_metadata(trans);
	if (ret)
		goto out;

	leaf = path->nodes[0];
	dev_item = btrfs_item_ptr(leaf, path->slots[0], struct btrfs_dev_item);

	btrfs_set_device_id(leaf, dev_item, device->devid);
	btrfs_set_device_generation(leaf, dev_item, 0);
	btrfs_set_device_type(leaf, dev_item, device->type);
	btrfs_set_device_io_align(leaf, dev_item, device->io_align);
	btrfs_set_device_io_width(leaf, dev_item, device->io_width);
	btrfs_set_device_sector_size(leaf, dev_item, device->sector_size);
	btrfs_set_device_total_bytes(leaf, dev_item,
				     btrfs_device_get_disk_total_bytes(device));
	btrfs_set_device_bytes_used(leaf, dev_item,
				    btrfs_device_get_bytes_used(device));
	btrfs_set_device_group(leaf, dev_item, 0);
	btrfs_set_device_seek_speed(leaf, dev_item, 0);
	btrfs_set_device_bandwidth(leaf, dev_item, 0);
	btrfs_set_device_start_offset(leaf, dev_item, 0);

	ptr = btrfs_device_uuid(dev_item);
	write_extent_buffer(leaf, device->uuid, ptr, BTRFS_UUID_SIZE);
	ptr = btrfs_device_fsid(dev_item);
	write_extent_buffer(leaf, trans->fs_info->fs_devices->metadata_uuid,
			    ptr, BTRFS_FSID_SIZE);
	btrfs_mark_buffer_dirty(leaf);

	ret = 0;
out:
	btrfs_free_path(path);
	return ret;
}

/*
 * Function to update ctime/mtime for a given device path.
 * Mainly used for ctime/mtime based probe like libblkid.
 *
 * We don't care about errors here, this is just to be kind to userspace.
 */
static void update_dev_time(const char *device_path)
{
	struct path path;
	struct timespec64 now;
	int ret;

	ret = kern_path(device_path, LOOKUP_FOLLOW, &path);
	if (ret)
		return;

	now = current_time(d_inode(path.dentry));
	inode_update_time(d_inode(path.dentry), &now, S_MTIME | S_CTIME);
	path_put(&path);
}

static int btrfs_rm_dev_item(struct btrfs_trans_handle *trans,
			     struct btrfs_device *device)
{
	struct btrfs_root *root = device->fs_info->chunk_root;
	int ret;
	struct btrfs_path *path;
	struct btrfs_key key;

	path = btrfs_alloc_path();
	if (!path)
		return -ENOMEM;

	key.objectid = BTRFS_DEV_ITEMS_OBJECTID;
	key.type = BTRFS_DEV_ITEM_KEY;
	key.offset = device->devid;

	btrfs_reserve_chunk_metadata(trans, false);
	ret = btrfs_search_slot(trans, root, &key, path, -1, 1);
	btrfs_trans_release_chunk_metadata(trans);
	if (ret) {
		if (ret > 0)
			ret = -ENOENT;
		goto out;
	}

	ret = btrfs_del_item(trans, root, path);
out:
	btrfs_free_path(path);
	return ret;
}

/*
 * Verify that @num_devices satisfies the RAID profile constraints in the whole
 * filesystem. It's up to the caller to adjust that number regarding eg. device
 * replace.
 */
static int btrfs_check_raid_min_devices(struct btrfs_fs_info *fs_info,
		u64 num_devices)
{
	u64 all_avail;
	unsigned seq;
	int i;

	do {
		seq = read_seqbegin(&fs_info->profiles_lock);

		all_avail = fs_info->avail_data_alloc_bits |
			    fs_info->avail_system_alloc_bits |
			    fs_info->avail_metadata_alloc_bits;
	} while (read_seqretry(&fs_info->profiles_lock, seq));

	for (i = 0; i < BTRFS_NR_RAID_TYPES; i++) {
		if (!(all_avail & btrfs_raid_array[i].bg_flag))
			continue;

		if (num_devices < btrfs_raid_array[i].devs_min)
			return btrfs_raid_array[i].mindev_error;
	}

	return 0;
}

static struct btrfs_device * btrfs_find_next_active_device(
		struct btrfs_fs_devices *fs_devs, struct btrfs_device *device)
{
	struct btrfs_device *next_device;

	list_for_each_entry(next_device, &fs_devs->devices, dev_list) {
		if (next_device != device &&
		    !test_bit(BTRFS_DEV_STATE_MISSING, &next_device->dev_state)
		    && next_device->bdev)
			return next_device;
	}

	return NULL;
}

/*
 * Helper function to check if the given device is part of s_bdev / latest_dev
 * and replace it with the provided or the next active device, in the context
 * where this function called, there should be always be another device (or
 * this_dev) which is active.
 */
void __cold btrfs_assign_next_active_device(struct btrfs_device *device,
					    struct btrfs_device *next_device)
{
	struct btrfs_fs_info *fs_info = device->fs_info;

	if (!next_device)
		next_device = btrfs_find_next_active_device(fs_info->fs_devices,
							    device);
	ASSERT(next_device);

	if (fs_info->sb->s_bdev &&
			(fs_info->sb->s_bdev == device->bdev))
		fs_info->sb->s_bdev = next_device->bdev;

	if (fs_info->fs_devices->latest_dev->bdev == device->bdev)
		fs_info->fs_devices->latest_dev = next_device;
}

/*
 * Return btrfs_fs_devices::num_devices excluding the device that's being
 * currently replaced.
 */
static u64 btrfs_num_devices(struct btrfs_fs_info *fs_info)
{
	u64 num_devices = fs_info->fs_devices->num_devices;

	down_read(&fs_info->dev_replace.rwsem);
	if (btrfs_dev_replace_is_ongoing(&fs_info->dev_replace)) {
		ASSERT(num_devices > 1);
		num_devices--;
	}
	up_read(&fs_info->dev_replace.rwsem);

	return num_devices;
}

void btrfs_scratch_superblocks(struct btrfs_fs_info *fs_info,
			       struct block_device *bdev,
			       const char *device_path)
{
	struct btrfs_super_block *disk_super;
	int copy_num;

	if (!bdev)
		return;

	for (copy_num = 0; copy_num < BTRFS_SUPER_MIRROR_MAX; copy_num++) {
		struct page *page;
		int ret;

		disk_super = btrfs_read_dev_one_super(bdev, copy_num, false);
		if (IS_ERR(disk_super))
			continue;

		if (bdev_is_zoned(bdev)) {
			btrfs_reset_sb_log_zones(bdev, copy_num);
			continue;
		}

		memset(&disk_super->magic, 0, sizeof(disk_super->magic));

		page = virt_to_page(disk_super);
		set_page_dirty(page);
		lock_page(page);
		/* write_on_page() unlocks the page */
		ret = write_one_page(page);
		if (ret)
			btrfs_warn(fs_info,
				"error clearing superblock number %d (%d)",
				copy_num, ret);
		btrfs_release_disk_super(disk_super);

	}

	/* Notify udev that device has changed */
	btrfs_kobject_uevent(bdev, KOBJ_CHANGE);

	/* Update ctime/mtime for device path for libblkid */
	update_dev_time(device_path);
}

int btrfs_rm_device(struct btrfs_fs_info *fs_info,
		    struct btrfs_dev_lookup_args *args,
		    struct block_device **bdev, fmode_t *mode)
{
	struct btrfs_trans_handle *trans;
	struct btrfs_device *device;
	struct btrfs_fs_devices *cur_devices;
	struct btrfs_fs_devices *fs_devices = fs_info->fs_devices;
	u64 num_devices;
	int ret = 0;

	if (btrfs_fs_incompat(fs_info, EXTENT_TREE_V2)) {
		btrfs_err(fs_info, "device remove not supported on extent tree v2 yet");
		return -EINVAL;
	}

	/*
	 * The device list in fs_devices is accessed without locks (neither
	 * uuid_mutex nor device_list_mutex) as it won't change on a mounted
	 * filesystem and another device rm cannot run.
	 */
	num_devices = btrfs_num_devices(fs_info);

	ret = btrfs_check_raid_min_devices(fs_info, num_devices - 1);
	if (ret)
		return ret;

	device = btrfs_find_device(fs_info->fs_devices, args);
	if (!device) {
		if (args->missing)
			ret = BTRFS_ERROR_DEV_MISSING_NOT_FOUND;
		else
			ret = -ENOENT;
		return ret;
	}

	if (btrfs_pinned_by_swapfile(fs_info, device)) {
		btrfs_warn_in_rcu(fs_info,
		  "cannot remove device %s (devid %llu) due to active swapfile",
				  rcu_str_deref(device->name), device->devid);
		return -ETXTBSY;
	}

	if (test_bit(BTRFS_DEV_STATE_REPLACE_TGT, &device->dev_state))
		return BTRFS_ERROR_DEV_TGT_REPLACE;

	if (test_bit(BTRFS_DEV_STATE_WRITEABLE, &device->dev_state) &&
	    fs_info->fs_devices->rw_devices == 1)
		return BTRFS_ERROR_DEV_ONLY_WRITABLE;

	if (test_bit(BTRFS_DEV_STATE_WRITEABLE, &device->dev_state)) {
		mutex_lock(&fs_info->chunk_mutex);
		list_del_init(&device->dev_alloc_list);
		device->fs_devices->rw_devices--;
		mutex_unlock(&fs_info->chunk_mutex);
	}

	ret = btrfs_shrink_device(device, 0);
	if (ret)
		goto error_undo;

	trans = btrfs_start_transaction(fs_info->chunk_root, 0);
	if (IS_ERR(trans)) {
		ret = PTR_ERR(trans);
		goto error_undo;
	}

	ret = btrfs_rm_dev_item(trans, device);
	if (ret) {
		/* Any error in dev item removal is critical */
		btrfs_crit(fs_info,
			   "failed to remove device item for devid %llu: %d",
			   device->devid, ret);
		btrfs_abort_transaction(trans, ret);
		btrfs_end_transaction(trans);
		return ret;
	}

	clear_bit(BTRFS_DEV_STATE_IN_FS_METADATA, &device->dev_state);
	btrfs_scrub_cancel_dev(device);

	/*
	 * the device list mutex makes sure that we don't change
	 * the device list while someone else is writing out all
	 * the device supers. Whoever is writing all supers, should
	 * lock the device list mutex before getting the number of
	 * devices in the super block (super_copy). Conversely,
	 * whoever updates the number of devices in the super block
	 * (super_copy) should hold the device list mutex.
	 */

	/*
	 * In normal cases the cur_devices == fs_devices. But in case
	 * of deleting a seed device, the cur_devices should point to
	 * its own fs_devices listed under the fs_devices->seed_list.
	 */
	cur_devices = device->fs_devices;
	mutex_lock(&fs_devices->device_list_mutex);
	list_del_rcu(&device->dev_list);

	cur_devices->num_devices--;
	cur_devices->total_devices--;
	/* Update total_devices of the parent fs_devices if it's seed */
	if (cur_devices != fs_devices)
		fs_devices->total_devices--;

	if (test_bit(BTRFS_DEV_STATE_MISSING, &device->dev_state))
		cur_devices->missing_devices--;

	btrfs_assign_next_active_device(device, NULL);

	if (device->bdev) {
		cur_devices->open_devices--;
		/* remove sysfs entry */
		btrfs_sysfs_remove_device(device);
	}

	num_devices = btrfs_super_num_devices(fs_info->super_copy) - 1;
	btrfs_set_super_num_devices(fs_info->super_copy, num_devices);
	mutex_unlock(&fs_devices->device_list_mutex);

	/*
	 * At this point, the device is zero sized and detached from the
	 * devices list.  All that's left is to zero out the old supers and
	 * free the device.
	 *
	 * We cannot call btrfs_close_bdev() here because we're holding the sb
	 * write lock, and blkdev_put() will pull in the ->open_mutex on the
	 * block device and it's dependencies.  Instead just flush the device
	 * and let the caller do the final blkdev_put.
	 */
	if (test_bit(BTRFS_DEV_STATE_WRITEABLE, &device->dev_state)) {
		btrfs_scratch_superblocks(fs_info, device->bdev,
					  device->name->str);
		if (device->bdev) {
			sync_blockdev(device->bdev);
			invalidate_bdev(device->bdev);
		}
	}

	*bdev = device->bdev;
	*mode = device->mode;
	synchronize_rcu();
	btrfs_free_device(device);

	/*
	 * This can happen if cur_devices is the private seed devices list.  We
	 * cannot call close_fs_devices() here because it expects the uuid_mutex
	 * to be held, but in fact we don't need that for the private
	 * seed_devices, we can simply decrement cur_devices->opened and then
	 * remove it from our list and free the fs_devices.
	 */
	if (cur_devices->num_devices == 0) {
		list_del_init(&cur_devices->seed_list);
		ASSERT(cur_devices->opened == 1);
		cur_devices->opened--;
		free_fs_devices(cur_devices);
	}

	ret = btrfs_commit_transaction(trans);

	return ret;

error_undo:
	if (test_bit(BTRFS_DEV_STATE_WRITEABLE, &device->dev_state)) {
		mutex_lock(&fs_info->chunk_mutex);
		list_add(&device->dev_alloc_list,
			 &fs_devices->alloc_list);
		device->fs_devices->rw_devices++;
		mutex_unlock(&fs_info->chunk_mutex);
	}
	return ret;
}

void btrfs_rm_dev_replace_remove_srcdev(struct btrfs_device *srcdev)
{
	struct btrfs_fs_devices *fs_devices;

	lockdep_assert_held(&srcdev->fs_info->fs_devices->device_list_mutex);

	/*
	 * in case of fs with no seed, srcdev->fs_devices will point
	 * to fs_devices of fs_info. However when the dev being replaced is
	 * a seed dev it will point to the seed's local fs_devices. In short
	 * srcdev will have its correct fs_devices in both the cases.
	 */
	fs_devices = srcdev->fs_devices;

	list_del_rcu(&srcdev->dev_list);
	list_del(&srcdev->dev_alloc_list);
	fs_devices->num_devices--;
	if (test_bit(BTRFS_DEV_STATE_MISSING, &srcdev->dev_state))
		fs_devices->missing_devices--;

	if (test_bit(BTRFS_DEV_STATE_WRITEABLE, &srcdev->dev_state))
		fs_devices->rw_devices--;

	if (srcdev->bdev)
		fs_devices->open_devices--;
}

void btrfs_rm_dev_replace_free_srcdev(struct btrfs_device *srcdev)
{
	struct btrfs_fs_devices *fs_devices = srcdev->fs_devices;

	mutex_lock(&uuid_mutex);

	btrfs_close_bdev(srcdev);
	synchronize_rcu();
	btrfs_free_device(srcdev);

	/* if this is no devs we rather delete the fs_devices */
	if (!fs_devices->num_devices) {
		/*
		 * On a mounted FS, num_devices can't be zero unless it's a
		 * seed. In case of a seed device being replaced, the replace
		 * target added to the sprout FS, so there will be no more
		 * device left under the seed FS.
		 */
		ASSERT(fs_devices->seeding);

		list_del_init(&fs_devices->seed_list);
		close_fs_devices(fs_devices);
		free_fs_devices(fs_devices);
	}
	mutex_unlock(&uuid_mutex);
}

void btrfs_destroy_dev_replace_tgtdev(struct btrfs_device *tgtdev)
{
	struct btrfs_fs_devices *fs_devices = tgtdev->fs_info->fs_devices;

	mutex_lock(&fs_devices->device_list_mutex);

	btrfs_sysfs_remove_device(tgtdev);

	if (tgtdev->bdev)
		fs_devices->open_devices--;

	fs_devices->num_devices--;

	btrfs_assign_next_active_device(tgtdev, NULL);

	list_del_rcu(&tgtdev->dev_list);

	mutex_unlock(&fs_devices->device_list_mutex);

	btrfs_scratch_superblocks(tgtdev->fs_info, tgtdev->bdev,
				  tgtdev->name->str);

	btrfs_close_bdev(tgtdev);
	synchronize_rcu();
	btrfs_free_device(tgtdev);
}

/**
 * Populate args from device at path
 *
 * @fs_info:	the filesystem
 * @args:	the args to populate
 * @path:	the path to the device
 *
 * This will read the super block of the device at @path and populate @args with
 * the devid, fsid, and uuid.  This is meant to be used for ioctls that need to
 * lookup a device to operate on, but need to do it before we take any locks.
 * This properly handles the special case of "missing" that a user may pass in,
 * and does some basic sanity checks.  The caller must make sure that @path is
 * properly NUL terminated before calling in, and must call
 * btrfs_put_dev_args_from_path() in order to free up the temporary fsid and
 * uuid buffers.
 *
 * Return: 0 for success, -errno for failure
 */
int btrfs_get_dev_args_from_path(struct btrfs_fs_info *fs_info,
				 struct btrfs_dev_lookup_args *args,
				 const char *path)
{
	struct btrfs_super_block *disk_super;
	struct block_device *bdev;
	int ret;

	if (!path || !path[0])
		return -EINVAL;
	if (!strcmp(path, "missing")) {
		args->missing = true;
		return 0;
	}

	args->uuid = kzalloc(BTRFS_UUID_SIZE, GFP_KERNEL);
	args->fsid = kzalloc(BTRFS_FSID_SIZE, GFP_KERNEL);
	if (!args->uuid || !args->fsid) {
		btrfs_put_dev_args_from_path(args);
		return -ENOMEM;
	}

	ret = btrfs_get_bdev_and_sb(path, FMODE_READ, fs_info->bdev_holder, 0,
				    &bdev, &disk_super);
	if (ret) {
		btrfs_put_dev_args_from_path(args);
		return ret;
	}

	args->devid = btrfs_stack_device_id(&disk_super->dev_item);
	memcpy(args->uuid, disk_super->dev_item.uuid, BTRFS_UUID_SIZE);
	if (btrfs_fs_incompat(fs_info, METADATA_UUID))
		memcpy(args->fsid, disk_super->metadata_uuid, BTRFS_FSID_SIZE);
	else
		memcpy(args->fsid, disk_super->fsid, BTRFS_FSID_SIZE);
	btrfs_release_disk_super(disk_super);
	blkdev_put(bdev, FMODE_READ);
	return 0;
}

/*
 * Only use this jointly with btrfs_get_dev_args_from_path() because we will
 * allocate our ->uuid and ->fsid pointers, everybody else uses local variables
 * that don't need to be freed.
 */
void btrfs_put_dev_args_from_path(struct btrfs_dev_lookup_args *args)
{
	kfree(args->uuid);
	kfree(args->fsid);
	args->uuid = NULL;
	args->fsid = NULL;
}

struct btrfs_device *btrfs_find_device_by_devspec(
		struct btrfs_fs_info *fs_info, u64 devid,
		const char *device_path)
{
	BTRFS_DEV_LOOKUP_ARGS(args);
	struct btrfs_device *device;
	int ret;

	if (devid) {
		args.devid = devid;
		device = btrfs_find_device(fs_info->fs_devices, &args);
		if (!device)
			return ERR_PTR(-ENOENT);
		return device;
	}

	ret = btrfs_get_dev_args_from_path(fs_info, &args, device_path);
	if (ret)
		return ERR_PTR(ret);
	device = btrfs_find_device(fs_info->fs_devices, &args);
	btrfs_put_dev_args_from_path(&args);
	if (!device)
		return ERR_PTR(-ENOENT);
	return device;
}

static struct btrfs_fs_devices *btrfs_init_sprout(struct btrfs_fs_info *fs_info)
{
	struct btrfs_fs_devices *fs_devices = fs_info->fs_devices;
	struct btrfs_fs_devices *old_devices;
	struct btrfs_fs_devices *seed_devices;

	lockdep_assert_held(&uuid_mutex);
	if (!fs_devices->seeding)
		return ERR_PTR(-EINVAL);

	/*
	 * Private copy of the seed devices, anchored at
	 * fs_info->fs_devices->seed_list
	 */
	seed_devices = alloc_fs_devices(NULL, NULL);
	if (IS_ERR(seed_devices))
		return seed_devices;

	/*
	 * It's necessary to retain a copy of the original seed fs_devices in
	 * fs_uuids so that filesystems which have been seeded can successfully
	 * reference the seed device from open_seed_devices. This also supports
	 * multiple fs seed.
	 */
	old_devices = clone_fs_devices(fs_devices);
	if (IS_ERR(old_devices)) {
		kfree(seed_devices);
		return old_devices;
	}

	list_add(&old_devices->fs_list, &fs_uuids);

	memcpy(seed_devices, fs_devices, sizeof(*seed_devices));
	seed_devices->opened = 1;
	INIT_LIST_HEAD(&seed_devices->devices);
	INIT_LIST_HEAD(&seed_devices->alloc_list);
	mutex_init(&seed_devices->device_list_mutex);

	return seed_devices;
}

/*
 * Splice seed devices into the sprout fs_devices.
 * Generate a new fsid for the sprouted read-write filesystem.
 */
static void btrfs_setup_sprout(struct btrfs_fs_info *fs_info,
			       struct btrfs_fs_devices *seed_devices)
{
	struct btrfs_fs_devices *fs_devices = fs_info->fs_devices;
	struct btrfs_super_block *disk_super = fs_info->super_copy;
	struct btrfs_device *device;
	u64 super_flags;

	/*
	 * We are updating the fsid, the thread leading to device_list_add()
	 * could race, so uuid_mutex is needed.
	 */
	lockdep_assert_held(&uuid_mutex);

	/*
	 * The threads listed below may traverse dev_list but can do that without
	 * device_list_mutex:
	 * - All device ops and balance - as we are in btrfs_exclop_start.
	 * - Various dev_list readers - are using RCU.
	 * - btrfs_ioctl_fitrim() - is using RCU.
	 *
	 * For-read threads as below are using device_list_mutex:
	 * - Readonly scrub btrfs_scrub_dev()
	 * - Readonly scrub btrfs_scrub_progress()
	 * - btrfs_get_dev_stats()
	 */
	lockdep_assert_held(&fs_devices->device_list_mutex);

	list_splice_init_rcu(&fs_devices->devices, &seed_devices->devices,
			      synchronize_rcu);
	list_for_each_entry(device, &seed_devices->devices, dev_list)
		device->fs_devices = seed_devices;

	fs_devices->seeding = false;
	fs_devices->num_devices = 0;
	fs_devices->open_devices = 0;
	fs_devices->missing_devices = 0;
	fs_devices->rotating = false;
	list_add(&seed_devices->seed_list, &fs_devices->seed_list);

	generate_random_uuid(fs_devices->fsid);
	memcpy(fs_devices->metadata_uuid, fs_devices->fsid, BTRFS_FSID_SIZE);
	memcpy(disk_super->fsid, fs_devices->fsid, BTRFS_FSID_SIZE);

	super_flags = btrfs_super_flags(disk_super) &
		      ~BTRFS_SUPER_FLAG_SEEDING;
	btrfs_set_super_flags(disk_super, super_flags);
}

/*
 * Store the expected generation for seed devices in device items.
 */
static int btrfs_finish_sprout(struct btrfs_trans_handle *trans)
{
	BTRFS_DEV_LOOKUP_ARGS(args);
	struct btrfs_fs_info *fs_info = trans->fs_info;
	struct btrfs_root *root = fs_info->chunk_root;
	struct btrfs_path *path;
	struct extent_buffer *leaf;
	struct btrfs_dev_item *dev_item;
	struct btrfs_device *device;
	struct btrfs_key key;
	u8 fs_uuid[BTRFS_FSID_SIZE];
	u8 dev_uuid[BTRFS_UUID_SIZE];
	int ret;

	path = btrfs_alloc_path();
	if (!path)
		return -ENOMEM;

	key.objectid = BTRFS_DEV_ITEMS_OBJECTID;
	key.offset = 0;
	key.type = BTRFS_DEV_ITEM_KEY;

	while (1) {
		btrfs_reserve_chunk_metadata(trans, false);
		ret = btrfs_search_slot(trans, root, &key, path, 0, 1);
		btrfs_trans_release_chunk_metadata(trans);
		if (ret < 0)
			goto error;

		leaf = path->nodes[0];
next_slot:
		if (path->slots[0] >= btrfs_header_nritems(leaf)) {
			ret = btrfs_next_leaf(root, path);
			if (ret > 0)
				break;
			if (ret < 0)
				goto error;
			leaf = path->nodes[0];
			btrfs_item_key_to_cpu(leaf, &key, path->slots[0]);
			btrfs_release_path(path);
			continue;
		}

		btrfs_item_key_to_cpu(leaf, &key, path->slots[0]);
		if (key.objectid != BTRFS_DEV_ITEMS_OBJECTID ||
		    key.type != BTRFS_DEV_ITEM_KEY)
			break;

		dev_item = btrfs_item_ptr(leaf, path->slots[0],
					  struct btrfs_dev_item);
		args.devid = btrfs_device_id(leaf, dev_item);
		read_extent_buffer(leaf, dev_uuid, btrfs_device_uuid(dev_item),
				   BTRFS_UUID_SIZE);
		read_extent_buffer(leaf, fs_uuid, btrfs_device_fsid(dev_item),
				   BTRFS_FSID_SIZE);
		args.uuid = dev_uuid;
		args.fsid = fs_uuid;
		device = btrfs_find_device(fs_info->fs_devices, &args);
		BUG_ON(!device); /* Logic error */

		if (device->fs_devices->seeding) {
			btrfs_set_device_generation(leaf, dev_item,
						    device->generation);
			btrfs_mark_buffer_dirty(leaf);
		}

		path->slots[0]++;
		goto next_slot;
	}
	ret = 0;
error:
	btrfs_free_path(path);
	return ret;
}

int btrfs_init_new_device(struct btrfs_fs_info *fs_info, const char *device_path)
{
	struct btrfs_root *root = fs_info->dev_root;
	struct btrfs_trans_handle *trans;
	struct btrfs_device *device;
	struct block_device *bdev;
	struct super_block *sb = fs_info->sb;
	struct rcu_string *name;
	struct btrfs_fs_devices *fs_devices = fs_info->fs_devices;
	struct btrfs_fs_devices *seed_devices;
	u64 orig_super_total_bytes;
	u64 orig_super_num_devices;
	int ret = 0;
	bool seeding_dev = false;
	bool locked = false;

	if (sb_rdonly(sb) && !fs_devices->seeding)
		return -EROFS;

	bdev = blkdev_get_by_path(device_path, FMODE_WRITE | FMODE_EXCL,
				  fs_info->bdev_holder);
	if (IS_ERR(bdev))
		return PTR_ERR(bdev);

	if (!btrfs_check_device_zone_type(fs_info, bdev)) {
		ret = -EINVAL;
		goto error;
	}

	if (fs_devices->seeding) {
		seeding_dev = true;
		down_write(&sb->s_umount);
		mutex_lock(&uuid_mutex);
		locked = true;
	}

	sync_blockdev(bdev);

	rcu_read_lock();
	list_for_each_entry_rcu(device, &fs_devices->devices, dev_list) {
		if (device->bdev == bdev) {
			ret = -EEXIST;
			rcu_read_unlock();
			goto error;
		}
	}
	rcu_read_unlock();

	device = btrfs_alloc_device(fs_info, NULL, NULL);
	if (IS_ERR(device)) {
		/* we can safely leave the fs_devices entry around */
		ret = PTR_ERR(device);
		goto error;
	}

	name = rcu_string_strdup(device_path, GFP_KERNEL);
	if (!name) {
		ret = -ENOMEM;
		goto error_free_device;
	}
	rcu_assign_pointer(device->name, name);

	device->fs_info = fs_info;
	device->bdev = bdev;
	ret = lookup_bdev(device_path, &device->devt);
	if (ret)
		goto error_free_device;

	ret = btrfs_get_dev_zone_info(device, false);
	if (ret)
		goto error_free_device;

	trans = btrfs_start_transaction(root, 0);
	if (IS_ERR(trans)) {
		ret = PTR_ERR(trans);
		goto error_free_zone;
	}

	set_bit(BTRFS_DEV_STATE_WRITEABLE, &device->dev_state);
	device->generation = trans->transid;
	device->io_width = fs_info->sectorsize;
	device->io_align = fs_info->sectorsize;
	device->sector_size = fs_info->sectorsize;
	device->total_bytes =
		round_down(bdev_nr_bytes(bdev), fs_info->sectorsize);
	device->disk_total_bytes = device->total_bytes;
	device->commit_total_bytes = device->total_bytes;
	set_bit(BTRFS_DEV_STATE_IN_FS_METADATA, &device->dev_state);
	clear_bit(BTRFS_DEV_STATE_REPLACE_TGT, &device->dev_state);
	device->mode = FMODE_EXCL;
	device->dev_stats_valid = 1;
	set_blocksize(device->bdev, BTRFS_BDEV_BLOCKSIZE);

	if (seeding_dev) {
		btrfs_clear_sb_rdonly(sb);

		/* GFP_KERNEL allocation must not be under device_list_mutex */
		seed_devices = btrfs_init_sprout(fs_info);
		if (IS_ERR(seed_devices)) {
			ret = PTR_ERR(seed_devices);
			btrfs_abort_transaction(trans, ret);
			goto error_trans;
		}
	}

	mutex_lock(&fs_devices->device_list_mutex);
	if (seeding_dev) {
		btrfs_setup_sprout(fs_info, seed_devices);
		btrfs_assign_next_active_device(fs_info->fs_devices->latest_dev,
						device);
	}

	device->fs_devices = fs_devices;

	mutex_lock(&fs_info->chunk_mutex);
	list_add_rcu(&device->dev_list, &fs_devices->devices);
	list_add(&device->dev_alloc_list, &fs_devices->alloc_list);
	fs_devices->num_devices++;
	fs_devices->open_devices++;
	fs_devices->rw_devices++;
	fs_devices->total_devices++;
	fs_devices->total_rw_bytes += device->total_bytes;

	atomic64_add(device->total_bytes, &fs_info->free_chunk_space);

	if (!bdev_nonrot(bdev))
		fs_devices->rotating = true;

	orig_super_total_bytes = btrfs_super_total_bytes(fs_info->super_copy);
	btrfs_set_super_total_bytes(fs_info->super_copy,
		round_down(orig_super_total_bytes + device->total_bytes,
			   fs_info->sectorsize));

	orig_super_num_devices = btrfs_super_num_devices(fs_info->super_copy);
	btrfs_set_super_num_devices(fs_info->super_copy,
				    orig_super_num_devices + 1);

	/*
	 * we've got more storage, clear any full flags on the space
	 * infos
	 */
	btrfs_clear_space_info_full(fs_info);

	mutex_unlock(&fs_info->chunk_mutex);

	/* Add sysfs device entry */
	btrfs_sysfs_add_device(device);

	mutex_unlock(&fs_devices->device_list_mutex);

	if (seeding_dev) {
		mutex_lock(&fs_info->chunk_mutex);
		ret = init_first_rw_device(trans);
		mutex_unlock(&fs_info->chunk_mutex);
		if (ret) {
			btrfs_abort_transaction(trans, ret);
			goto error_sysfs;
		}
	}

	ret = btrfs_add_dev_item(trans, device);
	if (ret) {
		btrfs_abort_transaction(trans, ret);
		goto error_sysfs;
	}

	if (seeding_dev) {
		ret = btrfs_finish_sprout(trans);
		if (ret) {
			btrfs_abort_transaction(trans, ret);
			goto error_sysfs;
		}

		/*
		 * fs_devices now represents the newly sprouted filesystem and
		 * its fsid has been changed by btrfs_sprout_splice().
		 */
		btrfs_sysfs_update_sprout_fsid(fs_devices);
	}

	ret = btrfs_commit_transaction(trans);

	if (seeding_dev) {
		mutex_unlock(&uuid_mutex);
		up_write(&sb->s_umount);
		locked = false;

		if (ret) /* transaction commit */
			return ret;

		ret = btrfs_relocate_sys_chunks(fs_info);
		if (ret < 0)
			btrfs_handle_fs_error(fs_info, ret,
				    "Failed to relocate sys chunks after device initialization. This can be fixed using the \"btrfs balance\" command.");
		trans = btrfs_attach_transaction(root);
		if (IS_ERR(trans)) {
			if (PTR_ERR(trans) == -ENOENT)
				return 0;
			ret = PTR_ERR(trans);
			trans = NULL;
			goto error_sysfs;
		}
		ret = btrfs_commit_transaction(trans);
	}

	/*
	 * Now that we have written a new super block to this device, check all
	 * other fs_devices list if device_path alienates any other scanned
	 * device.
	 * We can ignore the return value as it typically returns -EINVAL and
	 * only succeeds if the device was an alien.
	 */
	btrfs_forget_devices(device->devt);

	/* Update ctime/mtime for blkid or udev */
	update_dev_time(device_path);

	return ret;

error_sysfs:
	btrfs_sysfs_remove_device(device);
	mutex_lock(&fs_info->fs_devices->device_list_mutex);
	mutex_lock(&fs_info->chunk_mutex);
	list_del_rcu(&device->dev_list);
	list_del(&device->dev_alloc_list);
	fs_info->fs_devices->num_devices--;
	fs_info->fs_devices->open_devices--;
	fs_info->fs_devices->rw_devices--;
	fs_info->fs_devices->total_devices--;
	fs_info->fs_devices->total_rw_bytes -= device->total_bytes;
	atomic64_sub(device->total_bytes, &fs_info->free_chunk_space);
	btrfs_set_super_total_bytes(fs_info->super_copy,
				    orig_super_total_bytes);
	btrfs_set_super_num_devices(fs_info->super_copy,
				    orig_super_num_devices);
	mutex_unlock(&fs_info->chunk_mutex);
	mutex_unlock(&fs_info->fs_devices->device_list_mutex);
error_trans:
	if (seeding_dev)
		btrfs_set_sb_rdonly(sb);
	if (trans)
		btrfs_end_transaction(trans);
error_free_zone:
	btrfs_destroy_dev_zone_info(device);
error_free_device:
	btrfs_free_device(device);
error:
	blkdev_put(bdev, FMODE_EXCL);
	if (locked) {
		mutex_unlock(&uuid_mutex);
		up_write(&sb->s_umount);
	}
	return ret;
}

static noinline int btrfs_update_device(struct btrfs_trans_handle *trans,
					struct btrfs_device *device)
{
	int ret;
	struct btrfs_path *path;
	struct btrfs_root *root = device->fs_info->chunk_root;
	struct btrfs_dev_item *dev_item;
	struct extent_buffer *leaf;
	struct btrfs_key key;

	path = btrfs_alloc_path();
	if (!path)
		return -ENOMEM;

	key.objectid = BTRFS_DEV_ITEMS_OBJECTID;
	key.type = BTRFS_DEV_ITEM_KEY;
	key.offset = device->devid;

	ret = btrfs_search_slot(trans, root, &key, path, 0, 1);
	if (ret < 0)
		goto out;

	if (ret > 0) {
		ret = -ENOENT;
		goto out;
	}

	leaf = path->nodes[0];
	dev_item = btrfs_item_ptr(leaf, path->slots[0], struct btrfs_dev_item);

	btrfs_set_device_id(leaf, dev_item, device->devid);
	btrfs_set_device_type(leaf, dev_item, device->type);
	btrfs_set_device_io_align(leaf, dev_item, device->io_align);
	btrfs_set_device_io_width(leaf, dev_item, device->io_width);
	btrfs_set_device_sector_size(leaf, dev_item, device->sector_size);
	btrfs_set_device_total_bytes(leaf, dev_item,
				     btrfs_device_get_disk_total_bytes(device));
	btrfs_set_device_bytes_used(leaf, dev_item,
				    btrfs_device_get_bytes_used(device));
	btrfs_mark_buffer_dirty(leaf);

out:
	btrfs_free_path(path);
	return ret;
}

int btrfs_grow_device(struct btrfs_trans_handle *trans,
		      struct btrfs_device *device, u64 new_size)
{
	struct btrfs_fs_info *fs_info = device->fs_info;
	struct btrfs_super_block *super_copy = fs_info->super_copy;
	u64 old_total;
	u64 diff;
	int ret;

	if (!test_bit(BTRFS_DEV_STATE_WRITEABLE, &device->dev_state))
		return -EACCES;

	new_size = round_down(new_size, fs_info->sectorsize);

	mutex_lock(&fs_info->chunk_mutex);
	old_total = btrfs_super_total_bytes(super_copy);
	diff = round_down(new_size - device->total_bytes, fs_info->sectorsize);

	if (new_size <= device->total_bytes ||
	    test_bit(BTRFS_DEV_STATE_REPLACE_TGT, &device->dev_state)) {
		mutex_unlock(&fs_info->chunk_mutex);
		return -EINVAL;
	}

	btrfs_set_super_total_bytes(super_copy,
			round_down(old_total + diff, fs_info->sectorsize));
	device->fs_devices->total_rw_bytes += diff;

	btrfs_device_set_total_bytes(device, new_size);
	btrfs_device_set_disk_total_bytes(device, new_size);
	btrfs_clear_space_info_full(device->fs_info);
	if (list_empty(&device->post_commit_list))
		list_add_tail(&device->post_commit_list,
			      &trans->transaction->dev_update_list);
	mutex_unlock(&fs_info->chunk_mutex);

	btrfs_reserve_chunk_metadata(trans, false);
	ret = btrfs_update_device(trans, device);
	btrfs_trans_release_chunk_metadata(trans);

	return ret;
}

static int btrfs_free_chunk(struct btrfs_trans_handle *trans, u64 chunk_offset)
{
	struct btrfs_fs_info *fs_info = trans->fs_info;
	struct btrfs_root *root = fs_info->chunk_root;
	int ret;
	struct btrfs_path *path;
	struct btrfs_key key;

	path = btrfs_alloc_path();
	if (!path)
		return -ENOMEM;

	key.objectid = BTRFS_FIRST_CHUNK_TREE_OBJECTID;
	key.offset = chunk_offset;
	key.type = BTRFS_CHUNK_ITEM_KEY;

	ret = btrfs_search_slot(trans, root, &key, path, -1, 1);
	if (ret < 0)
		goto out;
	else if (ret > 0) { /* Logic error or corruption */
		btrfs_handle_fs_error(fs_info, -ENOENT,
				      "Failed lookup while freeing chunk.");
		ret = -ENOENT;
		goto out;
	}

	ret = btrfs_del_item(trans, root, path);
	if (ret < 0)
		btrfs_handle_fs_error(fs_info, ret,
				      "Failed to delete chunk item.");
out:
	btrfs_free_path(path);
	return ret;
}

static int btrfs_del_sys_chunk(struct btrfs_fs_info *fs_info, u64 chunk_offset)
{
	struct btrfs_super_block *super_copy = fs_info->super_copy;
	struct btrfs_disk_key *disk_key;
	struct btrfs_chunk *chunk;
	u8 *ptr;
	int ret = 0;
	u32 num_stripes;
	u32 array_size;
	u32 len = 0;
	u32 cur;
	struct btrfs_key key;

	lockdep_assert_held(&fs_info->chunk_mutex);
	array_size = btrfs_super_sys_array_size(super_copy);

	ptr = super_copy->sys_chunk_array;
	cur = 0;

	while (cur < array_size) {
		disk_key = (struct btrfs_disk_key *)ptr;
		btrfs_disk_key_to_cpu(&key, disk_key);

		len = sizeof(*disk_key);

		if (key.type == BTRFS_CHUNK_ITEM_KEY) {
			chunk = (struct btrfs_chunk *)(ptr + len);
			num_stripes = btrfs_stack_chunk_num_stripes(chunk);
			len += btrfs_chunk_item_size(num_stripes);
		} else {
			ret = -EIO;
			break;
		}
		if (key.objectid == BTRFS_FIRST_CHUNK_TREE_OBJECTID &&
		    key.offset == chunk_offset) {
			memmove(ptr, ptr + len, array_size - (cur + len));
			array_size -= len;
			btrfs_set_super_sys_array_size(super_copy, array_size);
		} else {
			ptr += len;
			cur += len;
		}
	}
	return ret;
}

/*
 * btrfs_get_chunk_map() - Find the mapping containing the given logical extent.
 * @logical: Logical block offset in bytes.
 * @length: Length of extent in bytes.
 *
 * Return: Chunk mapping or ERR_PTR.
 */
struct extent_map *btrfs_get_chunk_map(struct btrfs_fs_info *fs_info,
				       u64 logical, u64 length)
{
	struct extent_map_tree *em_tree;
	struct extent_map *em;

	em_tree = &fs_info->mapping_tree;
	read_lock(&em_tree->lock);
	em = lookup_extent_mapping(em_tree, logical, length);
	read_unlock(&em_tree->lock);

	if (!em) {
		btrfs_crit(fs_info, "unable to find logical %llu length %llu",
			   logical, length);
		return ERR_PTR(-EINVAL);
	}

	if (em->start > logical || em->start + em->len < logical) {
		btrfs_crit(fs_info,
			   "found a bad mapping, wanted %llu-%llu, found %llu-%llu",
			   logical, length, em->start, em->start + em->len);
		free_extent_map(em);
		return ERR_PTR(-EINVAL);
	}

	/* callers are responsible for dropping em's ref. */
	return em;
}

static int remove_chunk_item(struct btrfs_trans_handle *trans,
			     struct map_lookup *map, u64 chunk_offset)
{
	int i;

	/*
	 * Removing chunk items and updating the device items in the chunks btree
	 * requires holding the chunk_mutex.
	 * See the comment at btrfs_chunk_alloc() for the details.
	 */
	lockdep_assert_held(&trans->fs_info->chunk_mutex);

	for (i = 0; i < map->num_stripes; i++) {
		int ret;

		ret = btrfs_update_device(trans, map->stripes[i].dev);
		if (ret)
			return ret;
	}

	return btrfs_free_chunk(trans, chunk_offset);
}

int btrfs_remove_chunk(struct btrfs_trans_handle *trans, u64 chunk_offset)
{
	struct btrfs_fs_info *fs_info = trans->fs_info;
	struct extent_map *em;
	struct map_lookup *map;
	u64 dev_extent_len = 0;
	int i, ret = 0;
	struct btrfs_fs_devices *fs_devices = fs_info->fs_devices;

	em = btrfs_get_chunk_map(fs_info, chunk_offset, 1);
	if (IS_ERR(em)) {
		/*
		 * This is a logic error, but we don't want to just rely on the
		 * user having built with ASSERT enabled, so if ASSERT doesn't
		 * do anything we still error out.
		 */
		ASSERT(0);
		return PTR_ERR(em);
	}
	map = em->map_lookup;

	/*
	 * First delete the device extent items from the devices btree.
	 * We take the device_list_mutex to avoid racing with the finishing phase
	 * of a device replace operation. See the comment below before acquiring
	 * fs_info->chunk_mutex. Note that here we do not acquire the chunk_mutex
	 * because that can result in a deadlock when deleting the device extent
	 * items from the devices btree - COWing an extent buffer from the btree
	 * may result in allocating a new metadata chunk, which would attempt to
	 * lock again fs_info->chunk_mutex.
	 */
	mutex_lock(&fs_devices->device_list_mutex);
	for (i = 0; i < map->num_stripes; i++) {
		struct btrfs_device *device = map->stripes[i].dev;
		ret = btrfs_free_dev_extent(trans, device,
					    map->stripes[i].physical,
					    &dev_extent_len);
		if (ret) {
			mutex_unlock(&fs_devices->device_list_mutex);
			btrfs_abort_transaction(trans, ret);
			goto out;
		}

		if (device->bytes_used > 0) {
			mutex_lock(&fs_info->chunk_mutex);
			btrfs_device_set_bytes_used(device,
					device->bytes_used - dev_extent_len);
			atomic64_add(dev_extent_len, &fs_info->free_chunk_space);
			btrfs_clear_space_info_full(fs_info);
			mutex_unlock(&fs_info->chunk_mutex);
		}
	}
	mutex_unlock(&fs_devices->device_list_mutex);

	/*
	 * We acquire fs_info->chunk_mutex for 2 reasons:
	 *
	 * 1) Just like with the first phase of the chunk allocation, we must
	 *    reserve system space, do all chunk btree updates and deletions, and
	 *    update the system chunk array in the superblock while holding this
	 *    mutex. This is for similar reasons as explained on the comment at
	 *    the top of btrfs_chunk_alloc();
	 *
	 * 2) Prevent races with the final phase of a device replace operation
	 *    that replaces the device object associated with the map's stripes,
	 *    because the device object's id can change at any time during that
	 *    final phase of the device replace operation
	 *    (dev-replace.c:btrfs_dev_replace_finishing()), so we could grab the
	 *    replaced device and then see it with an ID of
	 *    BTRFS_DEV_REPLACE_DEVID, which would cause a failure when updating
	 *    the device item, which does not exists on the chunk btree.
	 *    The finishing phase of device replace acquires both the
	 *    device_list_mutex and the chunk_mutex, in that order, so we are
	 *    safe by just acquiring the chunk_mutex.
	 */
	trans->removing_chunk = true;
	mutex_lock(&fs_info->chunk_mutex);

	check_system_chunk(trans, map->type);

	ret = remove_chunk_item(trans, map, chunk_offset);
	/*
	 * Normally we should not get -ENOSPC since we reserved space before
	 * through the call to check_system_chunk().
	 *
	 * Despite our system space_info having enough free space, we may not
	 * be able to allocate extents from its block groups, because all have
	 * an incompatible profile, which will force us to allocate a new system
	 * block group with the right profile, or right after we called
	 * check_system_space() above, a scrub turned the only system block group
	 * with enough free space into RO mode.
	 * This is explained with more detail at do_chunk_alloc().
	 *
	 * So if we get -ENOSPC, allocate a new system chunk and retry once.
	 */
	if (ret == -ENOSPC) {
		const u64 sys_flags = btrfs_system_alloc_profile(fs_info);
		struct btrfs_block_group *sys_bg;

		sys_bg = btrfs_create_chunk(trans, sys_flags);
		if (IS_ERR(sys_bg)) {
			ret = PTR_ERR(sys_bg);
			btrfs_abort_transaction(trans, ret);
			goto out;
		}

		ret = btrfs_chunk_alloc_add_chunk_item(trans, sys_bg);
		if (ret) {
			btrfs_abort_transaction(trans, ret);
			goto out;
		}

		ret = remove_chunk_item(trans, map, chunk_offset);
		if (ret) {
			btrfs_abort_transaction(trans, ret);
			goto out;
		}
	} else if (ret) {
		btrfs_abort_transaction(trans, ret);
		goto out;
	}

	trace_btrfs_chunk_free(fs_info, map, chunk_offset, em->len);

	if (map->type & BTRFS_BLOCK_GROUP_SYSTEM) {
		ret = btrfs_del_sys_chunk(fs_info, chunk_offset);
		if (ret) {
			btrfs_abort_transaction(trans, ret);
			goto out;
		}
	}

	mutex_unlock(&fs_info->chunk_mutex);
	trans->removing_chunk = false;

	/*
	 * We are done with chunk btree updates and deletions, so release the
	 * system space we previously reserved (with check_system_chunk()).
	 */
	btrfs_trans_release_chunk_metadata(trans);

	ret = btrfs_remove_block_group(trans, chunk_offset, em);
	if (ret) {
		btrfs_abort_transaction(trans, ret);
		goto out;
	}

out:
	if (trans->removing_chunk) {
		mutex_unlock(&fs_info->chunk_mutex);
		trans->removing_chunk = false;
	}
	/* once for us */
	free_extent_map(em);
	return ret;
}

int btrfs_relocate_chunk(struct btrfs_fs_info *fs_info, u64 chunk_offset)
{
	struct btrfs_root *root = fs_info->chunk_root;
	struct btrfs_trans_handle *trans;
	struct btrfs_block_group *block_group;
	u64 length;
	int ret;

	if (btrfs_fs_incompat(fs_info, EXTENT_TREE_V2)) {
		btrfs_err(fs_info,
			  "relocate: not supported on extent tree v2 yet");
		return -EINVAL;
	}

	/*
	 * Prevent races with automatic removal of unused block groups.
	 * After we relocate and before we remove the chunk with offset
	 * chunk_offset, automatic removal of the block group can kick in,
	 * resulting in a failure when calling btrfs_remove_chunk() below.
	 *
	 * Make sure to acquire this mutex before doing a tree search (dev
	 * or chunk trees) to find chunks. Otherwise the cleaner kthread might
	 * call btrfs_remove_chunk() (through btrfs_delete_unused_bgs()) after
	 * we release the path used to search the chunk/dev tree and before
	 * the current task acquires this mutex and calls us.
	 */
	lockdep_assert_held(&fs_info->reclaim_bgs_lock);

	/* step one, relocate all the extents inside this chunk */
	btrfs_scrub_pause(fs_info);
	ret = btrfs_relocate_block_group(fs_info, chunk_offset);
	btrfs_scrub_continue(fs_info);
	if (ret)
		return ret;

	block_group = btrfs_lookup_block_group(fs_info, chunk_offset);
	if (!block_group)
		return -ENOENT;
	btrfs_discard_cancel_work(&fs_info->discard_ctl, block_group);
	length = block_group->length;
	btrfs_put_block_group(block_group);

	/*
	 * On a zoned file system, discard the whole block group, this will
	 * trigger a REQ_OP_ZONE_RESET operation on the device zone. If
	 * resetting the zone fails, don't treat it as a fatal problem from the
	 * filesystem's point of view.
	 */
	if (btrfs_is_zoned(fs_info)) {
		ret = btrfs_discard_extent(fs_info, chunk_offset, length, NULL);
		if (ret)
			btrfs_info(fs_info,
				"failed to reset zone %llu after relocation",
				chunk_offset);
	}

	trans = btrfs_start_trans_remove_block_group(root->fs_info,
						     chunk_offset);
	if (IS_ERR(trans)) {
		ret = PTR_ERR(trans);
		btrfs_handle_fs_error(root->fs_info, ret, NULL);
		return ret;
	}

	/*
	 * step two, delete the device extents and the
	 * chunk tree entries
	 */
	ret = btrfs_remove_chunk(trans, chunk_offset);
	btrfs_end_transaction(trans);
	return ret;
}

static int btrfs_relocate_sys_chunks(struct btrfs_fs_info *fs_info)
{
	struct btrfs_root *chunk_root = fs_info->chunk_root;
	struct btrfs_path *path;
	struct extent_buffer *leaf;
	struct btrfs_chunk *chunk;
	struct btrfs_key key;
	struct btrfs_key found_key;
	u64 chunk_type;
	bool retried = false;
	int failed = 0;
	int ret;

	path = btrfs_alloc_path();
	if (!path)
		return -ENOMEM;

again:
	key.objectid = BTRFS_FIRST_CHUNK_TREE_OBJECTID;
	key.offset = (u64)-1;
	key.type = BTRFS_CHUNK_ITEM_KEY;

	while (1) {
		mutex_lock(&fs_info->reclaim_bgs_lock);
		ret = btrfs_search_slot(NULL, chunk_root, &key, path, 0, 0);
		if (ret < 0) {
			mutex_unlock(&fs_info->reclaim_bgs_lock);
			goto error;
		}
		BUG_ON(ret == 0); /* Corruption */

		ret = btrfs_previous_item(chunk_root, path, key.objectid,
					  key.type);
		if (ret)
			mutex_unlock(&fs_info->reclaim_bgs_lock);
		if (ret < 0)
			goto error;
		if (ret > 0)
			break;

		leaf = path->nodes[0];
		btrfs_item_key_to_cpu(leaf, &found_key, path->slots[0]);

		chunk = btrfs_item_ptr(leaf, path->slots[0],
				       struct btrfs_chunk);
		chunk_type = btrfs_chunk_type(leaf, chunk);
		btrfs_release_path(path);

		if (chunk_type & BTRFS_BLOCK_GROUP_SYSTEM) {
			ret = btrfs_relocate_chunk(fs_info, found_key.offset);
			if (ret == -ENOSPC)
				failed++;
			else
				BUG_ON(ret);
		}
		mutex_unlock(&fs_info->reclaim_bgs_lock);

		if (found_key.offset == 0)
			break;
		key.offset = found_key.offset - 1;
	}
	ret = 0;
	if (failed && !retried) {
		failed = 0;
		retried = true;
		goto again;
	} else if (WARN_ON(failed && retried)) {
		ret = -ENOSPC;
	}
error:
	btrfs_free_path(path);
	return ret;
}

/*
 * return 1 : allocate a data chunk successfully,
 * return <0: errors during allocating a data chunk,
 * return 0 : no need to allocate a data chunk.
 */
static int btrfs_may_alloc_data_chunk(struct btrfs_fs_info *fs_info,
				      u64 chunk_offset)
{
	struct btrfs_block_group *cache;
	u64 bytes_used;
	u64 chunk_type;

	cache = btrfs_lookup_block_group(fs_info, chunk_offset);
	ASSERT(cache);
	chunk_type = cache->flags;
	btrfs_put_block_group(cache);

	if (!(chunk_type & BTRFS_BLOCK_GROUP_DATA))
		return 0;

	spin_lock(&fs_info->data_sinfo->lock);
	bytes_used = fs_info->data_sinfo->bytes_used;
	spin_unlock(&fs_info->data_sinfo->lock);

	if (!bytes_used) {
		struct btrfs_trans_handle *trans;
		int ret;

		trans =	btrfs_join_transaction(fs_info->tree_root);
		if (IS_ERR(trans))
			return PTR_ERR(trans);

		ret = btrfs_force_chunk_alloc(trans, BTRFS_BLOCK_GROUP_DATA);
		btrfs_end_transaction(trans);
		if (ret < 0)
			return ret;
		return 1;
	}

	return 0;
}

static int insert_balance_item(struct btrfs_fs_info *fs_info,
			       struct btrfs_balance_control *bctl)
{
	struct btrfs_root *root = fs_info->tree_root;
	struct btrfs_trans_handle *trans;
	struct btrfs_balance_item *item;
	struct btrfs_disk_balance_args disk_bargs;
	struct btrfs_path *path;
	struct extent_buffer *leaf;
	struct btrfs_key key;
	int ret, err;

	path = btrfs_alloc_path();
	if (!path)
		return -ENOMEM;

	trans = btrfs_start_transaction(root, 0);
	if (IS_ERR(trans)) {
		btrfs_free_path(path);
		return PTR_ERR(trans);
	}

	key.objectid = BTRFS_BALANCE_OBJECTID;
	key.type = BTRFS_TEMPORARY_ITEM_KEY;
	key.offset = 0;

	ret = btrfs_insert_empty_item(trans, root, path, &key,
				      sizeof(*item));
	if (ret)
		goto out;

	leaf = path->nodes[0];
	item = btrfs_item_ptr(leaf, path->slots[0], struct btrfs_balance_item);

	memzero_extent_buffer(leaf, (unsigned long)item, sizeof(*item));

	btrfs_cpu_balance_args_to_disk(&disk_bargs, &bctl->data);
	btrfs_set_balance_data(leaf, item, &disk_bargs);
	btrfs_cpu_balance_args_to_disk(&disk_bargs, &bctl->meta);
	btrfs_set_balance_meta(leaf, item, &disk_bargs);
	btrfs_cpu_balance_args_to_disk(&disk_bargs, &bctl->sys);
	btrfs_set_balance_sys(leaf, item, &disk_bargs);

	btrfs_set_balance_flags(leaf, item, bctl->flags);

	btrfs_mark_buffer_dirty(leaf);
out:
	btrfs_free_path(path);
	err = btrfs_commit_transaction(trans);
	if (err && !ret)
		ret = err;
	return ret;
}

static int del_balance_item(struct btrfs_fs_info *fs_info)
{
	struct btrfs_root *root = fs_info->tree_root;
	struct btrfs_trans_handle *trans;
	struct btrfs_path *path;
	struct btrfs_key key;
	int ret, err;

	path = btrfs_alloc_path();
	if (!path)
		return -ENOMEM;

	trans = btrfs_start_transaction_fallback_global_rsv(root, 0);
	if (IS_ERR(trans)) {
		btrfs_free_path(path);
		return PTR_ERR(trans);
	}

	key.objectid = BTRFS_BALANCE_OBJECTID;
	key.type = BTRFS_TEMPORARY_ITEM_KEY;
	key.offset = 0;

	ret = btrfs_search_slot(trans, root, &key, path, -1, 1);
	if (ret < 0)
		goto out;
	if (ret > 0) {
		ret = -ENOENT;
		goto out;
	}

	ret = btrfs_del_item(trans, root, path);
out:
	btrfs_free_path(path);
	err = btrfs_commit_transaction(trans);
	if (err && !ret)
		ret = err;
	return ret;
}

/*
 * This is a heuristic used to reduce the number of chunks balanced on
 * resume after balance was interrupted.
 */
static void update_balance_args(struct btrfs_balance_control *bctl)
{
	/*
	 * Turn on soft mode for chunk types that were being converted.
	 */
	if (bctl->data.flags & BTRFS_BALANCE_ARGS_CONVERT)
		bctl->data.flags |= BTRFS_BALANCE_ARGS_SOFT;
	if (bctl->sys.flags & BTRFS_BALANCE_ARGS_CONVERT)
		bctl->sys.flags |= BTRFS_BALANCE_ARGS_SOFT;
	if (bctl->meta.flags & BTRFS_BALANCE_ARGS_CONVERT)
		bctl->meta.flags |= BTRFS_BALANCE_ARGS_SOFT;

	/*
	 * Turn on usage filter if is not already used.  The idea is
	 * that chunks that we have already balanced should be
	 * reasonably full.  Don't do it for chunks that are being
	 * converted - that will keep us from relocating unconverted
	 * (albeit full) chunks.
	 */
	if (!(bctl->data.flags & BTRFS_BALANCE_ARGS_USAGE) &&
	    !(bctl->data.flags & BTRFS_BALANCE_ARGS_USAGE_RANGE) &&
	    !(bctl->data.flags & BTRFS_BALANCE_ARGS_CONVERT)) {
		bctl->data.flags |= BTRFS_BALANCE_ARGS_USAGE;
		bctl->data.usage = 90;
	}
	if (!(bctl->sys.flags & BTRFS_BALANCE_ARGS_USAGE) &&
	    !(bctl->sys.flags & BTRFS_BALANCE_ARGS_USAGE_RANGE) &&
	    !(bctl->sys.flags & BTRFS_BALANCE_ARGS_CONVERT)) {
		bctl->sys.flags |= BTRFS_BALANCE_ARGS_USAGE;
		bctl->sys.usage = 90;
	}
	if (!(bctl->meta.flags & BTRFS_BALANCE_ARGS_USAGE) &&
	    !(bctl->meta.flags & BTRFS_BALANCE_ARGS_USAGE_RANGE) &&
	    !(bctl->meta.flags & BTRFS_BALANCE_ARGS_CONVERT)) {
		bctl->meta.flags |= BTRFS_BALANCE_ARGS_USAGE;
		bctl->meta.usage = 90;
	}
}

/*
 * Clear the balance status in fs_info and delete the balance item from disk.
 */
static void reset_balance_state(struct btrfs_fs_info *fs_info)
{
	struct btrfs_balance_control *bctl = fs_info->balance_ctl;
	int ret;

	BUG_ON(!fs_info->balance_ctl);

	spin_lock(&fs_info->balance_lock);
	fs_info->balance_ctl = NULL;
	spin_unlock(&fs_info->balance_lock);

	kfree(bctl);
	ret = del_balance_item(fs_info);
	if (ret)
		btrfs_handle_fs_error(fs_info, ret, NULL);
}

/*
 * Balance filters.  Return 1 if chunk should be filtered out
 * (should not be balanced).
 */
static int chunk_profiles_filter(u64 chunk_type,
				 struct btrfs_balance_args *bargs)
{
	chunk_type = chunk_to_extended(chunk_type) &
				BTRFS_EXTENDED_PROFILE_MASK;

	if (bargs->profiles & chunk_type)
		return 0;

	return 1;
}

static int chunk_usage_range_filter(struct btrfs_fs_info *fs_info, u64 chunk_offset,
			      struct btrfs_balance_args *bargs)
{
	struct btrfs_block_group *cache;
	u64 chunk_used;
	u64 user_thresh_min;
	u64 user_thresh_max;
	int ret = 1;

	cache = btrfs_lookup_block_group(fs_info, chunk_offset);
	chunk_used = cache->used;

	if (bargs->usage_min == 0)
		user_thresh_min = 0;
	else
		user_thresh_min = div_factor_fine(cache->length,
						  bargs->usage_min);

	if (bargs->usage_max == 0)
		user_thresh_max = 1;
	else if (bargs->usage_max > 100)
		user_thresh_max = cache->length;
	else
		user_thresh_max = div_factor_fine(cache->length,
						  bargs->usage_max);

	if (user_thresh_min <= chunk_used && chunk_used < user_thresh_max)
		ret = 0;

	btrfs_put_block_group(cache);
	return ret;
}

static int chunk_usage_filter(struct btrfs_fs_info *fs_info,
		u64 chunk_offset, struct btrfs_balance_args *bargs)
{
	struct btrfs_block_group *cache;
	u64 chunk_used, user_thresh;
	int ret = 1;

	cache = btrfs_lookup_block_group(fs_info, chunk_offset);
	chunk_used = cache->used;

	if (bargs->usage_min == 0)
		user_thresh = 1;
	else if (bargs->usage > 100)
		user_thresh = cache->length;
	else
		user_thresh = div_factor_fine(cache->length, bargs->usage);

	if (chunk_used < user_thresh)
		ret = 0;

	btrfs_put_block_group(cache);
	return ret;
}

static int chunk_devid_filter(struct extent_buffer *leaf,
			      struct btrfs_chunk *chunk,
			      struct btrfs_balance_args *bargs)
{
	struct btrfs_stripe *stripe;
	int num_stripes = btrfs_chunk_num_stripes(leaf, chunk);
	int i;

	for (i = 0; i < num_stripes; i++) {
		stripe = btrfs_stripe_nr(chunk, i);
		if (btrfs_stripe_devid(leaf, stripe) == bargs->devid)
			return 0;
	}

	return 1;
}

static u64 calc_data_stripes(u64 type, int num_stripes)
{
	const int index = btrfs_bg_flags_to_raid_index(type);
	const int ncopies = btrfs_raid_array[index].ncopies;
	const int nparity = btrfs_raid_array[index].nparity;

	return (num_stripes - nparity) / ncopies;
}

/* [pstart, pend) */
static int chunk_drange_filter(struct extent_buffer *leaf,
			       struct btrfs_chunk *chunk,
			       struct btrfs_balance_args *bargs)
{
	struct btrfs_stripe *stripe;
	int num_stripes = btrfs_chunk_num_stripes(leaf, chunk);
	u64 stripe_offset;
	u64 stripe_length;
	u64 type;
	int factor;
	int i;

	if (!(bargs->flags & BTRFS_BALANCE_ARGS_DEVID))
		return 0;

	type = btrfs_chunk_type(leaf, chunk);
	factor = calc_data_stripes(type, num_stripes);

	for (i = 0; i < num_stripes; i++) {
		stripe = btrfs_stripe_nr(chunk, i);
		if (btrfs_stripe_devid(leaf, stripe) != bargs->devid)
			continue;

		stripe_offset = btrfs_stripe_offset(leaf, stripe);
		stripe_length = btrfs_chunk_length(leaf, chunk);
		stripe_length = div_u64(stripe_length, factor);

		if (stripe_offset < bargs->pend &&
		    stripe_offset + stripe_length > bargs->pstart)
			return 0;
	}

	return 1;
}

/* [vstart, vend) */
static int chunk_vrange_filter(struct extent_buffer *leaf,
			       struct btrfs_chunk *chunk,
			       u64 chunk_offset,
			       struct btrfs_balance_args *bargs)
{
	if (chunk_offset < bargs->vend &&
	    chunk_offset + btrfs_chunk_length(leaf, chunk) > bargs->vstart)
		/* at least part of the chunk is inside this vrange */
		return 0;

	return 1;
}

static int chunk_stripes_range_filter(struct extent_buffer *leaf,
			       struct btrfs_chunk *chunk,
			       struct btrfs_balance_args *bargs)
{
	int num_stripes = btrfs_chunk_num_stripes(leaf, chunk);

	if (bargs->stripes_min <= num_stripes
			&& num_stripes <= bargs->stripes_max)
		return 0;

	return 1;
}

static int chunk_soft_convert_filter(u64 chunk_type,
				     struct btrfs_balance_args *bargs)
{
	if (!(bargs->flags & BTRFS_BALANCE_ARGS_CONVERT))
		return 0;

	chunk_type = chunk_to_extended(chunk_type) &
				BTRFS_EXTENDED_PROFILE_MASK;

	if (bargs->target == chunk_type)
		return 1;

	return 0;
}

static int should_balance_chunk(struct extent_buffer *leaf,
				struct btrfs_chunk *chunk, u64 chunk_offset)
{
	struct btrfs_fs_info *fs_info = leaf->fs_info;
	struct btrfs_balance_control *bctl = fs_info->balance_ctl;
	struct btrfs_balance_args *bargs = NULL;
	u64 chunk_type = btrfs_chunk_type(leaf, chunk);

	/* type filter */
	if (!((chunk_type & BTRFS_BLOCK_GROUP_TYPE_MASK) &
	      (bctl->flags & BTRFS_BALANCE_TYPE_MASK))) {
		return 0;
	}

	if (chunk_type & BTRFS_BLOCK_GROUP_DATA)
		bargs = &bctl->data;
	else if (chunk_type & BTRFS_BLOCK_GROUP_SYSTEM)
		bargs = &bctl->sys;
	else if (chunk_type & BTRFS_BLOCK_GROUP_METADATA)
		bargs = &bctl->meta;

	/* profiles filter */
	if ((bargs->flags & BTRFS_BALANCE_ARGS_PROFILES) &&
	    chunk_profiles_filter(chunk_type, bargs)) {
		return 0;
	}

	/* usage filter */
	if ((bargs->flags & BTRFS_BALANCE_ARGS_USAGE) &&
	    chunk_usage_filter(fs_info, chunk_offset, bargs)) {
		return 0;
	} else if ((bargs->flags & BTRFS_BALANCE_ARGS_USAGE_RANGE) &&
	    chunk_usage_range_filter(fs_info, chunk_offset, bargs)) {
		return 0;
	}

	/* devid filter */
	if ((bargs->flags & BTRFS_BALANCE_ARGS_DEVID) &&
	    chunk_devid_filter(leaf, chunk, bargs)) {
		return 0;
	}

	/* drange filter, makes sense only with devid filter */
	if ((bargs->flags & BTRFS_BALANCE_ARGS_DRANGE) &&
	    chunk_drange_filter(leaf, chunk, bargs)) {
		return 0;
	}

	/* vrange filter */
	if ((bargs->flags & BTRFS_BALANCE_ARGS_VRANGE) &&
	    chunk_vrange_filter(leaf, chunk, chunk_offset, bargs)) {
		return 0;
	}

	/* stripes filter */
	if ((bargs->flags & BTRFS_BALANCE_ARGS_STRIPES_RANGE) &&
	    chunk_stripes_range_filter(leaf, chunk, bargs)) {
		return 0;
	}

	/* soft profile changing mode */
	if ((bargs->flags & BTRFS_BALANCE_ARGS_SOFT) &&
	    chunk_soft_convert_filter(chunk_type, bargs)) {
		return 0;
	}

	/*
	 * limited by count, must be the last filter
	 */
	if ((bargs->flags & BTRFS_BALANCE_ARGS_LIMIT)) {
		if (bargs->limit == 0)
			return 0;
		else
			bargs->limit--;
	} else if ((bargs->flags & BTRFS_BALANCE_ARGS_LIMIT_RANGE)) {
		/*
		 * Same logic as the 'limit' filter; the minimum cannot be
		 * determined here because we do not have the global information
		 * about the count of all chunks that satisfy the filters.
		 */
		if (bargs->limit_max == 0)
			return 0;
		else
			bargs->limit_max--;
	}

	return 1;
}

static int __btrfs_balance(struct btrfs_fs_info *fs_info)
{
	struct btrfs_balance_control *bctl = fs_info->balance_ctl;
	struct btrfs_root *chunk_root = fs_info->chunk_root;
	u64 chunk_type;
	struct btrfs_chunk *chunk;
	struct btrfs_path *path = NULL;
	struct btrfs_key key;
	struct btrfs_key found_key;
	struct extent_buffer *leaf;
	int slot;
	int ret;
	int enospc_errors = 0;
	bool counting = true;
	/* The single value limit and min/max limits use the same bytes in the */
	u64 limit_data = bctl->data.limit;
	u64 limit_meta = bctl->meta.limit;
	u64 limit_sys = bctl->sys.limit;
	u32 count_data = 0;
	u32 count_meta = 0;
	u32 count_sys = 0;
	int chunk_reserved = 0;

	path = btrfs_alloc_path();
	if (!path) {
		ret = -ENOMEM;
		goto error;
	}

	/* zero out stat counters */
	spin_lock(&fs_info->balance_lock);
	memset(&bctl->stat, 0, sizeof(bctl->stat));
	spin_unlock(&fs_info->balance_lock);
again:
	if (!counting) {
		/*
		 * The single value limit and min/max limits use the same bytes
		 * in the
		 */
		bctl->data.limit = limit_data;
		bctl->meta.limit = limit_meta;
		bctl->sys.limit = limit_sys;
	}
	key.objectid = BTRFS_FIRST_CHUNK_TREE_OBJECTID;
	key.offset = (u64)-1;
	key.type = BTRFS_CHUNK_ITEM_KEY;

	while (1) {
		if ((!counting && atomic_read(&fs_info->balance_pause_req)) ||
		    atomic_read(&fs_info->balance_cancel_req)) {
			ret = -ECANCELED;
			goto error;
		}

		mutex_lock(&fs_info->reclaim_bgs_lock);
		ret = btrfs_search_slot(NULL, chunk_root, &key, path, 0, 0);
		if (ret < 0) {
			mutex_unlock(&fs_info->reclaim_bgs_lock);
			goto error;
		}

		/*
		 * this shouldn't happen, it means the last relocate
		 * failed
		 */
		if (ret == 0)
			BUG(); /* FIXME break ? */

		ret = btrfs_previous_item(chunk_root, path, 0,
					  BTRFS_CHUNK_ITEM_KEY);
		if (ret) {
			mutex_unlock(&fs_info->reclaim_bgs_lock);
			ret = 0;
			break;
		}

		leaf = path->nodes[0];
		slot = path->slots[0];
		btrfs_item_key_to_cpu(leaf, &found_key, slot);

		if (found_key.objectid != key.objectid) {
			mutex_unlock(&fs_info->reclaim_bgs_lock);
			break;
		}

		chunk = btrfs_item_ptr(leaf, slot, struct btrfs_chunk);
		chunk_type = btrfs_chunk_type(leaf, chunk);

		if (!counting) {
			spin_lock(&fs_info->balance_lock);
			bctl->stat.considered++;
			spin_unlock(&fs_info->balance_lock);
		}

		ret = should_balance_chunk(leaf, chunk, found_key.offset);

		btrfs_release_path(path);
		if (!ret) {
			mutex_unlock(&fs_info->reclaim_bgs_lock);
			goto loop;
		}

		if (counting) {
			mutex_unlock(&fs_info->reclaim_bgs_lock);
			spin_lock(&fs_info->balance_lock);
			bctl->stat.expected++;
			spin_unlock(&fs_info->balance_lock);

			if (chunk_type & BTRFS_BLOCK_GROUP_DATA)
				count_data++;
			else if (chunk_type & BTRFS_BLOCK_GROUP_SYSTEM)
				count_sys++;
			else if (chunk_type & BTRFS_BLOCK_GROUP_METADATA)
				count_meta++;

			goto loop;
		}

		/*
		 * Apply limit_min filter, no need to check if the LIMITS
		 * filter is used, limit_min is 0 by default
		 */
		if (((chunk_type & BTRFS_BLOCK_GROUP_DATA) &&
					count_data < bctl->data.limit_min)
				|| ((chunk_type & BTRFS_BLOCK_GROUP_METADATA) &&
					count_meta < bctl->meta.limit_min)
				|| ((chunk_type & BTRFS_BLOCK_GROUP_SYSTEM) &&
					count_sys < bctl->sys.limit_min)) {
			mutex_unlock(&fs_info->reclaim_bgs_lock);
			goto loop;
		}

		if (!chunk_reserved) {
			/*
			 * We may be relocating the only data chunk we have,
			 * which could potentially end up with losing data's
			 * raid profile, so lets allocate an empty one in
			 * advance.
			 */
			ret = btrfs_may_alloc_data_chunk(fs_info,
							 found_key.offset);
			if (ret < 0) {
				mutex_unlock(&fs_info->reclaim_bgs_lock);
				goto error;
			} else if (ret == 1) {
				chunk_reserved = 1;
			}
		}

		ret = btrfs_relocate_chunk(fs_info, found_key.offset);
		mutex_unlock(&fs_info->reclaim_bgs_lock);
		if (ret == -ENOSPC) {
			enospc_errors++;
		} else if (ret == -ETXTBSY) {
			btrfs_info(fs_info,
	   "skipping relocation of block group %llu due to active swapfile",
				   found_key.offset);
			ret = 0;
		} else if (ret) {
			goto error;
		} else {
			spin_lock(&fs_info->balance_lock);
			bctl->stat.completed++;
			spin_unlock(&fs_info->balance_lock);
		}
loop:
		if (found_key.offset == 0)
			break;
		key.offset = found_key.offset - 1;
	}

	if (counting) {
		btrfs_release_path(path);
		counting = false;
		goto again;
	}
error:
	btrfs_free_path(path);
	if (enospc_errors) {
		btrfs_info(fs_info, "%d enospc errors during balance",
			   enospc_errors);
		if (!ret)
			ret = -ENOSPC;
	}

	return ret;
}

/**
 * alloc_profile_is_valid - see if a given profile is valid and reduced
 * @flags: profile to validate
 * @extended: if true @flags is treated as an extended profile
 */
static int alloc_profile_is_valid(u64 flags, int extended)
{
	u64 mask = (extended ? BTRFS_EXTENDED_PROFILE_MASK :
			       BTRFS_BLOCK_GROUP_PROFILE_MASK);

	flags &= ~BTRFS_BLOCK_GROUP_TYPE_MASK;

	/* 1) check that all other bits are zeroed */
	if (flags & ~mask)
		return 0;

	/* 2) see if profile is reduced */
	if (flags == 0)
		return !extended; /* "0" is valid for usual profiles */

	return has_single_bit_set(flags);
}

static inline int balance_need_close(struct btrfs_fs_info *fs_info)
{
	/* cancel requested || normal exit path */
	return atomic_read(&fs_info->balance_cancel_req) ||
		(atomic_read(&fs_info->balance_pause_req) == 0 &&
		 atomic_read(&fs_info->balance_cancel_req) == 0);
}

/*
 * Validate target profile against allowed profiles and return true if it's OK.
 * Otherwise print the error message and return false.
 */
static inline int validate_convert_profile(struct btrfs_fs_info *fs_info,
		const struct btrfs_balance_args *bargs,
		u64 allowed, const char *type)
{
	if (!(bargs->flags & BTRFS_BALANCE_ARGS_CONVERT))
		return true;

	/* Profile is valid and does not have bits outside of the allowed set */
	if (alloc_profile_is_valid(bargs->target, 1) &&
	    (bargs->target & ~allowed) == 0)
		return true;

	btrfs_err(fs_info, "balance: invalid convert %s profile %s",
			type, btrfs_bg_type_to_raid_name(bargs->target));
	return false;
}

/*
 * Fill @buf with textual description of balance filter flags @bargs, up to
 * @size_buf including the terminating null. The output may be trimmed if it
 * does not fit into the provided buffer.
 */
static void describe_balance_args(struct btrfs_balance_args *bargs, char *buf,
				 u32 size_buf)
{
	int ret;
	u32 size_bp = size_buf;
	char *bp = buf;
	u64 flags = bargs->flags;
	char tmp_buf[128] = {'\0'};

	if (!flags)
		return;

#define CHECK_APPEND_NOARG(a)						\
	do {								\
		ret = snprintf(bp, size_bp, (a));			\
		if (ret < 0 || ret >= size_bp)				\
			goto out_overflow;				\
		size_bp -= ret;						\
		bp += ret;						\
	} while (0)

#define CHECK_APPEND_1ARG(a, v1)					\
	do {								\
		ret = snprintf(bp, size_bp, (a), (v1));			\
		if (ret < 0 || ret >= size_bp)				\
			goto out_overflow;				\
		size_bp -= ret;						\
		bp += ret;						\
	} while (0)

#define CHECK_APPEND_2ARG(a, v1, v2)					\
	do {								\
		ret = snprintf(bp, size_bp, (a), (v1), (v2));		\
		if (ret < 0 || ret >= size_bp)				\
			goto out_overflow;				\
		size_bp -= ret;						\
		bp += ret;						\
	} while (0)

	if (flags & BTRFS_BALANCE_ARGS_CONVERT)
		CHECK_APPEND_1ARG("convert=%s,",
				  btrfs_bg_type_to_raid_name(bargs->target));

	if (flags & BTRFS_BALANCE_ARGS_SOFT)
		CHECK_APPEND_NOARG("soft,");

	if (flags & BTRFS_BALANCE_ARGS_PROFILES) {
		btrfs_describe_block_groups(bargs->profiles, tmp_buf,
					    sizeof(tmp_buf));
		CHECK_APPEND_1ARG("profiles=%s,", tmp_buf);
	}

	if (flags & BTRFS_BALANCE_ARGS_USAGE)
		CHECK_APPEND_1ARG("usage=%llu,", bargs->usage);

	if (flags & BTRFS_BALANCE_ARGS_USAGE_RANGE)
		CHECK_APPEND_2ARG("usage=%u..%u,",
				  bargs->usage_min, bargs->usage_max);

	if (flags & BTRFS_BALANCE_ARGS_DEVID)
		CHECK_APPEND_1ARG("devid=%llu,", bargs->devid);

	if (flags & BTRFS_BALANCE_ARGS_DRANGE)
		CHECK_APPEND_2ARG("drange=%llu..%llu,",
				  bargs->pstart, bargs->pend);

	if (flags & BTRFS_BALANCE_ARGS_VRANGE)
		CHECK_APPEND_2ARG("vrange=%llu..%llu,",
				  bargs->vstart, bargs->vend);

	if (flags & BTRFS_BALANCE_ARGS_LIMIT)
		CHECK_APPEND_1ARG("limit=%llu,", bargs->limit);

	if (flags & BTRFS_BALANCE_ARGS_LIMIT_RANGE)
		CHECK_APPEND_2ARG("limit=%u..%u,",
				bargs->limit_min, bargs->limit_max);

	if (flags & BTRFS_BALANCE_ARGS_STRIPES_RANGE)
		CHECK_APPEND_2ARG("stripes=%u..%u,",
				  bargs->stripes_min, bargs->stripes_max);

#undef CHECK_APPEND_2ARG
#undef CHECK_APPEND_1ARG
#undef CHECK_APPEND_NOARG

out_overflow:

	if (size_bp < size_buf)
		buf[size_buf - size_bp - 1] = '\0'; /* remove last , */
	else
		buf[0] = '\0';
}

static void describe_balance_start_or_resume(struct btrfs_fs_info *fs_info)
{
	u32 size_buf = 1024;
	char tmp_buf[192] = {'\0'};
	char *buf;
	char *bp;
	u32 size_bp = size_buf;
	int ret;
	struct btrfs_balance_control *bctl = fs_info->balance_ctl;

	buf = kzalloc(size_buf, GFP_KERNEL);
	if (!buf)
		return;

	bp = buf;

#define CHECK_APPEND_1ARG(a, v1)					\
	do {								\
		ret = snprintf(bp, size_bp, (a), (v1));			\
		if (ret < 0 || ret >= size_bp)				\
			goto out_overflow;				\
		size_bp -= ret;						\
		bp += ret;						\
	} while (0)

	if (bctl->flags & BTRFS_BALANCE_FORCE)
		CHECK_APPEND_1ARG("%s", "-f ");

	if (bctl->flags & BTRFS_BALANCE_DATA) {
		describe_balance_args(&bctl->data, tmp_buf, sizeof(tmp_buf));
		CHECK_APPEND_1ARG("-d%s ", tmp_buf);
	}

	if (bctl->flags & BTRFS_BALANCE_METADATA) {
		describe_balance_args(&bctl->meta, tmp_buf, sizeof(tmp_buf));
		CHECK_APPEND_1ARG("-m%s ", tmp_buf);
	}

	if (bctl->flags & BTRFS_BALANCE_SYSTEM) {
		describe_balance_args(&bctl->sys, tmp_buf, sizeof(tmp_buf));
		CHECK_APPEND_1ARG("-s%s ", tmp_buf);
	}

#undef CHECK_APPEND_1ARG

out_overflow:

	if (size_bp < size_buf)
		buf[size_buf - size_bp - 1] = '\0'; /* remove last " " */
	btrfs_info(fs_info, "balance: %s %s",
		   (bctl->flags & BTRFS_BALANCE_RESUME) ?
		   "resume" : "start", buf);

	kfree(buf);
}

/*
 * Should be called with balance mutexe held
 */
int btrfs_balance(struct btrfs_fs_info *fs_info,
		  struct btrfs_balance_control *bctl,
		  struct btrfs_ioctl_balance_args *bargs)
{
	u64 meta_target, data_target;
	u64 allowed;
	int mixed = 0;
	int ret;
	u64 num_devices;
	unsigned seq;
	bool reducing_redundancy;
	int i;

	if (btrfs_fs_closing(fs_info) ||
	    atomic_read(&fs_info->balance_pause_req) ||
	    btrfs_should_cancel_balance(fs_info)) {
		ret = -EINVAL;
		goto out;
	}

	allowed = btrfs_super_incompat_flags(fs_info->super_copy);
	if (allowed & BTRFS_FEATURE_INCOMPAT_MIXED_GROUPS)
		mixed = 1;

	/*
	 * In case of mixed groups both data and meta should be picked,
	 * and identical options should be given for both of them.
	 */
	allowed = BTRFS_BALANCE_DATA | BTRFS_BALANCE_METADATA;
	if (mixed && (bctl->flags & allowed)) {
		if (!(bctl->flags & BTRFS_BALANCE_DATA) ||
		    !(bctl->flags & BTRFS_BALANCE_METADATA) ||
		    memcmp(&bctl->data, &bctl->meta, sizeof(bctl->data))) {
			btrfs_err(fs_info,
	  "balance: mixed groups data and metadata options must be the same");
			ret = -EINVAL;
			goto out;
		}
	}

	/*
	 * rw_devices will not change at the moment, device add/delete/replace
	 * are exclusive
	 */
	num_devices = fs_info->fs_devices->rw_devices;

	/*
	 * SINGLE profile on-disk has no profile bit, but in-memory we have a
	 * special bit for it, to make it easier to distinguish.  Thus we need
	 * to set it manually, or balance would refuse the profile.
	 */
	allowed = BTRFS_AVAIL_ALLOC_BIT_SINGLE;
	for (i = 0; i < ARRAY_SIZE(btrfs_raid_array); i++)
		if (num_devices >= btrfs_raid_array[i].devs_min)
			allowed |= btrfs_raid_array[i].bg_flag;

	if (!validate_convert_profile(fs_info, &bctl->data, allowed, "data") ||
	    !validate_convert_profile(fs_info, &bctl->meta, allowed, "metadata") ||
	    !validate_convert_profile(fs_info, &bctl->sys,  allowed, "system")) {
		ret = -EINVAL;
		goto out;
	}

	/*
	 * Allow to reduce metadata or system integrity only if force set for
	 * profiles with redundancy (copies, parity)
	 */
	allowed = 0;
	for (i = 0; i < ARRAY_SIZE(btrfs_raid_array); i++) {
		if (btrfs_raid_array[i].ncopies >= 2 ||
		    btrfs_raid_array[i].tolerated_failures >= 1)
			allowed |= btrfs_raid_array[i].bg_flag;
	}
	do {
		seq = read_seqbegin(&fs_info->profiles_lock);

		if (((bctl->sys.flags & BTRFS_BALANCE_ARGS_CONVERT) &&
		     (fs_info->avail_system_alloc_bits & allowed) &&
		     !(bctl->sys.target & allowed)) ||
		    ((bctl->meta.flags & BTRFS_BALANCE_ARGS_CONVERT) &&
		     (fs_info->avail_metadata_alloc_bits & allowed) &&
		     !(bctl->meta.target & allowed)))
			reducing_redundancy = true;
		else
			reducing_redundancy = false;

		/* if we're not converting, the target field is uninitialized */
		meta_target = (bctl->meta.flags & BTRFS_BALANCE_ARGS_CONVERT) ?
			bctl->meta.target : fs_info->avail_metadata_alloc_bits;
		data_target = (bctl->data.flags & BTRFS_BALANCE_ARGS_CONVERT) ?
			bctl->data.target : fs_info->avail_data_alloc_bits;
	} while (read_seqretry(&fs_info->profiles_lock, seq));

	if (reducing_redundancy) {
		if (bctl->flags & BTRFS_BALANCE_FORCE) {
			btrfs_info(fs_info,
			   "balance: force reducing metadata redundancy");
		} else {
			btrfs_err(fs_info,
	"balance: reduces metadata redundancy, use --force if you want this");
			ret = -EINVAL;
			goto out;
		}
	}

	if (btrfs_get_num_tolerated_disk_barrier_failures(meta_target) <
		btrfs_get_num_tolerated_disk_barrier_failures(data_target)) {
		btrfs_warn(fs_info,
	"balance: metadata profile %s has lower redundancy than data profile %s",
				btrfs_bg_type_to_raid_name(meta_target),
				btrfs_bg_type_to_raid_name(data_target));
	}

	ret = insert_balance_item(fs_info, bctl);
	if (ret && ret != -EEXIST)
		goto out;

	if (!(bctl->flags & BTRFS_BALANCE_RESUME)) {
		BUG_ON(ret == -EEXIST);
		BUG_ON(fs_info->balance_ctl);
		spin_lock(&fs_info->balance_lock);
		fs_info->balance_ctl = bctl;
		spin_unlock(&fs_info->balance_lock);
	} else {
		BUG_ON(ret != -EEXIST);
		spin_lock(&fs_info->balance_lock);
		update_balance_args(bctl);
		spin_unlock(&fs_info->balance_lock);
	}

	ASSERT(!test_bit(BTRFS_FS_BALANCE_RUNNING, &fs_info->flags));
	set_bit(BTRFS_FS_BALANCE_RUNNING, &fs_info->flags);
	describe_balance_start_or_resume(fs_info);
	mutex_unlock(&fs_info->balance_mutex);

	ret = __btrfs_balance(fs_info);

	mutex_lock(&fs_info->balance_mutex);
	if (ret == -ECANCELED && atomic_read(&fs_info->balance_pause_req)) {
		btrfs_info(fs_info, "balance: paused");
		btrfs_exclop_balance(fs_info, BTRFS_EXCLOP_BALANCE_PAUSED);
	}
	/*
	 * Balance can be canceled by:
	 *
	 * - Regular cancel request
	 *   Then ret == -ECANCELED and balance_cancel_req > 0
	 *
	 * - Fatal signal to "btrfs" process
	 *   Either the signal caught by wait_reserve_ticket() and callers
	 *   got -EINTR, or caught by btrfs_should_cancel_balance() and
	 *   got -ECANCELED.
	 *   Either way, in this case balance_cancel_req = 0, and
	 *   ret == -EINTR or ret == -ECANCELED.
	 *
	 * So here we only check the return value to catch canceled balance.
	 */
	else if (ret == -ECANCELED || ret == -EINTR)
		btrfs_info(fs_info, "balance: canceled");
	else
		btrfs_info(fs_info, "balance: ended with status: %d", ret);

	clear_bit(BTRFS_FS_BALANCE_RUNNING, &fs_info->flags);

	if (bargs) {
		memset(bargs, 0, sizeof(*bargs));
		btrfs_update_ioctl_balance_args(fs_info, bargs);
	}

	if ((ret && ret != -ECANCELED && ret != -ENOSPC) ||
	    balance_need_close(fs_info)) {
		reset_balance_state(fs_info);
		btrfs_exclop_finish(fs_info);
	}

	wake_up(&fs_info->balance_wait_q);

	return ret;
out:
	if (bctl->flags & BTRFS_BALANCE_RESUME)
		reset_balance_state(fs_info);
	else
		kfree(bctl);
	btrfs_exclop_finish(fs_info);

	return ret;
}

static int balance_kthread(void *data)
{
	struct btrfs_fs_info *fs_info = data;
	int ret = 0;

	sb_start_write(fs_info->sb);
	mutex_lock(&fs_info->balance_mutex);
	if (fs_info->balance_ctl)
		ret = btrfs_balance(fs_info, fs_info->balance_ctl, NULL);
	mutex_unlock(&fs_info->balance_mutex);
	sb_end_write(fs_info->sb);

	return ret;
}

int btrfs_resume_balance_async(struct btrfs_fs_info *fs_info)
{
	struct task_struct *tsk;

	mutex_lock(&fs_info->balance_mutex);
	if (!fs_info->balance_ctl) {
		mutex_unlock(&fs_info->balance_mutex);
		return 0;
	}
	mutex_unlock(&fs_info->balance_mutex);

	if (btrfs_test_opt(fs_info, SKIP_BALANCE)) {
		btrfs_info(fs_info, "balance: resume skipped");
		return 0;
	}

	spin_lock(&fs_info->super_lock);
	ASSERT(fs_info->exclusive_operation == BTRFS_EXCLOP_BALANCE_PAUSED);
	fs_info->exclusive_operation = BTRFS_EXCLOP_BALANCE;
	spin_unlock(&fs_info->super_lock);
	/*
	 * A ro->rw remount sequence should continue with the paused balance
	 * regardless of who pauses it, system or the user as of now, so set
	 * the resume flag.
	 */
	spin_lock(&fs_info->balance_lock);
	fs_info->balance_ctl->flags |= BTRFS_BALANCE_RESUME;
	spin_unlock(&fs_info->balance_lock);

	tsk = kthread_run(balance_kthread, fs_info, "btrfs-balance");
	return PTR_ERR_OR_ZERO(tsk);
}

int btrfs_recover_balance(struct btrfs_fs_info *fs_info)
{
	struct btrfs_balance_control *bctl;
	struct btrfs_balance_item *item;
	struct btrfs_disk_balance_args disk_bargs;
	struct btrfs_path *path;
	struct extent_buffer *leaf;
	struct btrfs_key key;
	int ret;

	path = btrfs_alloc_path();
	if (!path)
		return -ENOMEM;

	key.objectid = BTRFS_BALANCE_OBJECTID;
	key.type = BTRFS_TEMPORARY_ITEM_KEY;
	key.offset = 0;

	ret = btrfs_search_slot(NULL, fs_info->tree_root, &key, path, 0, 0);
	if (ret < 0)
		goto out;
	if (ret > 0) { /* ret = -ENOENT; */
		ret = 0;
		goto out;
	}

	bctl = kzalloc(sizeof(*bctl), GFP_NOFS);
	if (!bctl) {
		ret = -ENOMEM;
		goto out;
	}

	leaf = path->nodes[0];
	item = btrfs_item_ptr(leaf, path->slots[0], struct btrfs_balance_item);

	bctl->flags = btrfs_balance_flags(leaf, item);
	bctl->flags |= BTRFS_BALANCE_RESUME;

	btrfs_balance_data(leaf, item, &disk_bargs);
	btrfs_disk_balance_args_to_cpu(&bctl->data, &disk_bargs);
	btrfs_balance_meta(leaf, item, &disk_bargs);
	btrfs_disk_balance_args_to_cpu(&bctl->meta, &disk_bargs);
	btrfs_balance_sys(leaf, item, &disk_bargs);
	btrfs_disk_balance_args_to_cpu(&bctl->sys, &disk_bargs);

	/*
	 * This should never happen, as the paused balance state is recovered
	 * during mount without any chance of other exclusive ops to collide.
	 *
	 * This gives the exclusive op status to balance and keeps in paused
	 * state until user intervention (cancel or umount). If the ownership
	 * cannot be assigned, show a message but do not fail. The balance
	 * is in a paused state and must have fs_info::balance_ctl properly
	 * set up.
	 */
	if (!btrfs_exclop_start(fs_info, BTRFS_EXCLOP_BALANCE_PAUSED))
		btrfs_warn(fs_info,
	"balance: cannot set exclusive op status, resume manually");

	btrfs_release_path(path);

	mutex_lock(&fs_info->balance_mutex);
	BUG_ON(fs_info->balance_ctl);
	spin_lock(&fs_info->balance_lock);
	fs_info->balance_ctl = bctl;
	spin_unlock(&fs_info->balance_lock);
	mutex_unlock(&fs_info->balance_mutex);
out:
	btrfs_free_path(path);
	return ret;
}

int btrfs_pause_balance(struct btrfs_fs_info *fs_info)
{
	int ret = 0;

	mutex_lock(&fs_info->balance_mutex);
	if (!fs_info->balance_ctl) {
		mutex_unlock(&fs_info->balance_mutex);
		return -ENOTCONN;
	}

	if (test_bit(BTRFS_FS_BALANCE_RUNNING, &fs_info->flags)) {
		atomic_inc(&fs_info->balance_pause_req);
		mutex_unlock(&fs_info->balance_mutex);

		wait_event(fs_info->balance_wait_q,
			   !test_bit(BTRFS_FS_BALANCE_RUNNING, &fs_info->flags));

		mutex_lock(&fs_info->balance_mutex);
		/* we are good with balance_ctl ripped off from under us */
		BUG_ON(test_bit(BTRFS_FS_BALANCE_RUNNING, &fs_info->flags));
		atomic_dec(&fs_info->balance_pause_req);
	} else {
		ret = -ENOTCONN;
	}

	mutex_unlock(&fs_info->balance_mutex);
	return ret;
}

int btrfs_cancel_balance(struct btrfs_fs_info *fs_info)
{
	mutex_lock(&fs_info->balance_mutex);
	if (!fs_info->balance_ctl) {
		mutex_unlock(&fs_info->balance_mutex);
		return -ENOTCONN;
	}

	/*
	 * A paused balance with the item stored on disk can be resumed at
	 * mount time if the mount is read-write. Otherwise it's still paused
	 * and we must not allow cancelling as it deletes the item.
	 */
	if (sb_rdonly(fs_info->sb)) {
		mutex_unlock(&fs_info->balance_mutex);
		return -EROFS;
	}

	atomic_inc(&fs_info->balance_cancel_req);
	/*
	 * if we are running just wait and return, balance item is
	 * deleted in btrfs_balance in this case
	 */
	if (test_bit(BTRFS_FS_BALANCE_RUNNING, &fs_info->flags)) {
		mutex_unlock(&fs_info->balance_mutex);
		wait_event(fs_info->balance_wait_q,
			   !test_bit(BTRFS_FS_BALANCE_RUNNING, &fs_info->flags));
		mutex_lock(&fs_info->balance_mutex);
	} else {
		mutex_unlock(&fs_info->balance_mutex);
		/*
		 * Lock released to allow other waiters to continue, we'll
		 * reexamine the status again.
		 */
		mutex_lock(&fs_info->balance_mutex);

		if (fs_info->balance_ctl) {
			reset_balance_state(fs_info);
			btrfs_exclop_finish(fs_info);
			btrfs_info(fs_info, "balance: canceled");
		}
	}

	BUG_ON(fs_info->balance_ctl ||
		test_bit(BTRFS_FS_BALANCE_RUNNING, &fs_info->flags));
	atomic_dec(&fs_info->balance_cancel_req);
	mutex_unlock(&fs_info->balance_mutex);
	return 0;
}

int btrfs_uuid_scan_kthread(void *data)
{
	struct btrfs_fs_info *fs_info = data;
	struct btrfs_root *root = fs_info->tree_root;
	struct btrfs_key key;
	struct btrfs_path *path = NULL;
	int ret = 0;
	struct extent_buffer *eb;
	int slot;
	struct btrfs_root_item root_item;
	u32 item_size;
	struct btrfs_trans_handle *trans = NULL;
	bool closing = false;

	path = btrfs_alloc_path();
	if (!path) {
		ret = -ENOMEM;
		goto out;
	}

	key.objectid = 0;
	key.type = BTRFS_ROOT_ITEM_KEY;
	key.offset = 0;

	while (1) {
		if (btrfs_fs_closing(fs_info)) {
			closing = true;
			break;
		}
		ret = btrfs_search_forward(root, &key, path,
				BTRFS_OLDEST_GENERATION);
		if (ret) {
			if (ret > 0)
				ret = 0;
			break;
		}

		if (key.type != BTRFS_ROOT_ITEM_KEY ||
		    (key.objectid < BTRFS_FIRST_FREE_OBJECTID &&
		     key.objectid != BTRFS_FS_TREE_OBJECTID) ||
		    key.objectid > BTRFS_LAST_FREE_OBJECTID)
			goto skip;

		eb = path->nodes[0];
		slot = path->slots[0];
		item_size = btrfs_item_size(eb, slot);
		if (item_size < sizeof(root_item))
			goto skip;

		read_extent_buffer(eb, &root_item,
				   btrfs_item_ptr_offset(eb, slot),
				   (int)sizeof(root_item));
		if (btrfs_root_refs(&root_item) == 0)
			goto skip;

		if (!btrfs_is_empty_uuid(root_item.uuid) ||
		    !btrfs_is_empty_uuid(root_item.received_uuid)) {
			if (trans)
				goto update_tree;

			btrfs_release_path(path);
			/*
			 * 1 - subvol uuid item
			 * 1 - received_subvol uuid item
			 */
			trans = btrfs_start_transaction(fs_info->uuid_root, 2);
			if (IS_ERR(trans)) {
				ret = PTR_ERR(trans);
				break;
			}
			continue;
		} else {
			goto skip;
		}
update_tree:
		btrfs_release_path(path);
		if (!btrfs_is_empty_uuid(root_item.uuid)) {
			ret = btrfs_uuid_tree_add(trans, root_item.uuid,
						  BTRFS_UUID_KEY_SUBVOL,
						  key.objectid);
			if (ret < 0) {
				btrfs_warn(fs_info, "uuid_tree_add failed %d",
					ret);
				break;
			}
		}

		if (!btrfs_is_empty_uuid(root_item.received_uuid)) {
			ret = btrfs_uuid_tree_add(trans,
						  root_item.received_uuid,
						 BTRFS_UUID_KEY_RECEIVED_SUBVOL,
						  key.objectid);
			if (ret < 0) {
				btrfs_warn(fs_info, "uuid_tree_add failed %d",
					ret);
				break;
			}
		}

skip:
		btrfs_release_path(path);
		if (trans) {
			ret = btrfs_end_transaction(trans);
			trans = NULL;
			if (ret)
				break;
		}

		if (key.offset < (u64)-1) {
			key.offset++;
		} else if (key.type < BTRFS_ROOT_ITEM_KEY) {
			key.offset = 0;
			key.type = BTRFS_ROOT_ITEM_KEY;
		} else if (key.objectid < (u64)-1) {
			key.offset = 0;
			key.type = BTRFS_ROOT_ITEM_KEY;
			key.objectid++;
		} else {
			break;
		}
		cond_resched();
	}

out:
	btrfs_free_path(path);
	if (trans && !IS_ERR(trans))
		btrfs_end_transaction(trans);
	if (ret)
		btrfs_warn(fs_info, "btrfs_uuid_scan_kthread failed %d", ret);
	else if (!closing)
		set_bit(BTRFS_FS_UPDATE_UUID_TREE_GEN, &fs_info->flags);
	up(&fs_info->uuid_tree_rescan_sem);
	return 0;
}

int btrfs_create_uuid_tree(struct btrfs_fs_info *fs_info)
{
	struct btrfs_trans_handle *trans;
	struct btrfs_root *tree_root = fs_info->tree_root;
	struct btrfs_root *uuid_root;
	struct task_struct *task;
	int ret;

	/*
	 * 1 - root node
	 * 1 - root item
	 */
	trans = btrfs_start_transaction(tree_root, 2);
	if (IS_ERR(trans))
		return PTR_ERR(trans);

	uuid_root = btrfs_create_tree(trans, BTRFS_UUID_TREE_OBJECTID);
	if (IS_ERR(uuid_root)) {
		ret = PTR_ERR(uuid_root);
		btrfs_abort_transaction(trans, ret);
		btrfs_end_transaction(trans);
		return ret;
	}

	fs_info->uuid_root = uuid_root;

	ret = btrfs_commit_transaction(trans);
	if (ret)
		return ret;

	down(&fs_info->uuid_tree_rescan_sem);
	task = kthread_run(btrfs_uuid_scan_kthread, fs_info, "btrfs-uuid");
	if (IS_ERR(task)) {
		/* fs_info->update_uuid_tree_gen remains 0 in all error case */
		btrfs_warn(fs_info, "failed to start uuid_scan task");
		up(&fs_info->uuid_tree_rescan_sem);
		return PTR_ERR(task);
	}

	return 0;
}

/*
 * shrinking a device means finding all of the device extents past
 * the new size, and then following the back refs to the chunks.
 * The chunk relocation code actually frees the device extent
 */
int btrfs_shrink_device(struct btrfs_device *device, u64 new_size)
{
	struct btrfs_fs_info *fs_info = device->fs_info;
	struct btrfs_root *root = fs_info->dev_root;
	struct btrfs_trans_handle *trans;
	struct btrfs_dev_extent *dev_extent = NULL;
	struct btrfs_path *path;
	u64 length;
	u64 chunk_offset;
	int ret;
	int slot;
	int failed = 0;
	bool retried = false;
	struct extent_buffer *l;
	struct btrfs_key key;
	struct btrfs_super_block *super_copy = fs_info->super_copy;
	u64 old_total = btrfs_super_total_bytes(super_copy);
	u64 old_size = btrfs_device_get_total_bytes(device);
	u64 diff;
	u64 start;

	new_size = round_down(new_size, fs_info->sectorsize);
	start = new_size;
	diff = round_down(old_size - new_size, fs_info->sectorsize);

	if (test_bit(BTRFS_DEV_STATE_REPLACE_TGT, &device->dev_state))
		return -EINVAL;

	path = btrfs_alloc_path();
	if (!path)
		return -ENOMEM;

	path->reada = READA_BACK;

	trans = btrfs_start_transaction(root, 0);
	if (IS_ERR(trans)) {
		btrfs_free_path(path);
		return PTR_ERR(trans);
	}

	mutex_lock(&fs_info->chunk_mutex);

	btrfs_device_set_total_bytes(device, new_size);
	if (test_bit(BTRFS_DEV_STATE_WRITEABLE, &device->dev_state)) {
		device->fs_devices->total_rw_bytes -= diff;
		atomic64_sub(diff, &fs_info->free_chunk_space);
	}

	/*
	 * Once the device's size has been set to the new size, ensure all
	 * in-memory chunks are synced to disk so that the loop below sees them
	 * and relocates them accordingly.
	 */
	if (contains_pending_extent(device, &start, diff)) {
		mutex_unlock(&fs_info->chunk_mutex);
		ret = btrfs_commit_transaction(trans);
		if (ret)
			goto done;
	} else {
		mutex_unlock(&fs_info->chunk_mutex);
		btrfs_end_transaction(trans);
	}

again:
	key.objectid = device->devid;
	key.offset = (u64)-1;
	key.type = BTRFS_DEV_EXTENT_KEY;

	do {
		mutex_lock(&fs_info->reclaim_bgs_lock);
		ret = btrfs_search_slot(NULL, root, &key, path, 0, 0);
		if (ret < 0) {
			mutex_unlock(&fs_info->reclaim_bgs_lock);
			goto done;
		}

		ret = btrfs_previous_item(root, path, 0, key.type);
		if (ret) {
			mutex_unlock(&fs_info->reclaim_bgs_lock);
			if (ret < 0)
				goto done;
			ret = 0;
			btrfs_release_path(path);
			break;
		}

		l = path->nodes[0];
		slot = path->slots[0];
		btrfs_item_key_to_cpu(l, &key, path->slots[0]);

		if (key.objectid != device->devid) {
			mutex_unlock(&fs_info->reclaim_bgs_lock);
			btrfs_release_path(path);
			break;
		}

		dev_extent = btrfs_item_ptr(l, slot, struct btrfs_dev_extent);
		length = btrfs_dev_extent_length(l, dev_extent);

		if (key.offset + length <= new_size) {
			mutex_unlock(&fs_info->reclaim_bgs_lock);
			btrfs_release_path(path);
			break;
		}

		chunk_offset = btrfs_dev_extent_chunk_offset(l, dev_extent);
		btrfs_release_path(path);

		/*
		 * We may be relocating the only data chunk we have,
		 * which could potentially end up with losing data's
		 * raid profile, so lets allocate an empty one in
		 * advance.
		 */
		ret = btrfs_may_alloc_data_chunk(fs_info, chunk_offset);
		if (ret < 0) {
			mutex_unlock(&fs_info->reclaim_bgs_lock);
			goto done;
		}

		ret = btrfs_relocate_chunk(fs_info, chunk_offset);
		mutex_unlock(&fs_info->reclaim_bgs_lock);
		if (ret == -ENOSPC) {
			failed++;
		} else if (ret) {
			if (ret == -ETXTBSY) {
				btrfs_warn(fs_info,
		   "could not shrink block group %llu due to active swapfile",
					   chunk_offset);
			}
			goto done;
		}
	} while (key.offset-- > 0);

	if (failed && !retried) {
		failed = 0;
		retried = true;
		goto again;
	} else if (failed && retried) {
		ret = -ENOSPC;
		goto done;
	}

	/* Shrinking succeeded, else we would be at "done". */
	trans = btrfs_start_transaction(root, 0);
	if (IS_ERR(trans)) {
		ret = PTR_ERR(trans);
		goto done;
	}

	mutex_lock(&fs_info->chunk_mutex);
	/* Clear all state bits beyond the shrunk device size */
	clear_extent_bits(&device->alloc_state, new_size, (u64)-1,
			  CHUNK_STATE_MASK);

	btrfs_device_set_disk_total_bytes(device, new_size);
	if (list_empty(&device->post_commit_list))
		list_add_tail(&device->post_commit_list,
			      &trans->transaction->dev_update_list);

	WARN_ON(diff > old_total);
	btrfs_set_super_total_bytes(super_copy,
			round_down(old_total - diff, fs_info->sectorsize));
	mutex_unlock(&fs_info->chunk_mutex);

	btrfs_reserve_chunk_metadata(trans, false);
	/* Now btrfs_update_device() will change the on-disk size. */
	ret = btrfs_update_device(trans, device);
	btrfs_trans_release_chunk_metadata(trans);
	if (ret < 0) {
		btrfs_abort_transaction(trans, ret);
		btrfs_end_transaction(trans);
	} else {
		ret = btrfs_commit_transaction(trans);
	}
done:
	btrfs_free_path(path);
	if (ret) {
		mutex_lock(&fs_info->chunk_mutex);
		btrfs_device_set_total_bytes(device, old_size);
		if (test_bit(BTRFS_DEV_STATE_WRITEABLE, &device->dev_state))
			device->fs_devices->total_rw_bytes += diff;
		atomic64_add(diff, &fs_info->free_chunk_space);
		mutex_unlock(&fs_info->chunk_mutex);
	}
	return ret;
}

static int btrfs_add_system_chunk(struct btrfs_fs_info *fs_info,
			   struct btrfs_key *key,
			   struct btrfs_chunk *chunk, int item_size)
{
	struct btrfs_super_block *super_copy = fs_info->super_copy;
	struct btrfs_disk_key disk_key;
	u32 array_size;
	u8 *ptr;

	lockdep_assert_held(&fs_info->chunk_mutex);

	array_size = btrfs_super_sys_array_size(super_copy);
	if (array_size + item_size + sizeof(disk_key)
			> BTRFS_SYSTEM_CHUNK_ARRAY_SIZE)
		return -EFBIG;

	ptr = super_copy->sys_chunk_array + array_size;
	btrfs_cpu_key_to_disk(&disk_key, key);
	memcpy(ptr, &disk_key, sizeof(disk_key));
	ptr += sizeof(disk_key);
	memcpy(ptr, chunk, item_size);
	item_size += sizeof(disk_key);
	btrfs_set_super_sys_array_size(super_copy, array_size + item_size);

	return 0;
}

/*
 * sort the devices in descending order by max_avail, total_avail
 */
static int btrfs_cmp_device_info(const void *a, const void *b)
{
	const struct btrfs_device_info *di_a = a;
	const struct btrfs_device_info *di_b = b;

	if (di_a->max_avail > di_b->max_avail)
		return -1;
	if (di_a->max_avail < di_b->max_avail)
		return 1;
	if (di_a->total_avail > di_b->total_avail)
		return -1;
	if (di_a->total_avail < di_b->total_avail)
		return 1;
	return 0;
}

static void check_raid56_incompat_flag(struct btrfs_fs_info *info, u64 type)
{
	if (!(type & BTRFS_BLOCK_GROUP_RAID56_MASK))
		return;

	btrfs_set_fs_incompat(info, RAID56);
}

static void check_raid1c34_incompat_flag(struct btrfs_fs_info *info, u64 type)
{
	if (!(type & (BTRFS_BLOCK_GROUP_RAID1C3 | BTRFS_BLOCK_GROUP_RAID1C4)))
		return;

	btrfs_set_fs_incompat(info, RAID1C34);
}

/*
 * Structure used internally for btrfs_create_chunk() function.
 * Wraps needed parameters.
 */
struct alloc_chunk_ctl {
	u64 start;
	u64 type;
	/* Total number of stripes to allocate */
	int num_stripes;
	/* sub_stripes info for map */
	int sub_stripes;
	/* Stripes per device */
	int dev_stripes;
	/* Maximum number of devices to use */
	int devs_max;
	/* Minimum number of devices to use */
	int devs_min;
	/* ndevs has to be a multiple of this */
	int devs_increment;
	/* Number of copies */
	int ncopies;
	/* Number of stripes worth of bytes to store parity information */
	int nparity;
	u64 max_stripe_size;
	u64 max_chunk_size;
	u64 dev_extent_min;
	u64 stripe_size;
	u64 chunk_size;
	int ndevs;
};

static void init_alloc_chunk_ctl_policy_regular(
				struct btrfs_fs_devices *fs_devices,
				struct alloc_chunk_ctl *ctl)
{
	struct btrfs_space_info *space_info;

	space_info = btrfs_find_space_info(fs_devices->fs_info, ctl->type);
	ASSERT(space_info);

	ctl->max_chunk_size = READ_ONCE(space_info->chunk_size);
	ctl->max_stripe_size = ctl->max_chunk_size;

	if (ctl->type & BTRFS_BLOCK_GROUP_SYSTEM)
		ctl->devs_max = min_t(int, ctl->devs_max, BTRFS_MAX_DEVS_SYS_CHUNK);

	/* We don't want a chunk larger than 10% of writable space */
	ctl->max_chunk_size = min(div_factor(fs_devices->total_rw_bytes, 1),
				  ctl->max_chunk_size);
	ctl->dev_extent_min = BTRFS_STRIPE_LEN * ctl->dev_stripes;
}

static void init_alloc_chunk_ctl_policy_zoned(
				      struct btrfs_fs_devices *fs_devices,
				      struct alloc_chunk_ctl *ctl)
{
	u64 zone_size = fs_devices->fs_info->zone_size;
	u64 limit;
	int min_num_stripes = ctl->devs_min * ctl->dev_stripes;
	int min_data_stripes = (min_num_stripes - ctl->nparity) / ctl->ncopies;
	u64 min_chunk_size = min_data_stripes * zone_size;
	u64 type = ctl->type;

	ctl->max_stripe_size = zone_size;
	if (type & BTRFS_BLOCK_GROUP_DATA) {
		ctl->max_chunk_size = round_down(BTRFS_MAX_DATA_CHUNK_SIZE,
						 zone_size);
	} else if (type & BTRFS_BLOCK_GROUP_METADATA) {
		ctl->max_chunk_size = ctl->max_stripe_size;
	} else if (type & BTRFS_BLOCK_GROUP_SYSTEM) {
		ctl->max_chunk_size = 2 * ctl->max_stripe_size;
		ctl->devs_max = min_t(int, ctl->devs_max,
				      BTRFS_MAX_DEVS_SYS_CHUNK);
	} else {
		BUG();
	}

	/* We don't want a chunk larger than 10% of writable space */
	limit = max(round_down(div_factor(fs_devices->total_rw_bytes, 1),
			       zone_size),
		    min_chunk_size);
	ctl->max_chunk_size = min(limit, ctl->max_chunk_size);
	ctl->dev_extent_min = zone_size * ctl->dev_stripes;
}

static void init_alloc_chunk_ctl(struct btrfs_fs_devices *fs_devices,
				 struct alloc_chunk_ctl *ctl)
{
	int index = btrfs_bg_flags_to_raid_index(ctl->type);

	ctl->sub_stripes = btrfs_raid_array[index].sub_stripes;
	ctl->dev_stripes = btrfs_raid_array[index].dev_stripes;
	ctl->devs_max = btrfs_raid_array[index].devs_max;
	if (!ctl->devs_max)
		ctl->devs_max = BTRFS_MAX_DEVS(fs_devices->fs_info);
	ctl->devs_min = btrfs_raid_array[index].devs_min;
	ctl->devs_increment = btrfs_raid_array[index].devs_increment;
	ctl->ncopies = btrfs_raid_array[index].ncopies;
	ctl->nparity = btrfs_raid_array[index].nparity;
	ctl->ndevs = 0;

	switch (fs_devices->chunk_alloc_policy) {
	case BTRFS_CHUNK_ALLOC_REGULAR:
		init_alloc_chunk_ctl_policy_regular(fs_devices, ctl);
		break;
	case BTRFS_CHUNK_ALLOC_ZONED:
		init_alloc_chunk_ctl_policy_zoned(fs_devices, ctl);
		break;
	default:
		BUG();
	}
}

static int gather_device_info(struct btrfs_fs_devices *fs_devices,
			      struct alloc_chunk_ctl *ctl,
			      struct btrfs_device_info *devices_info)
{
	struct btrfs_fs_info *info = fs_devices->fs_info;
	struct btrfs_device *device;
	u64 total_avail;
	u64 dev_extent_want = ctl->max_stripe_size * ctl->dev_stripes;
	int ret;
	int ndevs = 0;
	u64 max_avail;
	u64 dev_offset;

	/*
	 * in the first pass through the devices list, we gather information
	 * about the available holes on each device.
	 */
	list_for_each_entry(device, &fs_devices->alloc_list, dev_alloc_list) {
		if (!test_bit(BTRFS_DEV_STATE_WRITEABLE, &device->dev_state)) {
			WARN(1, KERN_ERR
			       "BTRFS: read-only device in alloc_list\n");
			continue;
		}

		if (!test_bit(BTRFS_DEV_STATE_IN_FS_METADATA,
					&device->dev_state) ||
		    test_bit(BTRFS_DEV_STATE_REPLACE_TGT, &device->dev_state))
			continue;

		if (device->total_bytes > device->bytes_used)
			total_avail = device->total_bytes - device->bytes_used;
		else
			total_avail = 0;

		/* If there is no space on this device, skip it. */
		if (total_avail < ctl->dev_extent_min)
			continue;

		ret = find_free_dev_extent(device, dev_extent_want, &dev_offset,
					   &max_avail);
		if (ret && ret != -ENOSPC)
			return ret;

		if (ret == 0)
			max_avail = dev_extent_want;

		if (max_avail < ctl->dev_extent_min) {
			if (btrfs_test_opt(info, ENOSPC_DEBUG))
				btrfs_debug(info,
			"%s: devid %llu has no free space, have=%llu want=%llu",
					    __func__, device->devid, max_avail,
					    ctl->dev_extent_min);
			continue;
		}

		if (ndevs == fs_devices->rw_devices) {
			WARN(1, "%s: found more than %llu devices\n",
			     __func__, fs_devices->rw_devices);
			break;
		}
		devices_info[ndevs].dev_offset = dev_offset;
		devices_info[ndevs].max_avail = max_avail;
		devices_info[ndevs].total_avail = total_avail;
		devices_info[ndevs].dev = device;
		++ndevs;
	}
	ctl->ndevs = ndevs;

	/*
	 * now sort the devices by hole size / available space
	 */
	sort(devices_info, ndevs, sizeof(struct btrfs_device_info),
	     btrfs_cmp_device_info, NULL);

	return 0;
}

static int decide_stripe_size_regular(struct alloc_chunk_ctl *ctl,
				      struct btrfs_device_info *devices_info)
{
	/* Number of stripes that count for block group size */
	int data_stripes;

	/*
	 * The primary goal is to maximize the number of stripes, so use as
	 * many devices as possible, even if the stripes are not maximum sized.
	 *
	 * The DUP profile stores more than one stripe per device, the
	 * max_avail is the total size so we have to adjust.
	 */
	ctl->stripe_size = div_u64(devices_info[ctl->ndevs - 1].max_avail,
				   ctl->dev_stripes);
	ctl->num_stripes = ctl->ndevs * ctl->dev_stripes;

	/* This will have to be fixed for RAID1 and RAID10 over more drives */
	data_stripes = (ctl->num_stripes - ctl->nparity) / ctl->ncopies;

	/*
	 * Use the number of data stripes to figure out how big this chunk is
	 * really going to be in terms of logical address space, and compare
	 * that answer with the max chunk size. If it's higher, we try to
	 * reduce stripe_size.
	 */
	if (ctl->stripe_size * data_stripes > ctl->max_chunk_size) {
		/*
		 * Reduce stripe_size, round it up to a 16MB boundary again and
		 * then use it, unless it ends up being even bigger than the
		 * previous value we had already.
		 */
		ctl->stripe_size = min(round_up(div_u64(ctl->max_chunk_size,
							data_stripes), SZ_16M),
				       ctl->stripe_size);
	}

	/* Stripe size should not go beyond 1G. */
	ctl->stripe_size = min_t(u64, ctl->stripe_size, SZ_1G);

	/* Align to BTRFS_STRIPE_LEN */
	ctl->stripe_size = round_down(ctl->stripe_size, BTRFS_STRIPE_LEN);
	ctl->chunk_size = ctl->stripe_size * data_stripes;

	return 0;
}

static int decide_stripe_size_zoned(struct alloc_chunk_ctl *ctl,
				    struct btrfs_device_info *devices_info)
{
	u64 zone_size = devices_info[0].dev->zone_info->zone_size;
	/* Number of stripes that count for block group size */
	int data_stripes;

	/*
	 * It should hold because:
	 *    dev_extent_min == dev_extent_want == zone_size * dev_stripes
	 */
	ASSERT(devices_info[ctl->ndevs - 1].max_avail == ctl->dev_extent_min);

	ctl->stripe_size = zone_size;
	ctl->num_stripes = ctl->ndevs * ctl->dev_stripes;
	data_stripes = (ctl->num_stripes - ctl->nparity) / ctl->ncopies;

	/* stripe_size is fixed in zoned filesysmte. Reduce ndevs instead. */
	if (ctl->stripe_size * data_stripes > ctl->max_chunk_size) {
		ctl->ndevs = div_u64(div_u64(ctl->max_chunk_size * ctl->ncopies,
					     ctl->stripe_size) + ctl->nparity,
				     ctl->dev_stripes);
		ctl->num_stripes = ctl->ndevs * ctl->dev_stripes;
		data_stripes = (ctl->num_stripes - ctl->nparity) / ctl->ncopies;
		ASSERT(ctl->stripe_size * data_stripes <= ctl->max_chunk_size);
	}

	ctl->chunk_size = ctl->stripe_size * data_stripes;

	return 0;
}

static int decide_stripe_size(struct btrfs_fs_devices *fs_devices,
			      struct alloc_chunk_ctl *ctl,
			      struct btrfs_device_info *devices_info)
{
	struct btrfs_fs_info *info = fs_devices->fs_info;

	/*
	 * Round down to number of usable stripes, devs_increment can be any
	 * number so we can't use round_down() that requires power of 2, while
	 * rounddown is safe.
	 */
	ctl->ndevs = rounddown(ctl->ndevs, ctl->devs_increment);

	if (ctl->ndevs < ctl->devs_min) {
		if (btrfs_test_opt(info, ENOSPC_DEBUG)) {
			btrfs_debug(info,
	"%s: not enough devices with free space: have=%d minimum required=%d",
				    __func__, ctl->ndevs, ctl->devs_min);
		}
		return -ENOSPC;
	}

	ctl->ndevs = min(ctl->ndevs, ctl->devs_max);

	switch (fs_devices->chunk_alloc_policy) {
	case BTRFS_CHUNK_ALLOC_REGULAR:
		return decide_stripe_size_regular(ctl, devices_info);
	case BTRFS_CHUNK_ALLOC_ZONED:
		return decide_stripe_size_zoned(ctl, devices_info);
	default:
		BUG();
	}
}

static struct btrfs_block_group *create_chunk(struct btrfs_trans_handle *trans,
			struct alloc_chunk_ctl *ctl,
			struct btrfs_device_info *devices_info)
{
	struct btrfs_fs_info *info = trans->fs_info;
	struct map_lookup *map = NULL;
	struct extent_map_tree *em_tree;
	struct btrfs_block_group *block_group;
	struct extent_map *em;
	u64 start = ctl->start;
	u64 type = ctl->type;
	int ret;
	int i;
	int j;

	map = kmalloc(map_lookup_size(ctl->num_stripes), GFP_NOFS);
	if (!map)
		return ERR_PTR(-ENOMEM);
	map->num_stripes = ctl->num_stripes;

	for (i = 0; i < ctl->ndevs; ++i) {
		for (j = 0; j < ctl->dev_stripes; ++j) {
			int s = i * ctl->dev_stripes + j;
			map->stripes[s].dev = devices_info[i].dev;
			map->stripes[s].physical = devices_info[i].dev_offset +
						   j * ctl->stripe_size;
		}
	}
	map->stripe_len = BTRFS_STRIPE_LEN;
	map->io_align = BTRFS_STRIPE_LEN;
	map->io_width = BTRFS_STRIPE_LEN;
	map->type = type;
	map->sub_stripes = ctl->sub_stripes;

	trace_btrfs_chunk_alloc(info, map, start, ctl->chunk_size);

	em = alloc_extent_map();
	if (!em) {
		kfree(map);
		return ERR_PTR(-ENOMEM);
	}
	set_bit(EXTENT_FLAG_FS_MAPPING, &em->flags);
	em->map_lookup = map;
	em->start = start;
	em->len = ctl->chunk_size;
	em->block_start = 0;
	em->block_len = em->len;
	em->orig_block_len = ctl->stripe_size;

	em_tree = &info->mapping_tree;
	write_lock(&em_tree->lock);
	ret = add_extent_mapping(em_tree, em, 0);
	if (ret) {
		write_unlock(&em_tree->lock);
		free_extent_map(em);
		return ERR_PTR(ret);
	}
	write_unlock(&em_tree->lock);

	block_group = btrfs_make_block_group(trans, 0, type, start, ctl->chunk_size);
	if (IS_ERR(block_group))
		goto error_del_extent;

	for (i = 0; i < map->num_stripes; i++) {
		struct btrfs_device *dev = map->stripes[i].dev;

		btrfs_device_set_bytes_used(dev,
					    dev->bytes_used + ctl->stripe_size);
		if (list_empty(&dev->post_commit_list))
			list_add_tail(&dev->post_commit_list,
				      &trans->transaction->dev_update_list);
	}

	atomic64_sub(ctl->stripe_size * map->num_stripes,
		     &info->free_chunk_space);

	free_extent_map(em);
	check_raid56_incompat_flag(info, type);
	check_raid1c34_incompat_flag(info, type);

	return block_group;

error_del_extent:
	write_lock(&em_tree->lock);
	remove_extent_mapping(em_tree, em);
	write_unlock(&em_tree->lock);

	/* One for our allocation */
	free_extent_map(em);
	/* One for the tree reference */
	free_extent_map(em);

	return block_group;
}

struct btrfs_block_group *btrfs_create_chunk(struct btrfs_trans_handle *trans,
					    u64 type)
{
	struct btrfs_fs_info *info = trans->fs_info;
	struct btrfs_fs_devices *fs_devices = info->fs_devices;
	struct btrfs_device_info *devices_info = NULL;
	struct alloc_chunk_ctl ctl;
	struct btrfs_block_group *block_group;
	int ret;

	lockdep_assert_held(&info->chunk_mutex);

	if (!alloc_profile_is_valid(type, 0)) {
		ASSERT(0);
		return ERR_PTR(-EINVAL);
	}

	if (list_empty(&fs_devices->alloc_list)) {
		if (btrfs_test_opt(info, ENOSPC_DEBUG))
			btrfs_debug(info, "%s: no writable device", __func__);
		return ERR_PTR(-ENOSPC);
	}

	if (!(type & BTRFS_BLOCK_GROUP_TYPE_MASK)) {
		btrfs_err(info, "invalid chunk type 0x%llx requested", type);
		ASSERT(0);
		return ERR_PTR(-EINVAL);
	}

	ctl.start = find_next_chunk(info);
	ctl.type = type;
	init_alloc_chunk_ctl(fs_devices, &ctl);

	devices_info = kcalloc(fs_devices->rw_devices, sizeof(*devices_info),
			       GFP_NOFS);
	if (!devices_info)
		return ERR_PTR(-ENOMEM);

	ret = gather_device_info(fs_devices, &ctl, devices_info);
	if (ret < 0) {
		block_group = ERR_PTR(ret);
		goto out;
	}

	ret = decide_stripe_size(fs_devices, &ctl, devices_info);
	if (ret < 0) {
		block_group = ERR_PTR(ret);
		goto out;
	}

	block_group = create_chunk(trans, &ctl, devices_info);

out:
	kfree(devices_info);
	return block_group;
}

/*
 * This function, btrfs_chunk_alloc_add_chunk_item(), typically belongs to the
 * phase 1 of chunk allocation. It belongs to phase 2 only when allocating system
 * chunks.
 *
 * See the comment at btrfs_chunk_alloc() for details about the chunk allocation
 * phases.
 */
int btrfs_chunk_alloc_add_chunk_item(struct btrfs_trans_handle *trans,
				     struct btrfs_block_group *bg)
{
	struct btrfs_fs_info *fs_info = trans->fs_info;
	struct btrfs_root *chunk_root = fs_info->chunk_root;
	struct btrfs_key key;
	struct btrfs_chunk *chunk;
	struct btrfs_stripe *stripe;
	struct extent_map *em;
	struct map_lookup *map;
	size_t item_size;
	int i;
	int ret;

	/*
	 * We take the chunk_mutex for 2 reasons:
	 *
	 * 1) Updates and insertions in the chunk btree must be done while holding
	 *    the chunk_mutex, as well as updating the system chunk array in the
	 *    superblock. See the comment on top of btrfs_chunk_alloc() for the
	 *    details;
	 *
	 * 2) To prevent races with the final phase of a device replace operation
	 *    that replaces the device object associated with the map's stripes,
	 *    because the device object's id can change at any time during that
	 *    final phase of the device replace operation
	 *    (dev-replace.c:btrfs_dev_replace_finishing()), so we could grab the
	 *    replaced device and then see it with an ID of BTRFS_DEV_REPLACE_DEVID,
	 *    which would cause a failure when updating the device item, which does
	 *    not exists, or persisting a stripe of the chunk item with such ID.
	 *    Here we can't use the device_list_mutex because our caller already
	 *    has locked the chunk_mutex, and the final phase of device replace
	 *    acquires both mutexes - first the device_list_mutex and then the
	 *    chunk_mutex. Using any of those two mutexes protects us from a
	 *    concurrent device replace.
	 */
	lockdep_assert_held(&fs_info->chunk_mutex);

	em = btrfs_get_chunk_map(fs_info, bg->start, bg->length);
	if (IS_ERR(em)) {
		ret = PTR_ERR(em);
		btrfs_abort_transaction(trans, ret);
		return ret;
	}

	map = em->map_lookup;
	item_size = btrfs_chunk_item_size(map->num_stripes);

	chunk = kzalloc(item_size, GFP_NOFS);
	if (!chunk) {
		ret = -ENOMEM;
		btrfs_abort_transaction(trans, ret);
		goto out;
	}

	for (i = 0; i < map->num_stripes; i++) {
		struct btrfs_device *device = map->stripes[i].dev;

		ret = btrfs_update_device(trans, device);
		if (ret)
			goto out;
	}

	stripe = &chunk->stripe;
	for (i = 0; i < map->num_stripes; i++) {
		struct btrfs_device *device = map->stripes[i].dev;
		const u64 dev_offset = map->stripes[i].physical;

		btrfs_set_stack_stripe_devid(stripe, device->devid);
		btrfs_set_stack_stripe_offset(stripe, dev_offset);
		memcpy(stripe->dev_uuid, device->uuid, BTRFS_UUID_SIZE);
		stripe++;
	}

	btrfs_set_stack_chunk_length(chunk, bg->length);
	btrfs_set_stack_chunk_owner(chunk, BTRFS_EXTENT_TREE_OBJECTID);
	btrfs_set_stack_chunk_stripe_len(chunk, map->stripe_len);
	btrfs_set_stack_chunk_type(chunk, map->type);
	btrfs_set_stack_chunk_num_stripes(chunk, map->num_stripes);
	btrfs_set_stack_chunk_io_align(chunk, map->stripe_len);
	btrfs_set_stack_chunk_io_width(chunk, map->stripe_len);
	btrfs_set_stack_chunk_sector_size(chunk, fs_info->sectorsize);
	btrfs_set_stack_chunk_sub_stripes(chunk, map->sub_stripes);

	key.objectid = BTRFS_FIRST_CHUNK_TREE_OBJECTID;
	key.type = BTRFS_CHUNK_ITEM_KEY;
	key.offset = bg->start;

	ret = btrfs_insert_item(trans, chunk_root, &key, chunk, item_size);
	if (ret)
		goto out;

	set_bit(BLOCK_GROUP_FLAG_CHUNK_ITEM_INSERTED, &bg->runtime_flags);

	if (map->type & BTRFS_BLOCK_GROUP_SYSTEM) {
		ret = btrfs_add_system_chunk(fs_info, &key, chunk, item_size);
		if (ret)
			goto out;
	}

out:
	kfree(chunk);
	free_extent_map(em);
	return ret;
}

static noinline int init_first_rw_device(struct btrfs_trans_handle *trans)
{
	struct btrfs_fs_info *fs_info = trans->fs_info;
	u64 alloc_profile;
	struct btrfs_block_group *meta_bg;
	struct btrfs_block_group *sys_bg;

	/*
	 * When adding a new device for sprouting, the seed device is read-only
	 * so we must first allocate a metadata and a system chunk. But before
	 * adding the block group items to the extent, device and chunk btrees,
	 * we must first:
	 *
	 * 1) Create both chunks without doing any changes to the btrees, as
	 *    otherwise we would get -ENOSPC since the block groups from the
	 *    seed device are read-only;
	 *
	 * 2) Add the device item for the new sprout device - finishing the setup
	 *    of a new block group requires updating the device item in the chunk
	 *    btree, so it must exist when we attempt to do it. The previous step
	 *    ensures this does not fail with -ENOSPC.
	 *
	 * After that we can add the block group items to their btrees:
	 * update existing device item in the chunk btree, add a new block group
	 * item to the extent btree, add a new chunk item to the chunk btree and
	 * finally add the new device extent items to the devices btree.
	 */

	alloc_profile = btrfs_metadata_alloc_profile(fs_info);
	meta_bg = btrfs_create_chunk(trans, alloc_profile);
	if (IS_ERR(meta_bg))
		return PTR_ERR(meta_bg);

	alloc_profile = btrfs_system_alloc_profile(fs_info);
	sys_bg = btrfs_create_chunk(trans, alloc_profile);
	if (IS_ERR(sys_bg))
		return PTR_ERR(sys_bg);

	return 0;
}

static inline int btrfs_chunk_max_errors(struct map_lookup *map)
{
	const int index = btrfs_bg_flags_to_raid_index(map->type);

	return btrfs_raid_array[index].tolerated_failures;
}

bool btrfs_chunk_writeable(struct btrfs_fs_info *fs_info, u64 chunk_offset)
{
	struct extent_map *em;
	struct map_lookup *map;
	int miss_ndevs = 0;
	int i;
	bool ret = true;

	em = btrfs_get_chunk_map(fs_info, chunk_offset, 1);
	if (IS_ERR(em))
		return false;

	map = em->map_lookup;
	for (i = 0; i < map->num_stripes; i++) {
		if (test_bit(BTRFS_DEV_STATE_MISSING,
					&map->stripes[i].dev->dev_state)) {
			miss_ndevs++;
			continue;
		}
		if (!test_bit(BTRFS_DEV_STATE_WRITEABLE,
					&map->stripes[i].dev->dev_state)) {
			ret = false;
			goto end;
		}
	}

	/*
	 * If the number of missing devices is larger than max errors, we can
	 * not write the data into that chunk successfully.
	 */
	if (miss_ndevs > btrfs_chunk_max_errors(map))
		ret = false;
end:
	free_extent_map(em);
	return ret;
}

void btrfs_mapping_tree_free(struct extent_map_tree *tree)
{
	struct extent_map *em;

	while (1) {
		write_lock(&tree->lock);
		em = lookup_extent_mapping(tree, 0, (u64)-1);
		if (em)
			remove_extent_mapping(tree, em);
		write_unlock(&tree->lock);
		if (!em)
			break;
		/* once for us */
		free_extent_map(em);
		/* once for the tree */
		free_extent_map(em);
	}
}

int btrfs_num_copies(struct btrfs_fs_info *fs_info, u64 logical, u64 len)
{
	struct extent_map *em;
	struct map_lookup *map;
	enum btrfs_raid_types index;
	int ret = 1;

	em = btrfs_get_chunk_map(fs_info, logical, len);
	if (IS_ERR(em))
		/*
		 * We could return errors for these cases, but that could get
		 * ugly and we'd probably do the same thing which is just not do
		 * anything else and exit, so return 1 so the callers don't try
		 * to use other copies.
		 */
		return 1;

	map = em->map_lookup;
	index = btrfs_bg_flags_to_raid_index(map->type);

	/* Non-RAID56, use their ncopies from btrfs_raid_array. */
	if (!(map->type & BTRFS_BLOCK_GROUP_RAID56_MASK))
		ret = btrfs_raid_array[index].ncopies;
	else if (map->type & BTRFS_BLOCK_GROUP_RAID5)
		ret = 2;
	else if (map->type & BTRFS_BLOCK_GROUP_RAID6)
		/*
		 * There could be two corrupted data stripes, we need
		 * to loop retry in order to rebuild the correct data.
		 *
		 * Fail a stripe at a time on every retry except the
		 * stripe under reconstruction.
		 */
		ret = map->num_stripes;
	free_extent_map(em);

	down_read(&fs_info->dev_replace.rwsem);
	if (btrfs_dev_replace_is_ongoing(&fs_info->dev_replace) &&
	    fs_info->dev_replace.tgtdev)
		ret++;
	up_read(&fs_info->dev_replace.rwsem);

	return ret;
}

unsigned long btrfs_full_stripe_len(struct btrfs_fs_info *fs_info,
				    u64 logical)
{
	struct extent_map *em;
	struct map_lookup *map;
	unsigned long len = fs_info->sectorsize;

	if (!btrfs_fs_incompat(fs_info, RAID56))
		return len;

	em = btrfs_get_chunk_map(fs_info, logical, len);

	if (!WARN_ON(IS_ERR(em))) {
		map = em->map_lookup;
		if (map->type & BTRFS_BLOCK_GROUP_RAID56_MASK)
			len = map->stripe_len * nr_data_stripes(map);
		free_extent_map(em);
	}
	return len;
}

int btrfs_is_parity_mirror(struct btrfs_fs_info *fs_info, u64 logical, u64 len)
{
	struct extent_map *em;
	struct map_lookup *map;
	int ret = 0;

	if (!btrfs_fs_incompat(fs_info, RAID56))
		return 0;

	em = btrfs_get_chunk_map(fs_info, logical, len);

	if(!WARN_ON(IS_ERR(em))) {
		map = em->map_lookup;
		if (map->type & BTRFS_BLOCK_GROUP_RAID56_MASK)
			ret = 1;
		free_extent_map(em);
	}
	return ret;
}

static int find_live_mirror(struct btrfs_fs_info *fs_info,
			    struct map_lookup *map, int first,
			    int dev_replace_is_ongoing)
{
	int i;
	int num_stripes;
	int preferred_mirror;
	int tolerance;
	struct btrfs_device *srcdev;

	ASSERT((map->type &
		 (BTRFS_BLOCK_GROUP_RAID1_MASK | BTRFS_BLOCK_GROUP_RAID10)));

	if (map->type & BTRFS_BLOCK_GROUP_RAID10)
		num_stripes = map->sub_stripes;
	else
		num_stripes = map->num_stripes;

	switch (fs_info->fs_devices->read_policy) {
	default:
		/* Shouldn't happen, just warn and use pid instead of failing */
		btrfs_warn_rl(fs_info,
			      "unknown read_policy type %u, reset to pid",
			      fs_info->fs_devices->read_policy);
		fs_info->fs_devices->read_policy = BTRFS_READ_POLICY_PID;
		fallthrough;
	case BTRFS_READ_POLICY_PID:
		preferred_mirror = first + (current->pid % num_stripes);
		break;
	}

	if (dev_replace_is_ongoing &&
	    fs_info->dev_replace.cont_reading_from_srcdev_mode ==
	     BTRFS_DEV_REPLACE_ITEM_CONT_READING_FROM_SRCDEV_MODE_AVOID)
		srcdev = fs_info->dev_replace.srcdev;
	else
		srcdev = NULL;

	/*
	 * try to avoid the drive that is the source drive for a
	 * dev-replace procedure, only choose it if no other non-missing
	 * mirror is available
	 */
	for (tolerance = 0; tolerance < 2; tolerance++) {
		if (map->stripes[preferred_mirror].dev->bdev &&
		    (tolerance || map->stripes[preferred_mirror].dev != srcdev))
			return preferred_mirror;
		for (i = first; i < first + num_stripes; i++) {
			if (map->stripes[i].dev->bdev &&
			    (tolerance || map->stripes[i].dev != srcdev))
				return i;
		}
	}

	/* we couldn't find one that doesn't fail.  Just return something
	 * and the io error handling code will clean up eventually
	 */
	return preferred_mirror;
}

/* Bubble-sort the stripe set to put the parity/syndrome stripes last */
static void sort_parity_stripes(struct btrfs_io_context *bioc, int num_stripes)
{
	int i;
	int again = 1;

	while (again) {
		again = 0;
		for (i = 0; i < num_stripes - 1; i++) {
			/* Swap if parity is on a smaller index */
			if (bioc->raid_map[i] > bioc->raid_map[i + 1]) {
				swap(bioc->stripes[i], bioc->stripes[i + 1]);
				swap(bioc->raid_map[i], bioc->raid_map[i + 1]);
				again = 1;
			}
		}
	}
}

static struct btrfs_io_context *alloc_btrfs_io_context(struct btrfs_fs_info *fs_info,
						       int total_stripes,
						       int real_stripes)
{
	struct btrfs_io_context *bioc = kzalloc(
		 /* The size of btrfs_io_context */
		sizeof(struct btrfs_io_context) +
		/* Plus the variable array for the stripes */
		sizeof(struct btrfs_io_stripe) * (total_stripes) +
		/* Plus the variable array for the tgt dev */
		sizeof(int) * (real_stripes) +
		/*
		 * Plus the raid_map, which includes both the tgt dev
		 * and the stripes.
		 */
		sizeof(u64) * (total_stripes),
		GFP_NOFS|__GFP_NOFAIL);

	refcount_set(&bioc->refs, 1);

	bioc->fs_info = fs_info;
	bioc->tgtdev_map = (int *)(bioc->stripes + total_stripes);
	bioc->raid_map = (u64 *)(bioc->tgtdev_map + real_stripes);

	return bioc;
}

void btrfs_get_bioc(struct btrfs_io_context *bioc)
{
	WARN_ON(!refcount_read(&bioc->refs));
	refcount_inc(&bioc->refs);
}

void btrfs_put_bioc(struct btrfs_io_context *bioc)
{
	if (!bioc)
		return;
	if (refcount_dec_and_test(&bioc->refs))
		kfree(bioc);
}

/*
 * Please note that, discard won't be sent to target device of device
 * replace.
 */
struct btrfs_discard_stripe *btrfs_map_discard(struct btrfs_fs_info *fs_info,
					       u64 logical, u64 *length_ret,
					       u32 *num_stripes)
{
	struct extent_map *em;
	struct map_lookup *map;
	struct btrfs_discard_stripe *stripes;
	u64 length = *length_ret;
	u64 offset;
	u64 stripe_nr;
	u64 stripe_nr_end;
	u64 stripe_end_offset;
	u64 stripe_cnt;
	u64 stripe_len;
	u64 stripe_offset;
	u32 stripe_index;
	u32 factor = 0;
	u32 sub_stripes = 0;
	u64 stripes_per_dev = 0;
	u32 remaining_stripes = 0;
	u32 last_stripe = 0;
	int ret;
	int i;

	em = btrfs_get_chunk_map(fs_info, logical, length);
	if (IS_ERR(em))
		return ERR_CAST(em);

	map = em->map_lookup;

	/* we don't discard raid56 yet */
	if (map->type & BTRFS_BLOCK_GROUP_RAID56_MASK) {
		ret = -EOPNOTSUPP;
		goto out_free_map;
}

	offset = logical - em->start;
	length = min_t(u64, em->start + em->len - logical, length);
	*length_ret = length;

	stripe_len = map->stripe_len;
	/*
	 * stripe_nr counts the total number of stripes we have to stride
	 * to get to this block
	 */
	stripe_nr = div64_u64(offset, stripe_len);

	/* stripe_offset is the offset of this block in its stripe */
	stripe_offset = offset - stripe_nr * stripe_len;

	stripe_nr_end = round_up(offset + length, map->stripe_len);
	stripe_nr_end = div64_u64(stripe_nr_end, map->stripe_len);
	stripe_cnt = stripe_nr_end - stripe_nr;
	stripe_end_offset = stripe_nr_end * map->stripe_len -
			    (offset + length);
	/*
	 * after this, stripe_nr is the number of stripes on this
	 * device we have to walk to find the data, and stripe_index is
	 * the number of our device in the stripe array
	 */
	*num_stripes = 1;
	stripe_index = 0;
	if (map->type & (BTRFS_BLOCK_GROUP_RAID0 |
			 BTRFS_BLOCK_GROUP_RAID10)) {
		if (map->type & BTRFS_BLOCK_GROUP_RAID0)
			sub_stripes = 1;
		else
			sub_stripes = map->sub_stripes;

		factor = map->num_stripes / sub_stripes;
		*num_stripes = min_t(u64, map->num_stripes,
				    sub_stripes * stripe_cnt);
		stripe_nr = div_u64_rem(stripe_nr, factor, &stripe_index);
		stripe_index *= sub_stripes;
		stripes_per_dev = div_u64_rem(stripe_cnt, factor,
					      &remaining_stripes);
		div_u64_rem(stripe_nr_end - 1, factor, &last_stripe);
		last_stripe *= sub_stripes;
	} else if (map->type & (BTRFS_BLOCK_GROUP_RAID1_MASK |
				BTRFS_BLOCK_GROUP_DUP)) {
		*num_stripes = map->num_stripes;
	} else {
		stripe_nr = div_u64_rem(stripe_nr, map->num_stripes,
					&stripe_index);
	}

	stripes = kcalloc(*num_stripes, sizeof(*stripes), GFP_NOFS);
	if (!stripes) {
		ret = -ENOMEM;
		goto out_free_map;
	}

	for (i = 0; i < *num_stripes; i++) {
		stripes[i].physical =
			map->stripes[stripe_index].physical +
			stripe_offset + stripe_nr * map->stripe_len;
		stripes[i].dev = map->stripes[stripe_index].dev;

		if (map->type & (BTRFS_BLOCK_GROUP_RAID0 |
				 BTRFS_BLOCK_GROUP_RAID10)) {
			stripes[i].length = stripes_per_dev * map->stripe_len;

			if (i / sub_stripes < remaining_stripes)
				stripes[i].length += map->stripe_len;

			/*
			 * Special for the first stripe and
			 * the last stripe:
			 *
			 * |-------|...|-------|
			 *     |----------|
			 *    off     end_off
			 */
			if (i < sub_stripes)
				stripes[i].length -= stripe_offset;

			if (stripe_index >= last_stripe &&
			    stripe_index <= (last_stripe +
					     sub_stripes - 1))
				stripes[i].length -= stripe_end_offset;

			if (i == sub_stripes - 1)
				stripe_offset = 0;
		} else {
			stripes[i].length = length;
		}

		stripe_index++;
		if (stripe_index == map->num_stripes) {
			stripe_index = 0;
			stripe_nr++;
		}
	}

	free_extent_map(em);
	return stripes;
out_free_map:
	free_extent_map(em);
	return ERR_PTR(ret);
}

/*
 * In dev-replace case, for repair case (that's the only case where the mirror
 * is selected explicitly when calling btrfs_map_block), blocks left of the
 * left cursor can also be read from the target drive.
 *
 * For REQ_GET_READ_MIRRORS, the target drive is added as the last one to the
 * array of stripes.
 * For READ, it also needs to be supported using the same mirror number.
 *
 * If the requested block is not left of the left cursor, EIO is returned. This
 * can happen because btrfs_num_copies() returns one more in the dev-replace
 * case.
 */
static int get_extra_mirror_from_replace(struct btrfs_fs_info *fs_info,
					 u64 logical, u64 length,
					 u64 srcdev_devid, int *mirror_num,
					 u64 *physical)
{
	struct btrfs_io_context *bioc = NULL;
	int num_stripes;
	int index_srcdev = 0;
	int found = 0;
	u64 physical_of_found = 0;
	int i;
	int ret = 0;

	ret = __btrfs_map_block(fs_info, BTRFS_MAP_GET_READ_MIRRORS,
				logical, &length, &bioc, NULL, NULL, 0);
	if (ret) {
		ASSERT(bioc == NULL);
		return ret;
	}

	num_stripes = bioc->num_stripes;
	if (*mirror_num > num_stripes) {
		/*
		 * BTRFS_MAP_GET_READ_MIRRORS does not contain this mirror,
		 * that means that the requested area is not left of the left
		 * cursor
		 */
		btrfs_put_bioc(bioc);
		return -EIO;
	}

	/*
	 * process the rest of the function using the mirror_num of the source
	 * drive. Therefore look it up first.  At the end, patch the device
	 * pointer to the one of the target drive.
	 */
	for (i = 0; i < num_stripes; i++) {
		if (bioc->stripes[i].dev->devid != srcdev_devid)
			continue;

		/*
		 * In case of DUP, in order to keep it simple, only add the
		 * mirror with the lowest physical address
		 */
		if (found &&
		    physical_of_found <= bioc->stripes[i].physical)
			continue;

		index_srcdev = i;
		found = 1;
		physical_of_found = bioc->stripes[i].physical;
	}

	btrfs_put_bioc(bioc);

	ASSERT(found);
	if (!found)
		return -EIO;

	*mirror_num = index_srcdev + 1;
	*physical = physical_of_found;
	return ret;
}

static bool is_block_group_to_copy(struct btrfs_fs_info *fs_info, u64 logical)
{
	struct btrfs_block_group *cache;
	bool ret;

	/* Non zoned filesystem does not use "to_copy" flag */
	if (!btrfs_is_zoned(fs_info))
		return false;

	cache = btrfs_lookup_block_group(fs_info, logical);

	ret = test_bit(BLOCK_GROUP_FLAG_TO_COPY, &cache->runtime_flags);

	btrfs_put_block_group(cache);
	return ret;
}

static void handle_ops_on_dev_replace(enum btrfs_map_op op,
				      struct btrfs_io_context **bioc_ret,
				      struct btrfs_dev_replace *dev_replace,
				      u64 logical,
				      int *num_stripes_ret, int *max_errors_ret)
{
	struct btrfs_io_context *bioc = *bioc_ret;
	u64 srcdev_devid = dev_replace->srcdev->devid;
	int tgtdev_indexes = 0;
	int num_stripes = *num_stripes_ret;
	int max_errors = *max_errors_ret;
	int i;

	if (op == BTRFS_MAP_WRITE) {
		int index_where_to_add;

		/*
		 * A block group which have "to_copy" set will eventually
		 * copied by dev-replace process. We can avoid cloning IO here.
		 */
		if (is_block_group_to_copy(dev_replace->srcdev->fs_info, logical))
			return;

		/*
		 * duplicate the write operations while the dev replace
		 * procedure is running. Since the copying of the old disk to
		 * the new disk takes place at run time while the filesystem is
		 * mounted writable, the regular write operations to the old
		 * disk have to be duplicated to go to the new disk as well.
		 *
		 * Note that device->missing is handled by the caller, and that
		 * the write to the old disk is already set up in the stripes
		 * array.
		 */
		index_where_to_add = num_stripes;
		for (i = 0; i < num_stripes; i++) {
			if (bioc->stripes[i].dev->devid == srcdev_devid) {
				/* write to new disk, too */
				struct btrfs_io_stripe *new =
					bioc->stripes + index_where_to_add;
				struct btrfs_io_stripe *old =
					bioc->stripes + i;

				new->physical = old->physical;
				new->dev = dev_replace->tgtdev;
				bioc->tgtdev_map[i] = index_where_to_add;
				index_where_to_add++;
				max_errors++;
				tgtdev_indexes++;
			}
		}
		num_stripes = index_where_to_add;
	} else if (op == BTRFS_MAP_GET_READ_MIRRORS) {
		int index_srcdev = 0;
		int found = 0;
		u64 physical_of_found = 0;

		/*
		 * During the dev-replace procedure, the target drive can also
		 * be used to read data in case it is needed to repair a corrupt
		 * block elsewhere. This is possible if the requested area is
		 * left of the left cursor. In this area, the target drive is a
		 * full copy of the source drive.
		 */
		for (i = 0; i < num_stripes; i++) {
			if (bioc->stripes[i].dev->devid == srcdev_devid) {
				/*
				 * In case of DUP, in order to keep it simple,
				 * only add the mirror with the lowest physical
				 * address
				 */
				if (found &&
				    physical_of_found <= bioc->stripes[i].physical)
					continue;
				index_srcdev = i;
				found = 1;
				physical_of_found = bioc->stripes[i].physical;
			}
		}
		if (found) {
			struct btrfs_io_stripe *tgtdev_stripe =
				bioc->stripes + num_stripes;

			tgtdev_stripe->physical = physical_of_found;
			tgtdev_stripe->dev = dev_replace->tgtdev;
			bioc->tgtdev_map[index_srcdev] = num_stripes;

			tgtdev_indexes++;
			num_stripes++;
		}
	}

	*num_stripes_ret = num_stripes;
	*max_errors_ret = max_errors;
	bioc->num_tgtdevs = tgtdev_indexes;
	*bioc_ret = bioc;
}

static bool need_full_stripe(enum btrfs_map_op op)
{
	return (op == BTRFS_MAP_WRITE || op == BTRFS_MAP_GET_READ_MIRRORS);
}

/*
 * Calculate the geometry of a particular (address, len) tuple. This
 * information is used to calculate how big a particular bio can get before it
 * straddles a stripe.
 *
 * @fs_info: the filesystem
 * @em:      mapping containing the logical extent
 * @op:      type of operation - write or read
 * @logical: address that we want to figure out the geometry of
 * @io_geom: pointer used to return values
 *
 * Returns < 0 in case a chunk for the given logical address cannot be found,
 * usually shouldn't happen unless @logical is corrupted, 0 otherwise.
 */
int btrfs_get_io_geometry(struct btrfs_fs_info *fs_info, struct extent_map *em,
			  enum btrfs_map_op op, u64 logical,
			  struct btrfs_io_geometry *io_geom)
{
	struct map_lookup *map;
	u64 len;
	u64 offset;
	u64 stripe_offset;
	u64 stripe_nr;
	u32 stripe_len;
	u64 raid56_full_stripe_start = (u64)-1;
	int data_stripes;

	ASSERT(op != BTRFS_MAP_DISCARD);

	map = em->map_lookup;
	/* Offset of this logical address in the chunk */
	offset = logical - em->start;
	/* Len of a stripe in a chunk */
	stripe_len = map->stripe_len;
	/*
	 * Stripe_nr is where this block falls in
	 * stripe_offset is the offset of this block in its stripe.
	 */
	stripe_nr = div64_u64_rem(offset, stripe_len, &stripe_offset);
	ASSERT(stripe_offset < U32_MAX);

	data_stripes = nr_data_stripes(map);

	/* Only stripe based profiles needs to check against stripe length. */
	if (map->type & BTRFS_BLOCK_GROUP_STRIPE_MASK) {
		u64 max_len = stripe_len - stripe_offset;

		/*
		 * In case of raid56, we need to know the stripe aligned start
		 */
		if (map->type & BTRFS_BLOCK_GROUP_RAID56_MASK) {
			unsigned long full_stripe_len = stripe_len * data_stripes;
			raid56_full_stripe_start = offset;

			/*
			 * Allow a write of a full stripe, but make sure we
			 * don't allow straddling of stripes
			 */
			raid56_full_stripe_start = div64_u64(raid56_full_stripe_start,
					full_stripe_len);
			raid56_full_stripe_start *= full_stripe_len;

			/*
			 * For writes to RAID[56], allow a full stripeset across
			 * all disks. For other RAID types and for RAID[56]
			 * reads, just allow a single stripe (on a single disk).
			 */
			if (op == BTRFS_MAP_WRITE) {
				max_len = stripe_len * data_stripes -
					  (offset - raid56_full_stripe_start);
			}
		}
		len = min_t(u64, em->len - offset, max_len);
	} else {
		len = em->len - offset;
	}

	io_geom->len = len;
	io_geom->offset = offset;
	io_geom->stripe_len = stripe_len;
	io_geom->stripe_nr = stripe_nr;
	io_geom->stripe_offset = stripe_offset;
	io_geom->raid56_stripe_offset = raid56_full_stripe_start;

	return 0;
}

static void set_io_stripe(struct btrfs_io_stripe *dst, const struct map_lookup *map,
		          u32 stripe_index, u64 stripe_offset, u64 stripe_nr)
{
	dst->dev = map->stripes[stripe_index].dev;
	dst->physical = map->stripes[stripe_index].physical +
			stripe_offset + stripe_nr * map->stripe_len;
}

static int __btrfs_map_block(struct btrfs_fs_info *fs_info,
			     enum btrfs_map_op op, u64 logical, u64 *length,
			     struct btrfs_io_context **bioc_ret,
			     struct btrfs_io_stripe *smap,
			     int *mirror_num_ret, int need_raid_map)
{
	struct extent_map *em;
	struct map_lookup *map;
	u64 stripe_offset;
	u64 stripe_nr;
	u64 stripe_len;
	u32 stripe_index;
	int data_stripes;
	int i;
	int ret = 0;
	int mirror_num = (mirror_num_ret ? *mirror_num_ret : 0);
	int num_stripes;
	int max_errors = 0;
	int tgtdev_indexes = 0;
	struct btrfs_io_context *bioc = NULL;
	struct btrfs_dev_replace *dev_replace = &fs_info->dev_replace;
	int dev_replace_is_ongoing = 0;
	int num_alloc_stripes;
	int patch_the_first_stripe_for_dev_replace = 0;
	u64 physical_to_patch_in_first_stripe = 0;
	u64 raid56_full_stripe_start = (u64)-1;
	struct btrfs_io_geometry geom;

	ASSERT(bioc_ret);
	ASSERT(op != BTRFS_MAP_DISCARD);

	em = btrfs_get_chunk_map(fs_info, logical, *length);
	ASSERT(!IS_ERR(em));

	ret = btrfs_get_io_geometry(fs_info, em, op, logical, &geom);
	if (ret < 0)
		return ret;

	map = em->map_lookup;

	*length = geom.len;
	stripe_len = geom.stripe_len;
	stripe_nr = geom.stripe_nr;
	stripe_offset = geom.stripe_offset;
	raid56_full_stripe_start = geom.raid56_stripe_offset;
	data_stripes = nr_data_stripes(map);

	down_read(&dev_replace->rwsem);
	dev_replace_is_ongoing = btrfs_dev_replace_is_ongoing(dev_replace);
	/*
	 * Hold the semaphore for read during the whole operation, write is
	 * requested at commit time but must wait.
	 */
	if (!dev_replace_is_ongoing)
		up_read(&dev_replace->rwsem);

	if (dev_replace_is_ongoing && mirror_num == map->num_stripes + 1 &&
	    !need_full_stripe(op) && dev_replace->tgtdev != NULL) {
		ret = get_extra_mirror_from_replace(fs_info, logical, *length,
						    dev_replace->srcdev->devid,
						    &mirror_num,
					    &physical_to_patch_in_first_stripe);
		if (ret)
			goto out;
		else
			patch_the_first_stripe_for_dev_replace = 1;
	} else if (mirror_num > map->num_stripes) {
		mirror_num = 0;
	}

	num_stripes = 1;
	stripe_index = 0;
	if (map->type & BTRFS_BLOCK_GROUP_RAID0) {
		stripe_nr = div_u64_rem(stripe_nr, map->num_stripes,
				&stripe_index);
		if (!need_full_stripe(op))
			mirror_num = 1;
	} else if (map->type & BTRFS_BLOCK_GROUP_RAID1_MASK) {
		if (need_full_stripe(op))
			num_stripes = map->num_stripes;
		else if (mirror_num)
			stripe_index = mirror_num - 1;
		else {
			stripe_index = find_live_mirror(fs_info, map, 0,
					    dev_replace_is_ongoing);
			mirror_num = stripe_index + 1;
		}

	} else if (map->type & BTRFS_BLOCK_GROUP_DUP) {
		if (need_full_stripe(op)) {
			num_stripes = map->num_stripes;
		} else if (mirror_num) {
			stripe_index = mirror_num - 1;
		} else {
			mirror_num = 1;
		}

	} else if (map->type & BTRFS_BLOCK_GROUP_RAID10) {
		u32 factor = map->num_stripes / map->sub_stripes;

		stripe_nr = div_u64_rem(stripe_nr, factor, &stripe_index);
		stripe_index *= map->sub_stripes;

		if (need_full_stripe(op))
			num_stripes = map->sub_stripes;
		else if (mirror_num)
			stripe_index += mirror_num - 1;
		else {
			int old_stripe_index = stripe_index;
			stripe_index = find_live_mirror(fs_info, map,
					      stripe_index,
					      dev_replace_is_ongoing);
			mirror_num = stripe_index - old_stripe_index + 1;
		}

	} else if (map->type & BTRFS_BLOCK_GROUP_RAID56_MASK) {
		ASSERT(map->stripe_len == BTRFS_STRIPE_LEN);
		if (need_raid_map && (need_full_stripe(op) || mirror_num > 1)) {
			/* push stripe_nr back to the start of the full stripe */
			stripe_nr = div64_u64(raid56_full_stripe_start,
					stripe_len * data_stripes);

			/* RAID[56] write or recovery. Return all stripes */
			num_stripes = map->num_stripes;
			max_errors = btrfs_chunk_max_errors(map);

			/* Return the length to the full stripe end */
			*length = min(logical + *length,
				      raid56_full_stripe_start + em->start +
				      data_stripes * stripe_len) - logical;
			stripe_index = 0;
			stripe_offset = 0;
		} else {
			/*
			 * Mirror #0 or #1 means the original data block.
			 * Mirror #2 is RAID5 parity block.
			 * Mirror #3 is RAID6 Q block.
			 */
			stripe_nr = div_u64_rem(stripe_nr,
					data_stripes, &stripe_index);
			if (mirror_num > 1)
				stripe_index = data_stripes + mirror_num - 2;

			/* We distribute the parity blocks across stripes */
			div_u64_rem(stripe_nr + stripe_index, map->num_stripes,
					&stripe_index);
			if (!need_full_stripe(op) && mirror_num <= 1)
				mirror_num = 1;
		}
	} else {
		/*
		 * after this, stripe_nr is the number of stripes on this
		 * device we have to walk to find the data, and stripe_index is
		 * the number of our device in the stripe array
		 */
		stripe_nr = div_u64_rem(stripe_nr, map->num_stripes,
				&stripe_index);
		mirror_num = stripe_index + 1;
	}
	if (stripe_index >= map->num_stripes) {
		btrfs_crit(fs_info,
			   "stripe index math went horribly wrong, got stripe_index=%u, num_stripes=%u",
			   stripe_index, map->num_stripes);
		ret = -EINVAL;
		goto out;
	}

	num_alloc_stripes = num_stripes;
	if (dev_replace_is_ongoing && dev_replace->tgtdev != NULL) {
		if (op == BTRFS_MAP_WRITE)
			num_alloc_stripes <<= 1;
		if (op == BTRFS_MAP_GET_READ_MIRRORS)
			num_alloc_stripes++;
		tgtdev_indexes = num_stripes;
	}

	/*
	 * If this I/O maps to a single device, try to return the device and
	 * physical block information on the stack instead of allocating an
	 * I/O context structure.
	 */
	if (smap && num_alloc_stripes == 1 &&
	    !((map->type & BTRFS_BLOCK_GROUP_RAID56_MASK) && mirror_num > 1) &&
	    (!need_full_stripe(op) || !dev_replace_is_ongoing ||
	     !dev_replace->tgtdev)) {
		if (patch_the_first_stripe_for_dev_replace) {
			smap->dev = dev_replace->tgtdev;
			smap->physical = physical_to_patch_in_first_stripe;
			*mirror_num_ret = map->num_stripes + 1;
		} else {
			set_io_stripe(smap, map, stripe_index, stripe_offset,
				      stripe_nr);
			*mirror_num_ret = mirror_num;
		}
		*bioc_ret = NULL;
		ret = 0;
		goto out;
	}

	bioc = alloc_btrfs_io_context(fs_info, num_alloc_stripes, tgtdev_indexes);
	if (!bioc) {
		ret = -ENOMEM;
		goto out;
	}

	for (i = 0; i < num_stripes; i++) {
		set_io_stripe(&bioc->stripes[i], map, stripe_index, stripe_offset,
			      stripe_nr);
		stripe_index++;
	}

	/* Build raid_map */
	if (map->type & BTRFS_BLOCK_GROUP_RAID56_MASK && need_raid_map &&
	    (need_full_stripe(op) || mirror_num > 1)) {
		u64 tmp;
		unsigned rot;

		/* Work out the disk rotation on this stripe-set */
		div_u64_rem(stripe_nr, num_stripes, &rot);

		/* Fill in the logical address of each stripe */
		tmp = stripe_nr * data_stripes;
		for (i = 0; i < data_stripes; i++)
			bioc->raid_map[(i + rot) % num_stripes] =
				em->start + (tmp + i) * map->stripe_len;

		bioc->raid_map[(i + rot) % map->num_stripes] = RAID5_P_STRIPE;
		if (map->type & BTRFS_BLOCK_GROUP_RAID6)
			bioc->raid_map[(i + rot + 1) % num_stripes] =
				RAID6_Q_STRIPE;

		sort_parity_stripes(bioc, num_stripes);
	}

	if (need_full_stripe(op))
		max_errors = btrfs_chunk_max_errors(map);

	if (dev_replace_is_ongoing && dev_replace->tgtdev != NULL &&
	    need_full_stripe(op)) {
		handle_ops_on_dev_replace(op, &bioc, dev_replace, logical,
					  &num_stripes, &max_errors);
	}

	*bioc_ret = bioc;
	bioc->map_type = map->type;
	bioc->num_stripes = num_stripes;
	bioc->max_errors = max_errors;
	bioc->mirror_num = mirror_num;

	/*
	 * this is the case that REQ_READ && dev_replace_is_ongoing &&
	 * mirror_num == num_stripes + 1 && dev_replace target drive is
	 * available as a mirror
	 */
	if (patch_the_first_stripe_for_dev_replace && num_stripes > 0) {
		WARN_ON(num_stripes > 1);
		bioc->stripes[0].dev = dev_replace->tgtdev;
		bioc->stripes[0].physical = physical_to_patch_in_first_stripe;
		bioc->mirror_num = map->num_stripes + 1;
	}
out:
	if (dev_replace_is_ongoing) {
		lockdep_assert_held(&dev_replace->rwsem);
		/* Unlock and let waiting writers proceed */
		up_read(&dev_replace->rwsem);
	}
	free_extent_map(em);
	return ret;
}

int btrfs_map_block(struct btrfs_fs_info *fs_info, enum btrfs_map_op op,
		      u64 logical, u64 *length,
		      struct btrfs_io_context **bioc_ret, int mirror_num)
{
	return __btrfs_map_block(fs_info, op, logical, length, bioc_ret,
				 NULL, &mirror_num, 0);
}

/* For Scrub/replace */
int btrfs_map_sblock(struct btrfs_fs_info *fs_info, enum btrfs_map_op op,
		     u64 logical, u64 *length,
		     struct btrfs_io_context **bioc_ret)
{
	return __btrfs_map_block(fs_info, op, logical, length, bioc_ret,
				 NULL, NULL, 1);
<<<<<<< HEAD
}

/*
 * Initialize a btrfs_bio structure.  This skips the embedded bio itself as it
 * is already initialized by the block layer.
 */
static inline void btrfs_bio_init(struct btrfs_bio *bbio,
				  btrfs_bio_end_io_t end_io, void *private)
{
	memset(bbio, 0, offsetof(struct btrfs_bio, bio));
	bbio->end_io = end_io;
	bbio->private = private;
}

/*
 * Allocate a btrfs_bio structure.  The btrfs_bio is the main I/O container for
 * btrfs, and is used for all I/O submitted through btrfs_submit_bio.
 *
 * Just like the underlying bio_alloc_bioset it will not fail as it is backed by
 * a mempool.
 */
struct bio *btrfs_bio_alloc(unsigned int nr_vecs, blk_opf_t opf,
			    btrfs_bio_end_io_t end_io, void *private)
{
	struct bio *bio;

	bio = bio_alloc_bioset(NULL, nr_vecs, opf, GFP_NOFS, &btrfs_bioset);
	btrfs_bio_init(btrfs_bio(bio), end_io, private);
	return bio;
}

struct bio *btrfs_bio_clone_partial(struct bio *orig, u64 offset, u64 size,
				    btrfs_bio_end_io_t end_io, void *private)
{
	struct bio *bio;
	struct btrfs_bio *bbio;

	ASSERT(offset <= UINT_MAX && size <= UINT_MAX);

	bio = bio_alloc_clone(orig->bi_bdev, orig, GFP_NOFS, &btrfs_bioset);
	bbio = btrfs_bio(bio);
	btrfs_bio_init(bbio, end_io, private);

	bio_trim(bio, offset >> 9, size >> 9);
	bbio->iter = bio->bi_iter;
	return bio;
}

static void btrfs_log_dev_io_error(struct bio *bio, struct btrfs_device *dev)
{
=======
}

/*
 * Initialize a btrfs_bio structure.  This skips the embedded bio itself as it
 * is already initialized by the block layer.
 */
static inline void btrfs_bio_init(struct btrfs_bio *bbio,
				  btrfs_bio_end_io_t end_io, void *private)
{
	memset(bbio, 0, offsetof(struct btrfs_bio, bio));
	bbio->end_io = end_io;
	bbio->private = private;
}

/*
 * Allocate a btrfs_bio structure.  The btrfs_bio is the main I/O container for
 * btrfs, and is used for all I/O submitted through btrfs_submit_bio.
 *
 * Just like the underlying bio_alloc_bioset it will not fail as it is backed by
 * a mempool.
 */
struct bio *btrfs_bio_alloc(unsigned int nr_vecs, blk_opf_t opf,
			    btrfs_bio_end_io_t end_io, void *private)
{
	struct bio *bio;

	bio = bio_alloc_bioset(NULL, nr_vecs, opf, GFP_NOFS, &btrfs_bioset);
	btrfs_bio_init(btrfs_bio(bio), end_io, private);
	return bio;
}

struct bio *btrfs_bio_clone_partial(struct bio *orig, u64 offset, u64 size,
				    btrfs_bio_end_io_t end_io, void *private)
{
	struct bio *bio;
	struct btrfs_bio *bbio;

	ASSERT(offset <= UINT_MAX && size <= UINT_MAX);

	bio = bio_alloc_clone(orig->bi_bdev, orig, GFP_NOFS, &btrfs_bioset);
	bbio = btrfs_bio(bio);
	btrfs_bio_init(bbio, end_io, private);

	bio_trim(bio, offset >> 9, size >> 9);
	bbio->iter = bio->bi_iter;
	return bio;
}

static void btrfs_log_dev_io_error(struct bio *bio, struct btrfs_device *dev)
{
>>>>>>> 7073888c
	if (!dev || !dev->bdev)
		return;
	if (bio->bi_status != BLK_STS_IOERR && bio->bi_status != BLK_STS_TARGET)
		return;

	if (btrfs_op(bio) == BTRFS_MAP_WRITE)
		btrfs_dev_stat_inc_and_print(dev, BTRFS_DEV_STAT_WRITE_ERRS);
	if (!(bio->bi_opf & REQ_RAHEAD))
		btrfs_dev_stat_inc_and_print(dev, BTRFS_DEV_STAT_READ_ERRS);
	if (bio->bi_opf & REQ_PREFLUSH)
		btrfs_dev_stat_inc_and_print(dev, BTRFS_DEV_STAT_FLUSH_ERRS);
}

static struct workqueue_struct *btrfs_end_io_wq(struct btrfs_fs_info *fs_info,
						struct bio *bio)
{
	if (bio->bi_opf & REQ_META)
		return fs_info->endio_meta_workers;
	return fs_info->endio_workers;
}

static void btrfs_end_bio_work(struct work_struct *work)
{
	struct btrfs_bio *bbio =
		container_of(work, struct btrfs_bio, end_io_work);

	bbio->end_io(bbio);
}

static void btrfs_simple_end_io(struct bio *bio)
{
	struct btrfs_fs_info *fs_info = bio->bi_private;
	struct btrfs_bio *bbio = btrfs_bio(bio);

	btrfs_bio_counter_dec(fs_info);

	if (bio->bi_status)
		btrfs_log_dev_io_error(bio, bbio->device);

	if (bio_op(bio) == REQ_OP_READ) {
		INIT_WORK(&bbio->end_io_work, btrfs_end_bio_work);
		queue_work(btrfs_end_io_wq(fs_info, bio), &bbio->end_io_work);
	} else {
		bbio->end_io(bbio);
	}
}

static void btrfs_raid56_end_io(struct bio *bio)
{
	struct btrfs_io_context *bioc = bio->bi_private;
	struct btrfs_bio *bbio = btrfs_bio(bio);

	btrfs_bio_counter_dec(bioc->fs_info);
	bbio->mirror_num = bioc->mirror_num;
	bbio->end_io(bbio);

	btrfs_put_bioc(bioc);
}

static void btrfs_orig_write_end_io(struct bio *bio)
{
	struct btrfs_io_stripe *stripe = bio->bi_private;
	struct btrfs_io_context *bioc = stripe->bioc;
	struct btrfs_bio *bbio = btrfs_bio(bio);

	btrfs_bio_counter_dec(bioc->fs_info);

	if (bio->bi_status) {
		atomic_inc(&bioc->error);
		btrfs_log_dev_io_error(bio, stripe->dev);
	}

	/*
	 * Only send an error to the higher layers if it is beyond the tolerance
	 * threshold.
	 */
	if (atomic_read(&bioc->error) > bioc->max_errors)
		bio->bi_status = BLK_STS_IOERR;
	else
		bio->bi_status = BLK_STS_OK;

	bbio->end_io(bbio);
	btrfs_put_bioc(bioc);
}

static void btrfs_clone_write_end_io(struct bio *bio)
{
	struct btrfs_io_stripe *stripe = bio->bi_private;
<<<<<<< HEAD

	if (bio->bi_status) {
		atomic_inc(&stripe->bioc->error);
		btrfs_log_dev_io_error(bio, stripe->dev);
	}

	/* Pass on control to the original bio this one was cloned from */
	bio_endio(stripe->bioc->orig_bio);
	bio_put(bio);
}

=======

	if (bio->bi_status) {
		atomic_inc(&stripe->bioc->error);
		btrfs_log_dev_io_error(bio, stripe->dev);
	}

	/* Pass on control to the original bio this one was cloned from */
	bio_endio(stripe->bioc->orig_bio);
	bio_put(bio);
}

>>>>>>> 7073888c
static void btrfs_submit_dev_bio(struct btrfs_device *dev, struct bio *bio)
{
	if (!dev || !dev->bdev ||
	    test_bit(BTRFS_DEV_STATE_MISSING, &dev->dev_state) ||
	    (btrfs_op(bio) == BTRFS_MAP_WRITE &&
	     !test_bit(BTRFS_DEV_STATE_WRITEABLE, &dev->dev_state))) {
		bio_io_error(bio);
		return;
	}

	bio_set_dev(bio, dev->bdev);

	/*
	 * For zone append writing, bi_sector must point the beginning of the
	 * zone
	 */
	if (bio_op(bio) == REQ_OP_ZONE_APPEND) {
		u64 physical = bio->bi_iter.bi_sector << SECTOR_SHIFT;

		if (btrfs_dev_is_sequential(dev, physical)) {
			u64 zone_start = round_down(physical,
						    dev->fs_info->zone_size);

			bio->bi_iter.bi_sector = zone_start >> SECTOR_SHIFT;
		} else {
			bio->bi_opf &= ~REQ_OP_ZONE_APPEND;
			bio->bi_opf |= REQ_OP_WRITE;
		}
	}
	btrfs_debug_in_rcu(dev->fs_info,
	"%s: rw %d 0x%x, sector=%llu, dev=%lu (%s id %llu), size=%u",
		__func__, bio_op(bio), bio->bi_opf, bio->bi_iter.bi_sector,
		(unsigned long)dev->bdev->bd_dev, rcu_str_deref(dev->name),
		dev->devid, bio->bi_iter.bi_size);

	btrfsic_check_bio(bio);
	submit_bio(bio);
}

static void btrfs_submit_mirrored_bio(struct btrfs_io_context *bioc, int dev_nr)
{
	struct bio *orig_bio = bioc->orig_bio, *bio;

	ASSERT(bio_op(orig_bio) != REQ_OP_READ);

	/* Reuse the bio embedded into the btrfs_bio for the last mirror */
	if (dev_nr == bioc->num_stripes - 1) {
		bio = orig_bio;
		bio->bi_end_io = btrfs_orig_write_end_io;
	} else {
		bio = bio_alloc_clone(NULL, orig_bio, GFP_NOFS, &fs_bio_set);
		bio_inc_remaining(orig_bio);
		bio->bi_end_io = btrfs_clone_write_end_io;
	}

	bio->bi_private = &bioc->stripes[dev_nr];
	bio->bi_iter.bi_sector = bioc->stripes[dev_nr].physical >> SECTOR_SHIFT;
	bioc->stripes[dev_nr].bioc = bioc;
	btrfs_submit_dev_bio(bioc->stripes[dev_nr].dev, bio);
}

void btrfs_submit_bio(struct btrfs_fs_info *fs_info, struct bio *bio, int mirror_num)
{
	u64 logical = bio->bi_iter.bi_sector << 9;
	u64 length = bio->bi_iter.bi_size;
	u64 map_length = length;
	struct btrfs_io_context *bioc = NULL;
	struct btrfs_io_stripe smap;
	int ret;

	btrfs_bio_counter_inc_blocked(fs_info);
	ret = __btrfs_map_block(fs_info, btrfs_op(bio), logical, &map_length,
				&bioc, &smap, &mirror_num, 1);
	if (ret) {
		btrfs_bio_counter_dec(fs_info);
		btrfs_bio_end_io(btrfs_bio(bio), errno_to_blk_status(ret));
		return;
	}

	if (map_length < length) {
		btrfs_crit(fs_info,
			   "mapping failed logical %llu bio len %llu len %llu",
			   logical, length, map_length);
		BUG();
	}

	if (!bioc) {
		/* Single mirror read/write fast path */
		btrfs_bio(bio)->mirror_num = mirror_num;
		btrfs_bio(bio)->device = smap.dev;
		bio->bi_iter.bi_sector = smap.physical >> SECTOR_SHIFT;
		bio->bi_private = fs_info;
		bio->bi_end_io = btrfs_simple_end_io;
		btrfs_submit_dev_bio(smap.dev, bio);
	} else if (bioc->map_type & BTRFS_BLOCK_GROUP_RAID56_MASK) {
		/* Parity RAID write or read recovery */
		bio->bi_private = bioc;
		bio->bi_end_io = btrfs_raid56_end_io;
		if (bio_op(bio) == REQ_OP_READ)
			raid56_parity_recover(bio, bioc, mirror_num);
		else
			raid56_parity_write(bio, bioc);
	} else {
		/* Write to multiple mirrors */
		int total_devs = bioc->num_stripes;
		int dev_nr;

		bioc->orig_bio = bio;
		for (dev_nr = 0; dev_nr < total_devs; dev_nr++)
			btrfs_submit_mirrored_bio(bioc, dev_nr);
	}
}

static bool dev_args_match_fs_devices(const struct btrfs_dev_lookup_args *args,
				      const struct btrfs_fs_devices *fs_devices)
{
	if (args->fsid == NULL)
		return true;
	if (memcmp(fs_devices->metadata_uuid, args->fsid, BTRFS_FSID_SIZE) == 0)
		return true;
	return false;
}

static bool dev_args_match_device(const struct btrfs_dev_lookup_args *args,
				  const struct btrfs_device *device)
{
	ASSERT((args->devid != (u64)-1) || args->missing);

	if ((args->devid != (u64)-1) && device->devid != args->devid)
		return false;
	if (args->uuid && memcmp(device->uuid, args->uuid, BTRFS_UUID_SIZE) != 0)
		return false;
	if (!args->missing)
		return true;
	if (test_bit(BTRFS_DEV_STATE_IN_FS_METADATA, &device->dev_state) &&
	    !device->bdev)
		return true;
	return false;
}

/*
 * Find a device specified by @devid or @uuid in the list of @fs_devices, or
 * return NULL.
 *
 * If devid and uuid are both specified, the match must be exact, otherwise
 * only devid is used.
 */
struct btrfs_device *btrfs_find_device(const struct btrfs_fs_devices *fs_devices,
				       const struct btrfs_dev_lookup_args *args)
{
	struct btrfs_device *device;
	struct btrfs_fs_devices *seed_devs;

	if (dev_args_match_fs_devices(args, fs_devices)) {
		list_for_each_entry(device, &fs_devices->devices, dev_list) {
			if (dev_args_match_device(args, device))
				return device;
		}
	}

	list_for_each_entry(seed_devs, &fs_devices->seed_list, seed_list) {
		if (!dev_args_match_fs_devices(args, seed_devs))
			continue;
		list_for_each_entry(device, &seed_devs->devices, dev_list) {
			if (dev_args_match_device(args, device))
				return device;
		}
	}

	return NULL;
}

static struct btrfs_device *add_missing_dev(struct btrfs_fs_devices *fs_devices,
					    u64 devid, u8 *dev_uuid)
{
	struct btrfs_device *device;
	unsigned int nofs_flag;

	/*
	 * We call this under the chunk_mutex, so we want to use NOFS for this
	 * allocation, however we don't want to change btrfs_alloc_device() to
	 * always do NOFS because we use it in a lot of other GFP_KERNEL safe
	 * places.
	 */
	nofs_flag = memalloc_nofs_save();
	device = btrfs_alloc_device(NULL, &devid, dev_uuid);
	memalloc_nofs_restore(nofs_flag);
	if (IS_ERR(device))
		return device;

	list_add(&device->dev_list, &fs_devices->devices);
	device->fs_devices = fs_devices;
	fs_devices->num_devices++;

	set_bit(BTRFS_DEV_STATE_MISSING, &device->dev_state);
	fs_devices->missing_devices++;

	return device;
}

/**
 * btrfs_alloc_device - allocate struct btrfs_device
 * @fs_info:	used only for generating a new devid, can be NULL if
 *		devid is provided (i.e. @devid != NULL).
 * @devid:	a pointer to devid for this device.  If NULL a new devid
 *		is generated.
 * @uuid:	a pointer to UUID for this device.  If NULL a new UUID
 *		is generated.
 *
 * Return: a pointer to a new &struct btrfs_device on success; ERR_PTR()
 * on error.  Returned struct is not linked onto any lists and must be
 * destroyed with btrfs_free_device.
 */
struct btrfs_device *btrfs_alloc_device(struct btrfs_fs_info *fs_info,
					const u64 *devid,
					const u8 *uuid)
{
	struct btrfs_device *dev;
	u64 tmp;

	if (WARN_ON(!devid && !fs_info))
		return ERR_PTR(-EINVAL);

	dev = kzalloc(sizeof(*dev), GFP_KERNEL);
	if (!dev)
		return ERR_PTR(-ENOMEM);

	INIT_LIST_HEAD(&dev->dev_list);
	INIT_LIST_HEAD(&dev->dev_alloc_list);
	INIT_LIST_HEAD(&dev->post_commit_list);

	atomic_set(&dev->dev_stats_ccnt, 0);
	btrfs_device_data_ordered_init(dev);
	extent_io_tree_init(fs_info, &dev->alloc_state,
			    IO_TREE_DEVICE_ALLOC_STATE, NULL);

	if (devid)
		tmp = *devid;
	else {
		int ret;

		ret = find_next_devid(fs_info, &tmp);
		if (ret) {
			btrfs_free_device(dev);
			return ERR_PTR(ret);
		}
	}
	dev->devid = tmp;

	if (uuid)
		memcpy(dev->uuid, uuid, BTRFS_UUID_SIZE);
	else
		generate_random_uuid(dev->uuid);

	return dev;
}

static void btrfs_report_missing_device(struct btrfs_fs_info *fs_info,
					u64 devid, u8 *uuid, bool error)
{
	if (error)
		btrfs_err_rl(fs_info, "devid %llu uuid %pU is missing",
			      devid, uuid);
	else
		btrfs_warn_rl(fs_info, "devid %llu uuid %pU is missing",
			      devid, uuid);
}

u64 btrfs_calc_stripe_length(const struct extent_map *em)
{
	const struct map_lookup *map = em->map_lookup;
	const int data_stripes = calc_data_stripes(map->type, map->num_stripes);

	return div_u64(em->len, data_stripes);
}

#if BITS_PER_LONG == 32
/*
 * Due to page cache limit, metadata beyond BTRFS_32BIT_MAX_FILE_SIZE
 * can't be accessed on 32bit systems.
 *
 * This function do mount time check to reject the fs if it already has
 * metadata chunk beyond that limit.
 */
static int check_32bit_meta_chunk(struct btrfs_fs_info *fs_info,
				  u64 logical, u64 length, u64 type)
{
	if (!(type & BTRFS_BLOCK_GROUP_METADATA))
		return 0;

	if (logical + length < MAX_LFS_FILESIZE)
		return 0;

	btrfs_err_32bit_limit(fs_info);
	return -EOVERFLOW;
}

/*
 * This is to give early warning for any metadata chunk reaching
 * BTRFS_32BIT_EARLY_WARN_THRESHOLD.
 * Although we can still access the metadata, it's not going to be possible
 * once the limit is reached.
 */
static void warn_32bit_meta_chunk(struct btrfs_fs_info *fs_info,
				  u64 logical, u64 length, u64 type)
{
	if (!(type & BTRFS_BLOCK_GROUP_METADATA))
		return;

	if (logical + length < BTRFS_32BIT_EARLY_WARN_THRESHOLD)
		return;

	btrfs_warn_32bit_limit(fs_info);
}
#endif

static struct btrfs_device *handle_missing_device(struct btrfs_fs_info *fs_info,
						  u64 devid, u8 *uuid)
{
	struct btrfs_device *dev;

	if (!btrfs_test_opt(fs_info, DEGRADED)) {
		btrfs_report_missing_device(fs_info, devid, uuid, true);
		return ERR_PTR(-ENOENT);
	}

	dev = add_missing_dev(fs_info->fs_devices, devid, uuid);
	if (IS_ERR(dev)) {
		btrfs_err(fs_info, "failed to init missing device %llu: %ld",
			  devid, PTR_ERR(dev));
		return dev;
	}
	btrfs_report_missing_device(fs_info, devid, uuid, false);

	return dev;
}

static int read_one_chunk(struct btrfs_key *key, struct extent_buffer *leaf,
			  struct btrfs_chunk *chunk)
{
	BTRFS_DEV_LOOKUP_ARGS(args);
	struct btrfs_fs_info *fs_info = leaf->fs_info;
	struct extent_map_tree *map_tree = &fs_info->mapping_tree;
	struct map_lookup *map;
	struct extent_map *em;
	u64 logical;
	u64 length;
	u64 devid;
	u64 type;
	u8 uuid[BTRFS_UUID_SIZE];
	int index;
	int num_stripes;
	int ret;
	int i;

	logical = key->offset;
	length = btrfs_chunk_length(leaf, chunk);
	type = btrfs_chunk_type(leaf, chunk);
	index = btrfs_bg_flags_to_raid_index(type);
	num_stripes = btrfs_chunk_num_stripes(leaf, chunk);

#if BITS_PER_LONG == 32
	ret = check_32bit_meta_chunk(fs_info, logical, length, type);
	if (ret < 0)
		return ret;
	warn_32bit_meta_chunk(fs_info, logical, length, type);
#endif

	/*
	 * Only need to verify chunk item if we're reading from sys chunk array,
	 * as chunk item in tree block is already verified by tree-checker.
	 */
	if (leaf->start == BTRFS_SUPER_INFO_OFFSET) {
		ret = btrfs_check_chunk_valid(leaf, chunk, logical);
		if (ret)
			return ret;
	}

	read_lock(&map_tree->lock);
	em = lookup_extent_mapping(map_tree, logical, 1);
	read_unlock(&map_tree->lock);

	/* already mapped? */
	if (em && em->start <= logical && em->start + em->len > logical) {
		free_extent_map(em);
		return 0;
	} else if (em) {
		free_extent_map(em);
	}

	em = alloc_extent_map();
	if (!em)
		return -ENOMEM;
	map = kmalloc(map_lookup_size(num_stripes), GFP_NOFS);
	if (!map) {
		free_extent_map(em);
		return -ENOMEM;
	}

	set_bit(EXTENT_FLAG_FS_MAPPING, &em->flags);
	em->map_lookup = map;
	em->start = logical;
	em->len = length;
	em->orig_start = 0;
	em->block_start = 0;
	em->block_len = em->len;

	map->num_stripes = num_stripes;
	map->io_width = btrfs_chunk_io_width(leaf, chunk);
	map->io_align = btrfs_chunk_io_align(leaf, chunk);
	map->stripe_len = btrfs_chunk_stripe_len(leaf, chunk);
	map->type = type;
	/*
	 * We can't use the sub_stripes value, as for profiles other than
	 * RAID10, they may have 0 as sub_stripes for filesystems created by
	 * older mkfs (<v5.4).
	 * In that case, it can cause divide-by-zero errors later.
	 * Since currently sub_stripes is fixed for each profile, let's
	 * use the trusted value instead.
	 */
	map->sub_stripes = btrfs_raid_array[index].sub_stripes;
	map->verified_stripes = 0;
	em->orig_block_len = btrfs_calc_stripe_length(em);
	for (i = 0; i < num_stripes; i++) {
		map->stripes[i].physical =
			btrfs_stripe_offset_nr(leaf, chunk, i);
		devid = btrfs_stripe_devid_nr(leaf, chunk, i);
		args.devid = devid;
		read_extent_buffer(leaf, uuid, (unsigned long)
				   btrfs_stripe_dev_uuid_nr(chunk, i),
				   BTRFS_UUID_SIZE);
		args.uuid = uuid;
		map->stripes[i].dev = btrfs_find_device(fs_info->fs_devices, &args);
		if (!map->stripes[i].dev) {
			map->stripes[i].dev = handle_missing_device(fs_info,
								    devid, uuid);
			if (IS_ERR(map->stripes[i].dev)) {
				free_extent_map(em);
				return PTR_ERR(map->stripes[i].dev);
			}
		}

		set_bit(BTRFS_DEV_STATE_IN_FS_METADATA,
				&(map->stripes[i].dev->dev_state));
	}

	write_lock(&map_tree->lock);
	ret = add_extent_mapping(map_tree, em, 0);
	write_unlock(&map_tree->lock);
	if (ret < 0) {
		btrfs_err(fs_info,
			  "failed to add chunk map, start=%llu len=%llu: %d",
			  em->start, em->len, ret);
	}
	free_extent_map(em);

	return ret;
}

static void fill_device_from_item(struct extent_buffer *leaf,
				 struct btrfs_dev_item *dev_item,
				 struct btrfs_device *device)
{
	unsigned long ptr;

	device->devid = btrfs_device_id(leaf, dev_item);
	device->disk_total_bytes = btrfs_device_total_bytes(leaf, dev_item);
	device->total_bytes = device->disk_total_bytes;
	device->commit_total_bytes = device->disk_total_bytes;
	device->bytes_used = btrfs_device_bytes_used(leaf, dev_item);
	device->commit_bytes_used = device->bytes_used;
	device->type = btrfs_device_type(leaf, dev_item);
	device->io_align = btrfs_device_io_align(leaf, dev_item);
	device->io_width = btrfs_device_io_width(leaf, dev_item);
	device->sector_size = btrfs_device_sector_size(leaf, dev_item);
	WARN_ON(device->devid == BTRFS_DEV_REPLACE_DEVID);
	clear_bit(BTRFS_DEV_STATE_REPLACE_TGT, &device->dev_state);

	ptr = btrfs_device_uuid(dev_item);
	read_extent_buffer(leaf, device->uuid, ptr, BTRFS_UUID_SIZE);
}

static struct btrfs_fs_devices *open_seed_devices(struct btrfs_fs_info *fs_info,
						  u8 *fsid)
{
	struct btrfs_fs_devices *fs_devices;
	int ret;

	lockdep_assert_held(&uuid_mutex);
	ASSERT(fsid);

	/* This will match only for multi-device seed fs */
	list_for_each_entry(fs_devices, &fs_info->fs_devices->seed_list, seed_list)
		if (!memcmp(fs_devices->fsid, fsid, BTRFS_FSID_SIZE))
			return fs_devices;


	fs_devices = find_fsid(fsid, NULL);
	if (!fs_devices) {
		if (!btrfs_test_opt(fs_info, DEGRADED))
			return ERR_PTR(-ENOENT);

		fs_devices = alloc_fs_devices(fsid, NULL);
		if (IS_ERR(fs_devices))
			return fs_devices;

		fs_devices->seeding = true;
		fs_devices->opened = 1;
		return fs_devices;
	}

	/*
	 * Upon first call for a seed fs fsid, just create a private copy of the
	 * respective fs_devices and anchor it at fs_info->fs_devices->seed_list
	 */
	fs_devices = clone_fs_devices(fs_devices);
	if (IS_ERR(fs_devices))
		return fs_devices;

	ret = open_fs_devices(fs_devices, FMODE_READ, fs_info->bdev_holder);
	if (ret) {
		free_fs_devices(fs_devices);
		return ERR_PTR(ret);
	}

	if (!fs_devices->seeding) {
		close_fs_devices(fs_devices);
		free_fs_devices(fs_devices);
		return ERR_PTR(-EINVAL);
	}

	list_add(&fs_devices->seed_list, &fs_info->fs_devices->seed_list);

	return fs_devices;
}

static int read_one_dev(struct extent_buffer *leaf,
			struct btrfs_dev_item *dev_item)
{
	BTRFS_DEV_LOOKUP_ARGS(args);
	struct btrfs_fs_info *fs_info = leaf->fs_info;
	struct btrfs_fs_devices *fs_devices = fs_info->fs_devices;
	struct btrfs_device *device;
	u64 devid;
	int ret;
	u8 fs_uuid[BTRFS_FSID_SIZE];
	u8 dev_uuid[BTRFS_UUID_SIZE];

	devid = btrfs_device_id(leaf, dev_item);
	args.devid = devid;
	read_extent_buffer(leaf, dev_uuid, btrfs_device_uuid(dev_item),
			   BTRFS_UUID_SIZE);
	read_extent_buffer(leaf, fs_uuid, btrfs_device_fsid(dev_item),
			   BTRFS_FSID_SIZE);
	args.uuid = dev_uuid;
	args.fsid = fs_uuid;

	if (memcmp(fs_uuid, fs_devices->metadata_uuid, BTRFS_FSID_SIZE)) {
		fs_devices = open_seed_devices(fs_info, fs_uuid);
		if (IS_ERR(fs_devices))
			return PTR_ERR(fs_devices);
	}

	device = btrfs_find_device(fs_info->fs_devices, &args);
	if (!device) {
		if (!btrfs_test_opt(fs_info, DEGRADED)) {
			btrfs_report_missing_device(fs_info, devid,
							dev_uuid, true);
			return -ENOENT;
		}

		device = add_missing_dev(fs_devices, devid, dev_uuid);
		if (IS_ERR(device)) {
			btrfs_err(fs_info,
				"failed to add missing dev %llu: %ld",
				devid, PTR_ERR(device));
			return PTR_ERR(device);
		}
		btrfs_report_missing_device(fs_info, devid, dev_uuid, false);
	} else {
		if (!device->bdev) {
			if (!btrfs_test_opt(fs_info, DEGRADED)) {
				btrfs_report_missing_device(fs_info,
						devid, dev_uuid, true);
				return -ENOENT;
			}
			btrfs_report_missing_device(fs_info, devid,
							dev_uuid, false);
		}

		if (!device->bdev &&
		    !test_bit(BTRFS_DEV_STATE_MISSING, &device->dev_state)) {
			/*
			 * this happens when a device that was properly setup
			 * in the device info lists suddenly goes bad.
			 * device->bdev is NULL, and so we have to set
			 * device->missing to one here
			 */
			device->fs_devices->missing_devices++;
			set_bit(BTRFS_DEV_STATE_MISSING, &device->dev_state);
		}

		/* Move the device to its own fs_devices */
		if (device->fs_devices != fs_devices) {
			ASSERT(test_bit(BTRFS_DEV_STATE_MISSING,
							&device->dev_state));

			list_move(&device->dev_list, &fs_devices->devices);
			device->fs_devices->num_devices--;
			fs_devices->num_devices++;

			device->fs_devices->missing_devices--;
			fs_devices->missing_devices++;

			device->fs_devices = fs_devices;
		}
	}

	if (device->fs_devices != fs_info->fs_devices) {
		BUG_ON(test_bit(BTRFS_DEV_STATE_WRITEABLE, &device->dev_state));
		if (device->generation !=
		    btrfs_device_generation(leaf, dev_item))
			return -EINVAL;
	}

	fill_device_from_item(leaf, dev_item, device);
	if (device->bdev) {
		u64 max_total_bytes = bdev_nr_bytes(device->bdev);

		if (device->total_bytes > max_total_bytes) {
			btrfs_err(fs_info,
			"device total_bytes should be at most %llu but found %llu",
				  max_total_bytes, device->total_bytes);
			return -EINVAL;
		}
	}
	set_bit(BTRFS_DEV_STATE_IN_FS_METADATA, &device->dev_state);
	if (test_bit(BTRFS_DEV_STATE_WRITEABLE, &device->dev_state) &&
	   !test_bit(BTRFS_DEV_STATE_REPLACE_TGT, &device->dev_state)) {
		device->fs_devices->total_rw_bytes += device->total_bytes;
		atomic64_add(device->total_bytes - device->bytes_used,
				&fs_info->free_chunk_space);
	}
	ret = 0;
	return ret;
}

int btrfs_read_sys_array(struct btrfs_fs_info *fs_info)
{
	struct btrfs_super_block *super_copy = fs_info->super_copy;
	struct extent_buffer *sb;
	struct btrfs_disk_key *disk_key;
	struct btrfs_chunk *chunk;
	u8 *array_ptr;
	unsigned long sb_array_offset;
	int ret = 0;
	u32 num_stripes;
	u32 array_size;
	u32 len = 0;
	u32 cur_offset;
	u64 type;
	struct btrfs_key key;

	ASSERT(BTRFS_SUPER_INFO_SIZE <= fs_info->nodesize);

	/*
	 * We allocated a dummy extent, just to use extent buffer accessors.
	 * There will be unused space after BTRFS_SUPER_INFO_SIZE, but
	 * that's fine, we will not go beyond system chunk array anyway.
	 */
	sb = alloc_dummy_extent_buffer(fs_info, BTRFS_SUPER_INFO_OFFSET);
	if (!sb)
		return -ENOMEM;
	set_extent_buffer_uptodate(sb);

	write_extent_buffer(sb, super_copy, 0, BTRFS_SUPER_INFO_SIZE);
	array_size = btrfs_super_sys_array_size(super_copy);

	array_ptr = super_copy->sys_chunk_array;
	sb_array_offset = offsetof(struct btrfs_super_block, sys_chunk_array);
	cur_offset = 0;

	while (cur_offset < array_size) {
		disk_key = (struct btrfs_disk_key *)array_ptr;
		len = sizeof(*disk_key);
		if (cur_offset + len > array_size)
			goto out_short_read;

		btrfs_disk_key_to_cpu(&key, disk_key);

		array_ptr += len;
		sb_array_offset += len;
		cur_offset += len;

		if (key.type != BTRFS_CHUNK_ITEM_KEY) {
			btrfs_err(fs_info,
			    "unexpected item type %u in sys_array at offset %u",
				  (u32)key.type, cur_offset);
			ret = -EIO;
			break;
		}

		chunk = (struct btrfs_chunk *)sb_array_offset;
		/*
		 * At least one btrfs_chunk with one stripe must be present,
		 * exact stripe count check comes afterwards
		 */
		len = btrfs_chunk_item_size(1);
		if (cur_offset + len > array_size)
			goto out_short_read;

		num_stripes = btrfs_chunk_num_stripes(sb, chunk);
		if (!num_stripes) {
			btrfs_err(fs_info,
			"invalid number of stripes %u in sys_array at offset %u",
				  num_stripes, cur_offset);
			ret = -EIO;
			break;
		}

		type = btrfs_chunk_type(sb, chunk);
		if ((type & BTRFS_BLOCK_GROUP_SYSTEM) == 0) {
			btrfs_err(fs_info,
			"invalid chunk type %llu in sys_array at offset %u",
				  type, cur_offset);
			ret = -EIO;
			break;
		}

		len = btrfs_chunk_item_size(num_stripes);
		if (cur_offset + len > array_size)
			goto out_short_read;

		ret = read_one_chunk(&key, sb, chunk);
		if (ret)
			break;

		array_ptr += len;
		sb_array_offset += len;
		cur_offset += len;
	}
	clear_extent_buffer_uptodate(sb);
	free_extent_buffer_stale(sb);
	return ret;

out_short_read:
	btrfs_err(fs_info, "sys_array too short to read %u bytes at offset %u",
			len, cur_offset);
	clear_extent_buffer_uptodate(sb);
	free_extent_buffer_stale(sb);
	return -EIO;
}

/*
 * Check if all chunks in the fs are OK for read-write degraded mount
 *
 * If the @failing_dev is specified, it's accounted as missing.
 *
 * Return true if all chunks meet the minimal RW mount requirements.
 * Return false if any chunk doesn't meet the minimal RW mount requirements.
 */
bool btrfs_check_rw_degradable(struct btrfs_fs_info *fs_info,
					struct btrfs_device *failing_dev)
{
	struct extent_map_tree *map_tree = &fs_info->mapping_tree;
	struct extent_map *em;
	u64 next_start = 0;
	bool ret = true;

	read_lock(&map_tree->lock);
	em = lookup_extent_mapping(map_tree, 0, (u64)-1);
	read_unlock(&map_tree->lock);
	/* No chunk at all? Return false anyway */
	if (!em) {
		ret = false;
		goto out;
	}
	while (em) {
		struct map_lookup *map;
		int missing = 0;
		int max_tolerated;
		int i;

		map = em->map_lookup;
		max_tolerated =
			btrfs_get_num_tolerated_disk_barrier_failures(
					map->type);
		for (i = 0; i < map->num_stripes; i++) {
			struct btrfs_device *dev = map->stripes[i].dev;

			if (!dev || !dev->bdev ||
			    test_bit(BTRFS_DEV_STATE_MISSING, &dev->dev_state) ||
			    dev->last_flush_error)
				missing++;
			else if (failing_dev && failing_dev == dev)
				missing++;
		}
		if (missing > max_tolerated) {
			if (!failing_dev)
				btrfs_warn(fs_info,
	"chunk %llu missing %d devices, max tolerance is %d for writable mount",
				   em->start, missing, max_tolerated);
			free_extent_map(em);
			ret = false;
			goto out;
		}
		next_start = extent_map_end(em);
		free_extent_map(em);

		read_lock(&map_tree->lock);
		em = lookup_extent_mapping(map_tree, next_start,
					   (u64)(-1) - next_start);
		read_unlock(&map_tree->lock);
	}
out:
	return ret;
}

static void readahead_tree_node_children(struct extent_buffer *node)
{
	int i;
	const int nr_items = btrfs_header_nritems(node);

	for (i = 0; i < nr_items; i++)
		btrfs_readahead_node_child(node, i);
}

int btrfs_read_chunk_tree(struct btrfs_fs_info *fs_info)
{
	struct btrfs_root *root = fs_info->chunk_root;
	struct btrfs_path *path;
	struct extent_buffer *leaf;
	struct btrfs_key key;
	struct btrfs_key found_key;
	int ret;
	int slot;
	int iter_ret = 0;
	u64 total_dev = 0;
	u64 last_ra_node = 0;

	path = btrfs_alloc_path();
	if (!path)
		return -ENOMEM;

	/*
	 * uuid_mutex is needed only if we are mounting a sprout FS
	 * otherwise we don't need it.
	 */
	mutex_lock(&uuid_mutex);

	/*
	 * It is possible for mount and umount to race in such a way that
	 * we execute this code path, but open_fs_devices failed to clear
	 * total_rw_bytes. We certainly want it cleared before reading the
	 * device items, so clear it here.
	 */
	fs_info->fs_devices->total_rw_bytes = 0;

	/*
	 * Lockdep complains about possible circular locking dependency between
	 * a disk's open_mutex (struct gendisk.open_mutex), the rw semaphores
	 * used for freeze procection of a fs (struct super_block.s_writers),
	 * which we take when starting a transaction, and extent buffers of the
	 * chunk tree if we call read_one_dev() while holding a lock on an
	 * extent buffer of the chunk tree. Since we are mounting the filesystem
	 * and at this point there can't be any concurrent task modifying the
	 * chunk tree, to keep it simple, just skip locking on the chunk tree.
	 */
	ASSERT(!test_bit(BTRFS_FS_OPEN, &fs_info->flags));
	path->skip_locking = 1;

	/*
	 * Read all device items, and then all the chunk items. All
	 * device items are found before any chunk item (their object id
	 * is smaller than the lowest possible object id for a chunk
	 * item - BTRFS_FIRST_CHUNK_TREE_OBJECTID).
	 */
	key.objectid = BTRFS_DEV_ITEMS_OBJECTID;
	key.offset = 0;
	key.type = 0;
	btrfs_for_each_slot(root, &key, &found_key, path, iter_ret) {
		struct extent_buffer *node = path->nodes[1];

		leaf = path->nodes[0];
		slot = path->slots[0];

		if (node) {
			if (last_ra_node != node->start) {
				readahead_tree_node_children(node);
				last_ra_node = node->start;
			}
		}
		if (found_key.type == BTRFS_DEV_ITEM_KEY) {
			struct btrfs_dev_item *dev_item;
			dev_item = btrfs_item_ptr(leaf, slot,
						  struct btrfs_dev_item);
			ret = read_one_dev(leaf, dev_item);
			if (ret)
				goto error;
			total_dev++;
		} else if (found_key.type == BTRFS_CHUNK_ITEM_KEY) {
			struct btrfs_chunk *chunk;

			/*
			 * We are only called at mount time, so no need to take
			 * fs_info->chunk_mutex. Plus, to avoid lockdep warnings,
			 * we always lock first fs_info->chunk_mutex before
			 * acquiring any locks on the chunk tree. This is a
			 * requirement for chunk allocation, see the comment on
			 * top of btrfs_chunk_alloc() for details.
			 */
			chunk = btrfs_item_ptr(leaf, slot, struct btrfs_chunk);
			ret = read_one_chunk(&found_key, leaf, chunk);
			if (ret)
				goto error;
		}
	}
	/* Catch error found during iteration */
	if (iter_ret < 0) {
		ret = iter_ret;
		goto error;
	}

	/*
	 * After loading chunk tree, we've got all device information,
	 * do another round of validation checks.
	 */
	if (total_dev != fs_info->fs_devices->total_devices) {
		btrfs_warn(fs_info,
"super block num_devices %llu mismatch with DEV_ITEM count %llu, will be repaired on next transaction commit",
			  btrfs_super_num_devices(fs_info->super_copy),
			  total_dev);
		fs_info->fs_devices->total_devices = total_dev;
		btrfs_set_super_num_devices(fs_info->super_copy, total_dev);
	}
	if (btrfs_super_total_bytes(fs_info->super_copy) <
	    fs_info->fs_devices->total_rw_bytes) {
		btrfs_err(fs_info,
	"super_total_bytes %llu mismatch with fs_devices total_rw_bytes %llu",
			  btrfs_super_total_bytes(fs_info->super_copy),
			  fs_info->fs_devices->total_rw_bytes);
		ret = -EINVAL;
		goto error;
	}
	ret = 0;
error:
	mutex_unlock(&uuid_mutex);

	btrfs_free_path(path);
	return ret;
}

void btrfs_init_devices_late(struct btrfs_fs_info *fs_info)
{
	struct btrfs_fs_devices *fs_devices = fs_info->fs_devices, *seed_devs;
	struct btrfs_device *device;

	fs_devices->fs_info = fs_info;

	mutex_lock(&fs_devices->device_list_mutex);
	list_for_each_entry(device, &fs_devices->devices, dev_list)
		device->fs_info = fs_info;

	list_for_each_entry(seed_devs, &fs_devices->seed_list, seed_list) {
		list_for_each_entry(device, &seed_devs->devices, dev_list)
			device->fs_info = fs_info;

		seed_devs->fs_info = fs_info;
	}
	mutex_unlock(&fs_devices->device_list_mutex);
}

static u64 btrfs_dev_stats_value(const struct extent_buffer *eb,
				 const struct btrfs_dev_stats_item *ptr,
				 int index)
{
	u64 val;

	read_extent_buffer(eb, &val,
			   offsetof(struct btrfs_dev_stats_item, values) +
			    ((unsigned long)ptr) + (index * sizeof(u64)),
			   sizeof(val));
	return val;
}

static void btrfs_set_dev_stats_value(struct extent_buffer *eb,
				      struct btrfs_dev_stats_item *ptr,
				      int index, u64 val)
{
	write_extent_buffer(eb, &val,
			    offsetof(struct btrfs_dev_stats_item, values) +
			     ((unsigned long)ptr) + (index * sizeof(u64)),
			    sizeof(val));
}

static int btrfs_device_init_dev_stats(struct btrfs_device *device,
				       struct btrfs_path *path)
{
	struct btrfs_dev_stats_item *ptr;
	struct extent_buffer *eb;
	struct btrfs_key key;
	int item_size;
	int i, ret, slot;

	if (!device->fs_info->dev_root)
		return 0;

	key.objectid = BTRFS_DEV_STATS_OBJECTID;
	key.type = BTRFS_PERSISTENT_ITEM_KEY;
	key.offset = device->devid;
	ret = btrfs_search_slot(NULL, device->fs_info->dev_root, &key, path, 0, 0);
	if (ret) {
		for (i = 0; i < BTRFS_DEV_STAT_VALUES_MAX; i++)
			btrfs_dev_stat_set(device, i, 0);
		device->dev_stats_valid = 1;
		btrfs_release_path(path);
		return ret < 0 ? ret : 0;
	}
	slot = path->slots[0];
	eb = path->nodes[0];
	item_size = btrfs_item_size(eb, slot);

	ptr = btrfs_item_ptr(eb, slot, struct btrfs_dev_stats_item);

	for (i = 0; i < BTRFS_DEV_STAT_VALUES_MAX; i++) {
		if (item_size >= (1 + i) * sizeof(__le64))
			btrfs_dev_stat_set(device, i,
					   btrfs_dev_stats_value(eb, ptr, i));
		else
			btrfs_dev_stat_set(device, i, 0);
	}

	device->dev_stats_valid = 1;
	btrfs_dev_stat_print_on_load(device);
	btrfs_release_path(path);

	return 0;
}

int btrfs_init_dev_stats(struct btrfs_fs_info *fs_info)
{
	struct btrfs_fs_devices *fs_devices = fs_info->fs_devices, *seed_devs;
	struct btrfs_device *device;
	struct btrfs_path *path = NULL;
	int ret = 0;

	path = btrfs_alloc_path();
	if (!path)
		return -ENOMEM;

	mutex_lock(&fs_devices->device_list_mutex);
	list_for_each_entry(device, &fs_devices->devices, dev_list) {
		ret = btrfs_device_init_dev_stats(device, path);
		if (ret)
			goto out;
	}
	list_for_each_entry(seed_devs, &fs_devices->seed_list, seed_list) {
		list_for_each_entry(device, &seed_devs->devices, dev_list) {
			ret = btrfs_device_init_dev_stats(device, path);
			if (ret)
				goto out;
		}
	}
out:
	mutex_unlock(&fs_devices->device_list_mutex);

	btrfs_free_path(path);
	return ret;
}

static int update_dev_stat_item(struct btrfs_trans_handle *trans,
				struct btrfs_device *device)
{
	struct btrfs_fs_info *fs_info = trans->fs_info;
	struct btrfs_root *dev_root = fs_info->dev_root;
	struct btrfs_path *path;
	struct btrfs_key key;
	struct extent_buffer *eb;
	struct btrfs_dev_stats_item *ptr;
	int ret;
	int i;

	key.objectid = BTRFS_DEV_STATS_OBJECTID;
	key.type = BTRFS_PERSISTENT_ITEM_KEY;
	key.offset = device->devid;

	path = btrfs_alloc_path();
	if (!path)
		return -ENOMEM;
	ret = btrfs_search_slot(trans, dev_root, &key, path, -1, 1);
	if (ret < 0) {
		btrfs_warn_in_rcu(fs_info,
			"error %d while searching for dev_stats item for device %s",
			      ret, rcu_str_deref(device->name));
		goto out;
	}

	if (ret == 0 &&
	    btrfs_item_size(path->nodes[0], path->slots[0]) < sizeof(*ptr)) {
		/* need to delete old one and insert a new one */
		ret = btrfs_del_item(trans, dev_root, path);
		if (ret != 0) {
			btrfs_warn_in_rcu(fs_info,
				"delete too small dev_stats item for device %s failed %d",
				      rcu_str_deref(device->name), ret);
			goto out;
		}
		ret = 1;
	}

	if (ret == 1) {
		/* need to insert a new item */
		btrfs_release_path(path);
		ret = btrfs_insert_empty_item(trans, dev_root, path,
					      &key, sizeof(*ptr));
		if (ret < 0) {
			btrfs_warn_in_rcu(fs_info,
				"insert dev_stats item for device %s failed %d",
				rcu_str_deref(device->name), ret);
			goto out;
		}
	}

	eb = path->nodes[0];
	ptr = btrfs_item_ptr(eb, path->slots[0], struct btrfs_dev_stats_item);
	for (i = 0; i < BTRFS_DEV_STAT_VALUES_MAX; i++)
		btrfs_set_dev_stats_value(eb, ptr, i,
					  btrfs_dev_stat_read(device, i));
	btrfs_mark_buffer_dirty(eb);

out:
	btrfs_free_path(path);
	return ret;
}

/*
 * called from commit_transaction. Writes all changed device stats to disk.
 */
int btrfs_run_dev_stats(struct btrfs_trans_handle *trans)
{
	struct btrfs_fs_info *fs_info = trans->fs_info;
	struct btrfs_fs_devices *fs_devices = fs_info->fs_devices;
	struct btrfs_device *device;
	int stats_cnt;
	int ret = 0;

	mutex_lock(&fs_devices->device_list_mutex);
	list_for_each_entry(device, &fs_devices->devices, dev_list) {
		stats_cnt = atomic_read(&device->dev_stats_ccnt);
		if (!device->dev_stats_valid || stats_cnt == 0)
			continue;


		/*
		 * There is a LOAD-LOAD control dependency between the value of
		 * dev_stats_ccnt and updating the on-disk values which requires
		 * reading the in-memory counters. Such control dependencies
		 * require explicit read memory barriers.
		 *
		 * This memory barriers pairs with smp_mb__before_atomic in
		 * btrfs_dev_stat_inc/btrfs_dev_stat_set and with the full
		 * barrier implied by atomic_xchg in
		 * btrfs_dev_stats_read_and_reset
		 */
		smp_rmb();

		ret = update_dev_stat_item(trans, device);
		if (!ret)
			atomic_sub(stats_cnt, &device->dev_stats_ccnt);
	}
	mutex_unlock(&fs_devices->device_list_mutex);

	return ret;
}

void btrfs_dev_stat_inc_and_print(struct btrfs_device *dev, int index)
{
	btrfs_dev_stat_inc(dev, index);

	if (!dev->dev_stats_valid)
		return;
	btrfs_err_rl_in_rcu(dev->fs_info,
		"bdev %s errs: wr %u, rd %u, flush %u, corrupt %u, gen %u",
			   rcu_str_deref(dev->name),
			   btrfs_dev_stat_read(dev, BTRFS_DEV_STAT_WRITE_ERRS),
			   btrfs_dev_stat_read(dev, BTRFS_DEV_STAT_READ_ERRS),
			   btrfs_dev_stat_read(dev, BTRFS_DEV_STAT_FLUSH_ERRS),
			   btrfs_dev_stat_read(dev, BTRFS_DEV_STAT_CORRUPTION_ERRS),
			   btrfs_dev_stat_read(dev, BTRFS_DEV_STAT_GENERATION_ERRS));
}

static void btrfs_dev_stat_print_on_load(struct btrfs_device *dev)
{
	int i;

	for (i = 0; i < BTRFS_DEV_STAT_VALUES_MAX; i++)
		if (btrfs_dev_stat_read(dev, i) != 0)
			break;
	if (i == BTRFS_DEV_STAT_VALUES_MAX)
		return; /* all values == 0, suppress message */

	btrfs_info_in_rcu(dev->fs_info,
		"bdev %s errs: wr %u, rd %u, flush %u, corrupt %u, gen %u",
	       rcu_str_deref(dev->name),
	       btrfs_dev_stat_read(dev, BTRFS_DEV_STAT_WRITE_ERRS),
	       btrfs_dev_stat_read(dev, BTRFS_DEV_STAT_READ_ERRS),
	       btrfs_dev_stat_read(dev, BTRFS_DEV_STAT_FLUSH_ERRS),
	       btrfs_dev_stat_read(dev, BTRFS_DEV_STAT_CORRUPTION_ERRS),
	       btrfs_dev_stat_read(dev, BTRFS_DEV_STAT_GENERATION_ERRS));
}

int btrfs_get_dev_stats(struct btrfs_fs_info *fs_info,
			struct btrfs_ioctl_get_dev_stats *stats)
{
	BTRFS_DEV_LOOKUP_ARGS(args);
	struct btrfs_device *dev;
	struct btrfs_fs_devices *fs_devices = fs_info->fs_devices;
	int i;

	mutex_lock(&fs_devices->device_list_mutex);
	args.devid = stats->devid;
	dev = btrfs_find_device(fs_info->fs_devices, &args);
	mutex_unlock(&fs_devices->device_list_mutex);

	if (!dev) {
		btrfs_warn(fs_info, "get dev_stats failed, device not found");
		return -ENODEV;
	} else if (!dev->dev_stats_valid) {
		btrfs_warn(fs_info, "get dev_stats failed, not yet valid");
		return -ENODEV;
	} else if (stats->flags & BTRFS_DEV_STATS_RESET) {
		for (i = 0; i < BTRFS_DEV_STAT_VALUES_MAX; i++) {
			if (stats->nr_items > i)
				stats->values[i] =
					btrfs_dev_stat_read_and_reset(dev, i);
			else
				btrfs_dev_stat_set(dev, i, 0);
		}
		btrfs_info(fs_info, "device stats zeroed by %s (%d)",
			   current->comm, task_pid_nr(current));
	} else {
		for (i = 0; i < BTRFS_DEV_STAT_VALUES_MAX; i++)
			if (stats->nr_items > i)
				stats->values[i] = btrfs_dev_stat_read(dev, i);
	}
	if (stats->nr_items > BTRFS_DEV_STAT_VALUES_MAX)
		stats->nr_items = BTRFS_DEV_STAT_VALUES_MAX;
	return 0;
}

/*
 * Update the size and bytes used for each device where it changed.  This is
 * delayed since we would otherwise get errors while writing out the
 * superblocks.
 *
 * Must be invoked during transaction commit.
 */
void btrfs_commit_device_sizes(struct btrfs_transaction *trans)
{
	struct btrfs_device *curr, *next;

	ASSERT(trans->state == TRANS_STATE_COMMIT_DOING);

	if (list_empty(&trans->dev_update_list))
		return;

	/*
	 * We don't need the device_list_mutex here.  This list is owned by the
	 * transaction and the transaction must complete before the device is
	 * released.
	 */
	mutex_lock(&trans->fs_info->chunk_mutex);
	list_for_each_entry_safe(curr, next, &trans->dev_update_list,
				 post_commit_list) {
		list_del_init(&curr->post_commit_list);
		curr->commit_total_bytes = curr->disk_total_bytes;
		curr->commit_bytes_used = curr->bytes_used;
	}
	mutex_unlock(&trans->fs_info->chunk_mutex);
}

/*
 * Multiplicity factor for simple profiles: DUP, RAID1-like and RAID10.
 */
int btrfs_bg_type_to_factor(u64 flags)
{
	const int index = btrfs_bg_flags_to_raid_index(flags);

	return btrfs_raid_array[index].ncopies;
}



static int verify_one_dev_extent(struct btrfs_fs_info *fs_info,
				 u64 chunk_offset, u64 devid,
				 u64 physical_offset, u64 physical_len)
{
	struct btrfs_dev_lookup_args args = { .devid = devid };
	struct extent_map_tree *em_tree = &fs_info->mapping_tree;
	struct extent_map *em;
	struct map_lookup *map;
	struct btrfs_device *dev;
	u64 stripe_len;
	bool found = false;
	int ret = 0;
	int i;

	read_lock(&em_tree->lock);
	em = lookup_extent_mapping(em_tree, chunk_offset, 1);
	read_unlock(&em_tree->lock);

	if (!em) {
		btrfs_err(fs_info,
"dev extent physical offset %llu on devid %llu doesn't have corresponding chunk",
			  physical_offset, devid);
		ret = -EUCLEAN;
		goto out;
	}

	map = em->map_lookup;
	stripe_len = btrfs_calc_stripe_length(em);
	if (physical_len != stripe_len) {
		btrfs_err(fs_info,
"dev extent physical offset %llu on devid %llu length doesn't match chunk %llu, have %llu expect %llu",
			  physical_offset, devid, em->start, physical_len,
			  stripe_len);
		ret = -EUCLEAN;
		goto out;
	}

	/*
	 * Very old mkfs.btrfs (before v4.1) will not respect the reserved
	 * space. Although kernel can handle it without problem, better to warn
	 * the users.
	 */
	if (physical_offset < BTRFS_DEVICE_RANGE_RESERVED)
		btrfs_warn(fs_info,
		"devid %llu physical %llu len %llu inside the reserved space",
			   devid, physical_offset, physical_len);

	for (i = 0; i < map->num_stripes; i++) {
		if (map->stripes[i].dev->devid == devid &&
		    map->stripes[i].physical == physical_offset) {
			found = true;
			if (map->verified_stripes >= map->num_stripes) {
				btrfs_err(fs_info,
				"too many dev extents for chunk %llu found",
					  em->start);
				ret = -EUCLEAN;
				goto out;
			}
			map->verified_stripes++;
			break;
		}
	}
	if (!found) {
		btrfs_err(fs_info,
	"dev extent physical offset %llu devid %llu has no corresponding chunk",
			physical_offset, devid);
		ret = -EUCLEAN;
	}

	/* Make sure no dev extent is beyond device boundary */
	dev = btrfs_find_device(fs_info->fs_devices, &args);
	if (!dev) {
		btrfs_err(fs_info, "failed to find devid %llu", devid);
		ret = -EUCLEAN;
		goto out;
	}

	if (physical_offset + physical_len > dev->disk_total_bytes) {
		btrfs_err(fs_info,
"dev extent devid %llu physical offset %llu len %llu is beyond device boundary %llu",
			  devid, physical_offset, physical_len,
			  dev->disk_total_bytes);
		ret = -EUCLEAN;
		goto out;
	}

	if (dev->zone_info) {
		u64 zone_size = dev->zone_info->zone_size;

		if (!IS_ALIGNED(physical_offset, zone_size) ||
		    !IS_ALIGNED(physical_len, zone_size)) {
			btrfs_err(fs_info,
"zoned: dev extent devid %llu physical offset %llu len %llu is not aligned to device zone",
				  devid, physical_offset, physical_len);
			ret = -EUCLEAN;
			goto out;
		}
	}

out:
	free_extent_map(em);
	return ret;
}

static int verify_chunk_dev_extent_mapping(struct btrfs_fs_info *fs_info)
{
	struct extent_map_tree *em_tree = &fs_info->mapping_tree;
	struct extent_map *em;
	struct rb_node *node;
	int ret = 0;

	read_lock(&em_tree->lock);
	for (node = rb_first_cached(&em_tree->map); node; node = rb_next(node)) {
		em = rb_entry(node, struct extent_map, rb_node);
		if (em->map_lookup->num_stripes !=
		    em->map_lookup->verified_stripes) {
			btrfs_err(fs_info,
			"chunk %llu has missing dev extent, have %d expect %d",
				  em->start, em->map_lookup->verified_stripes,
				  em->map_lookup->num_stripes);
			ret = -EUCLEAN;
			goto out;
		}
	}
out:
	read_unlock(&em_tree->lock);
	return ret;
}

/*
 * Ensure that all dev extents are mapped to correct chunk, otherwise
 * later chunk allocation/free would cause unexpected behavior.
 *
 * NOTE: This will iterate through the whole device tree, which should be of
 * the same size level as the chunk tree.  This slightly increases mount time.
 */
int btrfs_verify_dev_extents(struct btrfs_fs_info *fs_info)
{
	struct btrfs_path *path;
	struct btrfs_root *root = fs_info->dev_root;
	struct btrfs_key key;
	u64 prev_devid = 0;
	u64 prev_dev_ext_end = 0;
	int ret = 0;

	/*
	 * We don't have a dev_root because we mounted with ignorebadroots and
	 * failed to load the root, so we want to skip the verification in this
	 * case for sure.
	 *
	 * However if the dev root is fine, but the tree itself is corrupted
	 * we'd still fail to mount.  This verification is only to make sure
	 * writes can happen safely, so instead just bypass this check
	 * completely in the case of IGNOREBADROOTS.
	 */
	if (btrfs_test_opt(fs_info, IGNOREBADROOTS))
		return 0;

	key.objectid = 1;
	key.type = BTRFS_DEV_EXTENT_KEY;
	key.offset = 0;

	path = btrfs_alloc_path();
	if (!path)
		return -ENOMEM;

	path->reada = READA_FORWARD;
	ret = btrfs_search_slot(NULL, root, &key, path, 0, 0);
	if (ret < 0)
		goto out;

	if (path->slots[0] >= btrfs_header_nritems(path->nodes[0])) {
		ret = btrfs_next_leaf(root, path);
		if (ret < 0)
			goto out;
		/* No dev extents at all? Not good */
		if (ret > 0) {
			ret = -EUCLEAN;
			goto out;
		}
	}
	while (1) {
		struct extent_buffer *leaf = path->nodes[0];
		struct btrfs_dev_extent *dext;
		int slot = path->slots[0];
		u64 chunk_offset;
		u64 physical_offset;
		u64 physical_len;
		u64 devid;

		btrfs_item_key_to_cpu(leaf, &key, slot);
		if (key.type != BTRFS_DEV_EXTENT_KEY)
			break;
		devid = key.objectid;
		physical_offset = key.offset;

		dext = btrfs_item_ptr(leaf, slot, struct btrfs_dev_extent);
		chunk_offset = btrfs_dev_extent_chunk_offset(leaf, dext);
		physical_len = btrfs_dev_extent_length(leaf, dext);

		/* Check if this dev extent overlaps with the previous one */
		if (devid == prev_devid && physical_offset < prev_dev_ext_end) {
			btrfs_err(fs_info,
"dev extent devid %llu physical offset %llu overlap with previous dev extent end %llu",
				  devid, physical_offset, prev_dev_ext_end);
			ret = -EUCLEAN;
			goto out;
		}

		ret = verify_one_dev_extent(fs_info, chunk_offset, devid,
					    physical_offset, physical_len);
		if (ret < 0)
			goto out;
		prev_devid = devid;
		prev_dev_ext_end = physical_offset + physical_len;

		ret = btrfs_next_item(root, path);
		if (ret < 0)
			goto out;
		if (ret > 0) {
			ret = 0;
			break;
		}
	}

	/* Ensure all chunks have corresponding dev extents */
	ret = verify_chunk_dev_extent_mapping(fs_info);
out:
	btrfs_free_path(path);
	return ret;
}

/*
 * Check whether the given block group or device is pinned by any inode being
 * used as a swapfile.
 */
bool btrfs_pinned_by_swapfile(struct btrfs_fs_info *fs_info, void *ptr)
{
	struct btrfs_swapfile_pin *sp;
	struct rb_node *node;

	spin_lock(&fs_info->swapfile_pins_lock);
	node = fs_info->swapfile_pins.rb_node;
	while (node) {
		sp = rb_entry(node, struct btrfs_swapfile_pin, node);
		if (ptr < sp->ptr)
			node = node->rb_left;
		else if (ptr > sp->ptr)
			node = node->rb_right;
		else
			break;
	}
	spin_unlock(&fs_info->swapfile_pins_lock);
	return node != NULL;
}

static int relocating_repair_kthread(void *data)
{
	struct btrfs_block_group *cache = data;
	struct btrfs_fs_info *fs_info = cache->fs_info;
	u64 target;
	int ret = 0;

	target = cache->start;
	btrfs_put_block_group(cache);

	sb_start_write(fs_info->sb);
	if (!btrfs_exclop_start(fs_info, BTRFS_EXCLOP_BALANCE)) {
		btrfs_info(fs_info,
			   "zoned: skip relocating block group %llu to repair: EBUSY",
			   target);
		sb_end_write(fs_info->sb);
		return -EBUSY;
	}

	mutex_lock(&fs_info->reclaim_bgs_lock);

	/* Ensure block group still exists */
	cache = btrfs_lookup_block_group(fs_info, target);
	if (!cache)
		goto out;

	if (!test_bit(BLOCK_GROUP_FLAG_RELOCATING_REPAIR, &cache->runtime_flags))
		goto out;

	ret = btrfs_may_alloc_data_chunk(fs_info, target);
	if (ret < 0)
		goto out;

	btrfs_info(fs_info,
		   "zoned: relocating block group %llu to repair IO failure",
		   target);
	ret = btrfs_relocate_chunk(fs_info, target);

out:
	if (cache)
		btrfs_put_block_group(cache);
	mutex_unlock(&fs_info->reclaim_bgs_lock);
	btrfs_exclop_finish(fs_info);
	sb_end_write(fs_info->sb);

	return ret;
}

bool btrfs_repair_one_zone(struct btrfs_fs_info *fs_info, u64 logical)
{
	struct btrfs_block_group *cache;

	if (!btrfs_is_zoned(fs_info))
		return false;

	/* Do not attempt to repair in degraded state */
	if (btrfs_test_opt(fs_info, DEGRADED))
		return true;

	cache = btrfs_lookup_block_group(fs_info, logical);
	if (!cache)
		return true;

	if (test_and_set_bit(BLOCK_GROUP_FLAG_RELOCATING_REPAIR, &cache->runtime_flags)) {
		btrfs_put_block_group(cache);
		return true;
	}

	kthread_run(relocating_repair_kthread, cache,
		    "btrfs-relocating-repair");

	return true;
}

int __init btrfs_bioset_init(void)
{
	if (bioset_init(&btrfs_bioset, BIO_POOL_SIZE,
			offsetof(struct btrfs_bio, bio),
			BIOSET_NEED_BVECS))
		return -ENOMEM;
	return 0;
}

void __cold btrfs_bioset_exit(void)
{
	bioset_exit(&btrfs_bioset);
}<|MERGE_RESOLUTION|>--- conflicted
+++ resolved
@@ -6643,7 +6643,6 @@
 {
 	return __btrfs_map_block(fs_info, op, logical, length, bioc_ret,
 				 NULL, NULL, 1);
-<<<<<<< HEAD
 }
 
 /*
@@ -6694,58 +6693,6 @@
 
 static void btrfs_log_dev_io_error(struct bio *bio, struct btrfs_device *dev)
 {
-=======
-}
-
-/*
- * Initialize a btrfs_bio structure.  This skips the embedded bio itself as it
- * is already initialized by the block layer.
- */
-static inline void btrfs_bio_init(struct btrfs_bio *bbio,
-				  btrfs_bio_end_io_t end_io, void *private)
-{
-	memset(bbio, 0, offsetof(struct btrfs_bio, bio));
-	bbio->end_io = end_io;
-	bbio->private = private;
-}
-
-/*
- * Allocate a btrfs_bio structure.  The btrfs_bio is the main I/O container for
- * btrfs, and is used for all I/O submitted through btrfs_submit_bio.
- *
- * Just like the underlying bio_alloc_bioset it will not fail as it is backed by
- * a mempool.
- */
-struct bio *btrfs_bio_alloc(unsigned int nr_vecs, blk_opf_t opf,
-			    btrfs_bio_end_io_t end_io, void *private)
-{
-	struct bio *bio;
-
-	bio = bio_alloc_bioset(NULL, nr_vecs, opf, GFP_NOFS, &btrfs_bioset);
-	btrfs_bio_init(btrfs_bio(bio), end_io, private);
-	return bio;
-}
-
-struct bio *btrfs_bio_clone_partial(struct bio *orig, u64 offset, u64 size,
-				    btrfs_bio_end_io_t end_io, void *private)
-{
-	struct bio *bio;
-	struct btrfs_bio *bbio;
-
-	ASSERT(offset <= UINT_MAX && size <= UINT_MAX);
-
-	bio = bio_alloc_clone(orig->bi_bdev, orig, GFP_NOFS, &btrfs_bioset);
-	bbio = btrfs_bio(bio);
-	btrfs_bio_init(bbio, end_io, private);
-
-	bio_trim(bio, offset >> 9, size >> 9);
-	bbio->iter = bio->bi_iter;
-	return bio;
-}
-
-static void btrfs_log_dev_io_error(struct bio *bio, struct btrfs_device *dev)
-{
->>>>>>> 7073888c
 	if (!dev || !dev->bdev)
 		return;
 	if (bio->bi_status != BLK_STS_IOERR && bio->bi_status != BLK_STS_TARGET)
@@ -6834,7 +6781,6 @@
 static void btrfs_clone_write_end_io(struct bio *bio)
 {
 	struct btrfs_io_stripe *stripe = bio->bi_private;
-<<<<<<< HEAD
 
 	if (bio->bi_status) {
 		atomic_inc(&stripe->bioc->error);
@@ -6846,19 +6792,6 @@
 	bio_put(bio);
 }
 
-=======
-
-	if (bio->bi_status) {
-		atomic_inc(&stripe->bioc->error);
-		btrfs_log_dev_io_error(bio, stripe->dev);
-	}
-
-	/* Pass on control to the original bio this one was cloned from */
-	bio_endio(stripe->bioc->orig_bio);
-	bio_put(bio);
-}
-
->>>>>>> 7073888c
 static void btrfs_submit_dev_bio(struct btrfs_device *dev, struct bio *bio)
 {
 	if (!dev || !dev->bdev ||
