--- conflicted
+++ resolved
@@ -1363,106 +1363,6 @@
 	return ret;
 }
 
-<<<<<<< HEAD
-static int btrfs_inode_ref_exists(struct inode *inode, struct inode *dir,
-				  const u8 ref_type, const char *name,
-				  const int namelen)
-{
-	struct btrfs_key key;
-	struct btrfs_path *path;
-	const u64 parent_id = btrfs_ino(BTRFS_I(dir));
-	int ret;
-
-	path = btrfs_alloc_path();
-	if (!path)
-		return -ENOMEM;
-
-	key.objectid = btrfs_ino(BTRFS_I(inode));
-	key.type = ref_type;
-	if (key.type == BTRFS_INODE_REF_KEY)
-		key.offset = parent_id;
-	else
-		key.offset = btrfs_extref_hash(parent_id, name, namelen);
-
-	ret = btrfs_search_slot(NULL, BTRFS_I(inode)->root, &key, path, 0, 0);
-	if (ret < 0)
-		goto out;
-	if (ret > 0) {
-		ret = 0;
-		goto out;
-	}
-	if (key.type == BTRFS_INODE_EXTREF_KEY)
-		ret = !!btrfs_find_name_in_ext_backref(path->nodes[0],
-				path->slots[0], parent_id, name, namelen);
-	else
-		ret = !!btrfs_find_name_in_backref(path->nodes[0], path->slots[0],
-						   name, namelen);
-
-out:
-	btrfs_free_path(path);
-	return ret;
-}
-
-static int add_link(struct btrfs_trans_handle *trans,
-		    struct inode *dir, struct inode *inode, const char *name,
-		    int namelen, u64 ref_index)
-{
-	struct btrfs_root *root = BTRFS_I(dir)->root;
-	struct btrfs_dir_item *dir_item;
-	struct btrfs_key key;
-	struct btrfs_path *path;
-	struct inode *other_inode = NULL;
-	int ret;
-
-	path = btrfs_alloc_path();
-	if (!path)
-		return -ENOMEM;
-
-	dir_item = btrfs_lookup_dir_item(NULL, root, path,
-					 btrfs_ino(BTRFS_I(dir)),
-					 name, namelen, 0);
-	if (!dir_item) {
-		btrfs_release_path(path);
-		goto add_link;
-	} else if (IS_ERR(dir_item)) {
-		ret = PTR_ERR(dir_item);
-		goto out;
-	}
-
-	/*
-	 * Our inode's dentry collides with the dentry of another inode which is
-	 * in the log but not yet processed since it has a higher inode number.
-	 * So delete that other dentry.
-	 */
-	btrfs_dir_item_key_to_cpu(path->nodes[0], dir_item, &key);
-	btrfs_release_path(path);
-	other_inode = read_one_inode(root, key.objectid);
-	if (!other_inode) {
-		ret = -ENOENT;
-		goto out;
-	}
-	ret = unlink_inode_for_log_replay(trans, BTRFS_I(dir), BTRFS_I(other_inode),
-					  name, namelen);
-	if (ret)
-		goto out;
-	/*
-	 * If we dropped the link count to 0, bump it so that later the iput()
-	 * on the inode will not free it. We will fixup the link count later.
-	 */
-	if (other_inode->i_nlink == 0)
-		set_nlink(other_inode, 1);
-add_link:
-	ret = btrfs_add_link(trans, BTRFS_I(dir), BTRFS_I(inode),
-			     name, namelen, 0, ref_index);
-out:
-	iput(other_inode);
-	btrfs_free_path(path);
-
-	return ret;
-}
-
-=======
->>>>>>> 9fecab24
 /*
  * replay one inode back reference item found in the log tree.
  * eb, slot and key refer to the buffer and key found in the log tree.
@@ -1557,48 +1457,6 @@
 			 * overwrite any existing back reference, and we don't
 			 * want to create dangling pointers in the directory.
 			 */
-<<<<<<< HEAD
-
-			if (!search_done) {
-				ret = __add_inode_ref(trans, root, path, log,
-						      BTRFS_I(dir),
-						      BTRFS_I(inode),
-						      inode_objectid,
-						      parent_objectid,
-						      ref_index, name, namelen,
-						      &search_done);
-				if (ret) {
-					if (ret == 1)
-						ret = 0;
-					goto out;
-				}
-			}
-
-			/*
-			 * If a reference item already exists for this inode
-			 * with the same parent and name, but different index,
-			 * drop it and the corresponding directory index entries
-			 * from the parent before adding the new reference item
-			 * and dir index entries, otherwise we would fail with
-			 * -EEXIST returned from btrfs_add_link() below.
-			 */
-			ret = btrfs_inode_ref_exists(inode, dir, key->type,
-						     name, namelen);
-			if (ret > 0) {
-				ret = unlink_inode_for_log_replay(trans,
-							 BTRFS_I(dir),
-							 BTRFS_I(inode),
-							 name, namelen);
-				/*
-				 * If we dropped the link count to 0, bump it so
-				 * that later the iput() on the inode will not
-				 * free it. We will fixup the link count later.
-				 */
-				if (!ret && inode->i_nlink == 0)
-					set_nlink(inode, 1);
-			}
-			if (ret < 0)
-=======
 			ret = __add_inode_ref(trans, root, path, log,
 					      BTRFS_I(dir), BTRFS_I(inode),
 					      inode_objectid, parent_objectid,
@@ -1606,7 +1464,6 @@
 			if (ret) {
 				if (ret == 1)
 					ret = 0;
->>>>>>> 9fecab24
 				goto out;
 			}
 
