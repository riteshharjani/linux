/*
 * Copyright (C) 2008 Oracle.  All rights reserved.
 *
 * This program is free software; you can redistribute it and/or
 * modify it under the terms of the GNU General Public
 * License v2 as published by the Free Software Foundation.
 *
 * This program is distributed in the hope that it will be useful,
 * but WITHOUT ANY WARRANTY; without even the implied warranty of
 * MERCHANTABILITY or FITNESS FOR A PARTICULAR PURPOSE.  See the GNU
 * General Public License for more details.
 *
 * You should have received a copy of the GNU General Public
 * License along with this program; if not, write to the
 * Free Software Foundation, Inc., 59 Temple Place - Suite 330,
 * Boston, MA 021110-1307, USA.
 */

#include <linux/kernel.h>
#include <linux/bio.h>
#include <linux/buffer_head.h>
#include <linux/file.h>
#include <linux/fs.h>
#include <linux/pagemap.h>
#include <linux/highmem.h>
#include <linux/time.h>
#include <linux/init.h>
#include <linux/string.h>
#include <linux/backing-dev.h>
#include <linux/mpage.h>
#include <linux/swap.h>
#include <linux/writeback.h>
#include <linux/bit_spinlock.h>
#include <linux/slab.h>
#include <linux/sched/mm.h>
#include <linux/sort.h>
#include <linux/log2.h>
#include "ctree.h"
#include "disk-io.h"
#include "transaction.h"
#include "btrfs_inode.h"
#include "volumes.h"
#include "ordered-data.h"
#include "compression.h"
#include "extent_io.h"
#include "extent_map.h"

static int btrfs_decompress_bio(struct compressed_bio *cb);

static inline int compressed_bio_size(struct btrfs_fs_info *fs_info,
				      unsigned long disk_size)
{
	u16 csum_size = btrfs_super_csum_size(fs_info->super_copy);

	return sizeof(struct compressed_bio) +
		(DIV_ROUND_UP(disk_size, fs_info->sectorsize)) * csum_size;
}

static int check_compressed_csum(struct btrfs_inode *inode,
				 struct compressed_bio *cb,
				 u64 disk_start)
{
	int ret;
	struct page *page;
	unsigned long i;
	char *kaddr;
	u32 csum;
	u32 *cb_sum = &cb->sums;

	if (inode->flags & BTRFS_INODE_NODATASUM)
		return 0;

	for (i = 0; i < cb->nr_pages; i++) {
		page = cb->compressed_pages[i];
		csum = ~(u32)0;

		kaddr = kmap_atomic(page);
		csum = btrfs_csum_data(kaddr, csum, PAGE_SIZE);
		btrfs_csum_final(csum, (u8 *)&csum);
		kunmap_atomic(kaddr);

		if (csum != *cb_sum) {
			btrfs_print_data_csum_error(inode, disk_start, csum,
					*cb_sum, cb->mirror_num);
			ret = -EIO;
			goto fail;
		}
		cb_sum++;

	}
	ret = 0;
fail:
	return ret;
}

/* when we finish reading compressed pages from the disk, we
 * decompress them and then run the bio end_io routines on the
 * decompressed pages (in the inode address space).
 *
 * This allows the checksumming and other IO error handling routines
 * to work normally
 *
 * The compressed pages are freed here, and it must be run
 * in process context
 */
static void end_compressed_bio_read(struct bio *bio)
{
	struct compressed_bio *cb = bio->bi_private;
	struct inode *inode;
	struct page *page;
	unsigned long index;
	unsigned int mirror = btrfs_io_bio(bio)->mirror_num;
	int ret = 0;

	if (bio->bi_status)
		cb->errors = 1;

	/* if there are more bios still pending for this compressed
	 * extent, just exit
	 */
	if (!refcount_dec_and_test(&cb->pending_bios))
		goto out;

	/*
	 * Record the correct mirror_num in cb->orig_bio so that
	 * read-repair can work properly.
	 */
	ASSERT(btrfs_io_bio(cb->orig_bio));
	btrfs_io_bio(cb->orig_bio)->mirror_num = mirror;
	cb->mirror_num = mirror;

	/*
	 * Some IO in this cb have failed, just skip checksum as there
	 * is no way it could be correct.
	 */
	if (cb->errors == 1)
		goto csum_failed;

	inode = cb->inode;
	ret = check_compressed_csum(BTRFS_I(inode), cb,
				    (u64)bio->bi_iter.bi_sector << 9);
	if (ret)
		goto csum_failed;

	/* ok, we're the last bio for this extent, lets start
	 * the decompression.
	 */
	ret = btrfs_decompress_bio(cb);

csum_failed:
	if (ret)
		cb->errors = 1;

	/* release the compressed pages */
	index = 0;
	for (index = 0; index < cb->nr_pages; index++) {
		page = cb->compressed_pages[index];
		page->mapping = NULL;
		put_page(page);
	}

	/* do io completion on the original bio */
	if (cb->errors) {
		bio_io_error(cb->orig_bio);
	} else {
		int i;
		struct bio_vec *bvec;

		/*
		 * we have verified the checksum already, set page
		 * checked so the end_io handlers know about it
		 */
		ASSERT(!bio_flagged(bio, BIO_CLONED));
		bio_for_each_segment_all(bvec, cb->orig_bio, i)
			SetPageChecked(bvec->bv_page);

		bio_endio(cb->orig_bio);
	}

	/* finally free the cb struct */
	kfree(cb->compressed_pages);
	kfree(cb);
out:
	bio_put(bio);
}

/*
 * Clear the writeback bits on all of the file
 * pages for a compressed write
 */
static noinline void end_compressed_writeback(struct inode *inode,
					      const struct compressed_bio *cb)
{
	unsigned long index = cb->start >> PAGE_SHIFT;
	unsigned long end_index = (cb->start + cb->len - 1) >> PAGE_SHIFT;
	struct page *pages[16];
	unsigned long nr_pages = end_index - index + 1;
	int i;
	int ret;

	if (cb->errors)
		mapping_set_error(inode->i_mapping, -EIO);

	while (nr_pages > 0) {
		ret = find_get_pages_contig(inode->i_mapping, index,
				     min_t(unsigned long,
				     nr_pages, ARRAY_SIZE(pages)), pages);
		if (ret == 0) {
			nr_pages -= 1;
			index += 1;
			continue;
		}
		for (i = 0; i < ret; i++) {
			if (cb->errors)
				SetPageError(pages[i]);
			end_page_writeback(pages[i]);
			put_page(pages[i]);
		}
		nr_pages -= ret;
		index += ret;
	}
	/* the inode may be gone now */
}

/*
 * do the cleanup once all the compressed pages hit the disk.
 * This will clear writeback on the file pages and free the compressed
 * pages.
 *
 * This also calls the writeback end hooks for the file pages so that
 * metadata and checksums can be updated in the file.
 */
static void end_compressed_bio_write(struct bio *bio)
{
	struct extent_io_tree *tree;
	struct compressed_bio *cb = bio->bi_private;
	struct inode *inode;
	struct page *page;
	unsigned long index;

	if (bio->bi_status)
		cb->errors = 1;

	/* if there are more bios still pending for this compressed
	 * extent, just exit
	 */
	if (!refcount_dec_and_test(&cb->pending_bios))
		goto out;

	/* ok, we're the last bio for this extent, step one is to
	 * call back into the FS and do all the end_io operations
	 */
	inode = cb->inode;
	tree = &BTRFS_I(inode)->io_tree;
	cb->compressed_pages[0]->mapping = cb->inode->i_mapping;
	tree->ops->writepage_end_io_hook(cb->compressed_pages[0],
					 cb->start,
					 cb->start + cb->len - 1,
					 NULL,
					 bio->bi_status ?
					 BLK_STS_OK : BLK_STS_NOTSUPP);
	cb->compressed_pages[0]->mapping = NULL;

	end_compressed_writeback(inode, cb);
	/* note, our inode could be gone now */

	/*
	 * release the compressed pages, these came from alloc_page and
	 * are not attached to the inode at all
	 */
	index = 0;
	for (index = 0; index < cb->nr_pages; index++) {
		page = cb->compressed_pages[index];
		page->mapping = NULL;
		put_page(page);
	}

	/* finally free the cb struct */
	kfree(cb->compressed_pages);
	kfree(cb);
out:
	bio_put(bio);
}

/*
 * worker function to build and submit bios for previously compressed pages.
 * The corresponding pages in the inode should be marked for writeback
 * and the compressed pages should have a reference on them for dropping
 * when the IO is complete.
 *
 * This also checksums the file bytes and gets things ready for
 * the end io hooks.
 */
blk_status_t btrfs_submit_compressed_write(struct inode *inode, u64 start,
				 unsigned long len, u64 disk_start,
				 unsigned long compressed_len,
				 struct page **compressed_pages,
				 unsigned long nr_pages,
				 unsigned int write_flags)
{
	struct btrfs_fs_info *fs_info = btrfs_sb(inode->i_sb);
	struct bio *bio = NULL;
	struct compressed_bio *cb;
	unsigned long bytes_left;
	struct extent_io_tree *io_tree = &BTRFS_I(inode)->io_tree;
	int pg_index = 0;
	struct page *page;
	u64 first_byte = disk_start;
	struct block_device *bdev;
	blk_status_t ret;
	int skip_sum = BTRFS_I(inode)->flags & BTRFS_INODE_NODATASUM;

	WARN_ON(start & ((u64)PAGE_SIZE - 1));
	cb = kmalloc(compressed_bio_size(fs_info, compressed_len), GFP_NOFS);
	if (!cb)
		return BLK_STS_RESOURCE;
	refcount_set(&cb->pending_bios, 0);
	cb->errors = 0;
	cb->inode = inode;
	cb->start = start;
	cb->len = len;
	cb->mirror_num = 0;
	cb->compressed_pages = compressed_pages;
	cb->compressed_len = compressed_len;
	cb->orig_bio = NULL;
	cb->nr_pages = nr_pages;

	bdev = fs_info->fs_devices->latest_bdev;

	bio = btrfs_bio_alloc(bdev, first_byte);
	bio->bi_opf = REQ_OP_WRITE | write_flags;
	bio->bi_private = cb;
	bio->bi_end_io = end_compressed_bio_write;
	refcount_set(&cb->pending_bios, 1);

	/* create and submit bios for the compressed pages */
	bytes_left = compressed_len;
	for (pg_index = 0; pg_index < cb->nr_pages; pg_index++) {
		int submit = 0;

		page = compressed_pages[pg_index];
		page->mapping = inode->i_mapping;
		if (bio->bi_iter.bi_size)
			submit = io_tree->ops->merge_bio_hook(page, 0,
							   PAGE_SIZE,
							   bio, 0);

		page->mapping = NULL;
		if (submit || bio_add_page(bio, page, PAGE_SIZE, 0) <
		    PAGE_SIZE) {
			bio_get(bio);

			/*
			 * inc the count before we submit the bio so
			 * we know the end IO handler won't happen before
			 * we inc the count.  Otherwise, the cb might get
			 * freed before we're done setting it up
			 */
			refcount_inc(&cb->pending_bios);
			ret = btrfs_bio_wq_end_io(fs_info, bio,
						  BTRFS_WQ_ENDIO_DATA);
			BUG_ON(ret); /* -ENOMEM */

			if (!skip_sum) {
				ret = btrfs_csum_one_bio(inode, bio, start, 1);
				BUG_ON(ret); /* -ENOMEM */
			}

			ret = btrfs_map_bio(fs_info, bio, 0, 1);
			if (ret) {
				bio->bi_status = ret;
				bio_endio(bio);
			}

			bio_put(bio);

			bio = btrfs_bio_alloc(bdev, first_byte);
			bio->bi_opf = REQ_OP_WRITE | write_flags;
			bio->bi_private = cb;
			bio->bi_end_io = end_compressed_bio_write;
			bio_add_page(bio, page, PAGE_SIZE, 0);
		}
		if (bytes_left < PAGE_SIZE) {
			btrfs_info(fs_info,
					"bytes left %lu compress len %lu nr %lu",
			       bytes_left, cb->compressed_len, cb->nr_pages);
		}
		bytes_left -= PAGE_SIZE;
		first_byte += PAGE_SIZE;
		cond_resched();
	}
	bio_get(bio);

	ret = btrfs_bio_wq_end_io(fs_info, bio, BTRFS_WQ_ENDIO_DATA);
	BUG_ON(ret); /* -ENOMEM */

	if (!skip_sum) {
		ret = btrfs_csum_one_bio(inode, bio, start, 1);
		BUG_ON(ret); /* -ENOMEM */
	}

	ret = btrfs_map_bio(fs_info, bio, 0, 1);
	if (ret) {
		bio->bi_status = ret;
		bio_endio(bio);
	}

	bio_put(bio);
	return 0;
}

static u64 bio_end_offset(struct bio *bio)
{
	struct bio_vec *last = &bio->bi_io_vec[bio->bi_vcnt - 1];

	return page_offset(last->bv_page) + last->bv_len + last->bv_offset;
}

static noinline int add_ra_bio_pages(struct inode *inode,
				     u64 compressed_end,
				     struct compressed_bio *cb)
{
	unsigned long end_index;
	unsigned long pg_index;
	u64 last_offset;
	u64 isize = i_size_read(inode);
	int ret;
	struct page *page;
	unsigned long nr_pages = 0;
	struct extent_map *em;
	struct address_space *mapping = inode->i_mapping;
	struct extent_map_tree *em_tree;
	struct extent_io_tree *tree;
	u64 end;
	int misses = 0;

	last_offset = bio_end_offset(cb->orig_bio);
	em_tree = &BTRFS_I(inode)->extent_tree;
	tree = &BTRFS_I(inode)->io_tree;

	if (isize == 0)
		return 0;

	end_index = (i_size_read(inode) - 1) >> PAGE_SHIFT;

	while (last_offset < compressed_end) {
		pg_index = last_offset >> PAGE_SHIFT;

		if (pg_index > end_index)
			break;

		rcu_read_lock();
		page = radix_tree_lookup(&mapping->page_tree, pg_index);
		rcu_read_unlock();
		if (page && !radix_tree_exceptional_entry(page)) {
			misses++;
			if (misses > 4)
				break;
			goto next;
		}

		page = __page_cache_alloc(mapping_gfp_constraint(mapping,
								 ~__GFP_FS));
		if (!page)
			break;

		if (add_to_page_cache_lru(page, mapping, pg_index, GFP_NOFS)) {
			put_page(page);
			goto next;
		}

		end = last_offset + PAGE_SIZE - 1;
		/*
		 * at this point, we have a locked page in the page cache
		 * for these bytes in the file.  But, we have to make
		 * sure they map to this compressed extent on disk.
		 */
		set_page_extent_mapped(page);
		lock_extent(tree, last_offset, end);
		read_lock(&em_tree->lock);
		em = lookup_extent_mapping(em_tree, last_offset,
					   PAGE_SIZE);
		read_unlock(&em_tree->lock);

		if (!em || last_offset < em->start ||
		    (last_offset + PAGE_SIZE > extent_map_end(em)) ||
		    (em->block_start >> 9) != cb->orig_bio->bi_iter.bi_sector) {
			free_extent_map(em);
			unlock_extent(tree, last_offset, end);
			unlock_page(page);
			put_page(page);
			break;
		}
		free_extent_map(em);

		if (page->index == end_index) {
			char *userpage;
			size_t zero_offset = isize & (PAGE_SIZE - 1);

			if (zero_offset) {
				int zeros;
				zeros = PAGE_SIZE - zero_offset;
				userpage = kmap_atomic(page);
				memset(userpage + zero_offset, 0, zeros);
				flush_dcache_page(page);
				kunmap_atomic(userpage);
			}
		}

		ret = bio_add_page(cb->orig_bio, page,
				   PAGE_SIZE, 0);

		if (ret == PAGE_SIZE) {
			nr_pages++;
			put_page(page);
		} else {
			unlock_extent(tree, last_offset, end);
			unlock_page(page);
			put_page(page);
			break;
		}
next:
		last_offset += PAGE_SIZE;
	}
	return 0;
}

/*
 * for a compressed read, the bio we get passed has all the inode pages
 * in it.  We don't actually do IO on those pages but allocate new ones
 * to hold the compressed pages on disk.
 *
 * bio->bi_iter.bi_sector points to the compressed extent on disk
 * bio->bi_io_vec points to all of the inode pages
 *
 * After the compressed pages are read, we copy the bytes into the
 * bio we were passed and then call the bio end_io calls
 */
blk_status_t btrfs_submit_compressed_read(struct inode *inode, struct bio *bio,
				 int mirror_num, unsigned long bio_flags)
{
	struct btrfs_fs_info *fs_info = btrfs_sb(inode->i_sb);
	struct extent_io_tree *tree;
	struct extent_map_tree *em_tree;
	struct compressed_bio *cb;
	unsigned long compressed_len;
	unsigned long nr_pages;
	unsigned long pg_index;
	struct page *page;
	struct block_device *bdev;
	struct bio *comp_bio;
	u64 cur_disk_byte = (u64)bio->bi_iter.bi_sector << 9;
	u64 em_len;
	u64 em_start;
	struct extent_map *em;
	blk_status_t ret = BLK_STS_RESOURCE;
	int faili = 0;
	u32 *sums;

	tree = &BTRFS_I(inode)->io_tree;
	em_tree = &BTRFS_I(inode)->extent_tree;

	/* we need the actual starting offset of this extent in the file */
	read_lock(&em_tree->lock);
	em = lookup_extent_mapping(em_tree,
				   page_offset(bio->bi_io_vec->bv_page),
				   PAGE_SIZE);
	read_unlock(&em_tree->lock);
	if (!em)
		return BLK_STS_IOERR;

	compressed_len = em->block_len;
	cb = kmalloc(compressed_bio_size(fs_info, compressed_len), GFP_NOFS);
	if (!cb)
		goto out;

	refcount_set(&cb->pending_bios, 0);
	cb->errors = 0;
	cb->inode = inode;
	cb->mirror_num = mirror_num;
	sums = &cb->sums;

	cb->start = em->orig_start;
	em_len = em->len;
	em_start = em->start;

	free_extent_map(em);
	em = NULL;

	cb->len = bio->bi_iter.bi_size;
	cb->compressed_len = compressed_len;
	cb->compress_type = extent_compress_type(bio_flags);
	cb->orig_bio = bio;

	nr_pages = DIV_ROUND_UP(compressed_len, PAGE_SIZE);
	cb->compressed_pages = kcalloc(nr_pages, sizeof(struct page *),
				       GFP_NOFS);
	if (!cb->compressed_pages)
		goto fail1;

	bdev = fs_info->fs_devices->latest_bdev;

	for (pg_index = 0; pg_index < nr_pages; pg_index++) {
		cb->compressed_pages[pg_index] = alloc_page(GFP_NOFS |
							      __GFP_HIGHMEM);
		if (!cb->compressed_pages[pg_index]) {
			faili = pg_index - 1;
			ret = BLK_STS_RESOURCE;
			goto fail2;
		}
	}
	faili = nr_pages - 1;
	cb->nr_pages = nr_pages;

	add_ra_bio_pages(inode, em_start + em_len, cb);

	/* include any pages we added in add_ra-bio_pages */
	cb->len = bio->bi_iter.bi_size;

	comp_bio = btrfs_bio_alloc(bdev, cur_disk_byte);
	bio_set_op_attrs (comp_bio, REQ_OP_READ, 0);
	comp_bio->bi_private = cb;
	comp_bio->bi_end_io = end_compressed_bio_read;
	refcount_set(&cb->pending_bios, 1);

	for (pg_index = 0; pg_index < nr_pages; pg_index++) {
		int submit = 0;

		page = cb->compressed_pages[pg_index];
		page->mapping = inode->i_mapping;
		page->index = em_start >> PAGE_SHIFT;

		if (comp_bio->bi_iter.bi_size)
			submit = tree->ops->merge_bio_hook(page, 0,
							PAGE_SIZE,
							comp_bio, 0);

		page->mapping = NULL;
		if (submit || bio_add_page(comp_bio, page, PAGE_SIZE, 0) <
		    PAGE_SIZE) {
			bio_get(comp_bio);

			ret = btrfs_bio_wq_end_io(fs_info, comp_bio,
						  BTRFS_WQ_ENDIO_DATA);
			BUG_ON(ret); /* -ENOMEM */

			/*
			 * inc the count before we submit the bio so
			 * we know the end IO handler won't happen before
			 * we inc the count.  Otherwise, the cb might get
			 * freed before we're done setting it up
			 */
			refcount_inc(&cb->pending_bios);

			if (!(BTRFS_I(inode)->flags & BTRFS_INODE_NODATASUM)) {
				ret = btrfs_lookup_bio_sums(inode, comp_bio,
							    sums);
				BUG_ON(ret); /* -ENOMEM */
			}
			sums += DIV_ROUND_UP(comp_bio->bi_iter.bi_size,
					     fs_info->sectorsize);

			ret = btrfs_map_bio(fs_info, comp_bio, mirror_num, 0);
			if (ret) {
				comp_bio->bi_status = ret;
				bio_endio(comp_bio);
			}

			bio_put(comp_bio);

			comp_bio = btrfs_bio_alloc(bdev, cur_disk_byte);
			bio_set_op_attrs(comp_bio, REQ_OP_READ, 0);
			comp_bio->bi_private = cb;
			comp_bio->bi_end_io = end_compressed_bio_read;

			bio_add_page(comp_bio, page, PAGE_SIZE, 0);
		}
		cur_disk_byte += PAGE_SIZE;
	}
	bio_get(comp_bio);

	ret = btrfs_bio_wq_end_io(fs_info, comp_bio, BTRFS_WQ_ENDIO_DATA);
	BUG_ON(ret); /* -ENOMEM */

	if (!(BTRFS_I(inode)->flags & BTRFS_INODE_NODATASUM)) {
		ret = btrfs_lookup_bio_sums(inode, comp_bio, sums);
		BUG_ON(ret); /* -ENOMEM */
	}

	ret = btrfs_map_bio(fs_info, comp_bio, mirror_num, 0);
	if (ret) {
		comp_bio->bi_status = ret;
		bio_endio(comp_bio);
	}

	bio_put(comp_bio);
	return 0;

fail2:
	while (faili >= 0) {
		__free_page(cb->compressed_pages[faili]);
		faili--;
	}

	kfree(cb->compressed_pages);
fail1:
	kfree(cb);
out:
	free_extent_map(em);
	return ret;
}

/*
 * Heuristic uses systematic sampling to collect data from the input data
 * range, the logic can be tuned by the following constants:
 *
 * @SAMPLING_READ_SIZE - how many bytes will be copied from for each sample
 * @SAMPLING_INTERVAL  - range from which the sampled data can be collected
 */
#define SAMPLING_READ_SIZE	(16)
#define SAMPLING_INTERVAL	(256)

/*
 * For statistical analysis of the input data we consider bytes that form a
 * Galois Field of 256 objects. Each object has an attribute count, ie. how
 * many times the object appeared in the sample.
 */
#define BUCKET_SIZE		(256)

/*
 * The size of the sample is based on a statistical sampling rule of thumb.
 * The common way is to perform sampling tests as long as the number of
 * elements in each cell is at least 5.
 *
 * Instead of 5, we choose 32 to obtain more accurate results.
 * If the data contain the maximum number of symbols, which is 256, we obtain a
 * sample size bound by 8192.
 *
 * For a sample of at most 8KB of data per data range: 16 consecutive bytes
 * from up to 512 locations.
 */
#define MAX_SAMPLE_SIZE		(BTRFS_MAX_UNCOMPRESSED *		\
				 SAMPLING_READ_SIZE / SAMPLING_INTERVAL)

struct bucket_item {
	u32 count;
};

struct heuristic_ws {
	/* Partial copy of input data */
	u8 *sample;
	u32 sample_size;
	/* Buckets store counters for each byte value */
	struct bucket_item *bucket;
	struct list_head list;
};

static void free_heuristic_ws(struct list_head *ws)
{
	struct heuristic_ws *workspace;

	workspace = list_entry(ws, struct heuristic_ws, list);

	kvfree(workspace->sample);
	kfree(workspace->bucket);
	kfree(workspace);
}

static struct list_head *alloc_heuristic_ws(void)
{
	struct heuristic_ws *ws;

	ws = kzalloc(sizeof(*ws), GFP_KERNEL);
	if (!ws)
		return ERR_PTR(-ENOMEM);

	ws->sample = kvmalloc(MAX_SAMPLE_SIZE, GFP_KERNEL);
	if (!ws->sample)
		goto fail;

	ws->bucket = kcalloc(BUCKET_SIZE, sizeof(*ws->bucket), GFP_KERNEL);
	if (!ws->bucket)
		goto fail;

	INIT_LIST_HEAD(&ws->list);
	return &ws->list;
fail:
	free_heuristic_ws(&ws->list);
	return ERR_PTR(-ENOMEM);
}

struct workspaces_list {
	struct list_head idle_ws;
	spinlock_t ws_lock;
	/* Number of free workspaces */
	int free_ws;
	/* Total number of allocated workspaces */
	atomic_t total_ws;
	/* Waiters for a free workspace */
	wait_queue_head_t ws_wait;
};

static struct workspaces_list btrfs_comp_ws[BTRFS_COMPRESS_TYPES];

static struct workspaces_list btrfs_heuristic_ws;

static const struct btrfs_compress_op * const btrfs_compress_op[] = {
	&btrfs_zlib_compress,
	&btrfs_lzo_compress,
	&btrfs_zstd_compress,
};

void __init btrfs_init_compress(void)
{
	struct list_head *workspace;
	int i;

	INIT_LIST_HEAD(&btrfs_heuristic_ws.idle_ws);
	spin_lock_init(&btrfs_heuristic_ws.ws_lock);
	atomic_set(&btrfs_heuristic_ws.total_ws, 0);
	init_waitqueue_head(&btrfs_heuristic_ws.ws_wait);
<<<<<<< HEAD

	workspace = alloc_heuristic_ws();
	if (IS_ERR(workspace)) {
		pr_warn(
	"BTRFS: cannot preallocate heuristic workspace, will try later\n");
	} else {
		atomic_set(&btrfs_heuristic_ws.total_ws, 1);
		btrfs_heuristic_ws.free_ws = 1;
		list_add(workspace, &btrfs_heuristic_ws.idle_ws);
	}

=======

	workspace = alloc_heuristic_ws();
	if (IS_ERR(workspace)) {
		pr_warn(
	"BTRFS: cannot preallocate heuristic workspace, will try later\n");
	} else {
		atomic_set(&btrfs_heuristic_ws.total_ws, 1);
		btrfs_heuristic_ws.free_ws = 1;
		list_add(workspace, &btrfs_heuristic_ws.idle_ws);
	}

>>>>>>> ae64f9bd
	for (i = 0; i < BTRFS_COMPRESS_TYPES; i++) {
		INIT_LIST_HEAD(&btrfs_comp_ws[i].idle_ws);
		spin_lock_init(&btrfs_comp_ws[i].ws_lock);
		atomic_set(&btrfs_comp_ws[i].total_ws, 0);
		init_waitqueue_head(&btrfs_comp_ws[i].ws_wait);

		/*
		 * Preallocate one workspace for each compression type so
		 * we can guarantee forward progress in the worst case
		 */
		workspace = btrfs_compress_op[i]->alloc_workspace();
		if (IS_ERR(workspace)) {
			pr_warn("BTRFS: cannot preallocate compression workspace, will try later\n");
		} else {
			atomic_set(&btrfs_comp_ws[i].total_ws, 1);
			btrfs_comp_ws[i].free_ws = 1;
			list_add(workspace, &btrfs_comp_ws[i].idle_ws);
		}
	}
}

/*
 * This finds an available workspace or allocates a new one.
 * If it's not possible to allocate a new one, waits until there's one.
 * Preallocation makes a forward progress guarantees and we do not return
 * errors.
 */
static struct list_head *__find_workspace(int type, bool heuristic)
{
	struct list_head *workspace;
	int cpus = num_online_cpus();
	int idx = type - 1;
	unsigned nofs_flag;
	struct list_head *idle_ws;
	spinlock_t *ws_lock;
	atomic_t *total_ws;
	wait_queue_head_t *ws_wait;
	int *free_ws;

	if (heuristic) {
		idle_ws	 = &btrfs_heuristic_ws.idle_ws;
		ws_lock	 = &btrfs_heuristic_ws.ws_lock;
		total_ws = &btrfs_heuristic_ws.total_ws;
		ws_wait	 = &btrfs_heuristic_ws.ws_wait;
		free_ws	 = &btrfs_heuristic_ws.free_ws;
	} else {
		idle_ws	 = &btrfs_comp_ws[idx].idle_ws;
		ws_lock	 = &btrfs_comp_ws[idx].ws_lock;
		total_ws = &btrfs_comp_ws[idx].total_ws;
		ws_wait	 = &btrfs_comp_ws[idx].ws_wait;
		free_ws	 = &btrfs_comp_ws[idx].free_ws;
	}

again:
	spin_lock(ws_lock);
	if (!list_empty(idle_ws)) {
		workspace = idle_ws->next;
		list_del(workspace);
		(*free_ws)--;
		spin_unlock(ws_lock);
		return workspace;

	}
	if (atomic_read(total_ws) > cpus) {
		DEFINE_WAIT(wait);

		spin_unlock(ws_lock);
		prepare_to_wait(ws_wait, &wait, TASK_UNINTERRUPTIBLE);
		if (atomic_read(total_ws) > cpus && !*free_ws)
			schedule();
		finish_wait(ws_wait, &wait);
		goto again;
	}
	atomic_inc(total_ws);
	spin_unlock(ws_lock);

	/*
	 * Allocation helpers call vmalloc that can't use GFP_NOFS, so we have
	 * to turn it off here because we might get called from the restricted
	 * context of btrfs_compress_bio/btrfs_compress_pages
	 */
	nofs_flag = memalloc_nofs_save();
	if (heuristic)
		workspace = alloc_heuristic_ws();
	else
		workspace = btrfs_compress_op[idx]->alloc_workspace();
	memalloc_nofs_restore(nofs_flag);

	if (IS_ERR(workspace)) {
		atomic_dec(total_ws);
		wake_up(ws_wait);

		/*
		 * Do not return the error but go back to waiting. There's a
		 * workspace preallocated for each type and the compression
		 * time is bounded so we get to a workspace eventually. This
		 * makes our caller's life easier.
		 *
		 * To prevent silent and low-probability deadlocks (when the
		 * initial preallocation fails), check if there are any
		 * workspaces at all.
		 */
		if (atomic_read(total_ws) == 0) {
			static DEFINE_RATELIMIT_STATE(_rs,
					/* once per minute */ 60 * HZ,
					/* no burst */ 1);

			if (__ratelimit(&_rs)) {
				pr_warn("BTRFS: no compression workspaces, low memory, retrying\n");
			}
		}
		goto again;
	}
	return workspace;
}

static struct list_head *find_workspace(int type)
{
	return __find_workspace(type, false);
}

/*
 * put a workspace struct back on the list or free it if we have enough
 * idle ones sitting around
 */
static void __free_workspace(int type, struct list_head *workspace,
			     bool heuristic)
{
	int idx = type - 1;
	struct list_head *idle_ws;
	spinlock_t *ws_lock;
	atomic_t *total_ws;
	wait_queue_head_t *ws_wait;
	int *free_ws;

	if (heuristic) {
		idle_ws	 = &btrfs_heuristic_ws.idle_ws;
		ws_lock	 = &btrfs_heuristic_ws.ws_lock;
		total_ws = &btrfs_heuristic_ws.total_ws;
		ws_wait	 = &btrfs_heuristic_ws.ws_wait;
		free_ws	 = &btrfs_heuristic_ws.free_ws;
	} else {
		idle_ws	 = &btrfs_comp_ws[idx].idle_ws;
		ws_lock	 = &btrfs_comp_ws[idx].ws_lock;
		total_ws = &btrfs_comp_ws[idx].total_ws;
		ws_wait	 = &btrfs_comp_ws[idx].ws_wait;
		free_ws	 = &btrfs_comp_ws[idx].free_ws;
	}

	spin_lock(ws_lock);
	if (*free_ws <= num_online_cpus()) {
		list_add(workspace, idle_ws);
		(*free_ws)++;
		spin_unlock(ws_lock);
		goto wake;
	}
	spin_unlock(ws_lock);

	if (heuristic)
		free_heuristic_ws(workspace);
	else
		btrfs_compress_op[idx]->free_workspace(workspace);
	atomic_dec(total_ws);
wake:
	/*
	 * Make sure counter is updated before we wake up waiters.
	 */
	smp_mb();
	if (waitqueue_active(ws_wait))
		wake_up(ws_wait);
}

static void free_workspace(int type, struct list_head *ws)
{
	return __free_workspace(type, ws, false);
}

/*
 * cleanup function for module exit
 */
static void free_workspaces(void)
{
	struct list_head *workspace;
	int i;

	while (!list_empty(&btrfs_heuristic_ws.idle_ws)) {
		workspace = btrfs_heuristic_ws.idle_ws.next;
		list_del(workspace);
		free_heuristic_ws(workspace);
		atomic_dec(&btrfs_heuristic_ws.total_ws);
	}

	for (i = 0; i < BTRFS_COMPRESS_TYPES; i++) {
		while (!list_empty(&btrfs_comp_ws[i].idle_ws)) {
			workspace = btrfs_comp_ws[i].idle_ws.next;
			list_del(workspace);
			btrfs_compress_op[i]->free_workspace(workspace);
			atomic_dec(&btrfs_comp_ws[i].total_ws);
		}
	}
}

/*
 * Given an address space and start and length, compress the bytes into @pages
 * that are allocated on demand.
 *
 * @type_level is encoded algorithm and level, where level 0 means whatever
 * default the algorithm chooses and is opaque here;
 * - compression algo are 0-3
 * - the level are bits 4-7
 *
 * @out_pages is an in/out parameter, holds maximum number of pages to allocate
 * and returns number of actually allocated pages
 *
 * @total_in is used to return the number of bytes actually read.  It
 * may be smaller than the input length if we had to exit early because we
 * ran out of room in the pages array or because we cross the
 * max_out threshold.
 *
 * @total_out is an in/out parameter, must be set to the input length and will
 * be also used to return the total number of compressed bytes
 *
 * @max_out tells us the max number of bytes that we're allowed to
 * stuff into pages
 */
int btrfs_compress_pages(unsigned int type_level, struct address_space *mapping,
			 u64 start, struct page **pages,
			 unsigned long *out_pages,
			 unsigned long *total_in,
			 unsigned long *total_out)
{
	struct list_head *workspace;
	int ret;
	int type = type_level & 0xF;

	workspace = find_workspace(type);

	btrfs_compress_op[type - 1]->set_level(workspace, type_level);
	ret = btrfs_compress_op[type-1]->compress_pages(workspace, mapping,
						      start, pages,
						      out_pages,
						      total_in, total_out);
	free_workspace(type, workspace);
	return ret;
}

/*
 * pages_in is an array of pages with compressed data.
 *
 * disk_start is the starting logical offset of this array in the file
 *
 * orig_bio contains the pages from the file that we want to decompress into
 *
 * srclen is the number of bytes in pages_in
 *
 * The basic idea is that we have a bio that was created by readpages.
 * The pages in the bio are for the uncompressed data, and they may not
 * be contiguous.  They all correspond to the range of bytes covered by
 * the compressed extent.
 */
static int btrfs_decompress_bio(struct compressed_bio *cb)
{
	struct list_head *workspace;
	int ret;
	int type = cb->compress_type;

	workspace = find_workspace(type);
	ret = btrfs_compress_op[type - 1]->decompress_bio(workspace, cb);
	free_workspace(type, workspace);

	return ret;
}

/*
 * a less complex decompression routine.  Our compressed data fits in a
 * single page, and we want to read a single page out of it.
 * start_byte tells us the offset into the compressed data we're interested in
 */
int btrfs_decompress(int type, unsigned char *data_in, struct page *dest_page,
		     unsigned long start_byte, size_t srclen, size_t destlen)
{
	struct list_head *workspace;
	int ret;

	workspace = find_workspace(type);

	ret = btrfs_compress_op[type-1]->decompress(workspace, data_in,
						  dest_page, start_byte,
						  srclen, destlen);

	free_workspace(type, workspace);
	return ret;
}

void btrfs_exit_compress(void)
{
	free_workspaces();
}

/*
 * Copy uncompressed data from working buffer to pages.
 *
 * buf_start is the byte offset we're of the start of our workspace buffer.
 *
 * total_out is the last byte of the buffer
 */
int btrfs_decompress_buf2page(const char *buf, unsigned long buf_start,
			      unsigned long total_out, u64 disk_start,
			      struct bio *bio)
{
	unsigned long buf_offset;
	unsigned long current_buf_start;
	unsigned long start_byte;
	unsigned long prev_start_byte;
	unsigned long working_bytes = total_out - buf_start;
	unsigned long bytes;
	char *kaddr;
	struct bio_vec bvec = bio_iter_iovec(bio, bio->bi_iter);

	/*
	 * start byte is the first byte of the page we're currently
	 * copying into relative to the start of the compressed data.
	 */
	start_byte = page_offset(bvec.bv_page) - disk_start;

	/* we haven't yet hit data corresponding to this page */
	if (total_out <= start_byte)
		return 1;

	/*
	 * the start of the data we care about is offset into
	 * the middle of our working buffer
	 */
	if (total_out > start_byte && buf_start < start_byte) {
		buf_offset = start_byte - buf_start;
		working_bytes -= buf_offset;
	} else {
		buf_offset = 0;
	}
	current_buf_start = buf_start;

	/* copy bytes from the working buffer into the pages */
	while (working_bytes > 0) {
		bytes = min_t(unsigned long, bvec.bv_len,
				PAGE_SIZE - buf_offset);
		bytes = min(bytes, working_bytes);

		kaddr = kmap_atomic(bvec.bv_page);
		memcpy(kaddr + bvec.bv_offset, buf + buf_offset, bytes);
		kunmap_atomic(kaddr);
		flush_dcache_page(bvec.bv_page);

		buf_offset += bytes;
		working_bytes -= bytes;
		current_buf_start += bytes;

		/* check if we need to pick another page */
		bio_advance(bio, bytes);
		if (!bio->bi_iter.bi_size)
			return 0;
		bvec = bio_iter_iovec(bio, bio->bi_iter);
		prev_start_byte = start_byte;
		start_byte = page_offset(bvec.bv_page) - disk_start;

		/*
		 * We need to make sure we're only adjusting
		 * our offset into compression working buffer when
		 * we're switching pages.  Otherwise we can incorrectly
		 * keep copying when we were actually done.
		 */
		if (start_byte != prev_start_byte) {
			/*
			 * make sure our new page is covered by this
			 * working buffer
			 */
			if (total_out <= start_byte)
				return 1;

			/*
			 * the next page in the biovec might not be adjacent
			 * to the last page, but it might still be found
			 * inside this working buffer. bump our offset pointer
			 */
			if (total_out > start_byte &&
			    current_buf_start < start_byte) {
				buf_offset = start_byte - buf_start;
				working_bytes = total_out - start_byte;
				current_buf_start = buf_start + buf_offset;
			}
		}
	}

	return 1;
}

/*
 * Shannon Entropy calculation
 *
 * Pure byte distribution analysis fails to determine compressiability of data.
 * Try calculating entropy to estimate the average minimum number of bits
 * needed to encode the sampled data.
 *
 * For convenience, return the percentage of needed bits, instead of amount of
 * bits directly.
 *
 * @ENTROPY_LVL_ACEPTABLE - below that threshold, sample has low byte entropy
 *			    and can be compressible with high probability
 *
 * @ENTROPY_LVL_HIGH - data are not compressible with high probability
 *
 * Use of ilog2() decreases precision, we lower the LVL to 5 to compensate.
 */
#define ENTROPY_LVL_ACEPTABLE		(65)
#define ENTROPY_LVL_HIGH		(80)

/*
 * For increasead precision in shannon_entropy calculation,
 * let's do pow(n, M) to save more digits after comma:
 *
 * - maximum int bit length is 64
 * - ilog2(MAX_SAMPLE_SIZE)	-> 13
 * - 13 * 4 = 52 < 64		-> M = 4
 *
 * So use pow(n, 4).
 */
static inline u32 ilog2_w(u64 n)
{
	return ilog2(n * n * n * n);
}

static u32 shannon_entropy(struct heuristic_ws *ws)
{
	const u32 entropy_max = 8 * ilog2_w(2);
	u32 entropy_sum = 0;
	u32 p, p_base, sz_base;
	u32 i;

	sz_base = ilog2_w(ws->sample_size);
	for (i = 0; i < BUCKET_SIZE && ws->bucket[i].count > 0; i++) {
		p = ws->bucket[i].count;
		p_base = ilog2_w(p);
		entropy_sum += p * (sz_base - p_base);
	}

	entropy_sum /= ws->sample_size;
	return entropy_sum * 100 / entropy_max;
}

/* Compare buckets by size, ascending */
static int bucket_comp_rev(const void *lv, const void *rv)
{
	const struct bucket_item *l = (const struct bucket_item *)lv;
	const struct bucket_item *r = (const struct bucket_item *)rv;

	return r->count - l->count;
}

/*
 * Size of the core byte set - how many bytes cover 90% of the sample
 *
 * There are several types of structured binary data that use nearly all byte
 * values. The distribution can be uniform and counts in all buckets will be
 * nearly the same (eg. encrypted data). Unlikely to be compressible.
 *
 * Other possibility is normal (Gaussian) distribution, where the data could
 * be potentially compressible, but we have to take a few more steps to decide
 * how much.
 *
 * @BYTE_CORE_SET_LOW  - main part of byte values repeated frequently,
 *                       compression algo can easy fix that
 * @BYTE_CORE_SET_HIGH - data have uniform distribution and with high
 *                       probability is not compressible
 */
#define BYTE_CORE_SET_LOW		(64)
#define BYTE_CORE_SET_HIGH		(200)

static int byte_core_set_size(struct heuristic_ws *ws)
{
	u32 i;
	u32 coreset_sum = 0;
	const u32 core_set_threshold = ws->sample_size * 90 / 100;
	struct bucket_item *bucket = ws->bucket;

	/* Sort in reverse order */
	sort(bucket, BUCKET_SIZE, sizeof(*bucket), &bucket_comp_rev, NULL);

	for (i = 0; i < BYTE_CORE_SET_LOW; i++)
		coreset_sum += bucket[i].count;

	if (coreset_sum > core_set_threshold)
		return i;

	for (; i < BYTE_CORE_SET_HIGH && bucket[i].count > 0; i++) {
		coreset_sum += bucket[i].count;
		if (coreset_sum > core_set_threshold)
			break;
	}

	return i;
}

/*
 * Count byte values in buckets.
 * This heuristic can detect textual data (configs, xml, json, html, etc).
 * Because in most text-like data byte set is restricted to limited number of
 * possible characters, and that restriction in most cases makes data easy to
 * compress.
 *
 * @BYTE_SET_THRESHOLD - consider all data within this byte set size:
 *	less - compressible
 *	more - need additional analysis
 */
#define BYTE_SET_THRESHOLD		(64)

static u32 byte_set_size(const struct heuristic_ws *ws)
{
	u32 i;
	u32 byte_set_size = 0;

	for (i = 0; i < BYTE_SET_THRESHOLD; i++) {
		if (ws->bucket[i].count > 0)
			byte_set_size++;
	}

	/*
	 * Continue collecting count of byte values in buckets.  If the byte
	 * set size is bigger then the threshold, it's pointless to continue,
	 * the detection technique would fail for this type of data.
	 */
	for (; i < BUCKET_SIZE; i++) {
		if (ws->bucket[i].count > 0) {
			byte_set_size++;
			if (byte_set_size > BYTE_SET_THRESHOLD)
				return byte_set_size;
		}
	}

	return byte_set_size;
}

static bool sample_repeated_patterns(struct heuristic_ws *ws)
{
	const u32 half_of_sample = ws->sample_size / 2;
	const u8 *data = ws->sample;

	return memcmp(&data[0], &data[half_of_sample], half_of_sample) == 0;
}

static void heuristic_collect_sample(struct inode *inode, u64 start, u64 end,
				     struct heuristic_ws *ws)
{
	struct page *page;
	u64 index, index_end;
	u32 i, curr_sample_pos;
	u8 *in_data;

	/*
	 * Compression handles the input data by chunks of 128KiB
	 * (defined by BTRFS_MAX_UNCOMPRESSED)
	 *
	 * We do the same for the heuristic and loop over the whole range.
	 *
	 * MAX_SAMPLE_SIZE - calculated under assumption that heuristic will
	 * process no more than BTRFS_MAX_UNCOMPRESSED at a time.
	 */
	if (end - start > BTRFS_MAX_UNCOMPRESSED)
		end = start + BTRFS_MAX_UNCOMPRESSED;

	index = start >> PAGE_SHIFT;
	index_end = end >> PAGE_SHIFT;

	/* Don't miss unaligned end */
	if (!IS_ALIGNED(end, PAGE_SIZE))
		index_end++;

	curr_sample_pos = 0;
	while (index < index_end) {
		page = find_get_page(inode->i_mapping, index);
		in_data = kmap(page);
		/* Handle case where the start is not aligned to PAGE_SIZE */
		i = start % PAGE_SIZE;
		while (i < PAGE_SIZE - SAMPLING_READ_SIZE) {
			/* Don't sample any garbage from the last page */
			if (start > end - SAMPLING_READ_SIZE)
				break;
			memcpy(&ws->sample[curr_sample_pos], &in_data[i],
					SAMPLING_READ_SIZE);
			i += SAMPLING_INTERVAL;
			start += SAMPLING_INTERVAL;
			curr_sample_pos += SAMPLING_READ_SIZE;
		}
		kunmap(page);
		put_page(page);

		index++;
	}

	ws->sample_size = curr_sample_pos;
}

/*
 * Compression heuristic.
 *
 * For now is's a naive and optimistic 'return true', we'll extend the logic to
 * quickly (compared to direct compression) detect data characteristics
 * (compressible/uncompressible) to avoid wasting CPU time on uncompressible
 * data.
 *
 * The following types of analysis can be performed:
 * - detect mostly zero data
 * - detect data with low "byte set" size (text, etc)
 * - detect data with low/high "core byte" set
 *
 * Return non-zero if the compression should be done, 0 otherwise.
 */
int btrfs_compress_heuristic(struct inode *inode, u64 start, u64 end)
{
	struct list_head *ws_list = __find_workspace(0, true);
	struct heuristic_ws *ws;
	u32 i;
	u8 byte;
	int ret = 0;

	ws = list_entry(ws_list, struct heuristic_ws, list);

	heuristic_collect_sample(inode, start, end, ws);

	if (sample_repeated_patterns(ws)) {
		ret = 1;
		goto out;
	}

	memset(ws->bucket, 0, sizeof(*ws->bucket)*BUCKET_SIZE);

	for (i = 0; i < ws->sample_size; i++) {
		byte = ws->sample[i];
		ws->bucket[byte].count++;
	}

	i = byte_set_size(ws);
	if (i < BYTE_SET_THRESHOLD) {
		ret = 2;
		goto out;
	}

	i = byte_core_set_size(ws);
	if (i <= BYTE_CORE_SET_LOW) {
		ret = 3;
		goto out;
	}

	if (i >= BYTE_CORE_SET_HIGH) {
		ret = 0;
		goto out;
	}

	i = shannon_entropy(ws);
	if (i <= ENTROPY_LVL_ACEPTABLE) {
		ret = 4;
		goto out;
	}

	/*
	 * For the levels below ENTROPY_LVL_HIGH, additional analysis would be
	 * needed to give green light to compression.
	 *
	 * For now just assume that compression at that level is not worth the
	 * resources because:
	 *
	 * 1. it is possible to defrag the data later
	 *
	 * 2. the data would turn out to be hardly compressible, eg. 150 byte
	 * values, every bucket has counter at level ~54. The heuristic would
	 * be confused. This can happen when data have some internal repeated
	 * patterns like "abbacbbc...". This can be detected by analyzing
	 * pairs of bytes, which is too costly.
	 */
	if (i < ENTROPY_LVL_HIGH) {
		ret = 5;
		goto out;
	} else {
		ret = 0;
		goto out;
	}

out:
	__free_workspace(0, ws_list, true);
	return ret;
}

unsigned int btrfs_compress_str2level(const char *str)
{
	if (strncmp(str, "zlib", 4) != 0)
		return 0;

	/* Accepted form: zlib:1 up to zlib:9 and nothing left after the number */
	if (str[4] == ':' && '1' <= str[5] && str[5] <= '9' && str[6] == 0)
		return str[5] - '0';

<<<<<<< HEAD
	return 0;
=======
	return BTRFS_ZLIB_DEFAULT_LEVEL;
>>>>>>> ae64f9bd
}<|MERGE_RESOLUTION|>--- conflicted
+++ resolved
@@ -819,7 +819,6 @@
 	spin_lock_init(&btrfs_heuristic_ws.ws_lock);
 	atomic_set(&btrfs_heuristic_ws.total_ws, 0);
 	init_waitqueue_head(&btrfs_heuristic_ws.ws_wait);
-<<<<<<< HEAD
 
 	workspace = alloc_heuristic_ws();
 	if (IS_ERR(workspace)) {
@@ -831,19 +830,6 @@
 		list_add(workspace, &btrfs_heuristic_ws.idle_ws);
 	}
 
-=======
-
-	workspace = alloc_heuristic_ws();
-	if (IS_ERR(workspace)) {
-		pr_warn(
-	"BTRFS: cannot preallocate heuristic workspace, will try later\n");
-	} else {
-		atomic_set(&btrfs_heuristic_ws.total_ws, 1);
-		btrfs_heuristic_ws.free_ws = 1;
-		list_add(workspace, &btrfs_heuristic_ws.idle_ws);
-	}
-
->>>>>>> ae64f9bd
 	for (i = 0; i < BTRFS_COMPRESS_TYPES; i++) {
 		INIT_LIST_HEAD(&btrfs_comp_ws[i].idle_ws);
 		spin_lock_init(&btrfs_comp_ws[i].ws_lock);
@@ -1543,9 +1529,5 @@
 	if (str[4] == ':' && '1' <= str[5] && str[5] <= '9' && str[6] == 0)
 		return str[5] - '0';
 
-<<<<<<< HEAD
-	return 0;
-=======
 	return BTRFS_ZLIB_DEFAULT_LEVEL;
->>>>>>> ae64f9bd
 }