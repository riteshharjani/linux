--- conflicted
+++ resolved
@@ -1158,20 +1158,12 @@
 		return 0;
 	}
 
-<<<<<<< HEAD
-	node = rb_first_cached(&tree->map);
-=======
 	node = rb_first(&tree->root);
->>>>>>> 8400291e
 	while (node) {
 		struct rb_node *next = rb_next(node);
 		struct extent_map *em;
 
 		em = rb_entry(node, struct extent_map, rb_node);
-<<<<<<< HEAD
-		node = rb_next(node);
-=======
->>>>>>> 8400291e
 		ctx->scanned++;
 
 		if (em->flags & EXTENT_FLAG_PINNED)
@@ -1205,10 +1197,7 @@
 		 */
 		if (need_resched() || rwlock_needbreak(&tree->lock))
 			break;
-<<<<<<< HEAD
-=======
 		node = next;
->>>>>>> 8400291e
 	}
 	write_unlock(&tree->lock);
 	up_read(&inode->i_mmap_lock);
