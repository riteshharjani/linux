--- conflicted
+++ resolved
@@ -2555,10 +2555,7 @@
 {
 	struct btrfs_fs_info *fs_info = dev->fs_info;
 	struct btrfs_super_block *sb;
-<<<<<<< HEAD
-=======
 	u16 csum_type;
->>>>>>> 7073888c
 	int ret = 0;
 
 	/* This should be called with fs still frozen. */
@@ -2573,8 +2570,6 @@
 	if (IS_ERR(sb))
 		return PTR_ERR(sb);
 
-<<<<<<< HEAD
-=======
 	/* Verify the checksum. */
 	csum_type = btrfs_super_csum_type(sb);
 	if (csum_type != btrfs_super_csum_type(fs_info->super_copy)) {
@@ -2590,7 +2585,6 @@
 		goto out;
 	}
 
->>>>>>> 7073888c
 	/* Btrfs_validate_super() includes fsid check against super->fsid. */
 	ret = btrfs_validate_super(fs_info, sb, 0);
 	if (ret < 0)
