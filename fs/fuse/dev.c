/*
  FUSE: Filesystem in Userspace
  Copyright (C) 2001-2008  Miklos Szeredi <miklos@szeredi.hu>

  This program can be distributed under the terms of the GNU GPL.
  See the file COPYING.
*/

#include "fuse_i.h"

#include <linux/init.h>
#include <linux/module.h>
#include <linux/poll.h>
#include <linux/sched/signal.h>
#include <linux/uio.h>
#include <linux/miscdevice.h>
#include <linux/pagemap.h>
#include <linux/file.h>
#include <linux/slab.h>
#include <linux/pipe_fs_i.h>
#include <linux/swap.h>
#include <linux/splice.h>
#include <linux/sched.h>

MODULE_ALIAS_MISCDEV(FUSE_MINOR);
MODULE_ALIAS("devname:fuse");

/* Ordinary requests have even IDs, while interrupts IDs are odd */
#define FUSE_INT_REQ_BIT (1ULL << 0)
#define FUSE_REQ_ID_STEP (1ULL << 1)

static struct kmem_cache *fuse_req_cachep;

static struct fuse_dev *fuse_get_dev(struct file *file)
{
	/*
	 * Lockless access is OK, because file->private data is set
	 * once during mount and is valid until the file is released.
	 */
	return READ_ONCE(file->private_data);
}

static void fuse_request_init(struct fuse_mount *fm, struct fuse_req *req)
{
	INIT_LIST_HEAD(&req->list);
	INIT_LIST_HEAD(&req->intr_entry);
	init_waitqueue_head(&req->waitq);
	refcount_set(&req->count, 1);
	__set_bit(FR_PENDING, &req->flags);
	req->fm = fm;
}

static struct fuse_req *fuse_request_alloc(struct fuse_mount *fm, gfp_t flags)
{
	struct fuse_req *req = kmem_cache_zalloc(fuse_req_cachep, flags);
	if (req)
		fuse_request_init(fm, req);

	return req;
}

static void fuse_request_free(struct fuse_req *req)
{
	kmem_cache_free(fuse_req_cachep, req);
}

static void __fuse_get_request(struct fuse_req *req)
{
	refcount_inc(&req->count);
}

/* Must be called with > 1 refcount */
static void __fuse_put_request(struct fuse_req *req)
{
	refcount_dec(&req->count);
}

void fuse_set_initialized(struct fuse_conn *fc)
{
	/* Make sure stores before this are seen on another CPU */
	smp_wmb();
	fc->initialized = 1;
}

static bool fuse_block_alloc(struct fuse_conn *fc, bool for_background)
{
	return !fc->initialized || (for_background && fc->blocked);
}

static void fuse_drop_waiting(struct fuse_conn *fc)
{
	/*
	 * lockess check of fc->connected is okay, because atomic_dec_and_test()
	 * provides a memory barrier matched with the one in fuse_wait_aborted()
	 * to ensure no wake-up is missed.
	 */
	if (atomic_dec_and_test(&fc->num_waiting) &&
	    !READ_ONCE(fc->connected)) {
		/* wake up aborters */
		wake_up_all(&fc->blocked_waitq);
	}
}

static void fuse_put_request(struct fuse_req *req);

static struct fuse_req *fuse_get_req(struct fuse_mount *fm, bool for_background)
{
	struct fuse_conn *fc = fm->fc;
	struct fuse_req *req;
	int err;
	atomic_inc(&fc->num_waiting);

	if (fuse_block_alloc(fc, for_background)) {
		err = -EINTR;
		if (wait_event_killable_exclusive(fc->blocked_waitq,
				!fuse_block_alloc(fc, for_background)))
			goto out;
	}
	/* Matches smp_wmb() in fuse_set_initialized() */
	smp_rmb();

	err = -ENOTCONN;
	if (!fc->connected)
		goto out;

	err = -ECONNREFUSED;
	if (fc->conn_error)
		goto out;

	req = fuse_request_alloc(fm, GFP_KERNEL);
	err = -ENOMEM;
	if (!req) {
		if (for_background)
			wake_up(&fc->blocked_waitq);
		goto out;
	}

	req->in.h.uid = from_kuid(fc->user_ns, current_fsuid());
	req->in.h.gid = from_kgid(fc->user_ns, current_fsgid());
	req->in.h.pid = pid_nr_ns(task_pid(current), fc->pid_ns);

	__set_bit(FR_WAITING, &req->flags);
	if (for_background)
		__set_bit(FR_BACKGROUND, &req->flags);

	if (unlikely(req->in.h.uid == ((uid_t)-1) ||
		     req->in.h.gid == ((gid_t)-1))) {
		fuse_put_request(req);
		return ERR_PTR(-EOVERFLOW);
	}
	return req;

 out:
	fuse_drop_waiting(fc);
	return ERR_PTR(err);
}

static void fuse_put_request(struct fuse_req *req)
{
	struct fuse_conn *fc = req->fm->fc;

	if (refcount_dec_and_test(&req->count)) {
		if (test_bit(FR_BACKGROUND, &req->flags)) {
			/*
			 * We get here in the unlikely case that a background
			 * request was allocated but not sent
			 */
			spin_lock(&fc->bg_lock);
			if (!fc->blocked)
				wake_up(&fc->blocked_waitq);
			spin_unlock(&fc->bg_lock);
		}

		if (test_bit(FR_WAITING, &req->flags)) {
			__clear_bit(FR_WAITING, &req->flags);
			fuse_drop_waiting(fc);
		}

		fuse_request_free(req);
	}
}

unsigned int fuse_len_args(unsigned int numargs, struct fuse_arg *args)
{
	unsigned nbytes = 0;
	unsigned i;

	for (i = 0; i < numargs; i++)
		nbytes += args[i].size;

	return nbytes;
}
EXPORT_SYMBOL_GPL(fuse_len_args);

u64 fuse_get_unique(struct fuse_iqueue *fiq)
{
	fiq->reqctr += FUSE_REQ_ID_STEP;
	return fiq->reqctr;
}
EXPORT_SYMBOL_GPL(fuse_get_unique);

static unsigned int fuse_req_hash(u64 unique)
{
	return hash_long(unique & ~FUSE_INT_REQ_BIT, FUSE_PQ_HASH_BITS);
}

/*
 * A new request is available, wake fiq->waitq
 */
static void fuse_dev_wake_and_unlock(struct fuse_iqueue *fiq)
__releases(fiq->lock)
{
	wake_up(&fiq->waitq);
	kill_fasync(&fiq->fasync, SIGIO, POLL_IN);
	spin_unlock(&fiq->lock);
}

const struct fuse_iqueue_ops fuse_dev_fiq_ops = {
	.wake_forget_and_unlock		= fuse_dev_wake_and_unlock,
	.wake_interrupt_and_unlock	= fuse_dev_wake_and_unlock,
	.wake_pending_and_unlock	= fuse_dev_wake_and_unlock,
};
EXPORT_SYMBOL_GPL(fuse_dev_fiq_ops);

static void queue_request_and_unlock(struct fuse_iqueue *fiq,
				     struct fuse_req *req)
__releases(fiq->lock)
{
	req->in.h.len = sizeof(struct fuse_in_header) +
		fuse_len_args(req->args->in_numargs,
			      (struct fuse_arg *) req->args->in_args);
	list_add_tail(&req->list, &fiq->pending);
	fiq->ops->wake_pending_and_unlock(fiq);
}

void fuse_queue_forget(struct fuse_conn *fc, struct fuse_forget_link *forget,
		       u64 nodeid, u64 nlookup)
{
	struct fuse_iqueue *fiq = &fc->iq;

	forget->forget_one.nodeid = nodeid;
	forget->forget_one.nlookup = nlookup;

	spin_lock(&fiq->lock);
	if (fiq->connected) {
		fiq->forget_list_tail->next = forget;
		fiq->forget_list_tail = forget;
		fiq->ops->wake_forget_and_unlock(fiq);
	} else {
		kfree(forget);
		spin_unlock(&fiq->lock);
	}
}

static void flush_bg_queue(struct fuse_conn *fc)
{
	struct fuse_iqueue *fiq = &fc->iq;

	while (fc->active_background < fc->max_background &&
	       !list_empty(&fc->bg_queue)) {
		struct fuse_req *req;

		req = list_first_entry(&fc->bg_queue, struct fuse_req, list);
		list_del(&req->list);
		fc->active_background++;
		spin_lock(&fiq->lock);
		req->in.h.unique = fuse_get_unique(fiq);
		queue_request_and_unlock(fiq, req);
	}
}

/*
 * This function is called when a request is finished.  Either a reply
 * has arrived or it was aborted (and not yet sent) or some error
 * occurred during communication with userspace, or the device file
 * was closed.  The requester thread is woken up (if still waiting),
 * the 'end' callback is called if given, else the reference to the
 * request is released
 */
void fuse_request_end(struct fuse_req *req)
{
	struct fuse_mount *fm = req->fm;
	struct fuse_conn *fc = fm->fc;
	struct fuse_iqueue *fiq = &fc->iq;

	if (test_and_set_bit(FR_FINISHED, &req->flags))
		goto put_request;

	/*
	 * test_and_set_bit() implies smp_mb() between bit
	 * changing and below FR_INTERRUPTED check. Pairs with
	 * smp_mb() from queue_interrupt().
	 */
	if (test_bit(FR_INTERRUPTED, &req->flags)) {
		spin_lock(&fiq->lock);
		list_del_init(&req->intr_entry);
		spin_unlock(&fiq->lock);
	}
	WARN_ON(test_bit(FR_PENDING, &req->flags));
	WARN_ON(test_bit(FR_SENT, &req->flags));
	if (test_bit(FR_BACKGROUND, &req->flags)) {
		spin_lock(&fc->bg_lock);
		clear_bit(FR_BACKGROUND, &req->flags);
		if (fc->num_background == fc->max_background) {
			fc->blocked = 0;
			wake_up(&fc->blocked_waitq);
		} else if (!fc->blocked) {
			/*
			 * Wake up next waiter, if any.  It's okay to use
			 * waitqueue_active(), as we've already synced up
			 * fc->blocked with waiters with the wake_up() call
			 * above.
			 */
			if (waitqueue_active(&fc->blocked_waitq))
				wake_up(&fc->blocked_waitq);
		}

		fc->num_background--;
		fc->active_background--;
		flush_bg_queue(fc);
		spin_unlock(&fc->bg_lock);
	} else {
		/* Wake up waiter sleeping in request_wait_answer() */
		wake_up(&req->waitq);
	}

	if (test_bit(FR_ASYNC, &req->flags))
		req->args->end(fm, req->args, req->out.h.error);
put_request:
	fuse_put_request(req);
}
EXPORT_SYMBOL_GPL(fuse_request_end);

static int queue_interrupt(struct fuse_req *req)
{
	struct fuse_iqueue *fiq = &req->fm->fc->iq;

	spin_lock(&fiq->lock);
	/* Check for we've sent request to interrupt this req */
	if (unlikely(!test_bit(FR_INTERRUPTED, &req->flags))) {
		spin_unlock(&fiq->lock);
		return -EINVAL;
	}

	if (list_empty(&req->intr_entry)) {
		list_add_tail(&req->intr_entry, &fiq->interrupts);
		/*
		 * Pairs with smp_mb() implied by test_and_set_bit()
		 * from fuse_request_end().
		 */
		smp_mb();
		if (test_bit(FR_FINISHED, &req->flags)) {
			list_del_init(&req->intr_entry);
			spin_unlock(&fiq->lock);
			return 0;
		}
		fiq->ops->wake_interrupt_and_unlock(fiq);
	} else {
		spin_unlock(&fiq->lock);
	}
	return 0;
}

static void request_wait_answer(struct fuse_req *req)
{
	struct fuse_conn *fc = req->fm->fc;
	struct fuse_iqueue *fiq = &fc->iq;
	int err;

	if (!fc->no_interrupt) {
		/* Any signal may interrupt this */
		err = wait_event_interruptible(req->waitq,
					test_bit(FR_FINISHED, &req->flags));
		if (!err)
			return;

		set_bit(FR_INTERRUPTED, &req->flags);
		/* matches barrier in fuse_dev_do_read() */
		smp_mb__after_atomic();
		if (test_bit(FR_SENT, &req->flags))
			queue_interrupt(req);
	}

	if (!test_bit(FR_FORCE, &req->flags)) {
		/* Only fatal signals may interrupt this */
		err = wait_event_killable(req->waitq,
					test_bit(FR_FINISHED, &req->flags));
		if (!err)
			return;

		spin_lock(&fiq->lock);
		/* Request is not yet in userspace, bail out */
		if (test_bit(FR_PENDING, &req->flags)) {
			list_del(&req->list);
			spin_unlock(&fiq->lock);
			__fuse_put_request(req);
			req->out.h.error = -EINTR;
			return;
		}
		spin_unlock(&fiq->lock);
	}

	/*
	 * Either request is already in userspace, or it was forced.
	 * Wait it out.
	 */
	wait_event(req->waitq, test_bit(FR_FINISHED, &req->flags));
}

static void __fuse_request_send(struct fuse_req *req)
{
	struct fuse_iqueue *fiq = &req->fm->fc->iq;

	BUG_ON(test_bit(FR_BACKGROUND, &req->flags));
	spin_lock(&fiq->lock);
	if (!fiq->connected) {
		spin_unlock(&fiq->lock);
		req->out.h.error = -ENOTCONN;
	} else {
		req->in.h.unique = fuse_get_unique(fiq);
		/* acquire extra reference, since request is still needed
		   after fuse_request_end() */
		__fuse_get_request(req);
		queue_request_and_unlock(fiq, req);

		request_wait_answer(req);
		/* Pairs with smp_wmb() in fuse_request_end() */
		smp_rmb();
	}
}

static void fuse_adjust_compat(struct fuse_conn *fc, struct fuse_args *args)
{
	if (fc->minor < 4 && args->opcode == FUSE_STATFS)
		args->out_args[0].size = FUSE_COMPAT_STATFS_SIZE;

	if (fc->minor < 9) {
		switch (args->opcode) {
		case FUSE_LOOKUP:
		case FUSE_CREATE:
		case FUSE_MKNOD:
		case FUSE_MKDIR:
		case FUSE_SYMLINK:
		case FUSE_LINK:
			args->out_args[0].size = FUSE_COMPAT_ENTRY_OUT_SIZE;
			break;
		case FUSE_GETATTR:
		case FUSE_SETATTR:
			args->out_args[0].size = FUSE_COMPAT_ATTR_OUT_SIZE;
			break;
		}
	}
	if (fc->minor < 12) {
		switch (args->opcode) {
		case FUSE_CREATE:
			args->in_args[0].size = sizeof(struct fuse_open_in);
			break;
		case FUSE_MKNOD:
			args->in_args[0].size = FUSE_COMPAT_MKNOD_IN_SIZE;
			break;
		}
	}
}

static void fuse_force_creds(struct fuse_req *req)
{
	struct fuse_conn *fc = req->fm->fc;

	req->in.h.uid = from_kuid_munged(fc->user_ns, current_fsuid());
	req->in.h.gid = from_kgid_munged(fc->user_ns, current_fsgid());
	req->in.h.pid = pid_nr_ns(task_pid(current), fc->pid_ns);
}

static void fuse_args_to_req(struct fuse_req *req, struct fuse_args *args)
{
	req->in.h.opcode = args->opcode;
	req->in.h.nodeid = args->nodeid;
	req->args = args;
	if (args->is_ext)
		req->in.h.total_extlen = args->in_args[args->ext_idx].size / 8;
	if (args->end)
		__set_bit(FR_ASYNC, &req->flags);
}

ssize_t fuse_simple_request(struct fuse_mount *fm, struct fuse_args *args)
{
	struct fuse_conn *fc = fm->fc;
	struct fuse_req *req;
	ssize_t ret;

	if (args->force) {
		atomic_inc(&fc->num_waiting);
		req = fuse_request_alloc(fm, GFP_KERNEL | __GFP_NOFAIL);

		if (!args->nocreds)
			fuse_force_creds(req);

		__set_bit(FR_WAITING, &req->flags);
		__set_bit(FR_FORCE, &req->flags);
	} else {
		WARN_ON(args->nocreds);
		req = fuse_get_req(fm, false);
		if (IS_ERR(req))
			return PTR_ERR(req);
	}

	/* Needs to be done after fuse_get_req() so that fc->minor is valid */
	fuse_adjust_compat(fc, args);
	fuse_args_to_req(req, args);

	if (!args->noreply)
		__set_bit(FR_ISREPLY, &req->flags);
	__fuse_request_send(req);
	ret = req->out.h.error;
	if (!ret && args->out_argvar) {
		BUG_ON(args->out_numargs == 0);
		ret = args->out_args[args->out_numargs - 1].size;
	}
	fuse_put_request(req);

	return ret;
}

static bool fuse_request_queue_background(struct fuse_req *req)
{
	struct fuse_mount *fm = req->fm;
	struct fuse_conn *fc = fm->fc;
	bool queued = false;

	WARN_ON(!test_bit(FR_BACKGROUND, &req->flags));
	if (!test_bit(FR_WAITING, &req->flags)) {
		__set_bit(FR_WAITING, &req->flags);
		atomic_inc(&fc->num_waiting);
	}
	__set_bit(FR_ISREPLY, &req->flags);
	spin_lock(&fc->bg_lock);
	if (likely(fc->connected)) {
		fc->num_background++;
		if (fc->num_background == fc->max_background)
			fc->blocked = 1;
		list_add_tail(&req->list, &fc->bg_queue);
		flush_bg_queue(fc);
		queued = true;
	}
	spin_unlock(&fc->bg_lock);

	return queued;
}

int fuse_simple_background(struct fuse_mount *fm, struct fuse_args *args,
			    gfp_t gfp_flags)
{
	struct fuse_req *req;

	if (args->force) {
		WARN_ON(!args->nocreds);
		req = fuse_request_alloc(fm, gfp_flags);
		if (!req)
			return -ENOMEM;
		__set_bit(FR_BACKGROUND, &req->flags);
	} else {
		WARN_ON(args->nocreds);
		req = fuse_get_req(fm, true);
		if (IS_ERR(req))
			return PTR_ERR(req);
	}

	fuse_args_to_req(req, args);

	if (!fuse_request_queue_background(req)) {
		fuse_put_request(req);
		return -ENOTCONN;
	}

	return 0;
}
EXPORT_SYMBOL_GPL(fuse_simple_background);

static int fuse_simple_notify_reply(struct fuse_mount *fm,
				    struct fuse_args *args, u64 unique)
{
	struct fuse_req *req;
	struct fuse_iqueue *fiq = &fm->fc->iq;
	int err = 0;

	req = fuse_get_req(fm, false);
	if (IS_ERR(req))
		return PTR_ERR(req);

	__clear_bit(FR_ISREPLY, &req->flags);
	req->in.h.unique = unique;

	fuse_args_to_req(req, args);

	spin_lock(&fiq->lock);
	if (fiq->connected) {
		queue_request_and_unlock(fiq, req);
	} else {
		err = -ENODEV;
		spin_unlock(&fiq->lock);
		fuse_put_request(req);
	}

	return err;
}

/*
 * Lock the request.  Up to the next unlock_request() there mustn't be
 * anything that could cause a page-fault.  If the request was already
 * aborted bail out.
 */
static int lock_request(struct fuse_req *req)
{
	int err = 0;
	if (req) {
		spin_lock(&req->waitq.lock);
		if (test_bit(FR_ABORTED, &req->flags))
			err = -ENOENT;
		else
			set_bit(FR_LOCKED, &req->flags);
		spin_unlock(&req->waitq.lock);
	}
	return err;
}

/*
 * Unlock request.  If it was aborted while locked, caller is responsible
 * for unlocking and ending the request.
 */
static int unlock_request(struct fuse_req *req)
{
	int err = 0;
	if (req) {
		spin_lock(&req->waitq.lock);
		if (test_bit(FR_ABORTED, &req->flags))
			err = -ENOENT;
		else
			clear_bit(FR_LOCKED, &req->flags);
		spin_unlock(&req->waitq.lock);
	}
	return err;
}

struct fuse_copy_state {
	int write;
	struct fuse_req *req;
	struct iov_iter *iter;
	struct pipe_buffer *pipebufs;
	struct pipe_buffer *currbuf;
	struct pipe_inode_info *pipe;
	unsigned long nr_segs;
	struct page *pg;
	unsigned len;
	unsigned offset;
	unsigned move_pages:1;
};

static void fuse_copy_init(struct fuse_copy_state *cs, int write,
			   struct iov_iter *iter)
{
	memset(cs, 0, sizeof(*cs));
	cs->write = write;
	cs->iter = iter;
}

/* Unmap and put previous page of userspace buffer */
static void fuse_copy_finish(struct fuse_copy_state *cs)
{
	if (cs->currbuf) {
		struct pipe_buffer *buf = cs->currbuf;

		if (cs->write)
			buf->len = PAGE_SIZE - cs->len;
		cs->currbuf = NULL;
	} else if (cs->pg) {
		if (cs->write) {
			flush_dcache_page(cs->pg);
			set_page_dirty_lock(cs->pg);
		}
		put_page(cs->pg);
	}
	cs->pg = NULL;
}

/*
 * Get another pagefull of userspace buffer, and map it to kernel
 * address space, and lock request
 */
static int fuse_copy_fill(struct fuse_copy_state *cs)
{
	struct page *page;
	int err;

	err = unlock_request(cs->req);
	if (err)
		return err;

	fuse_copy_finish(cs);
	if (cs->pipebufs) {
		struct pipe_buffer *buf = cs->pipebufs;

		if (!cs->write) {
			err = pipe_buf_confirm(cs->pipe, buf);
			if (err)
				return err;

			BUG_ON(!cs->nr_segs);
			cs->currbuf = buf;
			cs->pg = buf->page;
			cs->offset = buf->offset;
			cs->len = buf->len;
			cs->pipebufs++;
			cs->nr_segs--;
		} else {
			if (cs->nr_segs >= cs->pipe->max_usage)
				return -EIO;

			page = alloc_page(GFP_HIGHUSER);
			if (!page)
				return -ENOMEM;

			buf->page = page;
			buf->offset = 0;
			buf->len = 0;

			cs->currbuf = buf;
			cs->pg = page;
			cs->offset = 0;
			cs->len = PAGE_SIZE;
			cs->pipebufs++;
			cs->nr_segs++;
		}
	} else {
		size_t off;
		err = iov_iter_get_pages2(cs->iter, &page, PAGE_SIZE, 1, &off);
		if (err < 0)
			return err;
		BUG_ON(!err);
		cs->len = err;
		cs->offset = off;
		cs->pg = page;
	}

	return lock_request(cs->req);
}

/* Do as much copy to/from userspace buffer as we can */
static int fuse_copy_do(struct fuse_copy_state *cs, void **val, unsigned *size)
{
	unsigned ncpy = min(*size, cs->len);
	if (val) {
		void *pgaddr = kmap_local_page(cs->pg);
		void *buf = pgaddr + cs->offset;

		if (cs->write)
			memcpy(buf, *val, ncpy);
		else
			memcpy(*val, buf, ncpy);

		kunmap_local(pgaddr);
		*val += ncpy;
	}
	*size -= ncpy;
	cs->len -= ncpy;
	cs->offset += ncpy;
	return ncpy;
}

static int fuse_check_folio(struct folio *folio)
{
	if (folio_mapped(folio) ||
	    folio->mapping != NULL ||
	    (folio->flags & PAGE_FLAGS_CHECK_AT_PREP &
	     ~(1 << PG_locked |
	       1 << PG_referenced |
	       1 << PG_uptodate |
	       1 << PG_lru |
	       1 << PG_active |
	       1 << PG_workingset |
	       1 << PG_reclaim |
	       1 << PG_waiters |
	       LRU_GEN_MASK | LRU_REFS_MASK))) {
		dump_page(&folio->page, "fuse: trying to steal weird page");
		return 1;
	}
	return 0;
}

static int fuse_try_move_page(struct fuse_copy_state *cs, struct page **pagep)
{
	int err;
	struct folio *oldfolio = page_folio(*pagep);
	struct folio *newfolio;
	struct pipe_buffer *buf = cs->pipebufs;

	folio_get(oldfolio);
	err = unlock_request(cs->req);
	if (err)
		goto out_put_old;

	fuse_copy_finish(cs);

	err = pipe_buf_confirm(cs->pipe, buf);
	if (err)
		goto out_put_old;

	BUG_ON(!cs->nr_segs);
	cs->currbuf = buf;
	cs->len = buf->len;
	cs->pipebufs++;
	cs->nr_segs--;

	if (cs->len != PAGE_SIZE)
		goto out_fallback;

	if (!pipe_buf_try_steal(cs->pipe, buf))
		goto out_fallback;

	newfolio = page_folio(buf->page);

	if (!folio_test_uptodate(newfolio))
		folio_mark_uptodate(newfolio);

	folio_clear_mappedtodisk(newfolio);

	if (fuse_check_folio(newfolio) != 0)
		goto out_fallback_unlock;

	/*
	 * This is a new and locked page, it shouldn't be mapped or
	 * have any special flags on it
	 */
	if (WARN_ON(folio_mapped(oldfolio)))
		goto out_fallback_unlock;
	if (WARN_ON(folio_has_private(oldfolio)))
		goto out_fallback_unlock;
	if (WARN_ON(folio_test_dirty(oldfolio) ||
				folio_test_writeback(oldfolio)))
		goto out_fallback_unlock;
	if (WARN_ON(folio_test_mlocked(oldfolio)))
		goto out_fallback_unlock;

	replace_page_cache_folio(oldfolio, newfolio);

	folio_get(newfolio);

	if (!(buf->flags & PIPE_BUF_FLAG_LRU))
		folio_add_lru(newfolio);

	/*
	 * Release while we have extra ref on stolen page.  Otherwise
	 * anon_pipe_buf_release() might think the page can be reused.
	 */
	pipe_buf_release(cs->pipe, buf);

	err = 0;
	spin_lock(&cs->req->waitq.lock);
	if (test_bit(FR_ABORTED, &cs->req->flags))
		err = -ENOENT;
	else
		*pagep = &newfolio->page;
	spin_unlock(&cs->req->waitq.lock);

	if (err) {
		folio_unlock(newfolio);
		folio_put(newfolio);
		goto out_put_old;
	}

	folio_unlock(oldfolio);
	/* Drop ref for ap->pages[] array */
	folio_put(oldfolio);
	cs->len = 0;

	err = 0;
out_put_old:
	/* Drop ref obtained in this function */
	folio_put(oldfolio);
	return err;

out_fallback_unlock:
	folio_unlock(newfolio);
out_fallback:
	cs->pg = buf->page;
	cs->offset = buf->offset;

	err = lock_request(cs->req);
	if (!err)
		err = 1;

	goto out_put_old;
}

static int fuse_ref_page(struct fuse_copy_state *cs, struct page *page,
			 unsigned offset, unsigned count)
{
	struct pipe_buffer *buf;
	int err;

	if (cs->nr_segs >= cs->pipe->max_usage)
		return -EIO;

	get_page(page);
	err = unlock_request(cs->req);
	if (err) {
		put_page(page);
		return err;
	}

	fuse_copy_finish(cs);

	buf = cs->pipebufs;
	buf->page = page;
	buf->offset = offset;
	buf->len = count;

	cs->pipebufs++;
	cs->nr_segs++;
	cs->len = 0;

	return 0;
}

/*
 * Copy a page in the request to/from the userspace buffer.  Must be
 * done atomically
 */
static int fuse_copy_page(struct fuse_copy_state *cs, struct page **pagep,
			  unsigned offset, unsigned count, int zeroing)
{
	int err;
	struct page *page = *pagep;

	if (page && zeroing && count < PAGE_SIZE)
		clear_highpage(page);

	while (count) {
		if (cs->write && cs->pipebufs && page) {
			/*
			 * Can't control lifetime of pipe buffers, so always
			 * copy user pages.
			 */
			if (cs->req->args->user_pages) {
				err = fuse_copy_fill(cs);
				if (err)
					return err;
			} else {
				return fuse_ref_page(cs, page, offset, count);
			}
		} else if (!cs->len) {
			if (cs->move_pages && page &&
			    offset == 0 && count == PAGE_SIZE) {
				err = fuse_try_move_page(cs, pagep);
				if (err <= 0)
					return err;
			} else {
				err = fuse_copy_fill(cs);
				if (err)
					return err;
			}
		}
		if (page) {
			void *mapaddr = kmap_local_page(page);
			void *buf = mapaddr + offset;
			offset += fuse_copy_do(cs, &buf, &count);
			kunmap_local(mapaddr);
		} else
			offset += fuse_copy_do(cs, NULL, &count);
	}
	if (page && !cs->write)
		flush_dcache_page(page);
	return 0;
}

/* Copy pages in the request to/from userspace buffer */
static int fuse_copy_pages(struct fuse_copy_state *cs, unsigned nbytes,
			   int zeroing)
{
	unsigned i;
	struct fuse_req *req = cs->req;
	struct fuse_args_pages *ap = container_of(req->args, typeof(*ap), args);


	for (i = 0; i < ap->num_pages && (nbytes || zeroing); i++) {
		int err;
		unsigned int offset = ap->descs[i].offset;
		unsigned int count = min(nbytes, ap->descs[i].length);

		err = fuse_copy_page(cs, &ap->pages[i], offset, count, zeroing);
		if (err)
			return err;

		nbytes -= count;
	}
	return 0;
}

/* Copy a single argument in the request to/from userspace buffer */
static int fuse_copy_one(struct fuse_copy_state *cs, void *val, unsigned size)
{
	while (size) {
		if (!cs->len) {
			int err = fuse_copy_fill(cs);
			if (err)
				return err;
		}
		fuse_copy_do(cs, &val, &size);
	}
	return 0;
}

/* Copy request arguments to/from userspace buffer */
static int fuse_copy_args(struct fuse_copy_state *cs, unsigned numargs,
			  unsigned argpages, struct fuse_arg *args,
			  int zeroing)
{
	int err = 0;
	unsigned i;

	for (i = 0; !err && i < numargs; i++)  {
		struct fuse_arg *arg = &args[i];
		if (i == numargs - 1 && argpages)
			err = fuse_copy_pages(cs, arg->size, zeroing);
		else
			err = fuse_copy_one(cs, arg->value, arg->size);
	}
	return err;
}

static int forget_pending(struct fuse_iqueue *fiq)
{
	return fiq->forget_list_head.next != NULL;
}

static int request_pending(struct fuse_iqueue *fiq)
{
	return !list_empty(&fiq->pending) || !list_empty(&fiq->interrupts) ||
		forget_pending(fiq);
}

/*
 * Transfer an interrupt request to userspace
 *
 * Unlike other requests this is assembled on demand, without a need
 * to allocate a separate fuse_req structure.
 *
 * Called with fiq->lock held, releases it
 */
static int fuse_read_interrupt(struct fuse_iqueue *fiq,
			       struct fuse_copy_state *cs,
			       size_t nbytes, struct fuse_req *req)
__releases(fiq->lock)
{
	struct fuse_in_header ih;
	struct fuse_interrupt_in arg;
	unsigned reqsize = sizeof(ih) + sizeof(arg);
	int err;

	list_del_init(&req->intr_entry);
	memset(&ih, 0, sizeof(ih));
	memset(&arg, 0, sizeof(arg));
	ih.len = reqsize;
	ih.opcode = FUSE_INTERRUPT;
	ih.unique = (req->in.h.unique | FUSE_INT_REQ_BIT);
	arg.unique = req->in.h.unique;

	spin_unlock(&fiq->lock);
	if (nbytes < reqsize)
		return -EINVAL;

	err = fuse_copy_one(cs, &ih, sizeof(ih));
	if (!err)
		err = fuse_copy_one(cs, &arg, sizeof(arg));
	fuse_copy_finish(cs);

	return err ? err : reqsize;
}

struct fuse_forget_link *fuse_dequeue_forget(struct fuse_iqueue *fiq,
					     unsigned int max,
					     unsigned int *countp)
{
	struct fuse_forget_link *head = fiq->forget_list_head.next;
	struct fuse_forget_link **newhead = &head;
	unsigned count;

	for (count = 0; *newhead != NULL && count < max; count++)
		newhead = &(*newhead)->next;

	fiq->forget_list_head.next = *newhead;
	*newhead = NULL;
	if (fiq->forget_list_head.next == NULL)
		fiq->forget_list_tail = &fiq->forget_list_head;

	if (countp != NULL)
		*countp = count;

	return head;
}
EXPORT_SYMBOL(fuse_dequeue_forget);

static int fuse_read_single_forget(struct fuse_iqueue *fiq,
				   struct fuse_copy_state *cs,
				   size_t nbytes)
__releases(fiq->lock)
{
	int err;
	struct fuse_forget_link *forget = fuse_dequeue_forget(fiq, 1, NULL);
	struct fuse_forget_in arg = {
		.nlookup = forget->forget_one.nlookup,
	};
	struct fuse_in_header ih = {
		.opcode = FUSE_FORGET,
		.nodeid = forget->forget_one.nodeid,
		.unique = fuse_get_unique(fiq),
		.len = sizeof(ih) + sizeof(arg),
	};

	spin_unlock(&fiq->lock);
	kfree(forget);
	if (nbytes < ih.len)
		return -EINVAL;

	err = fuse_copy_one(cs, &ih, sizeof(ih));
	if (!err)
		err = fuse_copy_one(cs, &arg, sizeof(arg));
	fuse_copy_finish(cs);

	if (err)
		return err;

	return ih.len;
}

static int fuse_read_batch_forget(struct fuse_iqueue *fiq,
				   struct fuse_copy_state *cs, size_t nbytes)
__releases(fiq->lock)
{
	int err;
	unsigned max_forgets;
	unsigned count;
	struct fuse_forget_link *head;
	struct fuse_batch_forget_in arg = { .count = 0 };
	struct fuse_in_header ih = {
		.opcode = FUSE_BATCH_FORGET,
		.unique = fuse_get_unique(fiq),
		.len = sizeof(ih) + sizeof(arg),
	};

	if (nbytes < ih.len) {
		spin_unlock(&fiq->lock);
		return -EINVAL;
	}

	max_forgets = (nbytes - ih.len) / sizeof(struct fuse_forget_one);
	head = fuse_dequeue_forget(fiq, max_forgets, &count);
	spin_unlock(&fiq->lock);

	arg.count = count;
	ih.len += count * sizeof(struct fuse_forget_one);
	err = fuse_copy_one(cs, &ih, sizeof(ih));
	if (!err)
		err = fuse_copy_one(cs, &arg, sizeof(arg));

	while (head) {
		struct fuse_forget_link *forget = head;

		if (!err) {
			err = fuse_copy_one(cs, &forget->forget_one,
					    sizeof(forget->forget_one));
		}
		head = forget->next;
		kfree(forget);
	}

	fuse_copy_finish(cs);

	if (err)
		return err;

	return ih.len;
}

static int fuse_read_forget(struct fuse_conn *fc, struct fuse_iqueue *fiq,
			    struct fuse_copy_state *cs,
			    size_t nbytes)
__releases(fiq->lock)
{
	if (fc->minor < 16 || fiq->forget_list_head.next->next == NULL)
		return fuse_read_single_forget(fiq, cs, nbytes);
	else
		return fuse_read_batch_forget(fiq, cs, nbytes);
}

/*
 * Read a single request into the userspace filesystem's buffer.  This
 * function waits until a request is available, then removes it from
 * the pending list and copies request data to userspace buffer.  If
 * no reply is needed (FORGET) or request has been aborted or there
 * was an error during the copying then it's finished by calling
 * fuse_request_end().  Otherwise add it to the processing list, and set
 * the 'sent' flag.
 */
static ssize_t fuse_dev_do_read(struct fuse_dev *fud, struct file *file,
				struct fuse_copy_state *cs, size_t nbytes)
{
	ssize_t err;
	struct fuse_conn *fc = fud->fc;
	struct fuse_iqueue *fiq = &fc->iq;
	struct fuse_pqueue *fpq = &fud->pq;
	struct fuse_req *req;
	struct fuse_args *args;
	unsigned reqsize;
	unsigned int hash;

	/*
	 * Require sane minimum read buffer - that has capacity for fixed part
	 * of any request header + negotiated max_write room for data.
	 *
	 * Historically libfuse reserves 4K for fixed header room, but e.g.
	 * GlusterFS reserves only 80 bytes
	 *
	 *	= `sizeof(fuse_in_header) + sizeof(fuse_write_in)`
	 *
	 * which is the absolute minimum any sane filesystem should be using
	 * for header room.
	 */
	if (nbytes < max_t(size_t, FUSE_MIN_READ_BUFFER,
			   sizeof(struct fuse_in_header) +
			   sizeof(struct fuse_write_in) +
			   fc->max_write))
		return -EINVAL;

 restart:
	for (;;) {
		spin_lock(&fiq->lock);
		if (!fiq->connected || request_pending(fiq))
			break;
		spin_unlock(&fiq->lock);

		if (file->f_flags & O_NONBLOCK)
			return -EAGAIN;
		err = wait_event_interruptible_exclusive(fiq->waitq,
				!fiq->connected || request_pending(fiq));
		if (err)
			return err;
	}

	if (!fiq->connected) {
		err = fc->aborted ? -ECONNABORTED : -ENODEV;
		goto err_unlock;
	}

	if (!list_empty(&fiq->interrupts)) {
		req = list_entry(fiq->interrupts.next, struct fuse_req,
				 intr_entry);
		return fuse_read_interrupt(fiq, cs, nbytes, req);
	}

	if (forget_pending(fiq)) {
		if (list_empty(&fiq->pending) || fiq->forget_batch-- > 0)
			return fuse_read_forget(fc, fiq, cs, nbytes);

		if (fiq->forget_batch <= -8)
			fiq->forget_batch = 16;
	}

	req = list_entry(fiq->pending.next, struct fuse_req, list);
	clear_bit(FR_PENDING, &req->flags);
	list_del_init(&req->list);
	spin_unlock(&fiq->lock);

	args = req->args;
	reqsize = req->in.h.len;

	/* If request is too large, reply with an error and restart the read */
	if (nbytes < reqsize) {
		req->out.h.error = -EIO;
		/* SETXATTR is special, since it may contain too large data */
		if (args->opcode == FUSE_SETXATTR)
			req->out.h.error = -E2BIG;
		fuse_request_end(req);
		goto restart;
	}
	spin_lock(&fpq->lock);
	/*
	 *  Must not put request on fpq->io queue after having been shut down by
	 *  fuse_abort_conn()
	 */
	if (!fpq->connected) {
		req->out.h.error = err = -ECONNABORTED;
		goto out_end;

	}
	list_add(&req->list, &fpq->io);
	spin_unlock(&fpq->lock);
	cs->req = req;
	err = fuse_copy_one(cs, &req->in.h, sizeof(req->in.h));
	if (!err)
		err = fuse_copy_args(cs, args->in_numargs, args->in_pages,
				     (struct fuse_arg *) args->in_args, 0);
	fuse_copy_finish(cs);
	spin_lock(&fpq->lock);
	clear_bit(FR_LOCKED, &req->flags);
	if (!fpq->connected) {
		err = fc->aborted ? -ECONNABORTED : -ENODEV;
		goto out_end;
	}
	if (err) {
		req->out.h.error = -EIO;
		goto out_end;
	}
	if (!test_bit(FR_ISREPLY, &req->flags)) {
		err = reqsize;
		goto out_end;
	}
	hash = fuse_req_hash(req->in.h.unique);
	list_move_tail(&req->list, &fpq->processing[hash]);
	__fuse_get_request(req);
	set_bit(FR_SENT, &req->flags);
	spin_unlock(&fpq->lock);
	/* matches barrier in request_wait_answer() */
	smp_mb__after_atomic();
	if (test_bit(FR_INTERRUPTED, &req->flags))
		queue_interrupt(req);
	fuse_put_request(req);

	return reqsize;

out_end:
	if (!test_bit(FR_PRIVATE, &req->flags))
		list_del_init(&req->list);
	spin_unlock(&fpq->lock);
	fuse_request_end(req);
	return err;

 err_unlock:
	spin_unlock(&fiq->lock);
	return err;
}

static int fuse_dev_open(struct inode *inode, struct file *file)
{
	/*
	 * The fuse device's file's private_data is used to hold
	 * the fuse_conn(ection) when it is mounted, and is used to
	 * keep track of whether the file has been mounted already.
	 */
	file->private_data = NULL;
	return 0;
}

static ssize_t fuse_dev_read(struct kiocb *iocb, struct iov_iter *to)
{
	struct fuse_copy_state cs;
	struct file *file = iocb->ki_filp;
	struct fuse_dev *fud = fuse_get_dev(file);

	if (!fud)
		return -EPERM;

	if (!user_backed_iter(to))
		return -EINVAL;

	fuse_copy_init(&cs, 1, to);

	return fuse_dev_do_read(fud, file, &cs, iov_iter_count(to));
}

static ssize_t fuse_dev_splice_read(struct file *in, loff_t *ppos,
				    struct pipe_inode_info *pipe,
				    size_t len, unsigned int flags)
{
	int total, ret;
	int page_nr = 0;
	struct pipe_buffer *bufs;
	struct fuse_copy_state cs;
	struct fuse_dev *fud = fuse_get_dev(in);

	if (!fud)
		return -EPERM;

	bufs = kvmalloc_array(pipe->max_usage, sizeof(struct pipe_buffer),
			      GFP_KERNEL);
	if (!bufs)
		return -ENOMEM;

	fuse_copy_init(&cs, 1, NULL);
	cs.pipebufs = bufs;
	cs.pipe = pipe;
	ret = fuse_dev_do_read(fud, in, &cs, len);
	if (ret < 0)
		goto out;

	if (pipe_occupancy(pipe->head, pipe->tail) + cs.nr_segs > pipe->max_usage) {
		ret = -EIO;
		goto out;
	}

	for (ret = total = 0; page_nr < cs.nr_segs; total += ret) {
		/*
		 * Need to be careful about this.  Having buf->ops in module
		 * code can Oops if the buffer persists after module unload.
		 */
		bufs[page_nr].ops = &nosteal_pipe_buf_ops;
		bufs[page_nr].flags = 0;
		ret = add_to_pipe(pipe, &bufs[page_nr++]);
		if (unlikely(ret < 0))
			break;
	}
	if (total)
		ret = total;
out:
	for (; page_nr < cs.nr_segs; page_nr++)
		put_page(bufs[page_nr].page);

	kvfree(bufs);
	return ret;
}

static int fuse_notify_poll(struct fuse_conn *fc, unsigned int size,
			    struct fuse_copy_state *cs)
{
	struct fuse_notify_poll_wakeup_out outarg;
	int err = -EINVAL;

	if (size != sizeof(outarg))
		goto err;

	err = fuse_copy_one(cs, &outarg, sizeof(outarg));
	if (err)
		goto err;

	fuse_copy_finish(cs);
	return fuse_notify_poll_wakeup(fc, &outarg);

err:
	fuse_copy_finish(cs);
	return err;
}

static int fuse_notify_inval_inode(struct fuse_conn *fc, unsigned int size,
				   struct fuse_copy_state *cs)
{
	struct fuse_notify_inval_inode_out outarg;
	int err = -EINVAL;

	if (size != sizeof(outarg))
		goto err;

	err = fuse_copy_one(cs, &outarg, sizeof(outarg));
	if (err)
		goto err;
	fuse_copy_finish(cs);

	down_read(&fc->killsb);
	err = fuse_reverse_inval_inode(fc, outarg.ino,
				       outarg.off, outarg.len);
	up_read(&fc->killsb);
	return err;

err:
	fuse_copy_finish(cs);
	return err;
}

static int fuse_notify_inval_entry(struct fuse_conn *fc, unsigned int size,
				   struct fuse_copy_state *cs)
{
	struct fuse_notify_inval_entry_out outarg;
	int err = -ENOMEM;
	char *buf;
	struct qstr name;

	buf = kzalloc(FUSE_NAME_MAX + 1, GFP_KERNEL);
	if (!buf)
		goto err;

	err = -EINVAL;
	if (size < sizeof(outarg))
		goto err;

	err = fuse_copy_one(cs, &outarg, sizeof(outarg));
	if (err)
		goto err;

	err = -ENAMETOOLONG;
	if (outarg.namelen > FUSE_NAME_MAX)
		goto err;

	err = -EINVAL;
	if (size != sizeof(outarg) + outarg.namelen + 1)
		goto err;

	name.name = buf;
	name.len = outarg.namelen;
	err = fuse_copy_one(cs, buf, outarg.namelen + 1);
	if (err)
		goto err;
	fuse_copy_finish(cs);
	buf[outarg.namelen] = 0;

	down_read(&fc->killsb);
	err = fuse_reverse_inval_entry(fc, outarg.parent, 0, &name, outarg.flags);
	up_read(&fc->killsb);
	kfree(buf);
	return err;

err:
	kfree(buf);
	fuse_copy_finish(cs);
	return err;
}

static int fuse_notify_delete(struct fuse_conn *fc, unsigned int size,
			      struct fuse_copy_state *cs)
{
	struct fuse_notify_delete_out outarg;
	int err = -ENOMEM;
	char *buf;
	struct qstr name;

	buf = kzalloc(FUSE_NAME_MAX + 1, GFP_KERNEL);
	if (!buf)
		goto err;

	err = -EINVAL;
	if (size < sizeof(outarg))
		goto err;

	err = fuse_copy_one(cs, &outarg, sizeof(outarg));
	if (err)
		goto err;

	err = -ENAMETOOLONG;
	if (outarg.namelen > FUSE_NAME_MAX)
		goto err;

	err = -EINVAL;
	if (size != sizeof(outarg) + outarg.namelen + 1)
		goto err;

	name.name = buf;
	name.len = outarg.namelen;
	err = fuse_copy_one(cs, buf, outarg.namelen + 1);
	if (err)
		goto err;
	fuse_copy_finish(cs);
	buf[outarg.namelen] = 0;

	down_read(&fc->killsb);
	err = fuse_reverse_inval_entry(fc, outarg.parent, outarg.child, &name, 0);
	up_read(&fc->killsb);
	kfree(buf);
	return err;

err:
	kfree(buf);
	fuse_copy_finish(cs);
	return err;
}

static int fuse_notify_store(struct fuse_conn *fc, unsigned int size,
			     struct fuse_copy_state *cs)
{
	struct fuse_notify_store_out outarg;
	struct inode *inode;
	struct address_space *mapping;
	u64 nodeid;
	int err;
	pgoff_t index;
	unsigned int offset;
	unsigned int num;
	loff_t file_size;
	loff_t end;

	err = -EINVAL;
	if (size < sizeof(outarg))
		goto out_finish;

	err = fuse_copy_one(cs, &outarg, sizeof(outarg));
	if (err)
		goto out_finish;

	err = -EINVAL;
	if (size - sizeof(outarg) != outarg.size)
		goto out_finish;

	nodeid = outarg.nodeid;

	down_read(&fc->killsb);

	err = -ENOENT;
	inode = fuse_ilookup(fc, nodeid,  NULL);
	if (!inode)
		goto out_up_killsb;

	mapping = inode->i_mapping;
	index = outarg.offset >> PAGE_SHIFT;
	offset = outarg.offset & ~PAGE_MASK;
	file_size = i_size_read(inode);
	end = outarg.offset + outarg.size;
	if (end > file_size) {
		file_size = end;
		fuse_write_update_attr(inode, file_size, outarg.size);
	}

	num = outarg.size;
	while (num) {
		struct page *page;
		unsigned int this_num;

		err = -ENOMEM;
		page = find_or_create_page(mapping, index,
					   mapping_gfp_mask(mapping));
		if (!page)
			goto out_iput;

		this_num = min_t(unsigned, num, PAGE_SIZE - offset);
		err = fuse_copy_page(cs, &page, offset, this_num, 0);
		if (!err && offset == 0 &&
		    (this_num == PAGE_SIZE || file_size == end))
			SetPageUptodate(page);
		unlock_page(page);
		put_page(page);

		if (err)
			goto out_iput;

		num -= this_num;
		offset = 0;
		index++;
	}

	err = 0;

out_iput:
	iput(inode);
out_up_killsb:
	up_read(&fc->killsb);
out_finish:
	fuse_copy_finish(cs);
	return err;
}

struct fuse_retrieve_args {
	struct fuse_args_pages ap;
	struct fuse_notify_retrieve_in inarg;
};

static void fuse_retrieve_end(struct fuse_mount *fm, struct fuse_args *args,
			      int error)
{
	struct fuse_retrieve_args *ra =
		container_of(args, typeof(*ra), ap.args);

	release_pages(ra->ap.pages, ra->ap.num_pages);
	kfree(ra);
}

static int fuse_retrieve(struct fuse_mount *fm, struct inode *inode,
			 struct fuse_notify_retrieve_out *outarg)
{
	int err;
	struct address_space *mapping = inode->i_mapping;
	pgoff_t index;
	loff_t file_size;
	unsigned int num;
	unsigned int offset;
	size_t total_len = 0;
	unsigned int num_pages;
	struct fuse_conn *fc = fm->fc;
	struct fuse_retrieve_args *ra;
	size_t args_size = sizeof(*ra);
	struct fuse_args_pages *ap;
	struct fuse_args *args;

	offset = outarg->offset & ~PAGE_MASK;
	file_size = i_size_read(inode);

	num = min(outarg->size, fc->max_write);
	if (outarg->offset > file_size)
		num = 0;
	else if (outarg->offset + num > file_size)
		num = file_size - outarg->offset;

	num_pages = (num + offset + PAGE_SIZE - 1) >> PAGE_SHIFT;
	num_pages = min(num_pages, fc->max_pages);

	args_size += num_pages * (sizeof(ap->pages[0]) + sizeof(ap->descs[0]));

	ra = kzalloc(args_size, GFP_KERNEL);
	if (!ra)
		return -ENOMEM;

	ap = &ra->ap;
	ap->pages = (void *) (ra + 1);
	ap->descs = (void *) (ap->pages + num_pages);

	args = &ap->args;
	args->nodeid = outarg->nodeid;
	args->opcode = FUSE_NOTIFY_REPLY;
	args->in_numargs = 2;
	args->in_pages = true;
	args->end = fuse_retrieve_end;

	index = outarg->offset >> PAGE_SHIFT;

	while (num && ap->num_pages < num_pages) {
		struct page *page;
		unsigned int this_num;

		page = find_get_page(mapping, index);
		if (!page)
			break;

		this_num = min_t(unsigned, num, PAGE_SIZE - offset);
		ap->pages[ap->num_pages] = page;
		ap->descs[ap->num_pages].offset = offset;
		ap->descs[ap->num_pages].length = this_num;
		ap->num_pages++;

		offset = 0;
		num -= this_num;
		total_len += this_num;
		index++;
	}
	ra->inarg.offset = outarg->offset;
	ra->inarg.size = total_len;
	args->in_args[0].size = sizeof(ra->inarg);
	args->in_args[0].value = &ra->inarg;
	args->in_args[1].size = total_len;

	err = fuse_simple_notify_reply(fm, args, outarg->notify_unique);
	if (err)
		fuse_retrieve_end(fm, args, err);

	return err;
}

static int fuse_notify_retrieve(struct fuse_conn *fc, unsigned int size,
				struct fuse_copy_state *cs)
{
	struct fuse_notify_retrieve_out outarg;
	struct fuse_mount *fm;
	struct inode *inode;
	u64 nodeid;
	int err;

	err = -EINVAL;
	if (size != sizeof(outarg))
		goto copy_finish;

	err = fuse_copy_one(cs, &outarg, sizeof(outarg));
	if (err)
		goto copy_finish;

	fuse_copy_finish(cs);

	down_read(&fc->killsb);
	err = -ENOENT;
	nodeid = outarg.nodeid;

	inode = fuse_ilookup(fc, nodeid, &fm);
	if (inode) {
		err = fuse_retrieve(fm, inode, &outarg);
		iput(inode);
	}
	up_read(&fc->killsb);

	return err;

copy_finish:
	fuse_copy_finish(cs);
	return err;
}

/*
 * Resending all processing queue requests.
 *
 * During a FUSE daemon panics and failover, it is possible for some inflight
 * requests to be lost and never returned. As a result, applications awaiting
 * replies would become stuck forever. To address this, we can use notification
 * to trigger resending of these pending requests to the FUSE daemon, ensuring
 * they are properly processed again.
 *
 * Please note that this strategy is applicable only to idempotent requests or
 * if the FUSE daemon takes careful measures to avoid processing duplicated
 * non-idempotent requests.
 */
static void fuse_resend(struct fuse_conn *fc)
{
	struct fuse_dev *fud;
	struct fuse_req *req, *next;
	struct fuse_iqueue *fiq = &fc->iq;
	LIST_HEAD(to_queue);
	unsigned int i;

	spin_lock(&fc->lock);
	if (!fc->connected) {
		spin_unlock(&fc->lock);
		return;
	}

	list_for_each_entry(fud, &fc->devices, entry) {
		struct fuse_pqueue *fpq = &fud->pq;

		spin_lock(&fpq->lock);
		for (i = 0; i < FUSE_PQ_HASH_SIZE; i++)
			list_splice_tail_init(&fpq->processing[i], &to_queue);
		spin_unlock(&fpq->lock);
	}
	spin_unlock(&fc->lock);

	list_for_each_entry_safe(req, next, &to_queue, list) {
<<<<<<< HEAD
		__set_bit(FR_PENDING, &req->flags);
=======
		set_bit(FR_PENDING, &req->flags);
		clear_bit(FR_SENT, &req->flags);
>>>>>>> 0c383648
		/* mark the request as resend request */
		req->in.h.unique |= FUSE_UNIQUE_RESEND;
	}

	spin_lock(&fiq->lock);
	/* iq and pq requests are both oldest to newest */
	list_splice(&to_queue, &fiq->pending);
	fiq->ops->wake_pending_and_unlock(fiq);
}

static int fuse_notify_resend(struct fuse_conn *fc)
{
	fuse_resend(fc);
	return 0;
}

static int fuse_notify(struct fuse_conn *fc, enum fuse_notify_code code,
		       unsigned int size, struct fuse_copy_state *cs)
{
	/* Don't try to move pages (yet) */
	cs->move_pages = 0;

	switch (code) {
	case FUSE_NOTIFY_POLL:
		return fuse_notify_poll(fc, size, cs);

	case FUSE_NOTIFY_INVAL_INODE:
		return fuse_notify_inval_inode(fc, size, cs);

	case FUSE_NOTIFY_INVAL_ENTRY:
		return fuse_notify_inval_entry(fc, size, cs);

	case FUSE_NOTIFY_STORE:
		return fuse_notify_store(fc, size, cs);

	case FUSE_NOTIFY_RETRIEVE:
		return fuse_notify_retrieve(fc, size, cs);

	case FUSE_NOTIFY_DELETE:
		return fuse_notify_delete(fc, size, cs);

	case FUSE_NOTIFY_RESEND:
		return fuse_notify_resend(fc);

	default:
		fuse_copy_finish(cs);
		return -EINVAL;
	}
}

/* Look up request on processing list by unique ID */
static struct fuse_req *request_find(struct fuse_pqueue *fpq, u64 unique)
{
	unsigned int hash = fuse_req_hash(unique);
	struct fuse_req *req;

	list_for_each_entry(req, &fpq->processing[hash], list) {
		if (req->in.h.unique == unique)
			return req;
	}
	return NULL;
}

static int copy_out_args(struct fuse_copy_state *cs, struct fuse_args *args,
			 unsigned nbytes)
{
	unsigned reqsize = sizeof(struct fuse_out_header);

	reqsize += fuse_len_args(args->out_numargs, args->out_args);

	if (reqsize < nbytes || (reqsize > nbytes && !args->out_argvar))
		return -EINVAL;
	else if (reqsize > nbytes) {
		struct fuse_arg *lastarg = &args->out_args[args->out_numargs-1];
		unsigned diffsize = reqsize - nbytes;

		if (diffsize > lastarg->size)
			return -EINVAL;
		lastarg->size -= diffsize;
	}
	return fuse_copy_args(cs, args->out_numargs, args->out_pages,
			      args->out_args, args->page_zeroing);
}

/*
 * Write a single reply to a request.  First the header is copied from
 * the write buffer.  The request is then searched on the processing
 * list by the unique ID found in the header.  If found, then remove
 * it from the list and copy the rest of the buffer to the request.
 * The request is finished by calling fuse_request_end().
 */
static ssize_t fuse_dev_do_write(struct fuse_dev *fud,
				 struct fuse_copy_state *cs, size_t nbytes)
{
	int err;
	struct fuse_conn *fc = fud->fc;
	struct fuse_pqueue *fpq = &fud->pq;
	struct fuse_req *req;
	struct fuse_out_header oh;

	err = -EINVAL;
	if (nbytes < sizeof(struct fuse_out_header))
		goto out;

	err = fuse_copy_one(cs, &oh, sizeof(oh));
	if (err)
		goto copy_finish;

	err = -EINVAL;
	if (oh.len != nbytes)
		goto copy_finish;

	/*
	 * Zero oh.unique indicates unsolicited notification message
	 * and error contains notification code.
	 */
	if (!oh.unique) {
		err = fuse_notify(fc, oh.error, nbytes - sizeof(oh), cs);
		goto out;
	}

	err = -EINVAL;
	if (oh.error <= -512 || oh.error > 0)
		goto copy_finish;

	spin_lock(&fpq->lock);
	req = NULL;
	if (fpq->connected)
		req = request_find(fpq, oh.unique & ~FUSE_INT_REQ_BIT);

	err = -ENOENT;
	if (!req) {
		spin_unlock(&fpq->lock);
		goto copy_finish;
	}

	/* Is it an interrupt reply ID? */
	if (oh.unique & FUSE_INT_REQ_BIT) {
		__fuse_get_request(req);
		spin_unlock(&fpq->lock);

		err = 0;
		if (nbytes != sizeof(struct fuse_out_header))
			err = -EINVAL;
		else if (oh.error == -ENOSYS)
			fc->no_interrupt = 1;
		else if (oh.error == -EAGAIN)
			err = queue_interrupt(req);

		fuse_put_request(req);

		goto copy_finish;
	}

	clear_bit(FR_SENT, &req->flags);
	list_move(&req->list, &fpq->io);
	req->out.h = oh;
	set_bit(FR_LOCKED, &req->flags);
	spin_unlock(&fpq->lock);
	cs->req = req;
	if (!req->args->page_replace)
		cs->move_pages = 0;

	if (oh.error)
		err = nbytes != sizeof(oh) ? -EINVAL : 0;
	else
		err = copy_out_args(cs, req->args, nbytes);
	fuse_copy_finish(cs);

	spin_lock(&fpq->lock);
	clear_bit(FR_LOCKED, &req->flags);
	if (!fpq->connected)
		err = -ENOENT;
	else if (err)
		req->out.h.error = -EIO;
	if (!test_bit(FR_PRIVATE, &req->flags))
		list_del_init(&req->list);
	spin_unlock(&fpq->lock);

	fuse_request_end(req);
out:
	return err ? err : nbytes;

copy_finish:
	fuse_copy_finish(cs);
	goto out;
}

static ssize_t fuse_dev_write(struct kiocb *iocb, struct iov_iter *from)
{
	struct fuse_copy_state cs;
	struct fuse_dev *fud = fuse_get_dev(iocb->ki_filp);

	if (!fud)
		return -EPERM;

	if (!user_backed_iter(from))
		return -EINVAL;

	fuse_copy_init(&cs, 0, from);

	return fuse_dev_do_write(fud, &cs, iov_iter_count(from));
}

static ssize_t fuse_dev_splice_write(struct pipe_inode_info *pipe,
				     struct file *out, loff_t *ppos,
				     size_t len, unsigned int flags)
{
	unsigned int head, tail, mask, count;
	unsigned nbuf;
	unsigned idx;
	struct pipe_buffer *bufs;
	struct fuse_copy_state cs;
	struct fuse_dev *fud;
	size_t rem;
	ssize_t ret;

	fud = fuse_get_dev(out);
	if (!fud)
		return -EPERM;

	pipe_lock(pipe);

	head = pipe->head;
	tail = pipe->tail;
	mask = pipe->ring_size - 1;
	count = head - tail;

	bufs = kvmalloc_array(count, sizeof(struct pipe_buffer), GFP_KERNEL);
	if (!bufs) {
		pipe_unlock(pipe);
		return -ENOMEM;
	}

	nbuf = 0;
	rem = 0;
	for (idx = tail; idx != head && rem < len; idx++)
		rem += pipe->bufs[idx & mask].len;

	ret = -EINVAL;
	if (rem < len)
		goto out_free;

	rem = len;
	while (rem) {
		struct pipe_buffer *ibuf;
		struct pipe_buffer *obuf;

		if (WARN_ON(nbuf >= count || tail == head))
			goto out_free;

		ibuf = &pipe->bufs[tail & mask];
		obuf = &bufs[nbuf];

		if (rem >= ibuf->len) {
			*obuf = *ibuf;
			ibuf->ops = NULL;
			tail++;
			pipe->tail = tail;
		} else {
			if (!pipe_buf_get(pipe, ibuf))
				goto out_free;

			*obuf = *ibuf;
			obuf->flags &= ~PIPE_BUF_FLAG_GIFT;
			obuf->len = rem;
			ibuf->offset += obuf->len;
			ibuf->len -= obuf->len;
		}
		nbuf++;
		rem -= obuf->len;
	}
	pipe_unlock(pipe);

	fuse_copy_init(&cs, 0, NULL);
	cs.pipebufs = bufs;
	cs.nr_segs = nbuf;
	cs.pipe = pipe;

	if (flags & SPLICE_F_MOVE)
		cs.move_pages = 1;

	ret = fuse_dev_do_write(fud, &cs, len);

	pipe_lock(pipe);
out_free:
	for (idx = 0; idx < nbuf; idx++) {
		struct pipe_buffer *buf = &bufs[idx];

		if (buf->ops)
			pipe_buf_release(pipe, buf);
	}
	pipe_unlock(pipe);

	kvfree(bufs);
	return ret;
}

static __poll_t fuse_dev_poll(struct file *file, poll_table *wait)
{
	__poll_t mask = EPOLLOUT | EPOLLWRNORM;
	struct fuse_iqueue *fiq;
	struct fuse_dev *fud = fuse_get_dev(file);

	if (!fud)
		return EPOLLERR;

	fiq = &fud->fc->iq;
	poll_wait(file, &fiq->waitq, wait);

	spin_lock(&fiq->lock);
	if (!fiq->connected)
		mask = EPOLLERR;
	else if (request_pending(fiq))
		mask |= EPOLLIN | EPOLLRDNORM;
	spin_unlock(&fiq->lock);

	return mask;
}

/* Abort all requests on the given list (pending or processing) */
static void end_requests(struct list_head *head)
{
	while (!list_empty(head)) {
		struct fuse_req *req;
		req = list_entry(head->next, struct fuse_req, list);
		req->out.h.error = -ECONNABORTED;
		clear_bit(FR_SENT, &req->flags);
		list_del_init(&req->list);
		fuse_request_end(req);
	}
}

static void end_polls(struct fuse_conn *fc)
{
	struct rb_node *p;

	p = rb_first(&fc->polled_files);

	while (p) {
		struct fuse_file *ff;
		ff = rb_entry(p, struct fuse_file, polled_node);
		wake_up_interruptible_all(&ff->poll_wait);

		p = rb_next(p);
	}
}

/*
 * Abort all requests.
 *
 * Emergency exit in case of a malicious or accidental deadlock, or just a hung
 * filesystem.
 *
 * The same effect is usually achievable through killing the filesystem daemon
 * and all users of the filesystem.  The exception is the combination of an
 * asynchronous request and the tricky deadlock (see
 * Documentation/filesystems/fuse.rst).
 *
 * Aborting requests under I/O goes as follows: 1: Separate out unlocked
 * requests, they should be finished off immediately.  Locked requests will be
 * finished after unlock; see unlock_request(). 2: Finish off the unlocked
 * requests.  It is possible that some request will finish before we can.  This
 * is OK, the request will in that case be removed from the list before we touch
 * it.
 */
void fuse_abort_conn(struct fuse_conn *fc)
{
	struct fuse_iqueue *fiq = &fc->iq;

	spin_lock(&fc->lock);
	if (fc->connected) {
		struct fuse_dev *fud;
		struct fuse_req *req, *next;
		LIST_HEAD(to_end);
		unsigned int i;

		/* Background queuing checks fc->connected under bg_lock */
		spin_lock(&fc->bg_lock);
		fc->connected = 0;
		spin_unlock(&fc->bg_lock);

		fuse_set_initialized(fc);
		list_for_each_entry(fud, &fc->devices, entry) {
			struct fuse_pqueue *fpq = &fud->pq;

			spin_lock(&fpq->lock);
			fpq->connected = 0;
			list_for_each_entry_safe(req, next, &fpq->io, list) {
				req->out.h.error = -ECONNABORTED;
				spin_lock(&req->waitq.lock);
				set_bit(FR_ABORTED, &req->flags);
				if (!test_bit(FR_LOCKED, &req->flags)) {
					set_bit(FR_PRIVATE, &req->flags);
					__fuse_get_request(req);
					list_move(&req->list, &to_end);
				}
				spin_unlock(&req->waitq.lock);
			}
			for (i = 0; i < FUSE_PQ_HASH_SIZE; i++)
				list_splice_tail_init(&fpq->processing[i],
						      &to_end);
			spin_unlock(&fpq->lock);
		}
		spin_lock(&fc->bg_lock);
		fc->blocked = 0;
		fc->max_background = UINT_MAX;
		flush_bg_queue(fc);
		spin_unlock(&fc->bg_lock);

		spin_lock(&fiq->lock);
		fiq->connected = 0;
		list_for_each_entry(req, &fiq->pending, list)
			clear_bit(FR_PENDING, &req->flags);
		list_splice_tail_init(&fiq->pending, &to_end);
		while (forget_pending(fiq))
			kfree(fuse_dequeue_forget(fiq, 1, NULL));
		wake_up_all(&fiq->waitq);
		spin_unlock(&fiq->lock);
		kill_fasync(&fiq->fasync, SIGIO, POLL_IN);
		end_polls(fc);
		wake_up_all(&fc->blocked_waitq);
		spin_unlock(&fc->lock);

		end_requests(&to_end);
	} else {
		spin_unlock(&fc->lock);
	}
}
EXPORT_SYMBOL_GPL(fuse_abort_conn);

void fuse_wait_aborted(struct fuse_conn *fc)
{
	/* matches implicit memory barrier in fuse_drop_waiting() */
	smp_mb();
	wait_event(fc->blocked_waitq, atomic_read(&fc->num_waiting) == 0);
}

int fuse_dev_release(struct inode *inode, struct file *file)
{
	struct fuse_dev *fud = fuse_get_dev(file);

	if (fud) {
		struct fuse_conn *fc = fud->fc;
		struct fuse_pqueue *fpq = &fud->pq;
		LIST_HEAD(to_end);
		unsigned int i;

		spin_lock(&fpq->lock);
		WARN_ON(!list_empty(&fpq->io));
		for (i = 0; i < FUSE_PQ_HASH_SIZE; i++)
			list_splice_init(&fpq->processing[i], &to_end);
		spin_unlock(&fpq->lock);

		end_requests(&to_end);

		/* Are we the last open device? */
		if (atomic_dec_and_test(&fc->dev_count)) {
			WARN_ON(fc->iq.fasync != NULL);
			fuse_abort_conn(fc);
		}
		fuse_dev_free(fud);
	}
	return 0;
}
EXPORT_SYMBOL_GPL(fuse_dev_release);

static int fuse_dev_fasync(int fd, struct file *file, int on)
{
	struct fuse_dev *fud = fuse_get_dev(file);

	if (!fud)
		return -EPERM;

	/* No locking - fasync_helper does its own locking */
	return fasync_helper(fd, file, on, &fud->fc->iq.fasync);
}

static int fuse_device_clone(struct fuse_conn *fc, struct file *new)
{
	struct fuse_dev *fud;

	if (new->private_data)
		return -EINVAL;

	fud = fuse_dev_alloc_install(fc);
	if (!fud)
		return -ENOMEM;

	new->private_data = fud;
	atomic_inc(&fc->dev_count);

	return 0;
}

static long fuse_dev_ioctl_clone(struct file *file, __u32 __user *argp)
{
	int res;
	int oldfd;
	struct fuse_dev *fud = NULL;
	struct fd f;

	if (get_user(oldfd, argp))
		return -EFAULT;

	f = fdget(oldfd);
	if (!f.file)
		return -EINVAL;

	/*
	 * Check against file->f_op because CUSE
	 * uses the same ioctl handler.
	 */
	if (f.file->f_op == file->f_op)
		fud = fuse_get_dev(f.file);

	res = -EINVAL;
	if (fud) {
		mutex_lock(&fuse_mutex);
		res = fuse_device_clone(fud->fc, file);
		mutex_unlock(&fuse_mutex);
	}

	fdput(f);
	return res;
}

static long fuse_dev_ioctl_backing_open(struct file *file,
					struct fuse_backing_map __user *argp)
{
	struct fuse_dev *fud = fuse_get_dev(file);
	struct fuse_backing_map map;

	if (!fud)
		return -EPERM;

	if (!IS_ENABLED(CONFIG_FUSE_PASSTHROUGH))
		return -EOPNOTSUPP;

	if (copy_from_user(&map, argp, sizeof(map)))
		return -EFAULT;

	return fuse_backing_open(fud->fc, &map);
}

static long fuse_dev_ioctl_backing_close(struct file *file, __u32 __user *argp)
{
	struct fuse_dev *fud = fuse_get_dev(file);
	int backing_id;

	if (!fud)
		return -EPERM;

	if (!IS_ENABLED(CONFIG_FUSE_PASSTHROUGH))
		return -EOPNOTSUPP;

	if (get_user(backing_id, argp))
		return -EFAULT;

	return fuse_backing_close(fud->fc, backing_id);
}

static long fuse_dev_ioctl(struct file *file, unsigned int cmd,
			   unsigned long arg)
{
	void __user *argp = (void __user *)arg;

	switch (cmd) {
	case FUSE_DEV_IOC_CLONE:
		return fuse_dev_ioctl_clone(file, argp);

	case FUSE_DEV_IOC_BACKING_OPEN:
		return fuse_dev_ioctl_backing_open(file, argp);

	case FUSE_DEV_IOC_BACKING_CLOSE:
		return fuse_dev_ioctl_backing_close(file, argp);

	default:
		return -ENOTTY;
	}
}

const struct file_operations fuse_dev_operations = {
	.owner		= THIS_MODULE,
	.open		= fuse_dev_open,
	.llseek		= no_llseek,
	.read_iter	= fuse_dev_read,
	.splice_read	= fuse_dev_splice_read,
	.write_iter	= fuse_dev_write,
	.splice_write	= fuse_dev_splice_write,
	.poll		= fuse_dev_poll,
	.release	= fuse_dev_release,
	.fasync		= fuse_dev_fasync,
	.unlocked_ioctl = fuse_dev_ioctl,
	.compat_ioctl   = compat_ptr_ioctl,
};
EXPORT_SYMBOL_GPL(fuse_dev_operations);

static struct miscdevice fuse_miscdevice = {
	.minor = FUSE_MINOR,
	.name  = "fuse",
	.fops = &fuse_dev_operations,
};

int __init fuse_dev_init(void)
{
	int err = -ENOMEM;
	fuse_req_cachep = kmem_cache_create("fuse_request",
					    sizeof(struct fuse_req),
					    0, 0, NULL);
	if (!fuse_req_cachep)
		goto out;

	err = misc_register(&fuse_miscdevice);
	if (err)
		goto out_cache_clean;

	return 0;

 out_cache_clean:
	kmem_cache_destroy(fuse_req_cachep);
 out:
	return err;
}

void fuse_dev_cleanup(void)
{
	misc_deregister(&fuse_miscdevice);
	kmem_cache_destroy(fuse_req_cachep);
}<|MERGE_RESOLUTION|>--- conflicted
+++ resolved
@@ -1813,12 +1813,8 @@
 	spin_unlock(&fc->lock);
 
 	list_for_each_entry_safe(req, next, &to_queue, list) {
-<<<<<<< HEAD
-		__set_bit(FR_PENDING, &req->flags);
-=======
 		set_bit(FR_PENDING, &req->flags);
 		clear_bit(FR_SENT, &req->flags);
->>>>>>> 0c383648
 		/* mark the request as resend request */
 		req->in.h.unique |= FUSE_UNIQUE_RESEND;
 	}
