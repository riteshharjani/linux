// SPDX-License-Identifier: GPL-2.0
/*
 * Filesystem-level keyring for fscrypt
 *
 * Copyright 2019 Google LLC
 */

/*
 * This file implements management of fscrypt master keys in the
 * filesystem-level keyring, including the ioctls:
 *
 * - FS_IOC_ADD_ENCRYPTION_KEY
 * - FS_IOC_REMOVE_ENCRYPTION_KEY
 * - FS_IOC_REMOVE_ENCRYPTION_KEY_ALL_USERS
 * - FS_IOC_GET_ENCRYPTION_KEY_STATUS
 *
 * See the "User API" section of Documentation/filesystems/fscrypt.rst for more
 * information about these ioctls.
 */

#include <asm/unaligned.h>
#include <crypto/skcipher.h>
#include <linux/key-type.h>
#include <linux/random.h>
#include <linux/seq_file.h>

#include "fscrypt_private.h"

/* The master encryption keys for a filesystem (->s_master_keys) */
struct fscrypt_keyring {
	/*
	 * Lock that protects ->key_hashtable.  It does *not* protect the
	 * fscrypt_master_key structs themselves.
	 */
	spinlock_t lock;

	/* Hash table that maps fscrypt_key_specifier to fscrypt_master_key */
	struct hlist_head key_hashtable[128];
};

static void wipe_master_key_secret(struct fscrypt_master_key_secret *secret)
{
	fscrypt_destroy_hkdf(&secret->hkdf);
	memzero_explicit(secret, sizeof(*secret));
}

static void move_master_key_secret(struct fscrypt_master_key_secret *dst,
				   struct fscrypt_master_key_secret *src)
{
	memcpy(dst, src, sizeof(*dst));
	memzero_explicit(src, sizeof(*src));
}

static void fscrypt_free_master_key(struct rcu_head *head)
{
	struct fscrypt_master_key *mk =
		container_of(head, struct fscrypt_master_key, mk_rcu_head);
	/*
	 * The master key secret and any embedded subkeys should have already
	 * been wiped when the last active reference to the fscrypt_master_key
	 * struct was dropped; doing it here would be unnecessarily late.
	 * Nevertheless, use kfree_sensitive() in case anything was missed.
	 */
	kfree_sensitive(mk);
}

void fscrypt_put_master_key(struct fscrypt_master_key *mk)
{
	if (!refcount_dec_and_test(&mk->mk_struct_refs))
		return;
	/*
	 * No structural references left, so free ->mk_users, and also free the
	 * fscrypt_master_key struct itself after an RCU grace period ensures
	 * that concurrent keyring lookups can no longer find it.
	 */
	WARN_ON_ONCE(refcount_read(&mk->mk_active_refs) != 0);
	key_put(mk->mk_users);
	mk->mk_users = NULL;
	call_rcu(&mk->mk_rcu_head, fscrypt_free_master_key);
}

void fscrypt_put_master_key_activeref(struct super_block *sb,
				      struct fscrypt_master_key *mk)
{
	size_t i;

	if (!refcount_dec_and_test(&mk->mk_active_refs))
		return;
	/*
	 * No active references left, so complete the full removal of this
	 * fscrypt_master_key struct by removing it from the keyring and
	 * destroying any subkeys embedded in it.
	 */

<<<<<<< HEAD
	if (WARN_ON(!sb->s_master_keys))
=======
	if (WARN_ON_ONCE(!sb->s_master_keys))
>>>>>>> 70cc1b53
		return;
	spin_lock(&sb->s_master_keys->lock);
	hlist_del_rcu(&mk->mk_node);
	spin_unlock(&sb->s_master_keys->lock);

	/*
	 * ->mk_active_refs == 0 implies that ->mk_secret is not present and
	 * that ->mk_decrypted_inodes is empty.
	 */
	WARN_ON_ONCE(is_master_key_secret_present(&mk->mk_secret));
	WARN_ON_ONCE(!list_empty(&mk->mk_decrypted_inodes));

	for (i = 0; i <= FSCRYPT_MODE_MAX; i++) {
		fscrypt_destroy_prepared_key(
				sb, &mk->mk_direct_keys[i]);
		fscrypt_destroy_prepared_key(
				sb, &mk->mk_iv_ino_lblk_64_keys[i]);
		fscrypt_destroy_prepared_key(
				sb, &mk->mk_iv_ino_lblk_32_keys[i]);
	}
	memzero_explicit(&mk->mk_ino_hash_key,
			 sizeof(mk->mk_ino_hash_key));
	mk->mk_ino_hash_key_initialized = false;

	/* Drop the structural ref associated with the active refs. */
	fscrypt_put_master_key(mk);
}

static inline bool valid_key_spec(const struct fscrypt_key_specifier *spec)
{
	if (spec->__reserved)
		return false;
	return master_key_spec_len(spec) != 0;
}

static int fscrypt_user_key_instantiate(struct key *key,
					struct key_preparsed_payload *prep)
{
	/*
	 * We just charge FSCRYPT_MAX_KEY_SIZE bytes to the user's key quota for
	 * each key, regardless of the exact key size.  The amount of memory
	 * actually used is greater than the size of the raw key anyway.
	 */
	return key_payload_reserve(key, FSCRYPT_MAX_KEY_SIZE);
}

static void fscrypt_user_key_describe(const struct key *key, struct seq_file *m)
{
	seq_puts(m, key->description);
}

/*
 * Type of key in ->mk_users.  Each key of this type represents a particular
 * user who has added a particular master key.
 *
 * Note that the name of this key type really should be something like
 * ".fscrypt-user" instead of simply ".fscrypt".  But the shorter name is chosen
 * mainly for simplicity of presentation in /proc/keys when read by a non-root
 * user.  And it is expected to be rare that a key is actually added by multiple
 * users, since users should keep their encryption keys confidential.
 */
static struct key_type key_type_fscrypt_user = {
	.name			= ".fscrypt",
	.instantiate		= fscrypt_user_key_instantiate,
	.describe		= fscrypt_user_key_describe,
};

#define FSCRYPT_MK_USERS_DESCRIPTION_SIZE	\
	(CONST_STRLEN("fscrypt-") + 2 * FSCRYPT_KEY_IDENTIFIER_SIZE + \
	 CONST_STRLEN("-users") + 1)

#define FSCRYPT_MK_USER_DESCRIPTION_SIZE	\
	(2 * FSCRYPT_KEY_IDENTIFIER_SIZE + CONST_STRLEN(".uid.") + 10 + 1)

static void format_mk_users_keyring_description(
			char description[FSCRYPT_MK_USERS_DESCRIPTION_SIZE],
			const u8 mk_identifier[FSCRYPT_KEY_IDENTIFIER_SIZE])
{
	sprintf(description, "fscrypt-%*phN-users",
		FSCRYPT_KEY_IDENTIFIER_SIZE, mk_identifier);
}

static void format_mk_user_description(
			char description[FSCRYPT_MK_USER_DESCRIPTION_SIZE],
			const u8 mk_identifier[FSCRYPT_KEY_IDENTIFIER_SIZE])
{

	sprintf(description, "%*phN.uid.%u", FSCRYPT_KEY_IDENTIFIER_SIZE,
		mk_identifier, __kuid_val(current_fsuid()));
}

/* Create ->s_master_keys if needed.  Synchronized by fscrypt_add_key_mutex. */
static int allocate_filesystem_keyring(struct super_block *sb)
{
	struct fscrypt_keyring *keyring;

	if (sb->s_master_keys)
		return 0;

	keyring = kzalloc(sizeof(*keyring), GFP_KERNEL);
	if (!keyring)
		return -ENOMEM;
	spin_lock_init(&keyring->lock);
	/*
	 * Pairs with the smp_load_acquire() in fscrypt_find_master_key().
	 * I.e., here we publish ->s_master_keys with a RELEASE barrier so that
	 * concurrent tasks can ACQUIRE it.
	 */
	smp_store_release(&sb->s_master_keys, keyring);
	return 0;
}

/*
 * Release all encryption keys that have been added to the filesystem, along
 * with the keyring that contains them.
 *
 * This is called at unmount time, after all potentially-encrypted inodes have
 * been evicted.  The filesystem's underlying block device(s) are still
 * available at this time; this is important because after user file accesses
 * have been allowed, this function may need to evict keys from the keyslots of
 * an inline crypto engine, which requires the block device(s).
 */
void fscrypt_destroy_keyring(struct super_block *sb)
{
	struct fscrypt_keyring *keyring = sb->s_master_keys;
	size_t i;

	if (!keyring)
		return;

	for (i = 0; i < ARRAY_SIZE(keyring->key_hashtable); i++) {
		struct hlist_head *bucket = &keyring->key_hashtable[i];
		struct fscrypt_master_key *mk;
		struct hlist_node *tmp;

		hlist_for_each_entry_safe(mk, tmp, bucket, mk_node) {
			/*
			 * Since all potentially-encrypted inodes were already
			 * evicted, every key remaining in the keyring should
			 * have an empty inode list, and should only still be in
			 * the keyring due to the single active ref associated
			 * with ->mk_secret.  There should be no structural refs
			 * beyond the one associated with the active ref.
			 */
			WARN_ON_ONCE(refcount_read(&mk->mk_active_refs) != 1);
			WARN_ON_ONCE(refcount_read(&mk->mk_struct_refs) != 1);
			WARN_ON_ONCE(!is_master_key_secret_present(&mk->mk_secret));
			wipe_master_key_secret(&mk->mk_secret);
			fscrypt_put_master_key_activeref(sb, mk);
		}
	}
	kfree_sensitive(keyring);
	sb->s_master_keys = NULL;
}

static struct hlist_head *
fscrypt_mk_hash_bucket(struct fscrypt_keyring *keyring,
		       const struct fscrypt_key_specifier *mk_spec)
{
	/*
	 * Since key specifiers should be "random" values, it is sufficient to
	 * use a trivial hash function that just takes the first several bits of
	 * the key specifier.
	 */
	unsigned long i = get_unaligned((unsigned long *)&mk_spec->u);

	return &keyring->key_hashtable[i % ARRAY_SIZE(keyring->key_hashtable)];
}

/*
 * Find the specified master key struct in ->s_master_keys and take a structural
 * ref to it.  The structural ref guarantees that the key struct continues to
 * exist, but it does *not* guarantee that ->s_master_keys continues to contain
 * the key struct.  The structural ref needs to be dropped by
 * fscrypt_put_master_key().  Returns NULL if the key struct is not found.
 */
struct fscrypt_master_key *
fscrypt_find_master_key(struct super_block *sb,
			const struct fscrypt_key_specifier *mk_spec)
{
	struct fscrypt_keyring *keyring;
	struct hlist_head *bucket;
	struct fscrypt_master_key *mk;

	/*
	 * Pairs with the smp_store_release() in allocate_filesystem_keyring().
	 * I.e., another task can publish ->s_master_keys concurrently,
	 * executing a RELEASE barrier.  We need to use smp_load_acquire() here
	 * to safely ACQUIRE the memory the other task published.
	 */
	keyring = smp_load_acquire(&sb->s_master_keys);
	if (keyring == NULL)
		return NULL; /* No keyring yet, so no keys yet. */

	bucket = fscrypt_mk_hash_bucket(keyring, mk_spec);
	rcu_read_lock();
	switch (mk_spec->type) {
	case FSCRYPT_KEY_SPEC_TYPE_DESCRIPTOR:
		hlist_for_each_entry_rcu(mk, bucket, mk_node) {
			if (mk->mk_spec.type ==
				FSCRYPT_KEY_SPEC_TYPE_DESCRIPTOR &&
			    memcmp(mk->mk_spec.u.descriptor,
				   mk_spec->u.descriptor,
				   FSCRYPT_KEY_DESCRIPTOR_SIZE) == 0 &&
			    refcount_inc_not_zero(&mk->mk_struct_refs))
				goto out;
		}
		break;
	case FSCRYPT_KEY_SPEC_TYPE_IDENTIFIER:
		hlist_for_each_entry_rcu(mk, bucket, mk_node) {
			if (mk->mk_spec.type ==
				FSCRYPT_KEY_SPEC_TYPE_IDENTIFIER &&
			    memcmp(mk->mk_spec.u.identifier,
				   mk_spec->u.identifier,
				   FSCRYPT_KEY_IDENTIFIER_SIZE) == 0 &&
			    refcount_inc_not_zero(&mk->mk_struct_refs))
				goto out;
		}
		break;
	}
	mk = NULL;
out:
	rcu_read_unlock();
	return mk;
}

static int allocate_master_key_users_keyring(struct fscrypt_master_key *mk)
{
	char description[FSCRYPT_MK_USERS_DESCRIPTION_SIZE];
	struct key *keyring;

	format_mk_users_keyring_description(description,
					    mk->mk_spec.u.identifier);
	keyring = keyring_alloc(description, GLOBAL_ROOT_UID, GLOBAL_ROOT_GID,
				current_cred(), KEY_POS_SEARCH |
				  KEY_USR_SEARCH | KEY_USR_READ | KEY_USR_VIEW,
				KEY_ALLOC_NOT_IN_QUOTA, NULL, NULL);
	if (IS_ERR(keyring))
		return PTR_ERR(keyring);

	mk->mk_users = keyring;
	return 0;
}

/*
 * Find the current user's "key" in the master key's ->mk_users.
 * Returns ERR_PTR(-ENOKEY) if not found.
 */
static struct key *find_master_key_user(struct fscrypt_master_key *mk)
{
	char description[FSCRYPT_MK_USER_DESCRIPTION_SIZE];
	key_ref_t keyref;

	format_mk_user_description(description, mk->mk_spec.u.identifier);

	/*
	 * We need to mark the keyring reference as "possessed" so that we
	 * acquire permission to search it, via the KEY_POS_SEARCH permission.
	 */
	keyref = keyring_search(make_key_ref(mk->mk_users, true /*possessed*/),
				&key_type_fscrypt_user, description, false);
	if (IS_ERR(keyref)) {
		if (PTR_ERR(keyref) == -EAGAIN || /* not found */
		    PTR_ERR(keyref) == -EKEYREVOKED) /* recently invalidated */
			keyref = ERR_PTR(-ENOKEY);
		return ERR_CAST(keyref);
	}
	return key_ref_to_ptr(keyref);
}

/*
 * Give the current user a "key" in ->mk_users.  This charges the user's quota
 * and marks the master key as added by the current user, so that it cannot be
 * removed by another user with the key.  Either ->mk_sem must be held for
 * write, or the master key must be still undergoing initialization.
 */
static int add_master_key_user(struct fscrypt_master_key *mk)
{
	char description[FSCRYPT_MK_USER_DESCRIPTION_SIZE];
	struct key *mk_user;
	int err;

	format_mk_user_description(description, mk->mk_spec.u.identifier);
	mk_user = key_alloc(&key_type_fscrypt_user, description,
			    current_fsuid(), current_gid(), current_cred(),
			    KEY_POS_SEARCH | KEY_USR_VIEW, 0, NULL);
	if (IS_ERR(mk_user))
		return PTR_ERR(mk_user);

	err = key_instantiate_and_link(mk_user, NULL, 0, mk->mk_users, NULL);
	key_put(mk_user);
	return err;
}

/*
 * Remove the current user's "key" from ->mk_users.
 * ->mk_sem must be held for write.
 *
 * Returns 0 if removed, -ENOKEY if not found, or another -errno code.
 */
static int remove_master_key_user(struct fscrypt_master_key *mk)
{
	struct key *mk_user;
	int err;

	mk_user = find_master_key_user(mk);
	if (IS_ERR(mk_user))
		return PTR_ERR(mk_user);
	err = key_unlink(mk->mk_users, mk_user);
	key_put(mk_user);
	return err;
}

/*
 * Allocate a new fscrypt_master_key, transfer the given secret over to it, and
 * insert it into sb->s_master_keys.
 */
static int add_new_master_key(struct super_block *sb,
			      struct fscrypt_master_key_secret *secret,
			      const struct fscrypt_key_specifier *mk_spec)
{
	struct fscrypt_keyring *keyring = sb->s_master_keys;
	struct fscrypt_master_key *mk;
	int err;

	mk = kzalloc(sizeof(*mk), GFP_KERNEL);
	if (!mk)
		return -ENOMEM;

	init_rwsem(&mk->mk_sem);
	refcount_set(&mk->mk_struct_refs, 1);
	mk->mk_spec = *mk_spec;

	INIT_LIST_HEAD(&mk->mk_decrypted_inodes);
	spin_lock_init(&mk->mk_decrypted_inodes_lock);

	if (mk_spec->type == FSCRYPT_KEY_SPEC_TYPE_IDENTIFIER) {
		err = allocate_master_key_users_keyring(mk);
		if (err)
			goto out_put;
		err = add_master_key_user(mk);
		if (err)
			goto out_put;
	}

	move_master_key_secret(&mk->mk_secret, secret);
	refcount_set(&mk->mk_active_refs, 1); /* ->mk_secret is present */

	spin_lock(&keyring->lock);
	hlist_add_head_rcu(&mk->mk_node,
			   fscrypt_mk_hash_bucket(keyring, mk_spec));
	spin_unlock(&keyring->lock);
	return 0;

out_put:
	fscrypt_put_master_key(mk);
	return err;
}

#define KEY_DEAD	1

static int add_existing_master_key(struct fscrypt_master_key *mk,
				   struct fscrypt_master_key_secret *secret)
{
	int err;

	/*
	 * If the current user is already in ->mk_users, then there's nothing to
	 * do.  Otherwise, we need to add the user to ->mk_users.  (Neither is
	 * applicable for v1 policy keys, which have NULL ->mk_users.)
	 */
	if (mk->mk_users) {
		struct key *mk_user = find_master_key_user(mk);

		if (mk_user != ERR_PTR(-ENOKEY)) {
			if (IS_ERR(mk_user))
				return PTR_ERR(mk_user);
			key_put(mk_user);
			return 0;
		}
		err = add_master_key_user(mk);
		if (err)
			return err;
	}

	/* Re-add the secret if needed. */
	if (!is_master_key_secret_present(&mk->mk_secret)) {
		if (!refcount_inc_not_zero(&mk->mk_active_refs))
			return KEY_DEAD;
		move_master_key_secret(&mk->mk_secret, secret);
	}

	return 0;
}

static int do_add_master_key(struct super_block *sb,
			     struct fscrypt_master_key_secret *secret,
			     const struct fscrypt_key_specifier *mk_spec)
{
	static DEFINE_MUTEX(fscrypt_add_key_mutex);
	struct fscrypt_master_key *mk;
	int err;

	mutex_lock(&fscrypt_add_key_mutex); /* serialize find + link */

	mk = fscrypt_find_master_key(sb, mk_spec);
	if (!mk) {
		/* Didn't find the key in ->s_master_keys.  Add it. */
		err = allocate_filesystem_keyring(sb);
		if (!err)
			err = add_new_master_key(sb, secret, mk_spec);
	} else {
		/*
		 * Found the key in ->s_master_keys.  Re-add the secret if
		 * needed, and add the user to ->mk_users if needed.
		 */
		down_write(&mk->mk_sem);
		err = add_existing_master_key(mk, secret);
		up_write(&mk->mk_sem);
		if (err == KEY_DEAD) {
			/*
			 * We found a key struct, but it's already been fully
			 * removed.  Ignore the old struct and add a new one.
			 * fscrypt_add_key_mutex means we don't need to worry
			 * about concurrent adds.
			 */
			err = add_new_master_key(sb, secret, mk_spec);
		}
		fscrypt_put_master_key(mk);
	}
	mutex_unlock(&fscrypt_add_key_mutex);
	return err;
}

static int add_master_key(struct super_block *sb,
			  struct fscrypt_master_key_secret *secret,
			  struct fscrypt_key_specifier *key_spec)
{
	int err;

	if (key_spec->type == FSCRYPT_KEY_SPEC_TYPE_IDENTIFIER) {
		err = fscrypt_init_hkdf(&secret->hkdf, secret->raw,
					secret->size);
		if (err)
			return err;

		/*
		 * Now that the HKDF context is initialized, the raw key is no
		 * longer needed.
		 */
		memzero_explicit(secret->raw, secret->size);

		/* Calculate the key identifier */
		err = fscrypt_hkdf_expand(&secret->hkdf,
					  HKDF_CONTEXT_KEY_IDENTIFIER, NULL, 0,
					  key_spec->u.identifier,
					  FSCRYPT_KEY_IDENTIFIER_SIZE);
		if (err)
			return err;
	}
	return do_add_master_key(sb, secret, key_spec);
}

static int fscrypt_provisioning_key_preparse(struct key_preparsed_payload *prep)
{
	const struct fscrypt_provisioning_key_payload *payload = prep->data;

	if (prep->datalen < sizeof(*payload) + FSCRYPT_MIN_KEY_SIZE ||
	    prep->datalen > sizeof(*payload) + FSCRYPT_MAX_KEY_SIZE)
		return -EINVAL;

	if (payload->type != FSCRYPT_KEY_SPEC_TYPE_DESCRIPTOR &&
	    payload->type != FSCRYPT_KEY_SPEC_TYPE_IDENTIFIER)
		return -EINVAL;

	if (payload->__reserved)
		return -EINVAL;

	prep->payload.data[0] = kmemdup(payload, prep->datalen, GFP_KERNEL);
	if (!prep->payload.data[0])
		return -ENOMEM;

	prep->quotalen = prep->datalen;
	return 0;
}

static void fscrypt_provisioning_key_free_preparse(
					struct key_preparsed_payload *prep)
{
	kfree_sensitive(prep->payload.data[0]);
}

static void fscrypt_provisioning_key_describe(const struct key *key,
					      struct seq_file *m)
{
	seq_puts(m, key->description);
	if (key_is_positive(key)) {
		const struct fscrypt_provisioning_key_payload *payload =
			key->payload.data[0];

		seq_printf(m, ": %u [%u]", key->datalen, payload->type);
	}
}

static void fscrypt_provisioning_key_destroy(struct key *key)
{
	kfree_sensitive(key->payload.data[0]);
}

static struct key_type key_type_fscrypt_provisioning = {
	.name			= "fscrypt-provisioning",
	.preparse		= fscrypt_provisioning_key_preparse,
	.free_preparse		= fscrypt_provisioning_key_free_preparse,
	.instantiate		= generic_key_instantiate,
	.describe		= fscrypt_provisioning_key_describe,
	.destroy		= fscrypt_provisioning_key_destroy,
};

/*
 * Retrieve the raw key from the Linux keyring key specified by 'key_id', and
 * store it into 'secret'.
 *
 * The key must be of type "fscrypt-provisioning" and must have the field
 * fscrypt_provisioning_key_payload::type set to 'type', indicating that it's
 * only usable with fscrypt with the particular KDF version identified by
 * 'type'.  We don't use the "logon" key type because there's no way to
 * completely restrict the use of such keys; they can be used by any kernel API
 * that accepts "logon" keys and doesn't require a specific service prefix.
 *
 * The ability to specify the key via Linux keyring key is intended for cases
 * where userspace needs to re-add keys after the filesystem is unmounted and
 * re-mounted.  Most users should just provide the raw key directly instead.
 */
static int get_keyring_key(u32 key_id, u32 type,
			   struct fscrypt_master_key_secret *secret)
{
	key_ref_t ref;
	struct key *key;
	const struct fscrypt_provisioning_key_payload *payload;
	int err;

	ref = lookup_user_key(key_id, 0, KEY_NEED_SEARCH);
	if (IS_ERR(ref))
		return PTR_ERR(ref);
	key = key_ref_to_ptr(ref);

	if (key->type != &key_type_fscrypt_provisioning)
		goto bad_key;
	payload = key->payload.data[0];

	/* Don't allow fscrypt v1 keys to be used as v2 keys and vice versa. */
	if (payload->type != type)
		goto bad_key;

	secret->size = key->datalen - sizeof(*payload);
	memcpy(secret->raw, payload->raw, secret->size);
	err = 0;
	goto out_put;

bad_key:
	err = -EKEYREJECTED;
out_put:
	key_ref_put(ref);
	return err;
}

/*
 * Add a master encryption key to the filesystem, causing all files which were
 * encrypted with it to appear "unlocked" (decrypted) when accessed.
 *
 * When adding a key for use by v1 encryption policies, this ioctl is
 * privileged, and userspace must provide the 'key_descriptor'.
 *
 * When adding a key for use by v2+ encryption policies, this ioctl is
 * unprivileged.  This is needed, in general, to allow non-root users to use
 * encryption without encountering the visibility problems of process-subscribed
 * keyrings and the inability to properly remove keys.  This works by having
 * each key identified by its cryptographically secure hash --- the
 * 'key_identifier'.  The cryptographic hash ensures that a malicious user
 * cannot add the wrong key for a given identifier.  Furthermore, each added key
 * is charged to the appropriate user's quota for the keyrings service, which
 * prevents a malicious user from adding too many keys.  Finally, we forbid a
 * user from removing a key while other users have added it too, which prevents
 * a user who knows another user's key from causing a denial-of-service by
 * removing it at an inopportune time.  (We tolerate that a user who knows a key
 * can prevent other users from removing it.)
 *
 * For more details, see the "FS_IOC_ADD_ENCRYPTION_KEY" section of
 * Documentation/filesystems/fscrypt.rst.
 */
int fscrypt_ioctl_add_key(struct file *filp, void __user *_uarg)
{
	struct super_block *sb = file_inode(filp)->i_sb;
	struct fscrypt_add_key_arg __user *uarg = _uarg;
	struct fscrypt_add_key_arg arg;
	struct fscrypt_master_key_secret secret;
	int err;

	if (copy_from_user(&arg, uarg, sizeof(arg)))
		return -EFAULT;

	if (!valid_key_spec(&arg.key_spec))
		return -EINVAL;

	if (memchr_inv(arg.__reserved, 0, sizeof(arg.__reserved)))
		return -EINVAL;

	/*
	 * Only root can add keys that are identified by an arbitrary descriptor
	 * rather than by a cryptographic hash --- since otherwise a malicious
	 * user could add the wrong key.
	 */
	if (arg.key_spec.type == FSCRYPT_KEY_SPEC_TYPE_DESCRIPTOR &&
	    !capable(CAP_SYS_ADMIN))
		return -EACCES;

	memset(&secret, 0, sizeof(secret));
	if (arg.key_id) {
		if (arg.raw_size != 0)
			return -EINVAL;
		err = get_keyring_key(arg.key_id, arg.key_spec.type, &secret);
		if (err)
			goto out_wipe_secret;
	} else {
		if (arg.raw_size < FSCRYPT_MIN_KEY_SIZE ||
		    arg.raw_size > FSCRYPT_MAX_KEY_SIZE)
			return -EINVAL;
		secret.size = arg.raw_size;
		err = -EFAULT;
		if (copy_from_user(secret.raw, uarg->raw, secret.size))
			goto out_wipe_secret;
	}

	err = add_master_key(sb, &secret, &arg.key_spec);
	if (err)
		goto out_wipe_secret;

	/* Return the key identifier to userspace, if applicable */
	err = -EFAULT;
	if (arg.key_spec.type == FSCRYPT_KEY_SPEC_TYPE_IDENTIFIER &&
	    copy_to_user(uarg->key_spec.u.identifier, arg.key_spec.u.identifier,
			 FSCRYPT_KEY_IDENTIFIER_SIZE))
		goto out_wipe_secret;
	err = 0;
out_wipe_secret:
	wipe_master_key_secret(&secret);
	return err;
}
EXPORT_SYMBOL_GPL(fscrypt_ioctl_add_key);

static void
fscrypt_get_test_dummy_secret(struct fscrypt_master_key_secret *secret)
{
	static u8 test_key[FSCRYPT_MAX_KEY_SIZE];

	get_random_once(test_key, FSCRYPT_MAX_KEY_SIZE);

	memset(secret, 0, sizeof(*secret));
	secret->size = FSCRYPT_MAX_KEY_SIZE;
	memcpy(secret->raw, test_key, FSCRYPT_MAX_KEY_SIZE);
}

int fscrypt_get_test_dummy_key_identifier(
				u8 key_identifier[FSCRYPT_KEY_IDENTIFIER_SIZE])
{
	struct fscrypt_master_key_secret secret;
	int err;

	fscrypt_get_test_dummy_secret(&secret);

	err = fscrypt_init_hkdf(&secret.hkdf, secret.raw, secret.size);
	if (err)
		goto out;
	err = fscrypt_hkdf_expand(&secret.hkdf, HKDF_CONTEXT_KEY_IDENTIFIER,
				  NULL, 0, key_identifier,
				  FSCRYPT_KEY_IDENTIFIER_SIZE);
out:
	wipe_master_key_secret(&secret);
	return err;
}

/**
 * fscrypt_add_test_dummy_key() - add the test dummy encryption key
 * @sb: the filesystem instance to add the key to
 * @key_spec: the key specifier of the test dummy encryption key
 *
 * Add the key for the test_dummy_encryption mount option to the filesystem.  To
 * prevent misuse of this mount option, a per-boot random key is used instead of
 * a hardcoded one.  This makes it so that any encrypted files created using
 * this option won't be accessible after a reboot.
 *
 * Return: 0 on success, -errno on failure
 */
int fscrypt_add_test_dummy_key(struct super_block *sb,
			       struct fscrypt_key_specifier *key_spec)
{
	struct fscrypt_master_key_secret secret;
	int err;

	fscrypt_get_test_dummy_secret(&secret);
	err = add_master_key(sb, &secret, key_spec);
	wipe_master_key_secret(&secret);
	return err;
}

/*
 * Verify that the current user has added a master key with the given identifier
 * (returns -ENOKEY if not).  This is needed to prevent a user from encrypting
 * their files using some other user's key which they don't actually know.
 * Cryptographically this isn't much of a problem, but the semantics of this
 * would be a bit weird, so it's best to just forbid it.
 *
 * The system administrator (CAP_FOWNER) can override this, which should be
 * enough for any use cases where encryption policies are being set using keys
 * that were chosen ahead of time but aren't available at the moment.
 *
 * Note that the key may have already removed by the time this returns, but
 * that's okay; we just care whether the key was there at some point.
 *
 * Return: 0 if the key is added, -ENOKEY if it isn't, or another -errno code
 */
int fscrypt_verify_key_added(struct super_block *sb,
			     const u8 identifier[FSCRYPT_KEY_IDENTIFIER_SIZE])
{
	struct fscrypt_key_specifier mk_spec;
	struct fscrypt_master_key *mk;
	struct key *mk_user;
	int err;

	mk_spec.type = FSCRYPT_KEY_SPEC_TYPE_IDENTIFIER;
	memcpy(mk_spec.u.identifier, identifier, FSCRYPT_KEY_IDENTIFIER_SIZE);

	mk = fscrypt_find_master_key(sb, &mk_spec);
	if (!mk) {
		err = -ENOKEY;
		goto out;
	}
	down_read(&mk->mk_sem);
	mk_user = find_master_key_user(mk);
	if (IS_ERR(mk_user)) {
		err = PTR_ERR(mk_user);
	} else {
		key_put(mk_user);
		err = 0;
	}
	up_read(&mk->mk_sem);
	fscrypt_put_master_key(mk);
out:
	if (err == -ENOKEY && capable(CAP_FOWNER))
		err = 0;
	return err;
}

/*
 * Try to evict the inode's dentries from the dentry cache.  If the inode is a
 * directory, then it can have at most one dentry; however, that dentry may be
 * pinned by child dentries, so first try to evict the children too.
 */
static void shrink_dcache_inode(struct inode *inode)
{
	struct dentry *dentry;

	if (S_ISDIR(inode->i_mode)) {
		dentry = d_find_any_alias(inode);
		if (dentry) {
			shrink_dcache_parent(dentry);
			dput(dentry);
		}
	}
	d_prune_aliases(inode);
}

static void evict_dentries_for_decrypted_inodes(struct fscrypt_master_key *mk)
{
	struct fscrypt_info *ci;
	struct inode *inode;
	struct inode *toput_inode = NULL;

	spin_lock(&mk->mk_decrypted_inodes_lock);

	list_for_each_entry(ci, &mk->mk_decrypted_inodes, ci_master_key_link) {
		inode = ci->ci_inode;
		spin_lock(&inode->i_lock);
		if (inode->i_state & (I_FREEING | I_WILL_FREE | I_NEW)) {
			spin_unlock(&inode->i_lock);
			continue;
		}
		__iget(inode);
		spin_unlock(&inode->i_lock);
		spin_unlock(&mk->mk_decrypted_inodes_lock);

		shrink_dcache_inode(inode);
		iput(toput_inode);
		toput_inode = inode;

		spin_lock(&mk->mk_decrypted_inodes_lock);
	}

	spin_unlock(&mk->mk_decrypted_inodes_lock);
	iput(toput_inode);
}

static int check_for_busy_inodes(struct super_block *sb,
				 struct fscrypt_master_key *mk)
{
	struct list_head *pos;
	size_t busy_count = 0;
	unsigned long ino;
	char ino_str[50] = "";

	spin_lock(&mk->mk_decrypted_inodes_lock);

	list_for_each(pos, &mk->mk_decrypted_inodes)
		busy_count++;

	if (busy_count == 0) {
		spin_unlock(&mk->mk_decrypted_inodes_lock);
		return 0;
	}

	{
		/* select an example file to show for debugging purposes */
		struct inode *inode =
			list_first_entry(&mk->mk_decrypted_inodes,
					 struct fscrypt_info,
					 ci_master_key_link)->ci_inode;
		ino = inode->i_ino;
	}
	spin_unlock(&mk->mk_decrypted_inodes_lock);

	/* If the inode is currently being created, ino may still be 0. */
	if (ino)
		snprintf(ino_str, sizeof(ino_str), ", including ino %lu", ino);

	fscrypt_warn(NULL,
		     "%s: %zu inode(s) still busy after removing key with %s %*phN%s",
		     sb->s_id, busy_count, master_key_spec_type(&mk->mk_spec),
		     master_key_spec_len(&mk->mk_spec), (u8 *)&mk->mk_spec.u,
		     ino_str);
	return -EBUSY;
}

static int try_to_lock_encrypted_files(struct super_block *sb,
				       struct fscrypt_master_key *mk)
{
	int err1;
	int err2;

	/*
	 * An inode can't be evicted while it is dirty or has dirty pages.
	 * Thus, we first have to clean the inodes in ->mk_decrypted_inodes.
	 *
	 * Just do it the easy way: call sync_filesystem().  It's overkill, but
	 * it works, and it's more important to minimize the amount of caches we
	 * drop than the amount of data we sync.  Also, unprivileged users can
	 * already call sync_filesystem() via sys_syncfs() or sys_sync().
	 */
	down_read(&sb->s_umount);
	err1 = sync_filesystem(sb);
	up_read(&sb->s_umount);
	/* If a sync error occurs, still try to evict as much as possible. */

	/*
	 * Inodes are pinned by their dentries, so we have to evict their
	 * dentries.  shrink_dcache_sb() would suffice, but would be overkill
	 * and inappropriate for use by unprivileged users.  So instead go
	 * through the inodes' alias lists and try to evict each dentry.
	 */
	evict_dentries_for_decrypted_inodes(mk);

	/*
	 * evict_dentries_for_decrypted_inodes() already iput() each inode in
	 * the list; any inodes for which that dropped the last reference will
	 * have been evicted due to fscrypt_drop_inode() detecting the key
	 * removal and telling the VFS to evict the inode.  So to finish, we
	 * just need to check whether any inodes couldn't be evicted.
	 */
	err2 = check_for_busy_inodes(sb, mk);

	return err1 ?: err2;
}

/*
 * Try to remove an fscrypt master encryption key.
 *
 * FS_IOC_REMOVE_ENCRYPTION_KEY (all_users=false) removes the current user's
 * claim to the key, then removes the key itself if no other users have claims.
 * FS_IOC_REMOVE_ENCRYPTION_KEY_ALL_USERS (all_users=true) always removes the
 * key itself.
 *
 * To "remove the key itself", first we wipe the actual master key secret, so
 * that no more inodes can be unlocked with it.  Then we try to evict all cached
 * inodes that had been unlocked with the key.
 *
 * If all inodes were evicted, then we unlink the fscrypt_master_key from the
 * keyring.  Otherwise it remains in the keyring in the "incompletely removed"
 * state (without the actual secret key) where it tracks the list of remaining
 * inodes.  Userspace can execute the ioctl again later to retry eviction, or
 * alternatively can re-add the secret key again.
 *
 * For more details, see the "Removing keys" section of
 * Documentation/filesystems/fscrypt.rst.
 */
static int do_remove_key(struct file *filp, void __user *_uarg, bool all_users)
{
	struct super_block *sb = file_inode(filp)->i_sb;
	struct fscrypt_remove_key_arg __user *uarg = _uarg;
	struct fscrypt_remove_key_arg arg;
	struct fscrypt_master_key *mk;
	u32 status_flags = 0;
	int err;
	bool inodes_remain;

	if (copy_from_user(&arg, uarg, sizeof(arg)))
		return -EFAULT;

	if (!valid_key_spec(&arg.key_spec))
		return -EINVAL;

	if (memchr_inv(arg.__reserved, 0, sizeof(arg.__reserved)))
		return -EINVAL;

	/*
	 * Only root can add and remove keys that are identified by an arbitrary
	 * descriptor rather than by a cryptographic hash.
	 */
	if (arg.key_spec.type == FSCRYPT_KEY_SPEC_TYPE_DESCRIPTOR &&
	    !capable(CAP_SYS_ADMIN))
		return -EACCES;

	/* Find the key being removed. */
	mk = fscrypt_find_master_key(sb, &arg.key_spec);
	if (!mk)
		return -ENOKEY;
	down_write(&mk->mk_sem);

	/* If relevant, remove current user's (or all users) claim to the key */
	if (mk->mk_users && mk->mk_users->keys.nr_leaves_on_tree != 0) {
		if (all_users)
			err = keyring_clear(mk->mk_users);
		else
			err = remove_master_key_user(mk);
		if (err) {
			up_write(&mk->mk_sem);
			goto out_put_key;
		}
		if (mk->mk_users->keys.nr_leaves_on_tree != 0) {
			/*
			 * Other users have still added the key too.  We removed
			 * the current user's claim to the key, but we still
			 * can't remove the key itself.
			 */
			status_flags |=
				FSCRYPT_KEY_REMOVAL_STATUS_FLAG_OTHER_USERS;
			err = 0;
			up_write(&mk->mk_sem);
			goto out_put_key;
		}
	}

	/* No user claims remaining.  Go ahead and wipe the secret. */
	err = -ENOKEY;
	if (is_master_key_secret_present(&mk->mk_secret)) {
		wipe_master_key_secret(&mk->mk_secret);
		fscrypt_put_master_key_activeref(sb, mk);
		err = 0;
	}
	inodes_remain = refcount_read(&mk->mk_active_refs) > 0;
	up_write(&mk->mk_sem);

	if (inodes_remain) {
		/* Some inodes still reference this key; try to evict them. */
		err = try_to_lock_encrypted_files(sb, mk);
		if (err == -EBUSY) {
			status_flags |=
				FSCRYPT_KEY_REMOVAL_STATUS_FLAG_FILES_BUSY;
			err = 0;
		}
	}
	/*
	 * We return 0 if we successfully did something: removed a claim to the
	 * key, wiped the secret, or tried locking the files again.  Users need
	 * to check the informational status flags if they care whether the key
	 * has been fully removed including all files locked.
	 */
out_put_key:
	fscrypt_put_master_key(mk);
	if (err == 0)
		err = put_user(status_flags, &uarg->removal_status_flags);
	return err;
}

int fscrypt_ioctl_remove_key(struct file *filp, void __user *uarg)
{
	return do_remove_key(filp, uarg, false);
}
EXPORT_SYMBOL_GPL(fscrypt_ioctl_remove_key);

int fscrypt_ioctl_remove_key_all_users(struct file *filp, void __user *uarg)
{
	if (!capable(CAP_SYS_ADMIN))
		return -EACCES;
	return do_remove_key(filp, uarg, true);
}
EXPORT_SYMBOL_GPL(fscrypt_ioctl_remove_key_all_users);

/*
 * Retrieve the status of an fscrypt master encryption key.
 *
 * We set ->status to indicate whether the key is absent, present, or
 * incompletely removed.  "Incompletely removed" means that the master key
 * secret has been removed, but some files which had been unlocked with it are
 * still in use.  This field allows applications to easily determine the state
 * of an encrypted directory without using a hack such as trying to open a
 * regular file in it (which can confuse the "incompletely removed" state with
 * absent or present).
 *
 * In addition, for v2 policy keys we allow applications to determine, via
 * ->status_flags and ->user_count, whether the key has been added by the
 * current user, by other users, or by both.  Most applications should not need
 * this, since ordinarily only one user should know a given key.  However, if a
 * secret key is shared by multiple users, applications may wish to add an
 * already-present key to prevent other users from removing it.  This ioctl can
 * be used to check whether that really is the case before the work is done to
 * add the key --- which might e.g. require prompting the user for a passphrase.
 *
 * For more details, see the "FS_IOC_GET_ENCRYPTION_KEY_STATUS" section of
 * Documentation/filesystems/fscrypt.rst.
 */
int fscrypt_ioctl_get_key_status(struct file *filp, void __user *uarg)
{
	struct super_block *sb = file_inode(filp)->i_sb;
	struct fscrypt_get_key_status_arg arg;
	struct fscrypt_master_key *mk;
	int err;

	if (copy_from_user(&arg, uarg, sizeof(arg)))
		return -EFAULT;

	if (!valid_key_spec(&arg.key_spec))
		return -EINVAL;

	if (memchr_inv(arg.__reserved, 0, sizeof(arg.__reserved)))
		return -EINVAL;

	arg.status_flags = 0;
	arg.user_count = 0;
	memset(arg.__out_reserved, 0, sizeof(arg.__out_reserved));

	mk = fscrypt_find_master_key(sb, &arg.key_spec);
	if (!mk) {
		arg.status = FSCRYPT_KEY_STATUS_ABSENT;
		err = 0;
		goto out;
	}
	down_read(&mk->mk_sem);

	if (!is_master_key_secret_present(&mk->mk_secret)) {
		arg.status = refcount_read(&mk->mk_active_refs) > 0 ?
			FSCRYPT_KEY_STATUS_INCOMPLETELY_REMOVED :
			FSCRYPT_KEY_STATUS_ABSENT /* raced with full removal */;
		err = 0;
		goto out_release_key;
	}

	arg.status = FSCRYPT_KEY_STATUS_PRESENT;
	if (mk->mk_users) {
		struct key *mk_user;

		arg.user_count = mk->mk_users->keys.nr_leaves_on_tree;
		mk_user = find_master_key_user(mk);
		if (!IS_ERR(mk_user)) {
			arg.status_flags |=
				FSCRYPT_KEY_STATUS_FLAG_ADDED_BY_SELF;
			key_put(mk_user);
		} else if (mk_user != ERR_PTR(-ENOKEY)) {
			err = PTR_ERR(mk_user);
			goto out_release_key;
		}
	}
	err = 0;
out_release_key:
	up_read(&mk->mk_sem);
	fscrypt_put_master_key(mk);
out:
	if (!err && copy_to_user(uarg, &arg, sizeof(arg)))
		err = -EFAULT;
	return err;
}
EXPORT_SYMBOL_GPL(fscrypt_ioctl_get_key_status);

int __init fscrypt_init_keyring(void)
{
	int err;

	err = register_key_type(&key_type_fscrypt_user);
	if (err)
		return err;

	err = register_key_type(&key_type_fscrypt_provisioning);
	if (err)
		goto err_unregister_fscrypt_user;

	return 0;

err_unregister_fscrypt_user:
	unregister_key_type(&key_type_fscrypt_user);
	return err;
}<|MERGE_RESOLUTION|>--- conflicted
+++ resolved
@@ -92,11 +92,7 @@
 	 * destroying any subkeys embedded in it.
 	 */
 
-<<<<<<< HEAD
-	if (WARN_ON(!sb->s_master_keys))
-=======
 	if (WARN_ON_ONCE(!sb->s_master_keys))
->>>>>>> 70cc1b53
 		return;
 	spin_lock(&sb->s_master_keys->lock);
 	hlist_del_rcu(&mk->mk_node);
