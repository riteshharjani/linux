/* SPDX-License-Identifier: GPL-2.0-or-later */
/*
 *   Copyright (C) 2020, Microsoft Corporation.
 *
 *   Author(s): Steve French <stfrench@microsoft.com>
 *              David Howells <dhowells@redhat.com>
 */

#ifndef _FS_CONTEXT_H
#define _FS_CONTEXT_H

#include "cifsglob.h"
#include <linux/parser.h>
#include <linux/fs_parser.h>

/* Log errors in fs_context (new mount api) but also in dmesg (old style) */
#define cifs_errorf(fc, fmt, ...)			\
	do {						\
		errorf(fc, fmt, ## __VA_ARGS__);	\
		cifs_dbg(VFS, fmt, ## __VA_ARGS__);	\
	} while (0)

enum smb_version {
	Smb_1 = 1,
	Smb_20,
	Smb_21,
	Smb_30,
	Smb_302,
	Smb_311,
	Smb_3any,
	Smb_default,
	Smb_version_err
};

enum {
	Opt_cache_loose,
	Opt_cache_strict,
	Opt_cache_none,
	Opt_cache_ro,
	Opt_cache_rw,
	Opt_cache_err
};

enum cifs_sec_param {
	Opt_sec_krb5,
	Opt_sec_krb5i,
	Opt_sec_krb5p,
	Opt_sec_ntlmsspi,
	Opt_sec_ntlmssp,
	Opt_sec_ntlmv2,
	Opt_sec_ntlmv2i,
	Opt_sec_none,

	Opt_sec_err
};

enum cifs_param {
	/* Mount options that take no arguments */
	Opt_user_xattr,
	Opt_forceuid,
	Opt_forcegid,
	Opt_noblocksend,
	Opt_noautotune,
	Opt_nolease,
	Opt_nosparse,
	Opt_hard,
	Opt_soft,
	Opt_perm,
	Opt_nodelete,
	Opt_mapposix,
	Opt_mapchars,
	Opt_nomapchars,
	Opt_sfu,
	Opt_nodfs,
	Opt_posixpaths,
	Opt_unix,
	Opt_nocase,
	Opt_brl,
	Opt_handlecache,
	Opt_forcemandatorylock,
	Opt_setuidfromacl,
	Opt_setuids,
	Opt_dynperm,
	Opt_intr,
	Opt_strictsync,
	Opt_serverino,
	Opt_rwpidforward,
	Opt_cifsacl,
	Opt_acl,
	Opt_locallease,
	Opt_sign,
	Opt_ignore_signature,
	Opt_seal,
	Opt_noac,
	Opt_fsc,
	Opt_mfsymlinks,
	Opt_multiuser,
	Opt_sloppy,
	Opt_nosharesock,
	Opt_persistent,
	Opt_resilient,
	Opt_tcp_nodelay,
	Opt_domainauto,
	Opt_rdma,
	Opt_modesid,
	Opt_rootfs,
	Opt_multichannel,
	Opt_compress,
	Opt_witness,

	/* Mount options which take numeric value */
	Opt_backupuid,
	Opt_backupgid,
	Opt_uid,
	Opt_cruid,
	Opt_gid,
	Opt_port,
	Opt_file_mode,
	Opt_dirmode,
	Opt_min_enc_offload,
	Opt_blocksize,
	Opt_rasize,
	Opt_rsize,
	Opt_wsize,
	Opt_actimeo,
	Opt_acdirmax,
	Opt_acregmax,
	Opt_closetimeo,
	Opt_echo_interval,
	Opt_max_credits,
	Opt_snapshot,
	Opt_max_channels,
	Opt_handletimeout,

	/* Mount options which take string value */
	Opt_source,
	Opt_user,
	Opt_pass,
	Opt_ip,
	Opt_domain,
	Opt_srcaddr,
	Opt_iocharset,
	Opt_netbiosname,
	Opt_servern,
	Opt_ver,
	Opt_vers,
	Opt_sec,
	Opt_cache,

	/* Mount options to be ignored */
	Opt_ignore,

	Opt_err
};

struct smb3_fs_context {
	bool uid_specified;
	bool cruid_specified;
	bool gid_specified;
	bool sloppy;
	bool got_ip;
	bool got_version;
	bool got_rsize;
	bool got_wsize;
	bool got_bsize;
	unsigned short port;

	char *username;
	char *password;
	char *domainname;
	char *source;
	char *server_hostname;
	char *UNC;
	char *nodename;
	char workstation_name[CIFS_MAX_WORKSTATION_LEN];
	char *iocharset;  /* local code page for mapping to and from Unicode */
	char source_rfc1001_name[RFC1001_NAME_LEN_WITH_NULL]; /* clnt nb name */
	char target_rfc1001_name[RFC1001_NAME_LEN_WITH_NULL]; /* srvr nb name */
	kuid_t cred_uid;
	kuid_t linux_uid;
	kgid_t linux_gid;
	kuid_t backupuid;
	kgid_t backupgid;
	umode_t file_mode;
	umode_t dir_mode;
	enum securityEnum sectype; /* sectype requested via mnt opts */
	bool sign; /* was signing requested via mnt opts? */
	bool ignore_signature:1;
	bool retry:1;
	bool intr:1;
	bool setuids:1;
	bool setuidfromacl:1;
	bool override_uid:1;
	bool override_gid:1;
	bool dynperm:1;
	bool noperm:1;
	bool nodelete:1;
	bool mode_ace:1;
	bool no_psx_acl:1; /* set if posix acl support should be disabled */
	bool cifs_acl:1;
	bool backupuid_specified; /* mount option  backupuid  is specified */
	bool backupgid_specified; /* mount option  backupgid  is specified */
	bool no_xattr:1;   /* set if xattr (EA) support should be disabled*/
	bool server_ino:1; /* use inode numbers from server ie UniqueId */
	bool direct_io:1;
	bool strict_io:1; /* strict cache behavior */
	bool cache_ro:1;
	bool cache_rw:1;
	bool remap:1;      /* set to remap seven reserved chars in filenames */
	bool sfu_remap:1;  /* remap seven reserved chars ala SFU */
	bool posix_paths:1; /* unset to not ask for posix pathnames. */
	bool no_linux_ext:1;
	bool linux_ext:1;
	bool sfu_emul:1;
	bool nullauth:1;   /* attempt to authenticate with null user */
	bool nocase:1;     /* request case insensitive filenames */
	bool nobrl:1;      /* disable sending byte range locks to srv */
	bool nohandlecache:1; /* disable caching dir handles if srvr probs */
	bool mand_lock:1;  /* send mandatory not posix byte range lock reqs */
	bool seal:1;       /* request transport encryption on share */
	bool nodfs:1;      /* Do not request DFS, even if available */
	bool local_lease:1; /* check leases only on local system, not remote */
	bool noblocksnd:1;
	bool noautotune:1;
	bool nostrictsync:1; /* do not force expensive SMBflush on every sync */
	bool no_lease:1;     /* disable requesting leases */
	bool no_sparse:1;    /* do not attempt to set files sparse */
	bool fsc:1;	/* enable fscache */
	bool mfsymlinks:1; /* use Minshall+French Symlinks */
	bool multiuser:1;
	bool rwpidforward:1; /* pid forward for read/write operations */
	bool nosharesock:1;
	bool persistent:1;
	bool nopersistent:1;
	bool resilient:1; /* noresilient not required since not fored for CA */
	bool domainauto:1;
	bool rdma:1;
	bool multichannel:1;
	bool use_client_guid:1;
	/* reuse existing guid for multichannel */
	u8 client_guid[SMB2_CLIENT_GUID_SIZE];
	unsigned int bsize;
	unsigned int rasize;
	unsigned int rsize;
	unsigned int wsize;
	unsigned int min_offload;
	bool sockopt_tcp_nodelay:1;
	/* attribute cache timemout for files and directories in jiffies */
	unsigned long acregmax;
	unsigned long acdirmax;
	/* timeout for deferred close of files in jiffies */
	unsigned long closetimeo;
	struct smb_version_operations *ops;
	struct smb_version_values *vals;
	char *prepath;
	struct sockaddr_storage dstaddr; /* destination address */
	struct sockaddr_storage srcaddr; /* allow binding to a local IP */
	struct nls_table *local_nls; /* This is a copy of the pointer in cifs_sb */
	unsigned int echo_interval; /* echo interval in secs */
	__u64 snapshot_time; /* needed for timewarp tokens */
	__u32 handle_timeout; /* persistent and durable handle timeout in ms */
	unsigned int max_credits; /* smb3 max_credits 10 < credits < 60000 */
	unsigned int max_channels;
	__u16 compression; /* compression algorithm 0xFFFF default 0=disabled */
	bool rootfs:1; /* if it's a SMB root file system */
	bool witness:1; /* use witness protocol */
	char *leaf_fullpath;
	struct cifs_ses *dfs_root_ses;
};

extern const struct fs_parameter_spec smb3_fs_parameters[];

extern int smb3_init_fs_context(struct fs_context *fc);
extern void smb3_cleanup_fs_context_contents(struct smb3_fs_context *ctx);
extern void smb3_cleanup_fs_context(struct smb3_fs_context *ctx);

static inline struct smb3_fs_context *smb3_fc2context(const struct fs_context *fc)
{
	return fc->fs_private;
}

extern int smb3_fs_context_dup(struct smb3_fs_context *new_ctx, struct smb3_fs_context *ctx);
extern void smb3_update_mnt_flags(struct cifs_sb_info *cifs_sb);

/*
 * max deferred close timeout (jiffies) - 2^30
 */
#define SMB3_MAX_DCLOSETIMEO (1 << 30)
#define SMB3_DEF_DCLOSETIMEO (1 * HZ) /* even 1 sec enough to help eg open/write/close/open/read */
<<<<<<< HEAD
=======

extern char *cifs_sanitize_prepath(char *prepath, gfp_t gfp);

>>>>>>> af67688d
#endif<|MERGE_RESOLUTION|>--- conflicted
+++ resolved
@@ -287,10 +287,7 @@
  */
 #define SMB3_MAX_DCLOSETIMEO (1 << 30)
 #define SMB3_DEF_DCLOSETIMEO (1 * HZ) /* even 1 sec enough to help eg open/write/close/open/read */
-<<<<<<< HEAD
-=======
 
 extern char *cifs_sanitize_prepath(char *prepath, gfp_t gfp);
 
->>>>>>> af67688d
 #endif