--- conflicted
+++ resolved
@@ -1033,7 +1033,6 @@
 
 	return freed;
 }
-<<<<<<< HEAD
 
 void drop_slab(void)
 {
@@ -1041,15 +1040,6 @@
 	int shift = 0;
 	unsigned long freed;
 
-=======
-
-void drop_slab(void)
-{
-	int nid;
-	int shift = 0;
-	unsigned long freed;
-
->>>>>>> cf0a7c39
 	do {
 		freed = 0;
 		for_each_online_node(nid) {
