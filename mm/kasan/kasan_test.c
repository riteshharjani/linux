// SPDX-License-Identifier: GPL-2.0-only
/*
 *
 * Copyright (c) 2014 Samsung Electronics Co., Ltd.
 * Author: Andrey Ryabinin <a.ryabinin@samsung.com>
 */

#define pr_fmt(fmt) "kasan_test: " fmt

#include <kunit/test.h>
#include <linux/bitops.h>
#include <linux/delay.h>
#include <linux/io.h>
#include <linux/kasan.h>
#include <linux/kernel.h>
#include <linux/mm.h>
#include <linux/mman.h>
#include <linux/module.h>
#include <linux/printk.h>
#include <linux/random.h>
#include <linux/set_memory.h>
#include <linux/slab.h>
#include <linux/string.h>
#include <linux/tracepoint.h>
#include <linux/uaccess.h>
#include <linux/vmalloc.h>
#include <trace/events/printk.h>

#include <asm/page.h>

#include "kasan.h"

#define OOB_TAG_OFF (IS_ENABLED(CONFIG_KASAN_GENERIC) ? 0 : KASAN_GRANULE_SIZE)

static bool multishot;

/* Fields set based on lines observed in the console. */
static struct {
	bool report_found;
	bool async_fault;
} test_status;

/*
 * Some tests use these global variables to store return values from function
 * calls that could otherwise be eliminated by the compiler as dead code.
 */
void *kasan_ptr_result;
int kasan_int_result;

/* Probe for console output: obtains test_status lines of interest. */
static void probe_console(void *ignore, const char *buf, size_t len)
{
	if (strnstr(buf, "BUG: KASAN: ", len))
		WRITE_ONCE(test_status.report_found, true);
	else if (strnstr(buf, "Asynchronous fault: ", len))
		WRITE_ONCE(test_status.async_fault, true);
}

static void register_tracepoints(struct tracepoint *tp, void *ignore)
{
	check_trace_callback_type_console(probe_console);
	if (!strcmp(tp->name, "console"))
		WARN_ON(tracepoint_probe_register(tp, probe_console, NULL));
}

static void unregister_tracepoints(struct tracepoint *tp, void *ignore)
{
	if (!strcmp(tp->name, "console"))
		tracepoint_probe_unregister(tp, probe_console, NULL);
}

static int kasan_suite_init(struct kunit_suite *suite)
{
	if (!kasan_enabled()) {
		pr_err("Can't run KASAN tests with KASAN disabled");
		return -1;
	}

<<<<<<< HEAD
=======
	/* Stop failing KUnit tests on KASAN reports. */
	kasan_kunit_test_suite_start();

>>>>>>> cf0a7c39
	/*
	 * Temporarily enable multi-shot mode. Otherwise, KASAN would only
	 * report the first detected bug and panic the kernel if panic_on_warn
	 * is enabled.
	 */
	multishot = kasan_save_enable_multi_shot();

	/*
	 * Because we want to be able to build the test as a module, we need to
	 * iterate through all known tracepoints, since the static registration
	 * won't work here.
	 */
	for_each_kernel_tracepoint(register_tracepoints, NULL);
	return 0;
}

static void kasan_suite_exit(struct kunit_suite *suite)
{
	kasan_kunit_test_suite_end();
	kasan_restore_multi_shot(multishot);
	for_each_kernel_tracepoint(unregister_tracepoints, NULL);
	tracepoint_synchronize_unregister();
}

static void kasan_test_exit(struct kunit *test)
{
	KUNIT_EXPECT_FALSE(test, READ_ONCE(test_status.report_found));
}

/**
 * KUNIT_EXPECT_KASAN_FAIL() - check that the executed expression produces a
 * KASAN report; causes a test failure otherwise. This relies on a KUnit
 * resource named "kasan_status". Do not use this name for KUnit resources
 * outside of KASAN tests.
 *
 * For hardware tag-based KASAN, when a synchronous tag fault happens, tag
 * checking is auto-disabled. When this happens, this test handler reenables
 * tag checking. As tag checking can be only disabled or enabled per CPU,
 * this handler disables migration (preemption).
 *
 * Since the compiler doesn't see that the expression can change the test_status
 * fields, it can reorder or optimize away the accesses to those fields.
 * Use READ/WRITE_ONCE() for the accesses and compiler barriers around the
 * expression to prevent that.
 *
 * In between KUNIT_EXPECT_KASAN_FAIL checks, test_status.report_found is kept
 * as false. This allows detecting KASAN reports that happen outside of the
 * checks by asserting !test_status.report_found at the start of
 * KUNIT_EXPECT_KASAN_FAIL and in kasan_test_exit.
 */
#define KUNIT_EXPECT_KASAN_FAIL(test, expression) do {			\
	if (IS_ENABLED(CONFIG_KASAN_HW_TAGS) &&				\
	    kasan_sync_fault_possible())				\
		migrate_disable();					\
	KUNIT_EXPECT_FALSE(test, READ_ONCE(test_status.report_found));	\
	barrier();							\
	expression;							\
	barrier();							\
	if (kasan_async_fault_possible())				\
		kasan_force_async_fault();				\
	if (!READ_ONCE(test_status.report_found)) {			\
		KUNIT_FAIL(test, KUNIT_SUBTEST_INDENT "KASAN failure "	\
				"expected in \"" #expression		\
				 "\", but none occurred");		\
	}								\
	if (IS_ENABLED(CONFIG_KASAN_HW_TAGS) &&				\
	    kasan_sync_fault_possible()) {				\
		if (READ_ONCE(test_status.report_found) &&		\
		    !READ_ONCE(test_status.async_fault))		\
			kasan_enable_tagging();				\
		migrate_enable();					\
	}								\
	WRITE_ONCE(test_status.report_found, false);			\
	WRITE_ONCE(test_status.async_fault, false);			\
} while (0)

#define KASAN_TEST_NEEDS_CONFIG_ON(test, config) do {			\
	if (!IS_ENABLED(config))					\
		kunit_skip((test), "Test requires " #config "=y");	\
} while (0)

#define KASAN_TEST_NEEDS_CONFIG_OFF(test, config) do {			\
	if (IS_ENABLED(config))						\
		kunit_skip((test), "Test requires " #config "=n");	\
} while (0)

static void kmalloc_oob_right(struct kunit *test)
{
	char *ptr;
	size_t size = 128 - KASAN_GRANULE_SIZE - 5;

	ptr = kmalloc(size, GFP_KERNEL);
	KUNIT_ASSERT_NOT_ERR_OR_NULL(test, ptr);

	OPTIMIZER_HIDE_VAR(ptr);
	/*
	 * An unaligned access past the requested kmalloc size.
	 * Only generic KASAN can precisely detect these.
	 */
	if (IS_ENABLED(CONFIG_KASAN_GENERIC))
		KUNIT_EXPECT_KASAN_FAIL(test, ptr[size] = 'x');

	/*
	 * An aligned access into the first out-of-bounds granule that falls
	 * within the aligned kmalloc object.
	 */
	KUNIT_EXPECT_KASAN_FAIL(test, ptr[size + 5] = 'y');

	/* Out-of-bounds access past the aligned kmalloc object. */
	KUNIT_EXPECT_KASAN_FAIL(test, ptr[0] =
					ptr[size + KASAN_GRANULE_SIZE + 5]);

	kfree(ptr);
}

static void kmalloc_oob_left(struct kunit *test)
{
	char *ptr;
	size_t size = 15;

	ptr = kmalloc(size, GFP_KERNEL);
	KUNIT_ASSERT_NOT_ERR_OR_NULL(test, ptr);

	OPTIMIZER_HIDE_VAR(ptr);
	KUNIT_EXPECT_KASAN_FAIL(test, *ptr = *(ptr - 1));
	kfree(ptr);
}

static void kmalloc_node_oob_right(struct kunit *test)
{
	char *ptr;
	size_t size = 4096;

	ptr = kmalloc_node(size, GFP_KERNEL, 0);
	KUNIT_ASSERT_NOT_ERR_OR_NULL(test, ptr);

	OPTIMIZER_HIDE_VAR(ptr);
	KUNIT_EXPECT_KASAN_FAIL(test, ptr[0] = ptr[size]);
	kfree(ptr);
}

/*
 * These kmalloc_pagealloc_* tests try allocating a memory chunk that doesn't
 * fit into a slab cache and therefore is allocated via the page allocator
 * fallback. Since this kind of fallback is only implemented for SLUB, these
 * tests are limited to that allocator.
 */
static void kmalloc_pagealloc_oob_right(struct kunit *test)
{
	char *ptr;
	size_t size = KMALLOC_MAX_CACHE_SIZE + 10;

	KASAN_TEST_NEEDS_CONFIG_ON(test, CONFIG_SLUB);

	ptr = kmalloc(size, GFP_KERNEL);
	KUNIT_ASSERT_NOT_ERR_OR_NULL(test, ptr);

	OPTIMIZER_HIDE_VAR(ptr);
	KUNIT_EXPECT_KASAN_FAIL(test, ptr[size + OOB_TAG_OFF] = 0);

	kfree(ptr);
}

static void kmalloc_pagealloc_uaf(struct kunit *test)
{
	char *ptr;
	size_t size = KMALLOC_MAX_CACHE_SIZE + 10;

	KASAN_TEST_NEEDS_CONFIG_ON(test, CONFIG_SLUB);

	ptr = kmalloc(size, GFP_KERNEL);
	KUNIT_ASSERT_NOT_ERR_OR_NULL(test, ptr);
	kfree(ptr);

	KUNIT_EXPECT_KASAN_FAIL(test, ((volatile char *)ptr)[0]);
}

static void kmalloc_pagealloc_invalid_free(struct kunit *test)
{
	char *ptr;
	size_t size = KMALLOC_MAX_CACHE_SIZE + 10;

	KASAN_TEST_NEEDS_CONFIG_ON(test, CONFIG_SLUB);

	ptr = kmalloc(size, GFP_KERNEL);
	KUNIT_ASSERT_NOT_ERR_OR_NULL(test, ptr);

	KUNIT_EXPECT_KASAN_FAIL(test, kfree(ptr + 1));
}

static void pagealloc_oob_right(struct kunit *test)
{
	char *ptr;
	struct page *pages;
	size_t order = 4;
	size_t size = (1UL << (PAGE_SHIFT + order));

	/*
	 * With generic KASAN page allocations have no redzones, thus
	 * out-of-bounds detection is not guaranteed.
	 * See https://bugzilla.kernel.org/show_bug.cgi?id=210503.
	 */
	KASAN_TEST_NEEDS_CONFIG_OFF(test, CONFIG_KASAN_GENERIC);

	pages = alloc_pages(GFP_KERNEL, order);
	ptr = page_address(pages);
	KUNIT_ASSERT_NOT_ERR_OR_NULL(test, ptr);

	KUNIT_EXPECT_KASAN_FAIL(test, ptr[0] = ptr[size]);
	free_pages((unsigned long)ptr, order);
}

static void pagealloc_uaf(struct kunit *test)
{
	char *ptr;
	struct page *pages;
	size_t order = 4;

	pages = alloc_pages(GFP_KERNEL, order);
	ptr = page_address(pages);
	KUNIT_ASSERT_NOT_ERR_OR_NULL(test, ptr);
	free_pages((unsigned long)ptr, order);

	KUNIT_EXPECT_KASAN_FAIL(test, ((volatile char *)ptr)[0]);
}

static void kmalloc_large_oob_right(struct kunit *test)
{
	char *ptr;
	size_t size = KMALLOC_MAX_CACHE_SIZE - 256;

	/*
	 * Allocate a chunk that is large enough, but still fits into a slab
	 * and does not trigger the page allocator fallback in SLUB.
	 */
	ptr = kmalloc(size, GFP_KERNEL);
	KUNIT_ASSERT_NOT_ERR_OR_NULL(test, ptr);

	OPTIMIZER_HIDE_VAR(ptr);
	KUNIT_EXPECT_KASAN_FAIL(test, ptr[size] = 0);
	kfree(ptr);
}

static void krealloc_more_oob_helper(struct kunit *test,
					size_t size1, size_t size2)
{
	char *ptr1, *ptr2;
	size_t middle;

	KUNIT_ASSERT_LT(test, size1, size2);
	middle = size1 + (size2 - size1) / 2;

	ptr1 = kmalloc(size1, GFP_KERNEL);
	KUNIT_ASSERT_NOT_ERR_OR_NULL(test, ptr1);

	ptr2 = krealloc(ptr1, size2, GFP_KERNEL);
	KUNIT_ASSERT_NOT_ERR_OR_NULL(test, ptr2);

	/* Suppress -Warray-bounds warnings. */
	OPTIMIZER_HIDE_VAR(ptr2);

	/* All offsets up to size2 must be accessible. */
	ptr2[size1 - 1] = 'x';
	ptr2[size1] = 'x';
	ptr2[middle] = 'x';
	ptr2[size2 - 1] = 'x';

	/* Generic mode is precise, so unaligned size2 must be inaccessible. */
	if (IS_ENABLED(CONFIG_KASAN_GENERIC))
		KUNIT_EXPECT_KASAN_FAIL(test, ptr2[size2] = 'x');

	/* For all modes first aligned offset after size2 must be inaccessible. */
	KUNIT_EXPECT_KASAN_FAIL(test,
		ptr2[round_up(size2, KASAN_GRANULE_SIZE)] = 'x');

	kfree(ptr2);
}

static void krealloc_less_oob_helper(struct kunit *test,
					size_t size1, size_t size2)
{
	char *ptr1, *ptr2;
	size_t middle;

	KUNIT_ASSERT_LT(test, size2, size1);
	middle = size2 + (size1 - size2) / 2;

	ptr1 = kmalloc(size1, GFP_KERNEL);
	KUNIT_ASSERT_NOT_ERR_OR_NULL(test, ptr1);

	ptr2 = krealloc(ptr1, size2, GFP_KERNEL);
	KUNIT_ASSERT_NOT_ERR_OR_NULL(test, ptr2);

	/* Suppress -Warray-bounds warnings. */
	OPTIMIZER_HIDE_VAR(ptr2);

	/* Must be accessible for all modes. */
	ptr2[size2 - 1] = 'x';

	/* Generic mode is precise, so unaligned size2 must be inaccessible. */
	if (IS_ENABLED(CONFIG_KASAN_GENERIC))
		KUNIT_EXPECT_KASAN_FAIL(test, ptr2[size2] = 'x');

	/* For all modes first aligned offset after size2 must be inaccessible. */
	KUNIT_EXPECT_KASAN_FAIL(test,
		ptr2[round_up(size2, KASAN_GRANULE_SIZE)] = 'x');

	/*
	 * For all modes all size2, middle, and size1 should land in separate
	 * granules and thus the latter two offsets should be inaccessible.
	 */
	KUNIT_EXPECT_LE(test, round_up(size2, KASAN_GRANULE_SIZE),
				round_down(middle, KASAN_GRANULE_SIZE));
	KUNIT_EXPECT_LE(test, round_up(middle, KASAN_GRANULE_SIZE),
				round_down(size1, KASAN_GRANULE_SIZE));
	KUNIT_EXPECT_KASAN_FAIL(test, ptr2[middle] = 'x');
	KUNIT_EXPECT_KASAN_FAIL(test, ptr2[size1 - 1] = 'x');
	KUNIT_EXPECT_KASAN_FAIL(test, ptr2[size1] = 'x');

	kfree(ptr2);
}

static void krealloc_more_oob(struct kunit *test)
{
	krealloc_more_oob_helper(test, 201, 235);
}

static void krealloc_less_oob(struct kunit *test)
{
	krealloc_less_oob_helper(test, 235, 201);
}

static void krealloc_pagealloc_more_oob(struct kunit *test)
{
	/* page_alloc fallback in only implemented for SLUB. */
	KASAN_TEST_NEEDS_CONFIG_ON(test, CONFIG_SLUB);

	krealloc_more_oob_helper(test, KMALLOC_MAX_CACHE_SIZE + 201,
					KMALLOC_MAX_CACHE_SIZE + 235);
}

static void krealloc_pagealloc_less_oob(struct kunit *test)
{
	/* page_alloc fallback in only implemented for SLUB. */
	KASAN_TEST_NEEDS_CONFIG_ON(test, CONFIG_SLUB);

	krealloc_less_oob_helper(test, KMALLOC_MAX_CACHE_SIZE + 235,
					KMALLOC_MAX_CACHE_SIZE + 201);
}

/*
 * Check that krealloc() detects a use-after-free, returns NULL,
 * and doesn't unpoison the freed object.
 */
static void krealloc_uaf(struct kunit *test)
{
	char *ptr1, *ptr2;
	int size1 = 201;
	int size2 = 235;

	ptr1 = kmalloc(size1, GFP_KERNEL);
	KUNIT_ASSERT_NOT_ERR_OR_NULL(test, ptr1);
	kfree(ptr1);

	KUNIT_EXPECT_KASAN_FAIL(test, ptr2 = krealloc(ptr1, size2, GFP_KERNEL));
	KUNIT_ASSERT_NULL(test, ptr2);
	KUNIT_EXPECT_KASAN_FAIL(test, *(volatile char *)ptr1);
}

static void kmalloc_oob_16(struct kunit *test)
{
	struct {
		u64 words[2];
	} *ptr1, *ptr2;

	/* This test is specifically crafted for the generic mode. */
	KASAN_TEST_NEEDS_CONFIG_ON(test, CONFIG_KASAN_GENERIC);

	ptr1 = kmalloc(sizeof(*ptr1) - 3, GFP_KERNEL);
	KUNIT_ASSERT_NOT_ERR_OR_NULL(test, ptr1);

	ptr2 = kmalloc(sizeof(*ptr2), GFP_KERNEL);
	KUNIT_ASSERT_NOT_ERR_OR_NULL(test, ptr2);

	OPTIMIZER_HIDE_VAR(ptr1);
	OPTIMIZER_HIDE_VAR(ptr2);
	KUNIT_EXPECT_KASAN_FAIL(test, *ptr1 = *ptr2);
	kfree(ptr1);
	kfree(ptr2);
}

static void kmalloc_uaf_16(struct kunit *test)
{
	struct {
		u64 words[2];
	} *ptr1, *ptr2;

	ptr1 = kmalloc(sizeof(*ptr1), GFP_KERNEL);
	KUNIT_ASSERT_NOT_ERR_OR_NULL(test, ptr1);

	ptr2 = kmalloc(sizeof(*ptr2), GFP_KERNEL);
	KUNIT_ASSERT_NOT_ERR_OR_NULL(test, ptr2);
	kfree(ptr2);

	KUNIT_EXPECT_KASAN_FAIL(test, *ptr1 = *ptr2);
	kfree(ptr1);
}

/*
 * Note: in the memset tests below, the written range touches both valid and
 * invalid memory. This makes sure that the instrumentation does not only check
 * the starting address but the whole range.
 */

static void kmalloc_oob_memset_2(struct kunit *test)
{
	char *ptr;
	size_t size = 128 - KASAN_GRANULE_SIZE;

	ptr = kmalloc(size, GFP_KERNEL);
	KUNIT_ASSERT_NOT_ERR_OR_NULL(test, ptr);

	OPTIMIZER_HIDE_VAR(size);
	KUNIT_EXPECT_KASAN_FAIL(test, memset(ptr + size - 1, 0, 2));
	kfree(ptr);
}

static void kmalloc_oob_memset_4(struct kunit *test)
{
	char *ptr;
	size_t size = 128 - KASAN_GRANULE_SIZE;

	ptr = kmalloc(size, GFP_KERNEL);
	KUNIT_ASSERT_NOT_ERR_OR_NULL(test, ptr);

	OPTIMIZER_HIDE_VAR(size);
	KUNIT_EXPECT_KASAN_FAIL(test, memset(ptr + size - 3, 0, 4));
	kfree(ptr);
}

static void kmalloc_oob_memset_8(struct kunit *test)
{
	char *ptr;
	size_t size = 128 - KASAN_GRANULE_SIZE;

	ptr = kmalloc(size, GFP_KERNEL);
	KUNIT_ASSERT_NOT_ERR_OR_NULL(test, ptr);

	OPTIMIZER_HIDE_VAR(size);
	KUNIT_EXPECT_KASAN_FAIL(test, memset(ptr + size - 7, 0, 8));
	kfree(ptr);
}

static void kmalloc_oob_memset_16(struct kunit *test)
{
	char *ptr;
	size_t size = 128 - KASAN_GRANULE_SIZE;

	ptr = kmalloc(size, GFP_KERNEL);
	KUNIT_ASSERT_NOT_ERR_OR_NULL(test, ptr);

	OPTIMIZER_HIDE_VAR(size);
	KUNIT_EXPECT_KASAN_FAIL(test, memset(ptr + size - 15, 0, 16));
	kfree(ptr);
}

static void kmalloc_oob_in_memset(struct kunit *test)
{
	char *ptr;
	size_t size = 128 - KASAN_GRANULE_SIZE;

	ptr = kmalloc(size, GFP_KERNEL);
	KUNIT_ASSERT_NOT_ERR_OR_NULL(test, ptr);

	OPTIMIZER_HIDE_VAR(ptr);
	OPTIMIZER_HIDE_VAR(size);
	KUNIT_EXPECT_KASAN_FAIL(test,
				memset(ptr, 0, size + KASAN_GRANULE_SIZE));
	kfree(ptr);
}

static void kmalloc_memmove_negative_size(struct kunit *test)
{
	char *ptr;
	size_t size = 64;
	size_t invalid_size = -2;

	/*
	 * Hardware tag-based mode doesn't check memmove for negative size.
	 * As a result, this test introduces a side-effect memory corruption,
	 * which can result in a crash.
	 */
	KASAN_TEST_NEEDS_CONFIG_OFF(test, CONFIG_KASAN_HW_TAGS);

	ptr = kmalloc(size, GFP_KERNEL);
	KUNIT_ASSERT_NOT_ERR_OR_NULL(test, ptr);

	memset((char *)ptr, 0, 64);
	OPTIMIZER_HIDE_VAR(ptr);
	OPTIMIZER_HIDE_VAR(invalid_size);
	KUNIT_EXPECT_KASAN_FAIL(test,
		memmove((char *)ptr, (char *)ptr + 4, invalid_size));
	kfree(ptr);
}

static void kmalloc_memmove_invalid_size(struct kunit *test)
{
	char *ptr;
	size_t size = 64;
	size_t invalid_size = size;

	ptr = kmalloc(size, GFP_KERNEL);
	KUNIT_ASSERT_NOT_ERR_OR_NULL(test, ptr);

	memset((char *)ptr, 0, 64);
	OPTIMIZER_HIDE_VAR(ptr);
	OPTIMIZER_HIDE_VAR(invalid_size);
	KUNIT_EXPECT_KASAN_FAIL(test,
		memmove((char *)ptr, (char *)ptr + 4, invalid_size));
	kfree(ptr);
}

static void kmalloc_uaf(struct kunit *test)
{
	char *ptr;
	size_t size = 10;

	ptr = kmalloc(size, GFP_KERNEL);
	KUNIT_ASSERT_NOT_ERR_OR_NULL(test, ptr);

	kfree(ptr);
	KUNIT_EXPECT_KASAN_FAIL(test, ((volatile char *)ptr)[8]);
}

static void kmalloc_uaf_memset(struct kunit *test)
{
	char *ptr;
	size_t size = 33;

	/*
	 * Only generic KASAN uses quarantine, which is required to avoid a
	 * kernel memory corruption this test causes.
	 */
	KASAN_TEST_NEEDS_CONFIG_ON(test, CONFIG_KASAN_GENERIC);

	ptr = kmalloc(size, GFP_KERNEL);
	KUNIT_ASSERT_NOT_ERR_OR_NULL(test, ptr);

	kfree(ptr);
	KUNIT_EXPECT_KASAN_FAIL(test, memset(ptr, 0, size));
}

static void kmalloc_uaf2(struct kunit *test)
{
	char *ptr1, *ptr2;
	size_t size = 43;
	int counter = 0;

again:
	ptr1 = kmalloc(size, GFP_KERNEL);
	KUNIT_ASSERT_NOT_ERR_OR_NULL(test, ptr1);

	kfree(ptr1);

	ptr2 = kmalloc(size, GFP_KERNEL);
	KUNIT_ASSERT_NOT_ERR_OR_NULL(test, ptr2);

	/*
	 * For tag-based KASAN ptr1 and ptr2 tags might happen to be the same.
	 * Allow up to 16 attempts at generating different tags.
	 */
	if (!IS_ENABLED(CONFIG_KASAN_GENERIC) && ptr1 == ptr2 && counter++ < 16) {
		kfree(ptr2);
		goto again;
	}

	KUNIT_EXPECT_KASAN_FAIL(test, ((volatile char *)ptr1)[40]);
	KUNIT_EXPECT_PTR_NE(test, ptr1, ptr2);

	kfree(ptr2);
}

/*
 * Check that KASAN detects use-after-free when another object was allocated in
 * the same slot. Relevant for the tag-based modes, which do not use quarantine.
 */
static void kmalloc_uaf3(struct kunit *test)
{
	char *ptr1, *ptr2;
	size_t size = 100;

	/* This test is specifically crafted for tag-based modes. */
	KASAN_TEST_NEEDS_CONFIG_OFF(test, CONFIG_KASAN_GENERIC);

	ptr1 = kmalloc(size, GFP_KERNEL);
	KUNIT_ASSERT_NOT_ERR_OR_NULL(test, ptr1);
	kfree(ptr1);

	ptr2 = kmalloc(size, GFP_KERNEL);
	KUNIT_ASSERT_NOT_ERR_OR_NULL(test, ptr2);
	kfree(ptr2);

	KUNIT_EXPECT_KASAN_FAIL(test, ((volatile char *)ptr1)[8]);
}

static void kfree_via_page(struct kunit *test)
{
	char *ptr;
	size_t size = 8;
	struct page *page;
	unsigned long offset;

	ptr = kmalloc(size, GFP_KERNEL);
	KUNIT_ASSERT_NOT_ERR_OR_NULL(test, ptr);

	page = virt_to_page(ptr);
	offset = offset_in_page(ptr);
	kfree(page_address(page) + offset);
}

static void kfree_via_phys(struct kunit *test)
{
	char *ptr;
	size_t size = 8;
	phys_addr_t phys;

	ptr = kmalloc(size, GFP_KERNEL);
	KUNIT_ASSERT_NOT_ERR_OR_NULL(test, ptr);

	phys = virt_to_phys(ptr);
	kfree(phys_to_virt(phys));
}

static void kmem_cache_oob(struct kunit *test)
{
	char *p;
	size_t size = 200;
	struct kmem_cache *cache;

	cache = kmem_cache_create("test_cache", size, 0, 0, NULL);
	KUNIT_ASSERT_NOT_ERR_OR_NULL(test, cache);

	p = kmem_cache_alloc(cache, GFP_KERNEL);
	if (!p) {
		kunit_err(test, "Allocation failed: %s\n", __func__);
		kmem_cache_destroy(cache);
		return;
	}

	KUNIT_EXPECT_KASAN_FAIL(test, *p = p[size + OOB_TAG_OFF]);

	kmem_cache_free(cache, p);
	kmem_cache_destroy(cache);
}

static void kmem_cache_accounted(struct kunit *test)
{
	int i;
	char *p;
	size_t size = 200;
	struct kmem_cache *cache;

	cache = kmem_cache_create("test_cache", size, 0, SLAB_ACCOUNT, NULL);
	KUNIT_ASSERT_NOT_ERR_OR_NULL(test, cache);

	/*
	 * Several allocations with a delay to allow for lazy per memcg kmem
	 * cache creation.
	 */
	for (i = 0; i < 5; i++) {
		p = kmem_cache_alloc(cache, GFP_KERNEL);
		if (!p)
			goto free_cache;

		kmem_cache_free(cache, p);
		msleep(100);
	}

free_cache:
	kmem_cache_destroy(cache);
}

static void kmem_cache_bulk(struct kunit *test)
{
	struct kmem_cache *cache;
	size_t size = 200;
	char *p[10];
	bool ret;
	int i;

	cache = kmem_cache_create("test_cache", size, 0, 0, NULL);
	KUNIT_ASSERT_NOT_ERR_OR_NULL(test, cache);

	ret = kmem_cache_alloc_bulk(cache, GFP_KERNEL, ARRAY_SIZE(p), (void **)&p);
	if (!ret) {
		kunit_err(test, "Allocation failed: %s\n", __func__);
		kmem_cache_destroy(cache);
		return;
	}

	for (i = 0; i < ARRAY_SIZE(p); i++)
		p[i][0] = p[i][size - 1] = 42;

	kmem_cache_free_bulk(cache, ARRAY_SIZE(p), (void **)&p);
	kmem_cache_destroy(cache);
}

static char global_array[10];

static void kasan_global_oob_right(struct kunit *test)
{
	/*
	 * Deliberate out-of-bounds access. To prevent CONFIG_UBSAN_LOCAL_BOUNDS
	 * from failing here and panicking the kernel, access the array via a
	 * volatile pointer, which will prevent the compiler from being able to
	 * determine the array bounds.
	 *
	 * This access uses a volatile pointer to char (char *volatile) rather
	 * than the more conventional pointer to volatile char (volatile char *)
	 * because we want to prevent the compiler from making inferences about
	 * the pointer itself (i.e. its array bounds), not the data that it
	 * refers to.
	 */
	char *volatile array = global_array;
	char *p = &array[ARRAY_SIZE(global_array) + 3];

	/* Only generic mode instruments globals. */
	KASAN_TEST_NEEDS_CONFIG_ON(test, CONFIG_KASAN_GENERIC);

	KUNIT_EXPECT_KASAN_FAIL(test, *(volatile char *)p);
}

static void kasan_global_oob_left(struct kunit *test)
{
	char *volatile array = global_array;
	char *p = array - 3;

	/*
	 * GCC is known to fail this test, skip it.
	 * See https://bugzilla.kernel.org/show_bug.cgi?id=215051.
	 */
	KASAN_TEST_NEEDS_CONFIG_ON(test, CONFIG_CC_IS_CLANG);
	KASAN_TEST_NEEDS_CONFIG_ON(test, CONFIG_KASAN_GENERIC);
	KUNIT_EXPECT_KASAN_FAIL(test, *(volatile char *)p);
}

/* Check that ksize() does NOT unpoison whole object. */
static void ksize_unpoisons_memory(struct kunit *test)
{
	char *ptr;
	size_t size = 128 - KASAN_GRANULE_SIZE - 5;
	size_t real_size;

	ptr = kmalloc(size, GFP_KERNEL);
	KUNIT_ASSERT_NOT_ERR_OR_NULL(test, ptr);

	real_size = ksize(ptr);
	KUNIT_EXPECT_GT(test, real_size, size);

	OPTIMIZER_HIDE_VAR(ptr);

	/* These accesses shouldn't trigger a KASAN report. */
	ptr[0] = 'x';
	ptr[size - 1] = 'x';

	/* These must trigger a KASAN report. */
	if (IS_ENABLED(CONFIG_KASAN_GENERIC))
		KUNIT_EXPECT_KASAN_FAIL(test, ((volatile char *)ptr)[size]);
	KUNIT_EXPECT_KASAN_FAIL(test, ((volatile char *)ptr)[size + 5]);
	KUNIT_EXPECT_KASAN_FAIL(test, ((volatile char *)ptr)[real_size - 1]);

	kfree(ptr);
}

/*
 * Check that a use-after-free is detected by ksize() and via normal accesses
 * after it.
 */
static void ksize_uaf(struct kunit *test)
{
	char *ptr;
	int size = 128 - KASAN_GRANULE_SIZE;

	ptr = kmalloc(size, GFP_KERNEL);
	KUNIT_ASSERT_NOT_ERR_OR_NULL(test, ptr);
	kfree(ptr);

	OPTIMIZER_HIDE_VAR(ptr);
	KUNIT_EXPECT_KASAN_FAIL(test, ksize(ptr));
	KUNIT_EXPECT_KASAN_FAIL(test, ((volatile char *)ptr)[0]);
	KUNIT_EXPECT_KASAN_FAIL(test, ((volatile char *)ptr)[size]);
}

static void kasan_stack_oob(struct kunit *test)
{
	char stack_array[10];
	/* See comment in kasan_global_oob_right. */
	char *volatile array = stack_array;
	char *p = &array[ARRAY_SIZE(stack_array) + OOB_TAG_OFF];

	KASAN_TEST_NEEDS_CONFIG_ON(test, CONFIG_KASAN_STACK);

	KUNIT_EXPECT_KASAN_FAIL(test, *(volatile char *)p);
}

static void kasan_alloca_oob_left(struct kunit *test)
{
	volatile int i = 10;
	char alloca_array[i];
	/* See comment in kasan_global_oob_right. */
	char *volatile array = alloca_array;
	char *p = array - 1;

	/* Only generic mode instruments dynamic allocas. */
	KASAN_TEST_NEEDS_CONFIG_ON(test, CONFIG_KASAN_GENERIC);
	KASAN_TEST_NEEDS_CONFIG_ON(test, CONFIG_KASAN_STACK);

	KUNIT_EXPECT_KASAN_FAIL(test, *(volatile char *)p);
}

static void kasan_alloca_oob_right(struct kunit *test)
{
	volatile int i = 10;
	char alloca_array[i];
	/* See comment in kasan_global_oob_right. */
	char *volatile array = alloca_array;
	char *p = array + i;

	/* Only generic mode instruments dynamic allocas. */
	KASAN_TEST_NEEDS_CONFIG_ON(test, CONFIG_KASAN_GENERIC);
	KASAN_TEST_NEEDS_CONFIG_ON(test, CONFIG_KASAN_STACK);

	KUNIT_EXPECT_KASAN_FAIL(test, *(volatile char *)p);
}

static void kmem_cache_double_free(struct kunit *test)
{
	char *p;
	size_t size = 200;
	struct kmem_cache *cache;

	cache = kmem_cache_create("test_cache", size, 0, 0, NULL);
	KUNIT_ASSERT_NOT_ERR_OR_NULL(test, cache);

	p = kmem_cache_alloc(cache, GFP_KERNEL);
	if (!p) {
		kunit_err(test, "Allocation failed: %s\n", __func__);
		kmem_cache_destroy(cache);
		return;
	}

	kmem_cache_free(cache, p);
	KUNIT_EXPECT_KASAN_FAIL(test, kmem_cache_free(cache, p));
	kmem_cache_destroy(cache);
}

static void kmem_cache_invalid_free(struct kunit *test)
{
	char *p;
	size_t size = 200;
	struct kmem_cache *cache;

	cache = kmem_cache_create("test_cache", size, 0, SLAB_TYPESAFE_BY_RCU,
				  NULL);
	KUNIT_ASSERT_NOT_ERR_OR_NULL(test, cache);

	p = kmem_cache_alloc(cache, GFP_KERNEL);
	if (!p) {
		kunit_err(test, "Allocation failed: %s\n", __func__);
		kmem_cache_destroy(cache);
		return;
	}

	/* Trigger invalid free, the object doesn't get freed. */
	KUNIT_EXPECT_KASAN_FAIL(test, kmem_cache_free(cache, p + 1));

	/*
	 * Properly free the object to prevent the "Objects remaining in
	 * test_cache on __kmem_cache_shutdown" BUG failure.
	 */
	kmem_cache_free(cache, p);

	kmem_cache_destroy(cache);
}

static void empty_cache_ctor(void *object) { }

static void kmem_cache_double_destroy(struct kunit *test)
{
	struct kmem_cache *cache;

	/* Provide a constructor to prevent cache merging. */
	cache = kmem_cache_create("test_cache", 200, 0, 0, empty_cache_ctor);
	KUNIT_ASSERT_NOT_ERR_OR_NULL(test, cache);
	kmem_cache_destroy(cache);
	KUNIT_EXPECT_KASAN_FAIL(test, kmem_cache_destroy(cache));
}

static void kasan_memchr(struct kunit *test)
{
	char *ptr;
	size_t size = 24;

	/*
	 * str* functions are not instrumented with CONFIG_AMD_MEM_ENCRYPT.
	 * See https://bugzilla.kernel.org/show_bug.cgi?id=206337 for details.
	 */
	KASAN_TEST_NEEDS_CONFIG_OFF(test, CONFIG_AMD_MEM_ENCRYPT);

	if (OOB_TAG_OFF)
		size = round_up(size, OOB_TAG_OFF);

	ptr = kmalloc(size, GFP_KERNEL | __GFP_ZERO);
	KUNIT_ASSERT_NOT_ERR_OR_NULL(test, ptr);

	OPTIMIZER_HIDE_VAR(ptr);
	OPTIMIZER_HIDE_VAR(size);
	KUNIT_EXPECT_KASAN_FAIL(test,
		kasan_ptr_result = memchr(ptr, '1', size + 1));

	kfree(ptr);
}

static void kasan_memcmp(struct kunit *test)
{
	char *ptr;
	size_t size = 24;
	int arr[9];

	/*
	 * str* functions are not instrumented with CONFIG_AMD_MEM_ENCRYPT.
	 * See https://bugzilla.kernel.org/show_bug.cgi?id=206337 for details.
	 */
	KASAN_TEST_NEEDS_CONFIG_OFF(test, CONFIG_AMD_MEM_ENCRYPT);

	if (OOB_TAG_OFF)
		size = round_up(size, OOB_TAG_OFF);

	ptr = kmalloc(size, GFP_KERNEL | __GFP_ZERO);
	KUNIT_ASSERT_NOT_ERR_OR_NULL(test, ptr);
	memset(arr, 0, sizeof(arr));

	OPTIMIZER_HIDE_VAR(ptr);
	OPTIMIZER_HIDE_VAR(size);
	KUNIT_EXPECT_KASAN_FAIL(test,
		kasan_int_result = memcmp(ptr, arr, size+1));
	kfree(ptr);
}

static void kasan_strings(struct kunit *test)
{
	char *ptr;
	size_t size = 24;

	/*
	 * str* functions are not instrumented with CONFIG_AMD_MEM_ENCRYPT.
	 * See https://bugzilla.kernel.org/show_bug.cgi?id=206337 for details.
	 */
	KASAN_TEST_NEEDS_CONFIG_OFF(test, CONFIG_AMD_MEM_ENCRYPT);

	ptr = kmalloc(size, GFP_KERNEL | __GFP_ZERO);
	KUNIT_ASSERT_NOT_ERR_OR_NULL(test, ptr);

	kfree(ptr);

	/*
	 * Try to cause only 1 invalid access (less spam in dmesg).
	 * For that we need ptr to point to zeroed byte.
	 * Skip metadata that could be stored in freed object so ptr
	 * will likely point to zeroed byte.
	 */
	ptr += 16;
	KUNIT_EXPECT_KASAN_FAIL(test, kasan_ptr_result = strchr(ptr, '1'));

	KUNIT_EXPECT_KASAN_FAIL(test, kasan_ptr_result = strrchr(ptr, '1'));

	KUNIT_EXPECT_KASAN_FAIL(test, kasan_int_result = strcmp(ptr, "2"));

	KUNIT_EXPECT_KASAN_FAIL(test, kasan_int_result = strncmp(ptr, "2", 1));

	KUNIT_EXPECT_KASAN_FAIL(test, kasan_int_result = strlen(ptr));

	KUNIT_EXPECT_KASAN_FAIL(test, kasan_int_result = strnlen(ptr, 1));
}

static void kasan_bitops_modify(struct kunit *test, int nr, void *addr)
{
	KUNIT_EXPECT_KASAN_FAIL(test, set_bit(nr, addr));
	KUNIT_EXPECT_KASAN_FAIL(test, __set_bit(nr, addr));
	KUNIT_EXPECT_KASAN_FAIL(test, clear_bit(nr, addr));
	KUNIT_EXPECT_KASAN_FAIL(test, __clear_bit(nr, addr));
	KUNIT_EXPECT_KASAN_FAIL(test, clear_bit_unlock(nr, addr));
	KUNIT_EXPECT_KASAN_FAIL(test, __clear_bit_unlock(nr, addr));
	KUNIT_EXPECT_KASAN_FAIL(test, change_bit(nr, addr));
	KUNIT_EXPECT_KASAN_FAIL(test, __change_bit(nr, addr));
}

static void kasan_bitops_test_and_modify(struct kunit *test, int nr, void *addr)
{
	KUNIT_EXPECT_KASAN_FAIL(test, test_and_set_bit(nr, addr));
	KUNIT_EXPECT_KASAN_FAIL(test, __test_and_set_bit(nr, addr));
	KUNIT_EXPECT_KASAN_FAIL(test, test_and_set_bit_lock(nr, addr));
	KUNIT_EXPECT_KASAN_FAIL(test, test_and_clear_bit(nr, addr));
	KUNIT_EXPECT_KASAN_FAIL(test, __test_and_clear_bit(nr, addr));
	KUNIT_EXPECT_KASAN_FAIL(test, test_and_change_bit(nr, addr));
	KUNIT_EXPECT_KASAN_FAIL(test, __test_and_change_bit(nr, addr));
	KUNIT_EXPECT_KASAN_FAIL(test, kasan_int_result = test_bit(nr, addr));

#if defined(clear_bit_unlock_is_negative_byte)
	KUNIT_EXPECT_KASAN_FAIL(test, kasan_int_result =
				clear_bit_unlock_is_negative_byte(nr, addr));
#endif
}

static void kasan_bitops_generic(struct kunit *test)
{
	long *bits;

	/* This test is specifically crafted for the generic mode. */
	KASAN_TEST_NEEDS_CONFIG_ON(test, CONFIG_KASAN_GENERIC);

	/*
	 * Allocate 1 more byte, which causes kzalloc to round up to 16 bytes;
	 * this way we do not actually corrupt other memory.
	 */
	bits = kzalloc(sizeof(*bits) + 1, GFP_KERNEL);
	KUNIT_ASSERT_NOT_ERR_OR_NULL(test, bits);

	/*
	 * Below calls try to access bit within allocated memory; however, the
	 * below accesses are still out-of-bounds, since bitops are defined to
	 * operate on the whole long the bit is in.
	 */
	kasan_bitops_modify(test, BITS_PER_LONG, bits);

	/*
	 * Below calls try to access bit beyond allocated memory.
	 */
	kasan_bitops_test_and_modify(test, BITS_PER_LONG + BITS_PER_BYTE, bits);

	kfree(bits);
}

static void kasan_bitops_tags(struct kunit *test)
{
	long *bits;

	/* This test is specifically crafted for tag-based modes. */
	KASAN_TEST_NEEDS_CONFIG_OFF(test, CONFIG_KASAN_GENERIC);

	/* kmalloc-64 cache will be used and the last 16 bytes will be the redzone. */
	bits = kzalloc(48, GFP_KERNEL);
	KUNIT_ASSERT_NOT_ERR_OR_NULL(test, bits);

	/* Do the accesses past the 48 allocated bytes, but within the redone. */
	kasan_bitops_modify(test, BITS_PER_LONG, (void *)bits + 48);
	kasan_bitops_test_and_modify(test, BITS_PER_LONG + BITS_PER_BYTE, (void *)bits + 48);

	kfree(bits);
}

static void kmalloc_double_kzfree(struct kunit *test)
{
	char *ptr;
	size_t size = 16;

	ptr = kmalloc(size, GFP_KERNEL);
	KUNIT_ASSERT_NOT_ERR_OR_NULL(test, ptr);

	kfree_sensitive(ptr);
	KUNIT_EXPECT_KASAN_FAIL(test, kfree_sensitive(ptr));
}

/*
 * The two tests below check that Generic KASAN prints auxiliary stack traces
 * for RCU callbacks and workqueues. The reports need to be inspected manually.
 *
 * These tests are still enabled for other KASAN modes to make sure that all
 * modes report bad accesses in tested scenarios.
 */

static struct kasan_rcu_info {
	int i;
	struct rcu_head rcu;
} *global_rcu_ptr;

static void rcu_uaf_reclaim(struct rcu_head *rp)
{
	struct kasan_rcu_info *fp =
		container_of(rp, struct kasan_rcu_info, rcu);

	kfree(fp);
	((volatile struct kasan_rcu_info *)fp)->i;
}

static void rcu_uaf(struct kunit *test)
{
	struct kasan_rcu_info *ptr;

	ptr = kmalloc(sizeof(struct kasan_rcu_info), GFP_KERNEL);
	KUNIT_ASSERT_NOT_ERR_OR_NULL(test, ptr);

	global_rcu_ptr = rcu_dereference_protected(
				(struct kasan_rcu_info __rcu *)ptr, NULL);

	KUNIT_EXPECT_KASAN_FAIL(test,
		call_rcu(&global_rcu_ptr->rcu, rcu_uaf_reclaim);
		rcu_barrier());
}

static void workqueue_uaf_work(struct work_struct *work)
{
	kfree(work);
}

static void workqueue_uaf(struct kunit *test)
{
	struct workqueue_struct *workqueue;
	struct work_struct *work;

	workqueue = create_workqueue("kasan_workqueue_test");
	KUNIT_ASSERT_NOT_ERR_OR_NULL(test, workqueue);

	work = kmalloc(sizeof(struct work_struct), GFP_KERNEL);
	KUNIT_ASSERT_NOT_ERR_OR_NULL(test, work);

	INIT_WORK(work, workqueue_uaf_work);
	queue_work(workqueue, work);
	destroy_workqueue(workqueue);

	KUNIT_EXPECT_KASAN_FAIL(test,
		((volatile struct work_struct *)work)->data);
}

static void vmalloc_helpers_tags(struct kunit *test)
{
	void *ptr;

	/* This test is intended for tag-based modes. */
	KASAN_TEST_NEEDS_CONFIG_OFF(test, CONFIG_KASAN_GENERIC);

	KASAN_TEST_NEEDS_CONFIG_ON(test, CONFIG_KASAN_VMALLOC);

	ptr = vmalloc(PAGE_SIZE);
	KUNIT_ASSERT_NOT_ERR_OR_NULL(test, ptr);

	/* Check that the returned pointer is tagged. */
	KUNIT_EXPECT_GE(test, (u8)get_tag(ptr), (u8)KASAN_TAG_MIN);
	KUNIT_EXPECT_LT(test, (u8)get_tag(ptr), (u8)KASAN_TAG_KERNEL);

	/* Make sure exported vmalloc helpers handle tagged pointers. */
	KUNIT_ASSERT_TRUE(test, is_vmalloc_addr(ptr));
	KUNIT_ASSERT_NOT_ERR_OR_NULL(test, vmalloc_to_page(ptr));

#if !IS_MODULE(CONFIG_KASAN_KUNIT_TEST)
	{
		int rv;

		/* Make sure vmalloc'ed memory permissions can be changed. */
		rv = set_memory_ro((unsigned long)ptr, 1);
		KUNIT_ASSERT_GE(test, rv, 0);
		rv = set_memory_rw((unsigned long)ptr, 1);
		KUNIT_ASSERT_GE(test, rv, 0);
	}
#endif

	vfree(ptr);
}

static void vmalloc_oob(struct kunit *test)
{
	char *v_ptr, *p_ptr;
	struct page *page;
	size_t size = PAGE_SIZE / 2 - KASAN_GRANULE_SIZE - 5;

	KASAN_TEST_NEEDS_CONFIG_ON(test, CONFIG_KASAN_VMALLOC);

	v_ptr = vmalloc(size);
	KUNIT_ASSERT_NOT_ERR_OR_NULL(test, v_ptr);

	OPTIMIZER_HIDE_VAR(v_ptr);

	/*
	 * We have to be careful not to hit the guard page in vmalloc tests.
	 * The MMU will catch that and crash us.
	 */

	/* Make sure in-bounds accesses are valid. */
	v_ptr[0] = 0;
	v_ptr[size - 1] = 0;

	/*
	 * An unaligned access past the requested vmalloc size.
	 * Only generic KASAN can precisely detect these.
	 */
	if (IS_ENABLED(CONFIG_KASAN_GENERIC))
		KUNIT_EXPECT_KASAN_FAIL(test, ((volatile char *)v_ptr)[size]);

	/* An aligned access into the first out-of-bounds granule. */
	KUNIT_EXPECT_KASAN_FAIL(test, ((volatile char *)v_ptr)[size + 5]);

	/* Check that in-bounds accesses to the physical page are valid. */
	page = vmalloc_to_page(v_ptr);
	KUNIT_ASSERT_NOT_ERR_OR_NULL(test, page);
	p_ptr = page_address(page);
	KUNIT_ASSERT_NOT_ERR_OR_NULL(test, p_ptr);
	p_ptr[0] = 0;

	vfree(v_ptr);

	/*
	 * We can't check for use-after-unmap bugs in this nor in the following
	 * vmalloc tests, as the page might be fully unmapped and accessing it
	 * will crash the kernel.
	 */
}

static void vmap_tags(struct kunit *test)
{
	char *p_ptr, *v_ptr;
	struct page *p_page, *v_page;

	/*
	 * This test is specifically crafted for the software tag-based mode,
	 * the only tag-based mode that poisons vmap mappings.
	 */
	KASAN_TEST_NEEDS_CONFIG_ON(test, CONFIG_KASAN_SW_TAGS);

	KASAN_TEST_NEEDS_CONFIG_ON(test, CONFIG_KASAN_VMALLOC);

	p_page = alloc_pages(GFP_KERNEL, 1);
	KUNIT_ASSERT_NOT_ERR_OR_NULL(test, p_page);
	p_ptr = page_address(p_page);
	KUNIT_ASSERT_NOT_ERR_OR_NULL(test, p_ptr);

	v_ptr = vmap(&p_page, 1, VM_MAP, PAGE_KERNEL);
	KUNIT_ASSERT_NOT_ERR_OR_NULL(test, v_ptr);

	/*
	 * We can't check for out-of-bounds bugs in this nor in the following
	 * vmalloc tests, as allocations have page granularity and accessing
	 * the guard page will crash the kernel.
	 */

	KUNIT_EXPECT_GE(test, (u8)get_tag(v_ptr), (u8)KASAN_TAG_MIN);
	KUNIT_EXPECT_LT(test, (u8)get_tag(v_ptr), (u8)KASAN_TAG_KERNEL);

	/* Make sure that in-bounds accesses through both pointers work. */
	*p_ptr = 0;
	*v_ptr = 0;

	/* Make sure vmalloc_to_page() correctly recovers the page pointer. */
	v_page = vmalloc_to_page(v_ptr);
	KUNIT_ASSERT_NOT_ERR_OR_NULL(test, v_page);
	KUNIT_EXPECT_PTR_EQ(test, p_page, v_page);

	vunmap(v_ptr);
	free_pages((unsigned long)p_ptr, 1);
}

static void vm_map_ram_tags(struct kunit *test)
{
	char *p_ptr, *v_ptr;
	struct page *page;

	/*
	 * This test is specifically crafted for the software tag-based mode,
	 * the only tag-based mode that poisons vm_map_ram mappings.
	 */
	KASAN_TEST_NEEDS_CONFIG_ON(test, CONFIG_KASAN_SW_TAGS);

	page = alloc_pages(GFP_KERNEL, 1);
	KUNIT_ASSERT_NOT_ERR_OR_NULL(test, page);
	p_ptr = page_address(page);
	KUNIT_ASSERT_NOT_ERR_OR_NULL(test, p_ptr);

	v_ptr = vm_map_ram(&page, 1, -1);
	KUNIT_ASSERT_NOT_ERR_OR_NULL(test, v_ptr);

	KUNIT_EXPECT_GE(test, (u8)get_tag(v_ptr), (u8)KASAN_TAG_MIN);
	KUNIT_EXPECT_LT(test, (u8)get_tag(v_ptr), (u8)KASAN_TAG_KERNEL);

	/* Make sure that in-bounds accesses through both pointers work. */
	*p_ptr = 0;
	*v_ptr = 0;

	vm_unmap_ram(v_ptr, 1);
	free_pages((unsigned long)p_ptr, 1);
}

static void vmalloc_percpu(struct kunit *test)
{
	char __percpu *ptr;
	int cpu;

	/*
	 * This test is specifically crafted for the software tag-based mode,
	 * the only tag-based mode that poisons percpu mappings.
	 */
	KASAN_TEST_NEEDS_CONFIG_ON(test, CONFIG_KASAN_SW_TAGS);

	ptr = __alloc_percpu(PAGE_SIZE, PAGE_SIZE);

	for_each_possible_cpu(cpu) {
		char *c_ptr = per_cpu_ptr(ptr, cpu);

		KUNIT_EXPECT_GE(test, (u8)get_tag(c_ptr), (u8)KASAN_TAG_MIN);
		KUNIT_EXPECT_LT(test, (u8)get_tag(c_ptr), (u8)KASAN_TAG_KERNEL);

		/* Make sure that in-bounds accesses don't crash the kernel. */
		*c_ptr = 0;
	}

	free_percpu(ptr);
}

/*
 * Check that the assigned pointer tag falls within the [KASAN_TAG_MIN,
 * KASAN_TAG_KERNEL) range (note: excluding the match-all tag) for tag-based
 * modes.
 */
static void match_all_not_assigned(struct kunit *test)
{
	char *ptr;
	struct page *pages;
	int i, size, order;

	KASAN_TEST_NEEDS_CONFIG_OFF(test, CONFIG_KASAN_GENERIC);

	for (i = 0; i < 256; i++) {
		size = get_random_u32_inclusive(1, 1024);
		ptr = kmalloc(size, GFP_KERNEL);
		KUNIT_ASSERT_NOT_ERR_OR_NULL(test, ptr);
		KUNIT_EXPECT_GE(test, (u8)get_tag(ptr), (u8)KASAN_TAG_MIN);
		KUNIT_EXPECT_LT(test, (u8)get_tag(ptr), (u8)KASAN_TAG_KERNEL);
		kfree(ptr);
	}

	for (i = 0; i < 256; i++) {
		order = get_random_u32_inclusive(1, 4);
		pages = alloc_pages(GFP_KERNEL, order);
		ptr = page_address(pages);
		KUNIT_ASSERT_NOT_ERR_OR_NULL(test, ptr);
		KUNIT_EXPECT_GE(test, (u8)get_tag(ptr), (u8)KASAN_TAG_MIN);
		KUNIT_EXPECT_LT(test, (u8)get_tag(ptr), (u8)KASAN_TAG_KERNEL);
		free_pages((unsigned long)ptr, order);
	}

	if (!IS_ENABLED(CONFIG_KASAN_VMALLOC))
		return;

	for (i = 0; i < 256; i++) {
		size = get_random_u32_inclusive(1, 1024);
		ptr = vmalloc(size);
		KUNIT_ASSERT_NOT_ERR_OR_NULL(test, ptr);
		KUNIT_EXPECT_GE(test, (u8)get_tag(ptr), (u8)KASAN_TAG_MIN);
		KUNIT_EXPECT_LT(test, (u8)get_tag(ptr), (u8)KASAN_TAG_KERNEL);
		vfree(ptr);
	}
}

/* Check that 0xff works as a match-all pointer tag for tag-based modes. */
static void match_all_ptr_tag(struct kunit *test)
{
	char *ptr;
	u8 tag;

	KASAN_TEST_NEEDS_CONFIG_OFF(test, CONFIG_KASAN_GENERIC);

	ptr = kmalloc(128, GFP_KERNEL);
	KUNIT_ASSERT_NOT_ERR_OR_NULL(test, ptr);

	/* Backup the assigned tag. */
	tag = get_tag(ptr);
	KUNIT_EXPECT_NE(test, tag, (u8)KASAN_TAG_KERNEL);

	/* Reset the tag to 0xff.*/
	ptr = set_tag(ptr, KASAN_TAG_KERNEL);

	/* This access shouldn't trigger a KASAN report. */
	*ptr = 0;

	/* Recover the pointer tag and free. */
	ptr = set_tag(ptr, tag);
	kfree(ptr);
}

/* Check that there are no match-all memory tags for tag-based modes. */
static void match_all_mem_tag(struct kunit *test)
{
	char *ptr;
	int tag;

	KASAN_TEST_NEEDS_CONFIG_OFF(test, CONFIG_KASAN_GENERIC);

	ptr = kmalloc(128, GFP_KERNEL);
	KUNIT_ASSERT_NOT_ERR_OR_NULL(test, ptr);
	KUNIT_EXPECT_NE(test, (u8)get_tag(ptr), (u8)KASAN_TAG_KERNEL);

	/* For each possible tag value not matching the pointer tag. */
	for (tag = KASAN_TAG_MIN; tag <= KASAN_TAG_KERNEL; tag++) {
		if (tag == get_tag(ptr))
			continue;

		/* Mark the first memory granule with the chosen memory tag. */
		kasan_poison(ptr, KASAN_GRANULE_SIZE, (u8)tag, false);

		/* This access must cause a KASAN report. */
		KUNIT_EXPECT_KASAN_FAIL(test, *ptr = 0);
	}

	/* Recover the memory tag and free. */
	kasan_poison(ptr, KASAN_GRANULE_SIZE, get_tag(ptr), false);
	kfree(ptr);
}

static struct kunit_case kasan_kunit_test_cases[] = {
	KUNIT_CASE(kmalloc_oob_right),
	KUNIT_CASE(kmalloc_oob_left),
	KUNIT_CASE(kmalloc_node_oob_right),
	KUNIT_CASE(kmalloc_pagealloc_oob_right),
	KUNIT_CASE(kmalloc_pagealloc_uaf),
	KUNIT_CASE(kmalloc_pagealloc_invalid_free),
	KUNIT_CASE(pagealloc_oob_right),
	KUNIT_CASE(pagealloc_uaf),
	KUNIT_CASE(kmalloc_large_oob_right),
	KUNIT_CASE(krealloc_more_oob),
	KUNIT_CASE(krealloc_less_oob),
	KUNIT_CASE(krealloc_pagealloc_more_oob),
	KUNIT_CASE(krealloc_pagealloc_less_oob),
	KUNIT_CASE(krealloc_uaf),
	KUNIT_CASE(kmalloc_oob_16),
	KUNIT_CASE(kmalloc_uaf_16),
	KUNIT_CASE(kmalloc_oob_in_memset),
	KUNIT_CASE(kmalloc_oob_memset_2),
	KUNIT_CASE(kmalloc_oob_memset_4),
	KUNIT_CASE(kmalloc_oob_memset_8),
	KUNIT_CASE(kmalloc_oob_memset_16),
	KUNIT_CASE(kmalloc_memmove_negative_size),
	KUNIT_CASE(kmalloc_memmove_invalid_size),
	KUNIT_CASE(kmalloc_uaf),
	KUNIT_CASE(kmalloc_uaf_memset),
	KUNIT_CASE(kmalloc_uaf2),
	KUNIT_CASE(kmalloc_uaf3),
	KUNIT_CASE(kfree_via_page),
	KUNIT_CASE(kfree_via_phys),
	KUNIT_CASE(kmem_cache_oob),
	KUNIT_CASE(kmem_cache_accounted),
	KUNIT_CASE(kmem_cache_bulk),
	KUNIT_CASE(kasan_global_oob_right),
	KUNIT_CASE(kasan_global_oob_left),
	KUNIT_CASE(kasan_stack_oob),
	KUNIT_CASE(kasan_alloca_oob_left),
	KUNIT_CASE(kasan_alloca_oob_right),
	KUNIT_CASE(ksize_unpoisons_memory),
	KUNIT_CASE(ksize_uaf),
	KUNIT_CASE(kmem_cache_double_free),
	KUNIT_CASE(kmem_cache_invalid_free),
	KUNIT_CASE(kmem_cache_double_destroy),
	KUNIT_CASE(kasan_memchr),
	KUNIT_CASE(kasan_memcmp),
	KUNIT_CASE(kasan_strings),
	KUNIT_CASE(kasan_bitops_generic),
	KUNIT_CASE(kasan_bitops_tags),
	KUNIT_CASE(kmalloc_double_kzfree),
	KUNIT_CASE(rcu_uaf),
	KUNIT_CASE(workqueue_uaf),
	KUNIT_CASE(vmalloc_helpers_tags),
	KUNIT_CASE(vmalloc_oob),
	KUNIT_CASE(vmap_tags),
	KUNIT_CASE(vm_map_ram_tags),
	KUNIT_CASE(vmalloc_percpu),
	KUNIT_CASE(match_all_not_assigned),
	KUNIT_CASE(match_all_ptr_tag),
	KUNIT_CASE(match_all_mem_tag),
	{}
};

static struct kunit_suite kasan_kunit_test_suite = {
	.name = "kasan",
	.test_cases = kasan_kunit_test_cases,
	.exit = kasan_test_exit,
	.suite_init = kasan_suite_init,
	.suite_exit = kasan_suite_exit,
};

kunit_test_suite(kasan_kunit_test_suite);

MODULE_LICENSE("GPL");<|MERGE_RESOLUTION|>--- conflicted
+++ resolved
@@ -76,12 +76,9 @@
 		return -1;
 	}
 
-<<<<<<< HEAD
-=======
 	/* Stop failing KUnit tests on KASAN reports. */
 	kasan_kunit_test_suite_start();
 
->>>>>>> cf0a7c39
 	/*
 	 * Temporarily enable multi-shot mode. Otherwise, KASAN would only
 	 * report the first detected bug and panic the kernel if panic_on_warn
