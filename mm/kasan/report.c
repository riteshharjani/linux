// SPDX-License-Identifier: GPL-2.0
/*
 * This file contains common KASAN error reporting code.
 *
 * Copyright (c) 2014 Samsung Electronics Co., Ltd.
 * Author: Andrey Ryabinin <ryabinin.a.a@gmail.com>
 *
 * Some code borrowed from https://github.com/xairy/kasan-prototype by
 *        Andrey Konovalov <andreyknvl@gmail.com>
 */

#include <kunit/test.h>
#include <linux/bitops.h>
#include <linux/ftrace.h>
#include <linux/init.h>
#include <linux/kernel.h>
#include <linux/lockdep.h>
#include <linux/mm.h>
#include <linux/printk.h>
#include <linux/sched.h>
#include <linux/slab.h>
#include <linux/stackdepot.h>
#include <linux/stacktrace.h>
#include <linux/string.h>
#include <linux/types.h>
#include <linux/kasan.h>
#include <linux/module.h>
#include <linux/sched/task_stack.h>
#include <linux/uaccess.h>
#include <trace/events/error_report.h>

#include <asm/sections.h>

#include "kasan.h"
#include "../slab.h"

static unsigned long kasan_flags;

#define KASAN_BIT_REPORTED	0
#define KASAN_BIT_MULTI_SHOT	1

enum kasan_arg_fault {
	KASAN_ARG_FAULT_DEFAULT,
	KASAN_ARG_FAULT_REPORT,
	KASAN_ARG_FAULT_PANIC,
};

static enum kasan_arg_fault kasan_arg_fault __ro_after_init = KASAN_ARG_FAULT_DEFAULT;

/* kasan.fault=report/panic */
static int __init early_kasan_fault(char *arg)
{
	if (!arg)
		return -EINVAL;

	if (!strcmp(arg, "report"))
		kasan_arg_fault = KASAN_ARG_FAULT_REPORT;
	else if (!strcmp(arg, "panic"))
		kasan_arg_fault = KASAN_ARG_FAULT_PANIC;
	else
		return -EINVAL;

	return 0;
}
early_param("kasan.fault", early_kasan_fault);

static int __init kasan_set_multi_shot(char *str)
{
	set_bit(KASAN_BIT_MULTI_SHOT, &kasan_flags);
	return 1;
}
__setup("kasan_multi_shot", kasan_set_multi_shot);

/*
 * Used to suppress reports within kasan_disable/enable_current() critical
 * sections, which are used for marking accesses to slab metadata.
 */
static bool report_suppressed(void)
{
#if defined(CONFIG_KASAN_GENERIC) || defined(CONFIG_KASAN_SW_TAGS)
	if (current->kasan_depth)
		return true;
#endif
	return false;
}

/*
 * Used to avoid reporting more than one KASAN bug unless kasan_multi_shot
 * is enabled. Note that KASAN tests effectively enable kasan_multi_shot
 * for their duration.
 */
static bool report_enabled(void)
{
	if (test_bit(KASAN_BIT_MULTI_SHOT, &kasan_flags))
		return true;
	return !test_and_set_bit(KASAN_BIT_REPORTED, &kasan_flags);
}

#if IS_ENABLED(CONFIG_KASAN_KUNIT_TEST) || IS_ENABLED(CONFIG_KASAN_MODULE_TEST)

bool kasan_save_enable_multi_shot(void)
{
	return test_and_set_bit(KASAN_BIT_MULTI_SHOT, &kasan_flags);
}
EXPORT_SYMBOL_GPL(kasan_save_enable_multi_shot);

void kasan_restore_multi_shot(bool enabled)
{
	if (!enabled)
		clear_bit(KASAN_BIT_MULTI_SHOT, &kasan_flags);
}
EXPORT_SYMBOL_GPL(kasan_restore_multi_shot);

#endif

<<<<<<< HEAD
=======
#if IS_ENABLED(CONFIG_KASAN_KUNIT_TEST)

/*
 * Whether the KASAN KUnit test suite is currently being executed.
 * Updated in kasan_test.c.
 */
bool kasan_kunit_executing;

void kasan_kunit_test_suite_start(void)
{
	WRITE_ONCE(kasan_kunit_executing, true);
}
EXPORT_SYMBOL_GPL(kasan_kunit_test_suite_start);

void kasan_kunit_test_suite_end(void)
{
	WRITE_ONCE(kasan_kunit_executing, false);
}
EXPORT_SYMBOL_GPL(kasan_kunit_test_suite_end);

static bool kasan_kunit_test_suite_executing(void)
{
	return READ_ONCE(kasan_kunit_executing);
}

#else /* CONFIG_KASAN_KUNIT_TEST */

static inline bool kasan_kunit_test_suite_executing(void) { return false; }

#endif /* CONFIG_KASAN_KUNIT_TEST */

#if IS_ENABLED(CONFIG_KUNIT)

static void fail_non_kasan_kunit_test(void)
{
	struct kunit *test;

	if (kasan_kunit_test_suite_executing())
		return;

	test = current->kunit_test;
	if (test)
		kunit_set_failure(test);
}

#else /* CONFIG_KUNIT */

static inline void fail_non_kasan_kunit_test(void) { }

#endif /* CONFIG_KUNIT */

>>>>>>> cf0a7c39
static DEFINE_SPINLOCK(report_lock);

static void start_report(unsigned long *flags, bool sync)
{
	fail_non_kasan_kunit_test();
	/* Respect the /proc/sys/kernel/traceoff_on_warning interface. */
	disable_trace_on_warning();
	/* Do not allow LOCKDEP mangling KASAN reports. */
	lockdep_off();
	/* Make sure we don't end up in loop. */
	kasan_disable_current();
	spin_lock_irqsave(&report_lock, *flags);
	pr_err("==================================================================\n");
}

static void end_report(unsigned long *flags, void *addr)
{
	if (addr)
		trace_error_report_end(ERROR_DETECTOR_KASAN,
				       (unsigned long)addr);
	pr_err("==================================================================\n");
	spin_unlock_irqrestore(&report_lock, *flags);
	if (!test_bit(KASAN_BIT_MULTI_SHOT, &kasan_flags))
		check_panic_on_warn("KASAN");
	if (kasan_arg_fault == KASAN_ARG_FAULT_PANIC)
		panic("kasan.fault=panic set ...\n");
	add_taint(TAINT_BAD_PAGE, LOCKDEP_NOW_UNRELIABLE);
	lockdep_on();
	kasan_enable_current();
}

static void print_error_description(struct kasan_report_info *info)
{
	pr_err("BUG: KASAN: %s in %pS\n", info->bug_type, (void *)info->ip);

	if (info->type != KASAN_REPORT_ACCESS) {
		pr_err("Free of addr %px by task %s/%d\n",
			info->access_addr, current->comm, task_pid_nr(current));
		return;
	}

	if (info->access_size)
		pr_err("%s of size %zu at addr %px by task %s/%d\n",
			info->is_write ? "Write" : "Read", info->access_size,
			info->access_addr, current->comm, task_pid_nr(current));
	else
		pr_err("%s at addr %px by task %s/%d\n",
			info->is_write ? "Write" : "Read",
			info->access_addr, current->comm, task_pid_nr(current));
}

static void print_track(struct kasan_track *track, const char *prefix)
{
	pr_err("%s by task %u:\n", prefix, track->pid);
	if (track->stack)
		stack_depot_print(track->stack);
	else
		pr_err("(stack is not available)\n");
}

static inline struct page *addr_to_page(const void *addr)
{
	if (virt_addr_valid(addr))
		return virt_to_head_page(addr);
	return NULL;
}

static void describe_object_addr(const void *addr, struct kmem_cache *cache,
				 void *object)
{
	unsigned long access_addr = (unsigned long)addr;
	unsigned long object_addr = (unsigned long)object;
	const char *rel_type;
	int rel_bytes;

	pr_err("The buggy address belongs to the object at %px\n"
	       " which belongs to the cache %s of size %d\n",
		object, cache->name, cache->object_size);

	if (access_addr < object_addr) {
		rel_type = "to the left";
		rel_bytes = object_addr - access_addr;
	} else if (access_addr >= object_addr + cache->object_size) {
		rel_type = "to the right";
		rel_bytes = access_addr - (object_addr + cache->object_size);
	} else {
		rel_type = "inside";
		rel_bytes = access_addr - object_addr;
	}

	pr_err("The buggy address is located %d bytes %s of\n"
	       " %d-byte region [%px, %px)\n",
		rel_bytes, rel_type, cache->object_size, (void *)object_addr,
		(void *)(object_addr + cache->object_size));
}

static void describe_object_stacks(struct kasan_report_info *info)
{
	if (info->alloc_track.stack) {
		print_track(&info->alloc_track, "Allocated");
		pr_err("\n");
	}

	if (info->free_track.stack) {
		print_track(&info->free_track, "Freed");
		pr_err("\n");
	}

	kasan_print_aux_stacks(info->cache, info->object);
}

static void describe_object(const void *addr, struct kasan_report_info *info)
{
	if (kasan_stack_collection_enabled())
		describe_object_stacks(info);
	describe_object_addr(addr, info->cache, info->object);
}

static inline bool kernel_or_module_addr(const void *addr)
{
	if (is_kernel((unsigned long)addr))
		return true;
	if (is_module_address((unsigned long)addr))
		return true;
	return false;
}

static inline bool init_task_stack_addr(const void *addr)
{
	return addr >= (void *)&init_thread_union.stack &&
		(addr <= (void *)&init_thread_union.stack +
			sizeof(init_thread_union.stack));
}

static void print_address_description(void *addr, u8 tag,
				      struct kasan_report_info *info)
{
	struct page *page = addr_to_page(addr);

	dump_stack_lvl(KERN_ERR);
	pr_err("\n");

	if (info->cache && info->object) {
		describe_object(addr, info);
		pr_err("\n");
	}

	if (kernel_or_module_addr(addr) && !init_task_stack_addr(addr)) {
		pr_err("The buggy address belongs to the variable:\n");
		pr_err(" %pS\n", addr);
		pr_err("\n");
	}

	if (object_is_on_stack(addr)) {
		/*
		 * Currently, KASAN supports printing frame information only
		 * for accesses to the task's own stack.
		 */
		kasan_print_address_stack_frame(addr);
		pr_err("\n");
	}

	if (is_vmalloc_addr(addr)) {
		struct vm_struct *va = find_vm_area(addr);

		if (va) {
			pr_err("The buggy address belongs to the virtual mapping at\n"
			       " [%px, %px) created by:\n"
			       " %pS\n",
			       va->addr, va->addr + va->size, va->caller);
			pr_err("\n");

			page = vmalloc_to_page(addr);
		}
	}

	if (page) {
		pr_err("The buggy address belongs to the physical page:\n");
		dump_page(page, "kasan: bad access detected");
		pr_err("\n");
	}
}

static bool meta_row_is_guilty(const void *row, const void *addr)
{
	return (row <= addr) && (addr < row + META_MEM_BYTES_PER_ROW);
}

static int meta_pointer_offset(const void *row, const void *addr)
{
	/*
	 * Memory state around the buggy address:
	 *  ff00ff00ff00ff00: 00 00 00 05 fe fe fe fe fe fe fe fe fe fe fe fe
	 *  ...
	 *
	 * The length of ">ff00ff00ff00ff00: " is
	 *    3 + (BITS_PER_LONG / 8) * 2 chars.
	 * The length of each granule metadata is 2 bytes
	 *    plus 1 byte for space.
	 */
	return 3 + (BITS_PER_LONG / 8) * 2 +
		(addr - row) / KASAN_GRANULE_SIZE * 3 + 1;
}

static void print_memory_metadata(const void *addr)
{
	int i;
	void *row;

	row = (void *)round_down((unsigned long)addr, META_MEM_BYTES_PER_ROW)
			- META_ROWS_AROUND_ADDR * META_MEM_BYTES_PER_ROW;

	pr_err("Memory state around the buggy address:\n");

	for (i = -META_ROWS_AROUND_ADDR; i <= META_ROWS_AROUND_ADDR; i++) {
		char buffer[4 + (BITS_PER_LONG / 8) * 2];
		char metadata[META_BYTES_PER_ROW];

		snprintf(buffer, sizeof(buffer),
				(i == 0) ? ">%px: " : " %px: ", row);

		/*
		 * We should not pass a shadow pointer to generic
		 * function, because generic functions may try to
		 * access kasan mapping for the passed address.
		 */
		kasan_metadata_fetch_row(&metadata[0], row);

		print_hex_dump(KERN_ERR, buffer,
			DUMP_PREFIX_NONE, META_BYTES_PER_ROW, 1,
			metadata, META_BYTES_PER_ROW, 0);

		if (meta_row_is_guilty(row, addr))
			pr_err("%*c\n", meta_pointer_offset(row, addr), '^');

		row += META_MEM_BYTES_PER_ROW;
	}
}

static void print_report(struct kasan_report_info *info)
{
	void *addr = kasan_reset_tag(info->access_addr);
	u8 tag = get_tag(info->access_addr);

	print_error_description(info);
	if (addr_has_metadata(addr))
		kasan_print_tags(tag, info->first_bad_addr);
	pr_err("\n");

	if (addr_has_metadata(addr)) {
		print_address_description(addr, tag, info);
		print_memory_metadata(info->first_bad_addr);
	} else {
		dump_stack_lvl(KERN_ERR);
	}
}

static void complete_report_info(struct kasan_report_info *info)
{
	void *addr = kasan_reset_tag(info->access_addr);
	struct slab *slab;

	if (info->type == KASAN_REPORT_ACCESS)
		info->first_bad_addr = kasan_find_first_bad_addr(
					info->access_addr, info->access_size);
	else
		info->first_bad_addr = addr;

	slab = kasan_addr_to_slab(addr);
	if (slab) {
		info->cache = slab->slab_cache;
		info->object = nearest_obj(info->cache, slab, addr);
	} else
		info->cache = info->object = NULL;

	switch (info->type) {
	case KASAN_REPORT_INVALID_FREE:
		info->bug_type = "invalid-free";
		break;
	case KASAN_REPORT_DOUBLE_FREE:
		info->bug_type = "double-free";
		break;
	default:
		/* bug_type filled in by kasan_complete_mode_report_info. */
		break;
	}

	/* Fill in mode-specific report info fields. */
	kasan_complete_mode_report_info(info);
}

void kasan_report_invalid_free(void *ptr, unsigned long ip, enum kasan_report_type type)
{
	unsigned long flags;
	struct kasan_report_info info;

	/*
	 * Do not check report_suppressed(), as an invalid-free cannot be
	 * caused by accessing slab metadata and thus should not be
	 * suppressed by kasan_disable/enable_current() critical sections.
	 */
	if (unlikely(!report_enabled()))
		return;

	start_report(&flags, true);

	memset(&info, 0, sizeof(info));
	info.type = type;
	info.access_addr = ptr;
	info.access_size = 0;
	info.is_write = false;
	info.ip = ip;

	complete_report_info(&info);

	print_report(&info);

	end_report(&flags, ptr);
}

/*
 * kasan_report() is the only reporting function that uses
 * user_access_save/restore(): kasan_report_invalid_free() cannot be called
 * from a UACCESS region, and kasan_report_async() is not used on x86.
 */
bool kasan_report(unsigned long addr, size_t size, bool is_write,
			unsigned long ip)
{
	bool ret = true;
	void *ptr = (void *)addr;
	unsigned long ua_flags = user_access_save();
	unsigned long irq_flags;
	struct kasan_report_info info;

	if (unlikely(report_suppressed()) || unlikely(!report_enabled())) {
		ret = false;
		goto out;
	}

	start_report(&irq_flags, true);

	memset(&info, 0, sizeof(info));
	info.type = KASAN_REPORT_ACCESS;
	info.access_addr = ptr;
	info.access_size = size;
	info.is_write = is_write;
	info.ip = ip;

	complete_report_info(&info);

	print_report(&info);

	end_report(&irq_flags, ptr);

out:
	user_access_restore(ua_flags);

	return ret;
}

#ifdef CONFIG_KASAN_HW_TAGS
void kasan_report_async(void)
{
	unsigned long flags;

	/*
	 * Do not check report_suppressed(), as kasan_disable/enable_current()
	 * critical sections do not affect Hardware Tag-Based KASAN.
	 */
	if (unlikely(!report_enabled()))
		return;

	start_report(&flags, false);
	pr_err("BUG: KASAN: invalid-access\n");
	pr_err("Asynchronous fault: no details available\n");
	pr_err("\n");
	dump_stack_lvl(KERN_ERR);
	end_report(&flags, NULL);
}
#endif /* CONFIG_KASAN_HW_TAGS */

#ifdef CONFIG_KASAN_INLINE
/*
 * With CONFIG_KASAN_INLINE, accesses to bogus pointers (outside the high
 * canonical half of the address space) cause out-of-bounds shadow memory reads
 * before the actual access. For addresses in the low canonical half of the
 * address space, as well as most non-canonical addresses, that out-of-bounds
 * shadow memory access lands in the non-canonical part of the address space.
 * Help the user figure out what the original bogus pointer was.
 */
void kasan_non_canonical_hook(unsigned long addr)
{
	unsigned long orig_addr;
	const char *bug_type;

	if (addr < KASAN_SHADOW_OFFSET)
		return;

	orig_addr = (addr - KASAN_SHADOW_OFFSET) << KASAN_SHADOW_SCALE_SHIFT;
	/*
	 * For faults near the shadow address for NULL, we can be fairly certain
	 * that this is a KASAN shadow memory access.
	 * For faults that correspond to shadow for low canonical addresses, we
	 * can still be pretty sure - that shadow region is a fairly narrow
	 * chunk of the non-canonical address space.
	 * But faults that look like shadow for non-canonical addresses are a
	 * really large chunk of the address space. In that case, we still
	 * print the decoded address, but make it clear that this is not
	 * necessarily what's actually going on.
	 */
	if (orig_addr < PAGE_SIZE)
		bug_type = "null-ptr-deref";
	else if (orig_addr < TASK_SIZE)
		bug_type = "probably user-memory-access";
	else
		bug_type = "maybe wild-memory-access";
	pr_alert("KASAN: %s in range [0x%016lx-0x%016lx]\n", bug_type,
		 orig_addr, orig_addr + KASAN_GRANULE_SIZE - 1);
}
#endif<|MERGE_RESOLUTION|>--- conflicted
+++ resolved
@@ -113,8 +113,6 @@
 
 #endif
 
-<<<<<<< HEAD
-=======
 #if IS_ENABLED(CONFIG_KASAN_KUNIT_TEST)
 
 /*
@@ -166,7 +164,6 @@
 
 #endif /* CONFIG_KUNIT */
 
->>>>>>> cf0a7c39
 static DEFINE_SPINLOCK(report_lock);
 
 static void start_report(unsigned long *flags, bool sync)
