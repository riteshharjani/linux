--- conflicted
+++ resolved
@@ -300,11 +300,7 @@
  * the in-use page then splitting the free page.
  */
 static int isolate_single_pageblock(unsigned long boundary_pfn, int flags,
-<<<<<<< HEAD
-			gfp_t gfp_flags, bool isolate_before)
-=======
 			gfp_t gfp_flags, bool isolate_before, bool skip_isolation)
->>>>>>> 6112bd00
 {
 	unsigned char saved_mt;
 	unsigned long start_pfn;
@@ -331,13 +327,6 @@
 				      zone->zone_start_pfn);
 
 	saved_mt = get_pageblock_migratetype(pfn_to_page(isolate_pageblock));
-<<<<<<< HEAD
-	ret = set_migratetype_isolate(pfn_to_page(isolate_pageblock), saved_mt, flags,
-			isolate_pageblock, isolate_pageblock + pageblock_nr_pages);
-
-	if (ret)
-		return ret;
-=======
 
 	if (skip_isolation)
 		VM_BUG_ON(!is_migrate_isolate(saved_mt));
@@ -348,7 +337,6 @@
 		if (ret)
 			return ret;
 	}
->>>>>>> 6112bd00
 
 	/*
 	 * Bail out early when the to-be-isolated pageblock does not form
@@ -383,11 +371,6 @@
 		if (PageBuddy(page)) {
 			int order = buddy_order(page);
 
-<<<<<<< HEAD
-			if (pfn + (1UL << order) > boundary_pfn)
-				split_free_page(page, order, boundary_pfn - pfn);
-			pfn += (1UL << order);
-=======
 			if (pfn + (1UL << order) > boundary_pfn) {
 				/* free page changed before split, check it again */
 				if (split_free_page(page, order, boundary_pfn - pfn))
@@ -395,7 +378,6 @@
 			}
 
 			pfn += 1UL << order;
->>>>>>> 6112bd00
 			continue;
 		}
 		/*
@@ -490,12 +472,8 @@
 	return 0;
 failed:
 	/* restore the original migratetype */
-<<<<<<< HEAD
-	unset_migratetype_isolate(pfn_to_page(isolate_pageblock), saved_mt);
-=======
 	if (!skip_isolation)
 		unset_migratetype_isolate(pfn_to_page(isolate_pageblock), saved_mt);
->>>>>>> 6112bd00
 	return -EBUSY;
 }
 
@@ -554,16 +532,6 @@
 	unsigned long isolate_start = ALIGN_DOWN(start_pfn, pageblock_nr_pages);
 	unsigned long isolate_end = ALIGN(end_pfn, pageblock_nr_pages);
 	int ret;
-<<<<<<< HEAD
-
-	/* isolate [isolate_start, isolate_start + pageblock_nr_pages) pageblock */
-	ret = isolate_single_pageblock(isolate_start, flags, gfp_flags, false);
-	if (ret)
-		return ret;
-
-	/* isolate [isolate_end - pageblock_nr_pages, isolate_end) pageblock */
-	ret = isolate_single_pageblock(isolate_end, flags, gfp_flags, true);
-=======
 	bool skip_isolation = false;
 
 	/* isolate [isolate_start, isolate_start + pageblock_nr_pages) pageblock */
@@ -576,7 +544,6 @@
 
 	/* isolate [isolate_end - pageblock_nr_pages, isolate_end) pageblock */
 	ret = isolate_single_pageblock(isolate_end, flags, gfp_flags, true, skip_isolation);
->>>>>>> 6112bd00
 	if (ret) {
 		unset_migratetype_isolate(pfn_to_page(isolate_start), migratetype);
 		return ret;
