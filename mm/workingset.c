--- conflicted
+++ resolved
@@ -492,14 +492,10 @@
 	/* Folio was active prior to eviction */
 	if (workingset) {
 		folio_set_workingset(folio);
-<<<<<<< HEAD
-		/* XXX: Move to lru_cache_add() when it supports new vs putback */
-=======
 		/*
 		 * XXX: Move to folio_add_lru() when it supports new vs
 		 * putback
 		 */
->>>>>>> cf0a7c39
 		lru_note_cost_refault(folio);
 		mod_lruvec_state(lruvec, WORKINGSET_RESTORE_BASE + file, nr);
 	}
