// SPDX-License-Identifier: GPL-2.0-only
/*
 *  linux/mm/memory.c
 *
 *  Copyright (C) 1991, 1992, 1993, 1994  Linus Torvalds
 */

/*
 * demand-loading started 01.12.91 - seems it is high on the list of
 * things wanted, and it should be easy to implement. - Linus
 */

/*
 * Ok, demand-loading was easy, shared pages a little bit tricker. Shared
 * pages started 02.12.91, seems to work. - Linus.
 *
 * Tested sharing by executing about 30 /bin/sh: under the old kernel it
 * would have taken more than the 6M I have free, but it worked well as
 * far as I could see.
 *
 * Also corrected some "invalidate()"s - I wasn't doing enough of them.
 */

/*
 * Real VM (paging to/from disk) started 18.12.91. Much more work and
 * thought has to go into this. Oh, well..
 * 19.12.91  -  works, somewhat. Sometimes I get faults, don't know why.
 *		Found it. Everything seems to work now.
 * 20.12.91  -  Ok, making the swap-device changeable like the root.
 */

/*
 * 05.04.94  -  Multi-page memory management added for v1.1.
 *              Idea by Alex Bligh (alex@cconcepts.co.uk)
 *
 * 16.07.99  -  Support of BIGMEM added by Gerhard Wichert, Siemens AG
 *		(Gerhard.Wichert@pdb.siemens.de)
 *
 * Aug/Sep 2004 Changed to four level page tables (Andi Kleen)
 */

#include <linux/kernel_stat.h>
#include <linux/mm.h>
#include <linux/mm_inline.h>
#include <linux/sched/mm.h>
#include <linux/sched/coredump.h>
#include <linux/sched/numa_balancing.h>
#include <linux/sched/task.h>
#include <linux/hugetlb.h>
#include <linux/mman.h>
#include <linux/swap.h>
#include <linux/highmem.h>
#include <linux/pagemap.h>
#include <linux/memremap.h>
#include <linux/kmsan.h>
#include <linux/ksm.h>
#include <linux/rmap.h>
#include <linux/export.h>
#include <linux/delayacct.h>
#include <linux/init.h>
#include <linux/pfn_t.h>
#include <linux/writeback.h>
#include <linux/memcontrol.h>
#include <linux/mmu_notifier.h>
#include <linux/swapops.h>
#include <linux/elf.h>
#include <linux/gfp.h>
#include <linux/migrate.h>
#include <linux/string.h>
#include <linux/memory-tiers.h>
#include <linux/debugfs.h>
#include <linux/userfaultfd_k.h>
#include <linux/dax.h>
#include <linux/oom.h>
#include <linux/numa.h>
#include <linux/perf_event.h>
#include <linux/ptrace.h>
#include <linux/vmalloc.h>
#include <linux/sched/sysctl.h>

#include <trace/events/kmem.h>

#include <asm/io.h>
#include <asm/mmu_context.h>
#include <asm/pgalloc.h>
#include <linux/uaccess.h>
#include <asm/tlb.h>
#include <asm/tlbflush.h>

#include "pgalloc-track.h"
#include "internal.h"
#include "swap.h"

#if defined(LAST_CPUPID_NOT_IN_PAGE_FLAGS) && !defined(CONFIG_COMPILE_TEST)
#warning Unfortunate NUMA and NUMA Balancing config, growing page-frame for last_cpupid.
#endif

#ifndef CONFIG_NUMA
unsigned long max_mapnr;
EXPORT_SYMBOL(max_mapnr);

struct page *mem_map;
EXPORT_SYMBOL(mem_map);
#endif

static vm_fault_t do_fault(struct vm_fault *vmf);

/*
 * A number of key systems in x86 including ioremap() rely on the assumption
 * that high_memory defines the upper bound on direct map memory, then end
 * of ZONE_NORMAL.  Under CONFIG_DISCONTIG this means that max_low_pfn and
 * highstart_pfn must be the same; there must be no gap between ZONE_NORMAL
 * and ZONE_HIGHMEM.
 */
void *high_memory;
EXPORT_SYMBOL(high_memory);

/*
 * Randomize the address space (stacks, mmaps, brk, etc.).
 *
 * ( When CONFIG_COMPAT_BRK=y we exclude brk from randomization,
 *   as ancient (libc5 based) binaries can segfault. )
 */
int randomize_va_space __read_mostly =
#ifdef CONFIG_COMPAT_BRK
					1;
#else
					2;
#endif

#ifndef arch_wants_old_prefaulted_pte
static inline bool arch_wants_old_prefaulted_pte(void)
{
	/*
	 * Transitioning a PTE from 'old' to 'young' can be expensive on
	 * some architectures, even if it's performed in hardware. By
	 * default, "false" means prefaulted entries will be 'young'.
	 */
	return false;
}
#endif

static int __init disable_randmaps(char *s)
{
	randomize_va_space = 0;
	return 1;
}
__setup("norandmaps", disable_randmaps);

unsigned long zero_pfn __read_mostly;
EXPORT_SYMBOL(zero_pfn);

unsigned long highest_memmap_pfn __read_mostly;

/*
 * CONFIG_MMU architectures set up ZERO_PAGE in their paging_init()
 */
static int __init init_zero_pfn(void)
{
	zero_pfn = page_to_pfn(ZERO_PAGE(0));
	return 0;
}
early_initcall(init_zero_pfn);

void mm_trace_rss_stat(struct mm_struct *mm, int member)
{
	trace_rss_stat(mm, member);
}

/*
 * Note: this doesn't free the actual pages themselves. That
 * has been handled earlier when unmapping all the memory regions.
 */
static void free_pte_range(struct mmu_gather *tlb, pmd_t *pmd,
			   unsigned long addr)
{
	pgtable_t token = pmd_pgtable(*pmd);
	pmd_clear(pmd);
	pte_free_tlb(tlb, token, addr);
	mm_dec_nr_ptes(tlb->mm);
}

static inline void free_pmd_range(struct mmu_gather *tlb, pud_t *pud,
				unsigned long addr, unsigned long end,
				unsigned long floor, unsigned long ceiling)
{
	pmd_t *pmd;
	unsigned long next;
	unsigned long start;

	start = addr;
	pmd = pmd_offset(pud, addr);
	do {
		next = pmd_addr_end(addr, end);
		if (pmd_none_or_clear_bad(pmd))
			continue;
		free_pte_range(tlb, pmd, addr);
	} while (pmd++, addr = next, addr != end);

	start &= PUD_MASK;
	if (start < floor)
		return;
	if (ceiling) {
		ceiling &= PUD_MASK;
		if (!ceiling)
			return;
	}
	if (end - 1 > ceiling - 1)
		return;

	pmd = pmd_offset(pud, start);
	pud_clear(pud);
	pmd_free_tlb(tlb, pmd, start);
	mm_dec_nr_pmds(tlb->mm);
}

static inline void free_pud_range(struct mmu_gather *tlb, p4d_t *p4d,
				unsigned long addr, unsigned long end,
				unsigned long floor, unsigned long ceiling)
{
	pud_t *pud;
	unsigned long next;
	unsigned long start;

	start = addr;
	pud = pud_offset(p4d, addr);
	do {
		next = pud_addr_end(addr, end);
		if (pud_none_or_clear_bad(pud))
			continue;
		free_pmd_range(tlb, pud, addr, next, floor, ceiling);
	} while (pud++, addr = next, addr != end);

	start &= P4D_MASK;
	if (start < floor)
		return;
	if (ceiling) {
		ceiling &= P4D_MASK;
		if (!ceiling)
			return;
	}
	if (end - 1 > ceiling - 1)
		return;

	pud = pud_offset(p4d, start);
	p4d_clear(p4d);
	pud_free_tlb(tlb, pud, start);
	mm_dec_nr_puds(tlb->mm);
}

static inline void free_p4d_range(struct mmu_gather *tlb, pgd_t *pgd,
				unsigned long addr, unsigned long end,
				unsigned long floor, unsigned long ceiling)
{
	p4d_t *p4d;
	unsigned long next;
	unsigned long start;

	start = addr;
	p4d = p4d_offset(pgd, addr);
	do {
		next = p4d_addr_end(addr, end);
		if (p4d_none_or_clear_bad(p4d))
			continue;
		free_pud_range(tlb, p4d, addr, next, floor, ceiling);
	} while (p4d++, addr = next, addr != end);

	start &= PGDIR_MASK;
	if (start < floor)
		return;
	if (ceiling) {
		ceiling &= PGDIR_MASK;
		if (!ceiling)
			return;
	}
	if (end - 1 > ceiling - 1)
		return;

	p4d = p4d_offset(pgd, start);
	pgd_clear(pgd);
	p4d_free_tlb(tlb, p4d, start);
}

/*
 * This function frees user-level page tables of a process.
 */
void free_pgd_range(struct mmu_gather *tlb,
			unsigned long addr, unsigned long end,
			unsigned long floor, unsigned long ceiling)
{
	pgd_t *pgd;
	unsigned long next;

	/*
	 * The next few lines have given us lots of grief...
	 *
	 * Why are we testing PMD* at this top level?  Because often
	 * there will be no work to do at all, and we'd prefer not to
	 * go all the way down to the bottom just to discover that.
	 *
	 * Why all these "- 1"s?  Because 0 represents both the bottom
	 * of the address space and the top of it (using -1 for the
	 * top wouldn't help much: the masks would do the wrong thing).
	 * The rule is that addr 0 and floor 0 refer to the bottom of
	 * the address space, but end 0 and ceiling 0 refer to the top
	 * Comparisons need to use "end - 1" and "ceiling - 1" (though
	 * that end 0 case should be mythical).
	 *
	 * Wherever addr is brought up or ceiling brought down, we must
	 * be careful to reject "the opposite 0" before it confuses the
	 * subsequent tests.  But what about where end is brought down
	 * by PMD_SIZE below? no, end can't go down to 0 there.
	 *
	 * Whereas we round start (addr) and ceiling down, by different
	 * masks at different levels, in order to test whether a table
	 * now has no other vmas using it, so can be freed, we don't
	 * bother to round floor or end up - the tests don't need that.
	 */

	addr &= PMD_MASK;
	if (addr < floor) {
		addr += PMD_SIZE;
		if (!addr)
			return;
	}
	if (ceiling) {
		ceiling &= PMD_MASK;
		if (!ceiling)
			return;
	}
	if (end - 1 > ceiling - 1)
		end -= PMD_SIZE;
	if (addr > end - 1)
		return;
	/*
	 * We add page table cache pages with PAGE_SIZE,
	 * (see pte_free_tlb()), flush the tlb if we need
	 */
	tlb_change_page_size(tlb, PAGE_SIZE);
	pgd = pgd_offset(tlb->mm, addr);
	do {
		next = pgd_addr_end(addr, end);
		if (pgd_none_or_clear_bad(pgd))
			continue;
		free_p4d_range(tlb, pgd, addr, next, floor, ceiling);
	} while (pgd++, addr = next, addr != end);
}

void free_pgtables(struct mmu_gather *tlb, struct maple_tree *mt,
		   struct vm_area_struct *vma, unsigned long floor,
		   unsigned long ceiling)
{
	MA_STATE(mas, mt, vma->vm_end, vma->vm_end);

	do {
		unsigned long addr = vma->vm_start;
		struct vm_area_struct *next;

		/*
		 * Note: USER_PGTABLES_CEILING may be passed as ceiling and may
		 * be 0.  This will underflow and is okay.
		 */
		next = mas_find(&mas, ceiling - 1);

		/*
		 * Hide vma from rmap and truncate_pagecache before freeing
		 * pgtables
		 */
		unlink_anon_vmas(vma);
		unlink_file_vma(vma);

		if (is_vm_hugetlb_page(vma)) {
			hugetlb_free_pgd_range(tlb, addr, vma->vm_end,
				floor, next ? next->vm_start : ceiling);
		} else {
			/*
			 * Optimization: gather nearby vmas into one call down
			 */
			while (next && next->vm_start <= vma->vm_end + PMD_SIZE
			       && !is_vm_hugetlb_page(next)) {
				vma = next;
				next = mas_find(&mas, ceiling - 1);
				unlink_anon_vmas(vma);
				unlink_file_vma(vma);
			}
			free_pgd_range(tlb, addr, vma->vm_end,
				floor, next ? next->vm_start : ceiling);
		}
		vma = next;
	} while (vma);
}

void pmd_install(struct mm_struct *mm, pmd_t *pmd, pgtable_t *pte)
{
	spinlock_t *ptl = pmd_lock(mm, pmd);

	if (likely(pmd_none(*pmd))) {	/* Has another populated it ? */
		mm_inc_nr_ptes(mm);
		/*
		 * Ensure all pte setup (eg. pte page lock and page clearing) are
		 * visible before the pte is made visible to other CPUs by being
		 * put into page tables.
		 *
		 * The other side of the story is the pointer chasing in the page
		 * table walking code (when walking the page table without locking;
		 * ie. most of the time). Fortunately, these data accesses consist
		 * of a chain of data-dependent loads, meaning most CPUs (alpha
		 * being the notable exception) will already guarantee loads are
		 * seen in-order. See the alpha page table accessors for the
		 * smp_rmb() barriers in page table walking code.
		 */
		smp_wmb(); /* Could be smp_wmb__xxx(before|after)_spin_lock */
		pmd_populate(mm, pmd, *pte);
		*pte = NULL;
	}
	spin_unlock(ptl);
}

int __pte_alloc(struct mm_struct *mm, pmd_t *pmd)
{
	pgtable_t new = pte_alloc_one(mm);
	if (!new)
		return -ENOMEM;

	pmd_install(mm, pmd, &new);
	if (new)
		pte_free(mm, new);
	return 0;
}

int __pte_alloc_kernel(pmd_t *pmd)
{
	pte_t *new = pte_alloc_one_kernel(&init_mm);
	if (!new)
		return -ENOMEM;

	spin_lock(&init_mm.page_table_lock);
	if (likely(pmd_none(*pmd))) {	/* Has another populated it ? */
		smp_wmb(); /* See comment in pmd_install() */
		pmd_populate_kernel(&init_mm, pmd, new);
		new = NULL;
	}
	spin_unlock(&init_mm.page_table_lock);
	if (new)
		pte_free_kernel(&init_mm, new);
	return 0;
}

static inline void init_rss_vec(int *rss)
{
	memset(rss, 0, sizeof(int) * NR_MM_COUNTERS);
}

static inline void add_mm_rss_vec(struct mm_struct *mm, int *rss)
{
	int i;

	if (current->mm == mm)
		sync_mm_rss(mm);
	for (i = 0; i < NR_MM_COUNTERS; i++)
		if (rss[i])
			add_mm_counter(mm, i, rss[i]);
}

/*
 * This function is called to print an error when a bad pte
 * is found. For example, we might have a PFN-mapped pte in
 * a region that doesn't allow it.
 *
 * The calling function must still handle the error.
 */
static void print_bad_pte(struct vm_area_struct *vma, unsigned long addr,
			  pte_t pte, struct page *page)
{
	pgd_t *pgd = pgd_offset(vma->vm_mm, addr);
	p4d_t *p4d = p4d_offset(pgd, addr);
	pud_t *pud = pud_offset(p4d, addr);
	pmd_t *pmd = pmd_offset(pud, addr);
	struct address_space *mapping;
	pgoff_t index;
	static unsigned long resume;
	static unsigned long nr_shown;
	static unsigned long nr_unshown;

	/*
	 * Allow a burst of 60 reports, then keep quiet for that minute;
	 * or allow a steady drip of one report per second.
	 */
	if (nr_shown == 60) {
		if (time_before(jiffies, resume)) {
			nr_unshown++;
			return;
		}
		if (nr_unshown) {
			pr_alert("BUG: Bad page map: %lu messages suppressed\n",
				 nr_unshown);
			nr_unshown = 0;
		}
		nr_shown = 0;
	}
	if (nr_shown++ == 0)
		resume = jiffies + 60 * HZ;

	mapping = vma->vm_file ? vma->vm_file->f_mapping : NULL;
	index = linear_page_index(vma, addr);

	pr_alert("BUG: Bad page map in process %s  pte:%08llx pmd:%08llx\n",
		 current->comm,
		 (long long)pte_val(pte), (long long)pmd_val(*pmd));
	if (page)
		dump_page(page, "bad pte");
	pr_alert("addr:%px vm_flags:%08lx anon_vma:%px mapping:%px index:%lx\n",
		 (void *)addr, vma->vm_flags, vma->anon_vma, mapping, index);
	pr_alert("file:%pD fault:%ps mmap:%ps read_folio:%ps\n",
		 vma->vm_file,
		 vma->vm_ops ? vma->vm_ops->fault : NULL,
		 vma->vm_file ? vma->vm_file->f_op->mmap : NULL,
		 mapping ? mapping->a_ops->read_folio : NULL);
	dump_stack();
	add_taint(TAINT_BAD_PAGE, LOCKDEP_NOW_UNRELIABLE);
}

/*
 * vm_normal_page -- This function gets the "struct page" associated with a pte.
 *
 * "Special" mappings do not wish to be associated with a "struct page" (either
 * it doesn't exist, or it exists but they don't want to touch it). In this
 * case, NULL is returned here. "Normal" mappings do have a struct page.
 *
 * There are 2 broad cases. Firstly, an architecture may define a pte_special()
 * pte bit, in which case this function is trivial. Secondly, an architecture
 * may not have a spare pte bit, which requires a more complicated scheme,
 * described below.
 *
 * A raw VM_PFNMAP mapping (ie. one that is not COWed) is always considered a
 * special mapping (even if there are underlying and valid "struct pages").
 * COWed pages of a VM_PFNMAP are always normal.
 *
 * The way we recognize COWed pages within VM_PFNMAP mappings is through the
 * rules set up by "remap_pfn_range()": the vma will have the VM_PFNMAP bit
 * set, and the vm_pgoff will point to the first PFN mapped: thus every special
 * mapping will always honor the rule
 *
 *	pfn_of_page == vma->vm_pgoff + ((addr - vma->vm_start) >> PAGE_SHIFT)
 *
 * And for normal mappings this is false.
 *
 * This restricts such mappings to be a linear translation from virtual address
 * to pfn. To get around this restriction, we allow arbitrary mappings so long
 * as the vma is not a COW mapping; in that case, we know that all ptes are
 * special (because none can have been COWed).
 *
 *
 * In order to support COW of arbitrary special mappings, we have VM_MIXEDMAP.
 *
 * VM_MIXEDMAP mappings can likewise contain memory with or without "struct
 * page" backing, however the difference is that _all_ pages with a struct
 * page (that is, those where pfn_valid is true) are refcounted and considered
 * normal pages by the VM. The disadvantage is that pages are refcounted
 * (which can be slower and simply not an option for some PFNMAP users). The
 * advantage is that we don't have to follow the strict linearity rule of
 * PFNMAP mappings in order to support COWable mappings.
 *
 */
struct page *vm_normal_page(struct vm_area_struct *vma, unsigned long addr,
			    pte_t pte)
{
	unsigned long pfn = pte_pfn(pte);

	if (IS_ENABLED(CONFIG_ARCH_HAS_PTE_SPECIAL)) {
		if (likely(!pte_special(pte)))
			goto check_pfn;
		if (vma->vm_ops && vma->vm_ops->find_special_page)
			return vma->vm_ops->find_special_page(vma, addr);
		if (vma->vm_flags & (VM_PFNMAP | VM_MIXEDMAP))
			return NULL;
		if (is_zero_pfn(pfn))
			return NULL;
		if (pte_devmap(pte))
		/*
		 * NOTE: New users of ZONE_DEVICE will not set pte_devmap()
		 * and will have refcounts incremented on their struct pages
		 * when they are inserted into PTEs, thus they are safe to
		 * return here. Legacy ZONE_DEVICE pages that set pte_devmap()
		 * do not have refcounts. Example of legacy ZONE_DEVICE is
		 * MEMORY_DEVICE_FS_DAX type in pmem or virtio_fs drivers.
		 */
			return NULL;

		print_bad_pte(vma, addr, pte, NULL);
		return NULL;
	}

	/* !CONFIG_ARCH_HAS_PTE_SPECIAL case follows: */

	if (unlikely(vma->vm_flags & (VM_PFNMAP|VM_MIXEDMAP))) {
		if (vma->vm_flags & VM_MIXEDMAP) {
			if (!pfn_valid(pfn))
				return NULL;
			goto out;
		} else {
			unsigned long off;
			off = (addr - vma->vm_start) >> PAGE_SHIFT;
			if (pfn == vma->vm_pgoff + off)
				return NULL;
			if (!is_cow_mapping(vma->vm_flags))
				return NULL;
		}
	}

	if (is_zero_pfn(pfn))
		return NULL;

check_pfn:
	if (unlikely(pfn > highest_memmap_pfn)) {
		print_bad_pte(vma, addr, pte, NULL);
		return NULL;
	}

	/*
	 * NOTE! We still have PageReserved() pages in the page tables.
	 * eg. VDSO mappings can cause them to exist.
	 */
out:
	return pfn_to_page(pfn);
}

#ifdef CONFIG_TRANSPARENT_HUGEPAGE
struct page *vm_normal_page_pmd(struct vm_area_struct *vma, unsigned long addr,
				pmd_t pmd)
{
	unsigned long pfn = pmd_pfn(pmd);

	/*
	 * There is no pmd_special() but there may be special pmds, e.g.
	 * in a direct-access (dax) mapping, so let's just replicate the
	 * !CONFIG_ARCH_HAS_PTE_SPECIAL case from vm_normal_page() here.
	 */
	if (unlikely(vma->vm_flags & (VM_PFNMAP|VM_MIXEDMAP))) {
		if (vma->vm_flags & VM_MIXEDMAP) {
			if (!pfn_valid(pfn))
				return NULL;
			goto out;
		} else {
			unsigned long off;
			off = (addr - vma->vm_start) >> PAGE_SHIFT;
			if (pfn == vma->vm_pgoff + off)
				return NULL;
			if (!is_cow_mapping(vma->vm_flags))
				return NULL;
		}
	}

	if (pmd_devmap(pmd))
		return NULL;
	if (is_huge_zero_pmd(pmd))
		return NULL;
	if (unlikely(pfn > highest_memmap_pfn))
		return NULL;

	/*
	 * NOTE! We still have PageReserved() pages in the page tables.
	 * eg. VDSO mappings can cause them to exist.
	 */
out:
	return pfn_to_page(pfn);
}
#endif

static void restore_exclusive_pte(struct vm_area_struct *vma,
				  struct page *page, unsigned long address,
				  pte_t *ptep)
{
	pte_t pte;
	swp_entry_t entry;

	pte = pte_mkold(mk_pte(page, READ_ONCE(vma->vm_page_prot)));
	if (pte_swp_soft_dirty(*ptep))
		pte = pte_mksoft_dirty(pte);

	entry = pte_to_swp_entry(*ptep);
	if (pte_swp_uffd_wp(*ptep))
		pte = pte_mkuffd_wp(pte);
	else if (is_writable_device_exclusive_entry(entry))
		pte = maybe_mkwrite(pte_mkdirty(pte), vma);

	VM_BUG_ON(pte_write(pte) && !(PageAnon(page) && PageAnonExclusive(page)));

	/*
	 * No need to take a page reference as one was already
	 * created when the swap entry was made.
	 */
	if (PageAnon(page))
		page_add_anon_rmap(page, vma, address, RMAP_NONE);
	else
		/*
		 * Currently device exclusive access only supports anonymous
		 * memory so the entry shouldn't point to a filebacked page.
		 */
		WARN_ON_ONCE(1);

	set_pte_at(vma->vm_mm, address, ptep, pte);

	/*
	 * No need to invalidate - it was non-present before. However
	 * secondary CPUs may have mappings that need invalidating.
	 */
	update_mmu_cache(vma, address, ptep);
}

/*
 * Tries to restore an exclusive pte if the page lock can be acquired without
 * sleeping.
 */
static int
try_restore_exclusive_pte(pte_t *src_pte, struct vm_area_struct *vma,
			unsigned long addr)
{
	swp_entry_t entry = pte_to_swp_entry(*src_pte);
	struct page *page = pfn_swap_entry_to_page(entry);

	if (trylock_page(page)) {
		restore_exclusive_pte(vma, page, addr, src_pte);
		unlock_page(page);
		return 0;
	}

	return -EBUSY;
}

/*
 * copy one vm_area from one task to the other. Assumes the page tables
 * already present in the new task to be cleared in the whole range
 * covered by this vma.
 */

static unsigned long
copy_nonpresent_pte(struct mm_struct *dst_mm, struct mm_struct *src_mm,
		pte_t *dst_pte, pte_t *src_pte, struct vm_area_struct *dst_vma,
		struct vm_area_struct *src_vma, unsigned long addr, int *rss)
{
	unsigned long vm_flags = dst_vma->vm_flags;
	pte_t pte = *src_pte;
	struct page *page;
	swp_entry_t entry = pte_to_swp_entry(pte);

	if (likely(!non_swap_entry(entry))) {
		if (swap_duplicate(entry) < 0)
			return -EIO;

		/* make sure dst_mm is on swapoff's mmlist. */
		if (unlikely(list_empty(&dst_mm->mmlist))) {
			spin_lock(&mmlist_lock);
			if (list_empty(&dst_mm->mmlist))
				list_add(&dst_mm->mmlist,
						&src_mm->mmlist);
			spin_unlock(&mmlist_lock);
		}
		/* Mark the swap entry as shared. */
		if (pte_swp_exclusive(*src_pte)) {
			pte = pte_swp_clear_exclusive(*src_pte);
			set_pte_at(src_mm, addr, src_pte, pte);
		}
		rss[MM_SWAPENTS]++;
	} else if (is_migration_entry(entry)) {
		page = pfn_swap_entry_to_page(entry);

		rss[mm_counter(page)]++;

		if (!is_readable_migration_entry(entry) &&
				is_cow_mapping(vm_flags)) {
			/*
			 * COW mappings require pages in both parent and child
			 * to be set to read. A previously exclusive entry is
			 * now shared.
			 */
			entry = make_readable_migration_entry(
							swp_offset(entry));
			pte = swp_entry_to_pte(entry);
			if (pte_swp_soft_dirty(*src_pte))
				pte = pte_swp_mksoft_dirty(pte);
			if (pte_swp_uffd_wp(*src_pte))
				pte = pte_swp_mkuffd_wp(pte);
			set_pte_at(src_mm, addr, src_pte, pte);
		}
	} else if (is_device_private_entry(entry)) {
		page = pfn_swap_entry_to_page(entry);

		/*
		 * Update rss count even for unaddressable pages, as
		 * they should treated just like normal pages in this
		 * respect.
		 *
		 * We will likely want to have some new rss counters
		 * for unaddressable pages, at some point. But for now
		 * keep things as they are.
		 */
		get_page(page);
		rss[mm_counter(page)]++;
		/* Cannot fail as these pages cannot get pinned. */
		BUG_ON(page_try_dup_anon_rmap(page, false, src_vma));

		/*
		 * We do not preserve soft-dirty information, because so
		 * far, checkpoint/restore is the only feature that
		 * requires that. And checkpoint/restore does not work
		 * when a device driver is involved (you cannot easily
		 * save and restore device driver state).
		 */
		if (is_writable_device_private_entry(entry) &&
		    is_cow_mapping(vm_flags)) {
			entry = make_readable_device_private_entry(
							swp_offset(entry));
			pte = swp_entry_to_pte(entry);
			if (pte_swp_uffd_wp(*src_pte))
				pte = pte_swp_mkuffd_wp(pte);
			set_pte_at(src_mm, addr, src_pte, pte);
		}
	} else if (is_device_exclusive_entry(entry)) {
		/*
		 * Make device exclusive entries present by restoring the
		 * original entry then copying as for a present pte. Device
		 * exclusive entries currently only support private writable
		 * (ie. COW) mappings.
		 */
		VM_BUG_ON(!is_cow_mapping(src_vma->vm_flags));
		if (try_restore_exclusive_pte(src_pte, src_vma, addr))
			return -EBUSY;
		return -ENOENT;
	} else if (is_pte_marker_entry(entry)) {
		/*
		 * We're copying the pgtable should only because dst_vma has
		 * uffd-wp enabled, do sanity check.
		 */
		WARN_ON_ONCE(!userfaultfd_wp(dst_vma));
		set_pte_at(dst_mm, addr, dst_pte, pte);
		return 0;
	}
	if (!userfaultfd_wp(dst_vma))
		pte = pte_swp_clear_uffd_wp(pte);
	set_pte_at(dst_mm, addr, dst_pte, pte);
	return 0;
}

/*
 * Copy a present and normal page.
 *
 * NOTE! The usual case is that this isn't required;
 * instead, the caller can just increase the page refcount
 * and re-use the pte the traditional way.
 *
 * And if we need a pre-allocated page but don't yet have
 * one, return a negative error to let the preallocation
 * code know so that it can do so outside the page table
 * lock.
 */
static inline int
copy_present_page(struct vm_area_struct *dst_vma, struct vm_area_struct *src_vma,
		  pte_t *dst_pte, pte_t *src_pte, unsigned long addr, int *rss,
		  struct page **prealloc, struct page *page)
{
	struct page *new_page;
	pte_t pte;

	new_page = *prealloc;
	if (!new_page)
		return -EAGAIN;

	/*
	 * We have a prealloc page, all good!  Take it
	 * over and copy the page & arm it.
	 */
	*prealloc = NULL;
	copy_user_highpage(new_page, page, addr, src_vma);
	__SetPageUptodate(new_page);
	page_add_new_anon_rmap(new_page, dst_vma, addr);
	lru_cache_add_inactive_or_unevictable(new_page, dst_vma);
	rss[mm_counter(new_page)]++;

	/* All done, just insert the new page copy in the child */
	pte = mk_pte(new_page, dst_vma->vm_page_prot);
	pte = maybe_mkwrite(pte_mkdirty(pte), dst_vma);
	if (userfaultfd_pte_wp(dst_vma, *src_pte))
		/* Uffd-wp needs to be delivered to dest pte as well */
		pte = pte_wrprotect(pte_mkuffd_wp(pte));
	set_pte_at(dst_vma->vm_mm, addr, dst_pte, pte);
	return 0;
}

/*
 * Copy one pte.  Returns 0 if succeeded, or -EAGAIN if one preallocated page
 * is required to copy this pte.
 */
static inline int
copy_present_pte(struct vm_area_struct *dst_vma, struct vm_area_struct *src_vma,
		 pte_t *dst_pte, pte_t *src_pte, unsigned long addr, int *rss,
		 struct page **prealloc)
{
	struct mm_struct *src_mm = src_vma->vm_mm;
	unsigned long vm_flags = src_vma->vm_flags;
	pte_t pte = *src_pte;
	struct page *page;

	page = vm_normal_page(src_vma, addr, pte);
	if (page && PageAnon(page)) {
		/*
		 * If this page may have been pinned by the parent process,
		 * copy the page immediately for the child so that we'll always
		 * guarantee the pinned page won't be randomly replaced in the
		 * future.
		 */
		get_page(page);
		if (unlikely(page_try_dup_anon_rmap(page, false, src_vma))) {
			/* Page maybe pinned, we have to copy. */
			put_page(page);
			return copy_present_page(dst_vma, src_vma, dst_pte, src_pte,
						 addr, rss, prealloc, page);
		}
		rss[mm_counter(page)]++;
	} else if (page) {
		get_page(page);
		page_dup_file_rmap(page, false);
		rss[mm_counter(page)]++;
	}

	/*
	 * If it's a COW mapping, write protect it both
	 * in the parent and the child
	 */
	if (is_cow_mapping(vm_flags) && pte_write(pte)) {
		ptep_set_wrprotect(src_mm, addr, src_pte);
		pte = pte_wrprotect(pte);
	}
	VM_BUG_ON(page && PageAnon(page) && PageAnonExclusive(page));

	/*
	 * If it's a shared mapping, mark it clean in
	 * the child
	 */
	if (vm_flags & VM_SHARED)
		pte = pte_mkclean(pte);
	pte = pte_mkold(pte);

	if (!userfaultfd_wp(dst_vma))
		pte = pte_clear_uffd_wp(pte);

	set_pte_at(dst_vma->vm_mm, addr, dst_pte, pte);
	return 0;
}

static inline struct page *
page_copy_prealloc(struct mm_struct *src_mm, struct vm_area_struct *vma,
		   unsigned long addr)
{
	struct page *new_page;

	new_page = alloc_page_vma(GFP_HIGHUSER_MOVABLE, vma, addr);
	if (!new_page)
		return NULL;

	if (mem_cgroup_charge(page_folio(new_page), src_mm, GFP_KERNEL)) {
		put_page(new_page);
		return NULL;
	}
	cgroup_throttle_swaprate(new_page, GFP_KERNEL);

	return new_page;
}

static int
copy_pte_range(struct vm_area_struct *dst_vma, struct vm_area_struct *src_vma,
	       pmd_t *dst_pmd, pmd_t *src_pmd, unsigned long addr,
	       unsigned long end)
{
	struct mm_struct *dst_mm = dst_vma->vm_mm;
	struct mm_struct *src_mm = src_vma->vm_mm;
	pte_t *orig_src_pte, *orig_dst_pte;
	pte_t *src_pte, *dst_pte;
	spinlock_t *src_ptl, *dst_ptl;
	int progress, ret = 0;
	int rss[NR_MM_COUNTERS];
	swp_entry_t entry = (swp_entry_t){0};
	struct page *prealloc = NULL;

again:
	progress = 0;
	init_rss_vec(rss);

	dst_pte = pte_alloc_map_lock(dst_mm, dst_pmd, addr, &dst_ptl);
	if (!dst_pte) {
		ret = -ENOMEM;
		goto out;
	}
	src_pte = pte_offset_map(src_pmd, addr);
	src_ptl = pte_lockptr(src_mm, src_pmd);
	spin_lock_nested(src_ptl, SINGLE_DEPTH_NESTING);
	orig_src_pte = src_pte;
	orig_dst_pte = dst_pte;
	arch_enter_lazy_mmu_mode();

	do {
		/*
		 * We are holding two locks at this point - either of them
		 * could generate latencies in another task on another CPU.
		 */
		if (progress >= 32) {
			progress = 0;
			if (need_resched() ||
			    spin_needbreak(src_ptl) || spin_needbreak(dst_ptl))
				break;
		}
		if (pte_none(*src_pte)) {
			progress++;
			continue;
		}
		if (unlikely(!pte_present(*src_pte))) {
			ret = copy_nonpresent_pte(dst_mm, src_mm,
						  dst_pte, src_pte,
						  dst_vma, src_vma,
						  addr, rss);
			if (ret == -EIO) {
				entry = pte_to_swp_entry(*src_pte);
				break;
			} else if (ret == -EBUSY) {
				break;
			} else if (!ret) {
				progress += 8;
				continue;
			}

			/*
			 * Device exclusive entry restored, continue by copying
			 * the now present pte.
			 */
			WARN_ON_ONCE(ret != -ENOENT);
		}
		/* copy_present_pte() will clear `*prealloc' if consumed */
		ret = copy_present_pte(dst_vma, src_vma, dst_pte, src_pte,
				       addr, rss, &prealloc);
		/*
		 * If we need a pre-allocated page for this pte, drop the
		 * locks, allocate, and try again.
		 */
		if (unlikely(ret == -EAGAIN))
			break;
		if (unlikely(prealloc)) {
			/*
			 * pre-alloc page cannot be reused by next time so as
			 * to strictly follow mempolicy (e.g., alloc_page_vma()
			 * will allocate page according to address).  This
			 * could only happen if one pinned pte changed.
			 */
			put_page(prealloc);
			prealloc = NULL;
		}
		progress += 8;
	} while (dst_pte++, src_pte++, addr += PAGE_SIZE, addr != end);

	arch_leave_lazy_mmu_mode();
	spin_unlock(src_ptl);
	pte_unmap(orig_src_pte);
	add_mm_rss_vec(dst_mm, rss);
	pte_unmap_unlock(orig_dst_pte, dst_ptl);
	cond_resched();

	if (ret == -EIO) {
		VM_WARN_ON_ONCE(!entry.val);
		if (add_swap_count_continuation(entry, GFP_KERNEL) < 0) {
			ret = -ENOMEM;
			goto out;
		}
		entry.val = 0;
	} else if (ret == -EBUSY) {
		goto out;
	} else if (ret ==  -EAGAIN) {
		prealloc = page_copy_prealloc(src_mm, src_vma, addr);
		if (!prealloc)
			return -ENOMEM;
	} else if (ret) {
		VM_WARN_ON_ONCE(1);
	}

	/* We've captured and resolved the error. Reset, try again. */
	ret = 0;

	if (addr != end)
		goto again;
out:
	if (unlikely(prealloc))
		put_page(prealloc);
	return ret;
}

static inline int
copy_pmd_range(struct vm_area_struct *dst_vma, struct vm_area_struct *src_vma,
	       pud_t *dst_pud, pud_t *src_pud, unsigned long addr,
	       unsigned long end)
{
	struct mm_struct *dst_mm = dst_vma->vm_mm;
	struct mm_struct *src_mm = src_vma->vm_mm;
	pmd_t *src_pmd, *dst_pmd;
	unsigned long next;

	dst_pmd = pmd_alloc(dst_mm, dst_pud, addr);
	if (!dst_pmd)
		return -ENOMEM;
	src_pmd = pmd_offset(src_pud, addr);
	do {
		next = pmd_addr_end(addr, end);
		if (is_swap_pmd(*src_pmd) || pmd_trans_huge(*src_pmd)
			|| pmd_devmap(*src_pmd)) {
			int err;
			VM_BUG_ON_VMA(next-addr != HPAGE_PMD_SIZE, src_vma);
			err = copy_huge_pmd(dst_mm, src_mm, dst_pmd, src_pmd,
					    addr, dst_vma, src_vma);
			if (err == -ENOMEM)
				return -ENOMEM;
			if (!err)
				continue;
			/* fall through */
		}
		if (pmd_none_or_clear_bad(src_pmd))
			continue;
		if (copy_pte_range(dst_vma, src_vma, dst_pmd, src_pmd,
				   addr, next))
			return -ENOMEM;
	} while (dst_pmd++, src_pmd++, addr = next, addr != end);
	return 0;
}

static inline int
copy_pud_range(struct vm_area_struct *dst_vma, struct vm_area_struct *src_vma,
	       p4d_t *dst_p4d, p4d_t *src_p4d, unsigned long addr,
	       unsigned long end)
{
	struct mm_struct *dst_mm = dst_vma->vm_mm;
	struct mm_struct *src_mm = src_vma->vm_mm;
	pud_t *src_pud, *dst_pud;
	unsigned long next;

	dst_pud = pud_alloc(dst_mm, dst_p4d, addr);
	if (!dst_pud)
		return -ENOMEM;
	src_pud = pud_offset(src_p4d, addr);
	do {
		next = pud_addr_end(addr, end);
		if (pud_trans_huge(*src_pud) || pud_devmap(*src_pud)) {
			int err;

			VM_BUG_ON_VMA(next-addr != HPAGE_PUD_SIZE, src_vma);
			err = copy_huge_pud(dst_mm, src_mm,
					    dst_pud, src_pud, addr, src_vma);
			if (err == -ENOMEM)
				return -ENOMEM;
			if (!err)
				continue;
			/* fall through */
		}
		if (pud_none_or_clear_bad(src_pud))
			continue;
		if (copy_pmd_range(dst_vma, src_vma, dst_pud, src_pud,
				   addr, next))
			return -ENOMEM;
	} while (dst_pud++, src_pud++, addr = next, addr != end);
	return 0;
}

static inline int
copy_p4d_range(struct vm_area_struct *dst_vma, struct vm_area_struct *src_vma,
	       pgd_t *dst_pgd, pgd_t *src_pgd, unsigned long addr,
	       unsigned long end)
{
	struct mm_struct *dst_mm = dst_vma->vm_mm;
	p4d_t *src_p4d, *dst_p4d;
	unsigned long next;

	dst_p4d = p4d_alloc(dst_mm, dst_pgd, addr);
	if (!dst_p4d)
		return -ENOMEM;
	src_p4d = p4d_offset(src_pgd, addr);
	do {
		next = p4d_addr_end(addr, end);
		if (p4d_none_or_clear_bad(src_p4d))
			continue;
		if (copy_pud_range(dst_vma, src_vma, dst_p4d, src_p4d,
				   addr, next))
			return -ENOMEM;
	} while (dst_p4d++, src_p4d++, addr = next, addr != end);
	return 0;
}

/*
 * Return true if the vma needs to copy the pgtable during this fork().  Return
 * false when we can speed up fork() by allowing lazy page faults later until
 * when the child accesses the memory range.
 */
static bool
vma_needs_copy(struct vm_area_struct *dst_vma, struct vm_area_struct *src_vma)
{
	/*
	 * Always copy pgtables when dst_vma has uffd-wp enabled even if it's
	 * file-backed (e.g. shmem). Because when uffd-wp is enabled, pgtable
	 * contains uffd-wp protection information, that's something we can't
	 * retrieve from page cache, and skip copying will lose those info.
	 */
	if (userfaultfd_wp(dst_vma))
		return true;

	if (src_vma->vm_flags & (VM_PFNMAP | VM_MIXEDMAP))
		return true;

	if (src_vma->anon_vma)
		return true;

	/*
	 * Don't copy ptes where a page fault will fill them correctly.  Fork
	 * becomes much lighter when there are big shared or private readonly
	 * mappings. The tradeoff is that copy_page_range is more efficient
	 * than faulting.
	 */
	return false;
}

int
copy_page_range(struct vm_area_struct *dst_vma, struct vm_area_struct *src_vma)
{
	pgd_t *src_pgd, *dst_pgd;
	unsigned long next;
	unsigned long addr = src_vma->vm_start;
	unsigned long end = src_vma->vm_end;
	struct mm_struct *dst_mm = dst_vma->vm_mm;
	struct mm_struct *src_mm = src_vma->vm_mm;
	struct mmu_notifier_range range;
	bool is_cow;
	int ret;

	if (!vma_needs_copy(dst_vma, src_vma))
		return 0;

	if (is_vm_hugetlb_page(src_vma))
		return copy_hugetlb_page_range(dst_mm, src_mm, dst_vma, src_vma);

	if (unlikely(src_vma->vm_flags & VM_PFNMAP)) {
		/*
		 * We do not free on error cases below as remove_vma
		 * gets called on error from higher level routine
		 */
		ret = track_pfn_copy(src_vma);
		if (ret)
			return ret;
	}

	/*
	 * We need to invalidate the secondary MMU mappings only when
	 * there could be a permission downgrade on the ptes of the
	 * parent mm. And a permission downgrade will only happen if
	 * is_cow_mapping() returns true.
	 */
	is_cow = is_cow_mapping(src_vma->vm_flags);

	if (is_cow) {
		mmu_notifier_range_init(&range, MMU_NOTIFY_PROTECTION_PAGE,
					0, src_vma, src_mm, addr, end);
		mmu_notifier_invalidate_range_start(&range);
		/*
		 * Disabling preemption is not needed for the write side, as
		 * the read side doesn't spin, but goes to the mmap_lock.
		 *
		 * Use the raw variant of the seqcount_t write API to avoid
		 * lockdep complaining about preemptibility.
		 */
		mmap_assert_write_locked(src_mm);
		raw_write_seqcount_begin(&src_mm->write_protect_seq);
	}

	ret = 0;
	dst_pgd = pgd_offset(dst_mm, addr);
	src_pgd = pgd_offset(src_mm, addr);
	do {
		next = pgd_addr_end(addr, end);
		if (pgd_none_or_clear_bad(src_pgd))
			continue;
		if (unlikely(copy_p4d_range(dst_vma, src_vma, dst_pgd, src_pgd,
					    addr, next))) {
			ret = -ENOMEM;
			break;
		}
	} while (dst_pgd++, src_pgd++, addr = next, addr != end);

	if (is_cow) {
		raw_write_seqcount_end(&src_mm->write_protect_seq);
		mmu_notifier_invalidate_range_end(&range);
	}
	return ret;
}

/* Whether we should zap all COWed (private) pages too */
static inline bool should_zap_cows(struct zap_details *details)
{
	/* By default, zap all pages */
	if (!details)
		return true;

	/* Or, we zap COWed pages only if the caller wants to */
	return details->even_cows;
}

/* Decides whether we should zap this page with the page pointer specified */
static inline bool should_zap_page(struct zap_details *details, struct page *page)
{
	/* If we can make a decision without *page.. */
	if (should_zap_cows(details))
		return true;

	/* E.g. the caller passes NULL for the case of a zero page */
	if (!page)
		return true;

	/* Otherwise we should only zap non-anon pages */
	return !PageAnon(page);
}

static inline bool zap_drop_file_uffd_wp(struct zap_details *details)
{
	if (!details)
		return false;

	return details->zap_flags & ZAP_FLAG_DROP_MARKER;
}

/*
 * This function makes sure that we'll replace the none pte with an uffd-wp
 * swap special pte marker when necessary. Must be with the pgtable lock held.
 */
static inline void
zap_install_uffd_wp_if_needed(struct vm_area_struct *vma,
			      unsigned long addr, pte_t *pte,
			      struct zap_details *details, pte_t pteval)
{
	if (zap_drop_file_uffd_wp(details))
		return;

	pte_install_uffd_wp_if_needed(vma, addr, pte, pteval);
}

static unsigned long zap_pte_range(struct mmu_gather *tlb,
				struct vm_area_struct *vma, pmd_t *pmd,
				unsigned long addr, unsigned long end,
				struct zap_details *details)
{
	struct mm_struct *mm = tlb->mm;
	int force_flush = 0;
	int rss[NR_MM_COUNTERS];
	spinlock_t *ptl;
	pte_t *start_pte;
	pte_t *pte;
	swp_entry_t entry;

	tlb_change_page_size(tlb, PAGE_SIZE);
again:
	init_rss_vec(rss);
	start_pte = pte_offset_map_lock(mm, pmd, addr, &ptl);
	pte = start_pte;
	flush_tlb_batched_pending(mm);
	arch_enter_lazy_mmu_mode();
	do {
		pte_t ptent = *pte;
		struct page *page;

		if (pte_none(ptent))
			continue;

		if (need_resched())
			break;

		if (pte_present(ptent)) {
			unsigned int delay_rmap;

			page = vm_normal_page(vma, addr, ptent);
			if (unlikely(!should_zap_page(details, page)))
				continue;
			ptent = ptep_get_and_clear_full(mm, addr, pte,
							tlb->fullmm);
			tlb_remove_tlb_entry(tlb, pte, addr);
			zap_install_uffd_wp_if_needed(vma, addr, pte, details,
						      ptent);
			if (unlikely(!page))
				continue;

			delay_rmap = 0;
			if (!PageAnon(page)) {
				if (pte_dirty(ptent)) {
					set_page_dirty(page);
					if (tlb_delay_rmap(tlb)) {
						delay_rmap = 1;
						force_flush = 1;
					}
				}
				if (pte_young(ptent) &&
				    likely(!(vma->vm_flags & VM_SEQ_READ)))
					mark_page_accessed(page);
			}
			rss[mm_counter(page)]--;
			if (!delay_rmap) {
				page_remove_rmap(page, vma, false);
				if (unlikely(page_mapcount(page) < 0))
					print_bad_pte(vma, addr, ptent, page);
			}
			if (unlikely(__tlb_remove_page(tlb, page, delay_rmap))) {
				force_flush = 1;
				addr += PAGE_SIZE;
				break;
			}
			continue;
		}

		entry = pte_to_swp_entry(ptent);
		if (is_device_private_entry(entry) ||
		    is_device_exclusive_entry(entry)) {
			page = pfn_swap_entry_to_page(entry);
			if (unlikely(!should_zap_page(details, page)))
				continue;
			/*
			 * Both device private/exclusive mappings should only
			 * work with anonymous page so far, so we don't need to
			 * consider uffd-wp bit when zap. For more information,
			 * see zap_install_uffd_wp_if_needed().
			 */
			WARN_ON_ONCE(!vma_is_anonymous(vma));
			rss[mm_counter(page)]--;
			if (is_device_private_entry(entry))
				page_remove_rmap(page, vma, false);
			put_page(page);
		} else if (!non_swap_entry(entry)) {
			/* Genuine swap entry, hence a private anon page */
			if (!should_zap_cows(details))
				continue;
			rss[MM_SWAPENTS]--;
			if (unlikely(!free_swap_and_cache(entry)))
				print_bad_pte(vma, addr, ptent, NULL);
		} else if (is_migration_entry(entry)) {
			page = pfn_swap_entry_to_page(entry);
			if (!should_zap_page(details, page))
				continue;
			rss[mm_counter(page)]--;
		} else if (pte_marker_entry_uffd_wp(entry)) {
			/* Only drop the uffd-wp marker if explicitly requested */
			if (!zap_drop_file_uffd_wp(details))
				continue;
		} else if (is_hwpoison_entry(entry) ||
			   is_swapin_error_entry(entry)) {
			if (!should_zap_cows(details))
				continue;
		} else {
			/* We should have covered all the swap entry types */
			WARN_ON_ONCE(1);
		}
		pte_clear_not_present_full(mm, addr, pte, tlb->fullmm);
		zap_install_uffd_wp_if_needed(vma, addr, pte, details, ptent);
	} while (pte++, addr += PAGE_SIZE, addr != end);

	add_mm_rss_vec(mm, rss);
	arch_leave_lazy_mmu_mode();

	/* Do the actual TLB flush before dropping ptl */
	if (force_flush) {
		tlb_flush_mmu_tlbonly(tlb);
		tlb_flush_rmaps(tlb, vma);
	}
	pte_unmap_unlock(start_pte, ptl);

	/*
	 * If we forced a TLB flush (either due to running out of
	 * batch buffers or because we needed to flush dirty TLB
	 * entries before releasing the ptl), free the batched
	 * memory too. Restart if we didn't do everything.
	 */
	if (force_flush) {
		force_flush = 0;
		tlb_flush_mmu(tlb);
	}

	if (addr != end) {
		cond_resched();
		goto again;
	}

	return addr;
}

static inline unsigned long zap_pmd_range(struct mmu_gather *tlb,
				struct vm_area_struct *vma, pud_t *pud,
				unsigned long addr, unsigned long end,
				struct zap_details *details)
{
	pmd_t *pmd;
	unsigned long next;

	pmd = pmd_offset(pud, addr);
	do {
		next = pmd_addr_end(addr, end);
		if (is_swap_pmd(*pmd) || pmd_trans_huge(*pmd) || pmd_devmap(*pmd)) {
			if (next - addr != HPAGE_PMD_SIZE)
				__split_huge_pmd(vma, pmd, addr, false, NULL);
			else if (zap_huge_pmd(tlb, vma, pmd, addr))
				goto next;
			/* fall through */
		} else if (details && details->single_folio &&
			   folio_test_pmd_mappable(details->single_folio) &&
			   next - addr == HPAGE_PMD_SIZE && pmd_none(*pmd)) {
			spinlock_t *ptl = pmd_lock(tlb->mm, pmd);
			/*
			 * Take and drop THP pmd lock so that we cannot return
			 * prematurely, while zap_huge_pmd() has cleared *pmd,
			 * but not yet decremented compound_mapcount().
			 */
			spin_unlock(ptl);
		}

		/*
		 * Here there can be other concurrent MADV_DONTNEED or
		 * trans huge page faults running, and if the pmd is
		 * none or trans huge it can change under us. This is
		 * because MADV_DONTNEED holds the mmap_lock in read
		 * mode.
		 */
		if (pmd_none_or_trans_huge_or_clear_bad(pmd))
			goto next;
		next = zap_pte_range(tlb, vma, pmd, addr, next, details);
next:
		cond_resched();
	} while (pmd++, addr = next, addr != end);

	return addr;
}

static inline unsigned long zap_pud_range(struct mmu_gather *tlb,
				struct vm_area_struct *vma, p4d_t *p4d,
				unsigned long addr, unsigned long end,
				struct zap_details *details)
{
	pud_t *pud;
	unsigned long next;

	pud = pud_offset(p4d, addr);
	do {
		next = pud_addr_end(addr, end);
		if (pud_trans_huge(*pud) || pud_devmap(*pud)) {
			if (next - addr != HPAGE_PUD_SIZE) {
				mmap_assert_locked(tlb->mm);
				split_huge_pud(vma, pud, addr);
			} else if (zap_huge_pud(tlb, vma, pud, addr))
				goto next;
			/* fall through */
		}
		if (pud_none_or_clear_bad(pud))
			continue;
		next = zap_pmd_range(tlb, vma, pud, addr, next, details);
next:
		cond_resched();
	} while (pud++, addr = next, addr != end);

	return addr;
}

static inline unsigned long zap_p4d_range(struct mmu_gather *tlb,
				struct vm_area_struct *vma, pgd_t *pgd,
				unsigned long addr, unsigned long end,
				struct zap_details *details)
{
	p4d_t *p4d;
	unsigned long next;

	p4d = p4d_offset(pgd, addr);
	do {
		next = p4d_addr_end(addr, end);
		if (p4d_none_or_clear_bad(p4d))
			continue;
		next = zap_pud_range(tlb, vma, p4d, addr, next, details);
	} while (p4d++, addr = next, addr != end);

	return addr;
}

void unmap_page_range(struct mmu_gather *tlb,
			     struct vm_area_struct *vma,
			     unsigned long addr, unsigned long end,
			     struct zap_details *details)
{
	pgd_t *pgd;
	unsigned long next;

	BUG_ON(addr >= end);
	tlb_start_vma(tlb, vma);
	pgd = pgd_offset(vma->vm_mm, addr);
	do {
		next = pgd_addr_end(addr, end);
		if (pgd_none_or_clear_bad(pgd))
			continue;
		next = zap_p4d_range(tlb, vma, pgd, addr, next, details);
	} while (pgd++, addr = next, addr != end);
	tlb_end_vma(tlb, vma);
}


static void unmap_single_vma(struct mmu_gather *tlb,
		struct vm_area_struct *vma, unsigned long start_addr,
		unsigned long end_addr,
		struct zap_details *details)
{
	unsigned long start = max(vma->vm_start, start_addr);
	unsigned long end;

	if (start >= vma->vm_end)
		return;
	end = min(vma->vm_end, end_addr);
	if (end <= vma->vm_start)
		return;

	if (vma->vm_file)
		uprobe_munmap(vma, start, end);

	if (unlikely(vma->vm_flags & VM_PFNMAP))
		untrack_pfn(vma, 0, 0);

	if (start != end) {
		if (unlikely(is_vm_hugetlb_page(vma))) {
			/*
			 * It is undesirable to test vma->vm_file as it
			 * should be non-null for valid hugetlb area.
			 * However, vm_file will be NULL in the error
			 * cleanup path of mmap_region. When
			 * hugetlbfs ->mmap method fails,
			 * mmap_region() nullifies vma->vm_file
			 * before calling this function to clean up.
			 * Since no pte has actually been setup, it is
			 * safe to do nothing in this case.
			 */
			if (vma->vm_file) {
				zap_flags_t zap_flags = details ?
				    details->zap_flags : 0;
				__unmap_hugepage_range_final(tlb, vma, start, end,
							     NULL, zap_flags);
			}
		} else
			unmap_page_range(tlb, vma, start, end, details);
	}
}

/**
 * unmap_vmas - unmap a range of memory covered by a list of vma's
 * @tlb: address of the caller's struct mmu_gather
 * @mt: the maple tree
 * @vma: the starting vma
 * @start_addr: virtual address at which to start unmapping
 * @end_addr: virtual address at which to end unmapping
 *
 * Unmap all pages in the vma list.
 *
 * Only addresses between `start' and `end' will be unmapped.
 *
 * The VMA list must be sorted in ascending virtual address order.
 *
 * unmap_vmas() assumes that the caller will flush the whole unmapped address
 * range after unmap_vmas() returns.  So the only responsibility here is to
 * ensure that any thus-far unmapped pages are flushed before unmap_vmas()
 * drops the lock and schedules.
 */
void unmap_vmas(struct mmu_gather *tlb, struct maple_tree *mt,
		struct vm_area_struct *vma, unsigned long start_addr,
		unsigned long end_addr)
{
	struct mmu_notifier_range range;
	struct zap_details details = {
		.zap_flags = ZAP_FLAG_DROP_MARKER | ZAP_FLAG_UNMAP,
		/* Careful - we need to zap private pages too! */
		.even_cows = true,
	};
	MA_STATE(mas, mt, vma->vm_end, vma->vm_end);

	mmu_notifier_range_init(&range, MMU_NOTIFY_UNMAP, 0, vma, vma->vm_mm,
				start_addr, end_addr);
	mmu_notifier_invalidate_range_start(&range);
	do {
		unmap_single_vma(tlb, vma, start_addr, end_addr, &details);
	} while ((vma = mas_find(&mas, end_addr - 1)) != NULL);
	mmu_notifier_invalidate_range_end(&range);
}

/**
 * zap_page_range - remove user pages in a given range
 * @vma: vm_area_struct holding the applicable pages
 * @start: starting address of pages to zap
 * @size: number of bytes to zap
 *
 * Caller must protect the VMA list
 */
void zap_page_range(struct vm_area_struct *vma, unsigned long start,
		unsigned long size)
{
	struct maple_tree *mt = &vma->vm_mm->mm_mt;
	unsigned long end = start + size;
	struct mmu_notifier_range range;
	struct mmu_gather tlb;
	MA_STATE(mas, mt, vma->vm_end, vma->vm_end);

	lru_add_drain();
	mmu_notifier_range_init(&range, MMU_NOTIFY_CLEAR, 0, vma, vma->vm_mm,
				start, start + size);
	tlb_gather_mmu(&tlb, vma->vm_mm);
	update_hiwater_rss(vma->vm_mm);
	mmu_notifier_invalidate_range_start(&range);
	do {
		unmap_single_vma(&tlb, vma, start, range.end, NULL);
	} while ((vma = mas_find(&mas, end - 1)) != NULL);
	mmu_notifier_invalidate_range_end(&range);
	tlb_finish_mmu(&tlb);
}

/**
 * zap_page_range_single - remove user pages in a given range
 * @vma: vm_area_struct holding the applicable pages
 * @address: starting address of pages to zap
 * @size: number of bytes to zap
 * @details: details of shared cache invalidation
 *
 * The range must fit into one VMA.
 */
void zap_page_range_single(struct vm_area_struct *vma, unsigned long address,
		unsigned long size, struct zap_details *details)
{
	const unsigned long end = address + size;
	struct mmu_notifier_range range;
	struct mmu_gather tlb;

	lru_add_drain();
	mmu_notifier_range_init(&range, MMU_NOTIFY_CLEAR, 0, vma, vma->vm_mm,
				address, end);
	if (is_vm_hugetlb_page(vma))
		adjust_range_if_pmd_sharing_possible(vma, &range.start,
						     &range.end);
	tlb_gather_mmu(&tlb, vma->vm_mm);
	update_hiwater_rss(vma->vm_mm);
	mmu_notifier_invalidate_range_start(&range);
	/*
	 * unmap 'address-end' not 'range.start-range.end' as range
	 * could have been expanded for hugetlb pmd sharing.
	 */
	unmap_single_vma(&tlb, vma, address, end, details);
	mmu_notifier_invalidate_range_end(&range);
	tlb_finish_mmu(&tlb);
}

/**
 * zap_vma_ptes - remove ptes mapping the vma
 * @vma: vm_area_struct holding ptes to be zapped
 * @address: starting address of pages to zap
 * @size: number of bytes to zap
 *
 * This function only unmaps ptes assigned to VM_PFNMAP vmas.
 *
 * The entire address range must be fully contained within the vma.
 *
 */
void zap_vma_ptes(struct vm_area_struct *vma, unsigned long address,
		unsigned long size)
{
	if (!range_in_vma(vma, address, address + size) ||
	    		!(vma->vm_flags & VM_PFNMAP))
		return;

	zap_page_range_single(vma, address, size, NULL);
}
EXPORT_SYMBOL_GPL(zap_vma_ptes);

static pmd_t *walk_to_pmd(struct mm_struct *mm, unsigned long addr)
{
	pgd_t *pgd;
	p4d_t *p4d;
	pud_t *pud;
	pmd_t *pmd;

	pgd = pgd_offset(mm, addr);
	p4d = p4d_alloc(mm, pgd, addr);
	if (!p4d)
		return NULL;
	pud = pud_alloc(mm, p4d, addr);
	if (!pud)
		return NULL;
	pmd = pmd_alloc(mm, pud, addr);
	if (!pmd)
		return NULL;

	VM_BUG_ON(pmd_trans_huge(*pmd));
	return pmd;
}

pte_t *__get_locked_pte(struct mm_struct *mm, unsigned long addr,
			spinlock_t **ptl)
{
	pmd_t *pmd = walk_to_pmd(mm, addr);

	if (!pmd)
		return NULL;
	return pte_alloc_map_lock(mm, pmd, addr, ptl);
}

static int validate_page_before_insert(struct page *page)
{
	if (PageAnon(page) || PageSlab(page) || page_has_type(page))
		return -EINVAL;
	flush_dcache_page(page);
	return 0;
}

static int insert_page_into_pte_locked(struct vm_area_struct *vma, pte_t *pte,
			unsigned long addr, struct page *page, pgprot_t prot)
{
	if (!pte_none(*pte))
		return -EBUSY;
	/* Ok, finally just insert the thing.. */
	get_page(page);
	inc_mm_counter(vma->vm_mm, mm_counter_file(page));
	page_add_file_rmap(page, vma, false);
	set_pte_at(vma->vm_mm, addr, pte, mk_pte(page, prot));
	return 0;
}

/*
 * This is the old fallback for page remapping.
 *
 * For historical reasons, it only allows reserved pages. Only
 * old drivers should use this, and they needed to mark their
 * pages reserved for the old functions anyway.
 */
static int insert_page(struct vm_area_struct *vma, unsigned long addr,
			struct page *page, pgprot_t prot)
{
	int retval;
	pte_t *pte;
	spinlock_t *ptl;

	retval = validate_page_before_insert(page);
	if (retval)
		goto out;
	retval = -ENOMEM;
	pte = get_locked_pte(vma->vm_mm, addr, &ptl);
	if (!pte)
		goto out;
	retval = insert_page_into_pte_locked(vma, pte, addr, page, prot);
	pte_unmap_unlock(pte, ptl);
out:
	return retval;
}

#ifdef pte_index
static int insert_page_in_batch_locked(struct vm_area_struct *vma, pte_t *pte,
			unsigned long addr, struct page *page, pgprot_t prot)
{
	int err;

	if (!page_count(page))
		return -EINVAL;
	err = validate_page_before_insert(page);
	if (err)
		return err;
	return insert_page_into_pte_locked(vma, pte, addr, page, prot);
}

/* insert_pages() amortizes the cost of spinlock operations
 * when inserting pages in a loop. Arch *must* define pte_index.
 */
static int insert_pages(struct vm_area_struct *vma, unsigned long addr,
			struct page **pages, unsigned long *num, pgprot_t prot)
{
	pmd_t *pmd = NULL;
	pte_t *start_pte, *pte;
	spinlock_t *pte_lock;
	struct mm_struct *const mm = vma->vm_mm;
	unsigned long curr_page_idx = 0;
	unsigned long remaining_pages_total = *num;
	unsigned long pages_to_write_in_pmd;
	int ret;
more:
	ret = -EFAULT;
	pmd = walk_to_pmd(mm, addr);
	if (!pmd)
		goto out;

	pages_to_write_in_pmd = min_t(unsigned long,
		remaining_pages_total, PTRS_PER_PTE - pte_index(addr));

	/* Allocate the PTE if necessary; takes PMD lock once only. */
	ret = -ENOMEM;
	if (pte_alloc(mm, pmd))
		goto out;

	while (pages_to_write_in_pmd) {
		int pte_idx = 0;
		const int batch_size = min_t(int, pages_to_write_in_pmd, 8);

		start_pte = pte_offset_map_lock(mm, pmd, addr, &pte_lock);
		for (pte = start_pte; pte_idx < batch_size; ++pte, ++pte_idx) {
			int err = insert_page_in_batch_locked(vma, pte,
				addr, pages[curr_page_idx], prot);
			if (unlikely(err)) {
				pte_unmap_unlock(start_pte, pte_lock);
				ret = err;
				remaining_pages_total -= pte_idx;
				goto out;
			}
			addr += PAGE_SIZE;
			++curr_page_idx;
		}
		pte_unmap_unlock(start_pte, pte_lock);
		pages_to_write_in_pmd -= batch_size;
		remaining_pages_total -= batch_size;
	}
	if (remaining_pages_total)
		goto more;
	ret = 0;
out:
	*num = remaining_pages_total;
	return ret;
}
#endif  /* ifdef pte_index */

/**
 * vm_insert_pages - insert multiple pages into user vma, batching the pmd lock.
 * @vma: user vma to map to
 * @addr: target start user address of these pages
 * @pages: source kernel pages
 * @num: in: number of pages to map. out: number of pages that were *not*
 * mapped. (0 means all pages were successfully mapped).
 *
 * Preferred over vm_insert_page() when inserting multiple pages.
 *
 * In case of error, we may have mapped a subset of the provided
 * pages. It is the caller's responsibility to account for this case.
 *
 * The same restrictions apply as in vm_insert_page().
 */
int vm_insert_pages(struct vm_area_struct *vma, unsigned long addr,
			struct page **pages, unsigned long *num)
{
#ifdef pte_index
	const unsigned long end_addr = addr + (*num * PAGE_SIZE) - 1;

	if (addr < vma->vm_start || end_addr >= vma->vm_end)
		return -EFAULT;
	if (!(vma->vm_flags & VM_MIXEDMAP)) {
		BUG_ON(mmap_read_trylock(vma->vm_mm));
		BUG_ON(vma->vm_flags & VM_PFNMAP);
		vma->vm_flags |= VM_MIXEDMAP;
	}
	/* Defer page refcount checking till we're about to map that page. */
	return insert_pages(vma, addr, pages, num, vma->vm_page_prot);
#else
	unsigned long idx = 0, pgcount = *num;
	int err = -EINVAL;

	for (; idx < pgcount; ++idx) {
		err = vm_insert_page(vma, addr + (PAGE_SIZE * idx), pages[idx]);
		if (err)
			break;
	}
	*num = pgcount - idx;
	return err;
#endif  /* ifdef pte_index */
}
EXPORT_SYMBOL(vm_insert_pages);

/**
 * vm_insert_page - insert single page into user vma
 * @vma: user vma to map to
 * @addr: target user address of this page
 * @page: source kernel page
 *
 * This allows drivers to insert individual pages they've allocated
 * into a user vma.
 *
 * The page has to be a nice clean _individual_ kernel allocation.
 * If you allocate a compound page, you need to have marked it as
 * such (__GFP_COMP), or manually just split the page up yourself
 * (see split_page()).
 *
 * NOTE! Traditionally this was done with "remap_pfn_range()" which
 * took an arbitrary page protection parameter. This doesn't allow
 * that. Your vma protection will have to be set up correctly, which
 * means that if you want a shared writable mapping, you'd better
 * ask for a shared writable mapping!
 *
 * The page does not need to be reserved.
 *
 * Usually this function is called from f_op->mmap() handler
 * under mm->mmap_lock write-lock, so it can change vma->vm_flags.
 * Caller must set VM_MIXEDMAP on vma if it wants to call this
 * function from other places, for example from page-fault handler.
 *
 * Return: %0 on success, negative error code otherwise.
 */
int vm_insert_page(struct vm_area_struct *vma, unsigned long addr,
			struct page *page)
{
	if (addr < vma->vm_start || addr >= vma->vm_end)
		return -EFAULT;
	if (!page_count(page))
		return -EINVAL;
	if (!(vma->vm_flags & VM_MIXEDMAP)) {
		BUG_ON(mmap_read_trylock(vma->vm_mm));
		BUG_ON(vma->vm_flags & VM_PFNMAP);
		vma->vm_flags |= VM_MIXEDMAP;
	}
	return insert_page(vma, addr, page, vma->vm_page_prot);
}
EXPORT_SYMBOL(vm_insert_page);

/*
 * __vm_map_pages - maps range of kernel pages into user vma
 * @vma: user vma to map to
 * @pages: pointer to array of source kernel pages
 * @num: number of pages in page array
 * @offset: user's requested vm_pgoff
 *
 * This allows drivers to map range of kernel pages into a user vma.
 *
 * Return: 0 on success and error code otherwise.
 */
static int __vm_map_pages(struct vm_area_struct *vma, struct page **pages,
				unsigned long num, unsigned long offset)
{
	unsigned long count = vma_pages(vma);
	unsigned long uaddr = vma->vm_start;
	int ret, i;

	/* Fail if the user requested offset is beyond the end of the object */
	if (offset >= num)
		return -ENXIO;

	/* Fail if the user requested size exceeds available object size */
	if (count > num - offset)
		return -ENXIO;

	for (i = 0; i < count; i++) {
		ret = vm_insert_page(vma, uaddr, pages[offset + i]);
		if (ret < 0)
			return ret;
		uaddr += PAGE_SIZE;
	}

	return 0;
}

/**
 * vm_map_pages - maps range of kernel pages starts with non zero offset
 * @vma: user vma to map to
 * @pages: pointer to array of source kernel pages
 * @num: number of pages in page array
 *
 * Maps an object consisting of @num pages, catering for the user's
 * requested vm_pgoff
 *
 * If we fail to insert any page into the vma, the function will return
 * immediately leaving any previously inserted pages present.  Callers
 * from the mmap handler may immediately return the error as their caller
 * will destroy the vma, removing any successfully inserted pages. Other
 * callers should make their own arrangements for calling unmap_region().
 *
 * Context: Process context. Called by mmap handlers.
 * Return: 0 on success and error code otherwise.
 */
int vm_map_pages(struct vm_area_struct *vma, struct page **pages,
				unsigned long num)
{
	return __vm_map_pages(vma, pages, num, vma->vm_pgoff);
}
EXPORT_SYMBOL(vm_map_pages);

/**
 * vm_map_pages_zero - map range of kernel pages starts with zero offset
 * @vma: user vma to map to
 * @pages: pointer to array of source kernel pages
 * @num: number of pages in page array
 *
 * Similar to vm_map_pages(), except that it explicitly sets the offset
 * to 0. This function is intended for the drivers that did not consider
 * vm_pgoff.
 *
 * Context: Process context. Called by mmap handlers.
 * Return: 0 on success and error code otherwise.
 */
int vm_map_pages_zero(struct vm_area_struct *vma, struct page **pages,
				unsigned long num)
{
	return __vm_map_pages(vma, pages, num, 0);
}
EXPORT_SYMBOL(vm_map_pages_zero);

static vm_fault_t insert_pfn(struct vm_area_struct *vma, unsigned long addr,
			pfn_t pfn, pgprot_t prot, bool mkwrite)
{
	struct mm_struct *mm = vma->vm_mm;
	pte_t *pte, entry;
	spinlock_t *ptl;

	pte = get_locked_pte(mm, addr, &ptl);
	if (!pte)
		return VM_FAULT_OOM;
	if (!pte_none(*pte)) {
		if (mkwrite) {
			/*
			 * For read faults on private mappings the PFN passed
			 * in may not match the PFN we have mapped if the
			 * mapped PFN is a writeable COW page.  In the mkwrite
			 * case we are creating a writable PTE for a shared
			 * mapping and we expect the PFNs to match. If they
			 * don't match, we are likely racing with block
			 * allocation and mapping invalidation so just skip the
			 * update.
			 */
			if (pte_pfn(*pte) != pfn_t_to_pfn(pfn)) {
				WARN_ON_ONCE(!is_zero_pfn(pte_pfn(*pte)));
				goto out_unlock;
			}
			entry = pte_mkyoung(*pte);
			entry = maybe_mkwrite(pte_mkdirty(entry), vma);
			if (ptep_set_access_flags(vma, addr, pte, entry, 1))
				update_mmu_cache(vma, addr, pte);
		}
		goto out_unlock;
	}

	/* Ok, finally just insert the thing.. */
	if (pfn_t_devmap(pfn))
		entry = pte_mkdevmap(pfn_t_pte(pfn, prot));
	else
		entry = pte_mkspecial(pfn_t_pte(pfn, prot));

	if (mkwrite) {
		entry = pte_mkyoung(entry);
		entry = maybe_mkwrite(pte_mkdirty(entry), vma);
	}

	set_pte_at(mm, addr, pte, entry);
	update_mmu_cache(vma, addr, pte); /* XXX: why not for insert_page? */

out_unlock:
	pte_unmap_unlock(pte, ptl);
	return VM_FAULT_NOPAGE;
}

/**
 * vmf_insert_pfn_prot - insert single pfn into user vma with specified pgprot
 * @vma: user vma to map to
 * @addr: target user address of this page
 * @pfn: source kernel pfn
 * @pgprot: pgprot flags for the inserted page
 *
 * This is exactly like vmf_insert_pfn(), except that it allows drivers
 * to override pgprot on a per-page basis.
 *
 * This only makes sense for IO mappings, and it makes no sense for
 * COW mappings.  In general, using multiple vmas is preferable;
 * vmf_insert_pfn_prot should only be used if using multiple VMAs is
 * impractical.
 *
 * See vmf_insert_mixed_prot() for a discussion of the implication of using
 * a value of @pgprot different from that of @vma->vm_page_prot.
 *
 * Context: Process context.  May allocate using %GFP_KERNEL.
 * Return: vm_fault_t value.
 */
vm_fault_t vmf_insert_pfn_prot(struct vm_area_struct *vma, unsigned long addr,
			unsigned long pfn, pgprot_t pgprot)
{
	/*
	 * Technically, architectures with pte_special can avoid all these
	 * restrictions (same for remap_pfn_range).  However we would like
	 * consistency in testing and feature parity among all, so we should
	 * try to keep these invariants in place for everybody.
	 */
	BUG_ON(!(vma->vm_flags & (VM_PFNMAP|VM_MIXEDMAP)));
	BUG_ON((vma->vm_flags & (VM_PFNMAP|VM_MIXEDMAP)) ==
						(VM_PFNMAP|VM_MIXEDMAP));
	BUG_ON((vma->vm_flags & VM_PFNMAP) && is_cow_mapping(vma->vm_flags));
	BUG_ON((vma->vm_flags & VM_MIXEDMAP) && pfn_valid(pfn));

	if (addr < vma->vm_start || addr >= vma->vm_end)
		return VM_FAULT_SIGBUS;

	if (!pfn_modify_allowed(pfn, pgprot))
		return VM_FAULT_SIGBUS;

	track_pfn_insert(vma, &pgprot, __pfn_to_pfn_t(pfn, PFN_DEV));

	return insert_pfn(vma, addr, __pfn_to_pfn_t(pfn, PFN_DEV), pgprot,
			false);
}
EXPORT_SYMBOL(vmf_insert_pfn_prot);

/**
 * vmf_insert_pfn - insert single pfn into user vma
 * @vma: user vma to map to
 * @addr: target user address of this page
 * @pfn: source kernel pfn
 *
 * Similar to vm_insert_page, this allows drivers to insert individual pages
 * they've allocated into a user vma. Same comments apply.
 *
 * This function should only be called from a vm_ops->fault handler, and
 * in that case the handler should return the result of this function.
 *
 * vma cannot be a COW mapping.
 *
 * As this is called only for pages that do not currently exist, we
 * do not need to flush old virtual caches or the TLB.
 *
 * Context: Process context.  May allocate using %GFP_KERNEL.
 * Return: vm_fault_t value.
 */
vm_fault_t vmf_insert_pfn(struct vm_area_struct *vma, unsigned long addr,
			unsigned long pfn)
{
	return vmf_insert_pfn_prot(vma, addr, pfn, vma->vm_page_prot);
}
EXPORT_SYMBOL(vmf_insert_pfn);

static bool vm_mixed_ok(struct vm_area_struct *vma, pfn_t pfn)
{
	/* these checks mirror the abort conditions in vm_normal_page */
	if (vma->vm_flags & VM_MIXEDMAP)
		return true;
	if (pfn_t_devmap(pfn))
		return true;
	if (pfn_t_special(pfn))
		return true;
	if (is_zero_pfn(pfn_t_to_pfn(pfn)))
		return true;
	return false;
}

static vm_fault_t __vm_insert_mixed(struct vm_area_struct *vma,
		unsigned long addr, pfn_t pfn, pgprot_t pgprot,
		bool mkwrite)
{
	int err;

	BUG_ON(!vm_mixed_ok(vma, pfn));

	if (addr < vma->vm_start || addr >= vma->vm_end)
		return VM_FAULT_SIGBUS;

	track_pfn_insert(vma, &pgprot, pfn);

	if (!pfn_modify_allowed(pfn_t_to_pfn(pfn), pgprot))
		return VM_FAULT_SIGBUS;

	/*
	 * If we don't have pte special, then we have to use the pfn_valid()
	 * based VM_MIXEDMAP scheme (see vm_normal_page), and thus we *must*
	 * refcount the page if pfn_valid is true (hence insert_page rather
	 * than insert_pfn).  If a zero_pfn were inserted into a VM_MIXEDMAP
	 * without pte special, it would there be refcounted as a normal page.
	 */
	if (!IS_ENABLED(CONFIG_ARCH_HAS_PTE_SPECIAL) &&
	    !pfn_t_devmap(pfn) && pfn_t_valid(pfn)) {
		struct page *page;

		/*
		 * At this point we are committed to insert_page()
		 * regardless of whether the caller specified flags that
		 * result in pfn_t_has_page() == false.
		 */
		page = pfn_to_page(pfn_t_to_pfn(pfn));
		err = insert_page(vma, addr, page, pgprot);
	} else {
		return insert_pfn(vma, addr, pfn, pgprot, mkwrite);
	}

	if (err == -ENOMEM)
		return VM_FAULT_OOM;
	if (err < 0 && err != -EBUSY)
		return VM_FAULT_SIGBUS;

	return VM_FAULT_NOPAGE;
}

/**
 * vmf_insert_mixed_prot - insert single pfn into user vma with specified pgprot
 * @vma: user vma to map to
 * @addr: target user address of this page
 * @pfn: source kernel pfn
 * @pgprot: pgprot flags for the inserted page
 *
 * This is exactly like vmf_insert_mixed(), except that it allows drivers
 * to override pgprot on a per-page basis.
 *
 * Typically this function should be used by drivers to set caching- and
 * encryption bits different than those of @vma->vm_page_prot, because
 * the caching- or encryption mode may not be known at mmap() time.
 * This is ok as long as @vma->vm_page_prot is not used by the core vm
 * to set caching and encryption bits for those vmas (except for COW pages).
 * This is ensured by core vm only modifying these page table entries using
 * functions that don't touch caching- or encryption bits, using pte_modify()
 * if needed. (See for example mprotect()).
 * Also when new page-table entries are created, this is only done using the
 * fault() callback, and never using the value of vma->vm_page_prot,
 * except for page-table entries that point to anonymous pages as the result
 * of COW.
 *
 * Context: Process context.  May allocate using %GFP_KERNEL.
 * Return: vm_fault_t value.
 */
vm_fault_t vmf_insert_mixed_prot(struct vm_area_struct *vma, unsigned long addr,
				 pfn_t pfn, pgprot_t pgprot)
{
	return __vm_insert_mixed(vma, addr, pfn, pgprot, false);
}
EXPORT_SYMBOL(vmf_insert_mixed_prot);

vm_fault_t vmf_insert_mixed(struct vm_area_struct *vma, unsigned long addr,
		pfn_t pfn)
{
	return __vm_insert_mixed(vma, addr, pfn, vma->vm_page_prot, false);
}
EXPORT_SYMBOL(vmf_insert_mixed);

/*
 *  If the insertion of PTE failed because someone else already added a
 *  different entry in the mean time, we treat that as success as we assume
 *  the same entry was actually inserted.
 */
vm_fault_t vmf_insert_mixed_mkwrite(struct vm_area_struct *vma,
		unsigned long addr, pfn_t pfn)
{
	return __vm_insert_mixed(vma, addr, pfn, vma->vm_page_prot, true);
}
EXPORT_SYMBOL(vmf_insert_mixed_mkwrite);

/*
 * maps a range of physical memory into the requested pages. the old
 * mappings are removed. any references to nonexistent pages results
 * in null mappings (currently treated as "copy-on-access")
 */
static int remap_pte_range(struct mm_struct *mm, pmd_t *pmd,
			unsigned long addr, unsigned long end,
			unsigned long pfn, pgprot_t prot)
{
	pte_t *pte, *mapped_pte;
	spinlock_t *ptl;
	int err = 0;

	mapped_pte = pte = pte_alloc_map_lock(mm, pmd, addr, &ptl);
	if (!pte)
		return -ENOMEM;
	arch_enter_lazy_mmu_mode();
	do {
		BUG_ON(!pte_none(*pte));
		if (!pfn_modify_allowed(pfn, prot)) {
			err = -EACCES;
			break;
		}
		set_pte_at(mm, addr, pte, pte_mkspecial(pfn_pte(pfn, prot)));
		pfn++;
	} while (pte++, addr += PAGE_SIZE, addr != end);
	arch_leave_lazy_mmu_mode();
	pte_unmap_unlock(mapped_pte, ptl);
	return err;
}

static inline int remap_pmd_range(struct mm_struct *mm, pud_t *pud,
			unsigned long addr, unsigned long end,
			unsigned long pfn, pgprot_t prot)
{
	pmd_t *pmd;
	unsigned long next;
	int err;

	pfn -= addr >> PAGE_SHIFT;
	pmd = pmd_alloc(mm, pud, addr);
	if (!pmd)
		return -ENOMEM;
	VM_BUG_ON(pmd_trans_huge(*pmd));
	do {
		next = pmd_addr_end(addr, end);
		err = remap_pte_range(mm, pmd, addr, next,
				pfn + (addr >> PAGE_SHIFT), prot);
		if (err)
			return err;
	} while (pmd++, addr = next, addr != end);
	return 0;
}

static inline int remap_pud_range(struct mm_struct *mm, p4d_t *p4d,
			unsigned long addr, unsigned long end,
			unsigned long pfn, pgprot_t prot)
{
	pud_t *pud;
	unsigned long next;
	int err;

	pfn -= addr >> PAGE_SHIFT;
	pud = pud_alloc(mm, p4d, addr);
	if (!pud)
		return -ENOMEM;
	do {
		next = pud_addr_end(addr, end);
		err = remap_pmd_range(mm, pud, addr, next,
				pfn + (addr >> PAGE_SHIFT), prot);
		if (err)
			return err;
	} while (pud++, addr = next, addr != end);
	return 0;
}

static inline int remap_p4d_range(struct mm_struct *mm, pgd_t *pgd,
			unsigned long addr, unsigned long end,
			unsigned long pfn, pgprot_t prot)
{
	p4d_t *p4d;
	unsigned long next;
	int err;

	pfn -= addr >> PAGE_SHIFT;
	p4d = p4d_alloc(mm, pgd, addr);
	if (!p4d)
		return -ENOMEM;
	do {
		next = p4d_addr_end(addr, end);
		err = remap_pud_range(mm, p4d, addr, next,
				pfn + (addr >> PAGE_SHIFT), prot);
		if (err)
			return err;
	} while (p4d++, addr = next, addr != end);
	return 0;
}

/*
 * Variant of remap_pfn_range that does not call track_pfn_remap.  The caller
 * must have pre-validated the caching bits of the pgprot_t.
 */
int remap_pfn_range_notrack(struct vm_area_struct *vma, unsigned long addr,
		unsigned long pfn, unsigned long size, pgprot_t prot)
{
	pgd_t *pgd;
	unsigned long next;
	unsigned long end = addr + PAGE_ALIGN(size);
	struct mm_struct *mm = vma->vm_mm;
	int err;

	if (WARN_ON_ONCE(!PAGE_ALIGNED(addr)))
		return -EINVAL;

	/*
	 * Physically remapped pages are special. Tell the
	 * rest of the world about it:
	 *   VM_IO tells people not to look at these pages
	 *	(accesses can have side effects).
	 *   VM_PFNMAP tells the core MM that the base pages are just
	 *	raw PFN mappings, and do not have a "struct page" associated
	 *	with them.
	 *   VM_DONTEXPAND
	 *      Disable vma merging and expanding with mremap().
	 *   VM_DONTDUMP
	 *      Omit vma from core dump, even when VM_IO turned off.
	 *
	 * There's a horrible special case to handle copy-on-write
	 * behaviour that some programs depend on. We mark the "original"
	 * un-COW'ed pages by matching them up with "vma->vm_pgoff".
	 * See vm_normal_page() for details.
	 */
	if (is_cow_mapping(vma->vm_flags)) {
		if (addr != vma->vm_start || end != vma->vm_end)
			return -EINVAL;
		vma->vm_pgoff = pfn;
	}

	vma->vm_flags |= VM_IO | VM_PFNMAP | VM_DONTEXPAND | VM_DONTDUMP;

	BUG_ON(addr >= end);
	pfn -= addr >> PAGE_SHIFT;
	pgd = pgd_offset(mm, addr);
	flush_cache_range(vma, addr, end);
	do {
		next = pgd_addr_end(addr, end);
		err = remap_p4d_range(mm, pgd, addr, next,
				pfn + (addr >> PAGE_SHIFT), prot);
		if (err)
			return err;
	} while (pgd++, addr = next, addr != end);

	return 0;
}

/**
 * remap_pfn_range - remap kernel memory to userspace
 * @vma: user vma to map to
 * @addr: target page aligned user address to start at
 * @pfn: page frame number of kernel physical memory address
 * @size: size of mapping area
 * @prot: page protection flags for this mapping
 *
 * Note: this is only safe if the mm semaphore is held when called.
 *
 * Return: %0 on success, negative error code otherwise.
 */
int remap_pfn_range(struct vm_area_struct *vma, unsigned long addr,
		    unsigned long pfn, unsigned long size, pgprot_t prot)
{
	int err;

	err = track_pfn_remap(vma, &prot, pfn, addr, PAGE_ALIGN(size));
	if (err)
		return -EINVAL;

	err = remap_pfn_range_notrack(vma, addr, pfn, size, prot);
	if (err)
		untrack_pfn(vma, pfn, PAGE_ALIGN(size));
	return err;
}
EXPORT_SYMBOL(remap_pfn_range);

/**
 * vm_iomap_memory - remap memory to userspace
 * @vma: user vma to map to
 * @start: start of the physical memory to be mapped
 * @len: size of area
 *
 * This is a simplified io_remap_pfn_range() for common driver use. The
 * driver just needs to give us the physical memory range to be mapped,
 * we'll figure out the rest from the vma information.
 *
 * NOTE! Some drivers might want to tweak vma->vm_page_prot first to get
 * whatever write-combining details or similar.
 *
 * Return: %0 on success, negative error code otherwise.
 */
int vm_iomap_memory(struct vm_area_struct *vma, phys_addr_t start, unsigned long len)
{
	unsigned long vm_len, pfn, pages;

	/* Check that the physical memory area passed in looks valid */
	if (start + len < start)
		return -EINVAL;
	/*
	 * You *really* shouldn't map things that aren't page-aligned,
	 * but we've historically allowed it because IO memory might
	 * just have smaller alignment.
	 */
	len += start & ~PAGE_MASK;
	pfn = start >> PAGE_SHIFT;
	pages = (len + ~PAGE_MASK) >> PAGE_SHIFT;
	if (pfn + pages < pfn)
		return -EINVAL;

	/* We start the mapping 'vm_pgoff' pages into the area */
	if (vma->vm_pgoff > pages)
		return -EINVAL;
	pfn += vma->vm_pgoff;
	pages -= vma->vm_pgoff;

	/* Can we fit all of the mapping? */
	vm_len = vma->vm_end - vma->vm_start;
	if (vm_len >> PAGE_SHIFT > pages)
		return -EINVAL;

	/* Ok, let it rip */
	return io_remap_pfn_range(vma, vma->vm_start, pfn, vm_len, vma->vm_page_prot);
}
EXPORT_SYMBOL(vm_iomap_memory);

static int apply_to_pte_range(struct mm_struct *mm, pmd_t *pmd,
				     unsigned long addr, unsigned long end,
				     pte_fn_t fn, void *data, bool create,
				     pgtbl_mod_mask *mask)
{
	pte_t *pte, *mapped_pte;
	int err = 0;
	spinlock_t *ptl;

	if (create) {
		mapped_pte = pte = (mm == &init_mm) ?
			pte_alloc_kernel_track(pmd, addr, mask) :
			pte_alloc_map_lock(mm, pmd, addr, &ptl);
		if (!pte)
			return -ENOMEM;
	} else {
		mapped_pte = pte = (mm == &init_mm) ?
			pte_offset_kernel(pmd, addr) :
			pte_offset_map_lock(mm, pmd, addr, &ptl);
	}

	BUG_ON(pmd_huge(*pmd));

	arch_enter_lazy_mmu_mode();

	if (fn) {
		do {
			if (create || !pte_none(*pte)) {
				err = fn(pte++, addr, data);
				if (err)
					break;
			}
		} while (addr += PAGE_SIZE, addr != end);
	}
	*mask |= PGTBL_PTE_MODIFIED;

	arch_leave_lazy_mmu_mode();

	if (mm != &init_mm)
		pte_unmap_unlock(mapped_pte, ptl);
	return err;
}

static int apply_to_pmd_range(struct mm_struct *mm, pud_t *pud,
				     unsigned long addr, unsigned long end,
				     pte_fn_t fn, void *data, bool create,
				     pgtbl_mod_mask *mask)
{
	pmd_t *pmd;
	unsigned long next;
	int err = 0;

	BUG_ON(pud_huge(*pud));

	if (create) {
		pmd = pmd_alloc_track(mm, pud, addr, mask);
		if (!pmd)
			return -ENOMEM;
	} else {
		pmd = pmd_offset(pud, addr);
	}
	do {
		next = pmd_addr_end(addr, end);
		if (pmd_none(*pmd) && !create)
			continue;
		if (WARN_ON_ONCE(pmd_leaf(*pmd)))
			return -EINVAL;
		if (!pmd_none(*pmd) && WARN_ON_ONCE(pmd_bad(*pmd))) {
			if (!create)
				continue;
			pmd_clear_bad(pmd);
		}
		err = apply_to_pte_range(mm, pmd, addr, next,
					 fn, data, create, mask);
		if (err)
			break;
	} while (pmd++, addr = next, addr != end);

	return err;
}

static int apply_to_pud_range(struct mm_struct *mm, p4d_t *p4d,
				     unsigned long addr, unsigned long end,
				     pte_fn_t fn, void *data, bool create,
				     pgtbl_mod_mask *mask)
{
	pud_t *pud;
	unsigned long next;
	int err = 0;

	if (create) {
		pud = pud_alloc_track(mm, p4d, addr, mask);
		if (!pud)
			return -ENOMEM;
	} else {
		pud = pud_offset(p4d, addr);
	}
	do {
		next = pud_addr_end(addr, end);
		if (pud_none(*pud) && !create)
			continue;
		if (WARN_ON_ONCE(pud_leaf(*pud)))
			return -EINVAL;
		if (!pud_none(*pud) && WARN_ON_ONCE(pud_bad(*pud))) {
			if (!create)
				continue;
			pud_clear_bad(pud);
		}
		err = apply_to_pmd_range(mm, pud, addr, next,
					 fn, data, create, mask);
		if (err)
			break;
	} while (pud++, addr = next, addr != end);

	return err;
}

static int apply_to_p4d_range(struct mm_struct *mm, pgd_t *pgd,
				     unsigned long addr, unsigned long end,
				     pte_fn_t fn, void *data, bool create,
				     pgtbl_mod_mask *mask)
{
	p4d_t *p4d;
	unsigned long next;
	int err = 0;

	if (create) {
		p4d = p4d_alloc_track(mm, pgd, addr, mask);
		if (!p4d)
			return -ENOMEM;
	} else {
		p4d = p4d_offset(pgd, addr);
	}
	do {
		next = p4d_addr_end(addr, end);
		if (p4d_none(*p4d) && !create)
			continue;
		if (WARN_ON_ONCE(p4d_leaf(*p4d)))
			return -EINVAL;
		if (!p4d_none(*p4d) && WARN_ON_ONCE(p4d_bad(*p4d))) {
			if (!create)
				continue;
			p4d_clear_bad(p4d);
		}
		err = apply_to_pud_range(mm, p4d, addr, next,
					 fn, data, create, mask);
		if (err)
			break;
	} while (p4d++, addr = next, addr != end);

	return err;
}

static int __apply_to_page_range(struct mm_struct *mm, unsigned long addr,
				 unsigned long size, pte_fn_t fn,
				 void *data, bool create)
{
	pgd_t *pgd;
	unsigned long start = addr, next;
	unsigned long end = addr + size;
	pgtbl_mod_mask mask = 0;
	int err = 0;

	if (WARN_ON(addr >= end))
		return -EINVAL;

	pgd = pgd_offset(mm, addr);
	do {
		next = pgd_addr_end(addr, end);
		if (pgd_none(*pgd) && !create)
			continue;
		if (WARN_ON_ONCE(pgd_leaf(*pgd)))
			return -EINVAL;
		if (!pgd_none(*pgd) && WARN_ON_ONCE(pgd_bad(*pgd))) {
			if (!create)
				continue;
			pgd_clear_bad(pgd);
		}
		err = apply_to_p4d_range(mm, pgd, addr, next,
					 fn, data, create, &mask);
		if (err)
			break;
	} while (pgd++, addr = next, addr != end);

	if (mask & ARCH_PAGE_TABLE_SYNC_MASK)
		arch_sync_kernel_mappings(start, start + size);

	return err;
}

/*
 * Scan a region of virtual memory, filling in page tables as necessary
 * and calling a provided function on each leaf page table.
 */
int apply_to_page_range(struct mm_struct *mm, unsigned long addr,
			unsigned long size, pte_fn_t fn, void *data)
{
	return __apply_to_page_range(mm, addr, size, fn, data, true);
}
EXPORT_SYMBOL_GPL(apply_to_page_range);

/*
 * Scan a region of virtual memory, calling a provided function on
 * each leaf page table where it exists.
 *
 * Unlike apply_to_page_range, this does _not_ fill in page tables
 * where they are absent.
 */
int apply_to_existing_page_range(struct mm_struct *mm, unsigned long addr,
				 unsigned long size, pte_fn_t fn, void *data)
{
	return __apply_to_page_range(mm, addr, size, fn, data, false);
}
EXPORT_SYMBOL_GPL(apply_to_existing_page_range);

/*
 * handle_pte_fault chooses page fault handler according to an entry which was
 * read non-atomically.  Before making any commitment, on those architectures
 * or configurations (e.g. i386 with PAE) which might give a mix of unmatched
 * parts, do_swap_page must check under lock before unmapping the pte and
 * proceeding (but do_wp_page is only called after already making such a check;
 * and do_anonymous_page can safely check later on).
 */
static inline int pte_unmap_same(struct vm_fault *vmf)
{
	int same = 1;
#if defined(CONFIG_SMP) || defined(CONFIG_PREEMPTION)
	if (sizeof(pte_t) > sizeof(unsigned long)) {
		spinlock_t *ptl = pte_lockptr(vmf->vma->vm_mm, vmf->pmd);
		spin_lock(ptl);
		same = pte_same(*vmf->pte, vmf->orig_pte);
		spin_unlock(ptl);
	}
#endif
	pte_unmap(vmf->pte);
	vmf->pte = NULL;
	return same;
}

/*
 * Return:
 *	0:		copied succeeded
 *	-EHWPOISON:	copy failed due to hwpoison in source page
 *	-EAGAIN:	copied failed (some other reason)
 */
static inline int __wp_page_copy_user(struct page *dst, struct page *src,
				      struct vm_fault *vmf)
{
	int ret;
	void *kaddr;
	void __user *uaddr;
	bool locked = false;
	struct vm_area_struct *vma = vmf->vma;
	struct mm_struct *mm = vma->vm_mm;
	unsigned long addr = vmf->address;

	if (likely(src)) {
		if (copy_mc_user_highpage(dst, src, addr, vma)) {
			memory_failure_queue(page_to_pfn(src), 0);
			return -EHWPOISON;
		}
		return 0;
	}

	/*
	 * If the source page was a PFN mapping, we don't have
	 * a "struct page" for it. We do a best-effort copy by
	 * just copying from the original user address. If that
	 * fails, we just zero-fill it. Live with it.
	 */
	kaddr = kmap_atomic(dst);
	uaddr = (void __user *)(addr & PAGE_MASK);

	/*
	 * On architectures with software "accessed" bits, we would
	 * take a double page fault, so mark it accessed here.
	 */
	if (!arch_has_hw_pte_young() && !pte_young(vmf->orig_pte)) {
		pte_t entry;

		vmf->pte = pte_offset_map_lock(mm, vmf->pmd, addr, &vmf->ptl);
		locked = true;
		if (!likely(pte_same(*vmf->pte, vmf->orig_pte))) {
			/*
			 * Other thread has already handled the fault
			 * and update local tlb only
			 */
			update_mmu_tlb(vma, addr, vmf->pte);
			ret = -EAGAIN;
			goto pte_unlock;
		}

		entry = pte_mkyoung(vmf->orig_pte);
		if (ptep_set_access_flags(vma, addr, vmf->pte, entry, 0))
			update_mmu_cache(vma, addr, vmf->pte);
	}

	/*
	 * This really shouldn't fail, because the page is there
	 * in the page tables. But it might just be unreadable,
	 * in which case we just give up and fill the result with
	 * zeroes.
	 */
	if (__copy_from_user_inatomic(kaddr, uaddr, PAGE_SIZE)) {
		if (locked)
			goto warn;

		/* Re-validate under PTL if the page is still mapped */
		vmf->pte = pte_offset_map_lock(mm, vmf->pmd, addr, &vmf->ptl);
		locked = true;
		if (!likely(pte_same(*vmf->pte, vmf->orig_pte))) {
			/* The PTE changed under us, update local tlb */
			update_mmu_tlb(vma, addr, vmf->pte);
			ret = -EAGAIN;
			goto pte_unlock;
		}

		/*
		 * The same page can be mapped back since last copy attempt.
		 * Try to copy again under PTL.
		 */
		if (__copy_from_user_inatomic(kaddr, uaddr, PAGE_SIZE)) {
			/*
			 * Give a warn in case there can be some obscure
			 * use-case
			 */
warn:
			WARN_ON_ONCE(1);
			clear_page(kaddr);
		}
	}

	ret = 0;

pte_unlock:
	if (locked)
		pte_unmap_unlock(vmf->pte, vmf->ptl);
	kunmap_atomic(kaddr);
	flush_dcache_page(dst);

	return ret;
}

static gfp_t __get_fault_gfp_mask(struct vm_area_struct *vma)
{
	struct file *vm_file = vma->vm_file;

	if (vm_file)
		return mapping_gfp_mask(vm_file->f_mapping) | __GFP_FS | __GFP_IO;

	/*
	 * Special mappings (e.g. VDSO) do not have any file so fake
	 * a default GFP_KERNEL for them.
	 */
	return GFP_KERNEL;
}

/*
 * Notify the address space that the page is about to become writable so that
 * it can prohibit this or wait for the page to get into an appropriate state.
 *
 * We do this without the lock held, so that it can sleep if it needs to.
 */
static vm_fault_t do_page_mkwrite(struct vm_fault *vmf)
{
	vm_fault_t ret;
	struct page *page = vmf->page;
	unsigned int old_flags = vmf->flags;

	vmf->flags = FAULT_FLAG_WRITE|FAULT_FLAG_MKWRITE;

	if (vmf->vma->vm_file &&
	    IS_SWAPFILE(vmf->vma->vm_file->f_mapping->host))
		return VM_FAULT_SIGBUS;

	ret = vmf->vma->vm_ops->page_mkwrite(vmf);
	/* Restore original flags so that caller is not surprised */
	vmf->flags = old_flags;
	if (unlikely(ret & (VM_FAULT_ERROR | VM_FAULT_NOPAGE)))
		return ret;
	if (unlikely(!(ret & VM_FAULT_LOCKED))) {
		lock_page(page);
		if (!page->mapping) {
			unlock_page(page);
			return 0; /* retry */
		}
		ret |= VM_FAULT_LOCKED;
	} else
		VM_BUG_ON_PAGE(!PageLocked(page), page);
	return ret;
}

/*
 * Handle dirtying of a page in shared file mapping on a write fault.
 *
 * The function expects the page to be locked and unlocks it.
 */
static vm_fault_t fault_dirty_shared_page(struct vm_fault *vmf)
{
	struct vm_area_struct *vma = vmf->vma;
	struct address_space *mapping;
	struct page *page = vmf->page;
	bool dirtied;
	bool page_mkwrite = vma->vm_ops && vma->vm_ops->page_mkwrite;

	dirtied = set_page_dirty(page);
	VM_BUG_ON_PAGE(PageAnon(page), page);
	/*
	 * Take a local copy of the address_space - page.mapping may be zeroed
	 * by truncate after unlock_page().   The address_space itself remains
	 * pinned by vma->vm_file's reference.  We rely on unlock_page()'s
	 * release semantics to prevent the compiler from undoing this copying.
	 */
	mapping = page_rmapping(page);
	unlock_page(page);

	if (!page_mkwrite)
		file_update_time(vma->vm_file);

	/*
	 * Throttle page dirtying rate down to writeback speed.
	 *
	 * mapping may be NULL here because some device drivers do not
	 * set page.mapping but still dirty their pages
	 *
	 * Drop the mmap_lock before waiting on IO, if we can. The file
	 * is pinning the mapping, as per above.
	 */
	if ((dirtied || page_mkwrite) && mapping) {
		struct file *fpin;

		fpin = maybe_unlock_mmap_for_io(vmf, NULL);
		balance_dirty_pages_ratelimited(mapping);
		if (fpin) {
			fput(fpin);
			return VM_FAULT_COMPLETED;
		}
	}

	return 0;
}

/*
 * Handle write page faults for pages that can be reused in the current vma
 *
 * This can happen either due to the mapping being with the VM_SHARED flag,
 * or due to us being the last reference standing to the page. In either
 * case, all we need to do here is to mark the page as writable and update
 * any related book-keeping.
 */
static inline void wp_page_reuse(struct vm_fault *vmf)
	__releases(vmf->ptl)
{
	struct vm_area_struct *vma = vmf->vma;
	struct page *page = vmf->page;
	pte_t entry;

	VM_BUG_ON(!(vmf->flags & FAULT_FLAG_WRITE));
	VM_BUG_ON(page && PageAnon(page) && !PageAnonExclusive(page));

	/*
	 * Clear the pages cpupid information as the existing
	 * information potentially belongs to a now completely
	 * unrelated process.
	 */
	if (page)
		page_cpupid_xchg_last(page, (1 << LAST_CPUPID_SHIFT) - 1);

	flush_cache_page(vma, vmf->address, pte_pfn(vmf->orig_pte));
	entry = pte_mkyoung(vmf->orig_pte);
	entry = maybe_mkwrite(pte_mkdirty(entry), vma);
	if (ptep_set_access_flags(vma, vmf->address, vmf->pte, entry, 1))
		update_mmu_cache(vma, vmf->address, vmf->pte);
	pte_unmap_unlock(vmf->pte, vmf->ptl);
	count_vm_event(PGREUSE);
}

/*
 * Handle the case of a page which we actually need to copy to a new page,
 * either due to COW or unsharing.
 *
 * Called with mmap_lock locked and the old page referenced, but
 * without the ptl held.
 *
 * High level logic flow:
 *
 * - Allocate a page, copy the content of the old page to the new one.
 * - Handle book keeping and accounting - cgroups, mmu-notifiers, etc.
 * - Take the PTL. If the pte changed, bail out and release the allocated page
 * - If the pte is still the way we remember it, update the page table and all
 *   relevant references. This includes dropping the reference the page-table
 *   held to the old page, as well as updating the rmap.
 * - In any case, unlock the PTL and drop the reference we took to the old page.
 */
static vm_fault_t wp_page_copy(struct vm_fault *vmf)
{
	const bool unshare = vmf->flags & FAULT_FLAG_UNSHARE;
	struct vm_area_struct *vma = vmf->vma;
	struct mm_struct *mm = vma->vm_mm;
	struct page *old_page = vmf->page;
	struct page *new_page = NULL;
	pte_t entry;
	int page_copied = 0;
	struct mmu_notifier_range range;
	int ret;

	delayacct_wpcopy_start();

	if (unlikely(anon_vma_prepare(vma)))
		goto oom;

	if (is_zero_pfn(pte_pfn(vmf->orig_pte))) {
		new_page = alloc_zeroed_user_highpage_movable(vma,
							      vmf->address);
		if (!new_page)
			goto oom;
	} else {
		new_page = alloc_page_vma(GFP_HIGHUSER_MOVABLE, vma,
				vmf->address);
		if (!new_page)
			goto oom;

		ret = __wp_page_copy_user(new_page, old_page, vmf);
		if (ret) {
			/*
			 * COW failed, if the fault was solved by other,
			 * it's fine. If not, userspace would re-fault on
			 * the same address and we will handle the fault
			 * from the second attempt.
			 * The -EHWPOISON case will not be retried.
			 */
			put_page(new_page);
			if (old_page)
				put_page(old_page);

			delayacct_wpcopy_end();
			return ret == -EHWPOISON ? VM_FAULT_HWPOISON : 0;
		}
		kmsan_copy_page_meta(new_page, old_page);
	}

	if (mem_cgroup_charge(page_folio(new_page), mm, GFP_KERNEL))
		goto oom_free_new;
	cgroup_throttle_swaprate(new_page, GFP_KERNEL);

	__SetPageUptodate(new_page);

	mmu_notifier_range_init(&range, MMU_NOTIFY_CLEAR, 0, vma, mm,
				vmf->address & PAGE_MASK,
				(vmf->address & PAGE_MASK) + PAGE_SIZE);
	mmu_notifier_invalidate_range_start(&range);

	/*
	 * Re-check the pte - we dropped the lock
	 */
	vmf->pte = pte_offset_map_lock(mm, vmf->pmd, vmf->address, &vmf->ptl);
	if (likely(pte_same(*vmf->pte, vmf->orig_pte))) {
		if (old_page) {
			if (!PageAnon(old_page)) {
				dec_mm_counter(mm, mm_counter_file(old_page));
				inc_mm_counter(mm, MM_ANONPAGES);
			}
		} else {
			inc_mm_counter(mm, MM_ANONPAGES);
		}
		flush_cache_page(vma, vmf->address, pte_pfn(vmf->orig_pte));
		entry = mk_pte(new_page, vma->vm_page_prot);
		entry = pte_sw_mkyoung(entry);
		if (unlikely(unshare)) {
			if (pte_soft_dirty(vmf->orig_pte))
				entry = pte_mksoft_dirty(entry);
			if (pte_uffd_wp(vmf->orig_pte))
				entry = pte_mkuffd_wp(entry);
		} else {
			entry = maybe_mkwrite(pte_mkdirty(entry), vma);
		}

		/*
		 * Clear the pte entry and flush it first, before updating the
		 * pte with the new entry, to keep TLBs on different CPUs in
		 * sync. This code used to set the new PTE then flush TLBs, but
		 * that left a window where the new PTE could be loaded into
		 * some TLBs while the old PTE remains in others.
		 */
		ptep_clear_flush_notify(vma, vmf->address, vmf->pte);
		page_add_new_anon_rmap(new_page, vma, vmf->address);
		lru_cache_add_inactive_or_unevictable(new_page, vma);
		/*
		 * We call the notify macro here because, when using secondary
		 * mmu page tables (such as kvm shadow page tables), we want the
		 * new page to be mapped directly into the secondary page table.
		 */
		BUG_ON(unshare && pte_write(entry));
		set_pte_at_notify(mm, vmf->address, vmf->pte, entry);
		update_mmu_cache(vma, vmf->address, vmf->pte);
		if (old_page) {
			/*
			 * Only after switching the pte to the new page may
			 * we remove the mapcount here. Otherwise another
			 * process may come and find the rmap count decremented
			 * before the pte is switched to the new page, and
			 * "reuse" the old page writing into it while our pte
			 * here still points into it and can be read by other
			 * threads.
			 *
			 * The critical issue is to order this
			 * page_remove_rmap with the ptp_clear_flush above.
			 * Those stores are ordered by (if nothing else,)
			 * the barrier present in the atomic_add_negative
			 * in page_remove_rmap.
			 *
			 * Then the TLB flush in ptep_clear_flush ensures that
			 * no process can access the old page before the
			 * decremented mapcount is visible. And the old page
			 * cannot be reused until after the decremented
			 * mapcount is visible. So transitively, TLBs to
			 * old page will be flushed before it can be reused.
			 */
			page_remove_rmap(old_page, vma, false);
		}

		/* Free the old page.. */
		new_page = old_page;
		page_copied = 1;
	} else {
		update_mmu_tlb(vma, vmf->address, vmf->pte);
	}

	if (new_page)
		put_page(new_page);

	pte_unmap_unlock(vmf->pte, vmf->ptl);
	/*
	 * No need to double call mmu_notifier->invalidate_range() callback as
	 * the above ptep_clear_flush_notify() did already call it.
	 */
	mmu_notifier_invalidate_range_only_end(&range);
	if (old_page) {
		if (page_copied)
			free_swap_cache(old_page);
		put_page(old_page);
	}

	delayacct_wpcopy_end();
	return 0;
oom_free_new:
	put_page(new_page);
oom:
	if (old_page)
		put_page(old_page);

	delayacct_wpcopy_end();
	return VM_FAULT_OOM;
}

/**
 * finish_mkwrite_fault - finish page fault for a shared mapping, making PTE
 *			  writeable once the page is prepared
 *
 * @vmf: structure describing the fault
 *
 * This function handles all that is needed to finish a write page fault in a
 * shared mapping due to PTE being read-only once the mapped page is prepared.
 * It handles locking of PTE and modifying it.
 *
 * The function expects the page to be locked or other protection against
 * concurrent faults / writeback (such as DAX radix tree locks).
 *
 * Return: %0 on success, %VM_FAULT_NOPAGE when PTE got changed before
 * we acquired PTE lock.
 */
vm_fault_t finish_mkwrite_fault(struct vm_fault *vmf)
{
	WARN_ON_ONCE(!(vmf->vma->vm_flags & VM_SHARED));
	vmf->pte = pte_offset_map_lock(vmf->vma->vm_mm, vmf->pmd, vmf->address,
				       &vmf->ptl);
	/*
	 * We might have raced with another page fault while we released the
	 * pte_offset_map_lock.
	 */
	if (!pte_same(*vmf->pte, vmf->orig_pte)) {
		update_mmu_tlb(vmf->vma, vmf->address, vmf->pte);
		pte_unmap_unlock(vmf->pte, vmf->ptl);
		return VM_FAULT_NOPAGE;
	}
	wp_page_reuse(vmf);
	return 0;
}

/*
 * Handle write page faults for VM_MIXEDMAP or VM_PFNMAP for a VM_SHARED
 * mapping
 */
static vm_fault_t wp_pfn_shared(struct vm_fault *vmf)
{
	struct vm_area_struct *vma = vmf->vma;

	if (vma->vm_ops && vma->vm_ops->pfn_mkwrite) {
		vm_fault_t ret;

		pte_unmap_unlock(vmf->pte, vmf->ptl);
		vmf->flags |= FAULT_FLAG_MKWRITE;
		ret = vma->vm_ops->pfn_mkwrite(vmf);
		if (ret & (VM_FAULT_ERROR | VM_FAULT_NOPAGE))
			return ret;
		return finish_mkwrite_fault(vmf);
	}
	wp_page_reuse(vmf);
	return 0;
}

static vm_fault_t wp_page_shared(struct vm_fault *vmf)
	__releases(vmf->ptl)
{
	struct vm_area_struct *vma = vmf->vma;
	vm_fault_t ret = 0;

	get_page(vmf->page);

	if (vma->vm_ops && vma->vm_ops->page_mkwrite) {
		vm_fault_t tmp;

		pte_unmap_unlock(vmf->pte, vmf->ptl);
		tmp = do_page_mkwrite(vmf);
		if (unlikely(!tmp || (tmp &
				      (VM_FAULT_ERROR | VM_FAULT_NOPAGE)))) {
			put_page(vmf->page);
			return tmp;
		}
		tmp = finish_mkwrite_fault(vmf);
		if (unlikely(tmp & (VM_FAULT_ERROR | VM_FAULT_NOPAGE))) {
			unlock_page(vmf->page);
			put_page(vmf->page);
			return tmp;
		}
	} else {
		wp_page_reuse(vmf);
		lock_page(vmf->page);
	}
	ret |= fault_dirty_shared_page(vmf);
	put_page(vmf->page);

	return ret;
}

/*
 * This routine handles present pages, when
 * * users try to write to a shared page (FAULT_FLAG_WRITE)
 * * GUP wants to take a R/O pin on a possibly shared anonymous page
 *   (FAULT_FLAG_UNSHARE)
 *
 * It is done by copying the page to a new address and decrementing the
 * shared-page counter for the old page.
 *
 * Note that this routine assumes that the protection checks have been
 * done by the caller (the low-level page fault routine in most cases).
 * Thus, with FAULT_FLAG_WRITE, we can safely just mark it writable once we've
 * done any necessary COW.
 *
 * In case of FAULT_FLAG_WRITE, we also mark the page dirty at this point even
 * though the page will change only once the write actually happens. This
 * avoids a few races, and potentially makes it more efficient.
 *
 * We enter with non-exclusive mmap_lock (to exclude vma changes,
 * but allow concurrent faults), with pte both mapped and locked.
 * We return with mmap_lock still held, but pte unmapped and unlocked.
 */
static vm_fault_t do_wp_page(struct vm_fault *vmf)
	__releases(vmf->ptl)
{
	const bool unshare = vmf->flags & FAULT_FLAG_UNSHARE;
	struct vm_area_struct *vma = vmf->vma;
	struct folio *folio = NULL;

	if (likely(!unshare)) {
		if (userfaultfd_pte_wp(vma, *vmf->pte)) {
			pte_unmap_unlock(vmf->pte, vmf->ptl);
			return handle_userfault(vmf, VM_UFFD_WP);
		}

		/*
		 * Userfaultfd write-protect can defer flushes. Ensure the TLB
		 * is flushed in this case before copying.
		 */
		if (unlikely(userfaultfd_wp(vmf->vma) &&
			     mm_tlb_flush_pending(vmf->vma->vm_mm)))
			flush_tlb_page(vmf->vma, vmf->address);
	}

	vmf->page = vm_normal_page(vma, vmf->address, vmf->orig_pte);

	/*
	 * Shared mapping: we are guaranteed to have VM_WRITE and
	 * FAULT_FLAG_WRITE set at this point.
	 */
	if (vma->vm_flags & (VM_SHARED | VM_MAYSHARE)) {
		/*
		 * VM_MIXEDMAP !pfn_valid() case, or VM_SOFTDIRTY clear on a
		 * VM_PFNMAP VMA.
		 *
		 * We should not cow pages in a shared writeable mapping.
		 * Just mark the pages writable and/or call ops->pfn_mkwrite.
		 */
		if (!vmf->page)
			return wp_pfn_shared(vmf);
		return wp_page_shared(vmf);
	}

	if (vmf->page)
		folio = page_folio(vmf->page);

	/*
	 * Private mapping: create an exclusive anonymous page copy if reuse
	 * is impossible. We might miss VM_WRITE for FOLL_FORCE handling.
	 */
	if (folio && folio_test_anon(folio)) {
		/*
		 * If the page is exclusive to this process we must reuse the
		 * page without further checks.
		 */
		if (PageAnonExclusive(vmf->page))
			goto reuse;

		/*
		 * We have to verify under folio lock: these early checks are
		 * just an optimization to avoid locking the folio and freeing
		 * the swapcache if there is little hope that we can reuse.
		 *
		 * KSM doesn't necessarily raise the folio refcount.
		 */
		if (folio_test_ksm(folio) || folio_ref_count(folio) > 3)
			goto copy;
		if (!folio_test_lru(folio))
			/*
			 * Note: We cannot easily detect+handle references from
			 * remote LRU pagevecs or references to LRU folios.
			 */
			lru_add_drain();
		if (folio_ref_count(folio) > 1 + folio_test_swapcache(folio))
			goto copy;
		if (!folio_trylock(folio))
			goto copy;
		if (folio_test_swapcache(folio))
			folio_free_swap(folio);
		if (folio_test_ksm(folio) || folio_ref_count(folio) != 1) {
			folio_unlock(folio);
			goto copy;
		}
		/*
		 * Ok, we've got the only folio reference from our mapping
		 * and the folio is locked, it's dark out, and we're wearing
		 * sunglasses. Hit it.
		 */
		page_move_anon_rmap(vmf->page, vma);
		folio_unlock(folio);
reuse:
		if (unlikely(unshare)) {
			pte_unmap_unlock(vmf->pte, vmf->ptl);
			return 0;
		}
		wp_page_reuse(vmf);
<<<<<<< HEAD
		return VM_FAULT_WRITE;
=======
		return 0;
>>>>>>> cf0a7c39
	}
copy:
	/*
	 * Ok, we need to copy. Oh, well..
	 */
	if (folio)
		folio_get(folio);

	pte_unmap_unlock(vmf->pte, vmf->ptl);
#ifdef CONFIG_KSM
	if (folio && folio_test_ksm(folio))
		count_vm_event(COW_KSM);
#endif
	return wp_page_copy(vmf);
}

static void unmap_mapping_range_vma(struct vm_area_struct *vma,
		unsigned long start_addr, unsigned long end_addr,
		struct zap_details *details)
{
	zap_page_range_single(vma, start_addr, end_addr - start_addr, details);
}

static inline void unmap_mapping_range_tree(struct rb_root_cached *root,
					    pgoff_t first_index,
					    pgoff_t last_index,
					    struct zap_details *details)
{
	struct vm_area_struct *vma;
	pgoff_t vba, vea, zba, zea;

	vma_interval_tree_foreach(vma, root, first_index, last_index) {
		vba = vma->vm_pgoff;
		vea = vba + vma_pages(vma) - 1;
		zba = max(first_index, vba);
		zea = min(last_index, vea);

		unmap_mapping_range_vma(vma,
			((zba - vba) << PAGE_SHIFT) + vma->vm_start,
			((zea - vba + 1) << PAGE_SHIFT) + vma->vm_start,
				details);
	}
}

/**
 * unmap_mapping_folio() - Unmap single folio from processes.
 * @folio: The locked folio to be unmapped.
 *
 * Unmap this folio from any userspace process which still has it mmaped.
 * Typically, for efficiency, the range of nearby pages has already been
 * unmapped by unmap_mapping_pages() or unmap_mapping_range().  But once
 * truncation or invalidation holds the lock on a folio, it may find that
 * the page has been remapped again: and then uses unmap_mapping_folio()
 * to unmap it finally.
 */
void unmap_mapping_folio(struct folio *folio)
{
	struct address_space *mapping = folio->mapping;
	struct zap_details details = { };
	pgoff_t	first_index;
	pgoff_t	last_index;

	VM_BUG_ON(!folio_test_locked(folio));

	first_index = folio->index;
	last_index = folio->index + folio_nr_pages(folio) - 1;

	details.even_cows = false;
	details.single_folio = folio;
	details.zap_flags = ZAP_FLAG_DROP_MARKER;

	i_mmap_lock_read(mapping);
	if (unlikely(!RB_EMPTY_ROOT(&mapping->i_mmap.rb_root)))
		unmap_mapping_range_tree(&mapping->i_mmap, first_index,
					 last_index, &details);
	i_mmap_unlock_read(mapping);
}

/**
 * unmap_mapping_pages() - Unmap pages from processes.
 * @mapping: The address space containing pages to be unmapped.
 * @start: Index of first page to be unmapped.
 * @nr: Number of pages to be unmapped.  0 to unmap to end of file.
 * @even_cows: Whether to unmap even private COWed pages.
 *
 * Unmap the pages in this address space from any userspace process which
 * has them mmaped.  Generally, you want to remove COWed pages as well when
 * a file is being truncated, but not when invalidating pages from the page
 * cache.
 */
void unmap_mapping_pages(struct address_space *mapping, pgoff_t start,
		pgoff_t nr, bool even_cows)
{
	struct zap_details details = { };
	pgoff_t	first_index = start;
	pgoff_t	last_index = start + nr - 1;

	details.even_cows = even_cows;
	if (last_index < first_index)
		last_index = ULONG_MAX;

	i_mmap_lock_read(mapping);
	if (unlikely(!RB_EMPTY_ROOT(&mapping->i_mmap.rb_root)))
		unmap_mapping_range_tree(&mapping->i_mmap, first_index,
					 last_index, &details);
	i_mmap_unlock_read(mapping);
}
EXPORT_SYMBOL_GPL(unmap_mapping_pages);

/**
 * unmap_mapping_range - unmap the portion of all mmaps in the specified
 * address_space corresponding to the specified byte range in the underlying
 * file.
 *
 * @mapping: the address space containing mmaps to be unmapped.
 * @holebegin: byte in first page to unmap, relative to the start of
 * the underlying file.  This will be rounded down to a PAGE_SIZE
 * boundary.  Note that this is different from truncate_pagecache(), which
 * must keep the partial page.  In contrast, we must get rid of
 * partial pages.
 * @holelen: size of prospective hole in bytes.  This will be rounded
 * up to a PAGE_SIZE boundary.  A holelen of zero truncates to the
 * end of the file.
 * @even_cows: 1 when truncating a file, unmap even private COWed pages;
 * but 0 when invalidating pagecache, don't throw away private data.
 */
void unmap_mapping_range(struct address_space *mapping,
		loff_t const holebegin, loff_t const holelen, int even_cows)
{
	pgoff_t hba = holebegin >> PAGE_SHIFT;
	pgoff_t hlen = (holelen + PAGE_SIZE - 1) >> PAGE_SHIFT;

	/* Check for overflow. */
	if (sizeof(holelen) > sizeof(hlen)) {
		long long holeend =
			(holebegin + holelen + PAGE_SIZE - 1) >> PAGE_SHIFT;
		if (holeend & ~(long long)ULONG_MAX)
			hlen = ULONG_MAX - hba + 1;
	}

	unmap_mapping_pages(mapping, hba, hlen, even_cows);
}
EXPORT_SYMBOL(unmap_mapping_range);

/*
 * Restore a potential device exclusive pte to a working pte entry
 */
static vm_fault_t remove_device_exclusive_entry(struct vm_fault *vmf)
{
	struct folio *folio = page_folio(vmf->page);
	struct vm_area_struct *vma = vmf->vma;
	struct mmu_notifier_range range;

	if (!folio_lock_or_retry(folio, vma->vm_mm, vmf->flags))
		return VM_FAULT_RETRY;
	mmu_notifier_range_init_owner(&range, MMU_NOTIFY_EXCLUSIVE, 0, vma,
				vma->vm_mm, vmf->address & PAGE_MASK,
				(vmf->address & PAGE_MASK) + PAGE_SIZE, NULL);
	mmu_notifier_invalidate_range_start(&range);

	vmf->pte = pte_offset_map_lock(vma->vm_mm, vmf->pmd, vmf->address,
				&vmf->ptl);
	if (likely(pte_same(*vmf->pte, vmf->orig_pte)))
		restore_exclusive_pte(vma, vmf->page, vmf->address, vmf->pte);

	pte_unmap_unlock(vmf->pte, vmf->ptl);
	folio_unlock(folio);

	mmu_notifier_invalidate_range_end(&range);
	return 0;
}

static inline bool should_try_to_free_swap(struct folio *folio,
					   struct vm_area_struct *vma,
					   unsigned int fault_flags)
{
	if (!folio_test_swapcache(folio))
		return false;
	if (mem_cgroup_swap_full(folio) || (vma->vm_flags & VM_LOCKED) ||
	    folio_test_mlocked(folio))
		return true;
	/*
	 * If we want to map a page that's in the swapcache writable, we
	 * have to detect via the refcount if we're really the exclusive
	 * user. Try freeing the swapcache to get rid of the swapcache
	 * reference only in case it's likely that we'll be the exlusive user.
	 */
	return (fault_flags & FAULT_FLAG_WRITE) && !folio_test_ksm(folio) &&
		folio_ref_count(folio) == 2;
}

static vm_fault_t pte_marker_clear(struct vm_fault *vmf)
{
	vmf->pte = pte_offset_map_lock(vmf->vma->vm_mm, vmf->pmd,
				       vmf->address, &vmf->ptl);
	/*
	 * Be careful so that we will only recover a special uffd-wp pte into a
	 * none pte.  Otherwise it means the pte could have changed, so retry.
	 */
	if (is_pte_marker(*vmf->pte))
		pte_clear(vmf->vma->vm_mm, vmf->address, vmf->pte);
	pte_unmap_unlock(vmf->pte, vmf->ptl);
	return 0;
}

/*
 * This is actually a page-missing access, but with uffd-wp special pte
 * installed.  It means this pte was wr-protected before being unmapped.
 */
static vm_fault_t pte_marker_handle_uffd_wp(struct vm_fault *vmf)
{
	/*
	 * Just in case there're leftover special ptes even after the region
	 * got unregistered - we can simply clear them.  We can also do that
	 * proactively when e.g. when we do UFFDIO_UNREGISTER upon some uffd-wp
	 * ranges, but it should be more efficient to be done lazily here.
	 */
	if (unlikely(!userfaultfd_wp(vmf->vma) || vma_is_anonymous(vmf->vma)))
		return pte_marker_clear(vmf);

	/* do_fault() can handle pte markers too like none pte */
	return do_fault(vmf);
}

static vm_fault_t handle_pte_marker(struct vm_fault *vmf)
{
	swp_entry_t entry = pte_to_swp_entry(vmf->orig_pte);
	unsigned long marker = pte_marker_get(entry);

	/*
	 * PTE markers should never be empty.  If anything weird happened,
	 * the best thing to do is to kill the process along with its mm.
	 */
	if (WARN_ON_ONCE(!marker))
		return VM_FAULT_SIGBUS;

	/* Higher priority than uffd-wp when data corrupted */
	if (marker & PTE_MARKER_SWAPIN_ERROR)
		return VM_FAULT_SIGBUS;

	if (pte_marker_entry_uffd_wp(entry))
		return pte_marker_handle_uffd_wp(vmf);

	/* This is an unknown pte marker */
	return VM_FAULT_SIGBUS;
}

/*
 * We enter with non-exclusive mmap_lock (to exclude vma changes,
 * but allow concurrent faults), and pte mapped but not yet locked.
 * We return with pte unmapped and unlocked.
 *
 * We return with the mmap_lock locked or unlocked in the same cases
 * as does filemap_fault().
 */
vm_fault_t do_swap_page(struct vm_fault *vmf)
{
	struct vm_area_struct *vma = vmf->vma;
	struct folio *swapcache, *folio = NULL;
	struct page *page;
	struct swap_info_struct *si = NULL;
	rmap_t rmap_flags = RMAP_NONE;
	bool exclusive = false;
	swp_entry_t entry;
	pte_t pte;
	int locked;
	vm_fault_t ret = 0;
	void *shadow = NULL;

	if (!pte_unmap_same(vmf))
		goto out;

	entry = pte_to_swp_entry(vmf->orig_pte);
	if (unlikely(non_swap_entry(entry))) {
		if (is_migration_entry(entry)) {
			migration_entry_wait(vma->vm_mm, vmf->pmd,
					     vmf->address);
		} else if (is_device_exclusive_entry(entry)) {
			vmf->page = pfn_swap_entry_to_page(entry);
			ret = remove_device_exclusive_entry(vmf);
		} else if (is_device_private_entry(entry)) {
			vmf->page = pfn_swap_entry_to_page(entry);
			vmf->pte = pte_offset_map_lock(vma->vm_mm, vmf->pmd,
					vmf->address, &vmf->ptl);
			if (unlikely(!pte_same(*vmf->pte, vmf->orig_pte))) {
				spin_unlock(vmf->ptl);
				goto out;
			}

			/*
			 * Get a page reference while we know the page can't be
			 * freed.
			 */
			get_page(vmf->page);
			pte_unmap_unlock(vmf->pte, vmf->ptl);
			ret = vmf->page->pgmap->ops->migrate_to_ram(vmf);
			put_page(vmf->page);
		} else if (is_hwpoison_entry(entry)) {
			ret = VM_FAULT_HWPOISON;
		} else if (is_pte_marker_entry(entry)) {
			ret = handle_pte_marker(vmf);
		} else {
			print_bad_pte(vma, vmf->address, vmf->orig_pte, NULL);
			ret = VM_FAULT_SIGBUS;
		}
		goto out;
	}

	/* Prevent swapoff from happening to us. */
	si = get_swap_device(entry);
	if (unlikely(!si))
		goto out;

	folio = swap_cache_get_folio(entry, vma, vmf->address);
	if (folio)
		page = folio_file_page(folio, swp_offset(entry));
	swapcache = folio;

	if (!folio) {
		if (data_race(si->flags & SWP_SYNCHRONOUS_IO) &&
		    __swap_count(entry) == 1) {
			/* skip swapcache */
			folio = vma_alloc_folio(GFP_HIGHUSER_MOVABLE, 0,
						vma, vmf->address, false);
			page = &folio->page;
			if (folio) {
				__folio_set_locked(folio);
				__folio_set_swapbacked(folio);

				if (mem_cgroup_swapin_charge_folio(folio,
							vma->vm_mm, GFP_KERNEL,
							entry)) {
					ret = VM_FAULT_OOM;
					goto out_page;
				}
				mem_cgroup_swapin_uncharge_swap(entry);

				shadow = get_shadow_from_swap_cache(entry);
				if (shadow)
					workingset_refault(folio, shadow);

				folio_add_lru(folio);

				/* To provide entry to swap_readpage() */
				folio_set_swap_entry(folio, entry);
				swap_readpage(page, true, NULL);
				folio->private = NULL;
			}
		} else {
			page = swapin_readahead(entry, GFP_HIGHUSER_MOVABLE,
						vmf);
			if (page)
				folio = page_folio(page);
			swapcache = folio;
		}

		if (!folio) {
			/*
			 * Back out if somebody else faulted in this pte
			 * while we released the pte lock.
			 */
			vmf->pte = pte_offset_map_lock(vma->vm_mm, vmf->pmd,
					vmf->address, &vmf->ptl);
			if (likely(pte_same(*vmf->pte, vmf->orig_pte)))
				ret = VM_FAULT_OOM;
			goto unlock;
		}

		/* Had to read the page from swap area: Major fault */
		ret = VM_FAULT_MAJOR;
		count_vm_event(PGMAJFAULT);
		count_memcg_event_mm(vma->vm_mm, PGMAJFAULT);
	} else if (PageHWPoison(page)) {
		/*
		 * hwpoisoned dirty swapcache pages are kept for killing
		 * owner processes (which may be unknown at hwpoison time)
		 */
		ret = VM_FAULT_HWPOISON;
		goto out_release;
	}

	locked = folio_lock_or_retry(folio, vma->vm_mm, vmf->flags);

	if (!locked) {
		ret |= VM_FAULT_RETRY;
		goto out_release;
	}

	if (swapcache) {
		/*
		 * Make sure folio_free_swap() or swapoff did not release the
		 * swapcache from under us.  The page pin, and pte_same test
		 * below, are not enough to exclude that.  Even if it is still
		 * swapcache, we need to check that the page's swap has not
		 * changed.
		 */
		if (unlikely(!folio_test_swapcache(folio) ||
			     page_private(page) != entry.val))
			goto out_page;

		/*
		 * KSM sometimes has to copy on read faults, for example, if
		 * page->index of !PageKSM() pages would be nonlinear inside the
		 * anon VMA -- PageKSM() is lost on actual swapout.
		 */
		page = ksm_might_need_to_copy(page, vma, vmf->address);
		if (unlikely(!page)) {
			ret = VM_FAULT_OOM;
			goto out_page;
		}
		folio = page_folio(page);

		/*
		 * If we want to map a page that's in the swapcache writable, we
		 * have to detect via the refcount if we're really the exclusive
		 * owner. Try removing the extra reference from the local LRU
		 * pagevecs if required.
		 */
		if ((vmf->flags & FAULT_FLAG_WRITE) && folio == swapcache &&
		    !folio_test_ksm(folio) && !folio_test_lru(folio))
			lru_add_drain();
	}

	cgroup_throttle_swaprate(page, GFP_KERNEL);

	/*
	 * Back out if somebody else already faulted in this pte.
	 */
	vmf->pte = pte_offset_map_lock(vma->vm_mm, vmf->pmd, vmf->address,
			&vmf->ptl);
	if (unlikely(!pte_same(*vmf->pte, vmf->orig_pte)))
		goto out_nomap;

	if (unlikely(!folio_test_uptodate(folio))) {
		ret = VM_FAULT_SIGBUS;
		goto out_nomap;
	}

	/*
	 * PG_anon_exclusive reuses PG_mappedtodisk for anon pages. A swap pte
	 * must never point at an anonymous page in the swapcache that is
	 * PG_anon_exclusive. Sanity check that this holds and especially, that
	 * no filesystem set PG_mappedtodisk on a page in the swapcache. Sanity
	 * check after taking the PT lock and making sure that nobody
	 * concurrently faulted in this page and set PG_anon_exclusive.
	 */
	BUG_ON(!folio_test_anon(folio) && folio_test_mappedtodisk(folio));
	BUG_ON(folio_test_anon(folio) && PageAnonExclusive(page));

	/*
	 * Check under PT lock (to protect against concurrent fork() sharing
	 * the swap entry concurrently) for certainly exclusive pages.
	 */
	if (!folio_test_ksm(folio)) {
		/*
		 * Note that pte_swp_exclusive() == false for architectures
		 * without __HAVE_ARCH_PTE_SWP_EXCLUSIVE.
		 */
		exclusive = pte_swp_exclusive(vmf->orig_pte);
		if (folio != swapcache) {
			/*
			 * We have a fresh page that is not exposed to the
			 * swapcache -> certainly exclusive.
			 */
			exclusive = true;
		} else if (exclusive && folio_test_writeback(folio) &&
			  data_race(si->flags & SWP_STABLE_WRITES)) {
			/*
			 * This is tricky: not all swap backends support
			 * concurrent page modifications while under writeback.
			 *
			 * So if we stumble over such a page in the swapcache
			 * we must not set the page exclusive, otherwise we can
			 * map it writable without further checks and modify it
			 * while still under writeback.
			 *
			 * For these problematic swap backends, simply drop the
			 * exclusive marker: this is perfectly fine as we start
			 * writeback only if we fully unmapped the page and
			 * there are no unexpected references on the page after
			 * unmapping succeeded. After fully unmapped, no
			 * further GUP references (FOLL_GET and FOLL_PIN) can
			 * appear, so dropping the exclusive marker and mapping
			 * it only R/O is fine.
			 */
			exclusive = false;
		}
	}

	/*
	 * Remove the swap entry and conditionally try to free up the swapcache.
	 * We're already holding a reference on the page but haven't mapped it
	 * yet.
	 */
	swap_free(entry);
	if (should_try_to_free_swap(folio, vma, vmf->flags))
		folio_free_swap(folio);

	inc_mm_counter(vma->vm_mm, MM_ANONPAGES);
	dec_mm_counter(vma->vm_mm, MM_SWAPENTS);
	pte = mk_pte(page, vma->vm_page_prot);

	/*
	 * Same logic as in do_wp_page(); however, optimize for pages that are
	 * certainly not shared either because we just allocated them without
	 * exposing them to the swapcache or because the swap entry indicates
	 * exclusivity.
	 */
	if (!folio_test_ksm(folio) &&
	    (exclusive || folio_ref_count(folio) == 1)) {
		if (vmf->flags & FAULT_FLAG_WRITE) {
			pte = maybe_mkwrite(pte_mkdirty(pte), vma);
			vmf->flags &= ~FAULT_FLAG_WRITE;
		}
		rmap_flags |= RMAP_EXCLUSIVE;
	}
	flush_icache_page(vma, page);
	if (pte_swp_soft_dirty(vmf->orig_pte))
		pte = pte_mksoft_dirty(pte);
	if (pte_swp_uffd_wp(vmf->orig_pte)) {
		pte = pte_mkuffd_wp(pte);
		pte = pte_wrprotect(pte);
	}
	vmf->orig_pte = pte;

	/* ksm created a completely new copy */
	if (unlikely(folio != swapcache && swapcache)) {
		page_add_new_anon_rmap(page, vma, vmf->address);
		folio_add_lru_vma(folio, vma);
	} else {
		page_add_anon_rmap(page, vma, vmf->address, rmap_flags);
	}

	VM_BUG_ON(!folio_test_anon(folio) ||
			(pte_write(pte) && !PageAnonExclusive(page)));
	set_pte_at(vma->vm_mm, vmf->address, vmf->pte, pte);
	arch_do_swap_page(vma->vm_mm, vma, vmf->address, pte, vmf->orig_pte);

	folio_unlock(folio);
	if (folio != swapcache && swapcache) {
		/*
		 * Hold the lock to avoid the swap entry to be reused
		 * until we take the PT lock for the pte_same() check
		 * (to avoid false positives from pte_same). For
		 * further safety release the lock after the swap_free
		 * so that the swap count won't change under a
		 * parallel locked swapcache.
		 */
		folio_unlock(swapcache);
		folio_put(swapcache);
	}

	if (vmf->flags & FAULT_FLAG_WRITE) {
		ret |= do_wp_page(vmf);
		if (ret & VM_FAULT_ERROR)
			ret &= VM_FAULT_ERROR;
		goto out;
	}

	/* No need to invalidate - it was non-present before */
	update_mmu_cache(vma, vmf->address, vmf->pte);
unlock:
	pte_unmap_unlock(vmf->pte, vmf->ptl);
out:
	if (si)
		put_swap_device(si);
	return ret;
out_nomap:
	pte_unmap_unlock(vmf->pte, vmf->ptl);
out_page:
	folio_unlock(folio);
out_release:
	folio_put(folio);
	if (folio != swapcache && swapcache) {
		folio_unlock(swapcache);
		folio_put(swapcache);
	}
	if (si)
		put_swap_device(si);
	return ret;
}

/*
 * We enter with non-exclusive mmap_lock (to exclude vma changes,
 * but allow concurrent faults), and pte mapped but not yet locked.
 * We return with mmap_lock still held, but pte unmapped and unlocked.
 */
static vm_fault_t do_anonymous_page(struct vm_fault *vmf)
{
	struct vm_area_struct *vma = vmf->vma;
	struct page *page;
	vm_fault_t ret = 0;
	pte_t entry;

	/* File mapping without ->vm_ops ? */
	if (vma->vm_flags & VM_SHARED)
		return VM_FAULT_SIGBUS;

	/*
	 * Use pte_alloc() instead of pte_alloc_map().  We can't run
	 * pte_offset_map() on pmds where a huge pmd might be created
	 * from a different thread.
	 *
	 * pte_alloc_map() is safe to use under mmap_write_lock(mm) or when
	 * parallel threads are excluded by other means.
	 *
	 * Here we only have mmap_read_lock(mm).
	 */
	if (pte_alloc(vma->vm_mm, vmf->pmd))
		return VM_FAULT_OOM;

	/* See comment in handle_pte_fault() */
	if (unlikely(pmd_trans_unstable(vmf->pmd)))
		return 0;

	/* Use the zero-page for reads */
	if (!(vmf->flags & FAULT_FLAG_WRITE) &&
			!mm_forbids_zeropage(vma->vm_mm)) {
		entry = pte_mkspecial(pfn_pte(my_zero_pfn(vmf->address),
						vma->vm_page_prot));
		vmf->pte = pte_offset_map_lock(vma->vm_mm, vmf->pmd,
				vmf->address, &vmf->ptl);
		if (!pte_none(*vmf->pte)) {
			update_mmu_tlb(vma, vmf->address, vmf->pte);
			goto unlock;
		}
		ret = check_stable_address_space(vma->vm_mm);
		if (ret)
			goto unlock;
		/* Deliver the page fault to userland, check inside PT lock */
		if (userfaultfd_missing(vma)) {
			pte_unmap_unlock(vmf->pte, vmf->ptl);
			return handle_userfault(vmf, VM_UFFD_MISSING);
		}
		goto setpte;
	}

	/* Allocate our own private page. */
	if (unlikely(anon_vma_prepare(vma)))
		goto oom;
	page = alloc_zeroed_user_highpage_movable(vma, vmf->address);
	if (!page)
		goto oom;

	if (mem_cgroup_charge(page_folio(page), vma->vm_mm, GFP_KERNEL))
		goto oom_free_page;
	cgroup_throttle_swaprate(page, GFP_KERNEL);

	/*
	 * The memory barrier inside __SetPageUptodate makes sure that
	 * preceding stores to the page contents become visible before
	 * the set_pte_at() write.
	 */
	__SetPageUptodate(page);

	entry = mk_pte(page, vma->vm_page_prot);
	entry = pte_sw_mkyoung(entry);
	if (vma->vm_flags & VM_WRITE)
		entry = pte_mkwrite(pte_mkdirty(entry));

	vmf->pte = pte_offset_map_lock(vma->vm_mm, vmf->pmd, vmf->address,
			&vmf->ptl);
	if (!pte_none(*vmf->pte)) {
		update_mmu_tlb(vma, vmf->address, vmf->pte);
		goto release;
	}

	ret = check_stable_address_space(vma->vm_mm);
	if (ret)
		goto release;

	/* Deliver the page fault to userland, check inside PT lock */
	if (userfaultfd_missing(vma)) {
		pte_unmap_unlock(vmf->pte, vmf->ptl);
		put_page(page);
		return handle_userfault(vmf, VM_UFFD_MISSING);
	}

	inc_mm_counter(vma->vm_mm, MM_ANONPAGES);
	page_add_new_anon_rmap(page, vma, vmf->address);
	lru_cache_add_inactive_or_unevictable(page, vma);
setpte:
	set_pte_at(vma->vm_mm, vmf->address, vmf->pte, entry);

	/* No need to invalidate - it was non-present before */
	update_mmu_cache(vma, vmf->address, vmf->pte);
unlock:
	pte_unmap_unlock(vmf->pte, vmf->ptl);
	return ret;
release:
	put_page(page);
	goto unlock;
oom_free_page:
	put_page(page);
oom:
	return VM_FAULT_OOM;
}

/*
 * The mmap_lock must have been held on entry, and may have been
 * released depending on flags and vma->vm_ops->fault() return value.
 * See filemap_fault() and __lock_page_retry().
 */
static vm_fault_t __do_fault(struct vm_fault *vmf)
{
	struct vm_area_struct *vma = vmf->vma;
	vm_fault_t ret;

	/*
	 * Preallocate pte before we take page_lock because this might lead to
	 * deadlocks for memcg reclaim which waits for pages under writeback:
	 *				lock_page(A)
	 *				SetPageWriteback(A)
	 *				unlock_page(A)
	 * lock_page(B)
	 *				lock_page(B)
	 * pte_alloc_one
	 *   shrink_page_list
	 *     wait_on_page_writeback(A)
	 *				SetPageWriteback(B)
	 *				unlock_page(B)
	 *				# flush A, B to clear the writeback
	 */
	if (pmd_none(*vmf->pmd) && !vmf->prealloc_pte) {
		vmf->prealloc_pte = pte_alloc_one(vma->vm_mm);
		if (!vmf->prealloc_pte)
			return VM_FAULT_OOM;
	}

	ret = vma->vm_ops->fault(vmf);
	if (unlikely(ret & (VM_FAULT_ERROR | VM_FAULT_NOPAGE | VM_FAULT_RETRY |
			    VM_FAULT_DONE_COW)))
		return ret;

	if (unlikely(PageHWPoison(vmf->page))) {
		struct page *page = vmf->page;
		vm_fault_t poisonret = VM_FAULT_HWPOISON;
		if (ret & VM_FAULT_LOCKED) {
			if (page_mapped(page))
				unmap_mapping_pages(page_mapping(page),
						    page->index, 1, false);
			/* Retry if a clean page was removed from the cache. */
			if (invalidate_inode_page(page))
				poisonret = VM_FAULT_NOPAGE;
			unlock_page(page);
		}
		put_page(page);
		vmf->page = NULL;
		return poisonret;
	}

	if (unlikely(!(ret & VM_FAULT_LOCKED)))
		lock_page(vmf->page);
	else
		VM_BUG_ON_PAGE(!PageLocked(vmf->page), vmf->page);

	return ret;
}

#ifdef CONFIG_TRANSPARENT_HUGEPAGE
static void deposit_prealloc_pte(struct vm_fault *vmf)
{
	struct vm_area_struct *vma = vmf->vma;

	pgtable_trans_huge_deposit(vma->vm_mm, vmf->pmd, vmf->prealloc_pte);
	/*
	 * We are going to consume the prealloc table,
	 * count that as nr_ptes.
	 */
	mm_inc_nr_ptes(vma->vm_mm);
	vmf->prealloc_pte = NULL;
}

vm_fault_t do_set_pmd(struct vm_fault *vmf, struct page *page)
{
	struct vm_area_struct *vma = vmf->vma;
	bool write = vmf->flags & FAULT_FLAG_WRITE;
	unsigned long haddr = vmf->address & HPAGE_PMD_MASK;
	pmd_t entry;
	int i;
	vm_fault_t ret = VM_FAULT_FALLBACK;

	if (!transhuge_vma_suitable(vma, haddr))
		return ret;

	page = compound_head(page);
	if (compound_order(page) != HPAGE_PMD_ORDER)
		return ret;

	/*
	 * Just backoff if any subpage of a THP is corrupted otherwise
	 * the corrupted page may mapped by PMD silently to escape the
	 * check.  This kind of THP just can be PTE mapped.  Access to
	 * the corrupted subpage should trigger SIGBUS as expected.
	 */
	if (unlikely(PageHasHWPoisoned(page)))
		return ret;

	/*
	 * Archs like ppc64 need additional space to store information
	 * related to pte entry. Use the preallocated table for that.
	 */
	if (arch_needs_pgtable_deposit() && !vmf->prealloc_pte) {
		vmf->prealloc_pte = pte_alloc_one(vma->vm_mm);
		if (!vmf->prealloc_pte)
			return VM_FAULT_OOM;
	}

	vmf->ptl = pmd_lock(vma->vm_mm, vmf->pmd);
	if (unlikely(!pmd_none(*vmf->pmd)))
		goto out;

	for (i = 0; i < HPAGE_PMD_NR; i++)
		flush_icache_page(vma, page + i);

	entry = mk_huge_pmd(page, vma->vm_page_prot);
	if (write)
		entry = maybe_pmd_mkwrite(pmd_mkdirty(entry), vma);

	add_mm_counter(vma->vm_mm, mm_counter_file(page), HPAGE_PMD_NR);
	page_add_file_rmap(page, vma, true);

	/*
	 * deposit and withdraw with pmd lock held
	 */
	if (arch_needs_pgtable_deposit())
		deposit_prealloc_pte(vmf);

	set_pmd_at(vma->vm_mm, haddr, vmf->pmd, entry);

	update_mmu_cache_pmd(vma, haddr, vmf->pmd);

	/* fault is handled */
	ret = 0;
	count_vm_event(THP_FILE_MAPPED);
out:
	spin_unlock(vmf->ptl);
	return ret;
}
#else
vm_fault_t do_set_pmd(struct vm_fault *vmf, struct page *page)
{
	return VM_FAULT_FALLBACK;
}
#endif

void do_set_pte(struct vm_fault *vmf, struct page *page, unsigned long addr)
{
	struct vm_area_struct *vma = vmf->vma;
	bool uffd_wp = pte_marker_uffd_wp(vmf->orig_pte);
	bool write = vmf->flags & FAULT_FLAG_WRITE;
	bool prefault = vmf->address != addr;
	pte_t entry;

	flush_icache_page(vma, page);
	entry = mk_pte(page, vma->vm_page_prot);

	if (prefault && arch_wants_old_prefaulted_pte())
		entry = pte_mkold(entry);
	else
		entry = pte_sw_mkyoung(entry);

	if (write)
		entry = maybe_mkwrite(pte_mkdirty(entry), vma);
	if (unlikely(uffd_wp))
		entry = pte_mkuffd_wp(pte_wrprotect(entry));
	/* copy-on-write page */
	if (write && !(vma->vm_flags & VM_SHARED)) {
		inc_mm_counter(vma->vm_mm, MM_ANONPAGES);
		page_add_new_anon_rmap(page, vma, addr);
		lru_cache_add_inactive_or_unevictable(page, vma);
	} else {
		inc_mm_counter(vma->vm_mm, mm_counter_file(page));
		page_add_file_rmap(page, vma, false);
	}
	set_pte_at(vma->vm_mm, addr, vmf->pte, entry);
}

static bool vmf_pte_changed(struct vm_fault *vmf)
{
	if (vmf->flags & FAULT_FLAG_ORIG_PTE_VALID)
		return !pte_same(*vmf->pte, vmf->orig_pte);

	return !pte_none(*vmf->pte);
}

/**
 * finish_fault - finish page fault once we have prepared the page to fault
 *
 * @vmf: structure describing the fault
 *
 * This function handles all that is needed to finish a page fault once the
 * page to fault in is prepared. It handles locking of PTEs, inserts PTE for
 * given page, adds reverse page mapping, handles memcg charges and LRU
 * addition.
 *
 * The function expects the page to be locked and on success it consumes a
 * reference of a page being mapped (for the PTE which maps it).
 *
 * Return: %0 on success, %VM_FAULT_ code in case of error.
 */
vm_fault_t finish_fault(struct vm_fault *vmf)
{
	struct vm_area_struct *vma = vmf->vma;
	struct page *page;
	vm_fault_t ret;

	/* Did we COW the page? */
	if ((vmf->flags & FAULT_FLAG_WRITE) && !(vma->vm_flags & VM_SHARED))
		page = vmf->cow_page;
	else
		page = vmf->page;

	/*
	 * check even for read faults because we might have lost our CoWed
	 * page
	 */
	if (!(vma->vm_flags & VM_SHARED)) {
		ret = check_stable_address_space(vma->vm_mm);
		if (ret)
			return ret;
	}

	if (pmd_none(*vmf->pmd)) {
		if (PageTransCompound(page)) {
			ret = do_set_pmd(vmf, page);
			if (ret != VM_FAULT_FALLBACK)
				return ret;
		}

		if (vmf->prealloc_pte)
			pmd_install(vma->vm_mm, vmf->pmd, &vmf->prealloc_pte);
		else if (unlikely(pte_alloc(vma->vm_mm, vmf->pmd)))
			return VM_FAULT_OOM;
	}

	/*
	 * See comment in handle_pte_fault() for how this scenario happens, we
	 * need to return NOPAGE so that we drop this page.
	 */
	if (pmd_devmap_trans_unstable(vmf->pmd))
		return VM_FAULT_NOPAGE;

	vmf->pte = pte_offset_map_lock(vma->vm_mm, vmf->pmd,
				      vmf->address, &vmf->ptl);

	/* Re-check under ptl */
	if (likely(!vmf_pte_changed(vmf))) {
		do_set_pte(vmf, page, vmf->address);

		/* no need to invalidate: a not-present page won't be cached */
		update_mmu_cache(vma, vmf->address, vmf->pte);

		ret = 0;
	} else {
		update_mmu_tlb(vma, vmf->address, vmf->pte);
		ret = VM_FAULT_NOPAGE;
	}

	pte_unmap_unlock(vmf->pte, vmf->ptl);
	return ret;
}

static unsigned long fault_around_bytes __read_mostly =
	rounddown_pow_of_two(65536);

#ifdef CONFIG_DEBUG_FS
static int fault_around_bytes_get(void *data, u64 *val)
{
	*val = fault_around_bytes;
	return 0;
}

/*
 * fault_around_bytes must be rounded down to the nearest page order as it's
 * what do_fault_around() expects to see.
 */
static int fault_around_bytes_set(void *data, u64 val)
{
	if (val / PAGE_SIZE > PTRS_PER_PTE)
		return -EINVAL;
	if (val > PAGE_SIZE)
		fault_around_bytes = rounddown_pow_of_two(val);
	else
		fault_around_bytes = PAGE_SIZE; /* rounddown_pow_of_two(0) is undefined */
	return 0;
}
DEFINE_DEBUGFS_ATTRIBUTE(fault_around_bytes_fops,
		fault_around_bytes_get, fault_around_bytes_set, "%llu\n");

static int __init fault_around_debugfs(void)
{
	debugfs_create_file_unsafe("fault_around_bytes", 0644, NULL, NULL,
				   &fault_around_bytes_fops);
	return 0;
}
late_initcall(fault_around_debugfs);
#endif

/*
 * do_fault_around() tries to map few pages around the fault address. The hope
 * is that the pages will be needed soon and this will lower the number of
 * faults to handle.
 *
 * It uses vm_ops->map_pages() to map the pages, which skips the page if it's
 * not ready to be mapped: not up-to-date, locked, etc.
 *
 * This function doesn't cross the VMA boundaries, in order to call map_pages()
 * only once.
 *
 * fault_around_bytes defines how many bytes we'll try to map.
 * do_fault_around() expects it to be set to a power of two less than or equal
 * to PTRS_PER_PTE.
 *
 * The virtual address of the area that we map is naturally aligned to
 * fault_around_bytes rounded down to the machine page size
 * (and therefore to page order).  This way it's easier to guarantee
 * that we don't cross page table boundaries.
 */
static vm_fault_t do_fault_around(struct vm_fault *vmf)
{
	unsigned long address = vmf->address, nr_pages, mask;
	pgoff_t start_pgoff = vmf->pgoff;
	pgoff_t end_pgoff;
	int off;

	nr_pages = READ_ONCE(fault_around_bytes) >> PAGE_SHIFT;
	mask = ~(nr_pages * PAGE_SIZE - 1) & PAGE_MASK;

	address = max(address & mask, vmf->vma->vm_start);
	off = ((vmf->address - address) >> PAGE_SHIFT) & (PTRS_PER_PTE - 1);
	start_pgoff -= off;

	/*
	 *  end_pgoff is either the end of the page table, the end of
	 *  the vma or nr_pages from start_pgoff, depending what is nearest.
	 */
	end_pgoff = start_pgoff -
		((address >> PAGE_SHIFT) & (PTRS_PER_PTE - 1)) +
		PTRS_PER_PTE - 1;
	end_pgoff = min3(end_pgoff, vma_pages(vmf->vma) + vmf->vma->vm_pgoff - 1,
			start_pgoff + nr_pages - 1);

	if (pmd_none(*vmf->pmd)) {
		vmf->prealloc_pte = pte_alloc_one(vmf->vma->vm_mm);
		if (!vmf->prealloc_pte)
			return VM_FAULT_OOM;
	}

	return vmf->vma->vm_ops->map_pages(vmf, start_pgoff, end_pgoff);
}

/* Return true if we should do read fault-around, false otherwise */
static inline bool should_fault_around(struct vm_fault *vmf)
{
	/* No ->map_pages?  No way to fault around... */
	if (!vmf->vma->vm_ops->map_pages)
		return false;

	if (uffd_disable_fault_around(vmf->vma))
		return false;

	return fault_around_bytes >> PAGE_SHIFT > 1;
}

static vm_fault_t do_read_fault(struct vm_fault *vmf)
{
	vm_fault_t ret = 0;

	/*
	 * Let's call ->map_pages() first and use ->fault() as fallback
	 * if page by the offset is not ready to be mapped (cold cache or
	 * something).
	 */
	if (should_fault_around(vmf)) {
		ret = do_fault_around(vmf);
		if (ret)
			return ret;
	}

	ret = __do_fault(vmf);
	if (unlikely(ret & (VM_FAULT_ERROR | VM_FAULT_NOPAGE | VM_FAULT_RETRY)))
		return ret;

	ret |= finish_fault(vmf);
	unlock_page(vmf->page);
	if (unlikely(ret & (VM_FAULT_ERROR | VM_FAULT_NOPAGE | VM_FAULT_RETRY)))
		put_page(vmf->page);
	return ret;
}

static vm_fault_t do_cow_fault(struct vm_fault *vmf)
{
	struct vm_area_struct *vma = vmf->vma;
	vm_fault_t ret;

	if (unlikely(anon_vma_prepare(vma)))
		return VM_FAULT_OOM;

	vmf->cow_page = alloc_page_vma(GFP_HIGHUSER_MOVABLE, vma, vmf->address);
	if (!vmf->cow_page)
		return VM_FAULT_OOM;

	if (mem_cgroup_charge(page_folio(vmf->cow_page), vma->vm_mm,
				GFP_KERNEL)) {
		put_page(vmf->cow_page);
		return VM_FAULT_OOM;
	}
	cgroup_throttle_swaprate(vmf->cow_page, GFP_KERNEL);

	ret = __do_fault(vmf);
	if (unlikely(ret & (VM_FAULT_ERROR | VM_FAULT_NOPAGE | VM_FAULT_RETRY)))
		goto uncharge_out;
	if (ret & VM_FAULT_DONE_COW)
		return ret;

	copy_user_highpage(vmf->cow_page, vmf->page, vmf->address, vma);
	__SetPageUptodate(vmf->cow_page);

	ret |= finish_fault(vmf);
	unlock_page(vmf->page);
	put_page(vmf->page);
	if (unlikely(ret & (VM_FAULT_ERROR | VM_FAULT_NOPAGE | VM_FAULT_RETRY)))
		goto uncharge_out;
	return ret;
uncharge_out:
	put_page(vmf->cow_page);
	return ret;
}

static vm_fault_t do_shared_fault(struct vm_fault *vmf)
{
	struct vm_area_struct *vma = vmf->vma;
	vm_fault_t ret, tmp;

	ret = __do_fault(vmf);
	if (unlikely(ret & (VM_FAULT_ERROR | VM_FAULT_NOPAGE | VM_FAULT_RETRY)))
		return ret;

	/*
	 * Check if the backing address space wants to know that the page is
	 * about to become writable
	 */
	if (vma->vm_ops->page_mkwrite) {
		unlock_page(vmf->page);
		tmp = do_page_mkwrite(vmf);
		if (unlikely(!tmp ||
				(tmp & (VM_FAULT_ERROR | VM_FAULT_NOPAGE)))) {
			put_page(vmf->page);
			return tmp;
		}
	}

	ret |= finish_fault(vmf);
	if (unlikely(ret & (VM_FAULT_ERROR | VM_FAULT_NOPAGE |
					VM_FAULT_RETRY))) {
		unlock_page(vmf->page);
		put_page(vmf->page);
		return ret;
	}

	ret |= fault_dirty_shared_page(vmf);
	return ret;
}

/*
 * We enter with non-exclusive mmap_lock (to exclude vma changes,
 * but allow concurrent faults).
 * The mmap_lock may have been released depending on flags and our
 * return value.  See filemap_fault() and __folio_lock_or_retry().
 * If mmap_lock is released, vma may become invalid (for example
 * by other thread calling munmap()).
 */
static vm_fault_t do_fault(struct vm_fault *vmf)
{
	struct vm_area_struct *vma = vmf->vma;
	struct mm_struct *vm_mm = vma->vm_mm;
	vm_fault_t ret;

	/*
	 * The VMA was not fully populated on mmap() or missing VM_DONTEXPAND
	 */
	if (!vma->vm_ops->fault) {
		/*
		 * If we find a migration pmd entry or a none pmd entry, which
		 * should never happen, return SIGBUS
		 */
		if (unlikely(!pmd_present(*vmf->pmd)))
			ret = VM_FAULT_SIGBUS;
		else {
			vmf->pte = pte_offset_map_lock(vmf->vma->vm_mm,
						       vmf->pmd,
						       vmf->address,
						       &vmf->ptl);
			/*
			 * Make sure this is not a temporary clearing of pte
			 * by holding ptl and checking again. A R/M/W update
			 * of pte involves: take ptl, clearing the pte so that
			 * we don't have concurrent modification by hardware
			 * followed by an update.
			 */
			if (unlikely(pte_none(*vmf->pte)))
				ret = VM_FAULT_SIGBUS;
			else
				ret = VM_FAULT_NOPAGE;

			pte_unmap_unlock(vmf->pte, vmf->ptl);
		}
	} else if (!(vmf->flags & FAULT_FLAG_WRITE))
		ret = do_read_fault(vmf);
	else if (!(vma->vm_flags & VM_SHARED))
		ret = do_cow_fault(vmf);
	else
		ret = do_shared_fault(vmf);

	/* preallocated pagetable is unused: free it */
	if (vmf->prealloc_pte) {
		pte_free(vm_mm, vmf->prealloc_pte);
		vmf->prealloc_pte = NULL;
	}
	return ret;
}

int numa_migrate_prep(struct page *page, struct vm_area_struct *vma,
		      unsigned long addr, int page_nid, int *flags)
{
	get_page(page);

	count_vm_numa_event(NUMA_HINT_FAULTS);
	if (page_nid == numa_node_id()) {
		count_vm_numa_event(NUMA_HINT_FAULTS_LOCAL);
		*flags |= TNF_FAULT_LOCAL;
	}

	return mpol_misplaced(page, vma, addr);
}

static vm_fault_t do_numa_page(struct vm_fault *vmf)
{
	struct vm_area_struct *vma = vmf->vma;
	struct page *page = NULL;
	int page_nid = NUMA_NO_NODE;
	bool writable = false;
	int last_cpupid;
	int target_nid;
	pte_t pte, old_pte;
	int flags = 0;

	/*
	 * The "pte" at this point cannot be used safely without
	 * validation through pte_unmap_same(). It's of NUMA type but
	 * the pfn may be screwed if the read is non atomic.
	 */
	vmf->ptl = pte_lockptr(vma->vm_mm, vmf->pmd);
	spin_lock(vmf->ptl);
	if (unlikely(!pte_same(*vmf->pte, vmf->orig_pte))) {
		pte_unmap_unlock(vmf->pte, vmf->ptl);
		goto out;
	}

	/* Get the normal PTE  */
	old_pte = ptep_get(vmf->pte);
	pte = pte_modify(old_pte, vma->vm_page_prot);

	/*
	 * Detect now whether the PTE could be writable; this information
	 * is only valid while holding the PT lock.
	 */
	writable = pte_write(pte);
	if (!writable && vma_wants_manual_pte_write_upgrade(vma) &&
	    can_change_pte_writable(vma, vmf->address, pte))
		writable = true;

	page = vm_normal_page(vma, vmf->address, pte);
	if (!page || is_zone_device_page(page))
		goto out_map;

	/* TODO: handle PTE-mapped THP */
	if (PageCompound(page))
		goto out_map;

	/*
	 * Avoid grouping on RO pages in general. RO pages shouldn't hurt as
	 * much anyway since they can be in shared cache state. This misses
	 * the case where a mapping is writable but the process never writes
	 * to it but pte_write gets cleared during protection updates and
	 * pte_dirty has unpredictable behaviour between PTE scan updates,
	 * background writeback, dirty balancing and application behaviour.
	 */
	if (!writable)
		flags |= TNF_NO_GROUP;

	/*
	 * Flag if the page is shared between multiple address spaces. This
	 * is later used when determining whether to group tasks together
	 */
	if (page_mapcount(page) > 1 && (vma->vm_flags & VM_SHARED))
		flags |= TNF_SHARED;

	page_nid = page_to_nid(page);
	/*
	 * For memory tiering mode, cpupid of slow memory page is used
	 * to record page access time.  So use default value.
	 */
	if ((sysctl_numa_balancing_mode & NUMA_BALANCING_MEMORY_TIERING) &&
	    !node_is_toptier(page_nid))
		last_cpupid = (-1 & LAST_CPUPID_MASK);
	else
		last_cpupid = page_cpupid_last(page);
	target_nid = numa_migrate_prep(page, vma, vmf->address, page_nid,
			&flags);
	if (target_nid == NUMA_NO_NODE) {
		put_page(page);
		goto out_map;
	}
	pte_unmap_unlock(vmf->pte, vmf->ptl);
	writable = false;

	/* Migrate to the requested node */
	if (migrate_misplaced_page(page, vma, target_nid)) {
		page_nid = target_nid;
		flags |= TNF_MIGRATED;
	} else {
		flags |= TNF_MIGRATE_FAIL;
		vmf->pte = pte_offset_map(vmf->pmd, vmf->address);
		spin_lock(vmf->ptl);
		if (unlikely(!pte_same(*vmf->pte, vmf->orig_pte))) {
			pte_unmap_unlock(vmf->pte, vmf->ptl);
			goto out;
		}
		goto out_map;
	}

out:
	if (page_nid != NUMA_NO_NODE)
		task_numa_fault(last_cpupid, page_nid, 1, flags);
	return 0;
out_map:
	/*
	 * Make it present again, depending on how arch implements
	 * non-accessible ptes, some can allow access by kernel mode.
	 */
	old_pte = ptep_modify_prot_start(vma, vmf->address, vmf->pte);
	pte = pte_modify(old_pte, vma->vm_page_prot);
	pte = pte_mkyoung(pte);
	if (writable)
		pte = pte_mkwrite(pte);
	ptep_modify_prot_commit(vma, vmf->address, vmf->pte, old_pte, pte);
	update_mmu_cache(vma, vmf->address, vmf->pte);
	pte_unmap_unlock(vmf->pte, vmf->ptl);
	goto out;
}

static inline vm_fault_t create_huge_pmd(struct vm_fault *vmf)
{
	if (vma_is_anonymous(vmf->vma))
		return do_huge_pmd_anonymous_page(vmf);
	if (vmf->vma->vm_ops->huge_fault)
		return vmf->vma->vm_ops->huge_fault(vmf, PE_SIZE_PMD);
	return VM_FAULT_FALLBACK;
}

/* `inline' is required to avoid gcc 4.1.2 build error */
static inline vm_fault_t wp_huge_pmd(struct vm_fault *vmf)
{
	const bool unshare = vmf->flags & FAULT_FLAG_UNSHARE;
	vm_fault_t ret;

	if (vma_is_anonymous(vmf->vma)) {
		if (likely(!unshare) &&
		    userfaultfd_huge_pmd_wp(vmf->vma, vmf->orig_pmd))
			return handle_userfault(vmf, VM_UFFD_WP);
		return do_huge_pmd_wp_page(vmf);
	}

	if (vmf->vma->vm_flags & (VM_SHARED | VM_MAYSHARE)) {
		if (vmf->vma->vm_ops->huge_fault) {
			ret = vmf->vma->vm_ops->huge_fault(vmf, PE_SIZE_PMD);
			if (!(ret & VM_FAULT_FALLBACK))
				return ret;
		}
	}

	/* COW or write-notify handled on pte level: split pmd. */
	__split_huge_pmd(vmf->vma, vmf->pmd, vmf->address, false, NULL);

	return VM_FAULT_FALLBACK;
}

static vm_fault_t create_huge_pud(struct vm_fault *vmf)
{
#if defined(CONFIG_TRANSPARENT_HUGEPAGE) &&			\
	defined(CONFIG_HAVE_ARCH_TRANSPARENT_HUGEPAGE_PUD)
	/* No support for anonymous transparent PUD pages yet */
	if (vma_is_anonymous(vmf->vma))
		return VM_FAULT_FALLBACK;
	if (vmf->vma->vm_ops->huge_fault)
		return vmf->vma->vm_ops->huge_fault(vmf, PE_SIZE_PUD);
#endif /* CONFIG_TRANSPARENT_HUGEPAGE */
	return VM_FAULT_FALLBACK;
}

static vm_fault_t wp_huge_pud(struct vm_fault *vmf, pud_t orig_pud)
{
#if defined(CONFIG_TRANSPARENT_HUGEPAGE) &&			\
	defined(CONFIG_HAVE_ARCH_TRANSPARENT_HUGEPAGE_PUD)
	vm_fault_t ret;

	/* No support for anonymous transparent PUD pages yet */
	if (vma_is_anonymous(vmf->vma))
		goto split;
	if (vmf->vma->vm_flags & (VM_SHARED | VM_MAYSHARE)) {
		if (vmf->vma->vm_ops->huge_fault) {
			ret = vmf->vma->vm_ops->huge_fault(vmf, PE_SIZE_PUD);
			if (!(ret & VM_FAULT_FALLBACK))
				return ret;
		}
	}
split:
	/* COW or write-notify not handled on PUD level: split pud.*/
	__split_huge_pud(vmf->vma, vmf->pud, vmf->address);
#endif /* CONFIG_TRANSPARENT_HUGEPAGE && CONFIG_HAVE_ARCH_TRANSPARENT_HUGEPAGE_PUD */
	return VM_FAULT_FALLBACK;
}

/*
 * These routines also need to handle stuff like marking pages dirty
 * and/or accessed for architectures that don't do it in hardware (most
 * RISC architectures).  The early dirtying is also good on the i386.
 *
 * There is also a hook called "update_mmu_cache()" that architectures
 * with external mmu caches can use to update those (ie the Sparc or
 * PowerPC hashed page tables that act as extended TLBs).
 *
 * We enter with non-exclusive mmap_lock (to exclude vma changes, but allow
 * concurrent faults).
 *
 * The mmap_lock may have been released depending on flags and our return value.
 * See filemap_fault() and __folio_lock_or_retry().
 */
static vm_fault_t handle_pte_fault(struct vm_fault *vmf)
{
	pte_t entry;

	if (unlikely(pmd_none(*vmf->pmd))) {
		/*
		 * Leave __pte_alloc() until later: because vm_ops->fault may
		 * want to allocate huge page, and if we expose page table
		 * for an instant, it will be difficult to retract from
		 * concurrent faults and from rmap lookups.
		 */
		vmf->pte = NULL;
		vmf->flags &= ~FAULT_FLAG_ORIG_PTE_VALID;
	} else {
		/*
		 * If a huge pmd materialized under us just retry later.  Use
		 * pmd_trans_unstable() via pmd_devmap_trans_unstable() instead
		 * of pmd_trans_huge() to ensure the pmd didn't become
		 * pmd_trans_huge under us and then back to pmd_none, as a
		 * result of MADV_DONTNEED running immediately after a huge pmd
		 * fault in a different thread of this mm, in turn leading to a
		 * misleading pmd_trans_huge() retval. All we have to ensure is
		 * that it is a regular pmd that we can walk with
		 * pte_offset_map() and we can do that through an atomic read
		 * in C, which is what pmd_trans_unstable() provides.
		 */
		if (pmd_devmap_trans_unstable(vmf->pmd))
			return 0;
		/*
		 * A regular pmd is established and it can't morph into a huge
		 * pmd from under us anymore at this point because we hold the
		 * mmap_lock read mode and khugepaged takes it in write mode.
		 * So now it's safe to run pte_offset_map().
		 */
		vmf->pte = pte_offset_map(vmf->pmd, vmf->address);
		vmf->orig_pte = *vmf->pte;
		vmf->flags |= FAULT_FLAG_ORIG_PTE_VALID;

		/*
		 * some architectures can have larger ptes than wordsize,
		 * e.g.ppc44x-defconfig has CONFIG_PTE_64BIT=y and
		 * CONFIG_32BIT=y, so READ_ONCE cannot guarantee atomic
		 * accesses.  The code below just needs a consistent view
		 * for the ifs and we later double check anyway with the
		 * ptl lock held. So here a barrier will do.
		 */
		barrier();
		if (pte_none(vmf->orig_pte)) {
			pte_unmap(vmf->pte);
			vmf->pte = NULL;
		}
	}

	if (!vmf->pte) {
		if (vma_is_anonymous(vmf->vma))
			return do_anonymous_page(vmf);
		else
			return do_fault(vmf);
	}

	if (!pte_present(vmf->orig_pte))
		return do_swap_page(vmf);

	if (pte_protnone(vmf->orig_pte) && vma_is_accessible(vmf->vma))
		return do_numa_page(vmf);

	vmf->ptl = pte_lockptr(vmf->vma->vm_mm, vmf->pmd);
	spin_lock(vmf->ptl);
	entry = vmf->orig_pte;
	if (unlikely(!pte_same(*vmf->pte, entry))) {
		update_mmu_tlb(vmf->vma, vmf->address, vmf->pte);
		goto unlock;
	}
	if (vmf->flags & (FAULT_FLAG_WRITE|FAULT_FLAG_UNSHARE)) {
		if (!pte_write(entry))
			return do_wp_page(vmf);
		else if (likely(vmf->flags & FAULT_FLAG_WRITE))
			entry = pte_mkdirty(entry);
	}
	entry = pte_mkyoung(entry);
	if (ptep_set_access_flags(vmf->vma, vmf->address, vmf->pte, entry,
				vmf->flags & FAULT_FLAG_WRITE)) {
		update_mmu_cache(vmf->vma, vmf->address, vmf->pte);
	} else {
		/* Skip spurious TLB flush for retried page fault */
		if (vmf->flags & FAULT_FLAG_TRIED)
			goto unlock;
		/*
		 * This is needed only for protection faults but the arch code
		 * is not yet telling us if this is a protection fault or not.
		 * This still avoids useless tlb flushes for .text page faults
		 * with threads.
		 */
		if (vmf->flags & FAULT_FLAG_WRITE)
			flush_tlb_fix_spurious_fault(vmf->vma, vmf->address);
	}
unlock:
	pte_unmap_unlock(vmf->pte, vmf->ptl);
	return 0;
}

/*
 * By the time we get here, we already hold the mm semaphore
 *
 * The mmap_lock may have been released depending on flags and our
 * return value.  See filemap_fault() and __folio_lock_or_retry().
 */
static vm_fault_t __handle_mm_fault(struct vm_area_struct *vma,
		unsigned long address, unsigned int flags)
{
	struct vm_fault vmf = {
		.vma = vma,
		.address = address & PAGE_MASK,
		.real_address = address,
		.flags = flags,
		.pgoff = linear_page_index(vma, address),
		.gfp_mask = __get_fault_gfp_mask(vma),
	};
	struct mm_struct *mm = vma->vm_mm;
	unsigned long vm_flags = vma->vm_flags;
	pgd_t *pgd;
	p4d_t *p4d;
	vm_fault_t ret;

	pgd = pgd_offset(mm, address);
	p4d = p4d_alloc(mm, pgd, address);
	if (!p4d)
		return VM_FAULT_OOM;

	vmf.pud = pud_alloc(mm, p4d, address);
	if (!vmf.pud)
		return VM_FAULT_OOM;
retry_pud:
	if (pud_none(*vmf.pud) &&
	    hugepage_vma_check(vma, vm_flags, false, true, true)) {
		ret = create_huge_pud(&vmf);
		if (!(ret & VM_FAULT_FALLBACK))
			return ret;
	} else {
		pud_t orig_pud = *vmf.pud;

		barrier();
		if (pud_trans_huge(orig_pud) || pud_devmap(orig_pud)) {

			/*
			 * TODO once we support anonymous PUDs: NUMA case and
			 * FAULT_FLAG_UNSHARE handling.
			 */
			if ((flags & FAULT_FLAG_WRITE) && !pud_write(orig_pud)) {
				ret = wp_huge_pud(&vmf, orig_pud);
				if (!(ret & VM_FAULT_FALLBACK))
					return ret;
			} else {
				huge_pud_set_accessed(&vmf, orig_pud);
				return 0;
			}
		}
	}

	vmf.pmd = pmd_alloc(mm, vmf.pud, address);
	if (!vmf.pmd)
		return VM_FAULT_OOM;

	/* Huge pud page fault raced with pmd_alloc? */
	if (pud_trans_unstable(vmf.pud))
		goto retry_pud;

	if (pmd_none(*vmf.pmd) &&
	    hugepage_vma_check(vma, vm_flags, false, true, true)) {
		ret = create_huge_pmd(&vmf);
		if (!(ret & VM_FAULT_FALLBACK))
			return ret;
	} else {
		vmf.orig_pmd = *vmf.pmd;

		barrier();
		if (unlikely(is_swap_pmd(vmf.orig_pmd))) {
			VM_BUG_ON(thp_migration_supported() &&
					  !is_pmd_migration_entry(vmf.orig_pmd));
			if (is_pmd_migration_entry(vmf.orig_pmd))
				pmd_migration_entry_wait(mm, vmf.pmd);
			return 0;
		}
		if (pmd_trans_huge(vmf.orig_pmd) || pmd_devmap(vmf.orig_pmd)) {
			if (pmd_protnone(vmf.orig_pmd) && vma_is_accessible(vma))
				return do_huge_pmd_numa_page(&vmf);

			if ((flags & (FAULT_FLAG_WRITE|FAULT_FLAG_UNSHARE)) &&
			    !pmd_write(vmf.orig_pmd)) {
				ret = wp_huge_pmd(&vmf);
				if (!(ret & VM_FAULT_FALLBACK))
					return ret;
			} else {
				huge_pmd_set_accessed(&vmf);
				return 0;
			}
		}
	}

	return handle_pte_fault(&vmf);
}

/**
 * mm_account_fault - Do page fault accounting
 *
 * @regs: the pt_regs struct pointer.  When set to NULL, will skip accounting
 *        of perf event counters, but we'll still do the per-task accounting to
 *        the task who triggered this page fault.
 * @address: the faulted address.
 * @flags: the fault flags.
 * @ret: the fault retcode.
 *
 * This will take care of most of the page fault accounting.  Meanwhile, it
 * will also include the PERF_COUNT_SW_PAGE_FAULTS_[MAJ|MIN] perf counter
 * updates.  However, note that the handling of PERF_COUNT_SW_PAGE_FAULTS should
 * still be in per-arch page fault handlers at the entry of page fault.
 */
static inline void mm_account_fault(struct pt_regs *regs,
				    unsigned long address, unsigned int flags,
				    vm_fault_t ret)
{
	bool major;

	/*
	 * We don't do accounting for some specific faults:
	 *
	 * - Unsuccessful faults (e.g. when the address wasn't valid).  That
	 *   includes arch_vma_access_permitted() failing before reaching here.
	 *   So this is not a "this many hardware page faults" counter.  We
	 *   should use the hw profiling for that.
	 *
	 * - Incomplete faults (VM_FAULT_RETRY).  They will only be counted
	 *   once they're completed.
	 */
	if (ret & (VM_FAULT_ERROR | VM_FAULT_RETRY))
		return;

	/*
	 * We define the fault as a major fault when the final successful fault
	 * is VM_FAULT_MAJOR, or if it retried (which implies that we couldn't
	 * handle it immediately previously).
	 */
	major = (ret & VM_FAULT_MAJOR) || (flags & FAULT_FLAG_TRIED);

	if (major)
		current->maj_flt++;
	else
		current->min_flt++;

	/*
	 * If the fault is done for GUP, regs will be NULL.  We only do the
	 * accounting for the per thread fault counters who triggered the
	 * fault, and we skip the perf event updates.
	 */
	if (!regs)
		return;

	if (major)
		perf_sw_event(PERF_COUNT_SW_PAGE_FAULTS_MAJ, 1, regs, address);
	else
		perf_sw_event(PERF_COUNT_SW_PAGE_FAULTS_MIN, 1, regs, address);
}

#ifdef CONFIG_LRU_GEN
static void lru_gen_enter_fault(struct vm_area_struct *vma)
{
	/* the LRU algorithm doesn't apply to sequential or random reads */
	current->in_lru_fault = !(vma->vm_flags & (VM_SEQ_READ | VM_RAND_READ));
}

static void lru_gen_exit_fault(void)
{
	current->in_lru_fault = false;
}
#else
static void lru_gen_enter_fault(struct vm_area_struct *vma)
{
}

static void lru_gen_exit_fault(void)
{
}
#endif /* CONFIG_LRU_GEN */

static vm_fault_t sanitize_fault_flags(struct vm_area_struct *vma,
				       unsigned int *flags)
{
	if (unlikely(*flags & FAULT_FLAG_UNSHARE)) {
		if (WARN_ON_ONCE(*flags & FAULT_FLAG_WRITE))
			return VM_FAULT_SIGSEGV;
		/*
		 * FAULT_FLAG_UNSHARE only applies to COW mappings. Let's
		 * just treat it like an ordinary read-fault otherwise.
		 */
		if (!is_cow_mapping(vma->vm_flags))
			*flags &= ~FAULT_FLAG_UNSHARE;
	} else if (*flags & FAULT_FLAG_WRITE) {
		/* Write faults on read-only mappings are impossible ... */
		if (WARN_ON_ONCE(!(vma->vm_flags & VM_MAYWRITE)))
			return VM_FAULT_SIGSEGV;
		/* ... and FOLL_FORCE only applies to COW mappings. */
		if (WARN_ON_ONCE(!(vma->vm_flags & VM_WRITE) &&
				 !is_cow_mapping(vma->vm_flags)))
			return VM_FAULT_SIGSEGV;
	}
	return 0;
}

/*
 * By the time we get here, we already hold the mm semaphore
 *
 * The mmap_lock may have been released depending on flags and our
 * return value.  See filemap_fault() and __folio_lock_or_retry().
 */
vm_fault_t handle_mm_fault(struct vm_area_struct *vma, unsigned long address,
			   unsigned int flags, struct pt_regs *regs)
{
	vm_fault_t ret;

	__set_current_state(TASK_RUNNING);

	count_vm_event(PGFAULT);
	count_memcg_event_mm(vma->vm_mm, PGFAULT);

	ret = sanitize_fault_flags(vma, &flags);
	if (ret)
		return ret;

	if (!arch_vma_access_permitted(vma, flags & FAULT_FLAG_WRITE,
					    flags & FAULT_FLAG_INSTRUCTION,
					    flags & FAULT_FLAG_REMOTE))
		return VM_FAULT_SIGSEGV;

	/*
	 * Enable the memcg OOM handling for faults triggered in user
	 * space.  Kernel faults are handled more gracefully.
	 */
	if (flags & FAULT_FLAG_USER)
		mem_cgroup_enter_user_fault();

	lru_gen_enter_fault(vma);

	if (unlikely(is_vm_hugetlb_page(vma)))
		ret = hugetlb_fault(vma->vm_mm, vma, address, flags);
	else
		ret = __handle_mm_fault(vma, address, flags);

	lru_gen_exit_fault();

	if (flags & FAULT_FLAG_USER) {
		mem_cgroup_exit_user_fault();
		/*
		 * The task may have entered a memcg OOM situation but
		 * if the allocation error was handled gracefully (no
		 * VM_FAULT_OOM), there is no need to kill anything.
		 * Just clean up the OOM state peacefully.
		 */
		if (task_in_memcg_oom(current) && !(ret & VM_FAULT_OOM))
			mem_cgroup_oom_synchronize(false);
	}

	mm_account_fault(regs, address, flags, ret);

	return ret;
}
EXPORT_SYMBOL_GPL(handle_mm_fault);

#ifndef __PAGETABLE_P4D_FOLDED
/*
 * Allocate p4d page table.
 * We've already handled the fast-path in-line.
 */
int __p4d_alloc(struct mm_struct *mm, pgd_t *pgd, unsigned long address)
{
	p4d_t *new = p4d_alloc_one(mm, address);
	if (!new)
		return -ENOMEM;

	spin_lock(&mm->page_table_lock);
	if (pgd_present(*pgd)) {	/* Another has populated it */
		p4d_free(mm, new);
	} else {
		smp_wmb(); /* See comment in pmd_install() */
		pgd_populate(mm, pgd, new);
	}
	spin_unlock(&mm->page_table_lock);
	return 0;
}
#endif /* __PAGETABLE_P4D_FOLDED */

#ifndef __PAGETABLE_PUD_FOLDED
/*
 * Allocate page upper directory.
 * We've already handled the fast-path in-line.
 */
int __pud_alloc(struct mm_struct *mm, p4d_t *p4d, unsigned long address)
{
	pud_t *new = pud_alloc_one(mm, address);
	if (!new)
		return -ENOMEM;

	spin_lock(&mm->page_table_lock);
	if (!p4d_present(*p4d)) {
		mm_inc_nr_puds(mm);
		smp_wmb(); /* See comment in pmd_install() */
		p4d_populate(mm, p4d, new);
	} else	/* Another has populated it */
		pud_free(mm, new);
	spin_unlock(&mm->page_table_lock);
	return 0;
}
#endif /* __PAGETABLE_PUD_FOLDED */

#ifndef __PAGETABLE_PMD_FOLDED
/*
 * Allocate page middle directory.
 * We've already handled the fast-path in-line.
 */
int __pmd_alloc(struct mm_struct *mm, pud_t *pud, unsigned long address)
{
	spinlock_t *ptl;
	pmd_t *new = pmd_alloc_one(mm, address);
	if (!new)
		return -ENOMEM;

	ptl = pud_lock(mm, pud);
	if (!pud_present(*pud)) {
		mm_inc_nr_pmds(mm);
		smp_wmb(); /* See comment in pmd_install() */
		pud_populate(mm, pud, new);
	} else {	/* Another has populated it */
		pmd_free(mm, new);
	}
	spin_unlock(ptl);
	return 0;
}
#endif /* __PAGETABLE_PMD_FOLDED */

/**
 * follow_pte - look up PTE at a user virtual address
 * @mm: the mm_struct of the target address space
 * @address: user virtual address
 * @ptepp: location to store found PTE
 * @ptlp: location to store the lock for the PTE
 *
 * On a successful return, the pointer to the PTE is stored in @ptepp;
 * the corresponding lock is taken and its location is stored in @ptlp.
 * The contents of the PTE are only stable until @ptlp is released;
 * any further use, if any, must be protected against invalidation
 * with MMU notifiers.
 *
 * Only IO mappings and raw PFN mappings are allowed.  The mmap semaphore
 * should be taken for read.
 *
 * KVM uses this function.  While it is arguably less bad than ``follow_pfn``,
 * it is not a good general-purpose API.
 *
 * Return: zero on success, -ve otherwise.
 */
int follow_pte(struct mm_struct *mm, unsigned long address,
	       pte_t **ptepp, spinlock_t **ptlp)
{
	pgd_t *pgd;
	p4d_t *p4d;
	pud_t *pud;
	pmd_t *pmd;
	pte_t *ptep;

	pgd = pgd_offset(mm, address);
	if (pgd_none(*pgd) || unlikely(pgd_bad(*pgd)))
		goto out;

	p4d = p4d_offset(pgd, address);
	if (p4d_none(*p4d) || unlikely(p4d_bad(*p4d)))
		goto out;

	pud = pud_offset(p4d, address);
	if (pud_none(*pud) || unlikely(pud_bad(*pud)))
		goto out;

	pmd = pmd_offset(pud, address);
	VM_BUG_ON(pmd_trans_huge(*pmd));

	if (pmd_none(*pmd) || unlikely(pmd_bad(*pmd)))
		goto out;

	ptep = pte_offset_map_lock(mm, pmd, address, ptlp);
	if (!pte_present(*ptep))
		goto unlock;
	*ptepp = ptep;
	return 0;
unlock:
	pte_unmap_unlock(ptep, *ptlp);
out:
	return -EINVAL;
}
EXPORT_SYMBOL_GPL(follow_pte);

/**
 * follow_pfn - look up PFN at a user virtual address
 * @vma: memory mapping
 * @address: user virtual address
 * @pfn: location to store found PFN
 *
 * Only IO mappings and raw PFN mappings are allowed.
 *
 * This function does not allow the caller to read the permissions
 * of the PTE.  Do not use it.
 *
 * Return: zero and the pfn at @pfn on success, -ve otherwise.
 */
int follow_pfn(struct vm_area_struct *vma, unsigned long address,
	unsigned long *pfn)
{
	int ret = -EINVAL;
	spinlock_t *ptl;
	pte_t *ptep;

	if (!(vma->vm_flags & (VM_IO | VM_PFNMAP)))
		return ret;

	ret = follow_pte(vma->vm_mm, address, &ptep, &ptl);
	if (ret)
		return ret;
	*pfn = pte_pfn(*ptep);
	pte_unmap_unlock(ptep, ptl);
	return 0;
}
EXPORT_SYMBOL(follow_pfn);

#ifdef CONFIG_HAVE_IOREMAP_PROT
int follow_phys(struct vm_area_struct *vma,
		unsigned long address, unsigned int flags,
		unsigned long *prot, resource_size_t *phys)
{
	int ret = -EINVAL;
	pte_t *ptep, pte;
	spinlock_t *ptl;

	if (!(vma->vm_flags & (VM_IO | VM_PFNMAP)))
		goto out;

	if (follow_pte(vma->vm_mm, address, &ptep, &ptl))
		goto out;
	pte = *ptep;

	if ((flags & FOLL_WRITE) && !pte_write(pte))
		goto unlock;

	*prot = pgprot_val(pte_pgprot(pte));
	*phys = (resource_size_t)pte_pfn(pte) << PAGE_SHIFT;

	ret = 0;
unlock:
	pte_unmap_unlock(ptep, ptl);
out:
	return ret;
}

/**
 * generic_access_phys - generic implementation for iomem mmap access
 * @vma: the vma to access
 * @addr: userspace address, not relative offset within @vma
 * @buf: buffer to read/write
 * @len: length of transfer
 * @write: set to FOLL_WRITE when writing, otherwise reading
 *
 * This is a generic implementation for &vm_operations_struct.access for an
 * iomem mapping. This callback is used by access_process_vm() when the @vma is
 * not page based.
 */
int generic_access_phys(struct vm_area_struct *vma, unsigned long addr,
			void *buf, int len, int write)
{
	resource_size_t phys_addr;
	unsigned long prot = 0;
	void __iomem *maddr;
	pte_t *ptep, pte;
	spinlock_t *ptl;
	int offset = offset_in_page(addr);
	int ret = -EINVAL;

	if (!(vma->vm_flags & (VM_IO | VM_PFNMAP)))
		return -EINVAL;

retry:
	if (follow_pte(vma->vm_mm, addr, &ptep, &ptl))
		return -EINVAL;
	pte = *ptep;
	pte_unmap_unlock(ptep, ptl);

	prot = pgprot_val(pte_pgprot(pte));
	phys_addr = (resource_size_t)pte_pfn(pte) << PAGE_SHIFT;

	if ((write & FOLL_WRITE) && !pte_write(pte))
		return -EINVAL;

	maddr = ioremap_prot(phys_addr, PAGE_ALIGN(len + offset), prot);
	if (!maddr)
		return -ENOMEM;

	if (follow_pte(vma->vm_mm, addr, &ptep, &ptl))
		goto out_unmap;

	if (!pte_same(pte, *ptep)) {
		pte_unmap_unlock(ptep, ptl);
		iounmap(maddr);

		goto retry;
	}

	if (write)
		memcpy_toio(maddr + offset, buf, len);
	else
		memcpy_fromio(buf, maddr + offset, len);
	ret = len;
	pte_unmap_unlock(ptep, ptl);
out_unmap:
	iounmap(maddr);

	return ret;
}
EXPORT_SYMBOL_GPL(generic_access_phys);
#endif

/*
 * Access another process' address space as given in mm.
 */
int __access_remote_vm(struct mm_struct *mm, unsigned long addr, void *buf,
		       int len, unsigned int gup_flags)
{
	struct vm_area_struct *vma;
	void *old_buf = buf;
	int write = gup_flags & FOLL_WRITE;

	if (mmap_read_lock_killable(mm))
		return 0;

	/* ignore errors, just check how much was successfully transferred */
	while (len) {
		int bytes, ret, offset;
		void *maddr;
		struct page *page = NULL;

		ret = get_user_pages_remote(mm, addr, 1,
				gup_flags, &page, &vma, NULL);
		if (ret <= 0) {
#ifndef CONFIG_HAVE_IOREMAP_PROT
			break;
#else
			/*
			 * Check if this is a VM_IO | VM_PFNMAP VMA, which
			 * we can access using slightly different code.
			 */
			vma = vma_lookup(mm, addr);
			if (!vma)
				break;
			if (vma->vm_ops && vma->vm_ops->access)
				ret = vma->vm_ops->access(vma, addr, buf,
							  len, write);
			if (ret <= 0)
				break;
			bytes = ret;
#endif
		} else {
			bytes = len;
			offset = addr & (PAGE_SIZE-1);
			if (bytes > PAGE_SIZE-offset)
				bytes = PAGE_SIZE-offset;

			maddr = kmap(page);
			if (write) {
				copy_to_user_page(vma, page, addr,
						  maddr + offset, buf, bytes);
				set_page_dirty_lock(page);
			} else {
				copy_from_user_page(vma, page, addr,
						    buf, maddr + offset, bytes);
			}
			kunmap(page);
			put_page(page);
		}
		len -= bytes;
		buf += bytes;
		addr += bytes;
	}
	mmap_read_unlock(mm);

	return buf - old_buf;
}

/**
 * access_remote_vm - access another process' address space
 * @mm:		the mm_struct of the target address space
 * @addr:	start address to access
 * @buf:	source or destination buffer
 * @len:	number of bytes to transfer
 * @gup_flags:	flags modifying lookup behaviour
 *
 * The caller must hold a reference on @mm.
 *
 * Return: number of bytes copied from source to destination.
 */
int access_remote_vm(struct mm_struct *mm, unsigned long addr,
		void *buf, int len, unsigned int gup_flags)
{
	return __access_remote_vm(mm, addr, buf, len, gup_flags);
}

/*
 * Access another process' address space.
 * Source/target buffer must be kernel space,
 * Do not walk the page table directly, use get_user_pages
 */
int access_process_vm(struct task_struct *tsk, unsigned long addr,
		void *buf, int len, unsigned int gup_flags)
{
	struct mm_struct *mm;
	int ret;

	mm = get_task_mm(tsk);
	if (!mm)
		return 0;

	ret = __access_remote_vm(mm, addr, buf, len, gup_flags);

	mmput(mm);

	return ret;
}
EXPORT_SYMBOL_GPL(access_process_vm);

/*
 * Print the name of a VMA.
 */
void print_vma_addr(char *prefix, unsigned long ip)
{
	struct mm_struct *mm = current->mm;
	struct vm_area_struct *vma;

	/*
	 * we might be running from an atomic context so we cannot sleep
	 */
	if (!mmap_read_trylock(mm))
		return;

	vma = find_vma(mm, ip);
	if (vma && vma->vm_file) {
		struct file *f = vma->vm_file;
		char *buf = (char *)__get_free_page(GFP_NOWAIT);
		if (buf) {
			char *p;

			p = file_path(f, buf, PAGE_SIZE);
			if (IS_ERR(p))
				p = "?";
			printk("%s%s[%lx+%lx]", prefix, kbasename(p),
					vma->vm_start,
					vma->vm_end - vma->vm_start);
			free_page((unsigned long)buf);
		}
	}
	mmap_read_unlock(mm);
}

#if defined(CONFIG_PROVE_LOCKING) || defined(CONFIG_DEBUG_ATOMIC_SLEEP)
void __might_fault(const char *file, int line)
{
	if (pagefault_disabled())
		return;
	__might_sleep(file, line);
#if defined(CONFIG_DEBUG_ATOMIC_SLEEP)
	if (current->mm)
		might_lock_read(&current->mm->mmap_lock);
#endif
}
EXPORT_SYMBOL(__might_fault);
#endif

#if defined(CONFIG_TRANSPARENT_HUGEPAGE) || defined(CONFIG_HUGETLBFS)
/*
 * Process all subpages of the specified huge page with the specified
 * operation.  The target subpage will be processed last to keep its
 * cache lines hot.
 */
static inline void process_huge_page(
	unsigned long addr_hint, unsigned int pages_per_huge_page,
	void (*process_subpage)(unsigned long addr, int idx, void *arg),
	void *arg)
{
	int i, n, base, l;
	unsigned long addr = addr_hint &
		~(((unsigned long)pages_per_huge_page << PAGE_SHIFT) - 1);

	/* Process target subpage last to keep its cache lines hot */
	might_sleep();
	n = (addr_hint - addr) / PAGE_SIZE;
	if (2 * n <= pages_per_huge_page) {
		/* If target subpage in first half of huge page */
		base = 0;
		l = n;
		/* Process subpages at the end of huge page */
		for (i = pages_per_huge_page - 1; i >= 2 * n; i--) {
			cond_resched();
			process_subpage(addr + i * PAGE_SIZE, i, arg);
		}
	} else {
		/* If target subpage in second half of huge page */
		base = pages_per_huge_page - 2 * (pages_per_huge_page - n);
		l = pages_per_huge_page - n;
		/* Process subpages at the begin of huge page */
		for (i = 0; i < base; i++) {
			cond_resched();
			process_subpage(addr + i * PAGE_SIZE, i, arg);
		}
	}
	/*
	 * Process remaining subpages in left-right-left-right pattern
	 * towards the target subpage
	 */
	for (i = 0; i < l; i++) {
		int left_idx = base + i;
		int right_idx = base + 2 * l - 1 - i;

		cond_resched();
		process_subpage(addr + left_idx * PAGE_SIZE, left_idx, arg);
		cond_resched();
		process_subpage(addr + right_idx * PAGE_SIZE, right_idx, arg);
	}
}

static void clear_gigantic_page(struct page *page,
				unsigned long addr,
				unsigned int pages_per_huge_page)
{
	int i;
	struct page *p;

	might_sleep();
	for (i = 0; i < pages_per_huge_page; i++) {
		p = nth_page(page, i);
		cond_resched();
		clear_user_highpage(p, addr + i * PAGE_SIZE);
	}
}

static void clear_subpage(unsigned long addr, int idx, void *arg)
{
	struct page *page = arg;

	clear_user_highpage(page + idx, addr);
}

void clear_huge_page(struct page *page,
		     unsigned long addr_hint, unsigned int pages_per_huge_page)
{
	unsigned long addr = addr_hint &
		~(((unsigned long)pages_per_huge_page << PAGE_SHIFT) - 1);

	if (unlikely(pages_per_huge_page > MAX_ORDER_NR_PAGES)) {
		clear_gigantic_page(page, addr, pages_per_huge_page);
		return;
	}

	process_huge_page(addr_hint, pages_per_huge_page, clear_subpage, page);
}

static void copy_user_gigantic_page(struct page *dst, struct page *src,
				    unsigned long addr,
				    struct vm_area_struct *vma,
				    unsigned int pages_per_huge_page)
{
	int i;
	struct page *dst_base = dst;
	struct page *src_base = src;

	for (i = 0; i < pages_per_huge_page; i++) {
		dst = nth_page(dst_base, i);
		src = nth_page(src_base, i);

		cond_resched();
		copy_user_highpage(dst, src, addr + i*PAGE_SIZE, vma);
	}
}

struct copy_subpage_arg {
	struct page *dst;
	struct page *src;
	struct vm_area_struct *vma;
};

static void copy_subpage(unsigned long addr, int idx, void *arg)
{
	struct copy_subpage_arg *copy_arg = arg;

	copy_user_highpage(copy_arg->dst + idx, copy_arg->src + idx,
			   addr, copy_arg->vma);
}

void copy_user_huge_page(struct page *dst, struct page *src,
			 unsigned long addr_hint, struct vm_area_struct *vma,
			 unsigned int pages_per_huge_page)
{
	unsigned long addr = addr_hint &
		~(((unsigned long)pages_per_huge_page << PAGE_SHIFT) - 1);
	struct copy_subpage_arg arg = {
		.dst = dst,
		.src = src,
		.vma = vma,
	};

	if (unlikely(pages_per_huge_page > MAX_ORDER_NR_PAGES)) {
		copy_user_gigantic_page(dst, src, addr, vma,
					pages_per_huge_page);
		return;
	}

	process_huge_page(addr_hint, pages_per_huge_page, copy_subpage, &arg);
}

long copy_huge_page_from_user(struct page *dst_page,
				const void __user *usr_src,
				unsigned int pages_per_huge_page,
				bool allow_pagefault)
{
	void *page_kaddr;
	unsigned long i, rc = 0;
	unsigned long ret_val = pages_per_huge_page * PAGE_SIZE;
	struct page *subpage;

	for (i = 0; i < pages_per_huge_page; i++) {
		subpage = nth_page(dst_page, i);
		if (allow_pagefault)
			page_kaddr = kmap(subpage);
		else
			page_kaddr = kmap_atomic(subpage);
		rc = copy_from_user(page_kaddr,
				usr_src + i * PAGE_SIZE, PAGE_SIZE);
		if (allow_pagefault)
			kunmap(subpage);
		else
			kunmap_atomic(page_kaddr);

		ret_val -= (PAGE_SIZE - rc);
		if (rc)
			break;

		flush_dcache_page(subpage);

		cond_resched();
	}
	return ret_val;
}
#endif /* CONFIG_TRANSPARENT_HUGEPAGE || CONFIG_HUGETLBFS */

#if USE_SPLIT_PTE_PTLOCKS && ALLOC_SPLIT_PTLOCKS

static struct kmem_cache *page_ptl_cachep;

void __init ptlock_cache_init(void)
{
	page_ptl_cachep = kmem_cache_create("page->ptl", sizeof(spinlock_t), 0,
			SLAB_PANIC, NULL);
}

bool ptlock_alloc(struct page *page)
{
	spinlock_t *ptl;

	ptl = kmem_cache_alloc(page_ptl_cachep, GFP_KERNEL);
	if (!ptl)
		return false;
	page->ptl = ptl;
	return true;
}

void ptlock_free(struct page *page)
{
	kmem_cache_free(page_ptl_cachep, page->ptl);
}
#endif<|MERGE_RESOLUTION|>--- conflicted
+++ resolved
@@ -3430,11 +3430,7 @@
 			return 0;
 		}
 		wp_page_reuse(vmf);
-<<<<<<< HEAD
-		return VM_FAULT_WRITE;
-=======
 		return 0;
->>>>>>> cf0a7c39
 	}
 copy:
 	/*
