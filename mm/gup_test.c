#include <linux/kernel.h>
#include <linux/mm.h>
#include <linux/slab.h>
#include <linux/uaccess.h>
#include <linux/ktime.h>
#include <linux/debugfs.h>
#include <linux/highmem.h>
#include "gup_test.h"

static void put_back_pages(unsigned int cmd, struct page **pages,
			   unsigned long nr_pages, unsigned int gup_test_flags)
{
	unsigned long i;

	switch (cmd) {
	case GUP_FAST_BENCHMARK:
	case GUP_BASIC_TEST:
		for (i = 0; i < nr_pages; i++)
			put_page(pages[i]);
		break;

	case PIN_FAST_BENCHMARK:
	case PIN_BASIC_TEST:
	case PIN_LONGTERM_BENCHMARK:
		unpin_user_pages(pages, nr_pages);
		break;
	case DUMP_USER_PAGES_TEST:
		if (gup_test_flags & GUP_TEST_FLAG_DUMP_PAGES_USE_PIN) {
			unpin_user_pages(pages, nr_pages);
		} else {
			for (i = 0; i < nr_pages; i++)
				put_page(pages[i]);

		}
		break;
	}
}

static void verify_dma_pinned(unsigned int cmd, struct page **pages,
			      unsigned long nr_pages)
{
	unsigned long i;
	struct page *page;

	switch (cmd) {
	case PIN_FAST_BENCHMARK:
	case PIN_BASIC_TEST:
	case PIN_LONGTERM_BENCHMARK:
		for (i = 0; i < nr_pages; i++) {
			page = pages[i];
			if (WARN(!page_maybe_dma_pinned(page),
				 "pages[%lu] is NOT dma-pinned\n", i)) {

				dump_page(page, "gup_test failure");
				break;
			} else if (cmd == PIN_LONGTERM_BENCHMARK &&
				WARN(!is_longterm_pinnable_page(page),
				     "pages[%lu] is NOT pinnable but pinned\n",
				     i)) {
				dump_page(page, "gup_test failure");
				break;
			}
		}
		break;
	}
}

static void dump_pages_test(struct gup_test *gup, struct page **pages,
			    unsigned long nr_pages)
{
	unsigned int index_to_dump;
	unsigned int i;

	/*
	 * Zero out any user-supplied page index that is out of range. Remember:
	 * .which_pages[] contains a 1-based set of page indices.
	 */
	for (i = 0; i < GUP_TEST_MAX_PAGES_TO_DUMP; i++) {
		if (gup->which_pages[i] > nr_pages) {
			pr_warn("ZEROING due to out of range: .which_pages[%u]: %u\n",
				i, gup->which_pages[i]);
			gup->which_pages[i] = 0;
		}
	}

	for (i = 0; i < GUP_TEST_MAX_PAGES_TO_DUMP; i++) {
		index_to_dump = gup->which_pages[i];

		if (index_to_dump) {
			index_to_dump--; // Decode from 1-based, to 0-based
			pr_info("---- page #%u, starting from user virt addr: 0x%llx\n",
				index_to_dump, gup->addr);
			dump_page(pages[index_to_dump],
				  "gup_test: dump_pages() test");
		}
	}
}

static int __gup_test_ioctl(unsigned int cmd,
		struct gup_test *gup)
{
	ktime_t start_time, end_time;
	unsigned long i, nr_pages, addr, next;
	long nr;
	struct page **pages;
	int ret = 0;
	bool needs_mmap_lock =
		cmd != GUP_FAST_BENCHMARK && cmd != PIN_FAST_BENCHMARK;

	if (gup->size > ULONG_MAX)
		return -EINVAL;

	nr_pages = gup->size / PAGE_SIZE;
	pages = kvcalloc(nr_pages, sizeof(void *), GFP_KERNEL);
	if (!pages)
		return -ENOMEM;

	if (needs_mmap_lock && mmap_read_lock_killable(current->mm)) {
		ret = -EINTR;
		goto free_pages;
	}

	i = 0;
	nr = gup->nr_pages_per_call;
	start_time = ktime_get();
	for (addr = gup->addr; addr < gup->addr + gup->size; addr = next) {
		if (nr != gup->nr_pages_per_call)
			break;

		next = addr + nr * PAGE_SIZE;
		if (next > gup->addr + gup->size) {
			next = gup->addr + gup->size;
			nr = (next - addr) / PAGE_SIZE;
		}

		switch (cmd) {
		case GUP_FAST_BENCHMARK:
			nr = get_user_pages_fast(addr, nr, gup->gup_flags,
						 pages + i);
			break;
		case GUP_BASIC_TEST:
			nr = get_user_pages(addr, nr, gup->gup_flags, pages + i,
					    NULL);
			break;
		case PIN_FAST_BENCHMARK:
			nr = pin_user_pages_fast(addr, nr, gup->gup_flags,
						 pages + i);
			break;
		case PIN_BASIC_TEST:
			nr = pin_user_pages(addr, nr, gup->gup_flags, pages + i,
					    NULL);
			break;
		case PIN_LONGTERM_BENCHMARK:
			nr = pin_user_pages(addr, nr,
					    gup->gup_flags | FOLL_LONGTERM,
					    pages + i, NULL);
			break;
		case DUMP_USER_PAGES_TEST:
			if (gup->test_flags & GUP_TEST_FLAG_DUMP_PAGES_USE_PIN)
				nr = pin_user_pages(addr, nr, gup->gup_flags,
						    pages + i, NULL);
			else
				nr = get_user_pages(addr, nr, gup->gup_flags,
						    pages + i, NULL);
			break;
		default:
			ret = -EINVAL;
			goto unlock;
		}

		if (nr <= 0)
			break;
		i += nr;
	}
	end_time = ktime_get();

	/* Shifting the meaning of nr_pages: now it is actual number pinned: */
	nr_pages = i;

	gup->get_delta_usec = ktime_us_delta(end_time, start_time);
	gup->size = addr - gup->addr;

	/*
	 * Take an un-benchmark-timed moment to verify DMA pinned
	 * state: print a warning if any non-dma-pinned pages are found:
	 */
	verify_dma_pinned(cmd, pages, nr_pages);

	if (cmd == DUMP_USER_PAGES_TEST)
		dump_pages_test(gup, pages, nr_pages);

	start_time = ktime_get();

	put_back_pages(cmd, pages, nr_pages, gup->test_flags);

	end_time = ktime_get();
	gup->put_delta_usec = ktime_us_delta(end_time, start_time);

unlock:
	if (needs_mmap_lock)
		mmap_read_unlock(current->mm);
free_pages:
	kvfree(pages);
	return ret;
}

static DEFINE_MUTEX(pin_longterm_test_mutex);
static struct page **pin_longterm_test_pages;
static unsigned long pin_longterm_test_nr_pages;

static inline void pin_longterm_test_stop(void)
{
	if (pin_longterm_test_pages) {
		if (pin_longterm_test_nr_pages)
			unpin_user_pages(pin_longterm_test_pages,
					 pin_longterm_test_nr_pages);
		kfree(pin_longterm_test_pages);
		pin_longterm_test_pages = NULL;
		pin_longterm_test_nr_pages = 0;
	}
}

static inline int pin_longterm_test_start(unsigned long arg)
{
	long nr_pages, cur_pages, addr, remaining_pages;
	int gup_flags = FOLL_LONGTERM;
	struct pin_longterm_test args;
	struct page **pages;
	int ret = 0;
	bool fast;

	if (pin_longterm_test_pages)
		return -EINVAL;

	if (copy_from_user(&args, (void __user *)arg, sizeof(args)))
		return -EFAULT;

	if (args.flags &
	    ~(PIN_LONGTERM_TEST_FLAG_USE_WRITE|PIN_LONGTERM_TEST_FLAG_USE_FAST))
		return -EINVAL;
	if (!IS_ALIGNED(args.addr | args.size, PAGE_SIZE))
		return -EINVAL;
	if (args.size > LONG_MAX)
		return -EINVAL;
	nr_pages = args.size / PAGE_SIZE;
	if (!nr_pages)
		return -EINVAL;

	pages = kvcalloc(nr_pages, sizeof(void *), GFP_KERNEL);
	if (!pages)
		return -ENOMEM;

	if (args.flags & PIN_LONGTERM_TEST_FLAG_USE_WRITE)
		gup_flags |= FOLL_WRITE;
	fast = !!(args.flags & PIN_LONGTERM_TEST_FLAG_USE_FAST);

	if (!fast && mmap_read_lock_killable(current->mm)) {
		kfree(pages);
		return -EINTR;
	}

	pin_longterm_test_pages = pages;
	pin_longterm_test_nr_pages = 0;

	while (nr_pages - pin_longterm_test_nr_pages) {
		remaining_pages = nr_pages - pin_longterm_test_nr_pages;
		addr = args.addr + pin_longterm_test_nr_pages * PAGE_SIZE;

		if (fast)
			cur_pages = pin_user_pages_fast(addr, remaining_pages,
							gup_flags, pages);
		else
			cur_pages = pin_user_pages(addr, remaining_pages,
						   gup_flags, pages, NULL);
		if (cur_pages < 0) {
			pin_longterm_test_stop();
			ret = cur_pages;
			break;
		}
		pin_longterm_test_nr_pages += cur_pages;
		pages += cur_pages;
	}

	if (!fast)
		mmap_read_unlock(current->mm);
	return ret;
}

static inline int pin_longterm_test_read(unsigned long arg)
{
	__u64 user_addr;
	unsigned long i;

	if (!pin_longterm_test_pages)
		return -EINVAL;

	if (copy_from_user(&user_addr, (void __user *)arg, sizeof(user_addr)))
		return -EFAULT;

	for (i = 0; i < pin_longterm_test_nr_pages; i++) {
<<<<<<< HEAD
		void *addr = page_to_virt(pin_longterm_test_pages[i]);

		if (copy_to_user((void __user *)(unsigned long)user_addr, addr,
				 PAGE_SIZE))
=======
		void *addr = kmap_local_page(pin_longterm_test_pages[i]);
		unsigned long ret;

		ret = copy_to_user((void __user *)(unsigned long)user_addr, addr,
				   PAGE_SIZE);
		kunmap_local(addr);
		if (ret)
>>>>>>> cf0a7c39
			return -EFAULT;
		user_addr += PAGE_SIZE;
	}
	return 0;
}

static long pin_longterm_test_ioctl(struct file *filep, unsigned int cmd,
				    unsigned long arg)
{
	int ret = -EINVAL;

	if (mutex_lock_killable(&pin_longterm_test_mutex))
		return -EINTR;

	switch (cmd) {
	case PIN_LONGTERM_TEST_START:
		ret = pin_longterm_test_start(arg);
		break;
	case PIN_LONGTERM_TEST_STOP:
		pin_longterm_test_stop();
		ret = 0;
		break;
	case PIN_LONGTERM_TEST_READ:
		ret = pin_longterm_test_read(arg);
		break;
	}

	mutex_unlock(&pin_longterm_test_mutex);
	return ret;
}

static long gup_test_ioctl(struct file *filep, unsigned int cmd,
		unsigned long arg)
{
	struct gup_test gup;
	int ret;

	switch (cmd) {
	case GUP_FAST_BENCHMARK:
	case PIN_FAST_BENCHMARK:
	case PIN_LONGTERM_BENCHMARK:
	case GUP_BASIC_TEST:
	case PIN_BASIC_TEST:
	case DUMP_USER_PAGES_TEST:
		break;
	case PIN_LONGTERM_TEST_START:
	case PIN_LONGTERM_TEST_STOP:
	case PIN_LONGTERM_TEST_READ:
		return pin_longterm_test_ioctl(filep, cmd, arg);
	default:
		return -EINVAL;
	}

	if (copy_from_user(&gup, (void __user *)arg, sizeof(gup)))
		return -EFAULT;

	ret = __gup_test_ioctl(cmd, &gup);
	if (ret)
		return ret;

	if (copy_to_user((void __user *)arg, &gup, sizeof(gup)))
		return -EFAULT;

	return 0;
}

static int gup_test_release(struct inode *inode, struct file *file)
{
	pin_longterm_test_stop();

	return 0;
}

static const struct file_operations gup_test_fops = {
	.open = nonseekable_open,
	.unlocked_ioctl = gup_test_ioctl,
	.release = gup_test_release,
};

static int __init gup_test_init(void)
{
	debugfs_create_file_unsafe("gup_test", 0600, NULL, NULL,
				   &gup_test_fops);

	return 0;
}

late_initcall(gup_test_init);<|MERGE_RESOLUTION|>--- conflicted
+++ resolved
@@ -298,12 +298,6 @@
 		return -EFAULT;
 
 	for (i = 0; i < pin_longterm_test_nr_pages; i++) {
-<<<<<<< HEAD
-		void *addr = page_to_virt(pin_longterm_test_pages[i]);
-
-		if (copy_to_user((void __user *)(unsigned long)user_addr, addr,
-				 PAGE_SIZE))
-=======
 		void *addr = kmap_local_page(pin_longterm_test_pages[i]);
 		unsigned long ret;
 
@@ -311,7 +305,6 @@
 				   PAGE_SIZE);
 		kunmap_local(addr);
 		if (ret)
->>>>>>> cf0a7c39
 			return -EFAULT;
 		user_addr += PAGE_SIZE;
 	}
