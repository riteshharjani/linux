--- conflicted
+++ resolved
@@ -419,15 +419,6 @@
 			folio_ref_unfreeze(folio, expected_count);
 		}
 
-		/* Take off deferred split queue while frozen and memcg set */
-		if (folio_test_large(folio) &&
-		    folio_test_large_rmappable(folio)) {
-			if (!folio_ref_freeze(folio, expected_count))
-				return -EAGAIN;
-			folio_undo_large_rmappable(folio);
-			folio_ref_unfreeze(folio, expected_count);
-		}
-
 		/* No turning back from here */
 		newfolio->index = folio->index;
 		newfolio->mapping = folio->mapping;
@@ -447,12 +438,7 @@
 	}
 
 	/* Take off deferred split queue while frozen and memcg set */
-<<<<<<< HEAD
-	if (folio_test_large(folio) && folio_test_large_rmappable(folio))
-		folio_undo_large_rmappable(folio);
-=======
 	folio_undo_large_rmappable(folio);
->>>>>>> 8400291e
 
 	/*
 	 * Now we know that no one else is looking at the folio:
