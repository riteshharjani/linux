// SPDX-License-Identifier: GPL-2.0-only
/*
 * Simple NUMA memory policy for the Linux kernel.
 *
 * Copyright 2003,2004 Andi Kleen, SuSE Labs.
 * (C) Copyright 2005 Christoph Lameter, Silicon Graphics, Inc.
 *
 * NUMA policy allows the user to give hints in which node(s) memory should
 * be allocated.
 *
 * Support four policies per VMA and per process:
 *
 * The VMA policy has priority over the process policy for a page fault.
 *
 * interleave     Allocate memory interleaved over a set of nodes,
 *                with normal fallback if it fails.
 *                For VMA based allocations this interleaves based on the
 *                offset into the backing object or offset into the mapping
 *                for anonymous memory. For process policy an process counter
 *                is used.
 *
 * bind           Only allocate memory on a specific set of nodes,
 *                no fallback.
 *                FIXME: memory is allocated starting with the first node
 *                to the last. It would be better if bind would truly restrict
 *                the allocation to memory nodes instead
 *
 * preferred       Try a specific node first before normal fallback.
 *                As a special case NUMA_NO_NODE here means do the allocation
 *                on the local CPU. This is normally identical to default,
 *                but useful to set in a VMA when you have a non default
 *                process policy.
 *
 * preferred many Try a set of nodes first before normal fallback. This is
 *                similar to preferred without the special case.
 *
 * default        Allocate on the local node first, or when on a VMA
 *                use the process policy. This is what Linux always did
 *		  in a NUMA aware kernel and still does by, ahem, default.
 *
 * The process policy is applied for most non interrupt memory allocations
 * in that process' context. Interrupts ignore the policies and always
 * try to allocate on the local CPU. The VMA policy is only applied for memory
 * allocations for a VMA in the VM.
 *
 * Currently there are a few corner cases in swapping where the policy
 * is not applied, but the majority should be handled. When process policy
 * is used it is not remembered over swap outs/swap ins.
 *
 * Only the highest zone in the zone hierarchy gets policied. Allocations
 * requesting a lower zone just use default policy. This implies that
 * on systems with highmem kernel lowmem allocation don't get policied.
 * Same with GFP_DMA allocations.
 *
 * For shmfs/tmpfs/hugetlbfs shared memory the policy is shared between
 * all users and remembered even when nobody has memory mapped.
 */

/* Notebook:
   fix mmap readahead to honour policy and enable policy for any page cache
   object
   statistics for bigpages
   global policy for page cache? currently it uses process policy. Requires
   first item above.
   handle mremap for shared memory (currently ignored for the policy)
   grows down?
   make bind policy root only? It can trigger oom much faster and the
   kernel is not always grateful with that.
*/

#define pr_fmt(fmt) KBUILD_MODNAME ": " fmt

#include <linux/mempolicy.h>
#include <linux/pagewalk.h>
#include <linux/highmem.h>
#include <linux/hugetlb.h>
#include <linux/kernel.h>
#include <linux/sched.h>
#include <linux/sched/mm.h>
#include <linux/sched/numa_balancing.h>
#include <linux/sched/task.h>
#include <linux/nodemask.h>
#include <linux/cpuset.h>
#include <linux/slab.h>
#include <linux/string.h>
#include <linux/export.h>
#include <linux/nsproxy.h>
#include <linux/interrupt.h>
#include <linux/init.h>
#include <linux/compat.h>
#include <linux/ptrace.h>
#include <linux/swap.h>
#include <linux/seq_file.h>
#include <linux/proc_fs.h>
#include <linux/migrate.h>
#include <linux/ksm.h>
#include <linux/rmap.h>
#include <linux/security.h>
#include <linux/syscalls.h>
#include <linux/ctype.h>
#include <linux/mm_inline.h>
#include <linux/mmu_notifier.h>
#include <linux/printk.h>
#include <linux/swapops.h>

#include <asm/tlbflush.h>
#include <asm/tlb.h>
#include <linux/uaccess.h>

#include "internal.h"

/* Internal flags */
#define MPOL_MF_DISCONTIG_OK (MPOL_MF_INTERNAL << 0)	/* Skip checks for continuous vmas */
#define MPOL_MF_INVERT (MPOL_MF_INTERNAL << 1)		/* Invert check for nodemask */

static struct kmem_cache *policy_cache;
static struct kmem_cache *sn_cache;

/* Highest zone. An specific allocation for a zone below that is not
   policied. */
enum zone_type policy_zone = 0;

/*
 * run-time system-wide default policy => local allocation
 */
static struct mempolicy default_policy = {
	.refcnt = ATOMIC_INIT(1), /* never free it */
	.mode = MPOL_LOCAL,
};

static struct mempolicy preferred_node_policy[MAX_NUMNODES];

/**
 * numa_map_to_online_node - Find closest online node
 * @node: Node id to start the search
 *
 * Lookup the next closest node by distance if @nid is not online.
 *
 * Return: this @node if it is online, otherwise the closest node by distance
 */
int numa_map_to_online_node(int node)
{
	int min_dist = INT_MAX, dist, n, min_node;

	if (node == NUMA_NO_NODE || node_online(node))
		return node;

	min_node = node;
	for_each_online_node(n) {
		dist = node_distance(node, n);
		if (dist < min_dist) {
			min_dist = dist;
			min_node = n;
		}
	}

	return min_node;
}
EXPORT_SYMBOL_GPL(numa_map_to_online_node);

struct mempolicy *get_task_policy(struct task_struct *p)
{
	struct mempolicy *pol = p->mempolicy;
	int node;

	if (pol)
		return pol;

	node = numa_node_id();
	if (node != NUMA_NO_NODE) {
		pol = &preferred_node_policy[node];
		/* preferred_node_policy is not initialised early in boot */
		if (pol->mode)
			return pol;
	}

	return &default_policy;
}

static const struct mempolicy_operations {
	int (*create)(struct mempolicy *pol, const nodemask_t *nodes);
	void (*rebind)(struct mempolicy *pol, const nodemask_t *nodes);
} mpol_ops[MPOL_MAX];

static inline int mpol_store_user_nodemask(const struct mempolicy *pol)
{
	return pol->flags & MPOL_MODE_FLAGS;
}

static void mpol_relative_nodemask(nodemask_t *ret, const nodemask_t *orig,
				   const nodemask_t *rel)
{
	nodemask_t tmp;
	nodes_fold(tmp, *orig, nodes_weight(*rel));
	nodes_onto(*ret, tmp, *rel);
}

static int mpol_new_nodemask(struct mempolicy *pol, const nodemask_t *nodes)
{
	if (nodes_empty(*nodes))
		return -EINVAL;
	pol->nodes = *nodes;
	return 0;
}

static int mpol_new_preferred(struct mempolicy *pol, const nodemask_t *nodes)
{
	if (nodes_empty(*nodes))
		return -EINVAL;

	nodes_clear(pol->nodes);
	node_set(first_node(*nodes), pol->nodes);
	return 0;
}

/*
 * mpol_set_nodemask is called after mpol_new() to set up the nodemask, if
 * any, for the new policy.  mpol_new() has already validated the nodes
 * parameter with respect to the policy mode and flags.
 *
 * Must be called holding task's alloc_lock to protect task's mems_allowed
 * and mempolicy.  May also be called holding the mmap_lock for write.
 */
static int mpol_set_nodemask(struct mempolicy *pol,
		     const nodemask_t *nodes, struct nodemask_scratch *nsc)
{
	int ret;

	/*
	 * Default (pol==NULL) resp. local memory policies are not a
	 * subject of any remapping. They also do not need any special
	 * constructor.
	 */
	if (!pol || pol->mode == MPOL_LOCAL)
		return 0;

	/* Check N_MEMORY */
	nodes_and(nsc->mask1,
		  cpuset_current_mems_allowed, node_states[N_MEMORY]);

	VM_BUG_ON(!nodes);

	if (pol->flags & MPOL_F_RELATIVE_NODES)
		mpol_relative_nodemask(&nsc->mask2, nodes, &nsc->mask1);
	else
		nodes_and(nsc->mask2, *nodes, nsc->mask1);

	if (mpol_store_user_nodemask(pol))
		pol->w.user_nodemask = *nodes;
	else
		pol->w.cpuset_mems_allowed = cpuset_current_mems_allowed;

	ret = mpol_ops[pol->mode].create(pol, &nsc->mask2);
	return ret;
}

/*
 * This function just creates a new policy, does some check and simple
 * initialization. You must invoke mpol_set_nodemask() to set nodes.
 */
static struct mempolicy *mpol_new(unsigned short mode, unsigned short flags,
				  nodemask_t *nodes)
{
	struct mempolicy *policy;

	pr_debug("setting mode %d flags %d nodes[0] %lx\n",
		 mode, flags, nodes ? nodes_addr(*nodes)[0] : NUMA_NO_NODE);

	if (mode == MPOL_DEFAULT) {
		if (nodes && !nodes_empty(*nodes))
			return ERR_PTR(-EINVAL);
		return NULL;
	}
	VM_BUG_ON(!nodes);

	/*
	 * MPOL_PREFERRED cannot be used with MPOL_F_STATIC_NODES or
	 * MPOL_F_RELATIVE_NODES if the nodemask is empty (local allocation).
	 * All other modes require a valid pointer to a non-empty nodemask.
	 */
	if (mode == MPOL_PREFERRED) {
		if (nodes_empty(*nodes)) {
			if (((flags & MPOL_F_STATIC_NODES) ||
			     (flags & MPOL_F_RELATIVE_NODES)))
				return ERR_PTR(-EINVAL);

			mode = MPOL_LOCAL;
		}
	} else if (mode == MPOL_LOCAL) {
		if (!nodes_empty(*nodes) ||
		    (flags & MPOL_F_STATIC_NODES) ||
		    (flags & MPOL_F_RELATIVE_NODES))
			return ERR_PTR(-EINVAL);
	} else if (nodes_empty(*nodes))
		return ERR_PTR(-EINVAL);
	policy = kmem_cache_alloc(policy_cache, GFP_KERNEL);
	if (!policy)
		return ERR_PTR(-ENOMEM);
	atomic_set(&policy->refcnt, 1);
	policy->mode = mode;
	policy->flags = flags;
	policy->home_node = NUMA_NO_NODE;

	return policy;
}

/* Slow path of a mpol destructor. */
void __mpol_put(struct mempolicy *p)
{
	if (!atomic_dec_and_test(&p->refcnt))
		return;
	kmem_cache_free(policy_cache, p);
}

static void mpol_rebind_default(struct mempolicy *pol, const nodemask_t *nodes)
{
}

static void mpol_rebind_nodemask(struct mempolicy *pol, const nodemask_t *nodes)
{
	nodemask_t tmp;

	if (pol->flags & MPOL_F_STATIC_NODES)
		nodes_and(tmp, pol->w.user_nodemask, *nodes);
	else if (pol->flags & MPOL_F_RELATIVE_NODES)
		mpol_relative_nodemask(&tmp, &pol->w.user_nodemask, nodes);
	else {
		nodes_remap(tmp, pol->nodes, pol->w.cpuset_mems_allowed,
								*nodes);
		pol->w.cpuset_mems_allowed = *nodes;
	}

	if (nodes_empty(tmp))
		tmp = *nodes;

	pol->nodes = tmp;
}

static void mpol_rebind_preferred(struct mempolicy *pol,
						const nodemask_t *nodes)
{
	pol->w.cpuset_mems_allowed = *nodes;
}

/*
 * mpol_rebind_policy - Migrate a policy to a different set of nodes
 *
 * Per-vma policies are protected by mmap_lock. Allocations using per-task
 * policies are protected by task->mems_allowed_seq to prevent a premature
 * OOM/allocation failure due to parallel nodemask modification.
 */
static void mpol_rebind_policy(struct mempolicy *pol, const nodemask_t *newmask)
{
	if (!pol || pol->mode == MPOL_LOCAL)
		return;
	if (!mpol_store_user_nodemask(pol) &&
	    nodes_equal(pol->w.cpuset_mems_allowed, *newmask))
		return;

	mpol_ops[pol->mode].rebind(pol, newmask);
}

/*
 * Wrapper for mpol_rebind_policy() that just requires task
 * pointer, and updates task mempolicy.
 *
 * Called with task's alloc_lock held.
 */

void mpol_rebind_task(struct task_struct *tsk, const nodemask_t *new)
{
	mpol_rebind_policy(tsk->mempolicy, new);
}

/*
 * Rebind each vma in mm to new nodemask.
 *
 * Call holding a reference to mm.  Takes mm->mmap_lock during call.
 */

void mpol_rebind_mm(struct mm_struct *mm, nodemask_t *new)
{
	struct vm_area_struct *vma;
	VMA_ITERATOR(vmi, mm, 0);

	mmap_write_lock(mm);
	for_each_vma(vmi, vma)
		mpol_rebind_policy(vma->vm_policy, new);
	mmap_write_unlock(mm);
}

static const struct mempolicy_operations mpol_ops[MPOL_MAX] = {
	[MPOL_DEFAULT] = {
		.rebind = mpol_rebind_default,
	},
	[MPOL_INTERLEAVE] = {
		.create = mpol_new_nodemask,
		.rebind = mpol_rebind_nodemask,
	},
	[MPOL_PREFERRED] = {
		.create = mpol_new_preferred,
		.rebind = mpol_rebind_preferred,
	},
	[MPOL_BIND] = {
		.create = mpol_new_nodemask,
		.rebind = mpol_rebind_nodemask,
	},
	[MPOL_LOCAL] = {
		.rebind = mpol_rebind_default,
	},
	[MPOL_PREFERRED_MANY] = {
		.create = mpol_new_nodemask,
		.rebind = mpol_rebind_preferred,
	},
};

static int migrate_page_add(struct page *page, struct list_head *pagelist,
				unsigned long flags);

struct queue_pages {
	struct list_head *pagelist;
	unsigned long flags;
	nodemask_t *nmask;
	unsigned long start;
	unsigned long end;
	struct vm_area_struct *first;
};

/*
 * Check if the page's nid is in qp->nmask.
 *
 * If MPOL_MF_INVERT is set in qp->flags, check if the nid is
 * in the invert of qp->nmask.
 */
static inline bool queue_pages_required(struct page *page,
					struct queue_pages *qp)
{
	int nid = page_to_nid(page);
	unsigned long flags = qp->flags;

	return node_isset(nid, *qp->nmask) == !(flags & MPOL_MF_INVERT);
}

/*
 * queue_pages_pmd() has three possible return values:
 * 0 - pages are placed on the right node or queued successfully, or
 *     special page is met, i.e. huge zero page.
 * 1 - there is unmovable page, and MPOL_MF_MOVE* & MPOL_MF_STRICT were
 *     specified.
 * -EIO - is migration entry or only MPOL_MF_STRICT was specified and an
 *        existing page was already on a node that does not follow the
 *        policy.
 */
static int queue_pages_pmd(pmd_t *pmd, spinlock_t *ptl, unsigned long addr,
				unsigned long end, struct mm_walk *walk)
	__releases(ptl)
{
	int ret = 0;
	struct page *page;
	struct queue_pages *qp = walk->private;
	unsigned long flags;

	if (unlikely(is_pmd_migration_entry(*pmd))) {
		ret = -EIO;
		goto unlock;
	}
	page = pmd_page(*pmd);
	if (is_huge_zero_page(page)) {
		walk->action = ACTION_CONTINUE;
		goto unlock;
	}
	if (!queue_pages_required(page, qp))
		goto unlock;

	flags = qp->flags;
	/* go to thp migration */
	if (flags & (MPOL_MF_MOVE | MPOL_MF_MOVE_ALL)) {
		if (!vma_migratable(walk->vma) ||
		    migrate_page_add(page, qp->pagelist, flags)) {
			ret = 1;
			goto unlock;
		}
	} else
		ret = -EIO;
unlock:
	spin_unlock(ptl);
	return ret;
}

/*
 * Scan through pages checking if pages follow certain conditions,
 * and move them to the pagelist if they do.
 *
 * queue_pages_pte_range() has three possible return values:
 * 0 - pages are placed on the right node or queued successfully, or
 *     special page is met, i.e. zero page.
 * 1 - there is unmovable page, and MPOL_MF_MOVE* & MPOL_MF_STRICT were
 *     specified.
 * -EIO - only MPOL_MF_STRICT was specified and an existing page was already
 *        on a node that does not follow the policy.
 */
static int queue_pages_pte_range(pmd_t *pmd, unsigned long addr,
			unsigned long end, struct mm_walk *walk)
{
	struct vm_area_struct *vma = walk->vma;
	struct page *page;
	struct queue_pages *qp = walk->private;
	unsigned long flags = qp->flags;
	bool has_unmovable = false;
	pte_t *pte, *mapped_pte;
	spinlock_t *ptl;

	ptl = pmd_trans_huge_lock(pmd, vma);
	if (ptl)
		return queue_pages_pmd(pmd, ptl, addr, end, walk);

	if (pmd_trans_unstable(pmd))
		return 0;

	mapped_pte = pte = pte_offset_map_lock(walk->mm, pmd, addr, &ptl);
	for (; addr != end; pte++, addr += PAGE_SIZE) {
		if (!pte_present(*pte))
			continue;
		page = vm_normal_page(vma, addr, *pte);
		if (!page || is_zone_device_page(page))
			continue;
		/*
		 * vm_normal_page() filters out zero pages, but there might
		 * still be PageReserved pages to skip, perhaps in a VDSO.
		 */
		if (PageReserved(page))
			continue;
		if (!queue_pages_required(page, qp))
			continue;
		if (flags & (MPOL_MF_MOVE | MPOL_MF_MOVE_ALL)) {
			/* MPOL_MF_STRICT must be specified if we get here */
			if (!vma_migratable(vma)) {
				has_unmovable = true;
				break;
			}

			/*
			 * Do not abort immediately since there may be
			 * temporary off LRU pages in the range.  Still
			 * need migrate other LRU pages.
			 */
			if (migrate_page_add(page, qp->pagelist, flags))
				has_unmovable = true;
		} else
			break;
	}
	pte_unmap_unlock(mapped_pte, ptl);
	cond_resched();

	if (has_unmovable)
		return 1;

	return addr != end ? -EIO : 0;
}

static int queue_pages_hugetlb(pte_t *pte, unsigned long hmask,
			       unsigned long addr, unsigned long end,
			       struct mm_walk *walk)
{
	int ret = 0;
#ifdef CONFIG_HUGETLB_PAGE
	struct queue_pages *qp = walk->private;
	unsigned long flags = (qp->flags & MPOL_MF_VALID);
	struct page *page;
	spinlock_t *ptl;
	pte_t entry;

	ptl = huge_pte_lock(hstate_vma(walk->vma), walk->mm, pte);
	entry = huge_ptep_get(pte);
	if (!pte_present(entry))
		goto unlock;
	page = pte_page(entry);
	if (!queue_pages_required(page, qp))
		goto unlock;

	if (flags == MPOL_MF_STRICT) {
		/*
		 * STRICT alone means only detecting misplaced page and no
		 * need to further check other vma.
		 */
		ret = -EIO;
		goto unlock;
	}

	if (!vma_migratable(walk->vma)) {
		/*
		 * Must be STRICT with MOVE*, otherwise .test_walk() have
		 * stopped walking current vma.
		 * Detecting misplaced page but allow migrating pages which
		 * have been queued.
		 */
		ret = 1;
		goto unlock;
	}

	/* With MPOL_MF_MOVE, we migrate only unshared hugepage. */
	if (flags & (MPOL_MF_MOVE_ALL) ||
	    (flags & MPOL_MF_MOVE && page_mapcount(page) == 1)) {
		if (isolate_hugetlb(page, qp->pagelist) &&
			(flags & MPOL_MF_STRICT))
			/*
			 * Failed to isolate page but allow migrating pages
			 * which have been queued.
			 */
			ret = 1;
	}
unlock:
	spin_unlock(ptl);
#else
	BUG();
#endif
	return ret;
}

#ifdef CONFIG_NUMA_BALANCING
/*
 * This is used to mark a range of virtual addresses to be inaccessible.
 * These are later cleared by a NUMA hinting fault. Depending on these
 * faults, pages may be migrated for better NUMA placement.
 *
 * This is assuming that NUMA faults are handled using PROT_NONE. If
 * an architecture makes a different choice, it will need further
 * changes to the core.
 */
unsigned long change_prot_numa(struct vm_area_struct *vma,
			unsigned long addr, unsigned long end)
{
	struct mmu_gather tlb;
	int nr_updated;

	tlb_gather_mmu(&tlb, vma->vm_mm);

	nr_updated = change_protection(&tlb, vma, addr, end, PAGE_NONE,
				       MM_CP_PROT_NUMA);
	if (nr_updated)
		count_vm_numa_events(NUMA_PTE_UPDATES, nr_updated);

	tlb_finish_mmu(&tlb);

	return nr_updated;
}
#else
static unsigned long change_prot_numa(struct vm_area_struct *vma,
			unsigned long addr, unsigned long end)
{
	return 0;
}
#endif /* CONFIG_NUMA_BALANCING */

static int queue_pages_test_walk(unsigned long start, unsigned long end,
				struct mm_walk *walk)
{
	struct vm_area_struct *next, *vma = walk->vma;
	struct queue_pages *qp = walk->private;
	unsigned long endvma = vma->vm_end;
	unsigned long flags = qp->flags;

	/* range check first */
	VM_BUG_ON_VMA(!range_in_vma(vma, start, end), vma);

	if (!qp->first) {
		qp->first = vma;
		if (!(flags & MPOL_MF_DISCONTIG_OK) &&
			(qp->start < vma->vm_start))
			/* hole at head side of range */
			return -EFAULT;
	}
	next = find_vma(vma->vm_mm, vma->vm_end);
	if (!(flags & MPOL_MF_DISCONTIG_OK) &&
		((vma->vm_end < qp->end) &&
		(!next || vma->vm_end < next->vm_start)))
		/* hole at middle or tail of range */
		return -EFAULT;

	/*
	 * Need check MPOL_MF_STRICT to return -EIO if possible
	 * regardless of vma_migratable
	 */
	if (!vma_migratable(vma) &&
	    !(flags & MPOL_MF_STRICT))
		return 1;

	if (endvma > end)
		endvma = end;

	if (flags & MPOL_MF_LAZY) {
		/* Similar to task_numa_work, skip inaccessible VMAs */
		if (!is_vm_hugetlb_page(vma) && vma_is_accessible(vma) &&
			!(vma->vm_flags & VM_MIXEDMAP))
			change_prot_numa(vma, start, endvma);
		return 1;
	}

	/* queue pages from current vma */
	if (flags & MPOL_MF_VALID)
		return 0;
	return 1;
}

static const struct mm_walk_ops queue_pages_walk_ops = {
	.hugetlb_entry		= queue_pages_hugetlb,
	.pmd_entry		= queue_pages_pte_range,
	.test_walk		= queue_pages_test_walk,
};

/*
 * Walk through page tables and collect pages to be migrated.
 *
 * If pages found in a given range are on a set of nodes (determined by
 * @nodes and @flags,) it's isolated and queued to the pagelist which is
 * passed via @private.
 *
 * queue_pages_range() has three possible return values:
 * 1 - there is unmovable page, but MPOL_MF_MOVE* & MPOL_MF_STRICT were
 *     specified.
 * 0 - queue pages successfully or no misplaced page.
 * errno - i.e. misplaced pages with MPOL_MF_STRICT specified (-EIO) or
 *         memory range specified by nodemask and maxnode points outside
 *         your accessible address space (-EFAULT)
 */
static int
queue_pages_range(struct mm_struct *mm, unsigned long start, unsigned long end,
		nodemask_t *nodes, unsigned long flags,
		struct list_head *pagelist)
{
	int err;
	struct queue_pages qp = {
		.pagelist = pagelist,
		.flags = flags,
		.nmask = nodes,
		.start = start,
		.end = end,
		.first = NULL,
	};

	err = walk_page_range(mm, start, end, &queue_pages_walk_ops, &qp);

	if (!qp.first)
		/* whole range in hole */
		err = -EFAULT;

	return err;
}

/*
 * Apply policy to a single VMA
 * This must be called with the mmap_lock held for writing.
 */
static int vma_replace_policy(struct vm_area_struct *vma,
						struct mempolicy *pol)
{
	int err;
	struct mempolicy *old;
	struct mempolicy *new;

	pr_debug("vma %lx-%lx/%lx vm_ops %p vm_file %p set_policy %p\n",
		 vma->vm_start, vma->vm_end, vma->vm_pgoff,
		 vma->vm_ops, vma->vm_file,
		 vma->vm_ops ? vma->vm_ops->set_policy : NULL);

	new = mpol_dup(pol);
	if (IS_ERR(new))
		return PTR_ERR(new);

	if (vma->vm_ops && vma->vm_ops->set_policy) {
		err = vma->vm_ops->set_policy(vma, new);
		if (err)
			goto err_out;
	}

	old = vma->vm_policy;
	vma->vm_policy = new; /* protected by mmap_lock */
	mpol_put(old);

	return 0;
 err_out:
	mpol_put(new);
	return err;
}

/* Step 2: apply policy to a range and do splits. */
static int mbind_range(struct mm_struct *mm, unsigned long start,
		       unsigned long end, struct mempolicy *new_pol)
{
<<<<<<< HEAD
	MA_STATE(mas, &mm->mm_mt, start - 1, start - 1);
=======
	MA_STATE(mas, &mm->mm_mt, start, start);
>>>>>>> 7073888c
	struct vm_area_struct *prev;
	struct vm_area_struct *vma;
	int err = 0;
	pgoff_t pgoff;

<<<<<<< HEAD
	prev = mas_find_rev(&mas, 0);
	if (prev && (start < prev->vm_end))
		vma = prev;
	else
		vma = mas_next(&mas, end - 1);
=======
	prev = mas_prev(&mas, 0);
	if (unlikely(!prev))
		mas_set(&mas, start);

	vma = mas_find(&mas, end - 1);
	if (WARN_ON(!vma))
		return 0;

	if (start > vma->vm_start)
		prev = vma;
>>>>>>> 7073888c

	for (; vma; vma = mas_next(&mas, end - 1)) {
		unsigned long vmstart = max(start, vma->vm_start);
		unsigned long vmend = min(end, vma->vm_end);

		if (mpol_equal(vma_policy(vma), new_pol))
			goto next;

		pgoff = vma->vm_pgoff +
			((vmstart - vma->vm_start) >> PAGE_SHIFT);
		prev = vma_merge(mm, prev, vmstart, vmend, vma->vm_flags,
				 vma->anon_vma, vma->vm_file, pgoff,
				 new_pol, vma->vm_userfaultfd_ctx,
				 anon_vma_name(vma));
		if (prev) {
			/* vma_merge() invalidated the mas */
			mas_pause(&mas);
			vma = prev;
			goto replace;
		}
		if (vma->vm_start != vmstart) {
			err = split_vma(vma->vm_mm, vma, vmstart, 1);
			if (err)
				goto out;
			/* split_vma() invalidated the mas */
			mas_pause(&mas);
		}
		if (vma->vm_end != vmend) {
			err = split_vma(vma->vm_mm, vma, vmend, 0);
			if (err)
				goto out;
			/* split_vma() invalidated the mas */
			mas_pause(&mas);
		}
replace:
		err = vma_replace_policy(vma, new_pol);
		if (err)
			goto out;
next:
		prev = vma;
	}

out:
	return err;
}

/* Set the process memory policy */
static long do_set_mempolicy(unsigned short mode, unsigned short flags,
			     nodemask_t *nodes)
{
	struct mempolicy *new, *old;
	NODEMASK_SCRATCH(scratch);
	int ret;

	if (!scratch)
		return -ENOMEM;

	new = mpol_new(mode, flags, nodes);
	if (IS_ERR(new)) {
		ret = PTR_ERR(new);
		goto out;
	}

	task_lock(current);
	ret = mpol_set_nodemask(new, nodes, scratch);
	if (ret) {
		task_unlock(current);
		mpol_put(new);
		goto out;
	}

	old = current->mempolicy;
	current->mempolicy = new;
	if (new && new->mode == MPOL_INTERLEAVE)
		current->il_prev = MAX_NUMNODES-1;
	task_unlock(current);
	mpol_put(old);
	ret = 0;
out:
	NODEMASK_SCRATCH_FREE(scratch);
	return ret;
}

/*
 * Return nodemask for policy for get_mempolicy() query
 *
 * Called with task's alloc_lock held
 */
static void get_policy_nodemask(struct mempolicy *p, nodemask_t *nodes)
{
	nodes_clear(*nodes);
	if (p == &default_policy)
		return;

	switch (p->mode) {
	case MPOL_BIND:
	case MPOL_INTERLEAVE:
	case MPOL_PREFERRED:
	case MPOL_PREFERRED_MANY:
		*nodes = p->nodes;
		break;
	case MPOL_LOCAL:
		/* return empty node mask for local allocation */
		break;
	default:
		BUG();
	}
}

static int lookup_node(struct mm_struct *mm, unsigned long addr)
{
	struct page *p = NULL;
	int ret;

	ret = get_user_pages_fast(addr & PAGE_MASK, 1, 0, &p);
	if (ret > 0) {
		ret = page_to_nid(p);
		put_page(p);
	}
	return ret;
}

/* Retrieve NUMA policy */
static long do_get_mempolicy(int *policy, nodemask_t *nmask,
			     unsigned long addr, unsigned long flags)
{
	int err;
	struct mm_struct *mm = current->mm;
	struct vm_area_struct *vma = NULL;
	struct mempolicy *pol = current->mempolicy, *pol_refcount = NULL;

	if (flags &
		~(unsigned long)(MPOL_F_NODE|MPOL_F_ADDR|MPOL_F_MEMS_ALLOWED))
		return -EINVAL;

	if (flags & MPOL_F_MEMS_ALLOWED) {
		if (flags & (MPOL_F_NODE|MPOL_F_ADDR))
			return -EINVAL;
		*policy = 0;	/* just so it's initialized */
		task_lock(current);
		*nmask  = cpuset_current_mems_allowed;
		task_unlock(current);
		return 0;
	}

	if (flags & MPOL_F_ADDR) {
		/*
		 * Do NOT fall back to task policy if the
		 * vma/shared policy at addr is NULL.  We
		 * want to return MPOL_DEFAULT in this case.
		 */
		mmap_read_lock(mm);
		vma = vma_lookup(mm, addr);
		if (!vma) {
			mmap_read_unlock(mm);
			return -EFAULT;
		}
		if (vma->vm_ops && vma->vm_ops->get_policy)
			pol = vma->vm_ops->get_policy(vma, addr);
		else
			pol = vma->vm_policy;
	} else if (addr)
		return -EINVAL;

	if (!pol)
		pol = &default_policy;	/* indicates default behavior */

	if (flags & MPOL_F_NODE) {
		if (flags & MPOL_F_ADDR) {
			/*
			 * Take a refcount on the mpol, because we are about to
			 * drop the mmap_lock, after which only "pol" remains
			 * valid, "vma" is stale.
			 */
			pol_refcount = pol;
			vma = NULL;
			mpol_get(pol);
			mmap_read_unlock(mm);
			err = lookup_node(mm, addr);
			if (err < 0)
				goto out;
			*policy = err;
		} else if (pol == current->mempolicy &&
				pol->mode == MPOL_INTERLEAVE) {
			*policy = next_node_in(current->il_prev, pol->nodes);
		} else {
			err = -EINVAL;
			goto out;
		}
	} else {
		*policy = pol == &default_policy ? MPOL_DEFAULT :
						pol->mode;
		/*
		 * Internal mempolicy flags must be masked off before exposing
		 * the policy to userspace.
		 */
		*policy |= (pol->flags & MPOL_MODE_FLAGS);
	}

	err = 0;
	if (nmask) {
		if (mpol_store_user_nodemask(pol)) {
			*nmask = pol->w.user_nodemask;
		} else {
			task_lock(current);
			get_policy_nodemask(pol, nmask);
			task_unlock(current);
		}
	}

 out:
	mpol_cond_put(pol);
	if (vma)
		mmap_read_unlock(mm);
	if (pol_refcount)
		mpol_put(pol_refcount);
	return err;
}

#ifdef CONFIG_MIGRATION
/*
 * page migration, thp tail pages can be passed.
 */
static int migrate_page_add(struct page *page, struct list_head *pagelist,
				unsigned long flags)
{
	struct page *head = compound_head(page);
	/*
	 * Avoid migrating a page that is shared with others.
	 */
	if ((flags & MPOL_MF_MOVE_ALL) || page_mapcount(head) == 1) {
		if (!isolate_lru_page(head)) {
			list_add_tail(&head->lru, pagelist);
			mod_node_page_state(page_pgdat(head),
				NR_ISOLATED_ANON + page_is_file_lru(head),
				thp_nr_pages(head));
		} else if (flags & MPOL_MF_STRICT) {
			/*
			 * Non-movable page may reach here.  And, there may be
			 * temporary off LRU pages or non-LRU movable pages.
			 * Treat them as unmovable pages since they can't be
			 * isolated, so they can't be moved at the moment.  It
			 * should return -EIO for this case too.
			 */
			return -EIO;
		}
	}

	return 0;
}

/*
 * Migrate pages from one node to a target node.
 * Returns error or the number of pages not migrated.
 */
static int migrate_to_node(struct mm_struct *mm, int source, int dest,
			   int flags)
{
	nodemask_t nmask;
	struct vm_area_struct *vma;
	LIST_HEAD(pagelist);
	int err = 0;
	struct migration_target_control mtc = {
		.nid = dest,
		.gfp_mask = GFP_HIGHUSER_MOVABLE | __GFP_THISNODE,
	};

	nodes_clear(nmask);
	node_set(source, nmask);

	/*
	 * This does not "check" the range but isolates all pages that
	 * need migration.  Between passing in the full user address
	 * space range and MPOL_MF_DISCONTIG_OK, this call can not fail.
	 */
	vma = find_vma(mm, 0);
	VM_BUG_ON(!(flags & (MPOL_MF_MOVE | MPOL_MF_MOVE_ALL)));
	queue_pages_range(mm, vma->vm_start, mm->task_size, &nmask,
			flags | MPOL_MF_DISCONTIG_OK, &pagelist);

	if (!list_empty(&pagelist)) {
		err = migrate_pages(&pagelist, alloc_migration_target, NULL,
				(unsigned long)&mtc, MIGRATE_SYNC, MR_SYSCALL, NULL);
		if (err)
			putback_movable_pages(&pagelist);
	}

	return err;
}

/*
 * Move pages between the two nodesets so as to preserve the physical
 * layout as much as possible.
 *
 * Returns the number of page that could not be moved.
 */
int do_migrate_pages(struct mm_struct *mm, const nodemask_t *from,
		     const nodemask_t *to, int flags)
{
	int busy = 0;
	int err = 0;
	nodemask_t tmp;

	lru_cache_disable();

	mmap_read_lock(mm);

	/*
	 * Find a 'source' bit set in 'tmp' whose corresponding 'dest'
	 * bit in 'to' is not also set in 'tmp'.  Clear the found 'source'
	 * bit in 'tmp', and return that <source, dest> pair for migration.
	 * The pair of nodemasks 'to' and 'from' define the map.
	 *
	 * If no pair of bits is found that way, fallback to picking some
	 * pair of 'source' and 'dest' bits that are not the same.  If the
	 * 'source' and 'dest' bits are the same, this represents a node
	 * that will be migrating to itself, so no pages need move.
	 *
	 * If no bits are left in 'tmp', or if all remaining bits left
	 * in 'tmp' correspond to the same bit in 'to', return false
	 * (nothing left to migrate).
	 *
	 * This lets us pick a pair of nodes to migrate between, such that
	 * if possible the dest node is not already occupied by some other
	 * source node, minimizing the risk of overloading the memory on a
	 * node that would happen if we migrated incoming memory to a node
	 * before migrating outgoing memory source that same node.
	 *
	 * A single scan of tmp is sufficient.  As we go, we remember the
	 * most recent <s, d> pair that moved (s != d).  If we find a pair
	 * that not only moved, but what's better, moved to an empty slot
	 * (d is not set in tmp), then we break out then, with that pair.
	 * Otherwise when we finish scanning from_tmp, we at least have the
	 * most recent <s, d> pair that moved.  If we get all the way through
	 * the scan of tmp without finding any node that moved, much less
	 * moved to an empty node, then there is nothing left worth migrating.
	 */

	tmp = *from;
	while (!nodes_empty(tmp)) {
		int s, d;
		int source = NUMA_NO_NODE;
		int dest = 0;

		for_each_node_mask(s, tmp) {

			/*
			 * do_migrate_pages() tries to maintain the relative
			 * node relationship of the pages established between
			 * threads and memory areas.
                         *
			 * However if the number of source nodes is not equal to
			 * the number of destination nodes we can not preserve
			 * this node relative relationship.  In that case, skip
			 * copying memory from a node that is in the destination
			 * mask.
			 *
			 * Example: [2,3,4] -> [3,4,5] moves everything.
			 *          [0-7] - > [3,4,5] moves only 0,1,2,6,7.
			 */

			if ((nodes_weight(*from) != nodes_weight(*to)) &&
						(node_isset(s, *to)))
				continue;

			d = node_remap(s, *from, *to);
			if (s == d)
				continue;

			source = s;	/* Node moved. Memorize */
			dest = d;

			/* dest not in remaining from nodes? */
			if (!node_isset(dest, tmp))
				break;
		}
		if (source == NUMA_NO_NODE)
			break;

		node_clear(source, tmp);
		err = migrate_to_node(mm, source, dest, flags);
		if (err > 0)
			busy += err;
		if (err < 0)
			break;
	}
	mmap_read_unlock(mm);

	lru_cache_enable();
	if (err < 0)
		return err;
	return busy;

}

/*
 * Allocate a new page for page migration based on vma policy.
 * Start by assuming the page is mapped by the same vma as contains @start.
 * Search forward from there, if not.  N.B., this assumes that the
 * list of pages handed to migrate_pages()--which is how we get here--
 * is in virtual address order.
 */
static struct page *new_page(struct page *page, unsigned long start)
{
	struct folio *dst, *src = page_folio(page);
	struct vm_area_struct *vma;
	unsigned long address;
	VMA_ITERATOR(vmi, current->mm, start);
	gfp_t gfp = GFP_HIGHUSER_MOVABLE | __GFP_RETRY_MAYFAIL;

	for_each_vma(vmi, vma) {
		address = page_address_in_vma(page, vma);
		if (address != -EFAULT)
			break;
	}

	if (folio_test_hugetlb(src))
		return alloc_huge_page_vma(page_hstate(&src->page),
				vma, address);

	if (folio_test_large(src))
		gfp = GFP_TRANSHUGE;

	/*
	 * if !vma, vma_alloc_folio() will use task or system default policy
	 */
	dst = vma_alloc_folio(gfp, folio_order(src), vma, address,
			folio_test_large(src));
	return &dst->page;
}
#else

static int migrate_page_add(struct page *page, struct list_head *pagelist,
				unsigned long flags)
{
	return -EIO;
}

int do_migrate_pages(struct mm_struct *mm, const nodemask_t *from,
		     const nodemask_t *to, int flags)
{
	return -ENOSYS;
}

static struct page *new_page(struct page *page, unsigned long start)
{
	return NULL;
}
#endif

static long do_mbind(unsigned long start, unsigned long len,
		     unsigned short mode, unsigned short mode_flags,
		     nodemask_t *nmask, unsigned long flags)
{
	struct mm_struct *mm = current->mm;
	struct mempolicy *new;
	unsigned long end;
	int err;
	int ret;
	LIST_HEAD(pagelist);

	if (flags & ~(unsigned long)MPOL_MF_VALID)
		return -EINVAL;
	if ((flags & MPOL_MF_MOVE_ALL) && !capable(CAP_SYS_NICE))
		return -EPERM;

	if (start & ~PAGE_MASK)
		return -EINVAL;

	if (mode == MPOL_DEFAULT)
		flags &= ~MPOL_MF_STRICT;

	len = PAGE_ALIGN(len);
	end = start + len;

	if (end < start)
		return -EINVAL;
	if (end == start)
		return 0;

	new = mpol_new(mode, mode_flags, nmask);
	if (IS_ERR(new))
		return PTR_ERR(new);

	if (flags & MPOL_MF_LAZY)
		new->flags |= MPOL_F_MOF;

	/*
	 * If we are using the default policy then operation
	 * on discontinuous address spaces is okay after all
	 */
	if (!new)
		flags |= MPOL_MF_DISCONTIG_OK;

	pr_debug("mbind %lx-%lx mode:%d flags:%d nodes:%lx\n",
		 start, start + len, mode, mode_flags,
		 nmask ? nodes_addr(*nmask)[0] : NUMA_NO_NODE);

	if (flags & (MPOL_MF_MOVE | MPOL_MF_MOVE_ALL)) {

		lru_cache_disable();
	}
	{
		NODEMASK_SCRATCH(scratch);
		if (scratch) {
			mmap_write_lock(mm);
			err = mpol_set_nodemask(new, nmask, scratch);
			if (err)
				mmap_write_unlock(mm);
		} else
			err = -ENOMEM;
		NODEMASK_SCRATCH_FREE(scratch);
	}
	if (err)
		goto mpol_out;

	ret = queue_pages_range(mm, start, end, nmask,
			  flags | MPOL_MF_INVERT, &pagelist);

	if (ret < 0) {
		err = ret;
		goto up_out;
	}

	err = mbind_range(mm, start, end, new);

	if (!err) {
		int nr_failed = 0;

		if (!list_empty(&pagelist)) {
			WARN_ON_ONCE(flags & MPOL_MF_LAZY);
			nr_failed = migrate_pages(&pagelist, new_page, NULL,
				start, MIGRATE_SYNC, MR_MEMPOLICY_MBIND, NULL);
			if (nr_failed)
				putback_movable_pages(&pagelist);
		}

		if ((ret > 0) || (nr_failed && (flags & MPOL_MF_STRICT)))
			err = -EIO;
	} else {
up_out:
		if (!list_empty(&pagelist))
			putback_movable_pages(&pagelist);
	}

	mmap_write_unlock(mm);
mpol_out:
	mpol_put(new);
	if (flags & (MPOL_MF_MOVE | MPOL_MF_MOVE_ALL))
		lru_cache_enable();
	return err;
}

/*
 * User space interface with variable sized bitmaps for nodelists.
 */
static int get_bitmap(unsigned long *mask, const unsigned long __user *nmask,
		      unsigned long maxnode)
{
	unsigned long nlongs = BITS_TO_LONGS(maxnode);
	int ret;

	if (in_compat_syscall())
		ret = compat_get_bitmap(mask,
					(const compat_ulong_t __user *)nmask,
					maxnode);
	else
		ret = copy_from_user(mask, nmask,
				     nlongs * sizeof(unsigned long));

	if (ret)
		return -EFAULT;

	if (maxnode % BITS_PER_LONG)
		mask[nlongs - 1] &= (1UL << (maxnode % BITS_PER_LONG)) - 1;

	return 0;
}

/* Copy a node mask from user space. */
static int get_nodes(nodemask_t *nodes, const unsigned long __user *nmask,
		     unsigned long maxnode)
{
	--maxnode;
	nodes_clear(*nodes);
	if (maxnode == 0 || !nmask)
		return 0;
	if (maxnode > PAGE_SIZE*BITS_PER_BYTE)
		return -EINVAL;

	/*
	 * When the user specified more nodes than supported just check
	 * if the non supported part is all zero, one word at a time,
	 * starting at the end.
	 */
	while (maxnode > MAX_NUMNODES) {
		unsigned long bits = min_t(unsigned long, maxnode, BITS_PER_LONG);
		unsigned long t;

		if (get_bitmap(&t, &nmask[(maxnode - 1) / BITS_PER_LONG], bits))
			return -EFAULT;

		if (maxnode - bits >= MAX_NUMNODES) {
			maxnode -= bits;
		} else {
			maxnode = MAX_NUMNODES;
			t &= ~((1UL << (MAX_NUMNODES % BITS_PER_LONG)) - 1);
		}
		if (t)
			return -EINVAL;
	}

	return get_bitmap(nodes_addr(*nodes), nmask, maxnode);
}

/* Copy a kernel node mask to user space */
static int copy_nodes_to_user(unsigned long __user *mask, unsigned long maxnode,
			      nodemask_t *nodes)
{
	unsigned long copy = ALIGN(maxnode-1, 64) / 8;
	unsigned int nbytes = BITS_TO_LONGS(nr_node_ids) * sizeof(long);
	bool compat = in_compat_syscall();

	if (compat)
		nbytes = BITS_TO_COMPAT_LONGS(nr_node_ids) * sizeof(compat_long_t);

	if (copy > nbytes) {
		if (copy > PAGE_SIZE)
			return -EINVAL;
		if (clear_user((char __user *)mask + nbytes, copy - nbytes))
			return -EFAULT;
		copy = nbytes;
		maxnode = nr_node_ids;
	}

	if (compat)
		return compat_put_bitmap((compat_ulong_t __user *)mask,
					 nodes_addr(*nodes), maxnode);

	return copy_to_user(mask, nodes_addr(*nodes), copy) ? -EFAULT : 0;
}

/* Basic parameter sanity check used by both mbind() and set_mempolicy() */
static inline int sanitize_mpol_flags(int *mode, unsigned short *flags)
{
	*flags = *mode & MPOL_MODE_FLAGS;
	*mode &= ~MPOL_MODE_FLAGS;

	if ((unsigned int)(*mode) >=  MPOL_MAX)
		return -EINVAL;
	if ((*flags & MPOL_F_STATIC_NODES) && (*flags & MPOL_F_RELATIVE_NODES))
		return -EINVAL;
	if (*flags & MPOL_F_NUMA_BALANCING) {
		if (*mode != MPOL_BIND)
			return -EINVAL;
		*flags |= (MPOL_F_MOF | MPOL_F_MORON);
	}
	return 0;
}

static long kernel_mbind(unsigned long start, unsigned long len,
			 unsigned long mode, const unsigned long __user *nmask,
			 unsigned long maxnode, unsigned int flags)
{
	unsigned short mode_flags;
	nodemask_t nodes;
	int lmode = mode;
	int err;

	start = untagged_addr(start);
	err = sanitize_mpol_flags(&lmode, &mode_flags);
	if (err)
		return err;

	err = get_nodes(&nodes, nmask, maxnode);
	if (err)
		return err;

	return do_mbind(start, len, lmode, mode_flags, &nodes, flags);
}

SYSCALL_DEFINE4(set_mempolicy_home_node, unsigned long, start, unsigned long, len,
		unsigned long, home_node, unsigned long, flags)
{
	struct mm_struct *mm = current->mm;
	struct vm_area_struct *vma;
	struct mempolicy *new;
	unsigned long vmstart;
	unsigned long vmend;
	unsigned long end;
	int err = -ENOENT;
	VMA_ITERATOR(vmi, mm, start);

	start = untagged_addr(start);
	if (start & ~PAGE_MASK)
		return -EINVAL;
	/*
	 * flags is used for future extension if any.
	 */
	if (flags != 0)
		return -EINVAL;

	/*
	 * Check home_node is online to avoid accessing uninitialized
	 * NODE_DATA.
	 */
	if (home_node >= MAX_NUMNODES || !node_online(home_node))
		return -EINVAL;

	len = PAGE_ALIGN(len);
	end = start + len;

	if (end < start)
		return -EINVAL;
	if (end == start)
		return 0;
	mmap_write_lock(mm);
	for_each_vma_range(vmi, vma, end) {
		vmstart = max(start, vma->vm_start);
		vmend   = min(end, vma->vm_end);
		new = mpol_dup(vma_policy(vma));
		if (IS_ERR(new)) {
			err = PTR_ERR(new);
			break;
		}
		/*
		 * Only update home node if there is an existing vma policy
		 */
		if (!new)
			continue;

		/*
		 * If any vma in the range got policy other than MPOL_BIND
		 * or MPOL_PREFERRED_MANY we return error. We don't reset
		 * the home node for vmas we already updated before.
		 */
		if (new->mode != MPOL_BIND && new->mode != MPOL_PREFERRED_MANY) {
			err = -EOPNOTSUPP;
			break;
		}

		new->home_node = home_node;
		err = mbind_range(mm, vmstart, vmend, new);
		mpol_put(new);
		if (err)
			break;
	}
	mmap_write_unlock(mm);
	return err;
}

SYSCALL_DEFINE6(mbind, unsigned long, start, unsigned long, len,
		unsigned long, mode, const unsigned long __user *, nmask,
		unsigned long, maxnode, unsigned int, flags)
{
	return kernel_mbind(start, len, mode, nmask, maxnode, flags);
}

/* Set the process memory policy */
static long kernel_set_mempolicy(int mode, const unsigned long __user *nmask,
				 unsigned long maxnode)
{
	unsigned short mode_flags;
	nodemask_t nodes;
	int lmode = mode;
	int err;

	err = sanitize_mpol_flags(&lmode, &mode_flags);
	if (err)
		return err;

	err = get_nodes(&nodes, nmask, maxnode);
	if (err)
		return err;

	return do_set_mempolicy(lmode, mode_flags, &nodes);
}

SYSCALL_DEFINE3(set_mempolicy, int, mode, const unsigned long __user *, nmask,
		unsigned long, maxnode)
{
	return kernel_set_mempolicy(mode, nmask, maxnode);
}

static int kernel_migrate_pages(pid_t pid, unsigned long maxnode,
				const unsigned long __user *old_nodes,
				const unsigned long __user *new_nodes)
{
	struct mm_struct *mm = NULL;
	struct task_struct *task;
	nodemask_t task_nodes;
	int err;
	nodemask_t *old;
	nodemask_t *new;
	NODEMASK_SCRATCH(scratch);

	if (!scratch)
		return -ENOMEM;

	old = &scratch->mask1;
	new = &scratch->mask2;

	err = get_nodes(old, old_nodes, maxnode);
	if (err)
		goto out;

	err = get_nodes(new, new_nodes, maxnode);
	if (err)
		goto out;

	/* Find the mm_struct */
	rcu_read_lock();
	task = pid ? find_task_by_vpid(pid) : current;
	if (!task) {
		rcu_read_unlock();
		err = -ESRCH;
		goto out;
	}
	get_task_struct(task);

	err = -EINVAL;

	/*
	 * Check if this process has the right to modify the specified process.
	 * Use the regular "ptrace_may_access()" checks.
	 */
	if (!ptrace_may_access(task, PTRACE_MODE_READ_REALCREDS)) {
		rcu_read_unlock();
		err = -EPERM;
		goto out_put;
	}
	rcu_read_unlock();

	task_nodes = cpuset_mems_allowed(task);
	/* Is the user allowed to access the target nodes? */
	if (!nodes_subset(*new, task_nodes) && !capable(CAP_SYS_NICE)) {
		err = -EPERM;
		goto out_put;
	}

	task_nodes = cpuset_mems_allowed(current);
	nodes_and(*new, *new, task_nodes);
	if (nodes_empty(*new))
		goto out_put;

	err = security_task_movememory(task);
	if (err)
		goto out_put;

	mm = get_task_mm(task);
	put_task_struct(task);

	if (!mm) {
		err = -EINVAL;
		goto out;
	}

	err = do_migrate_pages(mm, old, new,
		capable(CAP_SYS_NICE) ? MPOL_MF_MOVE_ALL : MPOL_MF_MOVE);

	mmput(mm);
out:
	NODEMASK_SCRATCH_FREE(scratch);

	return err;

out_put:
	put_task_struct(task);
	goto out;

}

SYSCALL_DEFINE4(migrate_pages, pid_t, pid, unsigned long, maxnode,
		const unsigned long __user *, old_nodes,
		const unsigned long __user *, new_nodes)
{
	return kernel_migrate_pages(pid, maxnode, old_nodes, new_nodes);
}


/* Retrieve NUMA policy */
static int kernel_get_mempolicy(int __user *policy,
				unsigned long __user *nmask,
				unsigned long maxnode,
				unsigned long addr,
				unsigned long flags)
{
	int err;
	int pval;
	nodemask_t nodes;

	if (nmask != NULL && maxnode < nr_node_ids)
		return -EINVAL;

	addr = untagged_addr(addr);

	err = do_get_mempolicy(&pval, &nodes, addr, flags);

	if (err)
		return err;

	if (policy && put_user(pval, policy))
		return -EFAULT;

	if (nmask)
		err = copy_nodes_to_user(nmask, maxnode, &nodes);

	return err;
}

SYSCALL_DEFINE5(get_mempolicy, int __user *, policy,
		unsigned long __user *, nmask, unsigned long, maxnode,
		unsigned long, addr, unsigned long, flags)
{
	return kernel_get_mempolicy(policy, nmask, maxnode, addr, flags);
}

bool vma_migratable(struct vm_area_struct *vma)
{
	if (vma->vm_flags & (VM_IO | VM_PFNMAP))
		return false;

	/*
	 * DAX device mappings require predictable access latency, so avoid
	 * incurring periodic faults.
	 */
	if (vma_is_dax(vma))
		return false;

	if (is_vm_hugetlb_page(vma) &&
		!hugepage_migration_supported(hstate_vma(vma)))
		return false;

	/*
	 * Migration allocates pages in the highest zone. If we cannot
	 * do so then migration (at least from node to node) is not
	 * possible.
	 */
	if (vma->vm_file &&
		gfp_zone(mapping_gfp_mask(vma->vm_file->f_mapping))
			< policy_zone)
		return false;
	return true;
}

struct mempolicy *__get_vma_policy(struct vm_area_struct *vma,
						unsigned long addr)
{
	struct mempolicy *pol = NULL;

	if (vma) {
		if (vma->vm_ops && vma->vm_ops->get_policy) {
			pol = vma->vm_ops->get_policy(vma, addr);
		} else if (vma->vm_policy) {
			pol = vma->vm_policy;

			/*
			 * shmem_alloc_page() passes MPOL_F_SHARED policy with
			 * a pseudo vma whose vma->vm_ops=NULL. Take a reference
			 * count on these policies which will be dropped by
			 * mpol_cond_put() later
			 */
			if (mpol_needs_cond_ref(pol))
				mpol_get(pol);
		}
	}

	return pol;
}

/*
 * get_vma_policy(@vma, @addr)
 * @vma: virtual memory area whose policy is sought
 * @addr: address in @vma for shared policy lookup
 *
 * Returns effective policy for a VMA at specified address.
 * Falls back to current->mempolicy or system default policy, as necessary.
 * Shared policies [those marked as MPOL_F_SHARED] require an extra reference
 * count--added by the get_policy() vm_op, as appropriate--to protect against
 * freeing by another task.  It is the caller's responsibility to free the
 * extra reference for shared policies.
 */
static struct mempolicy *get_vma_policy(struct vm_area_struct *vma,
						unsigned long addr)
{
	struct mempolicy *pol = __get_vma_policy(vma, addr);

	if (!pol)
		pol = get_task_policy(current);

	return pol;
}

bool vma_policy_mof(struct vm_area_struct *vma)
{
	struct mempolicy *pol;

	if (vma->vm_ops && vma->vm_ops->get_policy) {
		bool ret = false;

		pol = vma->vm_ops->get_policy(vma, vma->vm_start);
		if (pol && (pol->flags & MPOL_F_MOF))
			ret = true;
		mpol_cond_put(pol);

		return ret;
	}

	pol = vma->vm_policy;
	if (!pol)
		pol = get_task_policy(current);

	return pol->flags & MPOL_F_MOF;
}

bool apply_policy_zone(struct mempolicy *policy, enum zone_type zone)
{
	enum zone_type dynamic_policy_zone = policy_zone;

	BUG_ON(dynamic_policy_zone == ZONE_MOVABLE);

	/*
	 * if policy->nodes has movable memory only,
	 * we apply policy when gfp_zone(gfp) = ZONE_MOVABLE only.
	 *
	 * policy->nodes is intersect with node_states[N_MEMORY].
	 * so if the following test fails, it implies
	 * policy->nodes has movable memory only.
	 */
	if (!nodes_intersects(policy->nodes, node_states[N_HIGH_MEMORY]))
		dynamic_policy_zone = ZONE_MOVABLE;

	return zone >= dynamic_policy_zone;
}

/*
 * Return a nodemask representing a mempolicy for filtering nodes for
 * page allocation
 */
nodemask_t *policy_nodemask(gfp_t gfp, struct mempolicy *policy)
{
	int mode = policy->mode;

	/* Lower zones don't get a nodemask applied for MPOL_BIND */
	if (unlikely(mode == MPOL_BIND) &&
		apply_policy_zone(policy, gfp_zone(gfp)) &&
		cpuset_nodemask_valid_mems_allowed(&policy->nodes))
		return &policy->nodes;

	if (mode == MPOL_PREFERRED_MANY)
		return &policy->nodes;

	return NULL;
}

/*
 * Return the  preferred node id for 'prefer' mempolicy, and return
 * the given id for all other policies.
 *
 * policy_node() is always coupled with policy_nodemask(), which
 * secures the nodemask limit for 'bind' and 'prefer-many' policy.
 */
static int policy_node(gfp_t gfp, struct mempolicy *policy, int nd)
{
	if (policy->mode == MPOL_PREFERRED) {
		nd = first_node(policy->nodes);
	} else {
		/*
		 * __GFP_THISNODE shouldn't even be used with the bind policy
		 * because we might easily break the expectation to stay on the
		 * requested node and not break the policy.
		 */
		WARN_ON_ONCE(policy->mode == MPOL_BIND && (gfp & __GFP_THISNODE));
	}

	if ((policy->mode == MPOL_BIND ||
	     policy->mode == MPOL_PREFERRED_MANY) &&
	    policy->home_node != NUMA_NO_NODE)
		return policy->home_node;

	return nd;
}

/* Do dynamic interleaving for a process */
static unsigned interleave_nodes(struct mempolicy *policy)
{
	unsigned next;
	struct task_struct *me = current;

	next = next_node_in(me->il_prev, policy->nodes);
	if (next < MAX_NUMNODES)
		me->il_prev = next;
	return next;
}

/*
 * Depending on the memory policy provide a node from which to allocate the
 * next slab entry.
 */
unsigned int mempolicy_slab_node(void)
{
	struct mempolicy *policy;
	int node = numa_mem_id();

	if (!in_task())
		return node;

	policy = current->mempolicy;
	if (!policy)
		return node;

	switch (policy->mode) {
	case MPOL_PREFERRED:
		return first_node(policy->nodes);

	case MPOL_INTERLEAVE:
		return interleave_nodes(policy);

	case MPOL_BIND:
	case MPOL_PREFERRED_MANY:
	{
		struct zoneref *z;

		/*
		 * Follow bind policy behavior and start allocation at the
		 * first node.
		 */
		struct zonelist *zonelist;
		enum zone_type highest_zoneidx = gfp_zone(GFP_KERNEL);
		zonelist = &NODE_DATA(node)->node_zonelists[ZONELIST_FALLBACK];
		z = first_zones_zonelist(zonelist, highest_zoneidx,
							&policy->nodes);
		return z->zone ? zone_to_nid(z->zone) : node;
	}
	case MPOL_LOCAL:
		return node;

	default:
		BUG();
	}
}

/*
 * Do static interleaving for a VMA with known offset @n.  Returns the n'th
 * node in pol->nodes (starting from n=0), wrapping around if n exceeds the
 * number of present nodes.
 */
static unsigned offset_il_node(struct mempolicy *pol, unsigned long n)
{
	nodemask_t nodemask = pol->nodes;
	unsigned int target, nnodes;
	int i;
	int nid;
	/*
	 * The barrier will stabilize the nodemask in a register or on
	 * the stack so that it will stop changing under the code.
	 *
	 * Between first_node() and next_node(), pol->nodes could be changed
	 * by other threads. So we put pol->nodes in a local stack.
	 */
	barrier();

	nnodes = nodes_weight(nodemask);
	if (!nnodes)
		return numa_node_id();
	target = (unsigned int)n % nnodes;
	nid = first_node(nodemask);
	for (i = 0; i < target; i++)
		nid = next_node(nid, nodemask);
	return nid;
}

/* Determine a node number for interleave */
static inline unsigned interleave_nid(struct mempolicy *pol,
		 struct vm_area_struct *vma, unsigned long addr, int shift)
{
	if (vma) {
		unsigned long off;

		/*
		 * for small pages, there is no difference between
		 * shift and PAGE_SHIFT, so the bit-shift is safe.
		 * for huge pages, since vm_pgoff is in units of small
		 * pages, we need to shift off the always 0 bits to get
		 * a useful offset.
		 */
		BUG_ON(shift < PAGE_SHIFT);
		off = vma->vm_pgoff >> (shift - PAGE_SHIFT);
		off += (addr - vma->vm_start) >> shift;
		return offset_il_node(pol, off);
	} else
		return interleave_nodes(pol);
}

#ifdef CONFIG_HUGETLBFS
/*
 * huge_node(@vma, @addr, @gfp_flags, @mpol)
 * @vma: virtual memory area whose policy is sought
 * @addr: address in @vma for shared policy lookup and interleave policy
 * @gfp_flags: for requested zone
 * @mpol: pointer to mempolicy pointer for reference counted mempolicy
 * @nodemask: pointer to nodemask pointer for 'bind' and 'prefer-many' policy
 *
 * Returns a nid suitable for a huge page allocation and a pointer
 * to the struct mempolicy for conditional unref after allocation.
 * If the effective policy is 'bind' or 'prefer-many', returns a pointer
 * to the mempolicy's @nodemask for filtering the zonelist.
 *
 * Must be protected by read_mems_allowed_begin()
 */
int huge_node(struct vm_area_struct *vma, unsigned long addr, gfp_t gfp_flags,
				struct mempolicy **mpol, nodemask_t **nodemask)
{
	int nid;
	int mode;

	*mpol = get_vma_policy(vma, addr);
	*nodemask = NULL;
	mode = (*mpol)->mode;

	if (unlikely(mode == MPOL_INTERLEAVE)) {
		nid = interleave_nid(*mpol, vma, addr,
					huge_page_shift(hstate_vma(vma)));
	} else {
		nid = policy_node(gfp_flags, *mpol, numa_node_id());
		if (mode == MPOL_BIND || mode == MPOL_PREFERRED_MANY)
			*nodemask = &(*mpol)->nodes;
	}
	return nid;
}

/*
 * init_nodemask_of_mempolicy
 *
 * If the current task's mempolicy is "default" [NULL], return 'false'
 * to indicate default policy.  Otherwise, extract the policy nodemask
 * for 'bind' or 'interleave' policy into the argument nodemask, or
 * initialize the argument nodemask to contain the single node for
 * 'preferred' or 'local' policy and return 'true' to indicate presence
 * of non-default mempolicy.
 *
 * We don't bother with reference counting the mempolicy [mpol_get/put]
 * because the current task is examining it's own mempolicy and a task's
 * mempolicy is only ever changed by the task itself.
 *
 * N.B., it is the caller's responsibility to free a returned nodemask.
 */
bool init_nodemask_of_mempolicy(nodemask_t *mask)
{
	struct mempolicy *mempolicy;

	if (!(mask && current->mempolicy))
		return false;

	task_lock(current);
	mempolicy = current->mempolicy;
	switch (mempolicy->mode) {
	case MPOL_PREFERRED:
	case MPOL_PREFERRED_MANY:
	case MPOL_BIND:
	case MPOL_INTERLEAVE:
		*mask = mempolicy->nodes;
		break;

	case MPOL_LOCAL:
		init_nodemask_of_node(mask, numa_node_id());
		break;

	default:
		BUG();
	}
	task_unlock(current);

	return true;
}
#endif

/*
 * mempolicy_in_oom_domain
 *
 * If tsk's mempolicy is "bind", check for intersection between mask and
 * the policy nodemask. Otherwise, return true for all other policies
 * including "interleave", as a tsk with "interleave" policy may have
 * memory allocated from all nodes in system.
 *
 * Takes task_lock(tsk) to prevent freeing of its mempolicy.
 */
bool mempolicy_in_oom_domain(struct task_struct *tsk,
					const nodemask_t *mask)
{
	struct mempolicy *mempolicy;
	bool ret = true;

	if (!mask)
		return ret;

	task_lock(tsk);
	mempolicy = tsk->mempolicy;
	if (mempolicy && mempolicy->mode == MPOL_BIND)
		ret = nodes_intersects(mempolicy->nodes, *mask);
	task_unlock(tsk);

	return ret;
}

/* Allocate a page in interleaved policy.
   Own path because it needs to do special accounting. */
static struct page *alloc_page_interleave(gfp_t gfp, unsigned order,
					unsigned nid)
{
	struct page *page;

	page = __alloc_pages(gfp, order, nid, NULL);
	/* skip NUMA_INTERLEAVE_HIT counter update if numa stats is disabled */
	if (!static_branch_likely(&vm_numa_stat_key))
		return page;
	if (page && page_to_nid(page) == nid) {
		preempt_disable();
		__count_numa_event(page_zone(page), NUMA_INTERLEAVE_HIT);
		preempt_enable();
	}
	return page;
}

static struct page *alloc_pages_preferred_many(gfp_t gfp, unsigned int order,
						int nid, struct mempolicy *pol)
{
	struct page *page;
	gfp_t preferred_gfp;

	/*
	 * This is a two pass approach. The first pass will only try the
	 * preferred nodes but skip the direct reclaim and allow the
	 * allocation to fail, while the second pass will try all the
	 * nodes in system.
	 */
	preferred_gfp = gfp | __GFP_NOWARN;
	preferred_gfp &= ~(__GFP_DIRECT_RECLAIM | __GFP_NOFAIL);
	page = __alloc_pages(preferred_gfp, order, nid, &pol->nodes);
	if (!page)
		page = __alloc_pages(gfp, order, nid, NULL);

	return page;
}

/**
 * vma_alloc_folio - Allocate a folio for a VMA.
 * @gfp: GFP flags.
 * @order: Order of the folio.
 * @vma: Pointer to VMA or NULL if not available.
 * @addr: Virtual address of the allocation.  Must be inside @vma.
 * @hugepage: For hugepages try only the preferred node if possible.
 *
 * Allocate a folio for a specific address in @vma, using the appropriate
 * NUMA policy.  When @vma is not NULL the caller must hold the mmap_lock
 * of the mm_struct of the VMA to prevent it from going away.  Should be
 * used for all allocations for folios that will be mapped into user space.
 *
 * Return: The folio on success or NULL if allocation fails.
 */
struct folio *vma_alloc_folio(gfp_t gfp, int order, struct vm_area_struct *vma,
		unsigned long addr, bool hugepage)
{
	struct mempolicy *pol;
	int node = numa_node_id();
	struct folio *folio;
	int preferred_nid;
	nodemask_t *nmask;

	pol = get_vma_policy(vma, addr);

	if (pol->mode == MPOL_INTERLEAVE) {
		struct page *page;
		unsigned nid;

		nid = interleave_nid(pol, vma, addr, PAGE_SHIFT + order);
		mpol_cond_put(pol);
		gfp |= __GFP_COMP;
		page = alloc_page_interleave(gfp, order, nid);
		if (page && order > 1)
			prep_transhuge_page(page);
		folio = (struct folio *)page;
		goto out;
	}

	if (pol->mode == MPOL_PREFERRED_MANY) {
		struct page *page;

		node = policy_node(gfp, pol, node);
		gfp |= __GFP_COMP;
		page = alloc_pages_preferred_many(gfp, order, node, pol);
		mpol_cond_put(pol);
		if (page && order > 1)
			prep_transhuge_page(page);
		folio = (struct folio *)page;
		goto out;
	}

	if (unlikely(IS_ENABLED(CONFIG_TRANSPARENT_HUGEPAGE) && hugepage)) {
		int hpage_node = node;

		/*
		 * For hugepage allocation and non-interleave policy which
		 * allows the current node (or other explicitly preferred
		 * node) we only try to allocate from the current/preferred
		 * node and don't fall back to other nodes, as the cost of
		 * remote accesses would likely offset THP benefits.
		 *
		 * If the policy is interleave or does not allow the current
		 * node in its nodemask, we allocate the standard way.
		 */
		if (pol->mode == MPOL_PREFERRED)
			hpage_node = first_node(pol->nodes);

		nmask = policy_nodemask(gfp, pol);
		if (!nmask || node_isset(hpage_node, *nmask)) {
			mpol_cond_put(pol);
			/*
			 * First, try to allocate THP only on local node, but
			 * don't reclaim unnecessarily, just compact.
			 */
			folio = __folio_alloc_node(gfp | __GFP_THISNODE |
					__GFP_NORETRY, order, hpage_node);

			/*
			 * If hugepage allocations are configured to always
			 * synchronous compact or the vma has been madvised
			 * to prefer hugepage backing, retry allowing remote
			 * memory with both reclaim and compact as well.
			 */
			if (!folio && (gfp & __GFP_DIRECT_RECLAIM))
				folio = __folio_alloc(gfp, order, hpage_node,
						      nmask);

			goto out;
		}
	}

	nmask = policy_nodemask(gfp, pol);
	preferred_nid = policy_node(gfp, pol, node);
	folio = __folio_alloc(gfp, order, preferred_nid, nmask);
	mpol_cond_put(pol);
out:
	return folio;
}
EXPORT_SYMBOL(vma_alloc_folio);

/**
 * alloc_pages - Allocate pages.
 * @gfp: GFP flags.
 * @order: Power of two of number of pages to allocate.
 *
 * Allocate 1 << @order contiguous pages.  The physical address of the
 * first page is naturally aligned (eg an order-3 allocation will be aligned
 * to a multiple of 8 * PAGE_SIZE bytes).  The NUMA policy of the current
 * process is honoured when in process context.
 *
 * Context: Can be called from any context, providing the appropriate GFP
 * flags are used.
 * Return: The page on success or NULL if allocation fails.
 */
struct page *alloc_pages(gfp_t gfp, unsigned order)
{
	struct mempolicy *pol = &default_policy;
	struct page *page;

	if (!in_interrupt() && !(gfp & __GFP_THISNODE))
		pol = get_task_policy(current);

	/*
	 * No reference counting needed for current->mempolicy
	 * nor system default_policy
	 */
	if (pol->mode == MPOL_INTERLEAVE)
		page = alloc_page_interleave(gfp, order, interleave_nodes(pol));
	else if (pol->mode == MPOL_PREFERRED_MANY)
		page = alloc_pages_preferred_many(gfp, order,
				  policy_node(gfp, pol, numa_node_id()), pol);
	else
		page = __alloc_pages(gfp, order,
				policy_node(gfp, pol, numa_node_id()),
				policy_nodemask(gfp, pol));

	return page;
}
EXPORT_SYMBOL(alloc_pages);

struct folio *folio_alloc(gfp_t gfp, unsigned order)
{
	struct page *page = alloc_pages(gfp | __GFP_COMP, order);

	if (page && order > 1)
		prep_transhuge_page(page);
	return (struct folio *)page;
}
EXPORT_SYMBOL(folio_alloc);

static unsigned long alloc_pages_bulk_array_interleave(gfp_t gfp,
		struct mempolicy *pol, unsigned long nr_pages,
		struct page **page_array)
{
	int nodes;
	unsigned long nr_pages_per_node;
	int delta;
	int i;
	unsigned long nr_allocated;
	unsigned long total_allocated = 0;

	nodes = nodes_weight(pol->nodes);
	nr_pages_per_node = nr_pages / nodes;
	delta = nr_pages - nodes * nr_pages_per_node;

	for (i = 0; i < nodes; i++) {
		if (delta) {
			nr_allocated = __alloc_pages_bulk(gfp,
					interleave_nodes(pol), NULL,
					nr_pages_per_node + 1, NULL,
					page_array);
			delta--;
		} else {
			nr_allocated = __alloc_pages_bulk(gfp,
					interleave_nodes(pol), NULL,
					nr_pages_per_node, NULL, page_array);
		}

		page_array += nr_allocated;
		total_allocated += nr_allocated;
	}

	return total_allocated;
}

static unsigned long alloc_pages_bulk_array_preferred_many(gfp_t gfp, int nid,
		struct mempolicy *pol, unsigned long nr_pages,
		struct page **page_array)
{
	gfp_t preferred_gfp;
	unsigned long nr_allocated = 0;

	preferred_gfp = gfp | __GFP_NOWARN;
	preferred_gfp &= ~(__GFP_DIRECT_RECLAIM | __GFP_NOFAIL);

	nr_allocated  = __alloc_pages_bulk(preferred_gfp, nid, &pol->nodes,
					   nr_pages, NULL, page_array);

	if (nr_allocated < nr_pages)
		nr_allocated += __alloc_pages_bulk(gfp, numa_node_id(), NULL,
				nr_pages - nr_allocated, NULL,
				page_array + nr_allocated);
	return nr_allocated;
}

/* alloc pages bulk and mempolicy should be considered at the
 * same time in some situation such as vmalloc.
 *
 * It can accelerate memory allocation especially interleaving
 * allocate memory.
 */
unsigned long alloc_pages_bulk_array_mempolicy(gfp_t gfp,
		unsigned long nr_pages, struct page **page_array)
{
	struct mempolicy *pol = &default_policy;

	if (!in_interrupt() && !(gfp & __GFP_THISNODE))
		pol = get_task_policy(current);

	if (pol->mode == MPOL_INTERLEAVE)
		return alloc_pages_bulk_array_interleave(gfp, pol,
							 nr_pages, page_array);

	if (pol->mode == MPOL_PREFERRED_MANY)
		return alloc_pages_bulk_array_preferred_many(gfp,
				numa_node_id(), pol, nr_pages, page_array);

	return __alloc_pages_bulk(gfp, policy_node(gfp, pol, numa_node_id()),
				  policy_nodemask(gfp, pol), nr_pages, NULL,
				  page_array);
}

int vma_dup_policy(struct vm_area_struct *src, struct vm_area_struct *dst)
{
	struct mempolicy *pol = mpol_dup(vma_policy(src));

	if (IS_ERR(pol))
		return PTR_ERR(pol);
	dst->vm_policy = pol;
	return 0;
}

/*
 * If mpol_dup() sees current->cpuset == cpuset_being_rebound, then it
 * rebinds the mempolicy its copying by calling mpol_rebind_policy()
 * with the mems_allowed returned by cpuset_mems_allowed().  This
 * keeps mempolicies cpuset relative after its cpuset moves.  See
 * further kernel/cpuset.c update_nodemask().
 *
 * current's mempolicy may be rebinded by the other task(the task that changes
 * cpuset's mems), so we needn't do rebind work for current task.
 */

/* Slow path of a mempolicy duplicate */
struct mempolicy *__mpol_dup(struct mempolicy *old)
{
	struct mempolicy *new = kmem_cache_alloc(policy_cache, GFP_KERNEL);

	if (!new)
		return ERR_PTR(-ENOMEM);

	/* task's mempolicy is protected by alloc_lock */
	if (old == current->mempolicy) {
		task_lock(current);
		*new = *old;
		task_unlock(current);
	} else
		*new = *old;

	if (current_cpuset_is_being_rebound()) {
		nodemask_t mems = cpuset_mems_allowed(current);
		mpol_rebind_policy(new, &mems);
	}
	atomic_set(&new->refcnt, 1);
	return new;
}

/* Slow path of a mempolicy comparison */
bool __mpol_equal(struct mempolicy *a, struct mempolicy *b)
{
	if (!a || !b)
		return false;
	if (a->mode != b->mode)
		return false;
	if (a->flags != b->flags)
		return false;
	if (a->home_node != b->home_node)
		return false;
	if (mpol_store_user_nodemask(a))
		if (!nodes_equal(a->w.user_nodemask, b->w.user_nodemask))
			return false;

	switch (a->mode) {
	case MPOL_BIND:
	case MPOL_INTERLEAVE:
	case MPOL_PREFERRED:
	case MPOL_PREFERRED_MANY:
		return !!nodes_equal(a->nodes, b->nodes);
	case MPOL_LOCAL:
		return true;
	default:
		BUG();
		return false;
	}
}

/*
 * Shared memory backing store policy support.
 *
 * Remember policies even when nobody has shared memory mapped.
 * The policies are kept in Red-Black tree linked from the inode.
 * They are protected by the sp->lock rwlock, which should be held
 * for any accesses to the tree.
 */

/*
 * lookup first element intersecting start-end.  Caller holds sp->lock for
 * reading or for writing
 */
static struct sp_node *
sp_lookup(struct shared_policy *sp, unsigned long start, unsigned long end)
{
	struct rb_node *n = sp->root.rb_node;

	while (n) {
		struct sp_node *p = rb_entry(n, struct sp_node, nd);

		if (start >= p->end)
			n = n->rb_right;
		else if (end <= p->start)
			n = n->rb_left;
		else
			break;
	}
	if (!n)
		return NULL;
	for (;;) {
		struct sp_node *w = NULL;
		struct rb_node *prev = rb_prev(n);
		if (!prev)
			break;
		w = rb_entry(prev, struct sp_node, nd);
		if (w->end <= start)
			break;
		n = prev;
	}
	return rb_entry(n, struct sp_node, nd);
}

/*
 * Insert a new shared policy into the list.  Caller holds sp->lock for
 * writing.
 */
static void sp_insert(struct shared_policy *sp, struct sp_node *new)
{
	struct rb_node **p = &sp->root.rb_node;
	struct rb_node *parent = NULL;
	struct sp_node *nd;

	while (*p) {
		parent = *p;
		nd = rb_entry(parent, struct sp_node, nd);
		if (new->start < nd->start)
			p = &(*p)->rb_left;
		else if (new->end > nd->end)
			p = &(*p)->rb_right;
		else
			BUG();
	}
	rb_link_node(&new->nd, parent, p);
	rb_insert_color(&new->nd, &sp->root);
	pr_debug("inserting %lx-%lx: %d\n", new->start, new->end,
		 new->policy ? new->policy->mode : 0);
}

/* Find shared policy intersecting idx */
struct mempolicy *
mpol_shared_policy_lookup(struct shared_policy *sp, unsigned long idx)
{
	struct mempolicy *pol = NULL;
	struct sp_node *sn;

	if (!sp->root.rb_node)
		return NULL;
	read_lock(&sp->lock);
	sn = sp_lookup(sp, idx, idx+1);
	if (sn) {
		mpol_get(sn->policy);
		pol = sn->policy;
	}
	read_unlock(&sp->lock);
	return pol;
}

static void sp_free(struct sp_node *n)
{
	mpol_put(n->policy);
	kmem_cache_free(sn_cache, n);
}

/**
 * mpol_misplaced - check whether current page node is valid in policy
 *
 * @page: page to be checked
 * @vma: vm area where page mapped
 * @addr: virtual address where page mapped
 *
 * Lookup current policy node id for vma,addr and "compare to" page's
 * node id.  Policy determination "mimics" alloc_page_vma().
 * Called from fault path where we know the vma and faulting address.
 *
 * Return: NUMA_NO_NODE if the page is in a node that is valid for this
 * policy, or a suitable node ID to allocate a replacement page from.
 */
int mpol_misplaced(struct page *page, struct vm_area_struct *vma, unsigned long addr)
{
	struct mempolicy *pol;
	struct zoneref *z;
	int curnid = page_to_nid(page);
	unsigned long pgoff;
	int thiscpu = raw_smp_processor_id();
	int thisnid = cpu_to_node(thiscpu);
	int polnid = NUMA_NO_NODE;
	int ret = NUMA_NO_NODE;

	pol = get_vma_policy(vma, addr);
	if (!(pol->flags & MPOL_F_MOF))
		goto out;

	switch (pol->mode) {
	case MPOL_INTERLEAVE:
		pgoff = vma->vm_pgoff;
		pgoff += (addr - vma->vm_start) >> PAGE_SHIFT;
		polnid = offset_il_node(pol, pgoff);
		break;

	case MPOL_PREFERRED:
		if (node_isset(curnid, pol->nodes))
			goto out;
		polnid = first_node(pol->nodes);
		break;

	case MPOL_LOCAL:
		polnid = numa_node_id();
		break;

	case MPOL_BIND:
		/* Optimize placement among multiple nodes via NUMA balancing */
		if (pol->flags & MPOL_F_MORON) {
			if (node_isset(thisnid, pol->nodes))
				break;
			goto out;
		}
		fallthrough;

	case MPOL_PREFERRED_MANY:
		/*
		 * use current page if in policy nodemask,
		 * else select nearest allowed node, if any.
		 * If no allowed nodes, use current [!misplaced].
		 */
		if (node_isset(curnid, pol->nodes))
			goto out;
		z = first_zones_zonelist(
				node_zonelist(numa_node_id(), GFP_HIGHUSER),
				gfp_zone(GFP_HIGHUSER),
				&pol->nodes);
		polnid = zone_to_nid(z->zone);
		break;

	default:
		BUG();
	}

	/* Migrate the page towards the node whose CPU is referencing it */
	if (pol->flags & MPOL_F_MORON) {
		polnid = thisnid;

		if (!should_numa_migrate_memory(current, page, curnid, thiscpu))
			goto out;
	}

	if (curnid != polnid)
		ret = polnid;
out:
	mpol_cond_put(pol);

	return ret;
}

/*
 * Drop the (possibly final) reference to task->mempolicy.  It needs to be
 * dropped after task->mempolicy is set to NULL so that any allocation done as
 * part of its kmem_cache_free(), such as by KASAN, doesn't reference a freed
 * policy.
 */
void mpol_put_task_policy(struct task_struct *task)
{
	struct mempolicy *pol;

	task_lock(task);
	pol = task->mempolicy;
	task->mempolicy = NULL;
	task_unlock(task);
	mpol_put(pol);
}

static void sp_delete(struct shared_policy *sp, struct sp_node *n)
{
	pr_debug("deleting %lx-l%lx\n", n->start, n->end);
	rb_erase(&n->nd, &sp->root);
	sp_free(n);
}

static void sp_node_init(struct sp_node *node, unsigned long start,
			unsigned long end, struct mempolicy *pol)
{
	node->start = start;
	node->end = end;
	node->policy = pol;
}

static struct sp_node *sp_alloc(unsigned long start, unsigned long end,
				struct mempolicy *pol)
{
	struct sp_node *n;
	struct mempolicy *newpol;

	n = kmem_cache_alloc(sn_cache, GFP_KERNEL);
	if (!n)
		return NULL;

	newpol = mpol_dup(pol);
	if (IS_ERR(newpol)) {
		kmem_cache_free(sn_cache, n);
		return NULL;
	}
	newpol->flags |= MPOL_F_SHARED;
	sp_node_init(n, start, end, newpol);

	return n;
}

/* Replace a policy range. */
static int shared_policy_replace(struct shared_policy *sp, unsigned long start,
				 unsigned long end, struct sp_node *new)
{
	struct sp_node *n;
	struct sp_node *n_new = NULL;
	struct mempolicy *mpol_new = NULL;
	int ret = 0;

restart:
	write_lock(&sp->lock);
	n = sp_lookup(sp, start, end);
	/* Take care of old policies in the same range. */
	while (n && n->start < end) {
		struct rb_node *next = rb_next(&n->nd);
		if (n->start >= start) {
			if (n->end <= end)
				sp_delete(sp, n);
			else
				n->start = end;
		} else {
			/* Old policy spanning whole new range. */
			if (n->end > end) {
				if (!n_new)
					goto alloc_new;

				*mpol_new = *n->policy;
				atomic_set(&mpol_new->refcnt, 1);
				sp_node_init(n_new, end, n->end, mpol_new);
				n->end = start;
				sp_insert(sp, n_new);
				n_new = NULL;
				mpol_new = NULL;
				break;
			} else
				n->end = start;
		}
		if (!next)
			break;
		n = rb_entry(next, struct sp_node, nd);
	}
	if (new)
		sp_insert(sp, new);
	write_unlock(&sp->lock);
	ret = 0;

err_out:
	if (mpol_new)
		mpol_put(mpol_new);
	if (n_new)
		kmem_cache_free(sn_cache, n_new);

	return ret;

alloc_new:
	write_unlock(&sp->lock);
	ret = -ENOMEM;
	n_new = kmem_cache_alloc(sn_cache, GFP_KERNEL);
	if (!n_new)
		goto err_out;
	mpol_new = kmem_cache_alloc(policy_cache, GFP_KERNEL);
	if (!mpol_new)
		goto err_out;
	atomic_set(&mpol_new->refcnt, 1);
	goto restart;
}

/**
 * mpol_shared_policy_init - initialize shared policy for inode
 * @sp: pointer to inode shared policy
 * @mpol:  struct mempolicy to install
 *
 * Install non-NULL @mpol in inode's shared policy rb-tree.
 * On entry, the current task has a reference on a non-NULL @mpol.
 * This must be released on exit.
 * This is called at get_inode() calls and we can use GFP_KERNEL.
 */
void mpol_shared_policy_init(struct shared_policy *sp, struct mempolicy *mpol)
{
	int ret;

	sp->root = RB_ROOT;		/* empty tree == default mempolicy */
	rwlock_init(&sp->lock);

	if (mpol) {
		struct vm_area_struct pvma;
		struct mempolicy *new;
		NODEMASK_SCRATCH(scratch);

		if (!scratch)
			goto put_mpol;
		/* contextualize the tmpfs mount point mempolicy */
		new = mpol_new(mpol->mode, mpol->flags, &mpol->w.user_nodemask);
		if (IS_ERR(new))
			goto free_scratch; /* no valid nodemask intersection */

		task_lock(current);
		ret = mpol_set_nodemask(new, &mpol->w.user_nodemask, scratch);
		task_unlock(current);
		if (ret)
			goto put_new;

		/* Create pseudo-vma that contains just the policy */
		vma_init(&pvma, NULL);
		pvma.vm_end = TASK_SIZE;	/* policy covers entire file */
		mpol_set_shared_policy(sp, &pvma, new); /* adds ref */

put_new:
		mpol_put(new);			/* drop initial ref */
free_scratch:
		NODEMASK_SCRATCH_FREE(scratch);
put_mpol:
		mpol_put(mpol);	/* drop our incoming ref on sb mpol */
	}
}

int mpol_set_shared_policy(struct shared_policy *info,
			struct vm_area_struct *vma, struct mempolicy *npol)
{
	int err;
	struct sp_node *new = NULL;
	unsigned long sz = vma_pages(vma);

	pr_debug("set_shared_policy %lx sz %lu %d %d %lx\n",
		 vma->vm_pgoff,
		 sz, npol ? npol->mode : -1,
		 npol ? npol->flags : -1,
		 npol ? nodes_addr(npol->nodes)[0] : NUMA_NO_NODE);

	if (npol) {
		new = sp_alloc(vma->vm_pgoff, vma->vm_pgoff + sz, npol);
		if (!new)
			return -ENOMEM;
	}
	err = shared_policy_replace(info, vma->vm_pgoff, vma->vm_pgoff+sz, new);
	if (err && new)
		sp_free(new);
	return err;
}

/* Free a backing policy store on inode delete. */
void mpol_free_shared_policy(struct shared_policy *p)
{
	struct sp_node *n;
	struct rb_node *next;

	if (!p->root.rb_node)
		return;
	write_lock(&p->lock);
	next = rb_first(&p->root);
	while (next) {
		n = rb_entry(next, struct sp_node, nd);
		next = rb_next(&n->nd);
		sp_delete(p, n);
	}
	write_unlock(&p->lock);
}

#ifdef CONFIG_NUMA_BALANCING
static int __initdata numabalancing_override;

static void __init check_numabalancing_enable(void)
{
	bool numabalancing_default = false;

	if (IS_ENABLED(CONFIG_NUMA_BALANCING_DEFAULT_ENABLED))
		numabalancing_default = true;

	/* Parsed by setup_numabalancing. override == 1 enables, -1 disables */
	if (numabalancing_override)
		set_numabalancing_state(numabalancing_override == 1);

	if (num_online_nodes() > 1 && !numabalancing_override) {
		pr_info("%s automatic NUMA balancing. Configure with numa_balancing= or the kernel.numa_balancing sysctl\n",
			numabalancing_default ? "Enabling" : "Disabling");
		set_numabalancing_state(numabalancing_default);
	}
}

static int __init setup_numabalancing(char *str)
{
	int ret = 0;
	if (!str)
		goto out;

	if (!strcmp(str, "enable")) {
		numabalancing_override = 1;
		ret = 1;
	} else if (!strcmp(str, "disable")) {
		numabalancing_override = -1;
		ret = 1;
	}
out:
	if (!ret)
		pr_warn("Unable to parse numa_balancing=\n");

	return ret;
}
__setup("numa_balancing=", setup_numabalancing);
#else
static inline void __init check_numabalancing_enable(void)
{
}
#endif /* CONFIG_NUMA_BALANCING */

/* assumes fs == KERNEL_DS */
void __init numa_policy_init(void)
{
	nodemask_t interleave_nodes;
	unsigned long largest = 0;
	int nid, prefer = 0;

	policy_cache = kmem_cache_create("numa_policy",
					 sizeof(struct mempolicy),
					 0, SLAB_PANIC, NULL);

	sn_cache = kmem_cache_create("shared_policy_node",
				     sizeof(struct sp_node),
				     0, SLAB_PANIC, NULL);

	for_each_node(nid) {
		preferred_node_policy[nid] = (struct mempolicy) {
			.refcnt = ATOMIC_INIT(1),
			.mode = MPOL_PREFERRED,
			.flags = MPOL_F_MOF | MPOL_F_MORON,
			.nodes = nodemask_of_node(nid),
		};
	}

	/*
	 * Set interleaving policy for system init. Interleaving is only
	 * enabled across suitably sized nodes (default is >= 16MB), or
	 * fall back to the largest node if they're all smaller.
	 */
	nodes_clear(interleave_nodes);
	for_each_node_state(nid, N_MEMORY) {
		unsigned long total_pages = node_present_pages(nid);

		/* Preserve the largest node */
		if (largest < total_pages) {
			largest = total_pages;
			prefer = nid;
		}

		/* Interleave this node? */
		if ((total_pages << PAGE_SHIFT) >= (16 << 20))
			node_set(nid, interleave_nodes);
	}

	/* All too small, use the largest */
	if (unlikely(nodes_empty(interleave_nodes)))
		node_set(prefer, interleave_nodes);

	if (do_set_mempolicy(MPOL_INTERLEAVE, 0, &interleave_nodes))
		pr_err("%s: interleaving failed\n", __func__);

	check_numabalancing_enable();
}

/* Reset policy of current process to default */
void numa_default_policy(void)
{
	do_set_mempolicy(MPOL_DEFAULT, 0, NULL);
}

/*
 * Parse and format mempolicy from/to strings
 */

static const char * const policy_modes[] =
{
	[MPOL_DEFAULT]    = "default",
	[MPOL_PREFERRED]  = "prefer",
	[MPOL_BIND]       = "bind",
	[MPOL_INTERLEAVE] = "interleave",
	[MPOL_LOCAL]      = "local",
	[MPOL_PREFERRED_MANY]  = "prefer (many)",
};


#ifdef CONFIG_TMPFS
/**
 * mpol_parse_str - parse string to mempolicy, for tmpfs mpol mount option.
 * @str:  string containing mempolicy to parse
 * @mpol:  pointer to struct mempolicy pointer, returned on success.
 *
 * Format of input:
 *	<mode>[=<flags>][:<nodelist>]
 *
 * Return: %0 on success, else %1
 */
int mpol_parse_str(char *str, struct mempolicy **mpol)
{
	struct mempolicy *new = NULL;
	unsigned short mode_flags;
	nodemask_t nodes;
	char *nodelist = strchr(str, ':');
	char *flags = strchr(str, '=');
	int err = 1, mode;

	if (flags)
		*flags++ = '\0';	/* terminate mode string */

	if (nodelist) {
		/* NUL-terminate mode or flags string */
		*nodelist++ = '\0';
		if (nodelist_parse(nodelist, nodes))
			goto out;
		if (!nodes_subset(nodes, node_states[N_MEMORY]))
			goto out;
	} else
		nodes_clear(nodes);

	mode = match_string(policy_modes, MPOL_MAX, str);
	if (mode < 0)
		goto out;

	switch (mode) {
	case MPOL_PREFERRED:
		/*
		 * Insist on a nodelist of one node only, although later
		 * we use first_node(nodes) to grab a single node, so here
		 * nodelist (or nodes) cannot be empty.
		 */
		if (nodelist) {
			char *rest = nodelist;
			while (isdigit(*rest))
				rest++;
			if (*rest)
				goto out;
			if (nodes_empty(nodes))
				goto out;
		}
		break;
	case MPOL_INTERLEAVE:
		/*
		 * Default to online nodes with memory if no nodelist
		 */
		if (!nodelist)
			nodes = node_states[N_MEMORY];
		break;
	case MPOL_LOCAL:
		/*
		 * Don't allow a nodelist;  mpol_new() checks flags
		 */
		if (nodelist)
			goto out;
		break;
	case MPOL_DEFAULT:
		/*
		 * Insist on a empty nodelist
		 */
		if (!nodelist)
			err = 0;
		goto out;
	case MPOL_PREFERRED_MANY:
	case MPOL_BIND:
		/*
		 * Insist on a nodelist
		 */
		if (!nodelist)
			goto out;
	}

	mode_flags = 0;
	if (flags) {
		/*
		 * Currently, we only support two mutually exclusive
		 * mode flags.
		 */
		if (!strcmp(flags, "static"))
			mode_flags |= MPOL_F_STATIC_NODES;
		else if (!strcmp(flags, "relative"))
			mode_flags |= MPOL_F_RELATIVE_NODES;
		else
			goto out;
	}

	new = mpol_new(mode, mode_flags, &nodes);
	if (IS_ERR(new))
		goto out;

	/*
	 * Save nodes for mpol_to_str() to show the tmpfs mount options
	 * for /proc/mounts, /proc/pid/mounts and /proc/pid/mountinfo.
	 */
	if (mode != MPOL_PREFERRED) {
		new->nodes = nodes;
	} else if (nodelist) {
		nodes_clear(new->nodes);
		node_set(first_node(nodes), new->nodes);
	} else {
		new->mode = MPOL_LOCAL;
	}

	/*
	 * Save nodes for contextualization: this will be used to "clone"
	 * the mempolicy in a specific context [cpuset] at a later time.
	 */
	new->w.user_nodemask = nodes;

	err = 0;

out:
	/* Restore string for error message */
	if (nodelist)
		*--nodelist = ':';
	if (flags)
		*--flags = '=';
	if (!err)
		*mpol = new;
	return err;
}
#endif /* CONFIG_TMPFS */

/**
 * mpol_to_str - format a mempolicy structure for printing
 * @buffer:  to contain formatted mempolicy string
 * @maxlen:  length of @buffer
 * @pol:  pointer to mempolicy to be formatted
 *
 * Convert @pol into a string.  If @buffer is too short, truncate the string.
 * Recommend a @maxlen of at least 32 for the longest mode, "interleave", the
 * longest flag, "relative", and to display at least a few node ids.
 */
void mpol_to_str(char *buffer, int maxlen, struct mempolicy *pol)
{
	char *p = buffer;
	nodemask_t nodes = NODE_MASK_NONE;
	unsigned short mode = MPOL_DEFAULT;
	unsigned short flags = 0;

	if (pol && pol != &default_policy && !(pol->flags & MPOL_F_MORON)) {
		mode = pol->mode;
		flags = pol->flags;
	}

	switch (mode) {
	case MPOL_DEFAULT:
	case MPOL_LOCAL:
		break;
	case MPOL_PREFERRED:
	case MPOL_PREFERRED_MANY:
	case MPOL_BIND:
	case MPOL_INTERLEAVE:
		nodes = pol->nodes;
		break;
	default:
		WARN_ON_ONCE(1);
		snprintf(p, maxlen, "unknown");
		return;
	}

	p += snprintf(p, maxlen, "%s", policy_modes[mode]);

	if (flags & MPOL_MODE_FLAGS) {
		p += snprintf(p, buffer + maxlen - p, "=");

		/*
		 * Currently, the only defined flags are mutually exclusive
		 */
		if (flags & MPOL_F_STATIC_NODES)
			p += snprintf(p, buffer + maxlen - p, "static");
		else if (flags & MPOL_F_RELATIVE_NODES)
			p += snprintf(p, buffer + maxlen - p, "relative");
	}

	if (!nodes_empty(nodes))
		p += scnprintf(p, buffer + maxlen - p, ":%*pbl",
			       nodemask_pr_args(&nodes));
}<|MERGE_RESOLUTION|>--- conflicted
+++ resolved
@@ -787,23 +787,12 @@
 static int mbind_range(struct mm_struct *mm, unsigned long start,
 		       unsigned long end, struct mempolicy *new_pol)
 {
-<<<<<<< HEAD
-	MA_STATE(mas, &mm->mm_mt, start - 1, start - 1);
-=======
 	MA_STATE(mas, &mm->mm_mt, start, start);
->>>>>>> 7073888c
 	struct vm_area_struct *prev;
 	struct vm_area_struct *vma;
 	int err = 0;
 	pgoff_t pgoff;
 
-<<<<<<< HEAD
-	prev = mas_find_rev(&mas, 0);
-	if (prev && (start < prev->vm_end))
-		vma = prev;
-	else
-		vma = mas_next(&mas, end - 1);
-=======
 	prev = mas_prev(&mas, 0);
 	if (unlikely(!prev))
 		mas_set(&mas, start);
@@ -814,7 +803,6 @@
 
 	if (start > vma->vm_start)
 		prev = vma;
->>>>>>> 7073888c
 
 	for (; vma; vma = mas_next(&mas, end - 1)) {
 		unsigned long vmstart = max(start, vma->vm_start);
