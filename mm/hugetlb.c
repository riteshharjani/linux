// SPDX-License-Identifier: GPL-2.0-only
/*
 * Generic hugetlb support.
 * (C) Nadia Yvette Chambers, April 2004
 */
#include <linux/list.h>
#include <linux/init.h>
#include <linux/mm.h>
#include <linux/seq_file.h>
#include <linux/sysctl.h>
#include <linux/highmem.h>
#include <linux/mmu_notifier.h>
#include <linux/nodemask.h>
#include <linux/pagemap.h>
#include <linux/mempolicy.h>
#include <linux/compiler.h>
#include <linux/cpuset.h>
#include <linux/mutex.h>
#include <linux/memblock.h>
#include <linux/sysfs.h>
#include <linux/slab.h>
#include <linux/sched/mm.h>
#include <linux/mmdebug.h>
#include <linux/sched/signal.h>
#include <linux/rmap.h>
#include <linux/string_helpers.h>
#include <linux/swap.h>
#include <linux/swapops.h>
#include <linux/jhash.h>
#include <linux/numa.h>
#include <linux/llist.h>
#include <linux/cma.h>
#include <linux/migrate.h>
#include <linux/nospec.h>
#include <linux/delayacct.h>
#include <linux/memory.h>

#include <asm/page.h>
#include <asm/pgalloc.h>
#include <asm/tlb.h>

#include <linux/io.h>
#include <linux/hugetlb.h>
#include <linux/hugetlb_cgroup.h>
#include <linux/node.h>
#include <linux/page_owner.h>
#include "internal.h"
#include "hugetlb_vmemmap.h"

int hugetlb_max_hstate __read_mostly;
unsigned int default_hstate_idx;
struct hstate hstates[HUGE_MAX_HSTATE];

#ifdef CONFIG_CMA
static struct cma *hugetlb_cma[MAX_NUMNODES];
static unsigned long hugetlb_cma_size_in_node[MAX_NUMNODES] __initdata;
static bool hugetlb_cma_folio(struct folio *folio, unsigned int order)
{
	return cma_pages_valid(hugetlb_cma[folio_nid(folio)], &folio->page,
				1 << order);
}
#else
static bool hugetlb_cma_folio(struct folio *folio, unsigned int order)
{
	return false;
}
#endif
static unsigned long hugetlb_cma_size __initdata;

__initdata LIST_HEAD(huge_boot_pages);

/* for command line parsing */
static struct hstate * __initdata parsed_hstate;
static unsigned long __initdata default_hstate_max_huge_pages;
static bool __initdata parsed_valid_hugepagesz = true;
static bool __initdata parsed_default_hugepagesz;
static unsigned int default_hugepages_in_node[MAX_NUMNODES] __initdata;

/*
 * Protects updates to hugepage_freelists, hugepage_activelist, nr_huge_pages,
 * free_huge_pages, and surplus_huge_pages.
 */
DEFINE_SPINLOCK(hugetlb_lock);

/*
 * Serializes faults on the same logical page.  This is used to
 * prevent spurious OOMs when the hugepage pool is fully utilized.
 */
static int num_fault_mutexes;
struct mutex *hugetlb_fault_mutex_table ____cacheline_aligned_in_smp;

/* Forward declaration */
static int hugetlb_acct_memory(struct hstate *h, long delta);
static void hugetlb_vma_lock_free(struct vm_area_struct *vma);
static void hugetlb_vma_lock_alloc(struct vm_area_struct *vma);
static void __hugetlb_vma_unlock_write_free(struct vm_area_struct *vma);

static inline bool subpool_is_free(struct hugepage_subpool *spool)
{
	if (spool->count)
		return false;
	if (spool->max_hpages != -1)
		return spool->used_hpages == 0;
	if (spool->min_hpages != -1)
		return spool->rsv_hpages == spool->min_hpages;

	return true;
}

static inline void unlock_or_release_subpool(struct hugepage_subpool *spool,
						unsigned long irq_flags)
{
	spin_unlock_irqrestore(&spool->lock, irq_flags);

	/* If no pages are used, and no other handles to the subpool
	 * remain, give up any reservations based on minimum size and
	 * free the subpool */
	if (subpool_is_free(spool)) {
		if (spool->min_hpages != -1)
			hugetlb_acct_memory(spool->hstate,
						-spool->min_hpages);
		kfree(spool);
	}
}

struct hugepage_subpool *hugepage_new_subpool(struct hstate *h, long max_hpages,
						long min_hpages)
{
	struct hugepage_subpool *spool;

	spool = kzalloc(sizeof(*spool), GFP_KERNEL);
	if (!spool)
		return NULL;

	spin_lock_init(&spool->lock);
	spool->count = 1;
	spool->max_hpages = max_hpages;
	spool->hstate = h;
	spool->min_hpages = min_hpages;

	if (min_hpages != -1 && hugetlb_acct_memory(h, min_hpages)) {
		kfree(spool);
		return NULL;
	}
	spool->rsv_hpages = min_hpages;

	return spool;
}

void hugepage_put_subpool(struct hugepage_subpool *spool)
{
	unsigned long flags;

	spin_lock_irqsave(&spool->lock, flags);
	BUG_ON(!spool->count);
	spool->count--;
	unlock_or_release_subpool(spool, flags);
}

/*
 * Subpool accounting for allocating and reserving pages.
 * Return -ENOMEM if there are not enough resources to satisfy the
 * request.  Otherwise, return the number of pages by which the
 * global pools must be adjusted (upward).  The returned value may
 * only be different than the passed value (delta) in the case where
 * a subpool minimum size must be maintained.
 */
static long hugepage_subpool_get_pages(struct hugepage_subpool *spool,
				      long delta)
{
	long ret = delta;

	if (!spool)
		return ret;

	spin_lock_irq(&spool->lock);

	if (spool->max_hpages != -1) {		/* maximum size accounting */
		if ((spool->used_hpages + delta) <= spool->max_hpages)
			spool->used_hpages += delta;
		else {
			ret = -ENOMEM;
			goto unlock_ret;
		}
	}

	/* minimum size accounting */
	if (spool->min_hpages != -1 && spool->rsv_hpages) {
		if (delta > spool->rsv_hpages) {
			/*
			 * Asking for more reserves than those already taken on
			 * behalf of subpool.  Return difference.
			 */
			ret = delta - spool->rsv_hpages;
			spool->rsv_hpages = 0;
		} else {
			ret = 0;	/* reserves already accounted for */
			spool->rsv_hpages -= delta;
		}
	}

unlock_ret:
	spin_unlock_irq(&spool->lock);
	return ret;
}

/*
 * Subpool accounting for freeing and unreserving pages.
 * Return the number of global page reservations that must be dropped.
 * The return value may only be different than the passed value (delta)
 * in the case where a subpool minimum size must be maintained.
 */
static long hugepage_subpool_put_pages(struct hugepage_subpool *spool,
				       long delta)
{
	long ret = delta;
	unsigned long flags;

	if (!spool)
		return delta;

	spin_lock_irqsave(&spool->lock, flags);

	if (spool->max_hpages != -1)		/* maximum size accounting */
		spool->used_hpages -= delta;

	 /* minimum size accounting */
	if (spool->min_hpages != -1 && spool->used_hpages < spool->min_hpages) {
		if (spool->rsv_hpages + delta <= spool->min_hpages)
			ret = 0;
		else
			ret = spool->rsv_hpages + delta - spool->min_hpages;

		spool->rsv_hpages += delta;
		if (spool->rsv_hpages > spool->min_hpages)
			spool->rsv_hpages = spool->min_hpages;
	}

	/*
	 * If hugetlbfs_put_super couldn't free spool due to an outstanding
	 * quota reference, free it now.
	 */
	unlock_or_release_subpool(spool, flags);

	return ret;
}

static inline struct hugepage_subpool *subpool_inode(struct inode *inode)
{
	return HUGETLBFS_SB(inode->i_sb)->spool;
}

static inline struct hugepage_subpool *subpool_vma(struct vm_area_struct *vma)
{
	return subpool_inode(file_inode(vma->vm_file));
}

/* Helper that removes a struct file_region from the resv_map cache and returns
 * it for use.
 */
static struct file_region *
get_file_region_entry_from_cache(struct resv_map *resv, long from, long to)
{
	struct file_region *nrg;

	VM_BUG_ON(resv->region_cache_count <= 0);

	resv->region_cache_count--;
	nrg = list_first_entry(&resv->region_cache, struct file_region, link);
	list_del(&nrg->link);

	nrg->from = from;
	nrg->to = to;

	return nrg;
}

static void copy_hugetlb_cgroup_uncharge_info(struct file_region *nrg,
					      struct file_region *rg)
{
#ifdef CONFIG_CGROUP_HUGETLB
	nrg->reservation_counter = rg->reservation_counter;
	nrg->css = rg->css;
	if (rg->css)
		css_get(rg->css);
#endif
}

/* Helper that records hugetlb_cgroup uncharge info. */
static void record_hugetlb_cgroup_uncharge_info(struct hugetlb_cgroup *h_cg,
						struct hstate *h,
						struct resv_map *resv,
						struct file_region *nrg)
{
#ifdef CONFIG_CGROUP_HUGETLB
	if (h_cg) {
		nrg->reservation_counter =
			&h_cg->rsvd_hugepage[hstate_index(h)];
		nrg->css = &h_cg->css;
		/*
		 * The caller will hold exactly one h_cg->css reference for the
		 * whole contiguous reservation region. But this area might be
		 * scattered when there are already some file_regions reside in
		 * it. As a result, many file_regions may share only one css
		 * reference. In order to ensure that one file_region must hold
		 * exactly one h_cg->css reference, we should do css_get for
		 * each file_region and leave the reference held by caller
		 * untouched.
		 */
		css_get(&h_cg->css);
		if (!resv->pages_per_hpage)
			resv->pages_per_hpage = pages_per_huge_page(h);
		/* pages_per_hpage should be the same for all entries in
		 * a resv_map.
		 */
		VM_BUG_ON(resv->pages_per_hpage != pages_per_huge_page(h));
	} else {
		nrg->reservation_counter = NULL;
		nrg->css = NULL;
	}
#endif
}

static void put_uncharge_info(struct file_region *rg)
{
#ifdef CONFIG_CGROUP_HUGETLB
	if (rg->css)
		css_put(rg->css);
#endif
}

static bool has_same_uncharge_info(struct file_region *rg,
				   struct file_region *org)
{
#ifdef CONFIG_CGROUP_HUGETLB
	return rg->reservation_counter == org->reservation_counter &&
	       rg->css == org->css;

#else
	return true;
#endif
}

static void coalesce_file_region(struct resv_map *resv, struct file_region *rg)
{
	struct file_region *nrg, *prg;

	prg = list_prev_entry(rg, link);
	if (&prg->link != &resv->regions && prg->to == rg->from &&
	    has_same_uncharge_info(prg, rg)) {
		prg->to = rg->to;

		list_del(&rg->link);
		put_uncharge_info(rg);
		kfree(rg);

		rg = prg;
	}

	nrg = list_next_entry(rg, link);
	if (&nrg->link != &resv->regions && nrg->from == rg->to &&
	    has_same_uncharge_info(nrg, rg)) {
		nrg->from = rg->from;

		list_del(&rg->link);
		put_uncharge_info(rg);
		kfree(rg);
	}
}

static inline long
hugetlb_resv_map_add(struct resv_map *map, struct list_head *rg, long from,
		     long to, struct hstate *h, struct hugetlb_cgroup *cg,
		     long *regions_needed)
{
	struct file_region *nrg;

	if (!regions_needed) {
		nrg = get_file_region_entry_from_cache(map, from, to);
		record_hugetlb_cgroup_uncharge_info(cg, h, map, nrg);
		list_add(&nrg->link, rg);
		coalesce_file_region(map, nrg);
	} else
		*regions_needed += 1;

	return to - from;
}

/*
 * Must be called with resv->lock held.
 *
 * Calling this with regions_needed != NULL will count the number of pages
 * to be added but will not modify the linked list. And regions_needed will
 * indicate the number of file_regions needed in the cache to carry out to add
 * the regions for this range.
 */
static long add_reservation_in_range(struct resv_map *resv, long f, long t,
				     struct hugetlb_cgroup *h_cg,
				     struct hstate *h, long *regions_needed)
{
	long add = 0;
	struct list_head *head = &resv->regions;
	long last_accounted_offset = f;
	struct file_region *iter, *trg = NULL;
	struct list_head *rg = NULL;

	if (regions_needed)
		*regions_needed = 0;

	/* In this loop, we essentially handle an entry for the range
	 * [last_accounted_offset, iter->from), at every iteration, with some
	 * bounds checking.
	 */
	list_for_each_entry_safe(iter, trg, head, link) {
		/* Skip irrelevant regions that start before our range. */
		if (iter->from < f) {
			/* If this region ends after the last accounted offset,
			 * then we need to update last_accounted_offset.
			 */
			if (iter->to > last_accounted_offset)
				last_accounted_offset = iter->to;
			continue;
		}

		/* When we find a region that starts beyond our range, we've
		 * finished.
		 */
		if (iter->from >= t) {
			rg = iter->link.prev;
			break;
		}

		/* Add an entry for last_accounted_offset -> iter->from, and
		 * update last_accounted_offset.
		 */
		if (iter->from > last_accounted_offset)
			add += hugetlb_resv_map_add(resv, iter->link.prev,
						    last_accounted_offset,
						    iter->from, h, h_cg,
						    regions_needed);

		last_accounted_offset = iter->to;
	}

	/* Handle the case where our range extends beyond
	 * last_accounted_offset.
	 */
	if (!rg)
		rg = head->prev;
	if (last_accounted_offset < t)
		add += hugetlb_resv_map_add(resv, rg, last_accounted_offset,
					    t, h, h_cg, regions_needed);

	return add;
}

/* Must be called with resv->lock acquired. Will drop lock to allocate entries.
 */
static int allocate_file_region_entries(struct resv_map *resv,
					int regions_needed)
	__must_hold(&resv->lock)
{
	LIST_HEAD(allocated_regions);
	int to_allocate = 0, i = 0;
	struct file_region *trg = NULL, *rg = NULL;

	VM_BUG_ON(regions_needed < 0);

	/*
	 * Check for sufficient descriptors in the cache to accommodate
	 * the number of in progress add operations plus regions_needed.
	 *
	 * This is a while loop because when we drop the lock, some other call
	 * to region_add or region_del may have consumed some region_entries,
	 * so we keep looping here until we finally have enough entries for
	 * (adds_in_progress + regions_needed).
	 */
	while (resv->region_cache_count <
	       (resv->adds_in_progress + regions_needed)) {
		to_allocate = resv->adds_in_progress + regions_needed -
			      resv->region_cache_count;

		/* At this point, we should have enough entries in the cache
		 * for all the existing adds_in_progress. We should only be
		 * needing to allocate for regions_needed.
		 */
		VM_BUG_ON(resv->region_cache_count < resv->adds_in_progress);

		spin_unlock(&resv->lock);
		for (i = 0; i < to_allocate; i++) {
			trg = kmalloc(sizeof(*trg), GFP_KERNEL);
			if (!trg)
				goto out_of_memory;
			list_add(&trg->link, &allocated_regions);
		}

		spin_lock(&resv->lock);

		list_splice(&allocated_regions, &resv->region_cache);
		resv->region_cache_count += to_allocate;
	}

	return 0;

out_of_memory:
	list_for_each_entry_safe(rg, trg, &allocated_regions, link) {
		list_del(&rg->link);
		kfree(rg);
	}
	return -ENOMEM;
}

/*
 * Add the huge page range represented by [f, t) to the reserve
 * map.  Regions will be taken from the cache to fill in this range.
 * Sufficient regions should exist in the cache due to the previous
 * call to region_chg with the same range, but in some cases the cache will not
 * have sufficient entries due to races with other code doing region_add or
 * region_del.  The extra needed entries will be allocated.
 *
 * regions_needed is the out value provided by a previous call to region_chg.
 *
 * Return the number of new huge pages added to the map.  This number is greater
 * than or equal to zero.  If file_region entries needed to be allocated for
 * this operation and we were not able to allocate, it returns -ENOMEM.
 * region_add of regions of length 1 never allocate file_regions and cannot
 * fail; region_chg will always allocate at least 1 entry and a region_add for
 * 1 page will only require at most 1 entry.
 */
static long region_add(struct resv_map *resv, long f, long t,
		       long in_regions_needed, struct hstate *h,
		       struct hugetlb_cgroup *h_cg)
{
	long add = 0, actual_regions_needed = 0;

	spin_lock(&resv->lock);
retry:

	/* Count how many regions are actually needed to execute this add. */
	add_reservation_in_range(resv, f, t, NULL, NULL,
				 &actual_regions_needed);

	/*
	 * Check for sufficient descriptors in the cache to accommodate
	 * this add operation. Note that actual_regions_needed may be greater
	 * than in_regions_needed, as the resv_map may have been modified since
	 * the region_chg call. In this case, we need to make sure that we
	 * allocate extra entries, such that we have enough for all the
	 * existing adds_in_progress, plus the excess needed for this
	 * operation.
	 */
	if (actual_regions_needed > in_regions_needed &&
	    resv->region_cache_count <
		    resv->adds_in_progress +
			    (actual_regions_needed - in_regions_needed)) {
		/* region_add operation of range 1 should never need to
		 * allocate file_region entries.
		 */
		VM_BUG_ON(t - f <= 1);

		if (allocate_file_region_entries(
			    resv, actual_regions_needed - in_regions_needed)) {
			return -ENOMEM;
		}

		goto retry;
	}

	add = add_reservation_in_range(resv, f, t, h_cg, h, NULL);

	resv->adds_in_progress -= in_regions_needed;

	spin_unlock(&resv->lock);
	return add;
}

/*
 * Examine the existing reserve map and determine how many
 * huge pages in the specified range [f, t) are NOT currently
 * represented.  This routine is called before a subsequent
 * call to region_add that will actually modify the reserve
 * map to add the specified range [f, t).  region_chg does
 * not change the number of huge pages represented by the
 * map.  A number of new file_region structures is added to the cache as a
 * placeholder, for the subsequent region_add call to use. At least 1
 * file_region structure is added.
 *
 * out_regions_needed is the number of regions added to the
 * resv->adds_in_progress.  This value needs to be provided to a follow up call
 * to region_add or region_abort for proper accounting.
 *
 * Returns the number of huge pages that need to be added to the existing
 * reservation map for the range [f, t).  This number is greater or equal to
 * zero.  -ENOMEM is returned if a new file_region structure or cache entry
 * is needed and can not be allocated.
 */
static long region_chg(struct resv_map *resv, long f, long t,
		       long *out_regions_needed)
{
	long chg = 0;

	spin_lock(&resv->lock);

	/* Count how many hugepages in this range are NOT represented. */
	chg = add_reservation_in_range(resv, f, t, NULL, NULL,
				       out_regions_needed);

	if (*out_regions_needed == 0)
		*out_regions_needed = 1;

	if (allocate_file_region_entries(resv, *out_regions_needed))
		return -ENOMEM;

	resv->adds_in_progress += *out_regions_needed;

	spin_unlock(&resv->lock);
	return chg;
}

/*
 * Abort the in progress add operation.  The adds_in_progress field
 * of the resv_map keeps track of the operations in progress between
 * calls to region_chg and region_add.  Operations are sometimes
 * aborted after the call to region_chg.  In such cases, region_abort
 * is called to decrement the adds_in_progress counter. regions_needed
 * is the value returned by the region_chg call, it is used to decrement
 * the adds_in_progress counter.
 *
 * NOTE: The range arguments [f, t) are not needed or used in this
 * routine.  They are kept to make reading the calling code easier as
 * arguments will match the associated region_chg call.
 */
static void region_abort(struct resv_map *resv, long f, long t,
			 long regions_needed)
{
	spin_lock(&resv->lock);
	VM_BUG_ON(!resv->region_cache_count);
	resv->adds_in_progress -= regions_needed;
	spin_unlock(&resv->lock);
}

/*
 * Delete the specified range [f, t) from the reserve map.  If the
 * t parameter is LONG_MAX, this indicates that ALL regions after f
 * should be deleted.  Locate the regions which intersect [f, t)
 * and either trim, delete or split the existing regions.
 *
 * Returns the number of huge pages deleted from the reserve map.
 * In the normal case, the return value is zero or more.  In the
 * case where a region must be split, a new region descriptor must
 * be allocated.  If the allocation fails, -ENOMEM will be returned.
 * NOTE: If the parameter t == LONG_MAX, then we will never split
 * a region and possibly return -ENOMEM.  Callers specifying
 * t == LONG_MAX do not need to check for -ENOMEM error.
 */
static long region_del(struct resv_map *resv, long f, long t)
{
	struct list_head *head = &resv->regions;
	struct file_region *rg, *trg;
	struct file_region *nrg = NULL;
	long del = 0;

retry:
	spin_lock(&resv->lock);
	list_for_each_entry_safe(rg, trg, head, link) {
		/*
		 * Skip regions before the range to be deleted.  file_region
		 * ranges are normally of the form [from, to).  However, there
		 * may be a "placeholder" entry in the map which is of the form
		 * (from, to) with from == to.  Check for placeholder entries
		 * at the beginning of the range to be deleted.
		 */
		if (rg->to <= f && (rg->to != rg->from || rg->to != f))
			continue;

		if (rg->from >= t)
			break;

		if (f > rg->from && t < rg->to) { /* Must split region */
			/*
			 * Check for an entry in the cache before dropping
			 * lock and attempting allocation.
			 */
			if (!nrg &&
			    resv->region_cache_count > resv->adds_in_progress) {
				nrg = list_first_entry(&resv->region_cache,
							struct file_region,
							link);
				list_del(&nrg->link);
				resv->region_cache_count--;
			}

			if (!nrg) {
				spin_unlock(&resv->lock);
				nrg = kmalloc(sizeof(*nrg), GFP_KERNEL);
				if (!nrg)
					return -ENOMEM;
				goto retry;
			}

			del += t - f;
			hugetlb_cgroup_uncharge_file_region(
				resv, rg, t - f, false);

			/* New entry for end of split region */
			nrg->from = t;
			nrg->to = rg->to;

			copy_hugetlb_cgroup_uncharge_info(nrg, rg);

			INIT_LIST_HEAD(&nrg->link);

			/* Original entry is trimmed */
			rg->to = f;

			list_add(&nrg->link, &rg->link);
			nrg = NULL;
			break;
		}

		if (f <= rg->from && t >= rg->to) { /* Remove entire region */
			del += rg->to - rg->from;
			hugetlb_cgroup_uncharge_file_region(resv, rg,
							    rg->to - rg->from, true);
			list_del(&rg->link);
			kfree(rg);
			continue;
		}

		if (f <= rg->from) {	/* Trim beginning of region */
			hugetlb_cgroup_uncharge_file_region(resv, rg,
							    t - rg->from, false);

			del += t - rg->from;
			rg->from = t;
		} else {		/* Trim end of region */
			hugetlb_cgroup_uncharge_file_region(resv, rg,
							    rg->to - f, false);

			del += rg->to - f;
			rg->to = f;
		}
	}

	spin_unlock(&resv->lock);
	kfree(nrg);
	return del;
}

/*
 * A rare out of memory error was encountered which prevented removal of
 * the reserve map region for a page.  The huge page itself was free'ed
 * and removed from the page cache.  This routine will adjust the subpool
 * usage count, and the global reserve count if needed.  By incrementing
 * these counts, the reserve map entry which could not be deleted will
 * appear as a "reserved" entry instead of simply dangling with incorrect
 * counts.
 */
void hugetlb_fix_reserve_counts(struct inode *inode)
{
	struct hugepage_subpool *spool = subpool_inode(inode);
	long rsv_adjust;
	bool reserved = false;

	rsv_adjust = hugepage_subpool_get_pages(spool, 1);
	if (rsv_adjust > 0) {
		struct hstate *h = hstate_inode(inode);

		if (!hugetlb_acct_memory(h, 1))
			reserved = true;
	} else if (!rsv_adjust) {
		reserved = true;
	}

	if (!reserved)
		pr_warn("hugetlb: Huge Page Reserved count may go negative.\n");
}

/*
 * Count and return the number of huge pages in the reserve map
 * that intersect with the range [f, t).
 */
static long region_count(struct resv_map *resv, long f, long t)
{
	struct list_head *head = &resv->regions;
	struct file_region *rg;
	long chg = 0;

	spin_lock(&resv->lock);
	/* Locate each segment we overlap with, and count that overlap. */
	list_for_each_entry(rg, head, link) {
		long seg_from;
		long seg_to;

		if (rg->to <= f)
			continue;
		if (rg->from >= t)
			break;

		seg_from = max(rg->from, f);
		seg_to = min(rg->to, t);

		chg += seg_to - seg_from;
	}
	spin_unlock(&resv->lock);

	return chg;
}

/*
 * Convert the address within this vma to the page offset within
 * the mapping, in pagecache page units; huge pages here.
 */
static pgoff_t vma_hugecache_offset(struct hstate *h,
			struct vm_area_struct *vma, unsigned long address)
{
	return ((address - vma->vm_start) >> huge_page_shift(h)) +
			(vma->vm_pgoff >> huge_page_order(h));
}

pgoff_t linear_hugepage_index(struct vm_area_struct *vma,
				     unsigned long address)
{
	return vma_hugecache_offset(hstate_vma(vma), vma, address);
}
EXPORT_SYMBOL_GPL(linear_hugepage_index);

/*
 * Return the size of the pages allocated when backing a VMA. In the majority
 * cases this will be same size as used by the page table entries.
 */
unsigned long vma_kernel_pagesize(struct vm_area_struct *vma)
{
	if (vma->vm_ops && vma->vm_ops->pagesize)
		return vma->vm_ops->pagesize(vma);
	return PAGE_SIZE;
}
EXPORT_SYMBOL_GPL(vma_kernel_pagesize);

/*
 * Return the page size being used by the MMU to back a VMA. In the majority
 * of cases, the page size used by the kernel matches the MMU size. On
 * architectures where it differs, an architecture-specific 'strong'
 * version of this symbol is required.
 */
__weak unsigned long vma_mmu_pagesize(struct vm_area_struct *vma)
{
	return vma_kernel_pagesize(vma);
}

/*
 * Flags for MAP_PRIVATE reservations.  These are stored in the bottom
 * bits of the reservation map pointer, which are always clear due to
 * alignment.
 */
#define HPAGE_RESV_OWNER    (1UL << 0)
#define HPAGE_RESV_UNMAPPED (1UL << 1)
#define HPAGE_RESV_MASK (HPAGE_RESV_OWNER | HPAGE_RESV_UNMAPPED)

/*
 * These helpers are used to track how many pages are reserved for
 * faults in a MAP_PRIVATE mapping. Only the process that called mmap()
 * is guaranteed to have their future faults succeed.
 *
 * With the exception of hugetlb_dup_vma_private() which is called at fork(),
 * the reserve counters are updated with the hugetlb_lock held. It is safe
 * to reset the VMA at fork() time as it is not in use yet and there is no
 * chance of the global counters getting corrupted as a result of the values.
 *
 * The private mapping reservation is represented in a subtly different
 * manner to a shared mapping.  A shared mapping has a region map associated
 * with the underlying file, this region map represents the backing file
 * pages which have ever had a reservation assigned which this persists even
 * after the page is instantiated.  A private mapping has a region map
 * associated with the original mmap which is attached to all VMAs which
 * reference it, this region map represents those offsets which have consumed
 * reservation ie. where pages have been instantiated.
 */
static unsigned long get_vma_private_data(struct vm_area_struct *vma)
{
	return (unsigned long)vma->vm_private_data;
}

static void set_vma_private_data(struct vm_area_struct *vma,
							unsigned long value)
{
	vma->vm_private_data = (void *)value;
}

static void
resv_map_set_hugetlb_cgroup_uncharge_info(struct resv_map *resv_map,
					  struct hugetlb_cgroup *h_cg,
					  struct hstate *h)
{
#ifdef CONFIG_CGROUP_HUGETLB
	if (!h_cg || !h) {
		resv_map->reservation_counter = NULL;
		resv_map->pages_per_hpage = 0;
		resv_map->css = NULL;
	} else {
		resv_map->reservation_counter =
			&h_cg->rsvd_hugepage[hstate_index(h)];
		resv_map->pages_per_hpage = pages_per_huge_page(h);
		resv_map->css = &h_cg->css;
	}
#endif
}

struct resv_map *resv_map_alloc(void)
{
	struct resv_map *resv_map = kmalloc(sizeof(*resv_map), GFP_KERNEL);
	struct file_region *rg = kmalloc(sizeof(*rg), GFP_KERNEL);

	if (!resv_map || !rg) {
		kfree(resv_map);
		kfree(rg);
		return NULL;
	}

	kref_init(&resv_map->refs);
	spin_lock_init(&resv_map->lock);
	INIT_LIST_HEAD(&resv_map->regions);

	resv_map->adds_in_progress = 0;
	/*
	 * Initialize these to 0. On shared mappings, 0's here indicate these
	 * fields don't do cgroup accounting. On private mappings, these will be
	 * re-initialized to the proper values, to indicate that hugetlb cgroup
	 * reservations are to be un-charged from here.
	 */
	resv_map_set_hugetlb_cgroup_uncharge_info(resv_map, NULL, NULL);

	INIT_LIST_HEAD(&resv_map->region_cache);
	list_add(&rg->link, &resv_map->region_cache);
	resv_map->region_cache_count = 1;

	return resv_map;
}

void resv_map_release(struct kref *ref)
{
	struct resv_map *resv_map = container_of(ref, struct resv_map, refs);
	struct list_head *head = &resv_map->region_cache;
	struct file_region *rg, *trg;

	/* Clear out any active regions before we release the map. */
	region_del(resv_map, 0, LONG_MAX);

	/* ... and any entries left in the cache */
	list_for_each_entry_safe(rg, trg, head, link) {
		list_del(&rg->link);
		kfree(rg);
	}

	VM_BUG_ON(resv_map->adds_in_progress);

	kfree(resv_map);
}

static inline struct resv_map *inode_resv_map(struct inode *inode)
{
	/*
	 * At inode evict time, i_mapping may not point to the original
	 * address space within the inode.  This original address space
	 * contains the pointer to the resv_map.  So, always use the
	 * address space embedded within the inode.
	 * The VERY common case is inode->mapping == &inode->i_data but,
	 * this may not be true for device special inodes.
	 */
	return (struct resv_map *)(&inode->i_data)->private_data;
}

static struct resv_map *vma_resv_map(struct vm_area_struct *vma)
{
	VM_BUG_ON_VMA(!is_vm_hugetlb_page(vma), vma);
	if (vma->vm_flags & VM_MAYSHARE) {
		struct address_space *mapping = vma->vm_file->f_mapping;
		struct inode *inode = mapping->host;

		return inode_resv_map(inode);

	} else {
		return (struct resv_map *)(get_vma_private_data(vma) &
							~HPAGE_RESV_MASK);
	}
}

static void set_vma_resv_map(struct vm_area_struct *vma, struct resv_map *map)
{
	VM_BUG_ON_VMA(!is_vm_hugetlb_page(vma), vma);
	VM_BUG_ON_VMA(vma->vm_flags & VM_MAYSHARE, vma);

	set_vma_private_data(vma, (get_vma_private_data(vma) &
				HPAGE_RESV_MASK) | (unsigned long)map);
}

static void set_vma_resv_flags(struct vm_area_struct *vma, unsigned long flags)
{
	VM_BUG_ON_VMA(!is_vm_hugetlb_page(vma), vma);
	VM_BUG_ON_VMA(vma->vm_flags & VM_MAYSHARE, vma);

	set_vma_private_data(vma, get_vma_private_data(vma) | flags);
}

static int is_vma_resv_set(struct vm_area_struct *vma, unsigned long flag)
{
	VM_BUG_ON_VMA(!is_vm_hugetlb_page(vma), vma);

	return (get_vma_private_data(vma) & flag) != 0;
}

void hugetlb_dup_vma_private(struct vm_area_struct *vma)
{
	VM_BUG_ON_VMA(!is_vm_hugetlb_page(vma), vma);
	/*
	 * Clear vm_private_data
	 * - For shared mappings this is a per-vma semaphore that may be
	 *   allocated in a subsequent call to hugetlb_vm_op_open.
	 *   Before clearing, make sure pointer is not associated with vma
	 *   as this will leak the structure.  This is the case when called
	 *   via clear_vma_resv_huge_pages() and hugetlb_vm_op_open has already
	 *   been called to allocate a new structure.
	 * - For MAP_PRIVATE mappings, this is the reserve map which does
	 *   not apply to children.  Faults generated by the children are
	 *   not guaranteed to succeed, even if read-only.
	 */
	if (vma->vm_flags & VM_MAYSHARE) {
		struct hugetlb_vma_lock *vma_lock = vma->vm_private_data;

		if (vma_lock && vma_lock->vma != vma)
			vma->vm_private_data = NULL;
	} else
		vma->vm_private_data = NULL;
}

/*
 * Reset and decrement one ref on hugepage private reservation.
 * Called with mm->mmap_sem writer semaphore held.
 * This function should be only used by move_vma() and operate on
 * same sized vma. It should never come here with last ref on the
 * reservation.
 */
void clear_vma_resv_huge_pages(struct vm_area_struct *vma)
{
	/*
	 * Clear the old hugetlb private page reservation.
	 * It has already been transferred to new_vma.
	 *
	 * During a mremap() operation of a hugetlb vma we call move_vma()
	 * which copies vma into new_vma and unmaps vma. After the copy
	 * operation both new_vma and vma share a reference to the resv_map
	 * struct, and at that point vma is about to be unmapped. We don't
	 * want to return the reservation to the pool at unmap of vma because
	 * the reservation still lives on in new_vma, so simply decrement the
	 * ref here and remove the resv_map reference from this vma.
	 */
	struct resv_map *reservations = vma_resv_map(vma);

	if (reservations && is_vma_resv_set(vma, HPAGE_RESV_OWNER)) {
		resv_map_put_hugetlb_cgroup_uncharge_info(reservations);
		kref_put(&reservations->refs, resv_map_release);
	}

	hugetlb_dup_vma_private(vma);
}

/* Returns true if the VMA has associated reserve pages */
static bool vma_has_reserves(struct vm_area_struct *vma, long chg)
{
	if (vma->vm_flags & VM_NORESERVE) {
		/*
		 * This address is already reserved by other process(chg == 0),
		 * so, we should decrement reserved count. Without decrementing,
		 * reserve count remains after releasing inode, because this
		 * allocated page will go into page cache and is regarded as
		 * coming from reserved pool in releasing step.  Currently, we
		 * don't have any other solution to deal with this situation
		 * properly, so add work-around here.
		 */
		if (vma->vm_flags & VM_MAYSHARE && chg == 0)
			return true;
		else
			return false;
	}

	/* Shared mappings always use reserves */
	if (vma->vm_flags & VM_MAYSHARE) {
		/*
		 * We know VM_NORESERVE is not set.  Therefore, there SHOULD
		 * be a region map for all pages.  The only situation where
		 * there is no region map is if a hole was punched via
		 * fallocate.  In this case, there really are no reserves to
		 * use.  This situation is indicated if chg != 0.
		 */
		if (chg)
			return false;
		else
			return true;
	}

	/*
	 * Only the process that called mmap() has reserves for
	 * private mappings.
	 */
	if (is_vma_resv_set(vma, HPAGE_RESV_OWNER)) {
		/*
		 * Like the shared case above, a hole punch or truncate
		 * could have been performed on the private mapping.
		 * Examine the value of chg to determine if reserves
		 * actually exist or were previously consumed.
		 * Very Subtle - The value of chg comes from a previous
		 * call to vma_needs_reserves().  The reserve map for
		 * private mappings has different (opposite) semantics
		 * than that of shared mappings.  vma_needs_reserves()
		 * has already taken this difference in semantics into
		 * account.  Therefore, the meaning of chg is the same
		 * as in the shared case above.  Code could easily be
		 * combined, but keeping it separate draws attention to
		 * subtle differences.
		 */
		if (chg)
			return false;
		else
			return true;
	}

	return false;
}

static void enqueue_hugetlb_folio(struct hstate *h, struct folio *folio)
{
	int nid = folio_nid(folio);

	lockdep_assert_held(&hugetlb_lock);
	VM_BUG_ON_FOLIO(folio_ref_count(folio), folio);

	list_move(&folio->lru, &h->hugepage_freelists[nid]);
	h->free_huge_pages++;
	h->free_huge_pages_node[nid]++;
	folio_set_hugetlb_freed(folio);
}

static struct page *dequeue_huge_page_node_exact(struct hstate *h, int nid)
{
	struct page *page;
	bool pin = !!(current->flags & PF_MEMALLOC_PIN);

	lockdep_assert_held(&hugetlb_lock);
	list_for_each_entry(page, &h->hugepage_freelists[nid], lru) {
		if (pin && !is_longterm_pinnable_page(page))
			continue;

		if (PageHWPoison(page))
			continue;

		list_move(&page->lru, &h->hugepage_activelist);
		set_page_refcounted(page);
		ClearHPageFreed(page);
		h->free_huge_pages--;
		h->free_huge_pages_node[nid]--;
		return page;
	}

	return NULL;
}

static struct page *dequeue_huge_page_nodemask(struct hstate *h, gfp_t gfp_mask, int nid,
		nodemask_t *nmask)
{
	unsigned int cpuset_mems_cookie;
	struct zonelist *zonelist;
	struct zone *zone;
	struct zoneref *z;
	int node = NUMA_NO_NODE;

	zonelist = node_zonelist(nid, gfp_mask);

retry_cpuset:
	cpuset_mems_cookie = read_mems_allowed_begin();
	for_each_zone_zonelist_nodemask(zone, z, zonelist, gfp_zone(gfp_mask), nmask) {
		struct page *page;

		if (!cpuset_zone_allowed(zone, gfp_mask))
			continue;
		/*
		 * no need to ask again on the same node. Pool is node rather than
		 * zone aware
		 */
		if (zone_to_nid(zone) == node)
			continue;
		node = zone_to_nid(zone);

		page = dequeue_huge_page_node_exact(h, node);
		if (page)
			return page;
	}
	if (unlikely(read_mems_allowed_retry(cpuset_mems_cookie)))
		goto retry_cpuset;

	return NULL;
}

static unsigned long available_huge_pages(struct hstate *h)
{
	return h->free_huge_pages - h->resv_huge_pages;
}

static struct page *dequeue_huge_page_vma(struct hstate *h,
				struct vm_area_struct *vma,
				unsigned long address, int avoid_reserve,
				long chg)
{
	struct page *page = NULL;
	struct mempolicy *mpol;
	gfp_t gfp_mask;
	nodemask_t *nodemask;
	int nid;

	/*
	 * A child process with MAP_PRIVATE mappings created by their parent
	 * have no page reserves. This check ensures that reservations are
	 * not "stolen". The child may still get SIGKILLed
	 */
	if (!vma_has_reserves(vma, chg) && !available_huge_pages(h))
		goto err;

	/* If reserves cannot be used, ensure enough pages are in the pool */
	if (avoid_reserve && !available_huge_pages(h))
		goto err;

	gfp_mask = htlb_alloc_mask(h);
	nid = huge_node(vma, address, gfp_mask, &mpol, &nodemask);

	if (mpol_is_preferred_many(mpol)) {
		page = dequeue_huge_page_nodemask(h, gfp_mask, nid, nodemask);

		/* Fallback to all nodes if page==NULL */
		nodemask = NULL;
	}

	if (!page)
		page = dequeue_huge_page_nodemask(h, gfp_mask, nid, nodemask);

	if (page && !avoid_reserve && vma_has_reserves(vma, chg)) {
		SetHPageRestoreReserve(page);
		h->resv_huge_pages--;
	}

	mpol_cond_put(mpol);
	return page;

err:
	return NULL;
}

/*
 * common helper functions for hstate_next_node_to_{alloc|free}.
 * We may have allocated or freed a huge page based on a different
 * nodes_allowed previously, so h->next_node_to_{alloc|free} might
 * be outside of *nodes_allowed.  Ensure that we use an allowed
 * node for alloc or free.
 */
static int next_node_allowed(int nid, nodemask_t *nodes_allowed)
{
	nid = next_node_in(nid, *nodes_allowed);
	VM_BUG_ON(nid >= MAX_NUMNODES);

	return nid;
}

static int get_valid_node_allowed(int nid, nodemask_t *nodes_allowed)
{
	if (!node_isset(nid, *nodes_allowed))
		nid = next_node_allowed(nid, nodes_allowed);
	return nid;
}

/*
 * returns the previously saved node ["this node"] from which to
 * allocate a persistent huge page for the pool and advance the
 * next node from which to allocate, handling wrap at end of node
 * mask.
 */
static int hstate_next_node_to_alloc(struct hstate *h,
					nodemask_t *nodes_allowed)
{
	int nid;

	VM_BUG_ON(!nodes_allowed);

	nid = get_valid_node_allowed(h->next_nid_to_alloc, nodes_allowed);
	h->next_nid_to_alloc = next_node_allowed(nid, nodes_allowed);

	return nid;
}

/*
 * helper for remove_pool_huge_page() - return the previously saved
 * node ["this node"] from which to free a huge page.  Advance the
 * next node id whether or not we find a free huge page to free so
 * that the next attempt to free addresses the next node.
 */
static int hstate_next_node_to_free(struct hstate *h, nodemask_t *nodes_allowed)
{
	int nid;

	VM_BUG_ON(!nodes_allowed);

	nid = get_valid_node_allowed(h->next_nid_to_free, nodes_allowed);
	h->next_nid_to_free = next_node_allowed(nid, nodes_allowed);

	return nid;
}

#define for_each_node_mask_to_alloc(hs, nr_nodes, node, mask)		\
	for (nr_nodes = nodes_weight(*mask);				\
		nr_nodes > 0 &&						\
		((node = hstate_next_node_to_alloc(hs, mask)) || 1);	\
		nr_nodes--)

#define for_each_node_mask_to_free(hs, nr_nodes, node, mask)		\
	for (nr_nodes = nodes_weight(*mask);				\
		nr_nodes > 0 &&						\
		((node = hstate_next_node_to_free(hs, mask)) || 1);	\
		nr_nodes--)

/* used to demote non-gigantic_huge pages as well */
static void __destroy_compound_gigantic_folio(struct folio *folio,
					unsigned int order, bool demote)
{
	int i;
	int nr_pages = 1 << order;
	struct page *p;

<<<<<<< HEAD
	atomic_set(compound_mapcount_ptr(page), 0);
	atomic_set(subpages_mapcount_ptr(page), 0);
	atomic_set(compound_pincount_ptr(page), 0);
=======
	atomic_set(folio_mapcount_ptr(folio), 0);
	atomic_set(folio_subpages_mapcount_ptr(folio), 0);
	atomic_set(folio_pincount_ptr(folio), 0);
>>>>>>> cf0a7c39

	for (i = 1; i < nr_pages; i++) {
		p = folio_page(folio, i);
		p->mapping = NULL;
		clear_compound_head(p);
		if (!demote)
			set_page_refcounted(p);
	}

	folio_set_compound_order(folio, 0);
	__folio_clear_head(folio);
}

static void destroy_compound_hugetlb_folio_for_demote(struct folio *folio,
					unsigned int order)
{
	__destroy_compound_gigantic_folio(folio, order, true);
}

#ifdef CONFIG_ARCH_HAS_GIGANTIC_PAGE
static void destroy_compound_gigantic_folio(struct folio *folio,
					unsigned int order)
{
	__destroy_compound_gigantic_folio(folio, order, false);
}

static void free_gigantic_folio(struct folio *folio, unsigned int order)
{
	/*
	 * If the page isn't allocated using the cma allocator,
	 * cma_release() returns false.
	 */
#ifdef CONFIG_CMA
	int nid = folio_nid(folio);

	if (cma_release(hugetlb_cma[nid], &folio->page, 1 << order))
		return;
#endif

	free_contig_range(folio_pfn(folio), 1 << order);
}

#ifdef CONFIG_CONTIG_ALLOC
static struct folio *alloc_gigantic_folio(struct hstate *h, gfp_t gfp_mask,
		int nid, nodemask_t *nodemask)
{
	struct page *page;
	unsigned long nr_pages = pages_per_huge_page(h);
	if (nid == NUMA_NO_NODE)
		nid = numa_mem_id();

#ifdef CONFIG_CMA
	{
		int node;

		if (hugetlb_cma[nid]) {
			page = cma_alloc(hugetlb_cma[nid], nr_pages,
					huge_page_order(h), true);
			if (page)
				return page_folio(page);
		}

		if (!(gfp_mask & __GFP_THISNODE)) {
			for_each_node_mask(node, *nodemask) {
				if (node == nid || !hugetlb_cma[node])
					continue;

				page = cma_alloc(hugetlb_cma[node], nr_pages,
						huge_page_order(h), true);
				if (page)
					return page_folio(page);
			}
		}
	}
#endif

	page = alloc_contig_pages(nr_pages, gfp_mask, nid, nodemask);
	return page ? page_folio(page) : NULL;
}

#else /* !CONFIG_CONTIG_ALLOC */
static struct folio *alloc_gigantic_folio(struct hstate *h, gfp_t gfp_mask,
					int nid, nodemask_t *nodemask)
{
	return NULL;
}
#endif /* CONFIG_CONTIG_ALLOC */

#else /* !CONFIG_ARCH_HAS_GIGANTIC_PAGE */
static struct folio *alloc_gigantic_folio(struct hstate *h, gfp_t gfp_mask,
					int nid, nodemask_t *nodemask)
{
	return NULL;
}
static inline void free_gigantic_folio(struct folio *folio,
						unsigned int order) { }
static inline void destroy_compound_gigantic_folio(struct folio *folio,
						unsigned int order) { }
#endif

/*
 * Remove hugetlb folio from lists, and update dtor so that the folio appears
 * as just a compound page.
 *
 * A reference is held on the folio, except in the case of demote.
 *
 * Must be called with hugetlb lock held.
 */
static void __remove_hugetlb_folio(struct hstate *h, struct folio *folio,
							bool adjust_surplus,
							bool demote)
{
<<<<<<< HEAD
	int nid = page_to_nid(page);
	struct folio *folio = page_folio(page);
=======
	int nid = folio_nid(folio);
>>>>>>> cf0a7c39

	VM_BUG_ON_FOLIO(hugetlb_cgroup_from_folio(folio), folio);
	VM_BUG_ON_FOLIO(hugetlb_cgroup_from_folio_rsvd(folio), folio);

	lockdep_assert_held(&hugetlb_lock);
	if (hstate_is_gigantic(h) && !gigantic_page_runtime_supported())
		return;

	list_del(&folio->lru);

	if (folio_test_hugetlb_freed(folio)) {
		h->free_huge_pages--;
		h->free_huge_pages_node[nid]--;
	}
	if (adjust_surplus) {
		h->surplus_huge_pages--;
		h->surplus_huge_pages_node[nid]--;
	}

	/*
	 * Very subtle
	 *
	 * For non-gigantic pages set the destructor to the normal compound
	 * page dtor.  This is needed in case someone takes an additional
	 * temporary ref to the page, and freeing is delayed until they drop
	 * their reference.
	 *
	 * For gigantic pages set the destructor to the null dtor.  This
	 * destructor will never be called.  Before freeing the gigantic
	 * page destroy_compound_gigantic_folio will turn the folio into a
	 * simple group of pages.  After this the destructor does not
	 * apply.
	 *
	 * This handles the case where more than one ref is held when and
	 * after update_and_free_hugetlb_folio is called.
	 *
	 * In the case of demote we do not ref count the page as it will soon
	 * be turned into a page of smaller size.
	 */
	if (!demote)
		folio_ref_unfreeze(folio, 1);
	if (hstate_is_gigantic(h))
		folio_set_compound_dtor(folio, NULL_COMPOUND_DTOR);
	else
		folio_set_compound_dtor(folio, COMPOUND_PAGE_DTOR);

	h->nr_huge_pages--;
	h->nr_huge_pages_node[nid]--;
}

static void remove_hugetlb_folio(struct hstate *h, struct folio *folio,
							bool adjust_surplus)
{
	__remove_hugetlb_folio(h, folio, adjust_surplus, false);
}

static void remove_hugetlb_folio_for_demote(struct hstate *h, struct folio *folio,
							bool adjust_surplus)
{
	__remove_hugetlb_folio(h, folio, adjust_surplus, true);
}

static void add_hugetlb_folio(struct hstate *h, struct folio *folio,
			     bool adjust_surplus)
{
	int zeroed;
	int nid = folio_nid(folio);

	VM_BUG_ON_FOLIO(!folio_test_hugetlb_vmemmap_optimized(folio), folio);

	lockdep_assert_held(&hugetlb_lock);

	INIT_LIST_HEAD(&folio->lru);
	h->nr_huge_pages++;
	h->nr_huge_pages_node[nid]++;

	if (adjust_surplus) {
		h->surplus_huge_pages++;
		h->surplus_huge_pages_node[nid]++;
	}

	folio_set_compound_dtor(folio, HUGETLB_PAGE_DTOR);
	folio_change_private(folio, NULL);
	/*
	 * We have to set hugetlb_vmemmap_optimized again as above
	 * folio_change_private(folio, NULL) cleared it.
	 */
	folio_set_hugetlb_vmemmap_optimized(folio);

	/*
	 * This folio is about to be managed by the hugetlb allocator and
	 * should have no users.  Drop our reference, and check for others
	 * just in case.
	 */
	zeroed = folio_put_testzero(folio);
	if (unlikely(!zeroed))
		/*
		 * It is VERY unlikely soneone else has taken a ref on
		 * the page.  In this case, we simply return as the
		 * hugetlb destructor (free_huge_page) will be called
		 * when this other ref is dropped.
		 */
		return;

	arch_clear_hugepage_flags(&folio->page);
	enqueue_hugetlb_folio(h, folio);
}

static void __update_and_free_page(struct hstate *h, struct page *page)
{
	int i;
	struct folio *folio = page_folio(page);
	struct page *subpage;

	if (hstate_is_gigantic(h) && !gigantic_page_runtime_supported())
		return;

	/*
	 * If we don't know which subpages are hwpoisoned, we can't free
	 * the hugepage, so it's leaked intentionally.
	 */
	if (folio_test_hugetlb_raw_hwp_unreliable(folio))
		return;

	if (hugetlb_vmemmap_restore(h, page)) {
		spin_lock_irq(&hugetlb_lock);
		/*
		 * If we cannot allocate vmemmap pages, just refuse to free the
		 * page and put the page back on the hugetlb free list and treat
		 * as a surplus page.
		 */
		add_hugetlb_folio(h, folio, true);
		spin_unlock_irq(&hugetlb_lock);
		return;
	}

	/*
	 * Move PageHWPoison flag from head page to the raw error pages,
	 * which makes any healthy subpages reusable.
	 */
	if (unlikely(folio_test_hwpoison(folio)))
		hugetlb_clear_page_hwpoison(&folio->page);

	for (i = 0; i < pages_per_huge_page(h); i++) {
		subpage = folio_page(folio, i);
		subpage->flags &= ~(1 << PG_locked | 1 << PG_error |
				1 << PG_referenced | 1 << PG_dirty |
				1 << PG_active | 1 << PG_private |
				1 << PG_writeback);
	}

	/*
	 * Non-gigantic pages demoted from CMA allocated gigantic pages
	 * need to be given back to CMA in free_gigantic_folio.
	 */
	if (hstate_is_gigantic(h) ||
	    hugetlb_cma_folio(folio, huge_page_order(h))) {
		destroy_compound_gigantic_folio(folio, huge_page_order(h));
		free_gigantic_folio(folio, huge_page_order(h));
	} else {
		__free_pages(page, huge_page_order(h));
	}
}

/*
 * As update_and_free_hugetlb_folio() can be called under any context, so we cannot
 * use GFP_KERNEL to allocate vmemmap pages. However, we can defer the
 * actual freeing in a workqueue to prevent from using GFP_ATOMIC to allocate
 * the vmemmap pages.
 *
 * free_hpage_workfn() locklessly retrieves the linked list of pages to be
 * freed and frees them one-by-one. As the page->mapping pointer is going
 * to be cleared in free_hpage_workfn() anyway, it is reused as the llist_node
 * structure of a lockless linked list of huge pages to be freed.
 */
static LLIST_HEAD(hpage_freelist);

static void free_hpage_workfn(struct work_struct *work)
{
	struct llist_node *node;

	node = llist_del_all(&hpage_freelist);

	while (node) {
		struct page *page;
		struct hstate *h;

		page = container_of((struct address_space **)node,
				     struct page, mapping);
		node = node->next;
		page->mapping = NULL;
		/*
		 * The VM_BUG_ON_PAGE(!PageHuge(page), page) in page_hstate()
		 * is going to trigger because a previous call to
		 * remove_hugetlb_folio() will call folio_set_compound_dtor
		 * (folio, NULL_COMPOUND_DTOR), so do not use page_hstate()
		 * directly.
		 */
		h = size_to_hstate(page_size(page));

		__update_and_free_page(h, page);

		cond_resched();
	}
}
static DECLARE_WORK(free_hpage_work, free_hpage_workfn);

static inline void flush_free_hpage_work(struct hstate *h)
{
	if (hugetlb_vmemmap_optimizable(h))
		flush_work(&free_hpage_work);
}

static void update_and_free_hugetlb_folio(struct hstate *h, struct folio *folio,
				 bool atomic)
{
	if (!folio_test_hugetlb_vmemmap_optimized(folio) || !atomic) {
		__update_and_free_page(h, &folio->page);
		return;
	}

	/*
	 * Defer freeing to avoid using GFP_ATOMIC to allocate vmemmap pages.
	 *
	 * Only call schedule_work() if hpage_freelist is previously
	 * empty. Otherwise, schedule_work() had been called but the workfn
	 * hasn't retrieved the list yet.
	 */
	if (llist_add((struct llist_node *)&folio->mapping, &hpage_freelist))
		schedule_work(&free_hpage_work);
}

static void update_and_free_pages_bulk(struct hstate *h, struct list_head *list)
{
	struct page *page, *t_page;
	struct folio *folio;

	list_for_each_entry_safe(page, t_page, list, lru) {
		folio = page_folio(page);
		update_and_free_hugetlb_folio(h, folio, false);
		cond_resched();
	}
}

struct hstate *size_to_hstate(unsigned long size)
{
	struct hstate *h;

	for_each_hstate(h) {
		if (huge_page_size(h) == size)
			return h;
	}
	return NULL;
}

void free_huge_page(struct page *page)
{
	/*
	 * Can't pass hstate in here because it is called from the
	 * compound page destructor.
	 */
	struct folio *folio = page_folio(page);
	struct hstate *h = folio_hstate(folio);
	int nid = folio_nid(folio);
	struct hugepage_subpool *spool = hugetlb_folio_subpool(folio);
	bool restore_reserve;
	unsigned long flags;

	VM_BUG_ON_FOLIO(folio_ref_count(folio), folio);
	VM_BUG_ON_FOLIO(folio_mapcount(folio), folio);

	hugetlb_set_folio_subpool(folio, NULL);
	if (folio_test_anon(folio))
		__ClearPageAnonExclusive(&folio->page);
	folio->mapping = NULL;
	restore_reserve = folio_test_hugetlb_restore_reserve(folio);
	folio_clear_hugetlb_restore_reserve(folio);

	/*
	 * If HPageRestoreReserve was set on page, page allocation consumed a
	 * reservation.  If the page was associated with a subpool, there
	 * would have been a page reserved in the subpool before allocation
	 * via hugepage_subpool_get_pages().  Since we are 'restoring' the
	 * reservation, do not call hugepage_subpool_put_pages() as this will
	 * remove the reserved page from the subpool.
	 */
	if (!restore_reserve) {
		/*
		 * A return code of zero implies that the subpool will be
		 * under its minimum size if the reservation is not restored
		 * after page is free.  Therefore, force restore_reserve
		 * operation.
		 */
		if (hugepage_subpool_put_pages(spool, 1) == 0)
			restore_reserve = true;
	}

	spin_lock_irqsave(&hugetlb_lock, flags);
	folio_clear_hugetlb_migratable(folio);
	hugetlb_cgroup_uncharge_folio(hstate_index(h),
				     pages_per_huge_page(h), folio);
	hugetlb_cgroup_uncharge_folio_rsvd(hstate_index(h),
					  pages_per_huge_page(h), folio);
	if (restore_reserve)
		h->resv_huge_pages++;

	if (folio_test_hugetlb_temporary(folio)) {
<<<<<<< HEAD
		remove_hugetlb_page(h, page, false);
=======
		remove_hugetlb_folio(h, folio, false);
>>>>>>> cf0a7c39
		spin_unlock_irqrestore(&hugetlb_lock, flags);
		update_and_free_hugetlb_folio(h, folio, true);
	} else if (h->surplus_huge_pages_node[nid]) {
		/* remove the page from active list */
		remove_hugetlb_folio(h, folio, true);
		spin_unlock_irqrestore(&hugetlb_lock, flags);
		update_and_free_hugetlb_folio(h, folio, true);
	} else {
		arch_clear_hugepage_flags(page);
		enqueue_hugetlb_folio(h, folio);
		spin_unlock_irqrestore(&hugetlb_lock, flags);
	}
}

/*
 * Must be called with the hugetlb lock held
 */
static void __prep_account_new_huge_page(struct hstate *h, int nid)
{
	lockdep_assert_held(&hugetlb_lock);
	h->nr_huge_pages++;
	h->nr_huge_pages_node[nid]++;
}

static void __prep_new_hugetlb_folio(struct hstate *h, struct folio *folio)
{
	hugetlb_vmemmap_optimize(h, &folio->page);
	INIT_LIST_HEAD(&folio->lru);
<<<<<<< HEAD
	folio->_folio_dtor = HUGETLB_PAGE_DTOR;
=======
	folio_set_compound_dtor(folio, HUGETLB_PAGE_DTOR);
>>>>>>> cf0a7c39
	hugetlb_set_folio_subpool(folio, NULL);
	set_hugetlb_cgroup(folio, NULL);
	set_hugetlb_cgroup_rsvd(folio, NULL);
}

static void prep_new_hugetlb_folio(struct hstate *h, struct folio *folio, int nid)
{
<<<<<<< HEAD
	struct folio *folio = page_folio(page);

=======
>>>>>>> cf0a7c39
	__prep_new_hugetlb_folio(h, folio);
	spin_lock_irq(&hugetlb_lock);
	__prep_account_new_huge_page(h, nid);
	spin_unlock_irq(&hugetlb_lock);
}

static bool __prep_compound_gigantic_folio(struct folio *folio,
					unsigned int order, bool demote)
{
	int i, j;
	int nr_pages = 1 << order;
	struct page *p;

<<<<<<< HEAD
	/* we rely on prep_new_huge_page to set the destructor */
	set_compound_order(page, order);
	__ClearPageReserved(page);
	__SetPageHead(page);
=======
	/* we rely on prep_new_hugetlb_folio to set the destructor */
	folio_set_compound_order(folio, order);
	__folio_clear_reserved(folio);
	__folio_set_head(folio);
>>>>>>> cf0a7c39
	for (i = 0; i < nr_pages; i++) {
		p = folio_page(folio, i);

		/*
		 * For gigantic hugepages allocated through bootmem at
		 * boot, it's safer to be consistent with the not-gigantic
		 * hugepages and clear the PG_reserved bit from all tail pages
		 * too.  Otherwise drivers using get_user_pages() to access tail
		 * pages may get the reference counting wrong if they see
		 * PG_reserved set on a tail page (despite the head page not
		 * having PG_reserved set).  Enforcing this consistency between
		 * head and tail pages allows drivers to optimize away a check
		 * on the head page when they need know if put_page() is needed
		 * after get_user_pages().
		 */
		if (i != 0)	/* head page cleared above */
			__ClearPageReserved(p);
		/*
		 * Subtle and very unlikely
		 *
		 * Gigantic 'page allocators' such as memblock or cma will
		 * return a set of pages with each page ref counted.  We need
		 * to turn this set of pages into a compound page with tail
		 * page ref counts set to zero.  Code such as speculative page
		 * cache adding could take a ref on a 'to be' tail page.
		 * We need to respect any increased ref count, and only set
		 * the ref count to zero if count is currently 1.  If count
		 * is not 1, we return an error.  An error return indicates
		 * the set of pages can not be converted to a gigantic page.
		 * The caller who allocated the pages should then discard the
		 * pages using the appropriate free interface.
		 *
		 * In the case of demote, the ref count will be zero.
		 */
		if (!demote) {
			if (!page_ref_freeze(p, 1)) {
				pr_warn("HugeTLB page can not be used due to unexpected inflated ref count\n");
				goto out_error;
			}
		} else {
			VM_BUG_ON_PAGE(page_count(p), p);
		}
		if (i != 0)
			set_compound_head(p, &folio->page);
	}
<<<<<<< HEAD
	atomic_set(compound_mapcount_ptr(page), -1);
	atomic_set(subpages_mapcount_ptr(page), 0);
	atomic_set(compound_pincount_ptr(page), 0);
=======
	atomic_set(folio_mapcount_ptr(folio), -1);
	atomic_set(folio_subpages_mapcount_ptr(folio), 0);
	atomic_set(folio_pincount_ptr(folio), 0);
>>>>>>> cf0a7c39
	return true;

out_error:
	/* undo page modifications made above */
	for (j = 0; j < i; j++) {
		p = folio_page(folio, j);
		if (j != 0)
			clear_compound_head(p);
		set_page_refcounted(p);
	}
	/* need to clear PG_reserved on remaining tail pages  */
	for (; j < nr_pages; j++) {
		p = folio_page(folio, j);
		__ClearPageReserved(p);
	}
	folio_set_compound_order(folio, 0);
	__folio_clear_head(folio);
	return false;
}

static bool prep_compound_gigantic_folio(struct folio *folio,
							unsigned int order)
{
	return __prep_compound_gigantic_folio(folio, order, false);
}

static bool prep_compound_gigantic_folio_for_demote(struct folio *folio,
							unsigned int order)
{
	return __prep_compound_gigantic_folio(folio, order, true);
}

/*
 * PageHuge() only returns true for hugetlbfs pages, but not for normal or
 * transparent huge pages.  See the PageTransHuge() documentation for more
 * details.
 */
int PageHuge(struct page *page)
{
	if (!PageCompound(page))
		return 0;

	page = compound_head(page);
	return page[1].compound_dtor == HUGETLB_PAGE_DTOR;
}
EXPORT_SYMBOL_GPL(PageHuge);

/*
 * PageHeadHuge() only returns true for hugetlbfs head page, but not for
 * normal or transparent huge pages.
 */
int PageHeadHuge(struct page *page_head)
{
	if (!PageHead(page_head))
		return 0;

	return page_head[1].compound_dtor == HUGETLB_PAGE_DTOR;
}
EXPORT_SYMBOL_GPL(PageHeadHuge);

/*
 * Find and lock address space (mapping) in write mode.
 *
 * Upon entry, the page is locked which means that page_mapping() is
 * stable.  Due to locking order, we can only trylock_write.  If we can
 * not get the lock, simply return NULL to caller.
 */
struct address_space *hugetlb_page_mapping_lock_write(struct page *hpage)
{
	struct address_space *mapping = page_mapping(hpage);

	if (!mapping)
		return mapping;

	if (i_mmap_trylock_write(mapping))
		return mapping;

	return NULL;
}

pgoff_t hugetlb_basepage_index(struct page *page)
{
	struct page *page_head = compound_head(page);
	pgoff_t index = page_index(page_head);
	unsigned long compound_idx;

	if (compound_order(page_head) >= MAX_ORDER)
		compound_idx = page_to_pfn(page) - page_to_pfn(page_head);
	else
		compound_idx = page - page_head;

	return (index << compound_order(page_head)) + compound_idx;
}

static struct folio *alloc_buddy_hugetlb_folio(struct hstate *h,
		gfp_t gfp_mask, int nid, nodemask_t *nmask,
		nodemask_t *node_alloc_noretry)
{
	int order = huge_page_order(h);
	struct page *page;
	bool alloc_try_hard = true;
	bool retry = true;

	/*
	 * By default we always try hard to allocate the page with
	 * __GFP_RETRY_MAYFAIL flag.  However, if we are allocating pages in
	 * a loop (to adjust global huge page counts) and previous allocation
	 * failed, do not continue to try hard on the same node.  Use the
	 * node_alloc_noretry bitmap to manage this state information.
	 */
	if (node_alloc_noretry && node_isset(nid, *node_alloc_noretry))
		alloc_try_hard = false;
	gfp_mask |= __GFP_COMP|__GFP_NOWARN;
	if (alloc_try_hard)
		gfp_mask |= __GFP_RETRY_MAYFAIL;
	if (nid == NUMA_NO_NODE)
		nid = numa_mem_id();
retry:
	page = __alloc_pages(gfp_mask, order, nid, nmask);

	/* Freeze head page */
	if (page && !page_ref_freeze(page, 1)) {
		__free_pages(page, order);
		if (retry) {	/* retry once */
			retry = false;
			goto retry;
		}
		/* WOW!  twice in a row. */
		pr_warn("HugeTLB head page unexpected inflated ref count\n");
		page = NULL;
	}

	/*
	 * If we did not specify __GFP_RETRY_MAYFAIL, but still got a page this
	 * indicates an overall state change.  Clear bit so that we resume
	 * normal 'try hard' allocations.
	 */
	if (node_alloc_noretry && page && !alloc_try_hard)
		node_clear(nid, *node_alloc_noretry);

	/*
	 * If we tried hard to get a page but failed, set bit so that
	 * subsequent attempts will not try as hard until there is an
	 * overall state change.
	 */
	if (node_alloc_noretry && !page && alloc_try_hard)
		node_set(nid, *node_alloc_noretry);

	if (!page) {
		__count_vm_event(HTLB_BUDDY_PGALLOC_FAIL);
		return NULL;
	}

	__count_vm_event(HTLB_BUDDY_PGALLOC);
	return page_folio(page);
}

/*
 * Common helper to allocate a fresh hugetlb page. All specific allocators
 * should use this function to get new hugetlb pages
 *
 * Note that returned page is 'frozen':  ref count of head page and all tail
 * pages is zero.
 */
static struct folio *alloc_fresh_hugetlb_folio(struct hstate *h,
		gfp_t gfp_mask, int nid, nodemask_t *nmask,
		nodemask_t *node_alloc_noretry)
{
	struct folio *folio;
	bool retry = false;

retry:
	if (hstate_is_gigantic(h))
		folio = alloc_gigantic_folio(h, gfp_mask, nid, nmask);
	else
		folio = alloc_buddy_hugetlb_folio(h, gfp_mask,
				nid, nmask, node_alloc_noretry);
	if (!folio)
		return NULL;
	if (hstate_is_gigantic(h)) {
		if (!prep_compound_gigantic_folio(folio, huge_page_order(h))) {
			/*
			 * Rare failure to convert pages to compound page.
			 * Free pages and try again - ONCE!
			 */
			free_gigantic_folio(folio, huge_page_order(h));
			if (!retry) {
				retry = true;
				goto retry;
			}
			return NULL;
		}
	}
	prep_new_hugetlb_folio(h, folio, folio_nid(folio));

	return folio;
}

/*
 * Allocates a fresh page to the hugetlb allocator pool in the node interleaved
 * manner.
 */
static int alloc_pool_huge_page(struct hstate *h, nodemask_t *nodes_allowed,
				nodemask_t *node_alloc_noretry)
{
	struct folio *folio;
	int nr_nodes, node;
	gfp_t gfp_mask = htlb_alloc_mask(h) | __GFP_THISNODE;

	for_each_node_mask_to_alloc(h, nr_nodes, node, nodes_allowed) {
		folio = alloc_fresh_hugetlb_folio(h, gfp_mask, node,
					nodes_allowed, node_alloc_noretry);
		if (folio) {
			free_huge_page(&folio->page); /* free it into the hugepage allocator */
			return 1;
		}
	}

	return 0;
}

/*
 * Remove huge page from pool from next node to free.  Attempt to keep
 * persistent huge pages more or less balanced over allowed nodes.
 * This routine only 'removes' the hugetlb page.  The caller must make
 * an additional call to free the page to low level allocators.
 * Called with hugetlb_lock locked.
 */
static struct page *remove_pool_huge_page(struct hstate *h,
						nodemask_t *nodes_allowed,
						 bool acct_surplus)
{
	int nr_nodes, node;
	struct page *page = NULL;
	struct folio *folio;

	lockdep_assert_held(&hugetlb_lock);
	for_each_node_mask_to_free(h, nr_nodes, node, nodes_allowed) {
		/*
		 * If we're returning unused surplus pages, only examine
		 * nodes with surplus pages.
		 */
		if ((!acct_surplus || h->surplus_huge_pages_node[node]) &&
		    !list_empty(&h->hugepage_freelists[node])) {
			page = list_entry(h->hugepage_freelists[node].next,
					  struct page, lru);
			folio = page_folio(page);
			remove_hugetlb_folio(h, folio, acct_surplus);
			break;
		}
	}

	return page;
}

/*
 * Dissolve a given free hugepage into free buddy pages. This function does
 * nothing for in-use hugepages and non-hugepages.
 * This function returns values like below:
 *
 *  -ENOMEM: failed to allocate vmemmap pages to free the freed hugepages
 *           when the system is under memory pressure and the feature of
 *           freeing unused vmemmap pages associated with each hugetlb page
 *           is enabled.
 *  -EBUSY:  failed to dissolved free hugepages or the hugepage is in-use
 *           (allocated or reserved.)
 *       0:  successfully dissolved free hugepages or the page is not a
 *           hugepage (considered as already dissolved)
 */
int dissolve_free_huge_page(struct page *page)
{
	int rc = -EBUSY;
	struct folio *folio = page_folio(page);

retry:
	/* Not to disrupt normal path by vainly holding hugetlb_lock */
	if (!folio_test_hugetlb(folio))
		return 0;

	spin_lock_irq(&hugetlb_lock);
	if (!folio_test_hugetlb(folio)) {
		rc = 0;
		goto out;
	}

	if (!folio_ref_count(folio)) {
		struct hstate *h = folio_hstate(folio);
		if (!available_huge_pages(h))
			goto out;

		/*
		 * We should make sure that the page is already on the free list
		 * when it is dissolved.
		 */
		if (unlikely(!folio_test_hugetlb_freed(folio))) {
			spin_unlock_irq(&hugetlb_lock);
			cond_resched();

			/*
			 * Theoretically, we should return -EBUSY when we
			 * encounter this race. In fact, we have a chance
			 * to successfully dissolve the page if we do a
			 * retry. Because the race window is quite small.
			 * If we seize this opportunity, it is an optimization
			 * for increasing the success rate of dissolving page.
			 */
			goto retry;
		}

		remove_hugetlb_folio(h, folio, false);
		h->max_huge_pages--;
		spin_unlock_irq(&hugetlb_lock);

		/*
		 * Normally update_and_free_hugtlb_folio will allocate required vmemmmap
		 * before freeing the page.  update_and_free_hugtlb_folio will fail to
		 * free the page if it can not allocate required vmemmap.  We
		 * need to adjust max_huge_pages if the page is not freed.
		 * Attempt to allocate vmemmmap here so that we can take
		 * appropriate action on failure.
		 */
		rc = hugetlb_vmemmap_restore(h, &folio->page);
		if (!rc) {
			update_and_free_hugetlb_folio(h, folio, false);
		} else {
			spin_lock_irq(&hugetlb_lock);
			add_hugetlb_folio(h, folio, false);
			h->max_huge_pages++;
			spin_unlock_irq(&hugetlb_lock);
		}

		return rc;
	}
out:
	spin_unlock_irq(&hugetlb_lock);
	return rc;
}

/*
 * Dissolve free hugepages in a given pfn range. Used by memory hotplug to
 * make specified memory blocks removable from the system.
 * Note that this will dissolve a free gigantic hugepage completely, if any
 * part of it lies within the given range.
 * Also note that if dissolve_free_huge_page() returns with an error, all
 * free hugepages that were dissolved before that error are lost.
 */
int dissolve_free_huge_pages(unsigned long start_pfn, unsigned long end_pfn)
{
	unsigned long pfn;
	struct page *page;
	int rc = 0;
	unsigned int order;
	struct hstate *h;

	if (!hugepages_supported())
		return rc;

	order = huge_page_order(&default_hstate);
	for_each_hstate(h)
		order = min(order, huge_page_order(h));

	for (pfn = start_pfn; pfn < end_pfn; pfn += 1 << order) {
		page = pfn_to_page(pfn);
		rc = dissolve_free_huge_page(page);
		if (rc)
			break;
	}

	return rc;
}

/*
 * Allocates a fresh surplus page from the page allocator.
 */
static struct page *alloc_surplus_huge_page(struct hstate *h, gfp_t gfp_mask,
						int nid, nodemask_t *nmask)
{
	struct folio *folio = NULL;

	if (hstate_is_gigantic(h))
		return NULL;

	spin_lock_irq(&hugetlb_lock);
	if (h->surplus_huge_pages >= h->nr_overcommit_huge_pages)
		goto out_unlock;
	spin_unlock_irq(&hugetlb_lock);

	folio = alloc_fresh_hugetlb_folio(h, gfp_mask, nid, nmask, NULL);
	if (!folio)
		return NULL;

	spin_lock_irq(&hugetlb_lock);
	/*
	 * We could have raced with the pool size change.
	 * Double check that and simply deallocate the new page
	 * if we would end up overcommiting the surpluses. Abuse
	 * temporary page to workaround the nasty free_huge_page
	 * codeflow
	 */
	if (h->surplus_huge_pages >= h->nr_overcommit_huge_pages) {
		folio_set_hugetlb_temporary(folio);
		spin_unlock_irq(&hugetlb_lock);
		free_huge_page(&folio->page);
		return NULL;
	}

	h->surplus_huge_pages++;
	h->surplus_huge_pages_node[folio_nid(folio)]++;

out_unlock:
	spin_unlock_irq(&hugetlb_lock);

	return &folio->page;
}

static struct page *alloc_migrate_huge_page(struct hstate *h, gfp_t gfp_mask,
				     int nid, nodemask_t *nmask)
{
	struct folio *folio;

	if (hstate_is_gigantic(h))
		return NULL;

	folio = alloc_fresh_hugetlb_folio(h, gfp_mask, nid, nmask, NULL);
	if (!folio)
		return NULL;

	/* fresh huge pages are frozen */
	folio_ref_unfreeze(folio, 1);
	/*
	 * We do not account these pages as surplus because they are only
	 * temporary and will be released properly on the last reference
	 */
	folio_set_hugetlb_temporary(folio);

	return &folio->page;
}

/*
 * Use the VMA's mpolicy to allocate a huge page from the buddy.
 */
static
struct page *alloc_buddy_huge_page_with_mpol(struct hstate *h,
		struct vm_area_struct *vma, unsigned long addr)
{
	struct page *page = NULL;
	struct mempolicy *mpol;
	gfp_t gfp_mask = htlb_alloc_mask(h);
	int nid;
	nodemask_t *nodemask;

	nid = huge_node(vma, addr, gfp_mask, &mpol, &nodemask);
	if (mpol_is_preferred_many(mpol)) {
		gfp_t gfp = gfp_mask | __GFP_NOWARN;

		gfp &=  ~(__GFP_DIRECT_RECLAIM | __GFP_NOFAIL);
		page = alloc_surplus_huge_page(h, gfp, nid, nodemask);

		/* Fallback to all nodes if page==NULL */
		nodemask = NULL;
	}

	if (!page)
		page = alloc_surplus_huge_page(h, gfp_mask, nid, nodemask);
	mpol_cond_put(mpol);
	return page;
}

/* page migration callback function */
struct page *alloc_huge_page_nodemask(struct hstate *h, int preferred_nid,
		nodemask_t *nmask, gfp_t gfp_mask)
{
	spin_lock_irq(&hugetlb_lock);
	if (available_huge_pages(h)) {
		struct page *page;

		page = dequeue_huge_page_nodemask(h, gfp_mask, preferred_nid, nmask);
		if (page) {
			spin_unlock_irq(&hugetlb_lock);
			return page;
		}
	}
	spin_unlock_irq(&hugetlb_lock);

	return alloc_migrate_huge_page(h, gfp_mask, preferred_nid, nmask);
}

/* mempolicy aware migration callback */
struct page *alloc_huge_page_vma(struct hstate *h, struct vm_area_struct *vma,
		unsigned long address)
{
	struct mempolicy *mpol;
	nodemask_t *nodemask;
	struct page *page;
	gfp_t gfp_mask;
	int node;

	gfp_mask = htlb_alloc_mask(h);
	node = huge_node(vma, address, gfp_mask, &mpol, &nodemask);
	page = alloc_huge_page_nodemask(h, node, nodemask, gfp_mask);
	mpol_cond_put(mpol);

	return page;
}

/*
 * Increase the hugetlb pool such that it can accommodate a reservation
 * of size 'delta'.
 */
static int gather_surplus_pages(struct hstate *h, long delta)
	__must_hold(&hugetlb_lock)
{
	LIST_HEAD(surplus_list);
	struct page *page, *tmp;
	int ret;
	long i;
	long needed, allocated;
	bool alloc_ok = true;

	lockdep_assert_held(&hugetlb_lock);
	needed = (h->resv_huge_pages + delta) - h->free_huge_pages;
	if (needed <= 0) {
		h->resv_huge_pages += delta;
		return 0;
	}

	allocated = 0;

	ret = -ENOMEM;
retry:
	spin_unlock_irq(&hugetlb_lock);
	for (i = 0; i < needed; i++) {
		page = alloc_surplus_huge_page(h, htlb_alloc_mask(h),
				NUMA_NO_NODE, NULL);
		if (!page) {
			alloc_ok = false;
			break;
		}
		list_add(&page->lru, &surplus_list);
		cond_resched();
	}
	allocated += i;

	/*
	 * After retaking hugetlb_lock, we need to recalculate 'needed'
	 * because either resv_huge_pages or free_huge_pages may have changed.
	 */
	spin_lock_irq(&hugetlb_lock);
	needed = (h->resv_huge_pages + delta) -
			(h->free_huge_pages + allocated);
	if (needed > 0) {
		if (alloc_ok)
			goto retry;
		/*
		 * We were not able to allocate enough pages to
		 * satisfy the entire reservation so we free what
		 * we've allocated so far.
		 */
		goto free;
	}
	/*
	 * The surplus_list now contains _at_least_ the number of extra pages
	 * needed to accommodate the reservation.  Add the appropriate number
	 * of pages to the hugetlb pool and free the extras back to the buddy
	 * allocator.  Commit the entire reservation here to prevent another
	 * process from stealing the pages as they are added to the pool but
	 * before they are reserved.
	 */
	needed += allocated;
	h->resv_huge_pages += delta;
	ret = 0;

	/* Free the needed pages to the hugetlb pool */
	list_for_each_entry_safe(page, tmp, &surplus_list, lru) {
		if ((--needed) < 0)
			break;
		/* Add the page to the hugetlb allocator */
		enqueue_hugetlb_folio(h, page_folio(page));
	}
free:
	spin_unlock_irq(&hugetlb_lock);

	/*
	 * Free unnecessary surplus pages to the buddy allocator.
	 * Pages have no ref count, call free_huge_page directly.
	 */
	list_for_each_entry_safe(page, tmp, &surplus_list, lru)
		free_huge_page(page);
	spin_lock_irq(&hugetlb_lock);

	return ret;
}

/*
 * This routine has two main purposes:
 * 1) Decrement the reservation count (resv_huge_pages) by the value passed
 *    in unused_resv_pages.  This corresponds to the prior adjustments made
 *    to the associated reservation map.
 * 2) Free any unused surplus pages that may have been allocated to satisfy
 *    the reservation.  As many as unused_resv_pages may be freed.
 */
static void return_unused_surplus_pages(struct hstate *h,
					unsigned long unused_resv_pages)
{
	unsigned long nr_pages;
	struct page *page;
	LIST_HEAD(page_list);

	lockdep_assert_held(&hugetlb_lock);
	/* Uncommit the reservation */
	h->resv_huge_pages -= unused_resv_pages;

	if (hstate_is_gigantic(h) && !gigantic_page_runtime_supported())
		goto out;

	/*
	 * Part (or even all) of the reservation could have been backed
	 * by pre-allocated pages. Only free surplus pages.
	 */
	nr_pages = min(unused_resv_pages, h->surplus_huge_pages);

	/*
	 * We want to release as many surplus pages as possible, spread
	 * evenly across all nodes with memory. Iterate across these nodes
	 * until we can no longer free unreserved surplus pages. This occurs
	 * when the nodes with surplus pages have no free pages.
	 * remove_pool_huge_page() will balance the freed pages across the
	 * on-line nodes with memory and will handle the hstate accounting.
	 */
	while (nr_pages--) {
		page = remove_pool_huge_page(h, &node_states[N_MEMORY], 1);
		if (!page)
			goto out;

		list_add(&page->lru, &page_list);
	}

out:
	spin_unlock_irq(&hugetlb_lock);
	update_and_free_pages_bulk(h, &page_list);
	spin_lock_irq(&hugetlb_lock);
}


/*
 * vma_needs_reservation, vma_commit_reservation and vma_end_reservation
 * are used by the huge page allocation routines to manage reservations.
 *
 * vma_needs_reservation is called to determine if the huge page at addr
 * within the vma has an associated reservation.  If a reservation is
 * needed, the value 1 is returned.  The caller is then responsible for
 * managing the global reservation and subpool usage counts.  After
 * the huge page has been allocated, vma_commit_reservation is called
 * to add the page to the reservation map.  If the page allocation fails,
 * the reservation must be ended instead of committed.  vma_end_reservation
 * is called in such cases.
 *
 * In the normal case, vma_commit_reservation returns the same value
 * as the preceding vma_needs_reservation call.  The only time this
 * is not the case is if a reserve map was changed between calls.  It
 * is the responsibility of the caller to notice the difference and
 * take appropriate action.
 *
 * vma_add_reservation is used in error paths where a reservation must
 * be restored when a newly allocated huge page must be freed.  It is
 * to be called after calling vma_needs_reservation to determine if a
 * reservation exists.
 *
 * vma_del_reservation is used in error paths where an entry in the reserve
 * map was created during huge page allocation and must be removed.  It is to
 * be called after calling vma_needs_reservation to determine if a reservation
 * exists.
 */
enum vma_resv_mode {
	VMA_NEEDS_RESV,
	VMA_COMMIT_RESV,
	VMA_END_RESV,
	VMA_ADD_RESV,
	VMA_DEL_RESV,
};
static long __vma_reservation_common(struct hstate *h,
				struct vm_area_struct *vma, unsigned long addr,
				enum vma_resv_mode mode)
{
	struct resv_map *resv;
	pgoff_t idx;
	long ret;
	long dummy_out_regions_needed;

	resv = vma_resv_map(vma);
	if (!resv)
		return 1;

	idx = vma_hugecache_offset(h, vma, addr);
	switch (mode) {
	case VMA_NEEDS_RESV:
		ret = region_chg(resv, idx, idx + 1, &dummy_out_regions_needed);
		/* We assume that vma_reservation_* routines always operate on
		 * 1 page, and that adding to resv map a 1 page entry can only
		 * ever require 1 region.
		 */
		VM_BUG_ON(dummy_out_regions_needed != 1);
		break;
	case VMA_COMMIT_RESV:
		ret = region_add(resv, idx, idx + 1, 1, NULL, NULL);
		/* region_add calls of range 1 should never fail. */
		VM_BUG_ON(ret < 0);
		break;
	case VMA_END_RESV:
		region_abort(resv, idx, idx + 1, 1);
		ret = 0;
		break;
	case VMA_ADD_RESV:
		if (vma->vm_flags & VM_MAYSHARE) {
			ret = region_add(resv, idx, idx + 1, 1, NULL, NULL);
			/* region_add calls of range 1 should never fail. */
			VM_BUG_ON(ret < 0);
		} else {
			region_abort(resv, idx, idx + 1, 1);
			ret = region_del(resv, idx, idx + 1);
		}
		break;
	case VMA_DEL_RESV:
		if (vma->vm_flags & VM_MAYSHARE) {
			region_abort(resv, idx, idx + 1, 1);
			ret = region_del(resv, idx, idx + 1);
		} else {
			ret = region_add(resv, idx, idx + 1, 1, NULL, NULL);
			/* region_add calls of range 1 should never fail. */
			VM_BUG_ON(ret < 0);
		}
		break;
	default:
		BUG();
	}

	if (vma->vm_flags & VM_MAYSHARE || mode == VMA_DEL_RESV)
		return ret;
	/*
	 * We know private mapping must have HPAGE_RESV_OWNER set.
	 *
	 * In most cases, reserves always exist for private mappings.
	 * However, a file associated with mapping could have been
	 * hole punched or truncated after reserves were consumed.
	 * As subsequent fault on such a range will not use reserves.
	 * Subtle - The reserve map for private mappings has the
	 * opposite meaning than that of shared mappings.  If NO
	 * entry is in the reserve map, it means a reservation exists.
	 * If an entry exists in the reserve map, it means the
	 * reservation has already been consumed.  As a result, the
	 * return value of this routine is the opposite of the
	 * value returned from reserve map manipulation routines above.
	 */
	if (ret > 0)
		return 0;
	if (ret == 0)
		return 1;
	return ret;
}

static long vma_needs_reservation(struct hstate *h,
			struct vm_area_struct *vma, unsigned long addr)
{
	return __vma_reservation_common(h, vma, addr, VMA_NEEDS_RESV);
}

static long vma_commit_reservation(struct hstate *h,
			struct vm_area_struct *vma, unsigned long addr)
{
	return __vma_reservation_common(h, vma, addr, VMA_COMMIT_RESV);
}

static void vma_end_reservation(struct hstate *h,
			struct vm_area_struct *vma, unsigned long addr)
{
	(void)__vma_reservation_common(h, vma, addr, VMA_END_RESV);
}

static long vma_add_reservation(struct hstate *h,
			struct vm_area_struct *vma, unsigned long addr)
{
	return __vma_reservation_common(h, vma, addr, VMA_ADD_RESV);
}

static long vma_del_reservation(struct hstate *h,
			struct vm_area_struct *vma, unsigned long addr)
{
	return __vma_reservation_common(h, vma, addr, VMA_DEL_RESV);
}

/*
 * This routine is called to restore reservation information on error paths.
 * It should ONLY be called for pages allocated via alloc_huge_page(), and
 * the hugetlb mutex should remain held when calling this routine.
 *
 * It handles two specific cases:
 * 1) A reservation was in place and the page consumed the reservation.
 *    HPageRestoreReserve is set in the page.
 * 2) No reservation was in place for the page, so HPageRestoreReserve is
 *    not set.  However, alloc_huge_page always updates the reserve map.
 *
 * In case 1, free_huge_page later in the error path will increment the
 * global reserve count.  But, free_huge_page does not have enough context
 * to adjust the reservation map.  This case deals primarily with private
 * mappings.  Adjust the reserve map here to be consistent with global
 * reserve count adjustments to be made by free_huge_page.  Make sure the
 * reserve map indicates there is a reservation present.
 *
 * In case 2, simply undo reserve map modifications done by alloc_huge_page.
 */
void restore_reserve_on_error(struct hstate *h, struct vm_area_struct *vma,
			unsigned long address, struct page *page)
{
	long rc = vma_needs_reservation(h, vma, address);

	if (HPageRestoreReserve(page)) {
		if (unlikely(rc < 0))
			/*
			 * Rare out of memory condition in reserve map
			 * manipulation.  Clear HPageRestoreReserve so that
			 * global reserve count will not be incremented
			 * by free_huge_page.  This will make it appear
			 * as though the reservation for this page was
			 * consumed.  This may prevent the task from
			 * faulting in the page at a later time.  This
			 * is better than inconsistent global huge page
			 * accounting of reserve counts.
			 */
			ClearHPageRestoreReserve(page);
		else if (rc)
			(void)vma_add_reservation(h, vma, address);
		else
			vma_end_reservation(h, vma, address);
	} else {
		if (!rc) {
			/*
			 * This indicates there is an entry in the reserve map
			 * not added by alloc_huge_page.  We know it was added
			 * before the alloc_huge_page call, otherwise
			 * HPageRestoreReserve would be set on the page.
			 * Remove the entry so that a subsequent allocation
			 * does not consume a reservation.
			 */
			rc = vma_del_reservation(h, vma, address);
			if (rc < 0)
				/*
				 * VERY rare out of memory condition.  Since
				 * we can not delete the entry, set
				 * HPageRestoreReserve so that the reserve
				 * count will be incremented when the page
				 * is freed.  This reserve will be consumed
				 * on a subsequent allocation.
				 */
				SetHPageRestoreReserve(page);
		} else if (rc < 0) {
			/*
			 * Rare out of memory condition from
			 * vma_needs_reservation call.  Memory allocation is
			 * only attempted if a new entry is needed.  Therefore,
			 * this implies there is not an entry in the
			 * reserve map.
			 *
			 * For shared mappings, no entry in the map indicates
			 * no reservation.  We are done.
			 */
			if (!(vma->vm_flags & VM_MAYSHARE))
				/*
				 * For private mappings, no entry indicates
				 * a reservation is present.  Since we can
				 * not add an entry, set SetHPageRestoreReserve
				 * on the page so reserve count will be
				 * incremented when freed.  This reserve will
				 * be consumed on a subsequent allocation.
				 */
				SetHPageRestoreReserve(page);
		} else
			/*
			 * No reservation present, do nothing
			 */
			 vma_end_reservation(h, vma, address);
	}
}

/*
 * alloc_and_dissolve_hugetlb_folio - Allocate a new folio and dissolve
 * the old one
 * @h: struct hstate old page belongs to
 * @old_folio: Old folio to dissolve
 * @list: List to isolate the page in case we need to
 * Returns 0 on success, otherwise negated error.
 */
static int alloc_and_dissolve_hugetlb_folio(struct hstate *h,
			struct folio *old_folio, struct list_head *list)
{
	gfp_t gfp_mask = htlb_alloc_mask(h) | __GFP_THISNODE;
<<<<<<< HEAD
	struct folio *old_folio = page_folio(old_page);
	int nid = folio_nid(old_folio);
	struct page *new_page;
=======
	int nid = folio_nid(old_folio);
>>>>>>> cf0a7c39
	struct folio *new_folio;
	int ret = 0;

	/*
	 * Before dissolving the page, we need to allocate a new one for the
	 * pool to remain stable.  Here, we allocate the page and 'prep' it
	 * by doing everything but actually updating counters and adding to
	 * the pool.  This simplifies and let us do most of the processing
	 * under the lock.
	 */
	new_folio = alloc_buddy_hugetlb_folio(h, gfp_mask, nid, NULL, NULL);
	if (!new_folio)
		return -ENOMEM;
<<<<<<< HEAD
	new_folio = page_folio(new_page);
=======
>>>>>>> cf0a7c39
	__prep_new_hugetlb_folio(h, new_folio);

retry:
	spin_lock_irq(&hugetlb_lock);
	if (!folio_test_hugetlb(old_folio)) {
		/*
		 * Freed from under us. Drop new_folio too.
		 */
		goto free_new;
	} else if (folio_ref_count(old_folio)) {
		/*
		 * Someone has grabbed the folio, try to isolate it here.
		 * Fail with -EBUSY if not possible.
		 */
		spin_unlock_irq(&hugetlb_lock);
		ret = isolate_hugetlb(&old_folio->page, list);
		spin_lock_irq(&hugetlb_lock);
		goto free_new;
	} else if (!folio_test_hugetlb_freed(old_folio)) {
		/*
		 * Page's refcount is 0 but it has not been enqueued in the
		 * freelist yet. Race window is small, so we can succeed here if
		 * we retry.
		 */
		spin_unlock_irq(&hugetlb_lock);
		cond_resched();
		goto retry;
	} else {
		/*
		 * Ok, old_page is still a genuine free hugepage. Remove it from
		 * the freelist and decrease the counters. These will be
		 * incremented again when calling __prep_account_new_huge_page()
		 * and enqueue_hugetlb_folio() for new_folio. The counters will
		 * remain stable since this happens under the lock.
		 */
		remove_hugetlb_folio(h, old_folio, false);

		/*
		 * Ref count on new page is already zero as it was dropped
		 * earlier.  It can be directly added to the pool free list.
		 */
		__prep_account_new_huge_page(h, nid);
		enqueue_hugetlb_folio(h, new_folio);

		/*
		 * Pages have been replaced, we can safely free the old one.
		 */
		spin_unlock_irq(&hugetlb_lock);
		update_and_free_hugetlb_folio(h, old_folio, false);
	}

	return ret;

free_new:
	spin_unlock_irq(&hugetlb_lock);
	/* Page has a zero ref count, but needs a ref to be freed */
	folio_ref_unfreeze(new_folio, 1);
<<<<<<< HEAD
	update_and_free_page(h, new_page, false);
=======
	update_and_free_hugetlb_folio(h, new_folio, false);
>>>>>>> cf0a7c39

	return ret;
}

int isolate_or_dissolve_huge_page(struct page *page, struct list_head *list)
{
	struct hstate *h;
	struct folio *folio = page_folio(page);
	int ret = -EBUSY;

	/*
	 * The page might have been dissolved from under our feet, so make sure
	 * to carefully check the state under the lock.
	 * Return success when racing as if we dissolved the page ourselves.
	 */
	spin_lock_irq(&hugetlb_lock);
	if (folio_test_hugetlb(folio)) {
		h = folio_hstate(folio);
	} else {
		spin_unlock_irq(&hugetlb_lock);
		return 0;
	}
	spin_unlock_irq(&hugetlb_lock);

	/*
	 * Fence off gigantic pages as there is a cyclic dependency between
	 * alloc_contig_range and them. Return -ENOMEM as this has the effect
	 * of bailing out right away without further retrying.
	 */
	if (hstate_is_gigantic(h))
		return -ENOMEM;

	if (folio_ref_count(folio) && !isolate_hugetlb(&folio->page, list))
		ret = 0;
	else if (!folio_ref_count(folio))
<<<<<<< HEAD
		ret = alloc_and_dissolve_huge_page(h, &folio->page, list);
=======
		ret = alloc_and_dissolve_hugetlb_folio(h, folio, list);
>>>>>>> cf0a7c39

	return ret;
}

struct page *alloc_huge_page(struct vm_area_struct *vma,
				    unsigned long addr, int avoid_reserve)
{
	struct hugepage_subpool *spool = subpool_vma(vma);
	struct hstate *h = hstate_vma(vma);
	struct page *page;
	struct folio *folio;
	long map_chg, map_commit;
	long gbl_chg;
	int ret, idx;
	struct hugetlb_cgroup *h_cg;
	bool deferred_reserve;

	idx = hstate_index(h);
	/*
	 * Examine the region/reserve map to determine if the process
	 * has a reservation for the page to be allocated.  A return
	 * code of zero indicates a reservation exists (no change).
	 */
	map_chg = gbl_chg = vma_needs_reservation(h, vma, addr);
	if (map_chg < 0)
		return ERR_PTR(-ENOMEM);

	/*
	 * Processes that did not create the mapping will have no
	 * reserves as indicated by the region/reserve map. Check
	 * that the allocation will not exceed the subpool limit.
	 * Allocations for MAP_NORESERVE mappings also need to be
	 * checked against any subpool limit.
	 */
	if (map_chg || avoid_reserve) {
		gbl_chg = hugepage_subpool_get_pages(spool, 1);
		if (gbl_chg < 0) {
			vma_end_reservation(h, vma, addr);
			return ERR_PTR(-ENOSPC);
		}

		/*
		 * Even though there was no reservation in the region/reserve
		 * map, there could be reservations associated with the
		 * subpool that can be used.  This would be indicated if the
		 * return value of hugepage_subpool_get_pages() is zero.
		 * However, if avoid_reserve is specified we still avoid even
		 * the subpool reservations.
		 */
		if (avoid_reserve)
			gbl_chg = 1;
	}

	/* If this allocation is not consuming a reservation, charge it now.
	 */
	deferred_reserve = map_chg || avoid_reserve;
	if (deferred_reserve) {
		ret = hugetlb_cgroup_charge_cgroup_rsvd(
			idx, pages_per_huge_page(h), &h_cg);
		if (ret)
			goto out_subpool_put;
	}

	ret = hugetlb_cgroup_charge_cgroup(idx, pages_per_huge_page(h), &h_cg);
	if (ret)
		goto out_uncharge_cgroup_reservation;

	spin_lock_irq(&hugetlb_lock);
	/*
	 * glb_chg is passed to indicate whether or not a page must be taken
	 * from the global free pool (global change).  gbl_chg == 0 indicates
	 * a reservation exists for the allocation.
	 */
	page = dequeue_huge_page_vma(h, vma, addr, avoid_reserve, gbl_chg);

	if (!page) {
		spin_unlock_irq(&hugetlb_lock);
		page = alloc_buddy_huge_page_with_mpol(h, vma, addr);
		if (!page)
			goto out_uncharge_cgroup;
		spin_lock_irq(&hugetlb_lock);
		if (!avoid_reserve && vma_has_reserves(vma, gbl_chg)) {
			SetHPageRestoreReserve(page);
			h->resv_huge_pages--;
		}
		list_add(&page->lru, &h->hugepage_activelist);
		set_page_refcounted(page);
		/* Fall through */
	}
	folio = page_folio(page);
	hugetlb_cgroup_commit_charge(idx, pages_per_huge_page(h), h_cg, page);
	/* If allocation is not consuming a reservation, also store the
	 * hugetlb_cgroup pointer on the page.
	 */
	if (deferred_reserve) {
		hugetlb_cgroup_commit_charge_rsvd(idx, pages_per_huge_page(h),
						  h_cg, page);
	}

	spin_unlock_irq(&hugetlb_lock);

	hugetlb_set_page_subpool(page, spool);

	map_commit = vma_commit_reservation(h, vma, addr);
	if (unlikely(map_chg > map_commit)) {
		/*
		 * The page was added to the reservation map between
		 * vma_needs_reservation and vma_commit_reservation.
		 * This indicates a race with hugetlb_reserve_pages.
		 * Adjust for the subpool count incremented above AND
		 * in hugetlb_reserve_pages for the same page.  Also,
		 * the reservation count added in hugetlb_reserve_pages
		 * no longer applies.
		 */
		long rsv_adjust;

		rsv_adjust = hugepage_subpool_put_pages(spool, 1);
		hugetlb_acct_memory(h, -rsv_adjust);
		if (deferred_reserve)
			hugetlb_cgroup_uncharge_folio_rsvd(hstate_index(h),
					pages_per_huge_page(h), folio);
	}
	return page;

out_uncharge_cgroup:
	hugetlb_cgroup_uncharge_cgroup(idx, pages_per_huge_page(h), h_cg);
out_uncharge_cgroup_reservation:
	if (deferred_reserve)
		hugetlb_cgroup_uncharge_cgroup_rsvd(idx, pages_per_huge_page(h),
						    h_cg);
out_subpool_put:
	if (map_chg || avoid_reserve)
		hugepage_subpool_put_pages(spool, 1);
	vma_end_reservation(h, vma, addr);
	return ERR_PTR(-ENOSPC);
}

int alloc_bootmem_huge_page(struct hstate *h, int nid)
	__attribute__ ((weak, alias("__alloc_bootmem_huge_page")));
int __alloc_bootmem_huge_page(struct hstate *h, int nid)
{
	struct huge_bootmem_page *m = NULL; /* initialize for clang */
	int nr_nodes, node;

	/* do node specific alloc */
	if (nid != NUMA_NO_NODE) {
		m = memblock_alloc_try_nid_raw(huge_page_size(h), huge_page_size(h),
				0, MEMBLOCK_ALLOC_ACCESSIBLE, nid);
		if (!m)
			return 0;
		goto found;
	}
	/* allocate from next node when distributing huge pages */
	for_each_node_mask_to_alloc(h, nr_nodes, node, &node_states[N_MEMORY]) {
		m = memblock_alloc_try_nid_raw(
				huge_page_size(h), huge_page_size(h),
				0, MEMBLOCK_ALLOC_ACCESSIBLE, node);
		/*
		 * Use the beginning of the huge page to store the
		 * huge_bootmem_page struct (until gather_bootmem
		 * puts them into the mem_map).
		 */
		if (!m)
			return 0;
		goto found;
	}

found:
	/* Put them into a private list first because mem_map is not up yet */
	INIT_LIST_HEAD(&m->list);
	list_add(&m->list, &huge_boot_pages);
	m->hstate = h;
	return 1;
}

/*
 * Put bootmem huge pages into the standard lists after mem_map is up.
 * Note: This only applies to gigantic (order > MAX_ORDER) pages.
 */
static void __init gather_bootmem_prealloc(void)
{
	struct huge_bootmem_page *m;

	list_for_each_entry(m, &huge_boot_pages, list) {
		struct page *page = virt_to_page(m);
		struct folio *folio = page_folio(page);
		struct hstate *h = m->hstate;

		VM_BUG_ON(!hstate_is_gigantic(h));
		WARN_ON(folio_ref_count(folio) != 1);
		if (prep_compound_gigantic_folio(folio, huge_page_order(h))) {
			WARN_ON(folio_test_reserved(folio));
			prep_new_hugetlb_folio(h, folio, folio_nid(folio));
			free_huge_page(page); /* add to the hugepage allocator */
		} else {
			/* VERY unlikely inflated ref count on a tail page */
			free_gigantic_folio(folio, huge_page_order(h));
		}

		/*
		 * We need to restore the 'stolen' pages to totalram_pages
		 * in order to fix confusing memory reports from free(1) and
		 * other side-effects, like CommitLimit going negative.
		 */
		adjust_managed_page_count(page, pages_per_huge_page(h));
		cond_resched();
	}
}
static void __init hugetlb_hstate_alloc_pages_onenode(struct hstate *h, int nid)
{
	unsigned long i;
	char buf[32];

	for (i = 0; i < h->max_huge_pages_node[nid]; ++i) {
		if (hstate_is_gigantic(h)) {
			if (!alloc_bootmem_huge_page(h, nid))
				break;
		} else {
			struct folio *folio;
			gfp_t gfp_mask = htlb_alloc_mask(h) | __GFP_THISNODE;

			folio = alloc_fresh_hugetlb_folio(h, gfp_mask, nid,
					&node_states[N_MEMORY], NULL);
			if (!folio)
				break;
			free_huge_page(&folio->page); /* free it into the hugepage allocator */
		}
		cond_resched();
	}
	if (i == h->max_huge_pages_node[nid])
		return;

	string_get_size(huge_page_size(h), 1, STRING_UNITS_2, buf, 32);
	pr_warn("HugeTLB: allocating %u of page size %s failed node%d.  Only allocated %lu hugepages.\n",
		h->max_huge_pages_node[nid], buf, nid, i);
	h->max_huge_pages -= (h->max_huge_pages_node[nid] - i);
	h->max_huge_pages_node[nid] = i;
}

static void __init hugetlb_hstate_alloc_pages(struct hstate *h)
{
	unsigned long i;
	nodemask_t *node_alloc_noretry;
	bool node_specific_alloc = false;

	/* skip gigantic hugepages allocation if hugetlb_cma enabled */
	if (hstate_is_gigantic(h) && hugetlb_cma_size) {
		pr_warn_once("HugeTLB: hugetlb_cma is enabled, skip boot time allocation\n");
		return;
	}

	/* do node specific alloc */
	for_each_online_node(i) {
		if (h->max_huge_pages_node[i] > 0) {
			hugetlb_hstate_alloc_pages_onenode(h, i);
			node_specific_alloc = true;
		}
	}

	if (node_specific_alloc)
		return;

	/* below will do all node balanced alloc */
	if (!hstate_is_gigantic(h)) {
		/*
		 * Bit mask controlling how hard we retry per-node allocations.
		 * Ignore errors as lower level routines can deal with
		 * node_alloc_noretry == NULL.  If this kmalloc fails at boot
		 * time, we are likely in bigger trouble.
		 */
		node_alloc_noretry = kmalloc(sizeof(*node_alloc_noretry),
						GFP_KERNEL);
	} else {
		/* allocations done at boot time */
		node_alloc_noretry = NULL;
	}

	/* bit mask controlling how hard we retry per-node allocations */
	if (node_alloc_noretry)
		nodes_clear(*node_alloc_noretry);

	for (i = 0; i < h->max_huge_pages; ++i) {
		if (hstate_is_gigantic(h)) {
			if (!alloc_bootmem_huge_page(h, NUMA_NO_NODE))
				break;
		} else if (!alloc_pool_huge_page(h,
					 &node_states[N_MEMORY],
					 node_alloc_noretry))
			break;
		cond_resched();
	}
	if (i < h->max_huge_pages) {
		char buf[32];

		string_get_size(huge_page_size(h), 1, STRING_UNITS_2, buf, 32);
		pr_warn("HugeTLB: allocating %lu of page size %s failed.  Only allocated %lu hugepages.\n",
			h->max_huge_pages, buf, i);
		h->max_huge_pages = i;
	}
	kfree(node_alloc_noretry);
}

static void __init hugetlb_init_hstates(void)
{
	struct hstate *h, *h2;

	for_each_hstate(h) {
		/* oversize hugepages were init'ed in early boot */
		if (!hstate_is_gigantic(h))
			hugetlb_hstate_alloc_pages(h);

		/*
		 * Set demote order for each hstate.  Note that
		 * h->demote_order is initially 0.
		 * - We can not demote gigantic pages if runtime freeing
		 *   is not supported, so skip this.
		 * - If CMA allocation is possible, we can not demote
		 *   HUGETLB_PAGE_ORDER or smaller size pages.
		 */
		if (hstate_is_gigantic(h) && !gigantic_page_runtime_supported())
			continue;
		if (hugetlb_cma_size && h->order <= HUGETLB_PAGE_ORDER)
			continue;
		for_each_hstate(h2) {
			if (h2 == h)
				continue;
			if (h2->order < h->order &&
			    h2->order > h->demote_order)
				h->demote_order = h2->order;
		}
	}
}

static void __init report_hugepages(void)
{
	struct hstate *h;

	for_each_hstate(h) {
		char buf[32];

		string_get_size(huge_page_size(h), 1, STRING_UNITS_2, buf, 32);
		pr_info("HugeTLB: registered %s page size, pre-allocated %ld pages\n",
			buf, h->free_huge_pages);
		pr_info("HugeTLB: %d KiB vmemmap can be freed for a %s page\n",
			hugetlb_vmemmap_optimizable_size(h) / SZ_1K, buf);
	}
}

#ifdef CONFIG_HIGHMEM
static void try_to_free_low(struct hstate *h, unsigned long count,
						nodemask_t *nodes_allowed)
{
	int i;
	LIST_HEAD(page_list);

	lockdep_assert_held(&hugetlb_lock);
	if (hstate_is_gigantic(h))
		return;

	/*
	 * Collect pages to be freed on a list, and free after dropping lock
	 */
	for_each_node_mask(i, *nodes_allowed) {
		struct page *page, *next;
		struct list_head *freel = &h->hugepage_freelists[i];
		list_for_each_entry_safe(page, next, freel, lru) {
			if (count >= h->nr_huge_pages)
				goto out;
			if (PageHighMem(page))
				continue;
			remove_hugetlb_folio(h, page_folio(page), false);
			list_add(&page->lru, &page_list);
		}
	}

out:
	spin_unlock_irq(&hugetlb_lock);
	update_and_free_pages_bulk(h, &page_list);
	spin_lock_irq(&hugetlb_lock);
}
#else
static inline void try_to_free_low(struct hstate *h, unsigned long count,
						nodemask_t *nodes_allowed)
{
}
#endif

/*
 * Increment or decrement surplus_huge_pages.  Keep node-specific counters
 * balanced by operating on them in a round-robin fashion.
 * Returns 1 if an adjustment was made.
 */
static int adjust_pool_surplus(struct hstate *h, nodemask_t *nodes_allowed,
				int delta)
{
	int nr_nodes, node;

	lockdep_assert_held(&hugetlb_lock);
	VM_BUG_ON(delta != -1 && delta != 1);

	if (delta < 0) {
		for_each_node_mask_to_alloc(h, nr_nodes, node, nodes_allowed) {
			if (h->surplus_huge_pages_node[node])
				goto found;
		}
	} else {
		for_each_node_mask_to_free(h, nr_nodes, node, nodes_allowed) {
			if (h->surplus_huge_pages_node[node] <
					h->nr_huge_pages_node[node])
				goto found;
		}
	}
	return 0;

found:
	h->surplus_huge_pages += delta;
	h->surplus_huge_pages_node[node] += delta;
	return 1;
}

#define persistent_huge_pages(h) (h->nr_huge_pages - h->surplus_huge_pages)
static int set_max_huge_pages(struct hstate *h, unsigned long count, int nid,
			      nodemask_t *nodes_allowed)
{
	unsigned long min_count, ret;
	struct page *page;
	LIST_HEAD(page_list);
	NODEMASK_ALLOC(nodemask_t, node_alloc_noretry, GFP_KERNEL);

	/*
	 * Bit mask controlling how hard we retry per-node allocations.
	 * If we can not allocate the bit mask, do not attempt to allocate
	 * the requested huge pages.
	 */
	if (node_alloc_noretry)
		nodes_clear(*node_alloc_noretry);
	else
		return -ENOMEM;

	/*
	 * resize_lock mutex prevents concurrent adjustments to number of
	 * pages in hstate via the proc/sysfs interfaces.
	 */
	mutex_lock(&h->resize_lock);
	flush_free_hpage_work(h);
	spin_lock_irq(&hugetlb_lock);

	/*
	 * Check for a node specific request.
	 * Changing node specific huge page count may require a corresponding
	 * change to the global count.  In any case, the passed node mask
	 * (nodes_allowed) will restrict alloc/free to the specified node.
	 */
	if (nid != NUMA_NO_NODE) {
		unsigned long old_count = count;

		count += h->nr_huge_pages - h->nr_huge_pages_node[nid];
		/*
		 * User may have specified a large count value which caused the
		 * above calculation to overflow.  In this case, they wanted
		 * to allocate as many huge pages as possible.  Set count to
		 * largest possible value to align with their intention.
		 */
		if (count < old_count)
			count = ULONG_MAX;
	}

	/*
	 * Gigantic pages runtime allocation depend on the capability for large
	 * page range allocation.
	 * If the system does not provide this feature, return an error when
	 * the user tries to allocate gigantic pages but let the user free the
	 * boottime allocated gigantic pages.
	 */
	if (hstate_is_gigantic(h) && !IS_ENABLED(CONFIG_CONTIG_ALLOC)) {
		if (count > persistent_huge_pages(h)) {
			spin_unlock_irq(&hugetlb_lock);
			mutex_unlock(&h->resize_lock);
			NODEMASK_FREE(node_alloc_noretry);
			return -EINVAL;
		}
		/* Fall through to decrease pool */
	}

	/*
	 * Increase the pool size
	 * First take pages out of surplus state.  Then make up the
	 * remaining difference by allocating fresh huge pages.
	 *
	 * We might race with alloc_surplus_huge_page() here and be unable
	 * to convert a surplus huge page to a normal huge page. That is
	 * not critical, though, it just means the overall size of the
	 * pool might be one hugepage larger than it needs to be, but
	 * within all the constraints specified by the sysctls.
	 */
	while (h->surplus_huge_pages && count > persistent_huge_pages(h)) {
		if (!adjust_pool_surplus(h, nodes_allowed, -1))
			break;
	}

	while (count > persistent_huge_pages(h)) {
		/*
		 * If this allocation races such that we no longer need the
		 * page, free_huge_page will handle it by freeing the page
		 * and reducing the surplus.
		 */
		spin_unlock_irq(&hugetlb_lock);

		/* yield cpu to avoid soft lockup */
		cond_resched();

		ret = alloc_pool_huge_page(h, nodes_allowed,
						node_alloc_noretry);
		spin_lock_irq(&hugetlb_lock);
		if (!ret)
			goto out;

		/* Bail for signals. Probably ctrl-c from user */
		if (signal_pending(current))
			goto out;
	}

	/*
	 * Decrease the pool size
	 * First return free pages to the buddy allocator (being careful
	 * to keep enough around to satisfy reservations).  Then place
	 * pages into surplus state as needed so the pool will shrink
	 * to the desired size as pages become free.
	 *
	 * By placing pages into the surplus state independent of the
	 * overcommit value, we are allowing the surplus pool size to
	 * exceed overcommit. There are few sane options here. Since
	 * alloc_surplus_huge_page() is checking the global counter,
	 * though, we'll note that we're not allowed to exceed surplus
	 * and won't grow the pool anywhere else. Not until one of the
	 * sysctls are changed, or the surplus pages go out of use.
	 */
	min_count = h->resv_huge_pages + h->nr_huge_pages - h->free_huge_pages;
	min_count = max(count, min_count);
	try_to_free_low(h, min_count, nodes_allowed);

	/*
	 * Collect pages to be removed on list without dropping lock
	 */
	while (min_count < persistent_huge_pages(h)) {
		page = remove_pool_huge_page(h, nodes_allowed, 0);
		if (!page)
			break;

		list_add(&page->lru, &page_list);
	}
	/* free the pages after dropping lock */
	spin_unlock_irq(&hugetlb_lock);
	update_and_free_pages_bulk(h, &page_list);
	flush_free_hpage_work(h);
	spin_lock_irq(&hugetlb_lock);

	while (count < persistent_huge_pages(h)) {
		if (!adjust_pool_surplus(h, nodes_allowed, 1))
			break;
	}
out:
	h->max_huge_pages = persistent_huge_pages(h);
	spin_unlock_irq(&hugetlb_lock);
	mutex_unlock(&h->resize_lock);

	NODEMASK_FREE(node_alloc_noretry);

	return 0;
}

static int demote_free_huge_page(struct hstate *h, struct page *page)
{
	int i, nid = page_to_nid(page);
	struct hstate *target_hstate;
	struct folio *folio = page_folio(page);
	struct page *subpage;
	int rc = 0;

	target_hstate = size_to_hstate(PAGE_SIZE << h->demote_order);

	remove_hugetlb_folio_for_demote(h, folio, false);
	spin_unlock_irq(&hugetlb_lock);

	rc = hugetlb_vmemmap_restore(h, page);
	if (rc) {
		/* Allocation of vmemmmap failed, we can not demote page */
		spin_lock_irq(&hugetlb_lock);
		set_page_refcounted(page);
		add_hugetlb_folio(h, page_folio(page), false);
		return rc;
	}

	/*
	 * Use destroy_compound_hugetlb_folio_for_demote for all huge page
	 * sizes as it will not ref count pages.
	 */
	destroy_compound_hugetlb_folio_for_demote(folio, huge_page_order(h));

	/*
	 * Taking target hstate mutex synchronizes with set_max_huge_pages.
	 * Without the mutex, pages added to target hstate could be marked
	 * as surplus.
	 *
	 * Note that we already hold h->resize_lock.  To prevent deadlock,
	 * use the convention of always taking larger size hstate mutex first.
	 */
	mutex_lock(&target_hstate->resize_lock);
	for (i = 0; i < pages_per_huge_page(h);
				i += pages_per_huge_page(target_hstate)) {
		subpage = nth_page(page, i);
		folio = page_folio(subpage);
		if (hstate_is_gigantic(target_hstate))
			prep_compound_gigantic_folio_for_demote(folio,
							target_hstate->order);
		else
			prep_compound_page(subpage, target_hstate->order);
		set_page_private(subpage, 0);
		prep_new_hugetlb_folio(target_hstate, folio, nid);
		free_huge_page(subpage);
	}
	mutex_unlock(&target_hstate->resize_lock);

	spin_lock_irq(&hugetlb_lock);

	/*
	 * Not absolutely necessary, but for consistency update max_huge_pages
	 * based on pool changes for the demoted page.
	 */
	h->max_huge_pages--;
	target_hstate->max_huge_pages +=
		pages_per_huge_page(h) / pages_per_huge_page(target_hstate);

	return rc;
}

static int demote_pool_huge_page(struct hstate *h, nodemask_t *nodes_allowed)
	__must_hold(&hugetlb_lock)
{
	int nr_nodes, node;
	struct page *page;

	lockdep_assert_held(&hugetlb_lock);

	/* We should never get here if no demote order */
	if (!h->demote_order) {
		pr_warn("HugeTLB: NULL demote order passed to demote_pool_huge_page.\n");
		return -EINVAL;		/* internal error */
	}

	for_each_node_mask_to_free(h, nr_nodes, node, nodes_allowed) {
		list_for_each_entry(page, &h->hugepage_freelists[node], lru) {
			if (PageHWPoison(page))
				continue;

			return demote_free_huge_page(h, page);
		}
	}

	/*
	 * Only way to get here is if all pages on free lists are poisoned.
	 * Return -EBUSY so that caller will not retry.
	 */
	return -EBUSY;
}

#define HSTATE_ATTR_RO(_name) \
	static struct kobj_attribute _name##_attr = __ATTR_RO(_name)

#define HSTATE_ATTR_WO(_name) \
	static struct kobj_attribute _name##_attr = __ATTR_WO(_name)

#define HSTATE_ATTR(_name) \
	static struct kobj_attribute _name##_attr = __ATTR_RW(_name)

static struct kobject *hugepages_kobj;
static struct kobject *hstate_kobjs[HUGE_MAX_HSTATE];

static struct hstate *kobj_to_node_hstate(struct kobject *kobj, int *nidp);

static struct hstate *kobj_to_hstate(struct kobject *kobj, int *nidp)
{
	int i;

	for (i = 0; i < HUGE_MAX_HSTATE; i++)
		if (hstate_kobjs[i] == kobj) {
			if (nidp)
				*nidp = NUMA_NO_NODE;
			return &hstates[i];
		}

	return kobj_to_node_hstate(kobj, nidp);
}

static ssize_t nr_hugepages_show_common(struct kobject *kobj,
					struct kobj_attribute *attr, char *buf)
{
	struct hstate *h;
	unsigned long nr_huge_pages;
	int nid;

	h = kobj_to_hstate(kobj, &nid);
	if (nid == NUMA_NO_NODE)
		nr_huge_pages = h->nr_huge_pages;
	else
		nr_huge_pages = h->nr_huge_pages_node[nid];

	return sysfs_emit(buf, "%lu\n", nr_huge_pages);
}

static ssize_t __nr_hugepages_store_common(bool obey_mempolicy,
					   struct hstate *h, int nid,
					   unsigned long count, size_t len)
{
	int err;
	nodemask_t nodes_allowed, *n_mask;

	if (hstate_is_gigantic(h) && !gigantic_page_runtime_supported())
		return -EINVAL;

	if (nid == NUMA_NO_NODE) {
		/*
		 * global hstate attribute
		 */
		if (!(obey_mempolicy &&
				init_nodemask_of_mempolicy(&nodes_allowed)))
			n_mask = &node_states[N_MEMORY];
		else
			n_mask = &nodes_allowed;
	} else {
		/*
		 * Node specific request.  count adjustment happens in
		 * set_max_huge_pages() after acquiring hugetlb_lock.
		 */
		init_nodemask_of_node(&nodes_allowed, nid);
		n_mask = &nodes_allowed;
	}

	err = set_max_huge_pages(h, count, nid, n_mask);

	return err ? err : len;
}

static ssize_t nr_hugepages_store_common(bool obey_mempolicy,
					 struct kobject *kobj, const char *buf,
					 size_t len)
{
	struct hstate *h;
	unsigned long count;
	int nid;
	int err;

	err = kstrtoul(buf, 10, &count);
	if (err)
		return err;

	h = kobj_to_hstate(kobj, &nid);
	return __nr_hugepages_store_common(obey_mempolicy, h, nid, count, len);
}

static ssize_t nr_hugepages_show(struct kobject *kobj,
				       struct kobj_attribute *attr, char *buf)
{
	return nr_hugepages_show_common(kobj, attr, buf);
}

static ssize_t nr_hugepages_store(struct kobject *kobj,
	       struct kobj_attribute *attr, const char *buf, size_t len)
{
	return nr_hugepages_store_common(false, kobj, buf, len);
}
HSTATE_ATTR(nr_hugepages);

#ifdef CONFIG_NUMA

/*
 * hstate attribute for optionally mempolicy-based constraint on persistent
 * huge page alloc/free.
 */
static ssize_t nr_hugepages_mempolicy_show(struct kobject *kobj,
					   struct kobj_attribute *attr,
					   char *buf)
{
	return nr_hugepages_show_common(kobj, attr, buf);
}

static ssize_t nr_hugepages_mempolicy_store(struct kobject *kobj,
	       struct kobj_attribute *attr, const char *buf, size_t len)
{
	return nr_hugepages_store_common(true, kobj, buf, len);
}
HSTATE_ATTR(nr_hugepages_mempolicy);
#endif


static ssize_t nr_overcommit_hugepages_show(struct kobject *kobj,
					struct kobj_attribute *attr, char *buf)
{
	struct hstate *h = kobj_to_hstate(kobj, NULL);
	return sysfs_emit(buf, "%lu\n", h->nr_overcommit_huge_pages);
}

static ssize_t nr_overcommit_hugepages_store(struct kobject *kobj,
		struct kobj_attribute *attr, const char *buf, size_t count)
{
	int err;
	unsigned long input;
	struct hstate *h = kobj_to_hstate(kobj, NULL);

	if (hstate_is_gigantic(h))
		return -EINVAL;

	err = kstrtoul(buf, 10, &input);
	if (err)
		return err;

	spin_lock_irq(&hugetlb_lock);
	h->nr_overcommit_huge_pages = input;
	spin_unlock_irq(&hugetlb_lock);

	return count;
}
HSTATE_ATTR(nr_overcommit_hugepages);

static ssize_t free_hugepages_show(struct kobject *kobj,
					struct kobj_attribute *attr, char *buf)
{
	struct hstate *h;
	unsigned long free_huge_pages;
	int nid;

	h = kobj_to_hstate(kobj, &nid);
	if (nid == NUMA_NO_NODE)
		free_huge_pages = h->free_huge_pages;
	else
		free_huge_pages = h->free_huge_pages_node[nid];

	return sysfs_emit(buf, "%lu\n", free_huge_pages);
}
HSTATE_ATTR_RO(free_hugepages);

static ssize_t resv_hugepages_show(struct kobject *kobj,
					struct kobj_attribute *attr, char *buf)
{
	struct hstate *h = kobj_to_hstate(kobj, NULL);
	return sysfs_emit(buf, "%lu\n", h->resv_huge_pages);
}
HSTATE_ATTR_RO(resv_hugepages);

static ssize_t surplus_hugepages_show(struct kobject *kobj,
					struct kobj_attribute *attr, char *buf)
{
	struct hstate *h;
	unsigned long surplus_huge_pages;
	int nid;

	h = kobj_to_hstate(kobj, &nid);
	if (nid == NUMA_NO_NODE)
		surplus_huge_pages = h->surplus_huge_pages;
	else
		surplus_huge_pages = h->surplus_huge_pages_node[nid];

	return sysfs_emit(buf, "%lu\n", surplus_huge_pages);
}
HSTATE_ATTR_RO(surplus_hugepages);

static ssize_t demote_store(struct kobject *kobj,
	       struct kobj_attribute *attr, const char *buf, size_t len)
{
	unsigned long nr_demote;
	unsigned long nr_available;
	nodemask_t nodes_allowed, *n_mask;
	struct hstate *h;
	int err;
	int nid;

	err = kstrtoul(buf, 10, &nr_demote);
	if (err)
		return err;
	h = kobj_to_hstate(kobj, &nid);

	if (nid != NUMA_NO_NODE) {
		init_nodemask_of_node(&nodes_allowed, nid);
		n_mask = &nodes_allowed;
	} else {
		n_mask = &node_states[N_MEMORY];
	}

	/* Synchronize with other sysfs operations modifying huge pages */
	mutex_lock(&h->resize_lock);
	spin_lock_irq(&hugetlb_lock);

	while (nr_demote) {
		/*
		 * Check for available pages to demote each time thorough the
		 * loop as demote_pool_huge_page will drop hugetlb_lock.
		 */
		if (nid != NUMA_NO_NODE)
			nr_available = h->free_huge_pages_node[nid];
		else
			nr_available = h->free_huge_pages;
		nr_available -= h->resv_huge_pages;
		if (!nr_available)
			break;

		err = demote_pool_huge_page(h, n_mask);
		if (err)
			break;

		nr_demote--;
	}

	spin_unlock_irq(&hugetlb_lock);
	mutex_unlock(&h->resize_lock);

	if (err)
		return err;
	return len;
}
HSTATE_ATTR_WO(demote);

static ssize_t demote_size_show(struct kobject *kobj,
					struct kobj_attribute *attr, char *buf)
{
	struct hstate *h = kobj_to_hstate(kobj, NULL);
	unsigned long demote_size = (PAGE_SIZE << h->demote_order) / SZ_1K;

	return sysfs_emit(buf, "%lukB\n", demote_size);
}

static ssize_t demote_size_store(struct kobject *kobj,
					struct kobj_attribute *attr,
					const char *buf, size_t count)
{
	struct hstate *h, *demote_hstate;
	unsigned long demote_size;
	unsigned int demote_order;

	demote_size = (unsigned long)memparse(buf, NULL);

	demote_hstate = size_to_hstate(demote_size);
	if (!demote_hstate)
		return -EINVAL;
	demote_order = demote_hstate->order;
	if (demote_order < HUGETLB_PAGE_ORDER)
		return -EINVAL;

	/* demote order must be smaller than hstate order */
	h = kobj_to_hstate(kobj, NULL);
	if (demote_order >= h->order)
		return -EINVAL;

	/* resize_lock synchronizes access to demote size and writes */
	mutex_lock(&h->resize_lock);
	h->demote_order = demote_order;
	mutex_unlock(&h->resize_lock);

	return count;
}
HSTATE_ATTR(demote_size);

static struct attribute *hstate_attrs[] = {
	&nr_hugepages_attr.attr,
	&nr_overcommit_hugepages_attr.attr,
	&free_hugepages_attr.attr,
	&resv_hugepages_attr.attr,
	&surplus_hugepages_attr.attr,
#ifdef CONFIG_NUMA
	&nr_hugepages_mempolicy_attr.attr,
#endif
	NULL,
};

static const struct attribute_group hstate_attr_group = {
	.attrs = hstate_attrs,
};

static struct attribute *hstate_demote_attrs[] = {
	&demote_size_attr.attr,
	&demote_attr.attr,
	NULL,
};

static const struct attribute_group hstate_demote_attr_group = {
	.attrs = hstate_demote_attrs,
};

static int hugetlb_sysfs_add_hstate(struct hstate *h, struct kobject *parent,
				    struct kobject **hstate_kobjs,
				    const struct attribute_group *hstate_attr_group)
{
	int retval;
	int hi = hstate_index(h);

	hstate_kobjs[hi] = kobject_create_and_add(h->name, parent);
	if (!hstate_kobjs[hi])
		return -ENOMEM;

	retval = sysfs_create_group(hstate_kobjs[hi], hstate_attr_group);
	if (retval) {
		kobject_put(hstate_kobjs[hi]);
		hstate_kobjs[hi] = NULL;
		return retval;
	}

	if (h->demote_order) {
		retval = sysfs_create_group(hstate_kobjs[hi],
					    &hstate_demote_attr_group);
		if (retval) {
			pr_warn("HugeTLB unable to create demote interfaces for %s\n", h->name);
			sysfs_remove_group(hstate_kobjs[hi], hstate_attr_group);
			kobject_put(hstate_kobjs[hi]);
			hstate_kobjs[hi] = NULL;
			return retval;
		}
	}

	return 0;
}

#ifdef CONFIG_NUMA
static bool hugetlb_sysfs_initialized __ro_after_init;

/*
 * node_hstate/s - associate per node hstate attributes, via their kobjects,
 * with node devices in node_devices[] using a parallel array.  The array
 * index of a node device or _hstate == node id.
 * This is here to avoid any static dependency of the node device driver, in
 * the base kernel, on the hugetlb module.
 */
struct node_hstate {
	struct kobject		*hugepages_kobj;
	struct kobject		*hstate_kobjs[HUGE_MAX_HSTATE];
};
static struct node_hstate node_hstates[MAX_NUMNODES];

/*
 * A subset of global hstate attributes for node devices
 */
static struct attribute *per_node_hstate_attrs[] = {
	&nr_hugepages_attr.attr,
	&free_hugepages_attr.attr,
	&surplus_hugepages_attr.attr,
	NULL,
};

static const struct attribute_group per_node_hstate_attr_group = {
	.attrs = per_node_hstate_attrs,
};

/*
 * kobj_to_node_hstate - lookup global hstate for node device hstate attr kobj.
 * Returns node id via non-NULL nidp.
 */
static struct hstate *kobj_to_node_hstate(struct kobject *kobj, int *nidp)
{
	int nid;

	for (nid = 0; nid < nr_node_ids; nid++) {
		struct node_hstate *nhs = &node_hstates[nid];
		int i;
		for (i = 0; i < HUGE_MAX_HSTATE; i++)
			if (nhs->hstate_kobjs[i] == kobj) {
				if (nidp)
					*nidp = nid;
				return &hstates[i];
			}
	}

	BUG();
	return NULL;
}

/*
 * Unregister hstate attributes from a single node device.
 * No-op if no hstate attributes attached.
 */
void hugetlb_unregister_node(struct node *node)
{
	struct hstate *h;
	struct node_hstate *nhs = &node_hstates[node->dev.id];

	if (!nhs->hugepages_kobj)
		return;		/* no hstate attributes */

	for_each_hstate(h) {
		int idx = hstate_index(h);
		struct kobject *hstate_kobj = nhs->hstate_kobjs[idx];

		if (!hstate_kobj)
			continue;
		if (h->demote_order)
			sysfs_remove_group(hstate_kobj, &hstate_demote_attr_group);
		sysfs_remove_group(hstate_kobj, &per_node_hstate_attr_group);
		kobject_put(hstate_kobj);
		nhs->hstate_kobjs[idx] = NULL;
	}

	kobject_put(nhs->hugepages_kobj);
	nhs->hugepages_kobj = NULL;
}


/*
 * Register hstate attributes for a single node device.
 * No-op if attributes already registered.
 */
void hugetlb_register_node(struct node *node)
{
	struct hstate *h;
	struct node_hstate *nhs = &node_hstates[node->dev.id];
	int err;

	if (!hugetlb_sysfs_initialized)
		return;

	if (nhs->hugepages_kobj)
		return;		/* already allocated */

	nhs->hugepages_kobj = kobject_create_and_add("hugepages",
							&node->dev.kobj);
	if (!nhs->hugepages_kobj)
		return;

	for_each_hstate(h) {
		err = hugetlb_sysfs_add_hstate(h, nhs->hugepages_kobj,
						nhs->hstate_kobjs,
						&per_node_hstate_attr_group);
		if (err) {
			pr_err("HugeTLB: Unable to add hstate %s for node %d\n",
				h->name, node->dev.id);
			hugetlb_unregister_node(node);
			break;
		}
	}
}

/*
 * hugetlb init time:  register hstate attributes for all registered node
 * devices of nodes that have memory.  All on-line nodes should have
 * registered their associated device by this time.
 */
static void __init hugetlb_register_all_nodes(void)
{
	int nid;

	for_each_online_node(nid)
		hugetlb_register_node(node_devices[nid]);
}
#else	/* !CONFIG_NUMA */

static struct hstate *kobj_to_node_hstate(struct kobject *kobj, int *nidp)
{
	BUG();
	if (nidp)
		*nidp = -1;
	return NULL;
}

static void hugetlb_register_all_nodes(void) { }

#endif

#ifdef CONFIG_CMA
static void __init hugetlb_cma_check(void);
#else
static inline __init void hugetlb_cma_check(void)
{
}
#endif

static void __init hugetlb_sysfs_init(void)
{
	struct hstate *h;
	int err;

	hugepages_kobj = kobject_create_and_add("hugepages", mm_kobj);
	if (!hugepages_kobj)
		return;

	for_each_hstate(h) {
		err = hugetlb_sysfs_add_hstate(h, hugepages_kobj,
					 hstate_kobjs, &hstate_attr_group);
		if (err)
			pr_err("HugeTLB: Unable to add hstate %s", h->name);
	}

#ifdef CONFIG_NUMA
	hugetlb_sysfs_initialized = true;
#endif
	hugetlb_register_all_nodes();
}

static int __init hugetlb_init(void)
{
	int i;

	BUILD_BUG_ON(sizeof_field(struct page, private) * BITS_PER_BYTE <
			__NR_HPAGEFLAGS);

	if (!hugepages_supported()) {
		if (hugetlb_max_hstate || default_hstate_max_huge_pages)
			pr_warn("HugeTLB: huge pages not supported, ignoring associated command-line parameters\n");
		return 0;
	}

	/*
	 * Make sure HPAGE_SIZE (HUGETLB_PAGE_ORDER) hstate exists.  Some
	 * architectures depend on setup being done here.
	 */
	hugetlb_add_hstate(HUGETLB_PAGE_ORDER);
	if (!parsed_default_hugepagesz) {
		/*
		 * If we did not parse a default huge page size, set
		 * default_hstate_idx to HPAGE_SIZE hstate. And, if the
		 * number of huge pages for this default size was implicitly
		 * specified, set that here as well.
		 * Note that the implicit setting will overwrite an explicit
		 * setting.  A warning will be printed in this case.
		 */
		default_hstate_idx = hstate_index(size_to_hstate(HPAGE_SIZE));
		if (default_hstate_max_huge_pages) {
			if (default_hstate.max_huge_pages) {
				char buf[32];

				string_get_size(huge_page_size(&default_hstate),
					1, STRING_UNITS_2, buf, 32);
				pr_warn("HugeTLB: Ignoring hugepages=%lu associated with %s page size\n",
					default_hstate.max_huge_pages, buf);
				pr_warn("HugeTLB: Using hugepages=%lu for number of default huge pages\n",
					default_hstate_max_huge_pages);
			}
			default_hstate.max_huge_pages =
				default_hstate_max_huge_pages;

			for_each_online_node(i)
				default_hstate.max_huge_pages_node[i] =
					default_hugepages_in_node[i];
		}
	}

	hugetlb_cma_check();
	hugetlb_init_hstates();
	gather_bootmem_prealloc();
	report_hugepages();

	hugetlb_sysfs_init();
	hugetlb_cgroup_file_init();

#ifdef CONFIG_SMP
	num_fault_mutexes = roundup_pow_of_two(8 * num_possible_cpus());
#else
	num_fault_mutexes = 1;
#endif
	hugetlb_fault_mutex_table =
		kmalloc_array(num_fault_mutexes, sizeof(struct mutex),
			      GFP_KERNEL);
	BUG_ON(!hugetlb_fault_mutex_table);

	for (i = 0; i < num_fault_mutexes; i++)
		mutex_init(&hugetlb_fault_mutex_table[i]);
	return 0;
}
subsys_initcall(hugetlb_init);

/* Overwritten by architectures with more huge page sizes */
bool __init __attribute((weak)) arch_hugetlb_valid_size(unsigned long size)
{
	return size == HPAGE_SIZE;
}

void __init hugetlb_add_hstate(unsigned int order)
{
	struct hstate *h;
	unsigned long i;

	if (size_to_hstate(PAGE_SIZE << order)) {
		return;
	}
	BUG_ON(hugetlb_max_hstate >= HUGE_MAX_HSTATE);
	BUG_ON(order == 0);
	h = &hstates[hugetlb_max_hstate++];
	mutex_init(&h->resize_lock);
	h->order = order;
	h->mask = ~(huge_page_size(h) - 1);
	for (i = 0; i < MAX_NUMNODES; ++i)
		INIT_LIST_HEAD(&h->hugepage_freelists[i]);
	INIT_LIST_HEAD(&h->hugepage_activelist);
	h->next_nid_to_alloc = first_memory_node;
	h->next_nid_to_free = first_memory_node;
	snprintf(h->name, HSTATE_NAME_LEN, "hugepages-%lukB",
					huge_page_size(h)/SZ_1K);

	parsed_hstate = h;
}

bool __init __weak hugetlb_node_alloc_supported(void)
{
	return true;
}

static void __init hugepages_clear_pages_in_node(void)
{
	if (!hugetlb_max_hstate) {
		default_hstate_max_huge_pages = 0;
		memset(default_hugepages_in_node, 0,
			sizeof(default_hugepages_in_node));
	} else {
		parsed_hstate->max_huge_pages = 0;
		memset(parsed_hstate->max_huge_pages_node, 0,
			sizeof(parsed_hstate->max_huge_pages_node));
	}
}

/*
 * hugepages command line processing
 * hugepages normally follows a valid hugepagsz or default_hugepagsz
 * specification.  If not, ignore the hugepages value.  hugepages can also
 * be the first huge page command line  option in which case it implicitly
 * specifies the number of huge pages for the default size.
 */
static int __init hugepages_setup(char *s)
{
	unsigned long *mhp;
	static unsigned long *last_mhp;
	int node = NUMA_NO_NODE;
	int count;
	unsigned long tmp;
	char *p = s;

	if (!parsed_valid_hugepagesz) {
		pr_warn("HugeTLB: hugepages=%s does not follow a valid hugepagesz, ignoring\n", s);
		parsed_valid_hugepagesz = true;
		return 1;
	}

	/*
	 * !hugetlb_max_hstate means we haven't parsed a hugepagesz= parameter
	 * yet, so this hugepages= parameter goes to the "default hstate".
	 * Otherwise, it goes with the previously parsed hugepagesz or
	 * default_hugepagesz.
	 */
	else if (!hugetlb_max_hstate)
		mhp = &default_hstate_max_huge_pages;
	else
		mhp = &parsed_hstate->max_huge_pages;

	if (mhp == last_mhp) {
		pr_warn("HugeTLB: hugepages= specified twice without interleaving hugepagesz=, ignoring hugepages=%s\n", s);
		return 1;
	}

	while (*p) {
		count = 0;
		if (sscanf(p, "%lu%n", &tmp, &count) != 1)
			goto invalid;
		/* Parameter is node format */
		if (p[count] == ':') {
			if (!hugetlb_node_alloc_supported()) {
				pr_warn("HugeTLB: architecture can't support node specific alloc, ignoring!\n");
				return 1;
			}
			if (tmp >= MAX_NUMNODES || !node_online(tmp))
				goto invalid;
			node = array_index_nospec(tmp, MAX_NUMNODES);
			p += count + 1;
			/* Parse hugepages */
			if (sscanf(p, "%lu%n", &tmp, &count) != 1)
				goto invalid;
			if (!hugetlb_max_hstate)
				default_hugepages_in_node[node] = tmp;
			else
				parsed_hstate->max_huge_pages_node[node] = tmp;
			*mhp += tmp;
			/* Go to parse next node*/
			if (p[count] == ',')
				p += count + 1;
			else
				break;
		} else {
			if (p != s)
				goto invalid;
			*mhp = tmp;
			break;
		}
	}

	/*
	 * Global state is always initialized later in hugetlb_init.
	 * But we need to allocate gigantic hstates here early to still
	 * use the bootmem allocator.
	 */
	if (hugetlb_max_hstate && hstate_is_gigantic(parsed_hstate))
		hugetlb_hstate_alloc_pages(parsed_hstate);

	last_mhp = mhp;

	return 1;

invalid:
	pr_warn("HugeTLB: Invalid hugepages parameter %s\n", p);
	hugepages_clear_pages_in_node();
	return 1;
}
__setup("hugepages=", hugepages_setup);

/*
 * hugepagesz command line processing
 * A specific huge page size can only be specified once with hugepagesz.
 * hugepagesz is followed by hugepages on the command line.  The global
 * variable 'parsed_valid_hugepagesz' is used to determine if prior
 * hugepagesz argument was valid.
 */
static int __init hugepagesz_setup(char *s)
{
	unsigned long size;
	struct hstate *h;

	parsed_valid_hugepagesz = false;
	size = (unsigned long)memparse(s, NULL);

	if (!arch_hugetlb_valid_size(size)) {
		pr_err("HugeTLB: unsupported hugepagesz=%s\n", s);
		return 1;
	}

	h = size_to_hstate(size);
	if (h) {
		/*
		 * hstate for this size already exists.  This is normally
		 * an error, but is allowed if the existing hstate is the
		 * default hstate.  More specifically, it is only allowed if
		 * the number of huge pages for the default hstate was not
		 * previously specified.
		 */
		if (!parsed_default_hugepagesz ||  h != &default_hstate ||
		    default_hstate.max_huge_pages) {
			pr_warn("HugeTLB: hugepagesz=%s specified twice, ignoring\n", s);
			return 1;
		}

		/*
		 * No need to call hugetlb_add_hstate() as hstate already
		 * exists.  But, do set parsed_hstate so that a following
		 * hugepages= parameter will be applied to this hstate.
		 */
		parsed_hstate = h;
		parsed_valid_hugepagesz = true;
		return 1;
	}

	hugetlb_add_hstate(ilog2(size) - PAGE_SHIFT);
	parsed_valid_hugepagesz = true;
	return 1;
}
__setup("hugepagesz=", hugepagesz_setup);

/*
 * default_hugepagesz command line input
 * Only one instance of default_hugepagesz allowed on command line.
 */
static int __init default_hugepagesz_setup(char *s)
{
	unsigned long size;
	int i;

	parsed_valid_hugepagesz = false;
	if (parsed_default_hugepagesz) {
		pr_err("HugeTLB: default_hugepagesz previously specified, ignoring %s\n", s);
		return 1;
	}

	size = (unsigned long)memparse(s, NULL);

	if (!arch_hugetlb_valid_size(size)) {
		pr_err("HugeTLB: unsupported default_hugepagesz=%s\n", s);
		return 1;
	}

	hugetlb_add_hstate(ilog2(size) - PAGE_SHIFT);
	parsed_valid_hugepagesz = true;
	parsed_default_hugepagesz = true;
	default_hstate_idx = hstate_index(size_to_hstate(size));

	/*
	 * The number of default huge pages (for this size) could have been
	 * specified as the first hugetlb parameter: hugepages=X.  If so,
	 * then default_hstate_max_huge_pages is set.  If the default huge
	 * page size is gigantic (>= MAX_ORDER), then the pages must be
	 * allocated here from bootmem allocator.
	 */
	if (default_hstate_max_huge_pages) {
		default_hstate.max_huge_pages = default_hstate_max_huge_pages;
		for_each_online_node(i)
			default_hstate.max_huge_pages_node[i] =
				default_hugepages_in_node[i];
		if (hstate_is_gigantic(&default_hstate))
			hugetlb_hstate_alloc_pages(&default_hstate);
		default_hstate_max_huge_pages = 0;
	}

	return 1;
}
__setup("default_hugepagesz=", default_hugepagesz_setup);

static nodemask_t *policy_mbind_nodemask(gfp_t gfp)
{
#ifdef CONFIG_NUMA
	struct mempolicy *mpol = get_task_policy(current);

	/*
	 * Only enforce MPOL_BIND policy which overlaps with cpuset policy
	 * (from policy_nodemask) specifically for hugetlb case
	 */
	if (mpol->mode == MPOL_BIND &&
		(apply_policy_zone(mpol, gfp_zone(gfp)) &&
		 cpuset_nodemask_valid_mems_allowed(&mpol->nodes)))
		return &mpol->nodes;
#endif
	return NULL;
}

static unsigned int allowed_mems_nr(struct hstate *h)
{
	int node;
	unsigned int nr = 0;
	nodemask_t *mbind_nodemask;
	unsigned int *array = h->free_huge_pages_node;
	gfp_t gfp_mask = htlb_alloc_mask(h);

	mbind_nodemask = policy_mbind_nodemask(gfp_mask);
	for_each_node_mask(node, cpuset_current_mems_allowed) {
		if (!mbind_nodemask || node_isset(node, *mbind_nodemask))
			nr += array[node];
	}

	return nr;
}

#ifdef CONFIG_SYSCTL
static int proc_hugetlb_doulongvec_minmax(struct ctl_table *table, int write,
					  void *buffer, size_t *length,
					  loff_t *ppos, unsigned long *out)
{
	struct ctl_table dup_table;

	/*
	 * In order to avoid races with __do_proc_doulongvec_minmax(), we
	 * can duplicate the @table and alter the duplicate of it.
	 */
	dup_table = *table;
	dup_table.data = out;

	return proc_doulongvec_minmax(&dup_table, write, buffer, length, ppos);
}

static int hugetlb_sysctl_handler_common(bool obey_mempolicy,
			 struct ctl_table *table, int write,
			 void *buffer, size_t *length, loff_t *ppos)
{
	struct hstate *h = &default_hstate;
	unsigned long tmp = h->max_huge_pages;
	int ret;

	if (!hugepages_supported())
		return -EOPNOTSUPP;

	ret = proc_hugetlb_doulongvec_minmax(table, write, buffer, length, ppos,
					     &tmp);
	if (ret)
		goto out;

	if (write)
		ret = __nr_hugepages_store_common(obey_mempolicy, h,
						  NUMA_NO_NODE, tmp, *length);
out:
	return ret;
}

int hugetlb_sysctl_handler(struct ctl_table *table, int write,
			  void *buffer, size_t *length, loff_t *ppos)
{

	return hugetlb_sysctl_handler_common(false, table, write,
							buffer, length, ppos);
}

#ifdef CONFIG_NUMA
int hugetlb_mempolicy_sysctl_handler(struct ctl_table *table, int write,
			  void *buffer, size_t *length, loff_t *ppos)
{
	return hugetlb_sysctl_handler_common(true, table, write,
							buffer, length, ppos);
}
#endif /* CONFIG_NUMA */

int hugetlb_overcommit_handler(struct ctl_table *table, int write,
		void *buffer, size_t *length, loff_t *ppos)
{
	struct hstate *h = &default_hstate;
	unsigned long tmp;
	int ret;

	if (!hugepages_supported())
		return -EOPNOTSUPP;

	tmp = h->nr_overcommit_huge_pages;

	if (write && hstate_is_gigantic(h))
		return -EINVAL;

	ret = proc_hugetlb_doulongvec_minmax(table, write, buffer, length, ppos,
					     &tmp);
	if (ret)
		goto out;

	if (write) {
		spin_lock_irq(&hugetlb_lock);
		h->nr_overcommit_huge_pages = tmp;
		spin_unlock_irq(&hugetlb_lock);
	}
out:
	return ret;
}

#endif /* CONFIG_SYSCTL */

void hugetlb_report_meminfo(struct seq_file *m)
{
	struct hstate *h;
	unsigned long total = 0;

	if (!hugepages_supported())
		return;

	for_each_hstate(h) {
		unsigned long count = h->nr_huge_pages;

		total += huge_page_size(h) * count;

		if (h == &default_hstate)
			seq_printf(m,
				   "HugePages_Total:   %5lu\n"
				   "HugePages_Free:    %5lu\n"
				   "HugePages_Rsvd:    %5lu\n"
				   "HugePages_Surp:    %5lu\n"
				   "Hugepagesize:   %8lu kB\n",
				   count,
				   h->free_huge_pages,
				   h->resv_huge_pages,
				   h->surplus_huge_pages,
				   huge_page_size(h) / SZ_1K);
	}

	seq_printf(m, "Hugetlb:        %8lu kB\n", total / SZ_1K);
}

int hugetlb_report_node_meminfo(char *buf, int len, int nid)
{
	struct hstate *h = &default_hstate;

	if (!hugepages_supported())
		return 0;

	return sysfs_emit_at(buf, len,
			     "Node %d HugePages_Total: %5u\n"
			     "Node %d HugePages_Free:  %5u\n"
			     "Node %d HugePages_Surp:  %5u\n",
			     nid, h->nr_huge_pages_node[nid],
			     nid, h->free_huge_pages_node[nid],
			     nid, h->surplus_huge_pages_node[nid]);
}

void hugetlb_show_meminfo_node(int nid)
{
	struct hstate *h;

	if (!hugepages_supported())
		return;

	for_each_hstate(h)
		printk("Node %d hugepages_total=%u hugepages_free=%u hugepages_surp=%u hugepages_size=%lukB\n",
			nid,
			h->nr_huge_pages_node[nid],
			h->free_huge_pages_node[nid],
			h->surplus_huge_pages_node[nid],
			huge_page_size(h) / SZ_1K);
}

void hugetlb_report_usage(struct seq_file *m, struct mm_struct *mm)
{
	seq_printf(m, "HugetlbPages:\t%8lu kB\n",
		   atomic_long_read(&mm->hugetlb_usage) << (PAGE_SHIFT - 10));
}

/* Return the number pages of memory we physically have, in PAGE_SIZE units. */
unsigned long hugetlb_total_pages(void)
{
	struct hstate *h;
	unsigned long nr_total_pages = 0;

	for_each_hstate(h)
		nr_total_pages += h->nr_huge_pages * pages_per_huge_page(h);
	return nr_total_pages;
}

static int hugetlb_acct_memory(struct hstate *h, long delta)
{
	int ret = -ENOMEM;

	if (!delta)
		return 0;

	spin_lock_irq(&hugetlb_lock);
	/*
	 * When cpuset is configured, it breaks the strict hugetlb page
	 * reservation as the accounting is done on a global variable. Such
	 * reservation is completely rubbish in the presence of cpuset because
	 * the reservation is not checked against page availability for the
	 * current cpuset. Application can still potentially OOM'ed by kernel
	 * with lack of free htlb page in cpuset that the task is in.
	 * Attempt to enforce strict accounting with cpuset is almost
	 * impossible (or too ugly) because cpuset is too fluid that
	 * task or memory node can be dynamically moved between cpusets.
	 *
	 * The change of semantics for shared hugetlb mapping with cpuset is
	 * undesirable. However, in order to preserve some of the semantics,
	 * we fall back to check against current free page availability as
	 * a best attempt and hopefully to minimize the impact of changing
	 * semantics that cpuset has.
	 *
	 * Apart from cpuset, we also have memory policy mechanism that
	 * also determines from which node the kernel will allocate memory
	 * in a NUMA system. So similar to cpuset, we also should consider
	 * the memory policy of the current task. Similar to the description
	 * above.
	 */
	if (delta > 0) {
		if (gather_surplus_pages(h, delta) < 0)
			goto out;

		if (delta > allowed_mems_nr(h)) {
			return_unused_surplus_pages(h, delta);
			goto out;
		}
	}

	ret = 0;
	if (delta < 0)
		return_unused_surplus_pages(h, (unsigned long) -delta);

out:
	spin_unlock_irq(&hugetlb_lock);
	return ret;
}

static void hugetlb_vm_op_open(struct vm_area_struct *vma)
{
	struct resv_map *resv = vma_resv_map(vma);

	/*
	 * HPAGE_RESV_OWNER indicates a private mapping.
	 * This new VMA should share its siblings reservation map if present.
	 * The VMA will only ever have a valid reservation map pointer where
	 * it is being copied for another still existing VMA.  As that VMA
	 * has a reference to the reservation map it cannot disappear until
	 * after this open call completes.  It is therefore safe to take a
	 * new reference here without additional locking.
	 */
	if (resv && is_vma_resv_set(vma, HPAGE_RESV_OWNER)) {
		resv_map_dup_hugetlb_cgroup_uncharge_info(resv);
		kref_get(&resv->refs);
	}

	/*
	 * vma_lock structure for sharable mappings is vma specific.
	 * Clear old pointer (if copied via vm_area_dup) and allocate
	 * new structure.  Before clearing, make sure vma_lock is not
	 * for this vma.
	 */
	if (vma->vm_flags & VM_MAYSHARE) {
		struct hugetlb_vma_lock *vma_lock = vma->vm_private_data;

		if (vma_lock) {
			if (vma_lock->vma != vma) {
				vma->vm_private_data = NULL;
				hugetlb_vma_lock_alloc(vma);
			} else
				pr_warn("HugeTLB: vma_lock already exists in %s.\n", __func__);
		} else
			hugetlb_vma_lock_alloc(vma);
	}
}

static void hugetlb_vm_op_close(struct vm_area_struct *vma)
{
	struct hstate *h = hstate_vma(vma);
	struct resv_map *resv;
	struct hugepage_subpool *spool = subpool_vma(vma);
	unsigned long reserve, start, end;
	long gbl_reserve;

	hugetlb_vma_lock_free(vma);

	resv = vma_resv_map(vma);
	if (!resv || !is_vma_resv_set(vma, HPAGE_RESV_OWNER))
		return;

	start = vma_hugecache_offset(h, vma, vma->vm_start);
	end = vma_hugecache_offset(h, vma, vma->vm_end);

	reserve = (end - start) - region_count(resv, start, end);
	hugetlb_cgroup_uncharge_counter(resv, start, end);
	if (reserve) {
		/*
		 * Decrement reserve counts.  The global reserve count may be
		 * adjusted if the subpool has a minimum size.
		 */
		gbl_reserve = hugepage_subpool_put_pages(spool, reserve);
		hugetlb_acct_memory(h, -gbl_reserve);
	}

	kref_put(&resv->refs, resv_map_release);
}

static int hugetlb_vm_op_split(struct vm_area_struct *vma, unsigned long addr)
{
	if (addr & ~(huge_page_mask(hstate_vma(vma))))
		return -EINVAL;
	return 0;
}

static unsigned long hugetlb_vm_op_pagesize(struct vm_area_struct *vma)
{
	return huge_page_size(hstate_vma(vma));
}

/*
 * We cannot handle pagefaults against hugetlb pages at all.  They cause
 * handle_mm_fault() to try to instantiate regular-sized pages in the
 * hugepage VMA.  do_page_fault() is supposed to trap this, so BUG is we get
 * this far.
 */
static vm_fault_t hugetlb_vm_op_fault(struct vm_fault *vmf)
{
	BUG();
	return 0;
}

/*
 * When a new function is introduced to vm_operations_struct and added
 * to hugetlb_vm_ops, please consider adding the function to shm_vm_ops.
 * This is because under System V memory model, mappings created via
 * shmget/shmat with "huge page" specified are backed by hugetlbfs files,
 * their original vm_ops are overwritten with shm_vm_ops.
 */
const struct vm_operations_struct hugetlb_vm_ops = {
	.fault = hugetlb_vm_op_fault,
	.open = hugetlb_vm_op_open,
	.close = hugetlb_vm_op_close,
	.may_split = hugetlb_vm_op_split,
	.pagesize = hugetlb_vm_op_pagesize,
};

static pte_t make_huge_pte(struct vm_area_struct *vma, struct page *page,
				int writable)
{
	pte_t entry;
	unsigned int shift = huge_page_shift(hstate_vma(vma));

	if (writable) {
		entry = huge_pte_mkwrite(huge_pte_mkdirty(mk_huge_pte(page,
					 vma->vm_page_prot)));
	} else {
		entry = huge_pte_wrprotect(mk_huge_pte(page,
					   vma->vm_page_prot));
	}
	entry = pte_mkyoung(entry);
	entry = arch_make_huge_pte(entry, shift, vma->vm_flags);

	return entry;
}

static void set_huge_ptep_writable(struct vm_area_struct *vma,
				   unsigned long address, pte_t *ptep)
{
	pte_t entry;

	entry = huge_pte_mkwrite(huge_pte_mkdirty(huge_ptep_get(ptep)));
	if (huge_ptep_set_access_flags(vma, address, ptep, entry, 1))
		update_mmu_cache(vma, address, ptep);
}

bool is_hugetlb_entry_migration(pte_t pte)
{
	swp_entry_t swp;

	if (huge_pte_none(pte) || pte_present(pte))
		return false;
	swp = pte_to_swp_entry(pte);
	if (is_migration_entry(swp))
		return true;
	else
		return false;
}

static bool is_hugetlb_entry_hwpoisoned(pte_t pte)
{
	swp_entry_t swp;

	if (huge_pte_none(pte) || pte_present(pte))
		return false;
	swp = pte_to_swp_entry(pte);
	if (is_hwpoison_entry(swp))
		return true;
	else
		return false;
}

static void
hugetlb_install_page(struct vm_area_struct *vma, pte_t *ptep, unsigned long addr,
		     struct page *new_page)
{
	__SetPageUptodate(new_page);
	hugepage_add_new_anon_rmap(new_page, vma, addr);
	set_huge_pte_at(vma->vm_mm, addr, ptep, make_huge_pte(vma, new_page, 1));
	hugetlb_count_add(pages_per_huge_page(hstate_vma(vma)), vma->vm_mm);
	SetHPageMigratable(new_page);
}

int copy_hugetlb_page_range(struct mm_struct *dst, struct mm_struct *src,
			    struct vm_area_struct *dst_vma,
			    struct vm_area_struct *src_vma)
{
	pte_t *src_pte, *dst_pte, entry;
	struct page *ptepage;
	unsigned long addr;
	bool cow = is_cow_mapping(src_vma->vm_flags);
	struct hstate *h = hstate_vma(src_vma);
	unsigned long sz = huge_page_size(h);
	unsigned long npages = pages_per_huge_page(h);
	struct mmu_notifier_range range;
	unsigned long last_addr_mask;
	int ret = 0;

	if (cow) {
		mmu_notifier_range_init(&range, MMU_NOTIFY_CLEAR, 0, src_vma, src,
					src_vma->vm_start,
					src_vma->vm_end);
		mmu_notifier_invalidate_range_start(&range);
		mmap_assert_write_locked(src);
		raw_write_seqcount_begin(&src->write_protect_seq);
	} else {
		/*
		 * For shared mappings the vma lock must be held before
		 * calling huge_pte_offset in the src vma. Otherwise, the
		 * returned ptep could go away if part of a shared pmd and
		 * another thread calls huge_pmd_unshare.
		 */
		hugetlb_vma_lock_read(src_vma);
	}

	last_addr_mask = hugetlb_mask_last_page(h);
	for (addr = src_vma->vm_start; addr < src_vma->vm_end; addr += sz) {
		spinlock_t *src_ptl, *dst_ptl;
		src_pte = huge_pte_offset(src, addr, sz);
		if (!src_pte) {
			addr |= last_addr_mask;
			continue;
		}
		dst_pte = huge_pte_alloc(dst, dst_vma, addr, sz);
		if (!dst_pte) {
			ret = -ENOMEM;
			break;
		}

		/*
		 * If the pagetables are shared don't copy or take references.
		 *
		 * dst_pte == src_pte is the common case of src/dest sharing.
		 * However, src could have 'unshared' and dst shares with
		 * another vma. So page_count of ptep page is checked instead
		 * to reliably determine whether pte is shared.
		 */
		if (page_count(virt_to_page(dst_pte)) > 1) {
			addr |= last_addr_mask;
			continue;
		}

		dst_ptl = huge_pte_lock(h, dst, dst_pte);
		src_ptl = huge_pte_lockptr(h, src, src_pte);
		spin_lock_nested(src_ptl, SINGLE_DEPTH_NESTING);
		entry = huge_ptep_get(src_pte);
again:
		if (huge_pte_none(entry)) {
			/*
			 * Skip if src entry none.
			 */
			;
		} else if (unlikely(is_hugetlb_entry_hwpoisoned(entry))) {
			bool uffd_wp = huge_pte_uffd_wp(entry);

			if (!userfaultfd_wp(dst_vma) && uffd_wp)
				entry = huge_pte_clear_uffd_wp(entry);
			set_huge_pte_at(dst, addr, dst_pte, entry);
		} else if (unlikely(is_hugetlb_entry_migration(entry))) {
			swp_entry_t swp_entry = pte_to_swp_entry(entry);
			bool uffd_wp = huge_pte_uffd_wp(entry);

			if (!is_readable_migration_entry(swp_entry) && cow) {
				/*
				 * COW mappings require pages in both
				 * parent and child to be set to read.
				 */
				swp_entry = make_readable_migration_entry(
							swp_offset(swp_entry));
				entry = swp_entry_to_pte(swp_entry);
				if (userfaultfd_wp(src_vma) && uffd_wp)
					entry = huge_pte_mkuffd_wp(entry);
				set_huge_pte_at(src, addr, src_pte, entry);
			}
			if (!userfaultfd_wp(dst_vma) && uffd_wp)
				entry = huge_pte_clear_uffd_wp(entry);
			set_huge_pte_at(dst, addr, dst_pte, entry);
		} else if (unlikely(is_pte_marker(entry))) {
			/*
			 * We copy the pte marker only if the dst vma has
			 * uffd-wp enabled.
			 */
			if (userfaultfd_wp(dst_vma))
				set_huge_pte_at(dst, addr, dst_pte, entry);
		} else {
			entry = huge_ptep_get(src_pte);
			ptepage = pte_page(entry);
			get_page(ptepage);

			/*
			 * Failing to duplicate the anon rmap is a rare case
			 * where we see pinned hugetlb pages while they're
			 * prone to COW. We need to do the COW earlier during
			 * fork.
			 *
			 * When pre-allocating the page or copying data, we
			 * need to be without the pgtable locks since we could
			 * sleep during the process.
			 */
			if (!PageAnon(ptepage)) {
				page_dup_file_rmap(ptepage, true);
			} else if (page_try_dup_anon_rmap(ptepage, true,
							  src_vma)) {
				pte_t src_pte_old = entry;
				struct page *new;

				spin_unlock(src_ptl);
				spin_unlock(dst_ptl);
				/* Do not use reserve as it's private owned */
				new = alloc_huge_page(dst_vma, addr, 1);
				if (IS_ERR(new)) {
					put_page(ptepage);
					ret = PTR_ERR(new);
					break;
				}
				copy_user_huge_page(new, ptepage, addr, dst_vma,
						    npages);
				put_page(ptepage);

				/* Install the new huge page if src pte stable */
				dst_ptl = huge_pte_lock(h, dst, dst_pte);
				src_ptl = huge_pte_lockptr(h, src, src_pte);
				spin_lock_nested(src_ptl, SINGLE_DEPTH_NESTING);
				entry = huge_ptep_get(src_pte);
				if (!pte_same(src_pte_old, entry)) {
					restore_reserve_on_error(h, dst_vma, addr,
								new);
					put_page(new);
					/* huge_ptep of dst_pte won't change as in child */
					goto again;
				}
				hugetlb_install_page(dst_vma, dst_pte, addr, new);
				spin_unlock(src_ptl);
				spin_unlock(dst_ptl);
				continue;
			}

			if (cow) {
				/*
				 * No need to notify as we are downgrading page
				 * table protection not changing it to point
				 * to a new page.
				 *
				 * See Documentation/mm/mmu_notifier.rst
				 */
				huge_ptep_set_wrprotect(src, addr, src_pte);
				entry = huge_pte_wrprotect(entry);
			}

			set_huge_pte_at(dst, addr, dst_pte, entry);
			hugetlb_count_add(npages, dst);
		}
		spin_unlock(src_ptl);
		spin_unlock(dst_ptl);
	}

	if (cow) {
		raw_write_seqcount_end(&src->write_protect_seq);
		mmu_notifier_invalidate_range_end(&range);
	} else {
		hugetlb_vma_unlock_read(src_vma);
	}

	return ret;
}

static void move_huge_pte(struct vm_area_struct *vma, unsigned long old_addr,
			  unsigned long new_addr, pte_t *src_pte, pte_t *dst_pte)
{
	struct hstate *h = hstate_vma(vma);
	struct mm_struct *mm = vma->vm_mm;
	spinlock_t *src_ptl, *dst_ptl;
	pte_t pte;

	dst_ptl = huge_pte_lock(h, mm, dst_pte);
	src_ptl = huge_pte_lockptr(h, mm, src_pte);

	/*
	 * We don't have to worry about the ordering of src and dst ptlocks
	 * because exclusive mmap_sem (or the i_mmap_lock) prevents deadlock.
	 */
	if (src_ptl != dst_ptl)
		spin_lock_nested(src_ptl, SINGLE_DEPTH_NESTING);

	pte = huge_ptep_get_and_clear(mm, old_addr, src_pte);
	set_huge_pte_at(mm, new_addr, dst_pte, pte);

	if (src_ptl != dst_ptl)
		spin_unlock(src_ptl);
	spin_unlock(dst_ptl);
}

int move_hugetlb_page_tables(struct vm_area_struct *vma,
			     struct vm_area_struct *new_vma,
			     unsigned long old_addr, unsigned long new_addr,
			     unsigned long len)
{
	struct hstate *h = hstate_vma(vma);
	struct address_space *mapping = vma->vm_file->f_mapping;
	unsigned long sz = huge_page_size(h);
	struct mm_struct *mm = vma->vm_mm;
	unsigned long old_end = old_addr + len;
	unsigned long last_addr_mask;
	pte_t *src_pte, *dst_pte;
	struct mmu_notifier_range range;
	bool shared_pmd = false;

	mmu_notifier_range_init(&range, MMU_NOTIFY_CLEAR, 0, vma, mm, old_addr,
				old_end);
	adjust_range_if_pmd_sharing_possible(vma, &range.start, &range.end);
	/*
	 * In case of shared PMDs, we should cover the maximum possible
	 * range.
	 */
	flush_cache_range(vma, range.start, range.end);

	mmu_notifier_invalidate_range_start(&range);
	last_addr_mask = hugetlb_mask_last_page(h);
	/* Prevent race with file truncation */
	hugetlb_vma_lock_write(vma);
	i_mmap_lock_write(mapping);
	for (; old_addr < old_end; old_addr += sz, new_addr += sz) {
		src_pte = huge_pte_offset(mm, old_addr, sz);
		if (!src_pte) {
			old_addr |= last_addr_mask;
			new_addr |= last_addr_mask;
			continue;
		}
		if (huge_pte_none(huge_ptep_get(src_pte)))
			continue;

		if (huge_pmd_unshare(mm, vma, old_addr, src_pte)) {
			shared_pmd = true;
			old_addr |= last_addr_mask;
			new_addr |= last_addr_mask;
			continue;
		}

		dst_pte = huge_pte_alloc(mm, new_vma, new_addr, sz);
		if (!dst_pte)
			break;

		move_huge_pte(vma, old_addr, new_addr, src_pte, dst_pte);
	}

	if (shared_pmd)
		flush_tlb_range(vma, range.start, range.end);
	else
		flush_tlb_range(vma, old_end - len, old_end);
	mmu_notifier_invalidate_range_end(&range);
	i_mmap_unlock_write(mapping);
	hugetlb_vma_unlock_write(vma);

	return len + old_addr - old_end;
}

static void __unmap_hugepage_range(struct mmu_gather *tlb, struct vm_area_struct *vma,
				   unsigned long start, unsigned long end,
				   struct page *ref_page, zap_flags_t zap_flags)
{
	struct mm_struct *mm = vma->vm_mm;
	unsigned long address;
	pte_t *ptep;
	pte_t pte;
	spinlock_t *ptl;
	struct page *page;
	struct hstate *h = hstate_vma(vma);
	unsigned long sz = huge_page_size(h);
	unsigned long last_addr_mask;
	bool force_flush = false;

	WARN_ON(!is_vm_hugetlb_page(vma));
	BUG_ON(start & ~huge_page_mask(h));
	BUG_ON(end & ~huge_page_mask(h));

	/*
	 * This is a hugetlb vma, all the pte entries should point
	 * to huge page.
	 */
	tlb_change_page_size(tlb, sz);
	tlb_start_vma(tlb, vma);

	last_addr_mask = hugetlb_mask_last_page(h);
	address = start;
	for (; address < end; address += sz) {
		ptep = huge_pte_offset(mm, address, sz);
		if (!ptep) {
			address |= last_addr_mask;
			continue;
		}

		ptl = huge_pte_lock(h, mm, ptep);
		if (huge_pmd_unshare(mm, vma, address, ptep)) {
			spin_unlock(ptl);
			tlb_flush_pmd_range(tlb, address & PUD_MASK, PUD_SIZE);
			force_flush = true;
			address |= last_addr_mask;
			continue;
		}

		pte = huge_ptep_get(ptep);
		if (huge_pte_none(pte)) {
			spin_unlock(ptl);
			continue;
		}

		/*
		 * Migrating hugepage or HWPoisoned hugepage is already
		 * unmapped and its refcount is dropped, so just clear pte here.
		 */
		if (unlikely(!pte_present(pte))) {
			/*
			 * If the pte was wr-protected by uffd-wp in any of the
			 * swap forms, meanwhile the caller does not want to
			 * drop the uffd-wp bit in this zap, then replace the
			 * pte with a marker.
			 */
			if (pte_swp_uffd_wp_any(pte) &&
			    !(zap_flags & ZAP_FLAG_DROP_MARKER))
				set_huge_pte_at(mm, address, ptep,
						make_pte_marker(PTE_MARKER_UFFD_WP));
			else
				huge_pte_clear(mm, address, ptep, sz);
			spin_unlock(ptl);
			continue;
		}

		page = pte_page(pte);
		/*
		 * If a reference page is supplied, it is because a specific
		 * page is being unmapped, not a range. Ensure the page we
		 * are about to unmap is the actual page of interest.
		 */
		if (ref_page) {
			if (page != ref_page) {
				spin_unlock(ptl);
				continue;
			}
			/*
			 * Mark the VMA as having unmapped its page so that
			 * future faults in this VMA will fail rather than
			 * looking like data was lost
			 */
			set_vma_resv_flags(vma, HPAGE_RESV_UNMAPPED);
		}

		pte = huge_ptep_get_and_clear(mm, address, ptep);
		tlb_remove_huge_tlb_entry(h, tlb, ptep, address);
		if (huge_pte_dirty(pte))
			set_page_dirty(page);
		/* Leave a uffd-wp pte marker if needed */
		if (huge_pte_uffd_wp(pte) &&
		    !(zap_flags & ZAP_FLAG_DROP_MARKER))
			set_huge_pte_at(mm, address, ptep,
					make_pte_marker(PTE_MARKER_UFFD_WP));
		hugetlb_count_sub(pages_per_huge_page(h), mm);
		page_remove_rmap(page, vma, true);

		spin_unlock(ptl);
		tlb_remove_page_size(tlb, page, huge_page_size(h));
		/*
		 * Bail out after unmapping reference page if supplied
		 */
		if (ref_page)
			break;
	}
	tlb_end_vma(tlb, vma);

	/*
	 * If we unshared PMDs, the TLB flush was not recorded in mmu_gather. We
	 * could defer the flush until now, since by holding i_mmap_rwsem we
	 * guaranteed that the last refernece would not be dropped. But we must
	 * do the flushing before we return, as otherwise i_mmap_rwsem will be
	 * dropped and the last reference to the shared PMDs page might be
	 * dropped as well.
	 *
	 * In theory we could defer the freeing of the PMD pages as well, but
	 * huge_pmd_unshare() relies on the exact page_count for the PMD page to
	 * detect sharing, so we cannot defer the release of the page either.
	 * Instead, do flush now.
	 */
	if (force_flush)
		tlb_flush_mmu_tlbonly(tlb);
}

void __unmap_hugepage_range_final(struct mmu_gather *tlb,
			  struct vm_area_struct *vma, unsigned long start,
			  unsigned long end, struct page *ref_page,
			  zap_flags_t zap_flags)
{
	hugetlb_vma_lock_write(vma);
	i_mmap_lock_write(vma->vm_file->f_mapping);

	/* mmu notification performed in caller */
	__unmap_hugepage_range(tlb, vma, start, end, ref_page, zap_flags);

	if (zap_flags & ZAP_FLAG_UNMAP) {	/* final unmap */
		/*
		 * Unlock and free the vma lock before releasing i_mmap_rwsem.
		 * When the vma_lock is freed, this makes the vma ineligible
		 * for pmd sharing.  And, i_mmap_rwsem is required to set up
		 * pmd sharing.  This is important as page tables for this
		 * unmapped range will be asynchrously deleted.  If the page
		 * tables are shared, there will be issues when accessed by
		 * someone else.
		 */
		__hugetlb_vma_unlock_write_free(vma);
		i_mmap_unlock_write(vma->vm_file->f_mapping);
	} else {
		i_mmap_unlock_write(vma->vm_file->f_mapping);
		hugetlb_vma_unlock_write(vma);
	}
}

void unmap_hugepage_range(struct vm_area_struct *vma, unsigned long start,
			  unsigned long end, struct page *ref_page,
			  zap_flags_t zap_flags)
{
	struct mmu_notifier_range range;
	struct mmu_gather tlb;

	mmu_notifier_range_init(&range, MMU_NOTIFY_CLEAR, 0, vma, vma->vm_mm,
				start, end);
	adjust_range_if_pmd_sharing_possible(vma, &range.start, &range.end);
	mmu_notifier_invalidate_range_start(&range);
	tlb_gather_mmu(&tlb, vma->vm_mm);

	__unmap_hugepage_range(&tlb, vma, start, end, ref_page, zap_flags);

	mmu_notifier_invalidate_range_end(&range);
	tlb_finish_mmu(&tlb);
}

/*
 * This is called when the original mapper is failing to COW a MAP_PRIVATE
 * mapping it owns the reserve page for. The intention is to unmap the page
 * from other VMAs and let the children be SIGKILLed if they are faulting the
 * same region.
 */
static void unmap_ref_private(struct mm_struct *mm, struct vm_area_struct *vma,
			      struct page *page, unsigned long address)
{
	struct hstate *h = hstate_vma(vma);
	struct vm_area_struct *iter_vma;
	struct address_space *mapping;
	pgoff_t pgoff;

	/*
	 * vm_pgoff is in PAGE_SIZE units, hence the different calculation
	 * from page cache lookup which is in HPAGE_SIZE units.
	 */
	address = address & huge_page_mask(h);
	pgoff = ((address - vma->vm_start) >> PAGE_SHIFT) +
			vma->vm_pgoff;
	mapping = vma->vm_file->f_mapping;

	/*
	 * Take the mapping lock for the duration of the table walk. As
	 * this mapping should be shared between all the VMAs,
	 * __unmap_hugepage_range() is called as the lock is already held
	 */
	i_mmap_lock_write(mapping);
	vma_interval_tree_foreach(iter_vma, &mapping->i_mmap, pgoff, pgoff) {
		/* Do not unmap the current VMA */
		if (iter_vma == vma)
			continue;

		/*
		 * Shared VMAs have their own reserves and do not affect
		 * MAP_PRIVATE accounting but it is possible that a shared
		 * VMA is using the same page so check and skip such VMAs.
		 */
		if (iter_vma->vm_flags & VM_MAYSHARE)
			continue;

		/*
		 * Unmap the page from other VMAs without their own reserves.
		 * They get marked to be SIGKILLed if they fault in these
		 * areas. This is because a future no-page fault on this VMA
		 * could insert a zeroed page instead of the data existing
		 * from the time of fork. This would look like data corruption
		 */
		if (!is_vma_resv_set(iter_vma, HPAGE_RESV_OWNER))
			unmap_hugepage_range(iter_vma, address,
					     address + huge_page_size(h), page, 0);
	}
	i_mmap_unlock_write(mapping);
}

/*
 * hugetlb_wp() should be called with page lock of the original hugepage held.
 * Called with hugetlb_fault_mutex_table held and pte_page locked so we
 * cannot race with other handlers or page migration.
 * Keep the pte_same checks anyway to make transition from the mutex easier.
 */
static vm_fault_t hugetlb_wp(struct mm_struct *mm, struct vm_area_struct *vma,
		       unsigned long address, pte_t *ptep, unsigned int flags,
		       struct page *pagecache_page, spinlock_t *ptl)
{
	const bool unshare = flags & FAULT_FLAG_UNSHARE;
	pte_t pte;
	struct hstate *h = hstate_vma(vma);
	struct page *old_page, *new_page;
	int outside_reserve = 0;
	vm_fault_t ret = 0;
	unsigned long haddr = address & huge_page_mask(h);
	struct mmu_notifier_range range;

	/*
	 * hugetlb does not support FOLL_FORCE-style write faults that keep the
	 * PTE mapped R/O such as maybe_mkwrite() would do.
	 */
	if (WARN_ON_ONCE(!unshare && !(vma->vm_flags & VM_WRITE)))
		return VM_FAULT_SIGSEGV;

	/* Let's take out MAP_SHARED mappings first. */
	if (vma->vm_flags & VM_MAYSHARE) {
		set_huge_ptep_writable(vma, haddr, ptep);
		return 0;
	}

	pte = huge_ptep_get(ptep);
	old_page = pte_page(pte);

	delayacct_wpcopy_start();

retry_avoidcopy:
	/*
	 * If no-one else is actually using this page, we're the exclusive
	 * owner and can reuse this page.
	 */
	if (page_mapcount(old_page) == 1 && PageAnon(old_page)) {
		if (!PageAnonExclusive(old_page))
			page_move_anon_rmap(old_page, vma);
		if (likely(!unshare))
			set_huge_ptep_writable(vma, haddr, ptep);

		delayacct_wpcopy_end();
		return 0;
	}
	VM_BUG_ON_PAGE(PageAnon(old_page) && PageAnonExclusive(old_page),
		       old_page);

	/*
	 * If the process that created a MAP_PRIVATE mapping is about to
	 * perform a COW due to a shared page count, attempt to satisfy
	 * the allocation without using the existing reserves. The pagecache
	 * page is used to determine if the reserve at this address was
	 * consumed or not. If reserves were used, a partial faulted mapping
	 * at the time of fork() could consume its reserves on COW instead
	 * of the full address range.
	 */
	if (is_vma_resv_set(vma, HPAGE_RESV_OWNER) &&
			old_page != pagecache_page)
		outside_reserve = 1;

	get_page(old_page);

	/*
	 * Drop page table lock as buddy allocator may be called. It will
	 * be acquired again before returning to the caller, as expected.
	 */
	spin_unlock(ptl);
	new_page = alloc_huge_page(vma, haddr, outside_reserve);

	if (IS_ERR(new_page)) {
		/*
		 * If a process owning a MAP_PRIVATE mapping fails to COW,
		 * it is due to references held by a child and an insufficient
		 * huge page pool. To guarantee the original mappers
		 * reliability, unmap the page from child processes. The child
		 * may get SIGKILLed if it later faults.
		 */
		if (outside_reserve) {
			struct address_space *mapping = vma->vm_file->f_mapping;
			pgoff_t idx;
			u32 hash;

			put_page(old_page);
			/*
			 * Drop hugetlb_fault_mutex and vma_lock before
			 * unmapping.  unmapping needs to hold vma_lock
			 * in write mode.  Dropping vma_lock in read mode
			 * here is OK as COW mappings do not interact with
			 * PMD sharing.
			 *
			 * Reacquire both after unmap operation.
			 */
			idx = vma_hugecache_offset(h, vma, haddr);
			hash = hugetlb_fault_mutex_hash(mapping, idx);
			hugetlb_vma_unlock_read(vma);
			mutex_unlock(&hugetlb_fault_mutex_table[hash]);

			unmap_ref_private(mm, vma, old_page, haddr);

			mutex_lock(&hugetlb_fault_mutex_table[hash]);
			hugetlb_vma_lock_read(vma);
			spin_lock(ptl);
			ptep = huge_pte_offset(mm, haddr, huge_page_size(h));
			if (likely(ptep &&
				   pte_same(huge_ptep_get(ptep), pte)))
				goto retry_avoidcopy;
			/*
			 * race occurs while re-acquiring page table
			 * lock, and our job is done.
			 */
			delayacct_wpcopy_end();
			return 0;
		}

		ret = vmf_error(PTR_ERR(new_page));
		goto out_release_old;
	}

	/*
	 * When the original hugepage is shared one, it does not have
	 * anon_vma prepared.
	 */
	if (unlikely(anon_vma_prepare(vma))) {
		ret = VM_FAULT_OOM;
		goto out_release_all;
	}

	copy_user_huge_page(new_page, old_page, address, vma,
			    pages_per_huge_page(h));
	__SetPageUptodate(new_page);

	mmu_notifier_range_init(&range, MMU_NOTIFY_CLEAR, 0, vma, mm, haddr,
				haddr + huge_page_size(h));
	mmu_notifier_invalidate_range_start(&range);

	/*
	 * Retake the page table lock to check for racing updates
	 * before the page tables are altered
	 */
	spin_lock(ptl);
	ptep = huge_pte_offset(mm, haddr, huge_page_size(h));
	if (likely(ptep && pte_same(huge_ptep_get(ptep), pte))) {
		/* Break COW or unshare */
		huge_ptep_clear_flush(vma, haddr, ptep);
		mmu_notifier_invalidate_range(mm, range.start, range.end);
		page_remove_rmap(old_page, vma, true);
		hugepage_add_new_anon_rmap(new_page, vma, haddr);
		set_huge_pte_at(mm, haddr, ptep,
				make_huge_pte(vma, new_page, !unshare));
		SetHPageMigratable(new_page);
		/* Make the old page be freed below */
		new_page = old_page;
	}
	spin_unlock(ptl);
	mmu_notifier_invalidate_range_end(&range);
out_release_all:
	/*
	 * No restore in case of successful pagetable update (Break COW or
	 * unshare)
	 */
	if (new_page != old_page)
		restore_reserve_on_error(h, vma, haddr, new_page);
	put_page(new_page);
out_release_old:
	put_page(old_page);

	spin_lock(ptl); /* Caller expects lock to be held */

	delayacct_wpcopy_end();
	return ret;
}

/*
 * Return whether there is a pagecache page to back given address within VMA.
 * Caller follow_hugetlb_page() holds page_table_lock so we cannot lock_page.
 */
static bool hugetlbfs_pagecache_present(struct hstate *h,
			struct vm_area_struct *vma, unsigned long address)
{
	struct address_space *mapping;
	pgoff_t idx;
	struct page *page;

	mapping = vma->vm_file->f_mapping;
	idx = vma_hugecache_offset(h, vma, address);

	page = find_get_page(mapping, idx);
	if (page)
		put_page(page);
	return page != NULL;
}

int hugetlb_add_to_page_cache(struct page *page, struct address_space *mapping,
			   pgoff_t idx)
{
	struct folio *folio = page_folio(page);
	struct inode *inode = mapping->host;
	struct hstate *h = hstate_inode(inode);
	int err;

	__folio_set_locked(folio);
	err = __filemap_add_folio(mapping, folio, idx, GFP_KERNEL, NULL);

	if (unlikely(err)) {
		__folio_clear_locked(folio);
		return err;
	}
	ClearHPageRestoreReserve(page);

	/*
	 * mark folio dirty so that it will not be removed from cache/file
	 * by non-hugetlbfs specific code paths.
	 */
	folio_mark_dirty(folio);

	spin_lock(&inode->i_lock);
	inode->i_blocks += blocks_per_huge_page(h);
	spin_unlock(&inode->i_lock);
	return 0;
}

static inline vm_fault_t hugetlb_handle_userfault(struct vm_area_struct *vma,
						  struct address_space *mapping,
						  pgoff_t idx,
						  unsigned int flags,
						  unsigned long haddr,
						  unsigned long addr,
						  unsigned long reason)
{
	u32 hash;
	struct vm_fault vmf = {
		.vma = vma,
		.address = haddr,
		.real_address = addr,
		.flags = flags,

		/*
		 * Hard to debug if it ends up being
		 * used by a callee that assumes
		 * something about the other
		 * uninitialized fields... same as in
		 * memory.c
		 */
	};

	/*
	 * vma_lock and hugetlb_fault_mutex must be dropped before handling
	 * userfault. Also mmap_lock could be dropped due to handling
	 * userfault, any vma operation should be careful from here.
	 */
	hugetlb_vma_unlock_read(vma);
	hash = hugetlb_fault_mutex_hash(mapping, idx);
	mutex_unlock(&hugetlb_fault_mutex_table[hash]);
	return handle_userfault(&vmf, reason);
}

/*
 * Recheck pte with pgtable lock.  Returns true if pte didn't change, or
 * false if pte changed or is changing.
 */
static bool hugetlb_pte_stable(struct hstate *h, struct mm_struct *mm,
			       pte_t *ptep, pte_t old_pte)
{
	spinlock_t *ptl;
	bool same;

	ptl = huge_pte_lock(h, mm, ptep);
	same = pte_same(huge_ptep_get(ptep), old_pte);
	spin_unlock(ptl);

	return same;
}

static vm_fault_t hugetlb_no_page(struct mm_struct *mm,
			struct vm_area_struct *vma,
			struct address_space *mapping, pgoff_t idx,
			unsigned long address, pte_t *ptep,
			pte_t old_pte, unsigned int flags)
{
	struct hstate *h = hstate_vma(vma);
	vm_fault_t ret = VM_FAULT_SIGBUS;
	int anon_rmap = 0;
	unsigned long size;
	struct page *page;
	pte_t new_pte;
	spinlock_t *ptl;
	unsigned long haddr = address & huge_page_mask(h);
	bool new_page, new_pagecache_page = false;
	u32 hash = hugetlb_fault_mutex_hash(mapping, idx);

	/*
	 * Currently, we are forced to kill the process in the event the
	 * original mapper has unmapped pages from the child due to a failed
	 * COW/unsharing. Warn that such a situation has occurred as it may not
	 * be obvious.
	 */
	if (is_vma_resv_set(vma, HPAGE_RESV_UNMAPPED)) {
		pr_warn_ratelimited("PID %d killed due to inadequate hugepage pool\n",
			   current->pid);
		goto out;
	}

	/*
	 * Use page lock to guard against racing truncation
	 * before we get page_table_lock.
	 */
	new_page = false;
	page = find_lock_page(mapping, idx);
	if (!page) {
		size = i_size_read(mapping->host) >> huge_page_shift(h);
		if (idx >= size)
			goto out;
		/* Check for page in userfault range */
		if (userfaultfd_missing(vma)) {
			/*
			 * Since hugetlb_no_page() was examining pte
			 * without pgtable lock, we need to re-test under
			 * lock because the pte may not be stable and could
			 * have changed from under us.  Try to detect
			 * either changed or during-changing ptes and retry
			 * properly when needed.
			 *
			 * Note that userfaultfd is actually fine with
			 * false positives (e.g. caused by pte changed),
			 * but not wrong logical events (e.g. caused by
			 * reading a pte during changing).  The latter can
			 * confuse the userspace, so the strictness is very
			 * much preferred.  E.g., MISSING event should
			 * never happen on the page after UFFDIO_COPY has
			 * correctly installed the page and returned.
			 */
			if (!hugetlb_pte_stable(h, mm, ptep, old_pte)) {
				ret = 0;
				goto out;
			}

			return hugetlb_handle_userfault(vma, mapping, idx, flags,
							haddr, address,
							VM_UFFD_MISSING);
		}

		page = alloc_huge_page(vma, haddr, 0);
		if (IS_ERR(page)) {
			/*
			 * Returning error will result in faulting task being
			 * sent SIGBUS.  The hugetlb fault mutex prevents two
			 * tasks from racing to fault in the same page which
			 * could result in false unable to allocate errors.
			 * Page migration does not take the fault mutex, but
			 * does a clear then write of pte's under page table
			 * lock.  Page fault code could race with migration,
			 * notice the clear pte and try to allocate a page
			 * here.  Before returning error, get ptl and make
			 * sure there really is no pte entry.
			 */
			if (hugetlb_pte_stable(h, mm, ptep, old_pte))
				ret = vmf_error(PTR_ERR(page));
			else
				ret = 0;
			goto out;
		}
		clear_huge_page(page, address, pages_per_huge_page(h));
		__SetPageUptodate(page);
		new_page = true;

		if (vma->vm_flags & VM_MAYSHARE) {
			int err = hugetlb_add_to_page_cache(page, mapping, idx);
			if (err) {
				/*
				 * err can't be -EEXIST which implies someone
				 * else consumed the reservation since hugetlb
				 * fault mutex is held when add a hugetlb page
				 * to the page cache. So it's safe to call
				 * restore_reserve_on_error() here.
				 */
				restore_reserve_on_error(h, vma, haddr, page);
				put_page(page);
				goto out;
			}
			new_pagecache_page = true;
		} else {
			lock_page(page);
			if (unlikely(anon_vma_prepare(vma))) {
				ret = VM_FAULT_OOM;
				goto backout_unlocked;
			}
			anon_rmap = 1;
		}
	} else {
		/*
		 * If memory error occurs between mmap() and fault, some process
		 * don't have hwpoisoned swap entry for errored virtual address.
		 * So we need to block hugepage fault by PG_hwpoison bit check.
		 */
		if (unlikely(PageHWPoison(page))) {
			ret = VM_FAULT_HWPOISON_LARGE |
				VM_FAULT_SET_HINDEX(hstate_index(h));
			goto backout_unlocked;
		}

		/* Check for page in userfault range. */
		if (userfaultfd_minor(vma)) {
			unlock_page(page);
			put_page(page);
			/* See comment in userfaultfd_missing() block above */
			if (!hugetlb_pte_stable(h, mm, ptep, old_pte)) {
				ret = 0;
				goto out;
			}
			return hugetlb_handle_userfault(vma, mapping, idx, flags,
							haddr, address,
							VM_UFFD_MINOR);
		}
	}

	/*
	 * If we are going to COW a private mapping later, we examine the
	 * pending reservations for this page now. This will ensure that
	 * any allocations necessary to record that reservation occur outside
	 * the spinlock.
	 */
	if ((flags & FAULT_FLAG_WRITE) && !(vma->vm_flags & VM_SHARED)) {
		if (vma_needs_reservation(h, vma, haddr) < 0) {
			ret = VM_FAULT_OOM;
			goto backout_unlocked;
		}
		/* Just decrements count, does not deallocate */
		vma_end_reservation(h, vma, haddr);
	}

	ptl = huge_pte_lock(h, mm, ptep);
	ret = 0;
	/* If pte changed from under us, retry */
	if (!pte_same(huge_ptep_get(ptep), old_pte))
		goto backout;

	if (anon_rmap)
		hugepage_add_new_anon_rmap(page, vma, haddr);
	else
		page_dup_file_rmap(page, true);
	new_pte = make_huge_pte(vma, page, ((vma->vm_flags & VM_WRITE)
				&& (vma->vm_flags & VM_SHARED)));
	/*
	 * If this pte was previously wr-protected, keep it wr-protected even
	 * if populated.
	 */
	if (unlikely(pte_marker_uffd_wp(old_pte)))
		new_pte = huge_pte_wrprotect(huge_pte_mkuffd_wp(new_pte));
	set_huge_pte_at(mm, haddr, ptep, new_pte);

	hugetlb_count_add(pages_per_huge_page(h), mm);
	if ((flags & FAULT_FLAG_WRITE) && !(vma->vm_flags & VM_SHARED)) {
		/* Optimization, do the COW without a second fault */
		ret = hugetlb_wp(mm, vma, address, ptep, flags, page, ptl);
	}

	spin_unlock(ptl);

	/*
	 * Only set HPageMigratable in newly allocated pages.  Existing pages
	 * found in the pagecache may not have HPageMigratableset if they have
	 * been isolated for migration.
	 */
	if (new_page)
		SetHPageMigratable(page);

	unlock_page(page);
out:
	hugetlb_vma_unlock_read(vma);
	mutex_unlock(&hugetlb_fault_mutex_table[hash]);
	return ret;

backout:
	spin_unlock(ptl);
backout_unlocked:
	if (new_page && !new_pagecache_page)
		restore_reserve_on_error(h, vma, haddr, page);

	unlock_page(page);
	put_page(page);
	goto out;
}

#ifdef CONFIG_SMP
u32 hugetlb_fault_mutex_hash(struct address_space *mapping, pgoff_t idx)
{
	unsigned long key[2];
	u32 hash;

	key[0] = (unsigned long) mapping;
	key[1] = idx;

	hash = jhash2((u32 *)&key, sizeof(key)/(sizeof(u32)), 0);

	return hash & (num_fault_mutexes - 1);
}
#else
/*
 * For uniprocessor systems we always use a single mutex, so just
 * return 0 and avoid the hashing overhead.
 */
u32 hugetlb_fault_mutex_hash(struct address_space *mapping, pgoff_t idx)
{
	return 0;
}
#endif

vm_fault_t hugetlb_fault(struct mm_struct *mm, struct vm_area_struct *vma,
			unsigned long address, unsigned int flags)
{
	pte_t *ptep, entry;
	spinlock_t *ptl;
	vm_fault_t ret;
	u32 hash;
	pgoff_t idx;
	struct page *page = NULL;
	struct page *pagecache_page = NULL;
	struct hstate *h = hstate_vma(vma);
	struct address_space *mapping;
	int need_wait_lock = 0;
	unsigned long haddr = address & huge_page_mask(h);

	ptep = huge_pte_offset(mm, haddr, huge_page_size(h));
	if (ptep) {
		/*
		 * Since we hold no locks, ptep could be stale.  That is
		 * OK as we are only making decisions based on content and
		 * not actually modifying content here.
		 */
		entry = huge_ptep_get(ptep);
		if (unlikely(is_hugetlb_entry_migration(entry))) {
			migration_entry_wait_huge(vma, ptep);
			return 0;
		} else if (unlikely(is_hugetlb_entry_hwpoisoned(entry)))
			return VM_FAULT_HWPOISON_LARGE |
				VM_FAULT_SET_HINDEX(hstate_index(h));
	}

	/*
	 * Serialize hugepage allocation and instantiation, so that we don't
	 * get spurious allocation failures if two CPUs race to instantiate
	 * the same page in the page cache.
	 */
	mapping = vma->vm_file->f_mapping;
	idx = vma_hugecache_offset(h, vma, haddr);
	hash = hugetlb_fault_mutex_hash(mapping, idx);
	mutex_lock(&hugetlb_fault_mutex_table[hash]);

	/*
	 * Acquire vma lock before calling huge_pte_alloc and hold
	 * until finished with ptep.  This prevents huge_pmd_unshare from
	 * being called elsewhere and making the ptep no longer valid.
	 *
	 * ptep could have already be assigned via huge_pte_offset.  That
	 * is OK, as huge_pte_alloc will return the same value unless
	 * something has changed.
	 */
	hugetlb_vma_lock_read(vma);
	ptep = huge_pte_alloc(mm, vma, haddr, huge_page_size(h));
	if (!ptep) {
		hugetlb_vma_unlock_read(vma);
		mutex_unlock(&hugetlb_fault_mutex_table[hash]);
		return VM_FAULT_OOM;
	}

	entry = huge_ptep_get(ptep);
	/* PTE markers should be handled the same way as none pte */
	if (huge_pte_none_mostly(entry))
		/*
		 * hugetlb_no_page will drop vma lock and hugetlb fault
		 * mutex internally, which make us return immediately.
		 */
		return hugetlb_no_page(mm, vma, mapping, idx, address, ptep,
				      entry, flags);

	ret = 0;

	/*
	 * entry could be a migration/hwpoison entry at this point, so this
	 * check prevents the kernel from going below assuming that we have
	 * an active hugepage in pagecache. This goto expects the 2nd page
	 * fault, and is_hugetlb_entry_(migration|hwpoisoned) check will
	 * properly handle it.
	 */
	if (!pte_present(entry))
		goto out_mutex;

	/*
	 * If we are going to COW/unshare the mapping later, we examine the
	 * pending reservations for this page now. This will ensure that any
	 * allocations necessary to record that reservation occur outside the
	 * spinlock. Also lookup the pagecache page now as it is used to
	 * determine if a reservation has been consumed.
	 */
	if ((flags & (FAULT_FLAG_WRITE|FAULT_FLAG_UNSHARE)) &&
	    !(vma->vm_flags & VM_MAYSHARE) && !huge_pte_write(entry)) {
		if (vma_needs_reservation(h, vma, haddr) < 0) {
			ret = VM_FAULT_OOM;
			goto out_mutex;
		}
		/* Just decrements count, does not deallocate */
		vma_end_reservation(h, vma, haddr);

		pagecache_page = find_lock_page(mapping, idx);
	}

	ptl = huge_pte_lock(h, mm, ptep);

	/* Check for a racing update before calling hugetlb_wp() */
	if (unlikely(!pte_same(entry, huge_ptep_get(ptep))))
		goto out_ptl;

	/* Handle userfault-wp first, before trying to lock more pages */
	if (userfaultfd_wp(vma) && huge_pte_uffd_wp(huge_ptep_get(ptep)) &&
	    (flags & FAULT_FLAG_WRITE) && !huge_pte_write(entry)) {
		struct vm_fault vmf = {
			.vma = vma,
			.address = haddr,
			.real_address = address,
			.flags = flags,
		};

		spin_unlock(ptl);
		if (pagecache_page) {
			unlock_page(pagecache_page);
			put_page(pagecache_page);
		}
		hugetlb_vma_unlock_read(vma);
		mutex_unlock(&hugetlb_fault_mutex_table[hash]);
		return handle_userfault(&vmf, VM_UFFD_WP);
	}

	/*
	 * hugetlb_wp() requires page locks of pte_page(entry) and
	 * pagecache_page, so here we need take the former one
	 * when page != pagecache_page or !pagecache_page.
	 */
	page = pte_page(entry);
	if (page != pagecache_page)
		if (!trylock_page(page)) {
			need_wait_lock = 1;
			goto out_ptl;
		}

	get_page(page);

	if (flags & (FAULT_FLAG_WRITE|FAULT_FLAG_UNSHARE)) {
		if (!huge_pte_write(entry)) {
			ret = hugetlb_wp(mm, vma, address, ptep, flags,
					 pagecache_page, ptl);
			goto out_put_page;
		} else if (likely(flags & FAULT_FLAG_WRITE)) {
			entry = huge_pte_mkdirty(entry);
		}
	}
	entry = pte_mkyoung(entry);
	if (huge_ptep_set_access_flags(vma, haddr, ptep, entry,
						flags & FAULT_FLAG_WRITE))
		update_mmu_cache(vma, haddr, ptep);
out_put_page:
	if (page != pagecache_page)
		unlock_page(page);
	put_page(page);
out_ptl:
	spin_unlock(ptl);

	if (pagecache_page) {
		unlock_page(pagecache_page);
		put_page(pagecache_page);
	}
out_mutex:
	hugetlb_vma_unlock_read(vma);
	mutex_unlock(&hugetlb_fault_mutex_table[hash]);
	/*
	 * Generally it's safe to hold refcount during waiting page lock. But
	 * here we just wait to defer the next page fault to avoid busy loop and
	 * the page is not used after unlocked before returning from the current
	 * page fault. So we are safe from accessing freed page, even if we wait
	 * here without taking refcount.
	 */
	if (need_wait_lock)
		wait_on_page_locked(page);
	return ret;
}

#ifdef CONFIG_USERFAULTFD
/*
 * Used by userfaultfd UFFDIO_COPY.  Based on mcopy_atomic_pte with
 * modifications for huge pages.
 */
int hugetlb_mcopy_atomic_pte(struct mm_struct *dst_mm,
			    pte_t *dst_pte,
			    struct vm_area_struct *dst_vma,
			    unsigned long dst_addr,
			    unsigned long src_addr,
			    enum mcopy_atomic_mode mode,
			    struct page **pagep,
			    bool wp_copy)
{
	bool is_continue = (mode == MCOPY_ATOMIC_CONTINUE);
	struct hstate *h = hstate_vma(dst_vma);
	struct address_space *mapping = dst_vma->vm_file->f_mapping;
	pgoff_t idx = vma_hugecache_offset(h, dst_vma, dst_addr);
	unsigned long size;
	int vm_shared = dst_vma->vm_flags & VM_SHARED;
	pte_t _dst_pte;
	spinlock_t *ptl;
	int ret = -ENOMEM;
	struct page *page;
	int writable;
	bool page_in_pagecache = false;

	if (is_continue) {
		ret = -EFAULT;
		page = find_lock_page(mapping, idx);
		if (!page)
			goto out;
		page_in_pagecache = true;
	} else if (!*pagep) {
		/* If a page already exists, then it's UFFDIO_COPY for
		 * a non-missing case. Return -EEXIST.
		 */
		if (vm_shared &&
		    hugetlbfs_pagecache_present(h, dst_vma, dst_addr)) {
			ret = -EEXIST;
			goto out;
		}

		page = alloc_huge_page(dst_vma, dst_addr, 0);
		if (IS_ERR(page)) {
			ret = -ENOMEM;
			goto out;
		}

		ret = copy_huge_page_from_user(page,
						(const void __user *) src_addr,
						pages_per_huge_page(h), false);

		/* fallback to copy_from_user outside mmap_lock */
		if (unlikely(ret)) {
			ret = -ENOENT;
			/* Free the allocated page which may have
			 * consumed a reservation.
			 */
			restore_reserve_on_error(h, dst_vma, dst_addr, page);
			put_page(page);

			/* Allocate a temporary page to hold the copied
			 * contents.
			 */
			page = alloc_huge_page_vma(h, dst_vma, dst_addr);
			if (!page) {
				ret = -ENOMEM;
				goto out;
			}
			*pagep = page;
			/* Set the outparam pagep and return to the caller to
			 * copy the contents outside the lock. Don't free the
			 * page.
			 */
			goto out;
		}
	} else {
		if (vm_shared &&
		    hugetlbfs_pagecache_present(h, dst_vma, dst_addr)) {
			put_page(*pagep);
			ret = -EEXIST;
			*pagep = NULL;
			goto out;
		}

		page = alloc_huge_page(dst_vma, dst_addr, 0);
		if (IS_ERR(page)) {
			put_page(*pagep);
			ret = -ENOMEM;
			*pagep = NULL;
			goto out;
		}
		copy_user_huge_page(page, *pagep, dst_addr, dst_vma,
				    pages_per_huge_page(h));
		put_page(*pagep);
		*pagep = NULL;
	}

	/*
	 * The memory barrier inside __SetPageUptodate makes sure that
	 * preceding stores to the page contents become visible before
	 * the set_pte_at() write.
	 */
	__SetPageUptodate(page);

	/* Add shared, newly allocated pages to the page cache. */
	if (vm_shared && !is_continue) {
		size = i_size_read(mapping->host) >> huge_page_shift(h);
		ret = -EFAULT;
		if (idx >= size)
			goto out_release_nounlock;

		/*
		 * Serialization between remove_inode_hugepages() and
		 * hugetlb_add_to_page_cache() below happens through the
		 * hugetlb_fault_mutex_table that here must be hold by
		 * the caller.
		 */
		ret = hugetlb_add_to_page_cache(page, mapping, idx);
		if (ret)
			goto out_release_nounlock;
		page_in_pagecache = true;
	}

	ptl = huge_pte_lock(h, dst_mm, dst_pte);

	ret = -EIO;
	if (PageHWPoison(page))
		goto out_release_unlock;

	/*
	 * We allow to overwrite a pte marker: consider when both MISSING|WP
	 * registered, we firstly wr-protect a none pte which has no page cache
	 * page backing it, then access the page.
	 */
	ret = -EEXIST;
	if (!huge_pte_none_mostly(huge_ptep_get(dst_pte)))
		goto out_release_unlock;

	if (page_in_pagecache)
		page_dup_file_rmap(page, true);
	else
		hugepage_add_new_anon_rmap(page, dst_vma, dst_addr);

	/*
	 * For either: (1) CONTINUE on a non-shared VMA, or (2) UFFDIO_COPY
	 * with wp flag set, don't set pte write bit.
	 */
	if (wp_copy || (is_continue && !vm_shared))
		writable = 0;
	else
		writable = dst_vma->vm_flags & VM_WRITE;

	_dst_pte = make_huge_pte(dst_vma, page, writable);
	/*
	 * Always mark UFFDIO_COPY page dirty; note that this may not be
	 * extremely important for hugetlbfs for now since swapping is not
	 * supported, but we should still be clear in that this page cannot be
	 * thrown away at will, even if write bit not set.
	 */
	_dst_pte = huge_pte_mkdirty(_dst_pte);
	_dst_pte = pte_mkyoung(_dst_pte);

	if (wp_copy)
		_dst_pte = huge_pte_mkuffd_wp(_dst_pte);

	set_huge_pte_at(dst_mm, dst_addr, dst_pte, _dst_pte);

	hugetlb_count_add(pages_per_huge_page(h), dst_mm);

	/* No need to invalidate - it was non-present before */
	update_mmu_cache(dst_vma, dst_addr, dst_pte);

	spin_unlock(ptl);
	if (!is_continue)
		SetHPageMigratable(page);
	if (vm_shared || is_continue)
		unlock_page(page);
	ret = 0;
out:
	return ret;
out_release_unlock:
	spin_unlock(ptl);
	if (vm_shared || is_continue)
		unlock_page(page);
out_release_nounlock:
	if (!page_in_pagecache)
		restore_reserve_on_error(h, dst_vma, dst_addr, page);
	put_page(page);
	goto out;
}
#endif /* CONFIG_USERFAULTFD */

static void record_subpages_vmas(struct page *page, struct vm_area_struct *vma,
				 int refs, struct page **pages,
				 struct vm_area_struct **vmas)
{
	int nr;

	for (nr = 0; nr < refs; nr++) {
		if (likely(pages))
			pages[nr] = nth_page(page, nr);
		if (vmas)
			vmas[nr] = vma;
	}
}

static inline bool __follow_hugetlb_must_fault(struct vm_area_struct *vma,
					       unsigned int flags, pte_t *pte,
					       bool *unshare)
{
	pte_t pteval = huge_ptep_get(pte);

	*unshare = false;
	if (is_swap_pte(pteval))
		return true;
	if (huge_pte_write(pteval))
		return false;
	if (flags & FOLL_WRITE)
		return true;
	if (gup_must_unshare(vma, flags, pte_page(pteval))) {
		*unshare = true;
		return true;
	}
	return false;
}

struct page *hugetlb_follow_page_mask(struct vm_area_struct *vma,
				unsigned long address, unsigned int flags)
{
	struct hstate *h = hstate_vma(vma);
	struct mm_struct *mm = vma->vm_mm;
	unsigned long haddr = address & huge_page_mask(h);
	struct page *page = NULL;
	spinlock_t *ptl;
	pte_t *pte, entry;

	/*
	 * FOLL_PIN is not supported for follow_page(). Ordinary GUP goes via
	 * follow_hugetlb_page().
	 */
	if (WARN_ON_ONCE(flags & FOLL_PIN))
		return NULL;

retry:
	pte = huge_pte_offset(mm, haddr, huge_page_size(h));
	if (!pte)
		return NULL;

	ptl = huge_pte_lock(h, mm, pte);
	entry = huge_ptep_get(pte);
	if (pte_present(entry)) {
		page = pte_page(entry) +
				((address & ~huge_page_mask(h)) >> PAGE_SHIFT);
		/*
		 * Note that page may be a sub-page, and with vmemmap
		 * optimizations the page struct may be read only.
		 * try_grab_page() will increase the ref count on the
		 * head page, so this will be OK.
		 *
<<<<<<< HEAD
		 * try_grab_page() should always be able to get the page here,
		 * because we hold the ptl lock and have verified pte_present().
		 */
		if (try_grab_page(page, flags)) {
=======
		 * try_grab_page() should always succeed here, because we hold
		 * the ptl lock and have verified pte_present().
		 */
		if (WARN_ON_ONCE(!try_grab_page(page, flags))) {
>>>>>>> cf0a7c39
			page = NULL;
			goto out;
		}
	} else {
		if (is_hugetlb_entry_migration(entry)) {
			spin_unlock(ptl);
			__migration_entry_wait_huge(pte, ptl);
			goto retry;
		}
		/*
		 * hwpoisoned entry is treated as no_page_table in
		 * follow_page_mask().
		 */
	}
out:
	spin_unlock(ptl);
	return page;
}

long follow_hugetlb_page(struct mm_struct *mm, struct vm_area_struct *vma,
			 struct page **pages, struct vm_area_struct **vmas,
			 unsigned long *position, unsigned long *nr_pages,
			 long i, unsigned int flags, int *locked)
{
	unsigned long pfn_offset;
	unsigned long vaddr = *position;
	unsigned long remainder = *nr_pages;
	struct hstate *h = hstate_vma(vma);
	int err = -EFAULT, refs;

	while (vaddr < vma->vm_end && remainder) {
		pte_t *pte;
		spinlock_t *ptl = NULL;
		bool unshare = false;
		int absent;
		struct page *page;

		/*
		 * If we have a pending SIGKILL, don't keep faulting pages and
		 * potentially allocating memory.
		 */
		if (fatal_signal_pending(current)) {
			remainder = 0;
			break;
		}

		/*
		 * Some archs (sparc64, sh*) have multiple pte_ts to
		 * each hugepage.  We have to make sure we get the
		 * first, for the page indexing below to work.
		 *
		 * Note that page table lock is not held when pte is null.
		 */
		pte = huge_pte_offset(mm, vaddr & huge_page_mask(h),
				      huge_page_size(h));
		if (pte)
			ptl = huge_pte_lock(h, mm, pte);
		absent = !pte || huge_pte_none(huge_ptep_get(pte));

		/*
		 * When coredumping, it suits get_dump_page if we just return
		 * an error where there's an empty slot with no huge pagecache
		 * to back it.  This way, we avoid allocating a hugepage, and
		 * the sparse dumpfile avoids allocating disk blocks, but its
		 * huge holes still show up with zeroes where they need to be.
		 */
		if (absent && (flags & FOLL_DUMP) &&
		    !hugetlbfs_pagecache_present(h, vma, vaddr)) {
			if (pte)
				spin_unlock(ptl);
			remainder = 0;
			break;
		}

		/*
		 * We need call hugetlb_fault for both hugepages under migration
		 * (in which case hugetlb_fault waits for the migration,) and
		 * hwpoisoned hugepages (in which case we need to prevent the
		 * caller from accessing to them.) In order to do this, we use
		 * here is_swap_pte instead of is_hugetlb_entry_migration and
		 * is_hugetlb_entry_hwpoisoned. This is because it simply covers
		 * both cases, and because we can't follow correct pages
		 * directly from any kind of swap entries.
		 */
		if (absent ||
		    __follow_hugetlb_must_fault(vma, flags, pte, &unshare)) {
			vm_fault_t ret;
			unsigned int fault_flags = 0;

			if (pte)
				spin_unlock(ptl);
			if (flags & FOLL_WRITE)
				fault_flags |= FAULT_FLAG_WRITE;
			else if (unshare)
				fault_flags |= FAULT_FLAG_UNSHARE;
			if (locked) {
				fault_flags |= FAULT_FLAG_ALLOW_RETRY |
					FAULT_FLAG_KILLABLE;
				if (flags & FOLL_INTERRUPTIBLE)
					fault_flags |= FAULT_FLAG_INTERRUPTIBLE;
			}
			if (flags & FOLL_NOWAIT)
				fault_flags |= FAULT_FLAG_ALLOW_RETRY |
					FAULT_FLAG_RETRY_NOWAIT;
			if (flags & FOLL_TRIED) {
				/*
				 * Note: FAULT_FLAG_ALLOW_RETRY and
				 * FAULT_FLAG_TRIED can co-exist
				 */
				fault_flags |= FAULT_FLAG_TRIED;
			}
			ret = hugetlb_fault(mm, vma, vaddr, fault_flags);
			if (ret & VM_FAULT_ERROR) {
				err = vm_fault_to_errno(ret, flags);
				remainder = 0;
				break;
			}
			if (ret & VM_FAULT_RETRY) {
				if (locked &&
				    !(fault_flags & FAULT_FLAG_RETRY_NOWAIT))
					*locked = 0;
				*nr_pages = 0;
				/*
				 * VM_FAULT_RETRY must not return an
				 * error, it will return zero
				 * instead.
				 *
				 * No need to update "position" as the
				 * caller will not check it after
				 * *nr_pages is set to 0.
				 */
				return i;
			}
			continue;
		}

		pfn_offset = (vaddr & ~huge_page_mask(h)) >> PAGE_SHIFT;
		page = pte_page(huge_ptep_get(pte));

		VM_BUG_ON_PAGE((flags & FOLL_PIN) && PageAnon(page) &&
			       !PageAnonExclusive(page), page);

		/*
		 * If subpage information not requested, update counters
		 * and skip the same_page loop below.
		 */
		if (!pages && !vmas && !pfn_offset &&
		    (vaddr + huge_page_size(h) < vma->vm_end) &&
		    (remainder >= pages_per_huge_page(h))) {
			vaddr += huge_page_size(h);
			remainder -= pages_per_huge_page(h);
			i += pages_per_huge_page(h);
			spin_unlock(ptl);
			continue;
		}

		/* vaddr may not be aligned to PAGE_SIZE */
		refs = min3(pages_per_huge_page(h) - pfn_offset, remainder,
		    (vma->vm_end - ALIGN_DOWN(vaddr, PAGE_SIZE)) >> PAGE_SHIFT);

		if (pages || vmas)
			record_subpages_vmas(nth_page(page, pfn_offset),
					     vma, refs,
					     likely(pages) ? pages + i : NULL,
					     vmas ? vmas + i : NULL);

		if (pages) {
			/*
			 * try_grab_folio() should always succeed here,
			 * because: a) we hold the ptl lock, and b) we've just
			 * checked that the huge page is present in the page
			 * tables. If the huge page is present, then the tail
			 * pages must also be present. The ptl prevents the
			 * head page and tail pages from being rearranged in
			 * any way. As this is hugetlb, the pages will never
			 * be p2pdma or not longterm pinable. So this page
			 * must be available at this point, unless the page
			 * refcount overflowed:
			 */
			if (WARN_ON_ONCE(!try_grab_folio(pages[i], refs,
							 flags))) {
				spin_unlock(ptl);
				remainder = 0;
				err = -ENOMEM;
				break;
			}
		}

		vaddr += (refs << PAGE_SHIFT);
		remainder -= refs;
		i += refs;

		spin_unlock(ptl);
	}
	*nr_pages = remainder;
	/*
	 * setting position is actually required only if remainder is
	 * not zero but it's faster not to add a "if (remainder)"
	 * branch.
	 */
	*position = vaddr;

	return i ? i : err;
}

unsigned long hugetlb_change_protection(struct vm_area_struct *vma,
		unsigned long address, unsigned long end,
		pgprot_t newprot, unsigned long cp_flags)
{
	struct mm_struct *mm = vma->vm_mm;
	unsigned long start = address;
	pte_t *ptep;
	pte_t pte;
	struct hstate *h = hstate_vma(vma);
	unsigned long pages = 0, psize = huge_page_size(h);
	bool shared_pmd = false;
	struct mmu_notifier_range range;
	unsigned long last_addr_mask;
	bool uffd_wp = cp_flags & MM_CP_UFFD_WP;
	bool uffd_wp_resolve = cp_flags & MM_CP_UFFD_WP_RESOLVE;

	/*
	 * In the case of shared PMDs, the area to flush could be beyond
	 * start/end.  Set range.start/range.end to cover the maximum possible
	 * range if PMD sharing is possible.
	 */
	mmu_notifier_range_init(&range, MMU_NOTIFY_PROTECTION_VMA,
				0, vma, mm, start, end);
	adjust_range_if_pmd_sharing_possible(vma, &range.start, &range.end);

	BUG_ON(address >= end);
	flush_cache_range(vma, range.start, range.end);

	mmu_notifier_invalidate_range_start(&range);
	hugetlb_vma_lock_write(vma);
	i_mmap_lock_write(vma->vm_file->f_mapping);
	last_addr_mask = hugetlb_mask_last_page(h);
	for (; address < end; address += psize) {
		spinlock_t *ptl;
		ptep = huge_pte_offset(mm, address, psize);
		if (!ptep) {
			address |= last_addr_mask;
			continue;
		}
		ptl = huge_pte_lock(h, mm, ptep);
		if (huge_pmd_unshare(mm, vma, address, ptep)) {
			/*
			 * When uffd-wp is enabled on the vma, unshare
			 * shouldn't happen at all.  Warn about it if it
			 * happened due to some reason.
			 */
			WARN_ON_ONCE(uffd_wp || uffd_wp_resolve);
			pages++;
			spin_unlock(ptl);
			shared_pmd = true;
			address |= last_addr_mask;
			continue;
		}
		pte = huge_ptep_get(ptep);
		if (unlikely(is_hugetlb_entry_hwpoisoned(pte))) {
			spin_unlock(ptl);
			continue;
		}
		if (unlikely(is_hugetlb_entry_migration(pte))) {
			swp_entry_t entry = pte_to_swp_entry(pte);
			struct page *page = pfn_swap_entry_to_page(entry);

			if (!is_readable_migration_entry(entry)) {
				pte_t newpte;

				if (PageAnon(page))
					entry = make_readable_exclusive_migration_entry(
								swp_offset(entry));
				else
					entry = make_readable_migration_entry(
								swp_offset(entry));
				newpte = swp_entry_to_pte(entry);
				if (uffd_wp)
					newpte = pte_swp_mkuffd_wp(newpte);
				else if (uffd_wp_resolve)
					newpte = pte_swp_clear_uffd_wp(newpte);
				set_huge_pte_at(mm, address, ptep, newpte);
				pages++;
			}
			spin_unlock(ptl);
			continue;
		}
		if (unlikely(pte_marker_uffd_wp(pte))) {
			/*
			 * This is changing a non-present pte into a none pte,
			 * no need for huge_ptep_modify_prot_start/commit().
			 */
			if (uffd_wp_resolve)
				huge_pte_clear(mm, address, ptep, psize);
		}
		if (!huge_pte_none(pte)) {
			pte_t old_pte;
			unsigned int shift = huge_page_shift(hstate_vma(vma));

			old_pte = huge_ptep_modify_prot_start(vma, address, ptep);
			pte = huge_pte_modify(old_pte, newprot);
			pte = arch_make_huge_pte(pte, shift, vma->vm_flags);
			if (uffd_wp)
				pte = huge_pte_mkuffd_wp(huge_pte_wrprotect(pte));
			else if (uffd_wp_resolve)
				pte = huge_pte_clear_uffd_wp(pte);
			huge_ptep_modify_prot_commit(vma, address, ptep, old_pte, pte);
			pages++;
		} else {
			/* None pte */
			if (unlikely(uffd_wp))
				/* Safe to modify directly (none->non-present). */
				set_huge_pte_at(mm, address, ptep,
						make_pte_marker(PTE_MARKER_UFFD_WP));
		}
		spin_unlock(ptl);
	}
	/*
	 * Must flush TLB before releasing i_mmap_rwsem: x86's huge_pmd_unshare
	 * may have cleared our pud entry and done put_page on the page table:
	 * once we release i_mmap_rwsem, another task can do the final put_page
	 * and that page table be reused and filled with junk.  If we actually
	 * did unshare a page of pmds, flush the range corresponding to the pud.
	 */
	if (shared_pmd)
		flush_hugetlb_tlb_range(vma, range.start, range.end);
	else
		flush_hugetlb_tlb_range(vma, start, end);
	/*
	 * No need to call mmu_notifier_invalidate_range() we are downgrading
	 * page table protection not changing it to point to a new page.
	 *
	 * See Documentation/mm/mmu_notifier.rst
	 */
	i_mmap_unlock_write(vma->vm_file->f_mapping);
	hugetlb_vma_unlock_write(vma);
	mmu_notifier_invalidate_range_end(&range);

	return pages << h->order;
}

/* Return true if reservation was successful, false otherwise.  */
bool hugetlb_reserve_pages(struct inode *inode,
					long from, long to,
					struct vm_area_struct *vma,
					vm_flags_t vm_flags)
{
	long chg, add = -1;
	struct hstate *h = hstate_inode(inode);
	struct hugepage_subpool *spool = subpool_inode(inode);
	struct resv_map *resv_map;
	struct hugetlb_cgroup *h_cg = NULL;
	long gbl_reserve, regions_needed = 0;

	/* This should never happen */
	if (from > to) {
		VM_WARN(1, "%s called with a negative range\n", __func__);
		return false;
	}

	/*
	 * vma specific semaphore used for pmd sharing synchronization
	 */
	hugetlb_vma_lock_alloc(vma);

	/*
	 * Only apply hugepage reservation if asked. At fault time, an
	 * attempt will be made for VM_NORESERVE to allocate a page
	 * without using reserves
	 */
	if (vm_flags & VM_NORESERVE)
		return true;

	/*
	 * Shared mappings base their reservation on the number of pages that
	 * are already allocated on behalf of the file. Private mappings need
	 * to reserve the full area even if read-only as mprotect() may be
	 * called to make the mapping read-write. Assume !vma is a shm mapping
	 */
	if (!vma || vma->vm_flags & VM_MAYSHARE) {
		/*
		 * resv_map can not be NULL as hugetlb_reserve_pages is only
		 * called for inodes for which resv_maps were created (see
		 * hugetlbfs_get_inode).
		 */
		resv_map = inode_resv_map(inode);

		chg = region_chg(resv_map, from, to, &regions_needed);
	} else {
		/* Private mapping. */
		resv_map = resv_map_alloc();
		if (!resv_map)
			goto out_err;

		chg = to - from;

		set_vma_resv_map(vma, resv_map);
		set_vma_resv_flags(vma, HPAGE_RESV_OWNER);
	}

	if (chg < 0)
		goto out_err;

	if (hugetlb_cgroup_charge_cgroup_rsvd(hstate_index(h),
				chg * pages_per_huge_page(h), &h_cg) < 0)
		goto out_err;

	if (vma && !(vma->vm_flags & VM_MAYSHARE) && h_cg) {
		/* For private mappings, the hugetlb_cgroup uncharge info hangs
		 * of the resv_map.
		 */
		resv_map_set_hugetlb_cgroup_uncharge_info(resv_map, h_cg, h);
	}

	/*
	 * There must be enough pages in the subpool for the mapping. If
	 * the subpool has a minimum size, there may be some global
	 * reservations already in place (gbl_reserve).
	 */
	gbl_reserve = hugepage_subpool_get_pages(spool, chg);
	if (gbl_reserve < 0)
		goto out_uncharge_cgroup;

	/*
	 * Check enough hugepages are available for the reservation.
	 * Hand the pages back to the subpool if there are not
	 */
	if (hugetlb_acct_memory(h, gbl_reserve) < 0)
		goto out_put_pages;

	/*
	 * Account for the reservations made. Shared mappings record regions
	 * that have reservations as they are shared by multiple VMAs.
	 * When the last VMA disappears, the region map says how much
	 * the reservation was and the page cache tells how much of
	 * the reservation was consumed. Private mappings are per-VMA and
	 * only the consumed reservations are tracked. When the VMA
	 * disappears, the original reservation is the VMA size and the
	 * consumed reservations are stored in the map. Hence, nothing
	 * else has to be done for private mappings here
	 */
	if (!vma || vma->vm_flags & VM_MAYSHARE) {
		add = region_add(resv_map, from, to, regions_needed, h, h_cg);

		if (unlikely(add < 0)) {
			hugetlb_acct_memory(h, -gbl_reserve);
			goto out_put_pages;
		} else if (unlikely(chg > add)) {
			/*
			 * pages in this range were added to the reserve
			 * map between region_chg and region_add.  This
			 * indicates a race with alloc_huge_page.  Adjust
			 * the subpool and reserve counts modified above
			 * based on the difference.
			 */
			long rsv_adjust;

			/*
			 * hugetlb_cgroup_uncharge_cgroup_rsvd() will put the
			 * reference to h_cg->css. See comment below for detail.
			 */
			hugetlb_cgroup_uncharge_cgroup_rsvd(
				hstate_index(h),
				(chg - add) * pages_per_huge_page(h), h_cg);

			rsv_adjust = hugepage_subpool_put_pages(spool,
								chg - add);
			hugetlb_acct_memory(h, -rsv_adjust);
		} else if (h_cg) {
			/*
			 * The file_regions will hold their own reference to
			 * h_cg->css. So we should release the reference held
			 * via hugetlb_cgroup_charge_cgroup_rsvd() when we are
			 * done.
			 */
			hugetlb_cgroup_put_rsvd_cgroup(h_cg);
		}
	}
	return true;

out_put_pages:
	/* put back original number of pages, chg */
	(void)hugepage_subpool_put_pages(spool, chg);
out_uncharge_cgroup:
	hugetlb_cgroup_uncharge_cgroup_rsvd(hstate_index(h),
					    chg * pages_per_huge_page(h), h_cg);
out_err:
	hugetlb_vma_lock_free(vma);
	if (!vma || vma->vm_flags & VM_MAYSHARE)
		/* Only call region_abort if the region_chg succeeded but the
		 * region_add failed or didn't run.
		 */
		if (chg >= 0 && add < 0)
			region_abort(resv_map, from, to, regions_needed);
	if (vma && is_vma_resv_set(vma, HPAGE_RESV_OWNER))
		kref_put(&resv_map->refs, resv_map_release);
	return false;
}

long hugetlb_unreserve_pages(struct inode *inode, long start, long end,
								long freed)
{
	struct hstate *h = hstate_inode(inode);
	struct resv_map *resv_map = inode_resv_map(inode);
	long chg = 0;
	struct hugepage_subpool *spool = subpool_inode(inode);
	long gbl_reserve;

	/*
	 * Since this routine can be called in the evict inode path for all
	 * hugetlbfs inodes, resv_map could be NULL.
	 */
	if (resv_map) {
		chg = region_del(resv_map, start, end);
		/*
		 * region_del() can fail in the rare case where a region
		 * must be split and another region descriptor can not be
		 * allocated.  If end == LONG_MAX, it will not fail.
		 */
		if (chg < 0)
			return chg;
	}

	spin_lock(&inode->i_lock);
	inode->i_blocks -= (blocks_per_huge_page(h) * freed);
	spin_unlock(&inode->i_lock);

	/*
	 * If the subpool has a minimum size, the number of global
	 * reservations to be released may be adjusted.
	 *
	 * Note that !resv_map implies freed == 0. So (chg - freed)
	 * won't go negative.
	 */
	gbl_reserve = hugepage_subpool_put_pages(spool, (chg - freed));
	hugetlb_acct_memory(h, -gbl_reserve);

	return 0;
}

#ifdef CONFIG_ARCH_WANT_HUGE_PMD_SHARE
static unsigned long page_table_shareable(struct vm_area_struct *svma,
				struct vm_area_struct *vma,
				unsigned long addr, pgoff_t idx)
{
	unsigned long saddr = ((idx - svma->vm_pgoff) << PAGE_SHIFT) +
				svma->vm_start;
	unsigned long sbase = saddr & PUD_MASK;
	unsigned long s_end = sbase + PUD_SIZE;

	/* Allow segments to share if only one is marked locked */
	unsigned long vm_flags = vma->vm_flags & VM_LOCKED_CLEAR_MASK;
	unsigned long svm_flags = svma->vm_flags & VM_LOCKED_CLEAR_MASK;

	/*
	 * match the virtual addresses, permission and the alignment of the
	 * page table page.
	 *
	 * Also, vma_lock (vm_private_data) is required for sharing.
	 */
	if (pmd_index(addr) != pmd_index(saddr) ||
	    vm_flags != svm_flags ||
	    !range_in_vma(svma, sbase, s_end) ||
	    !svma->vm_private_data)
		return 0;

	return saddr;
}

bool want_pmd_share(struct vm_area_struct *vma, unsigned long addr)
{
	unsigned long start = addr & PUD_MASK;
	unsigned long end = start + PUD_SIZE;

#ifdef CONFIG_USERFAULTFD
	if (uffd_disable_huge_pmd_share(vma))
		return false;
#endif
	/*
	 * check on proper vm_flags and page table alignment
	 */
	if (!(vma->vm_flags & VM_MAYSHARE))
		return false;
	if (!vma->vm_private_data)	/* vma lock required for sharing */
		return false;
	if (!range_in_vma(vma, start, end))
		return false;
	return true;
}

/*
 * Determine if start,end range within vma could be mapped by shared pmd.
 * If yes, adjust start and end to cover range associated with possible
 * shared pmd mappings.
 */
void adjust_range_if_pmd_sharing_possible(struct vm_area_struct *vma,
				unsigned long *start, unsigned long *end)
{
	unsigned long v_start = ALIGN(vma->vm_start, PUD_SIZE),
		v_end = ALIGN_DOWN(vma->vm_end, PUD_SIZE);

	/*
	 * vma needs to span at least one aligned PUD size, and the range
	 * must be at least partially within in.
	 */
	if (!(vma->vm_flags & VM_MAYSHARE) || !(v_end > v_start) ||
		(*end <= v_start) || (*start >= v_end))
		return;

	/* Extend the range to be PUD aligned for a worst case scenario */
	if (*start > v_start)
		*start = ALIGN_DOWN(*start, PUD_SIZE);

	if (*end < v_end)
		*end = ALIGN(*end, PUD_SIZE);
}

static bool __vma_shareable_flags_pmd(struct vm_area_struct *vma)
{
	return vma->vm_flags & (VM_MAYSHARE | VM_SHARED) &&
		vma->vm_private_data;
}

void hugetlb_vma_lock_read(struct vm_area_struct *vma)
{
	if (__vma_shareable_flags_pmd(vma)) {
		struct hugetlb_vma_lock *vma_lock = vma->vm_private_data;

		down_read(&vma_lock->rw_sema);
	}
}

void hugetlb_vma_unlock_read(struct vm_area_struct *vma)
{
	if (__vma_shareable_flags_pmd(vma)) {
		struct hugetlb_vma_lock *vma_lock = vma->vm_private_data;

		up_read(&vma_lock->rw_sema);
	}
}

void hugetlb_vma_lock_write(struct vm_area_struct *vma)
{
	if (__vma_shareable_flags_pmd(vma)) {
		struct hugetlb_vma_lock *vma_lock = vma->vm_private_data;

		down_write(&vma_lock->rw_sema);
	}
}

void hugetlb_vma_unlock_write(struct vm_area_struct *vma)
{
	if (__vma_shareable_flags_pmd(vma)) {
		struct hugetlb_vma_lock *vma_lock = vma->vm_private_data;

		up_write(&vma_lock->rw_sema);
	}
}

int hugetlb_vma_trylock_write(struct vm_area_struct *vma)
{
	struct hugetlb_vma_lock *vma_lock = vma->vm_private_data;

	if (!__vma_shareable_flags_pmd(vma))
		return 1;

	return down_write_trylock(&vma_lock->rw_sema);
}

void hugetlb_vma_assert_locked(struct vm_area_struct *vma)
{
	if (__vma_shareable_flags_pmd(vma)) {
		struct hugetlb_vma_lock *vma_lock = vma->vm_private_data;

		lockdep_assert_held(&vma_lock->rw_sema);
	}
}

void hugetlb_vma_lock_release(struct kref *kref)
{
	struct hugetlb_vma_lock *vma_lock = container_of(kref,
			struct hugetlb_vma_lock, refs);

	kfree(vma_lock);
}

static void __hugetlb_vma_unlock_write_put(struct hugetlb_vma_lock *vma_lock)
{
	struct vm_area_struct *vma = vma_lock->vma;

	/*
	 * vma_lock structure may or not be released as a result of put,
	 * it certainly will no longer be attached to vma so clear pointer.
	 * Semaphore synchronizes access to vma_lock->vma field.
	 */
	vma_lock->vma = NULL;
	vma->vm_private_data = NULL;
	up_write(&vma_lock->rw_sema);
	kref_put(&vma_lock->refs, hugetlb_vma_lock_release);
}

static void __hugetlb_vma_unlock_write_free(struct vm_area_struct *vma)
{
	if (__vma_shareable_flags_pmd(vma)) {
		struct hugetlb_vma_lock *vma_lock = vma->vm_private_data;

		__hugetlb_vma_unlock_write_put(vma_lock);
	}
}

static void hugetlb_vma_lock_free(struct vm_area_struct *vma)
{
	/*
	 * Only present in sharable vmas.
	 */
	if (!vma || !__vma_shareable_flags_pmd(vma))
		return;

	if (vma->vm_private_data) {
		struct hugetlb_vma_lock *vma_lock = vma->vm_private_data;

		down_write(&vma_lock->rw_sema);
		__hugetlb_vma_unlock_write_put(vma_lock);
	}
}

static void hugetlb_vma_lock_alloc(struct vm_area_struct *vma)
{
	struct hugetlb_vma_lock *vma_lock;

	/* Only establish in (flags) sharable vmas */
	if (!vma || !(vma->vm_flags & VM_MAYSHARE))
		return;

	/* Should never get here with non-NULL vm_private_data */
	if (vma->vm_private_data)
		return;

	vma_lock = kmalloc(sizeof(*vma_lock), GFP_KERNEL);
	if (!vma_lock) {
		/*
		 * If we can not allocate structure, then vma can not
		 * participate in pmd sharing.  This is only a possible
		 * performance enhancement and memory saving issue.
		 * However, the lock is also used to synchronize page
		 * faults with truncation.  If the lock is not present,
		 * unlikely races could leave pages in a file past i_size
		 * until the file is removed.  Warn in the unlikely case of
		 * allocation failure.
		 */
		pr_warn_once("HugeTLB: unable to allocate vma specific lock\n");
		return;
	}

	kref_init(&vma_lock->refs);
	init_rwsem(&vma_lock->rw_sema);
	vma_lock->vma = vma;
	vma->vm_private_data = vma_lock;
}

/*
 * Search for a shareable pmd page for hugetlb. In any case calls pmd_alloc()
 * and returns the corresponding pte. While this is not necessary for the
 * !shared pmd case because we can allocate the pmd later as well, it makes the
 * code much cleaner. pmd allocation is essential for the shared case because
 * pud has to be populated inside the same i_mmap_rwsem section - otherwise
 * racing tasks could either miss the sharing (see huge_pte_offset) or select a
 * bad pmd for sharing.
 */
pte_t *huge_pmd_share(struct mm_struct *mm, struct vm_area_struct *vma,
		      unsigned long addr, pud_t *pud)
{
	struct address_space *mapping = vma->vm_file->f_mapping;
	pgoff_t idx = ((addr - vma->vm_start) >> PAGE_SHIFT) +
			vma->vm_pgoff;
	struct vm_area_struct *svma;
	unsigned long saddr;
	pte_t *spte = NULL;
	pte_t *pte;
	spinlock_t *ptl;

	i_mmap_lock_read(mapping);
	vma_interval_tree_foreach(svma, &mapping->i_mmap, idx, idx) {
		if (svma == vma)
			continue;

		saddr = page_table_shareable(svma, vma, addr, idx);
		if (saddr) {
			spte = huge_pte_offset(svma->vm_mm, saddr,
					       vma_mmu_pagesize(svma));
			if (spte) {
				get_page(virt_to_page(spte));
				break;
			}
		}
	}

	if (!spte)
		goto out;

	ptl = huge_pte_lock(hstate_vma(vma), mm, spte);
	if (pud_none(*pud)) {
		pud_populate(mm, pud,
				(pmd_t *)((unsigned long)spte & PAGE_MASK));
		mm_inc_nr_pmds(mm);
	} else {
		put_page(virt_to_page(spte));
	}
	spin_unlock(ptl);
out:
	pte = (pte_t *)pmd_alloc(mm, pud, addr);
	i_mmap_unlock_read(mapping);
	return pte;
}

/*
 * unmap huge page backed by shared pte.
 *
 * Hugetlb pte page is ref counted at the time of mapping.  If pte is shared
 * indicated by page_count > 1, unmap is achieved by clearing pud and
 * decrementing the ref count. If count == 1, the pte page is not shared.
 *
 * Called with page table lock held.
 *
 * returns: 1 successfully unmapped a shared pte page
 *	    0 the underlying pte page is not shared, or it is the last user
 */
int huge_pmd_unshare(struct mm_struct *mm, struct vm_area_struct *vma,
					unsigned long addr, pte_t *ptep)
{
	pgd_t *pgd = pgd_offset(mm, addr);
	p4d_t *p4d = p4d_offset(pgd, addr);
	pud_t *pud = pud_offset(p4d, addr);

	i_mmap_assert_write_locked(vma->vm_file->f_mapping);
	hugetlb_vma_assert_locked(vma);
	BUG_ON(page_count(virt_to_page(ptep)) == 0);
	if (page_count(virt_to_page(ptep)) == 1)
		return 0;

	pud_clear(pud);
	put_page(virt_to_page(ptep));
	mm_dec_nr_pmds(mm);
	return 1;
}

#else /* !CONFIG_ARCH_WANT_HUGE_PMD_SHARE */

void hugetlb_vma_lock_read(struct vm_area_struct *vma)
{
}

void hugetlb_vma_unlock_read(struct vm_area_struct *vma)
{
}

void hugetlb_vma_lock_write(struct vm_area_struct *vma)
{
}

void hugetlb_vma_unlock_write(struct vm_area_struct *vma)
{
}

int hugetlb_vma_trylock_write(struct vm_area_struct *vma)
{
	return 1;
}

void hugetlb_vma_assert_locked(struct vm_area_struct *vma)
{
}

void hugetlb_vma_lock_release(struct kref *kref)
{
}

static void __hugetlb_vma_unlock_write_free(struct vm_area_struct *vma)
{
}

static void hugetlb_vma_lock_free(struct vm_area_struct *vma)
{
}

static void hugetlb_vma_lock_alloc(struct vm_area_struct *vma)
{
}

pte_t *huge_pmd_share(struct mm_struct *mm, struct vm_area_struct *vma,
		      unsigned long addr, pud_t *pud)
{
	return NULL;
}

int huge_pmd_unshare(struct mm_struct *mm, struct vm_area_struct *vma,
				unsigned long addr, pte_t *ptep)
{
	return 0;
}

void adjust_range_if_pmd_sharing_possible(struct vm_area_struct *vma,
				unsigned long *start, unsigned long *end)
{
}

bool want_pmd_share(struct vm_area_struct *vma, unsigned long addr)
{
	return false;
}
#endif /* CONFIG_ARCH_WANT_HUGE_PMD_SHARE */

#ifdef CONFIG_ARCH_WANT_GENERAL_HUGETLB
pte_t *huge_pte_alloc(struct mm_struct *mm, struct vm_area_struct *vma,
			unsigned long addr, unsigned long sz)
{
	pgd_t *pgd;
	p4d_t *p4d;
	pud_t *pud;
	pte_t *pte = NULL;

	pgd = pgd_offset(mm, addr);
	p4d = p4d_alloc(mm, pgd, addr);
	if (!p4d)
		return NULL;
	pud = pud_alloc(mm, p4d, addr);
	if (pud) {
		if (sz == PUD_SIZE) {
			pte = (pte_t *)pud;
		} else {
			BUG_ON(sz != PMD_SIZE);
			if (want_pmd_share(vma, addr) && pud_none(*pud))
				pte = huge_pmd_share(mm, vma, addr, pud);
			else
				pte = (pte_t *)pmd_alloc(mm, pud, addr);
		}
	}
	BUG_ON(pte && pte_present(*pte) && !pte_huge(*pte));

	return pte;
}

/*
 * huge_pte_offset() - Walk the page table to resolve the hugepage
 * entry at address @addr
 *
 * Return: Pointer to page table entry (PUD or PMD) for
 * address @addr, or NULL if a !p*d_present() entry is encountered and the
 * size @sz doesn't match the hugepage size at this level of the page
 * table.
 */
pte_t *huge_pte_offset(struct mm_struct *mm,
		       unsigned long addr, unsigned long sz)
{
	pgd_t *pgd;
	p4d_t *p4d;
	pud_t *pud;
	pmd_t *pmd;

	pgd = pgd_offset(mm, addr);
	if (!pgd_present(*pgd))
		return NULL;
	p4d = p4d_offset(pgd, addr);
	if (!p4d_present(*p4d))
		return NULL;

	pud = pud_offset(p4d, addr);
	if (sz == PUD_SIZE)
		/* must be pud huge, non-present or none */
		return (pte_t *)pud;
	if (!pud_present(*pud))
		return NULL;
	/* must have a valid entry and size to go further */

	pmd = pmd_offset(pud, addr);
	/* must be pmd huge, non-present or none */
	return (pte_t *)pmd;
}

/*
 * Return a mask that can be used to update an address to the last huge
 * page in a page table page mapping size.  Used to skip non-present
 * page table entries when linearly scanning address ranges.  Architectures
 * with unique huge page to page table relationships can define their own
 * version of this routine.
 */
unsigned long hugetlb_mask_last_page(struct hstate *h)
{
	unsigned long hp_size = huge_page_size(h);

	if (hp_size == PUD_SIZE)
		return P4D_SIZE - PUD_SIZE;
	else if (hp_size == PMD_SIZE)
		return PUD_SIZE - PMD_SIZE;
	else
		return 0UL;
}

#else

/* See description above.  Architectures can provide their own version. */
__weak unsigned long hugetlb_mask_last_page(struct hstate *h)
{
#ifdef CONFIG_ARCH_WANT_HUGE_PMD_SHARE
	if (huge_page_size(h) == PMD_SIZE)
		return PUD_SIZE - PMD_SIZE;
#endif
	return 0UL;
}

#endif /* CONFIG_ARCH_WANT_GENERAL_HUGETLB */

/*
 * These functions are overwritable if your architecture needs its own
 * behavior.
 */
int isolate_hugetlb(struct page *page, struct list_head *list)
{
	int ret = 0;

	spin_lock_irq(&hugetlb_lock);
	if (!PageHeadHuge(page) ||
	    !HPageMigratable(page) ||
	    !get_page_unless_zero(page)) {
		ret = -EBUSY;
		goto unlock;
	}
	ClearHPageMigratable(page);
	list_move_tail(&page->lru, list);
unlock:
	spin_unlock_irq(&hugetlb_lock);
	return ret;
}

int get_hwpoison_huge_page(struct page *page, bool *hugetlb, bool unpoison)
{
	int ret = 0;

	*hugetlb = false;
	spin_lock_irq(&hugetlb_lock);
	if (PageHeadHuge(page)) {
		*hugetlb = true;
		if (HPageFreed(page))
			ret = 0;
		else if (HPageMigratable(page) || unpoison)
			ret = get_page_unless_zero(page);
		else
			ret = -EBUSY;
	}
	spin_unlock_irq(&hugetlb_lock);
	return ret;
}

int get_huge_page_for_hwpoison(unsigned long pfn, int flags,
				bool *migratable_cleared)
{
	int ret;

	spin_lock_irq(&hugetlb_lock);
	ret = __get_huge_page_for_hwpoison(pfn, flags, migratable_cleared);
	spin_unlock_irq(&hugetlb_lock);
	return ret;
}

void putback_active_hugepage(struct page *page)
{
	spin_lock_irq(&hugetlb_lock);
	SetHPageMigratable(page);
	list_move_tail(&page->lru, &(page_hstate(page))->hugepage_activelist);
	spin_unlock_irq(&hugetlb_lock);
	put_page(page);
}

void move_hugetlb_state(struct folio *old_folio, struct folio *new_folio, int reason)
{
	struct hstate *h = folio_hstate(old_folio);

	hugetlb_cgroup_migrate(old_folio, new_folio);
	set_page_owner_migrate_reason(&new_folio->page, reason);

	/*
	 * transfer temporary state of the new hugetlb folio. This is
	 * reverse to other transitions because the newpage is going to
	 * be final while the old one will be freed so it takes over
	 * the temporary status.
	 *
	 * Also note that we have to transfer the per-node surplus state
	 * here as well otherwise the global surplus count will not match
	 * the per-node's.
	 */
	if (folio_test_hugetlb_temporary(new_folio)) {
		int old_nid = folio_nid(old_folio);
		int new_nid = folio_nid(new_folio);

<<<<<<< HEAD

=======
>>>>>>> cf0a7c39
		folio_set_hugetlb_temporary(old_folio);
		folio_clear_hugetlb_temporary(new_folio);


		/*
		 * There is no need to transfer the per-node surplus state
		 * when we do not cross the node.
		 */
		if (new_nid == old_nid)
			return;
		spin_lock_irq(&hugetlb_lock);
		if (h->surplus_huge_pages_node[old_nid]) {
			h->surplus_huge_pages_node[old_nid]--;
			h->surplus_huge_pages_node[new_nid]++;
		}
		spin_unlock_irq(&hugetlb_lock);
	}
}

/*
 * This function will unconditionally remove all the shared pmd pgtable entries
 * within the specific vma for a hugetlbfs memory range.
 */
void hugetlb_unshare_all_pmds(struct vm_area_struct *vma)
{
	struct hstate *h = hstate_vma(vma);
	unsigned long sz = huge_page_size(h);
	struct mm_struct *mm = vma->vm_mm;
	struct mmu_notifier_range range;
	unsigned long address, start, end;
	spinlock_t *ptl;
	pte_t *ptep;

	if (!(vma->vm_flags & VM_MAYSHARE))
		return;

	start = ALIGN(vma->vm_start, PUD_SIZE);
	end = ALIGN_DOWN(vma->vm_end, PUD_SIZE);

	if (start >= end)
		return;

	flush_cache_range(vma, start, end);
	/*
	 * No need to call adjust_range_if_pmd_sharing_possible(), because
	 * we have already done the PUD_SIZE alignment.
	 */
	mmu_notifier_range_init(&range, MMU_NOTIFY_CLEAR, 0, vma, mm,
				start, end);
	mmu_notifier_invalidate_range_start(&range);
	hugetlb_vma_lock_write(vma);
	i_mmap_lock_write(vma->vm_file->f_mapping);
	for (address = start; address < end; address += PUD_SIZE) {
		ptep = huge_pte_offset(mm, address, sz);
		if (!ptep)
			continue;
		ptl = huge_pte_lock(h, mm, ptep);
		huge_pmd_unshare(mm, vma, address, ptep);
		spin_unlock(ptl);
	}
	flush_hugetlb_tlb_range(vma, start, end);
	i_mmap_unlock_write(vma->vm_file->f_mapping);
	hugetlb_vma_unlock_write(vma);
	/*
	 * No need to call mmu_notifier_invalidate_range(), see
	 * Documentation/mm/mmu_notifier.rst.
	 */
	mmu_notifier_invalidate_range_end(&range);
}

#ifdef CONFIG_CMA
static bool cma_reserve_called __initdata;

static int __init cmdline_parse_hugetlb_cma(char *p)
{
	int nid, count = 0;
	unsigned long tmp;
	char *s = p;

	while (*s) {
		if (sscanf(s, "%lu%n", &tmp, &count) != 1)
			break;

		if (s[count] == ':') {
			if (tmp >= MAX_NUMNODES)
				break;
			nid = array_index_nospec(tmp, MAX_NUMNODES);

			s += count + 1;
			tmp = memparse(s, &s);
			hugetlb_cma_size_in_node[nid] = tmp;
			hugetlb_cma_size += tmp;

			/*
			 * Skip the separator if have one, otherwise
			 * break the parsing.
			 */
			if (*s == ',')
				s++;
			else
				break;
		} else {
			hugetlb_cma_size = memparse(p, &p);
			break;
		}
	}

	return 0;
}

early_param("hugetlb_cma", cmdline_parse_hugetlb_cma);

void __init hugetlb_cma_reserve(int order)
{
	unsigned long size, reserved, per_node;
	bool node_specific_cma_alloc = false;
	int nid;

	cma_reserve_called = true;

	if (!hugetlb_cma_size)
		return;

	for (nid = 0; nid < MAX_NUMNODES; nid++) {
		if (hugetlb_cma_size_in_node[nid] == 0)
			continue;

		if (!node_online(nid)) {
			pr_warn("hugetlb_cma: invalid node %d specified\n", nid);
			hugetlb_cma_size -= hugetlb_cma_size_in_node[nid];
			hugetlb_cma_size_in_node[nid] = 0;
			continue;
		}

		if (hugetlb_cma_size_in_node[nid] < (PAGE_SIZE << order)) {
			pr_warn("hugetlb_cma: cma area of node %d should be at least %lu MiB\n",
				nid, (PAGE_SIZE << order) / SZ_1M);
			hugetlb_cma_size -= hugetlb_cma_size_in_node[nid];
			hugetlb_cma_size_in_node[nid] = 0;
		} else {
			node_specific_cma_alloc = true;
		}
	}

	/* Validate the CMA size again in case some invalid nodes specified. */
	if (!hugetlb_cma_size)
		return;

	if (hugetlb_cma_size < (PAGE_SIZE << order)) {
		pr_warn("hugetlb_cma: cma area should be at least %lu MiB\n",
			(PAGE_SIZE << order) / SZ_1M);
		hugetlb_cma_size = 0;
		return;
	}

	if (!node_specific_cma_alloc) {
		/*
		 * If 3 GB area is requested on a machine with 4 numa nodes,
		 * let's allocate 1 GB on first three nodes and ignore the last one.
		 */
		per_node = DIV_ROUND_UP(hugetlb_cma_size, nr_online_nodes);
		pr_info("hugetlb_cma: reserve %lu MiB, up to %lu MiB per node\n",
			hugetlb_cma_size / SZ_1M, per_node / SZ_1M);
	}

	reserved = 0;
	for_each_online_node(nid) {
		int res;
		char name[CMA_MAX_NAME];

		if (node_specific_cma_alloc) {
			if (hugetlb_cma_size_in_node[nid] == 0)
				continue;

			size = hugetlb_cma_size_in_node[nid];
		} else {
			size = min(per_node, hugetlb_cma_size - reserved);
		}

		size = round_up(size, PAGE_SIZE << order);

		snprintf(name, sizeof(name), "hugetlb%d", nid);
		/*
		 * Note that 'order per bit' is based on smallest size that
		 * may be returned to CMA allocator in the case of
		 * huge page demotion.
		 */
		res = cma_declare_contiguous_nid(0, size, 0,
						PAGE_SIZE << HUGETLB_PAGE_ORDER,
						 0, false, name,
						 &hugetlb_cma[nid], nid);
		if (res) {
			pr_warn("hugetlb_cma: reservation failed: err %d, node %d",
				res, nid);
			continue;
		}

		reserved += size;
		pr_info("hugetlb_cma: reserved %lu MiB on node %d\n",
			size / SZ_1M, nid);

		if (reserved >= hugetlb_cma_size)
			break;
	}

	if (!reserved)
		/*
		 * hugetlb_cma_size is used to determine if allocations from
		 * cma are possible.  Set to zero if no cma regions are set up.
		 */
		hugetlb_cma_size = 0;
}

static void __init hugetlb_cma_check(void)
{
	if (!hugetlb_cma_size || cma_reserve_called)
		return;

	pr_warn("hugetlb_cma: the option isn't supported by current arch\n");
}

#endif /* CONFIG_CMA */<|MERGE_RESOLUTION|>--- conflicted
+++ resolved
@@ -1332,15 +1332,9 @@
 	int nr_pages = 1 << order;
 	struct page *p;
 
-<<<<<<< HEAD
-	atomic_set(compound_mapcount_ptr(page), 0);
-	atomic_set(subpages_mapcount_ptr(page), 0);
-	atomic_set(compound_pincount_ptr(page), 0);
-=======
 	atomic_set(folio_mapcount_ptr(folio), 0);
 	atomic_set(folio_subpages_mapcount_ptr(folio), 0);
 	atomic_set(folio_pincount_ptr(folio), 0);
->>>>>>> cf0a7c39
 
 	for (i = 1; i < nr_pages; i++) {
 		p = folio_page(folio, i);
@@ -1453,12 +1447,7 @@
 							bool adjust_surplus,
 							bool demote)
 {
-<<<<<<< HEAD
-	int nid = page_to_nid(page);
-	struct folio *folio = page_folio(page);
-=======
 	int nid = folio_nid(folio);
->>>>>>> cf0a7c39
 
 	VM_BUG_ON_FOLIO(hugetlb_cgroup_from_folio(folio), folio);
 	VM_BUG_ON_FOLIO(hugetlb_cgroup_from_folio_rsvd(folio), folio);
@@ -1766,11 +1755,7 @@
 		h->resv_huge_pages++;
 
 	if (folio_test_hugetlb_temporary(folio)) {
-<<<<<<< HEAD
-		remove_hugetlb_page(h, page, false);
-=======
 		remove_hugetlb_folio(h, folio, false);
->>>>>>> cf0a7c39
 		spin_unlock_irqrestore(&hugetlb_lock, flags);
 		update_and_free_hugetlb_folio(h, folio, true);
 	} else if (h->surplus_huge_pages_node[nid]) {
@@ -1799,11 +1784,7 @@
 {
 	hugetlb_vmemmap_optimize(h, &folio->page);
 	INIT_LIST_HEAD(&folio->lru);
-<<<<<<< HEAD
-	folio->_folio_dtor = HUGETLB_PAGE_DTOR;
-=======
 	folio_set_compound_dtor(folio, HUGETLB_PAGE_DTOR);
->>>>>>> cf0a7c39
 	hugetlb_set_folio_subpool(folio, NULL);
 	set_hugetlb_cgroup(folio, NULL);
 	set_hugetlb_cgroup_rsvd(folio, NULL);
@@ -1811,11 +1792,6 @@
 
 static void prep_new_hugetlb_folio(struct hstate *h, struct folio *folio, int nid)
 {
-<<<<<<< HEAD
-	struct folio *folio = page_folio(page);
-
-=======
->>>>>>> cf0a7c39
 	__prep_new_hugetlb_folio(h, folio);
 	spin_lock_irq(&hugetlb_lock);
 	__prep_account_new_huge_page(h, nid);
@@ -1829,17 +1805,10 @@
 	int nr_pages = 1 << order;
 	struct page *p;
 
-<<<<<<< HEAD
-	/* we rely on prep_new_huge_page to set the destructor */
-	set_compound_order(page, order);
-	__ClearPageReserved(page);
-	__SetPageHead(page);
-=======
 	/* we rely on prep_new_hugetlb_folio to set the destructor */
 	folio_set_compound_order(folio, order);
 	__folio_clear_reserved(folio);
 	__folio_set_head(folio);
->>>>>>> cf0a7c39
 	for (i = 0; i < nr_pages; i++) {
 		p = folio_page(folio, i);
 
@@ -1885,15 +1854,9 @@
 		if (i != 0)
 			set_compound_head(p, &folio->page);
 	}
-<<<<<<< HEAD
-	atomic_set(compound_mapcount_ptr(page), -1);
-	atomic_set(subpages_mapcount_ptr(page), 0);
-	atomic_set(compound_pincount_ptr(page), 0);
-=======
 	atomic_set(folio_mapcount_ptr(folio), -1);
 	atomic_set(folio_subpages_mapcount_ptr(folio), 0);
 	atomic_set(folio_pincount_ptr(folio), 0);
->>>>>>> cf0a7c39
 	return true;
 
 out_error:
@@ -2789,13 +2752,7 @@
 			struct folio *old_folio, struct list_head *list)
 {
 	gfp_t gfp_mask = htlb_alloc_mask(h) | __GFP_THISNODE;
-<<<<<<< HEAD
-	struct folio *old_folio = page_folio(old_page);
 	int nid = folio_nid(old_folio);
-	struct page *new_page;
-=======
-	int nid = folio_nid(old_folio);
->>>>>>> cf0a7c39
 	struct folio *new_folio;
 	int ret = 0;
 
@@ -2809,10 +2766,6 @@
 	new_folio = alloc_buddy_hugetlb_folio(h, gfp_mask, nid, NULL, NULL);
 	if (!new_folio)
 		return -ENOMEM;
-<<<<<<< HEAD
-	new_folio = page_folio(new_page);
-=======
->>>>>>> cf0a7c39
 	__prep_new_hugetlb_folio(h, new_folio);
 
 retry:
@@ -2870,11 +2823,7 @@
 	spin_unlock_irq(&hugetlb_lock);
 	/* Page has a zero ref count, but needs a ref to be freed */
 	folio_ref_unfreeze(new_folio, 1);
-<<<<<<< HEAD
-	update_and_free_page(h, new_page, false);
-=======
 	update_and_free_hugetlb_folio(h, new_folio, false);
->>>>>>> cf0a7c39
 
 	return ret;
 }
@@ -2910,11 +2859,7 @@
 	if (folio_ref_count(folio) && !isolate_hugetlb(&folio->page, list))
 		ret = 0;
 	else if (!folio_ref_count(folio))
-<<<<<<< HEAD
-		ret = alloc_and_dissolve_huge_page(h, &folio->page, list);
-=======
 		ret = alloc_and_dissolve_hugetlb_folio(h, folio, list);
->>>>>>> cf0a7c39
 
 	return ret;
 }
@@ -2989,7 +2934,6 @@
 	 * a reservation exists for the allocation.
 	 */
 	page = dequeue_huge_page_vma(h, vma, addr, avoid_reserve, gbl_chg);
-
 	if (!page) {
 		spin_unlock_irq(&hugetlb_lock);
 		page = alloc_buddy_huge_page_with_mpol(h, vma, addr);
@@ -6304,17 +6248,10 @@
 		 * try_grab_page() will increase the ref count on the
 		 * head page, so this will be OK.
 		 *
-<<<<<<< HEAD
 		 * try_grab_page() should always be able to get the page here,
 		 * because we hold the ptl lock and have verified pte_present().
 		 */
 		if (try_grab_page(page, flags)) {
-=======
-		 * try_grab_page() should always succeed here, because we hold
-		 * the ptl lock and have verified pte_present().
-		 */
-		if (WARN_ON_ONCE(!try_grab_page(page, flags))) {
->>>>>>> cf0a7c39
 			page = NULL;
 			goto out;
 		}
@@ -7409,10 +7346,6 @@
 		int old_nid = folio_nid(old_folio);
 		int new_nid = folio_nid(new_folio);
 
-<<<<<<< HEAD
-
-=======
->>>>>>> cf0a7c39
 		folio_set_hugetlb_temporary(old_folio);
 		folio_clear_hugetlb_temporary(new_folio);
 
