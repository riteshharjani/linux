// SPDX-License-Identifier: GPL-2.0-only
/*
 * mm/mmap.c
 *
 * Written by obz.
 *
 * Address space accounting code	<alan@lxorguk.ukuu.org.uk>
 */

#define pr_fmt(fmt) KBUILD_MODNAME ": " fmt

#include <linux/kernel.h>
#include <linux/slab.h>
#include <linux/backing-dev.h>
#include <linux/mm.h>
#include <linux/mm_inline.h>
#include <linux/shm.h>
#include <linux/mman.h>
#include <linux/pagemap.h>
#include <linux/swap.h>
#include <linux/syscalls.h>
#include <linux/capability.h>
#include <linux/init.h>
#include <linux/file.h>
#include <linux/fs.h>
#include <linux/personality.h>
#include <linux/security.h>
#include <linux/hugetlb.h>
#include <linux/shmem_fs.h>
#include <linux/profile.h>
#include <linux/export.h>
#include <linux/mount.h>
#include <linux/mempolicy.h>
#include <linux/rmap.h>
#include <linux/mmu_notifier.h>
#include <linux/mmdebug.h>
#include <linux/perf_event.h>
#include <linux/audit.h>
#include <linux/khugepaged.h>
#include <linux/uprobes.h>
#include <linux/notifier.h>
#include <linux/memory.h>
#include <linux/printk.h>
#include <linux/userfaultfd_k.h>
#include <linux/moduleparam.h>
#include <linux/pkeys.h>
#include <linux/oom.h>
#include <linux/sched/mm.h>
#include <linux/ksm.h>

#include <linux/uaccess.h>
#include <asm/cacheflush.h>
#include <asm/tlb.h>
#include <asm/mmu_context.h>

#define CREATE_TRACE_POINTS
#include <trace/events/mmap.h>

#include "internal.h"

#ifndef arch_mmap_check
#define arch_mmap_check(addr, len, flags)	(0)
#endif

#ifdef CONFIG_HAVE_ARCH_MMAP_RND_BITS
const int mmap_rnd_bits_min = CONFIG_ARCH_MMAP_RND_BITS_MIN;
const int mmap_rnd_bits_max = CONFIG_ARCH_MMAP_RND_BITS_MAX;
int mmap_rnd_bits __read_mostly = CONFIG_ARCH_MMAP_RND_BITS;
#endif
#ifdef CONFIG_HAVE_ARCH_MMAP_RND_COMPAT_BITS
const int mmap_rnd_compat_bits_min = CONFIG_ARCH_MMAP_RND_COMPAT_BITS_MIN;
const int mmap_rnd_compat_bits_max = CONFIG_ARCH_MMAP_RND_COMPAT_BITS_MAX;
int mmap_rnd_compat_bits __read_mostly = CONFIG_ARCH_MMAP_RND_COMPAT_BITS;
#endif

static bool ignore_rlimit_data;
core_param(ignore_rlimit_data, ignore_rlimit_data, bool, 0644);

static void unmap_region(struct mm_struct *mm, struct maple_tree *mt,
		struct vm_area_struct *vma, struct vm_area_struct *prev,
		struct vm_area_struct *next, unsigned long start,
		unsigned long end, bool mm_wr_locked);

static pgprot_t vm_pgprot_modify(pgprot_t oldprot, unsigned long vm_flags)
{
	return pgprot_modify(oldprot, vm_get_page_prot(vm_flags));
}

/* Update vma->vm_page_prot to reflect vma->vm_flags. */
void vma_set_page_prot(struct vm_area_struct *vma)
{
	unsigned long vm_flags = vma->vm_flags;
	pgprot_t vm_page_prot;

	vm_page_prot = vm_pgprot_modify(vma->vm_page_prot, vm_flags);
	if (vma_wants_writenotify(vma, vm_page_prot)) {
		vm_flags &= ~VM_SHARED;
		vm_page_prot = vm_pgprot_modify(vm_page_prot, vm_flags);
	}
	/* remove_protection_ptes reads vma->vm_page_prot without mmap_lock */
	WRITE_ONCE(vma->vm_page_prot, vm_page_prot);
}

/*
 * Requires inode->i_mapping->i_mmap_rwsem
 */
static void __remove_shared_vm_struct(struct vm_area_struct *vma,
		struct file *file, struct address_space *mapping)
{
	if (vma->vm_flags & VM_SHARED)
		mapping_unmap_writable(mapping);

	flush_dcache_mmap_lock(mapping);
	vma_interval_tree_remove(vma, &mapping->i_mmap);
	flush_dcache_mmap_unlock(mapping);
}

/*
 * Unlink a file-based vm structure from its interval tree, to hide
 * vma from rmap and vmtruncate before freeing its page tables.
 */
void unlink_file_vma(struct vm_area_struct *vma)
{
	struct file *file = vma->vm_file;

	if (file) {
		struct address_space *mapping = file->f_mapping;
		i_mmap_lock_write(mapping);
		__remove_shared_vm_struct(vma, file, mapping);
		i_mmap_unlock_write(mapping);
	}
}

/*
 * Close a vm structure and free it.
 */
static void remove_vma(struct vm_area_struct *vma, bool unreachable)
{
	might_sleep();
	if (vma->vm_ops && vma->vm_ops->close)
		vma->vm_ops->close(vma);
	if (vma->vm_file)
		fput(vma->vm_file);
	mpol_put(vma_policy(vma));
	if (unreachable)
		__vm_area_free(vma);
	else
		vm_area_free(vma);
}

static inline struct vm_area_struct *vma_prev_limit(struct vma_iterator *vmi,
						    unsigned long min)
{
	return mas_prev(&vmi->mas, min);
}

static inline int vma_iter_clear_gfp(struct vma_iterator *vmi,
			unsigned long start, unsigned long end, gfp_t gfp)
{
	vmi->mas.index = start;
	vmi->mas.last = end - 1;
	mas_store_gfp(&vmi->mas, NULL, gfp);
	if (unlikely(mas_is_err(&vmi->mas)))
		return -ENOMEM;

	return 0;
}

/*
 * check_brk_limits() - Use platform specific check of range & verify mlock
 * limits.
 * @addr: The address to check
 * @len: The size of increase.
 *
 * Return: 0 on success.
 */
static int check_brk_limits(unsigned long addr, unsigned long len)
{
	unsigned long mapped_addr;

	mapped_addr = get_unmapped_area(NULL, addr, len, 0, MAP_FIXED);
	if (IS_ERR_VALUE(mapped_addr))
		return mapped_addr;

	return mlock_future_ok(current->mm, current->mm->def_flags, len)
		? 0 : -EAGAIN;
}
static int do_brk_flags(struct vma_iterator *vmi, struct vm_area_struct *brkvma,
		unsigned long addr, unsigned long request, unsigned long flags);
SYSCALL_DEFINE1(brk, unsigned long, brk)
{
	unsigned long newbrk, oldbrk, origbrk;
	struct mm_struct *mm = current->mm;
	struct vm_area_struct *brkvma, *next = NULL;
	unsigned long min_brk;
	bool populate = false;
	LIST_HEAD(uf);
	struct vma_iterator vmi;

	if (mmap_write_lock_killable(mm))
		return -EINTR;

	origbrk = mm->brk;

#ifdef CONFIG_COMPAT_BRK
	/*
	 * CONFIG_COMPAT_BRK can still be overridden by setting
	 * randomize_va_space to 2, which will still cause mm->start_brk
	 * to be arbitrarily shifted
	 */
	if (current->brk_randomized)
		min_brk = mm->start_brk;
	else
		min_brk = mm->end_data;
#else
	min_brk = mm->start_brk;
#endif
	if (brk < min_brk)
		goto out;

	/*
	 * Check against rlimit here. If this check is done later after the test
	 * of oldbrk with newbrk then it can escape the test and let the data
	 * segment grow beyond its set limit the in case where the limit is
	 * not page aligned -Ram Gupta
	 */
	if (check_data_rlimit(rlimit(RLIMIT_DATA), brk, mm->start_brk,
			      mm->end_data, mm->start_data))
		goto out;

	newbrk = PAGE_ALIGN(brk);
	oldbrk = PAGE_ALIGN(mm->brk);
	if (oldbrk == newbrk) {
		mm->brk = brk;
		goto success;
	}

	/* Always allow shrinking brk. */
	if (brk <= mm->brk) {
		/* Search one past newbrk */
		vma_iter_init(&vmi, mm, newbrk);
		brkvma = vma_find(&vmi, oldbrk);
		if (!brkvma || brkvma->vm_start >= oldbrk)
			goto out; /* mapping intersects with an existing non-brk vma. */
		/*
		 * mm->brk must be protected by write mmap_lock.
		 * do_vma_munmap() will drop the lock on success,  so update it
		 * before calling do_vma_munmap().
		 */
		mm->brk = brk;
		if (do_vma_munmap(&vmi, brkvma, newbrk, oldbrk, &uf, true))
			goto out;

		goto success_unlocked;
	}

	if (check_brk_limits(oldbrk, newbrk - oldbrk))
		goto out;

	/*
	 * Only check if the next VMA is within the stack_guard_gap of the
	 * expansion area
	 */
	vma_iter_init(&vmi, mm, oldbrk);
	next = vma_find(&vmi, newbrk + PAGE_SIZE + stack_guard_gap);
	if (next && newbrk + PAGE_SIZE > vm_start_gap(next))
		goto out;

	brkvma = vma_prev_limit(&vmi, mm->start_brk);
	/* Ok, looks good - let it rip. */
	if (do_brk_flags(&vmi, brkvma, oldbrk, newbrk - oldbrk, 0) < 0)
		goto out;

	mm->brk = brk;
	if (mm->def_flags & VM_LOCKED)
		populate = true;

success:
	mmap_write_unlock(mm);
success_unlocked:
	userfaultfd_unmap_complete(mm, &uf);
	if (populate)
		mm_populate(oldbrk, newbrk - oldbrk);
	return brk;

out:
	mm->brk = origbrk;
	mmap_write_unlock(mm);
	return origbrk;
}

#if defined(CONFIG_DEBUG_VM_MAPLE_TREE)
static void validate_mm(struct mm_struct *mm)
{
	int bug = 0;
	int i = 0;
	struct vm_area_struct *vma;
	VMA_ITERATOR(vmi, mm, 0);

	mt_validate(&mm->mm_mt);
	for_each_vma(vmi, vma) {
#ifdef CONFIG_DEBUG_VM_RB
		struct anon_vma *anon_vma = vma->anon_vma;
		struct anon_vma_chain *avc;
#endif
		unsigned long vmi_start, vmi_end;
		bool warn = 0;

		vmi_start = vma_iter_addr(&vmi);
		vmi_end = vma_iter_end(&vmi);
		if (VM_WARN_ON_ONCE_MM(vma->vm_end != vmi_end, mm))
			warn = 1;

		if (VM_WARN_ON_ONCE_MM(vma->vm_start != vmi_start, mm))
			warn = 1;

		if (warn) {
			pr_emerg("issue in %s\n", current->comm);
			dump_stack();
			dump_vma(vma);
			pr_emerg("tree range: %px start %lx end %lx\n", vma,
				 vmi_start, vmi_end - 1);
			vma_iter_dump_tree(&vmi);
		}

#ifdef CONFIG_DEBUG_VM_RB
		if (anon_vma) {
			anon_vma_lock_read(anon_vma);
			list_for_each_entry(avc, &vma->anon_vma_chain, same_vma)
				anon_vma_interval_tree_verify(avc);
			anon_vma_unlock_read(anon_vma);
		}
#endif
		i++;
	}
	if (i != mm->map_count) {
		pr_emerg("map_count %d vma iterator %d\n", mm->map_count, i);
		bug = 1;
	}
	VM_BUG_ON_MM(bug, mm);
}

#else /* !CONFIG_DEBUG_VM_MAPLE_TREE */
#define validate_mm(mm) do { } while (0)
#endif /* CONFIG_DEBUG_VM_MAPLE_TREE */

/*
 * vma has some anon_vma assigned, and is already inserted on that
 * anon_vma's interval trees.
 *
 * Before updating the vma's vm_start / vm_end / vm_pgoff fields, the
 * vma must be removed from the anon_vma's interval trees using
 * anon_vma_interval_tree_pre_update_vma().
 *
 * After the update, the vma will be reinserted using
 * anon_vma_interval_tree_post_update_vma().
 *
 * The entire update must be protected by exclusive mmap_lock and by
 * the root anon_vma's mutex.
 */
static inline void
anon_vma_interval_tree_pre_update_vma(struct vm_area_struct *vma)
{
	struct anon_vma_chain *avc;

	list_for_each_entry(avc, &vma->anon_vma_chain, same_vma)
		anon_vma_interval_tree_remove(avc, &avc->anon_vma->rb_root);
}

static inline void
anon_vma_interval_tree_post_update_vma(struct vm_area_struct *vma)
{
	struct anon_vma_chain *avc;

	list_for_each_entry(avc, &vma->anon_vma_chain, same_vma)
		anon_vma_interval_tree_insert(avc, &avc->anon_vma->rb_root);
}

static unsigned long count_vma_pages_range(struct mm_struct *mm,
		unsigned long addr, unsigned long end)
{
	VMA_ITERATOR(vmi, mm, addr);
	struct vm_area_struct *vma;
	unsigned long nr_pages = 0;

	for_each_vma_range(vmi, vma, end) {
		unsigned long vm_start = max(addr, vma->vm_start);
		unsigned long vm_end = min(end, vma->vm_end);

		nr_pages += PHYS_PFN(vm_end - vm_start);
	}

	return nr_pages;
}

static void __vma_link_file(struct vm_area_struct *vma,
			    struct address_space *mapping)
{
	if (vma->vm_flags & VM_SHARED)
		mapping_allow_writable(mapping);

	flush_dcache_mmap_lock(mapping);
	vma_interval_tree_insert(vma, &mapping->i_mmap);
	flush_dcache_mmap_unlock(mapping);
}

static int vma_link(struct mm_struct *mm, struct vm_area_struct *vma)
{
	VMA_ITERATOR(vmi, mm, 0);
	struct address_space *mapping = NULL;

	if (vma_iter_prealloc(&vmi))
		return -ENOMEM;

	if (vma->vm_file) {
		mapping = vma->vm_file->f_mapping;
		i_mmap_lock_write(mapping);
	}

	vma_iter_store(&vmi, vma);

	if (mapping) {
		__vma_link_file(vma, mapping);
		i_mmap_unlock_write(mapping);
	}

	mm->map_count++;
	validate_mm(mm);
	return 0;
}

/*
 * init_multi_vma_prep() - Initializer for struct vma_prepare
 * @vp: The vma_prepare struct
 * @vma: The vma that will be altered once locked
 * @next: The next vma if it is to be adjusted
 * @remove: The first vma to be removed
 * @remove2: The second vma to be removed
 */
static inline void init_multi_vma_prep(struct vma_prepare *vp,
		struct vm_area_struct *vma, struct vm_area_struct *next,
		struct vm_area_struct *remove, struct vm_area_struct *remove2)
{
	memset(vp, 0, sizeof(struct vma_prepare));
	vp->vma = vma;
	vp->anon_vma = vma->anon_vma;
	vp->remove = remove;
	vp->remove2 = remove2;
	vp->adj_next = next;
	if (!vp->anon_vma && next)
		vp->anon_vma = next->anon_vma;

	vp->file = vma->vm_file;
	if (vp->file)
		vp->mapping = vma->vm_file->f_mapping;

}

/*
 * init_vma_prep() - Initializer wrapper for vma_prepare struct
 * @vp: The vma_prepare struct
 * @vma: The vma that will be altered once locked
 */
static inline void init_vma_prep(struct vma_prepare *vp,
				 struct vm_area_struct *vma)
{
	init_multi_vma_prep(vp, vma, NULL, NULL, NULL);
}


/*
 * vma_prepare() - Helper function for handling locking VMAs prior to altering
 * @vp: The initialized vma_prepare struct
 */
static inline void vma_prepare(struct vma_prepare *vp)
{
	vma_start_write(vp->vma);
	if (vp->adj_next)
		vma_start_write(vp->adj_next);
	/* vp->insert is always a newly created VMA, no need for locking */
	if (vp->remove)
		vma_start_write(vp->remove);
	if (vp->remove2)
		vma_start_write(vp->remove2);

	if (vp->file) {
		uprobe_munmap(vp->vma, vp->vma->vm_start, vp->vma->vm_end);

		if (vp->adj_next)
			uprobe_munmap(vp->adj_next, vp->adj_next->vm_start,
				      vp->adj_next->vm_end);

		i_mmap_lock_write(vp->mapping);
		if (vp->insert && vp->insert->vm_file) {
			/*
			 * Put into interval tree now, so instantiated pages
			 * are visible to arm/parisc __flush_dcache_page
			 * throughout; but we cannot insert into address
			 * space until vma start or end is updated.
			 */
			__vma_link_file(vp->insert,
					vp->insert->vm_file->f_mapping);
		}
	}

	if (vp->anon_vma) {
		anon_vma_lock_write(vp->anon_vma);
		anon_vma_interval_tree_pre_update_vma(vp->vma);
		if (vp->adj_next)
			anon_vma_interval_tree_pre_update_vma(vp->adj_next);
	}

	if (vp->file) {
		flush_dcache_mmap_lock(vp->mapping);
		vma_interval_tree_remove(vp->vma, &vp->mapping->i_mmap);
		if (vp->adj_next)
			vma_interval_tree_remove(vp->adj_next,
						 &vp->mapping->i_mmap);
	}

}

/*
 * vma_complete- Helper function for handling the unlocking after altering VMAs,
 * or for inserting a VMA.
 *
 * @vp: The vma_prepare struct
 * @vmi: The vma iterator
 * @mm: The mm_struct
 */
static inline void vma_complete(struct vma_prepare *vp,
				struct vma_iterator *vmi, struct mm_struct *mm)
{
	if (vp->file) {
		if (vp->adj_next)
			vma_interval_tree_insert(vp->adj_next,
						 &vp->mapping->i_mmap);
		vma_interval_tree_insert(vp->vma, &vp->mapping->i_mmap);
		flush_dcache_mmap_unlock(vp->mapping);
	}

	if (vp->remove && vp->file) {
		__remove_shared_vm_struct(vp->remove, vp->file, vp->mapping);
		if (vp->remove2)
			__remove_shared_vm_struct(vp->remove2, vp->file,
						  vp->mapping);
	} else if (vp->insert) {
		/*
		 * split_vma has split insert from vma, and needs
		 * us to insert it before dropping the locks
		 * (it may either follow vma or precede it).
		 */
		vma_iter_store(vmi, vp->insert);
		mm->map_count++;
	}

	if (vp->anon_vma) {
		anon_vma_interval_tree_post_update_vma(vp->vma);
		if (vp->adj_next)
			anon_vma_interval_tree_post_update_vma(vp->adj_next);
		anon_vma_unlock_write(vp->anon_vma);
	}

	if (vp->file) {
		i_mmap_unlock_write(vp->mapping);
		uprobe_mmap(vp->vma);

		if (vp->adj_next)
			uprobe_mmap(vp->adj_next);
	}

	if (vp->remove) {
again:
		vma_mark_detached(vp->remove, true);
		if (vp->file) {
			uprobe_munmap(vp->remove, vp->remove->vm_start,
				      vp->remove->vm_end);
			fput(vp->file);
		}
		if (vp->remove->anon_vma)
			anon_vma_merge(vp->vma, vp->remove);
		mm->map_count--;
		mpol_put(vma_policy(vp->remove));
		if (!vp->remove2)
			WARN_ON_ONCE(vp->vma->vm_end < vp->remove->vm_end);
		vm_area_free(vp->remove);

		/*
		 * In mprotect's case 6 (see comments on vma_merge),
		 * we are removing both mid and next vmas
		 */
		if (vp->remove2) {
			vp->remove = vp->remove2;
			vp->remove2 = NULL;
			goto again;
		}
	}
	if (vp->insert && vp->file)
		uprobe_mmap(vp->insert);
}

/*
 * dup_anon_vma() - Helper function to duplicate anon_vma
 * @dst: The destination VMA
 * @src: The source VMA
 *
 * Returns: 0 on success.
 */
static inline int dup_anon_vma(struct vm_area_struct *dst,
			       struct vm_area_struct *src)
{
	/*
	 * Easily overlooked: when mprotect shifts the boundary, make sure the
	 * expanding vma has anon_vma set if the shrinking vma had, to cover any
	 * anon pages imported.
	 */
	if (src->anon_vma && !dst->anon_vma) {
		dst->anon_vma = src->anon_vma;
		return anon_vma_clone(dst, src);
	}

	return 0;
}

/*
 * vma_expand - Expand an existing VMA
 *
 * @vmi: The vma iterator
 * @vma: The vma to expand
 * @start: The start of the vma
 * @end: The exclusive end of the vma
 * @pgoff: The page offset of vma
 * @next: The current of next vma.
 *
 * Expand @vma to @start and @end.  Can expand off the start and end.  Will
 * expand over @next if it's different from @vma and @end == @next->vm_end.
 * Checking if the @vma can expand and merge with @next needs to be handled by
 * the caller.
 *
 * Returns: 0 on success
 */
int vma_expand(struct vma_iterator *vmi, struct vm_area_struct *vma,
	       unsigned long start, unsigned long end, pgoff_t pgoff,
	       struct vm_area_struct *next)
{
	bool remove_next = false;
	struct vma_prepare vp;

	if (next && (vma != next) && (end == next->vm_end)) {
		int ret;

		remove_next = true;
		ret = dup_anon_vma(vma, next);
		if (ret)
			return ret;
	}

	init_multi_vma_prep(&vp, vma, NULL, remove_next ? next : NULL, NULL);
	/* Not merging but overwriting any part of next is not handled. */
	VM_WARN_ON(next && !vp.remove &&
		  next != vma && end > next->vm_start);
	/* Only handles expanding */
	VM_WARN_ON(vma->vm_start < start || vma->vm_end > end);

	if (vma_iter_prealloc(vmi))
		goto nomem;

	vma_prepare(&vp);
	vma_adjust_trans_huge(vma, start, end, 0);
	/* VMA iterator points to previous, so set to start if necessary */
	if (vma_iter_addr(vmi) != start)
		vma_iter_set(vmi, start);

	vma->vm_start = start;
	vma->vm_end = end;
	vma->vm_pgoff = pgoff;
	/* Note: mas must be pointing to the expanding VMA */
	vma_iter_store(vmi, vma);

	vma_complete(&vp, vmi, vma->vm_mm);
	validate_mm(vma->vm_mm);
	return 0;

nomem:
	return -ENOMEM;
}

/*
 * vma_shrink() - Reduce an existing VMAs memory area
 * @vmi: The vma iterator
 * @vma: The VMA to modify
 * @start: The new start
 * @end: The new end
 *
 * Returns: 0 on success, -ENOMEM otherwise
 */
int vma_shrink(struct vma_iterator *vmi, struct vm_area_struct *vma,
	       unsigned long start, unsigned long end, pgoff_t pgoff)
{
	struct vma_prepare vp;

	WARN_ON((vma->vm_start != start) && (vma->vm_end != end));

	if (vma_iter_prealloc(vmi))
		return -ENOMEM;

	init_vma_prep(&vp, vma);
	vma_prepare(&vp);
	vma_adjust_trans_huge(vma, start, end, 0);

	if (vma->vm_start < start)
		vma_iter_clear(vmi, vma->vm_start, start);

	if (vma->vm_end > end)
		vma_iter_clear(vmi, end, vma->vm_end);

	vma->vm_start = start;
	vma->vm_end = end;
	vma->vm_pgoff = pgoff;
	vma_complete(&vp, vmi, vma->vm_mm);
	validate_mm(vma->vm_mm);
	return 0;
}

/*
 * If the vma has a ->close operation then the driver probably needs to release
 * per-vma resources, so we don't attempt to merge those if the caller indicates
 * the current vma may be removed as part of the merge.
 */
static inline bool is_mergeable_vma(struct vm_area_struct *vma,
		struct file *file, unsigned long vm_flags,
		struct vm_userfaultfd_ctx vm_userfaultfd_ctx,
		struct anon_vma_name *anon_name, bool may_remove_vma)
{
	/*
	 * VM_SOFTDIRTY should not prevent from VMA merging, if we
	 * match the flags but dirty bit -- the caller should mark
	 * merged VMA as dirty. If dirty bit won't be excluded from
	 * comparison, we increase pressure on the memory system forcing
	 * the kernel to generate new VMAs when old one could be
	 * extended instead.
	 */
	if ((vma->vm_flags ^ vm_flags) & ~VM_SOFTDIRTY)
		return false;
	if (vma->vm_file != file)
		return false;
	if (may_remove_vma && vma->vm_ops && vma->vm_ops->close)
		return false;
	if (!is_mergeable_vm_userfaultfd_ctx(vma, vm_userfaultfd_ctx))
		return false;
	if (!anon_vma_name_eq(anon_vma_name(vma), anon_name))
		return false;
	return true;
}

static inline bool is_mergeable_anon_vma(struct anon_vma *anon_vma1,
		 struct anon_vma *anon_vma2, struct vm_area_struct *vma)
{
	/*
	 * The list_is_singular() test is to avoid merging VMA cloned from
	 * parents. This can improve scalability caused by anon_vma lock.
	 */
	if ((!anon_vma1 || !anon_vma2) && (!vma ||
		list_is_singular(&vma->anon_vma_chain)))
		return true;
	return anon_vma1 == anon_vma2;
}

/*
 * Return true if we can merge this (vm_flags,anon_vma,file,vm_pgoff)
 * in front of (at a lower virtual address and file offset than) the vma.
 *
 * We cannot merge two vmas if they have differently assigned (non-NULL)
 * anon_vmas, nor if same anon_vma is assigned but offsets incompatible.
 *
 * We don't check here for the merged mmap wrapping around the end of pagecache
 * indices (16TB on ia32) because do_mmap() does not permit mmap's which
 * wrap, nor mmaps which cover the final page at index -1UL.
 *
 * We assume the vma may be removed as part of the merge.
 */
static bool
can_vma_merge_before(struct vm_area_struct *vma, unsigned long vm_flags,
		struct anon_vma *anon_vma, struct file *file,
		pgoff_t vm_pgoff, struct vm_userfaultfd_ctx vm_userfaultfd_ctx,
		struct anon_vma_name *anon_name)
{
	if (is_mergeable_vma(vma, file, vm_flags, vm_userfaultfd_ctx, anon_name, true) &&
	    is_mergeable_anon_vma(anon_vma, vma->anon_vma, vma)) {
		if (vma->vm_pgoff == vm_pgoff)
			return true;
	}
	return false;
}

/*
 * Return true if we can merge this (vm_flags,anon_vma,file,vm_pgoff)
 * beyond (at a higher virtual address and file offset than) the vma.
 *
 * We cannot merge two vmas if they have differently assigned (non-NULL)
 * anon_vmas, nor if same anon_vma is assigned but offsets incompatible.
 *
 * We assume that vma is not removed as part of the merge.
 */
static bool
can_vma_merge_after(struct vm_area_struct *vma, unsigned long vm_flags,
		struct anon_vma *anon_vma, struct file *file,
		pgoff_t vm_pgoff, struct vm_userfaultfd_ctx vm_userfaultfd_ctx,
		struct anon_vma_name *anon_name)
{
	if (is_mergeable_vma(vma, file, vm_flags, vm_userfaultfd_ctx, anon_name, false) &&
	    is_mergeable_anon_vma(anon_vma, vma->anon_vma, vma)) {
		pgoff_t vm_pglen;
		vm_pglen = vma_pages(vma);
		if (vma->vm_pgoff + vm_pglen == vm_pgoff)
			return true;
	}
	return false;
}

/*
 * Given a mapping request (addr,end,vm_flags,file,pgoff,anon_name),
 * figure out whether that can be merged with its predecessor or its
 * successor.  Or both (it neatly fills a hole).
 *
 * In most cases - when called for mmap, brk or mremap - [addr,end) is
 * certain not to be mapped by the time vma_merge is called; but when
 * called for mprotect, it is certain to be already mapped (either at
 * an offset within prev, or at the start of next), and the flags of
 * this area are about to be changed to vm_flags - and the no-change
 * case has already been eliminated.
 *
 * The following mprotect cases have to be considered, where **** is
 * the area passed down from mprotect_fixup, never extending beyond one
 * vma, PPPP is the previous vma, CCCC is a concurrent vma that starts
 * at the same address as **** and is of the same or larger span, and
 * NNNN the next vma after ****:
 *
 *     ****             ****                   ****
 *    PPPPPPNNNNNN    PPPPPPNNNNNN       PPPPPPCCCCCC
 *    cannot merge    might become       might become
 *                    PPNNNNNNNNNN       PPPPPPPPPPCC
 *    mmap, brk or    case 4 below       case 5 below
 *    mremap move:
 *                        ****               ****
 *                    PPPP    NNNN       PPPPCCCCNNNN
 *                    might become       might become
 *                    PPPPPPPPPPPP 1 or  PPPPPPPPPPPP 6 or
 *                    PPPPPPPPNNNN 2 or  PPPPPPPPNNNN 7 or
 *                    PPPPNNNNNNNN 3     PPPPNNNNNNNN 8
 *
 * It is important for case 8 that the vma CCCC overlapping the
 * region **** is never going to extended over NNNN. Instead NNNN must
 * be extended in region **** and CCCC must be removed. This way in
 * all cases where vma_merge succeeds, the moment vma_merge drops the
 * rmap_locks, the properties of the merged vma will be already
 * correct for the whole merged range. Some of those properties like
 * vm_page_prot/vm_flags may be accessed by rmap_walks and they must
 * be correct for the whole merged range immediately after the
 * rmap_locks are released. Otherwise if NNNN would be removed and
 * CCCC would be extended over the NNNN range, remove_migration_ptes
 * or other rmap walkers (if working on addresses beyond the "end"
 * parameter) may establish ptes with the wrong permissions of CCCC
 * instead of the right permissions of NNNN.
 *
 * In the code below:
 * PPPP is represented by *prev
 * CCCC is represented by *curr or not represented at all (NULL)
 * NNNN is represented by *next or not represented at all (NULL)
 * **** is not represented - it will be merged and the vma containing the
 *      area is returned, or the function will return NULL
 */
struct vm_area_struct *vma_merge(struct vma_iterator *vmi, struct mm_struct *mm,
			struct vm_area_struct *prev, unsigned long addr,
			unsigned long end, unsigned long vm_flags,
			struct anon_vma *anon_vma, struct file *file,
			pgoff_t pgoff, struct mempolicy *policy,
			struct vm_userfaultfd_ctx vm_userfaultfd_ctx,
			struct anon_vma_name *anon_name)
{
	struct vm_area_struct *curr, *next, *res;
	struct vm_area_struct *vma, *adjust, *remove, *remove2;
	struct vma_prepare vp;
	pgoff_t vma_pgoff;
	int err = 0;
	bool merge_prev = false;
	bool merge_next = false;
	bool vma_expanded = false;
	unsigned long vma_start = addr;
	unsigned long vma_end = end;
	pgoff_t pglen = (end - addr) >> PAGE_SHIFT;
	long adj_start = 0;

	validate_mm(mm);
	/*
	 * We later require that vma->vm_flags == vm_flags,
	 * so this tests vma->vm_flags & VM_SPECIAL, too.
	 */
	if (vm_flags & VM_SPECIAL)
		return NULL;

	/* Does the input range span an existing VMA? (cases 5 - 8) */
	curr = find_vma_intersection(mm, prev ? prev->vm_end : 0, end);

	if (!curr ||			/* cases 1 - 4 */
	    end == curr->vm_end)	/* cases 6 - 8, adjacent VMA */
		next = vma_lookup(mm, end);
	else
		next = NULL;		/* case 5 */

	if (prev) {
		vma_start = prev->vm_start;
		vma_pgoff = prev->vm_pgoff;

		/* Can we merge the predecessor? */
		if (addr == prev->vm_end && mpol_equal(vma_policy(prev), policy)
		    && can_vma_merge_after(prev, vm_flags, anon_vma, file,
					   pgoff, vm_userfaultfd_ctx, anon_name)) {
			merge_prev = true;
			vma_prev(vmi);
		}
	}

	/* Can we merge the successor? */
	if (next && mpol_equal(policy, vma_policy(next)) &&
	    can_vma_merge_before(next, vm_flags, anon_vma, file, pgoff+pglen,
				 vm_userfaultfd_ctx, anon_name)) {
		merge_next = true;
	}

	/* Verify some invariant that must be enforced by the caller. */
	VM_WARN_ON(prev && addr <= prev->vm_start);
	VM_WARN_ON(curr && (addr != curr->vm_start || end > curr->vm_end));
	VM_WARN_ON(addr >= end);

	if (!merge_prev && !merge_next)
		return NULL; /* Not mergeable. */

	res = vma = prev;
	remove = remove2 = adjust = NULL;

	/* Can we merge both the predecessor and the successor? */
	if (merge_prev && merge_next &&
	    is_mergeable_anon_vma(prev->anon_vma, next->anon_vma, NULL)) {
		remove = next;				/* case 1 */
		vma_end = next->vm_end;
		err = dup_anon_vma(prev, next);
		if (curr) {				/* case 6 */
			remove = curr;
			remove2 = next;
			if (!next->anon_vma)
				err = dup_anon_vma(prev, curr);
		}
	} else if (merge_prev) {			/* case 2 */
		if (curr) {
			err = dup_anon_vma(prev, curr);
			if (end == curr->vm_end) {	/* case 7 */
				remove = curr;
			} else {			/* case 5 */
				adjust = curr;
				adj_start = (end - curr->vm_start);
			}
		}
	} else { /* merge_next */
		res = next;
		if (prev && addr < prev->vm_end) {	/* case 4 */
			vma_end = addr;
			adjust = next;
			adj_start = -(prev->vm_end - addr);
			err = dup_anon_vma(next, prev);
		} else {
			/*
			 * Note that cases 3 and 8 are the ONLY ones where prev
			 * is permitted to be (but is not necessarily) NULL.
			 */
			vma = next;			/* case 3 */
			vma_start = addr;
			vma_end = next->vm_end;
			vma_pgoff = next->vm_pgoff - pglen;
			if (curr) {			/* case 8 */
				vma_pgoff = curr->vm_pgoff;
				remove = curr;
				err = dup_anon_vma(next, curr);
			}
		}
	}

	/* Error in anon_vma clone. */
	if (err)
		return NULL;

	if (vma_iter_prealloc(vmi))
		return NULL;

	init_multi_vma_prep(&vp, vma, adjust, remove, remove2);
	VM_WARN_ON(vp.anon_vma && adjust && adjust->anon_vma &&
		   vp.anon_vma != adjust->anon_vma);

	vma_prepare(&vp);
	vma_adjust_trans_huge(vma, vma_start, vma_end, adj_start);
	if (vma_start < vma->vm_start || vma_end > vma->vm_end)
		vma_expanded = true;

	vma->vm_start = vma_start;
	vma->vm_end = vma_end;
	vma->vm_pgoff = vma_pgoff;

	if (vma_expanded)
		vma_iter_store(vmi, vma);

	if (adj_start) {
		adjust->vm_start += adj_start;
		adjust->vm_pgoff += adj_start >> PAGE_SHIFT;
		if (adj_start < 0) {
			WARN_ON(vma_expanded);
			vma_iter_store(vmi, next);
		}
	}

	vma_complete(&vp, vmi, mm);
	vma_iter_free(vmi);
	validate_mm(mm);
	khugepaged_enter_vma(res, vm_flags);

	return res;
}

/*
 * Rough compatibility check to quickly see if it's even worth looking
 * at sharing an anon_vma.
 *
 * They need to have the same vm_file, and the flags can only differ
 * in things that mprotect may change.
 *
 * NOTE! The fact that we share an anon_vma doesn't _have_ to mean that
 * we can merge the two vma's. For example, we refuse to merge a vma if
 * there is a vm_ops->close() function, because that indicates that the
 * driver is doing some kind of reference counting. But that doesn't
 * really matter for the anon_vma sharing case.
 */
static int anon_vma_compatible(struct vm_area_struct *a, struct vm_area_struct *b)
{
	return a->vm_end == b->vm_start &&
		mpol_equal(vma_policy(a), vma_policy(b)) &&
		a->vm_file == b->vm_file &&
		!((a->vm_flags ^ b->vm_flags) & ~(VM_ACCESS_FLAGS | VM_SOFTDIRTY)) &&
		b->vm_pgoff == a->vm_pgoff + ((b->vm_start - a->vm_start) >> PAGE_SHIFT);
}

/*
 * Do some basic sanity checking to see if we can re-use the anon_vma
 * from 'old'. The 'a'/'b' vma's are in VM order - one of them will be
 * the same as 'old', the other will be the new one that is trying
 * to share the anon_vma.
 *
 * NOTE! This runs with mmap_lock held for reading, so it is possible that
 * the anon_vma of 'old' is concurrently in the process of being set up
 * by another page fault trying to merge _that_. But that's ok: if it
 * is being set up, that automatically means that it will be a singleton
 * acceptable for merging, so we can do all of this optimistically. But
 * we do that READ_ONCE() to make sure that we never re-load the pointer.
 *
 * IOW: that the "list_is_singular()" test on the anon_vma_chain only
 * matters for the 'stable anon_vma' case (ie the thing we want to avoid
 * is to return an anon_vma that is "complex" due to having gone through
 * a fork).
 *
 * We also make sure that the two vma's are compatible (adjacent,
 * and with the same memory policies). That's all stable, even with just
 * a read lock on the mmap_lock.
 */
static struct anon_vma *reusable_anon_vma(struct vm_area_struct *old, struct vm_area_struct *a, struct vm_area_struct *b)
{
	if (anon_vma_compatible(a, b)) {
		struct anon_vma *anon_vma = READ_ONCE(old->anon_vma);

		if (anon_vma && list_is_singular(&old->anon_vma_chain))
			return anon_vma;
	}
	return NULL;
}

/*
 * find_mergeable_anon_vma is used by anon_vma_prepare, to check
 * neighbouring vmas for a suitable anon_vma, before it goes off
 * to allocate a new anon_vma.  It checks because a repetitive
 * sequence of mprotects and faults may otherwise lead to distinct
 * anon_vmas being allocated, preventing vma merge in subsequent
 * mprotect.
 */
struct anon_vma *find_mergeable_anon_vma(struct vm_area_struct *vma)
{
	MA_STATE(mas, &vma->vm_mm->mm_mt, vma->vm_end, vma->vm_end);
	struct anon_vma *anon_vma = NULL;
	struct vm_area_struct *prev, *next;

	/* Try next first. */
	next = mas_walk(&mas);
	if (next) {
		anon_vma = reusable_anon_vma(next, vma, next);
		if (anon_vma)
			return anon_vma;
	}

	prev = mas_prev(&mas, 0);
	VM_BUG_ON_VMA(prev != vma, vma);
	prev = mas_prev(&mas, 0);
	/* Try prev next. */
	if (prev)
		anon_vma = reusable_anon_vma(prev, prev, vma);

	/*
	 * We might reach here with anon_vma == NULL if we can't find
	 * any reusable anon_vma.
	 * There's no absolute need to look only at touching neighbours:
	 * we could search further afield for "compatible" anon_vmas.
	 * But it would probably just be a waste of time searching,
	 * or lead to too many vmas hanging off the same anon_vma.
	 * We're trying to allow mprotect remerging later on,
	 * not trying to minimize memory used for anon_vmas.
	 */
	return anon_vma;
}

/*
 * If a hint addr is less than mmap_min_addr change hint to be as
 * low as possible but still greater than mmap_min_addr
 */
static inline unsigned long round_hint_to_min(unsigned long hint)
{
	hint &= PAGE_MASK;
	if (((void *)hint != NULL) &&
	    (hint < mmap_min_addr))
		return PAGE_ALIGN(mmap_min_addr);
	return hint;
}

bool mlock_future_ok(struct mm_struct *mm, unsigned long flags,
			unsigned long bytes)
{
	unsigned long locked_pages, limit_pages;

	if (!(flags & VM_LOCKED) || capable(CAP_IPC_LOCK))
		return true;

	locked_pages = bytes >> PAGE_SHIFT;
	locked_pages += mm->locked_vm;

	limit_pages = rlimit(RLIMIT_MEMLOCK);
	limit_pages >>= PAGE_SHIFT;

	return locked_pages <= limit_pages;
}

static inline u64 file_mmap_size_max(struct file *file, struct inode *inode)
{
	if (S_ISREG(inode->i_mode))
		return MAX_LFS_FILESIZE;

	if (S_ISBLK(inode->i_mode))
		return MAX_LFS_FILESIZE;

	if (S_ISSOCK(inode->i_mode))
		return MAX_LFS_FILESIZE;

	/* Special "we do even unsigned file positions" case */
	if (file->f_mode & FMODE_UNSIGNED_OFFSET)
		return 0;

	/* Yes, random drivers might want more. But I'm tired of buggy drivers */
	return ULONG_MAX;
}

static inline bool file_mmap_ok(struct file *file, struct inode *inode,
				unsigned long pgoff, unsigned long len)
{
	u64 maxsize = file_mmap_size_max(file, inode);

	if (maxsize && len > maxsize)
		return false;
	maxsize -= len;
	if (pgoff > maxsize >> PAGE_SHIFT)
		return false;
	return true;
}

/*
 * The caller must write-lock current->mm->mmap_lock.
 */
unsigned long do_mmap(struct file *file, unsigned long addr,
			unsigned long len, unsigned long prot,
			unsigned long flags, unsigned long pgoff,
			unsigned long *populate, struct list_head *uf)
{
	struct mm_struct *mm = current->mm;
	vm_flags_t vm_flags;
	int pkey = 0;

	validate_mm(mm);
	*populate = 0;

	if (!len)
		return -EINVAL;

	/*
	 * Does the application expect PROT_READ to imply PROT_EXEC?
	 *
	 * (the exception is when the underlying filesystem is noexec
	 *  mounted, in which case we dont add PROT_EXEC.)
	 */
	if ((prot & PROT_READ) && (current->personality & READ_IMPLIES_EXEC))
		if (!(file && path_noexec(&file->f_path)))
			prot |= PROT_EXEC;

	/* force arch specific MAP_FIXED handling in get_unmapped_area */
	if (flags & MAP_FIXED_NOREPLACE)
		flags |= MAP_FIXED;

	if (!(flags & MAP_FIXED))
		addr = round_hint_to_min(addr);

	/* Careful about overflows.. */
	len = PAGE_ALIGN(len);
	if (!len)
		return -ENOMEM;

	/* offset overflow? */
	if ((pgoff + (len >> PAGE_SHIFT)) < pgoff)
		return -EOVERFLOW;

	/* Too many mappings? */
	if (mm->map_count > sysctl_max_map_count)
		return -ENOMEM;

	/* Obtain the address to map to. we verify (or select) it and ensure
	 * that it represents a valid section of the address space.
	 */
	addr = get_unmapped_area(file, addr, len, pgoff, flags);
	if (IS_ERR_VALUE(addr))
		return addr;

	if (flags & MAP_FIXED_NOREPLACE) {
		if (find_vma_intersection(mm, addr, addr + len))
			return -EEXIST;
	}

	if (prot == PROT_EXEC) {
		pkey = execute_only_pkey(mm);
		if (pkey < 0)
			pkey = 0;
	}

	/* Do simple checking here so the lower-level routines won't have
	 * to. we assume access permissions have been handled by the open
	 * of the memory object, so we don't do any here.
	 */
	vm_flags = calc_vm_prot_bits(prot, pkey) | calc_vm_flag_bits(flags) |
			mm->def_flags | VM_MAYREAD | VM_MAYWRITE | VM_MAYEXEC;

	if (flags & MAP_LOCKED)
		if (!can_do_mlock())
			return -EPERM;

	if (!mlock_future_ok(mm, vm_flags, len))
		return -EAGAIN;

	if (file) {
		struct inode *inode = file_inode(file);
		unsigned long flags_mask;

		if (!file_mmap_ok(file, inode, pgoff, len))
			return -EOVERFLOW;

		flags_mask = LEGACY_MAP_MASK | file->f_op->mmap_supported_flags;

		switch (flags & MAP_TYPE) {
		case MAP_SHARED:
			/*
			 * Force use of MAP_SHARED_VALIDATE with non-legacy
			 * flags. E.g. MAP_SYNC is dangerous to use with
			 * MAP_SHARED as you don't know which consistency model
			 * you will get. We silently ignore unsupported flags
			 * with MAP_SHARED to preserve backward compatibility.
			 */
			flags &= LEGACY_MAP_MASK;
			fallthrough;
		case MAP_SHARED_VALIDATE:
			if (flags & ~flags_mask)
				return -EOPNOTSUPP;
			if (prot & PROT_WRITE) {
				if (!(file->f_mode & FMODE_WRITE))
					return -EACCES;
				if (IS_SWAPFILE(file->f_mapping->host))
					return -ETXTBSY;
			}

			/*
			 * Make sure we don't allow writing to an append-only
			 * file..
			 */
			if (IS_APPEND(inode) && (file->f_mode & FMODE_WRITE))
				return -EACCES;

			vm_flags |= VM_SHARED | VM_MAYSHARE;
			if (!(file->f_mode & FMODE_WRITE))
				vm_flags &= ~(VM_MAYWRITE | VM_SHARED);
			fallthrough;
		case MAP_PRIVATE:
			if (!(file->f_mode & FMODE_READ))
				return -EACCES;
			if (path_noexec(&file->f_path)) {
				if (vm_flags & VM_EXEC)
					return -EPERM;
				vm_flags &= ~VM_MAYEXEC;
			}

			if (!file->f_op->mmap)
				return -ENODEV;
			if (vm_flags & (VM_GROWSDOWN|VM_GROWSUP))
				return -EINVAL;
			break;

		default:
			return -EINVAL;
		}
	} else {
		switch (flags & MAP_TYPE) {
		case MAP_SHARED:
			if (vm_flags & (VM_GROWSDOWN|VM_GROWSUP))
				return -EINVAL;
			/*
			 * Ignore pgoff.
			 */
			pgoff = 0;
			vm_flags |= VM_SHARED | VM_MAYSHARE;
			break;
		case MAP_PRIVATE:
			/*
			 * Set pgoff according to addr for anon_vma.
			 */
			pgoff = addr >> PAGE_SHIFT;
			break;
		default:
			return -EINVAL;
		}
	}

	/*
	 * Set 'VM_NORESERVE' if we should not account for the
	 * memory use of this mapping.
	 */
	if (flags & MAP_NORESERVE) {
		/* We honor MAP_NORESERVE if allowed to overcommit */
		if (sysctl_overcommit_memory != OVERCOMMIT_NEVER)
			vm_flags |= VM_NORESERVE;

		/* hugetlb applies strict overcommit unless MAP_NORESERVE */
		if (file && is_file_hugepages(file))
			vm_flags |= VM_NORESERVE;
	}

	addr = mmap_region(file, addr, len, vm_flags, pgoff, uf);
	if (!IS_ERR_VALUE(addr) &&
	    ((vm_flags & VM_LOCKED) ||
	     (flags & (MAP_POPULATE | MAP_NONBLOCK)) == MAP_POPULATE))
		*populate = len;
	return addr;
}

unsigned long ksys_mmap_pgoff(unsigned long addr, unsigned long len,
			      unsigned long prot, unsigned long flags,
			      unsigned long fd, unsigned long pgoff)
{
	struct file *file = NULL;
	unsigned long retval;

	if (!(flags & MAP_ANONYMOUS)) {
		audit_mmap_fd(fd, flags);
		file = fget(fd);
		if (!file)
			return -EBADF;
		if (is_file_hugepages(file)) {
			len = ALIGN(len, huge_page_size(hstate_file(file)));
		} else if (unlikely(flags & MAP_HUGETLB)) {
			retval = -EINVAL;
			goto out_fput;
		}
	} else if (flags & MAP_HUGETLB) {
		struct hstate *hs;

		hs = hstate_sizelog((flags >> MAP_HUGE_SHIFT) & MAP_HUGE_MASK);
		if (!hs)
			return -EINVAL;

		len = ALIGN(len, huge_page_size(hs));
		/*
		 * VM_NORESERVE is used because the reservations will be
		 * taken when vm_ops->mmap() is called
		 */
		file = hugetlb_file_setup(HUGETLB_ANON_FILE, len,
				VM_NORESERVE,
				HUGETLB_ANONHUGE_INODE,
				(flags >> MAP_HUGE_SHIFT) & MAP_HUGE_MASK);
		if (IS_ERR(file))
			return PTR_ERR(file);
	}

	retval = vm_mmap_pgoff(file, addr, len, prot, flags, pgoff);
out_fput:
	if (file)
		fput(file);
	return retval;
}

SYSCALL_DEFINE6(mmap_pgoff, unsigned long, addr, unsigned long, len,
		unsigned long, prot, unsigned long, flags,
		unsigned long, fd, unsigned long, pgoff)
{
	return ksys_mmap_pgoff(addr, len, prot, flags, fd, pgoff);
}

#ifdef __ARCH_WANT_SYS_OLD_MMAP
struct mmap_arg_struct {
	unsigned long addr;
	unsigned long len;
	unsigned long prot;
	unsigned long flags;
	unsigned long fd;
	unsigned long offset;
};

SYSCALL_DEFINE1(old_mmap, struct mmap_arg_struct __user *, arg)
{
	struct mmap_arg_struct a;

	if (copy_from_user(&a, arg, sizeof(a)))
		return -EFAULT;
	if (offset_in_page(a.offset))
		return -EINVAL;

	return ksys_mmap_pgoff(a.addr, a.len, a.prot, a.flags, a.fd,
			       a.offset >> PAGE_SHIFT);
}
#endif /* __ARCH_WANT_SYS_OLD_MMAP */

static bool vm_ops_needs_writenotify(const struct vm_operations_struct *vm_ops)
{
	return vm_ops && (vm_ops->page_mkwrite || vm_ops->pfn_mkwrite);
}

static bool vma_is_shared_writable(struct vm_area_struct *vma)
{
	return (vma->vm_flags & (VM_WRITE | VM_SHARED)) ==
		(VM_WRITE | VM_SHARED);
}

static bool vma_fs_can_writeback(struct vm_area_struct *vma)
{
	/* No managed pages to writeback. */
	if (vma->vm_flags & VM_PFNMAP)
		return false;

	return vma->vm_file && vma->vm_file->f_mapping &&
		mapping_can_writeback(vma->vm_file->f_mapping);
}

/*
 * Does this VMA require the underlying folios to have their dirty state
 * tracked?
 */
bool vma_needs_dirty_tracking(struct vm_area_struct *vma)
{
	/* Only shared, writable VMAs require dirty tracking. */
	if (!vma_is_shared_writable(vma))
		return false;

	/* Does the filesystem need to be notified? */
	if (vm_ops_needs_writenotify(vma->vm_ops))
		return true;

	/*
	 * Even if the filesystem doesn't indicate a need for writenotify, if it
	 * can writeback, dirty tracking is still required.
	 */
	return vma_fs_can_writeback(vma);
}

/*
 * Some shared mappings will want the pages marked read-only
 * to track write events. If so, we'll downgrade vm_page_prot
 * to the private version (using protection_map[] without the
 * VM_SHARED bit).
 */
int vma_wants_writenotify(struct vm_area_struct *vma, pgprot_t vm_page_prot)
{
	/* If it was private or non-writable, the write bit is already clear */
	if (!vma_is_shared_writable(vma))
		return 0;

	/* The backer wishes to know when pages are first written to? */
	if (vm_ops_needs_writenotify(vma->vm_ops))
		return 1;

	/* The open routine did something to the protections that pgprot_modify
	 * won't preserve? */
	if (pgprot_val(vm_page_prot) !=
	    pgprot_val(vm_pgprot_modify(vm_page_prot, vma->vm_flags)))
		return 0;

	/*
	 * Do we need to track softdirty? hugetlb does not support softdirty
	 * tracking yet.
	 */
	if (vma_soft_dirty_enabled(vma) && !is_vm_hugetlb_page(vma))
		return 1;

	/* Do we need write faults for uffd-wp tracking? */
	if (userfaultfd_wp(vma))
		return 1;

	/* Can the mapping track the dirty pages? */
	return vma_fs_can_writeback(vma);
}

/*
 * We account for memory if it's a private writeable mapping,
 * not hugepages and VM_NORESERVE wasn't set.
 */
static inline int accountable_mapping(struct file *file, vm_flags_t vm_flags)
{
	/*
	 * hugetlb has its own accounting separate from the core VM
	 * VM_HUGETLB may not be set yet so we cannot check for that flag.
	 */
	if (file && is_file_hugepages(file))
		return 0;

	return (vm_flags & (VM_NORESERVE | VM_SHARED | VM_WRITE)) == VM_WRITE;
}

/**
 * unmapped_area() - Find an area between the low_limit and the high_limit with
 * the correct alignment and offset, all from @info. Note: current->mm is used
 * for the search.
 *
 * @info: The unmapped area information including the range [low_limit -
 * high_limit), the alignment offset and mask.
 *
 * Return: A memory address or -ENOMEM.
 */
static unsigned long unmapped_area(struct vm_unmapped_area_info *info)
{
	unsigned long length, gap;
	unsigned long low_limit, high_limit;
	struct vm_area_struct *tmp;

	MA_STATE(mas, &current->mm->mm_mt, 0, 0);

	/* Adjust search length to account for worst case alignment overhead */
	length = info->length + info->align_mask;
	if (length < info->length)
		return -ENOMEM;

	low_limit = info->low_limit;
	if (low_limit < mmap_min_addr)
		low_limit = mmap_min_addr;
	high_limit = info->high_limit;
retry:
	if (mas_empty_area(&mas, low_limit, high_limit - 1, length))
		return -ENOMEM;

	gap = mas.index;
	gap += (info->align_offset - gap) & info->align_mask;
	tmp = mas_next(&mas, ULONG_MAX);
	if (tmp && (tmp->vm_flags & VM_GROWSDOWN)) { /* Avoid prev check if possible */
		if (vm_start_gap(tmp) < gap + length - 1) {
			low_limit = tmp->vm_end;
			mas_reset(&mas);
			goto retry;
		}
	} else {
		tmp = mas_prev(&mas, 0);
		if (tmp && vm_end_gap(tmp) > gap) {
			low_limit = vm_end_gap(tmp);
			mas_reset(&mas);
			goto retry;
		}
	}

	return gap;
}

/**
 * unmapped_area_topdown() - Find an area between the low_limit and the
 * high_limit with the correct alignment and offset at the highest available
 * address, all from @info. Note: current->mm is used for the search.
 *
 * @info: The unmapped area information including the range [low_limit -
 * high_limit), the alignment offset and mask.
 *
 * Return: A memory address or -ENOMEM.
 */
static unsigned long unmapped_area_topdown(struct vm_unmapped_area_info *info)
{
	unsigned long length, gap, gap_end;
	unsigned long low_limit, high_limit;
	struct vm_area_struct *tmp;

	MA_STATE(mas, &current->mm->mm_mt, 0, 0);
	/* Adjust search length to account for worst case alignment overhead */
	length = info->length + info->align_mask;
	if (length < info->length)
		return -ENOMEM;

	low_limit = info->low_limit;
	if (low_limit < mmap_min_addr)
		low_limit = mmap_min_addr;
	high_limit = info->high_limit;
retry:
	if (mas_empty_area_rev(&mas, low_limit, high_limit - 1, length))
		return -ENOMEM;

	gap = mas.last + 1 - info->length;
	gap -= (gap - info->align_offset) & info->align_mask;
	gap_end = mas.last;
	tmp = mas_next(&mas, ULONG_MAX);
	if (tmp && (tmp->vm_flags & VM_GROWSDOWN)) { /* Avoid prev check if possible */
		if (vm_start_gap(tmp) <= gap_end) {
			high_limit = vm_start_gap(tmp);
			mas_reset(&mas);
			goto retry;
		}
	} else {
		tmp = mas_prev(&mas, 0);
		if (tmp && vm_end_gap(tmp) > gap) {
			high_limit = tmp->vm_start;
			mas_reset(&mas);
			goto retry;
		}
	}

	return gap;
}

/*
 * Search for an unmapped address range.
 *
 * We are looking for a range that:
 * - does not intersect with any VMA;
 * - is contained within the [low_limit, high_limit) interval;
 * - is at least the desired size.
 * - satisfies (begin_addr & align_mask) == (align_offset & align_mask)
 */
unsigned long vm_unmapped_area(struct vm_unmapped_area_info *info)
{
	unsigned long addr;

	if (info->flags & VM_UNMAPPED_AREA_TOPDOWN)
		addr = unmapped_area_topdown(info);
	else
		addr = unmapped_area(info);

	trace_vm_unmapped_area(addr, info);
	return addr;
}

/* Get an address range which is currently unmapped.
 * For shmat() with addr=0.
 *
 * Ugly calling convention alert:
 * Return value with the low bits set means error value,
 * ie
 *	if (ret & ~PAGE_MASK)
 *		error = ret;
 *
 * This function "knows" that -ENOMEM has the bits set.
 */
unsigned long
generic_get_unmapped_area(struct file *filp, unsigned long addr,
			  unsigned long len, unsigned long pgoff,
			  unsigned long flags)
{
	struct mm_struct *mm = current->mm;
	struct vm_area_struct *vma, *prev;
	struct vm_unmapped_area_info info;
	const unsigned long mmap_end = arch_get_mmap_end(addr, len, flags);

	if (len > mmap_end - mmap_min_addr)
		return -ENOMEM;

	if (flags & MAP_FIXED)
		return addr;

	if (addr) {
		addr = PAGE_ALIGN(addr);
		vma = find_vma_prev(mm, addr, &prev);
		if (mmap_end - len >= addr && addr >= mmap_min_addr &&
		    (!vma || addr + len <= vm_start_gap(vma)) &&
		    (!prev || addr >= vm_end_gap(prev)))
			return addr;
	}

	info.flags = 0;
	info.length = len;
	info.low_limit = mm->mmap_base;
	info.high_limit = mmap_end;
	info.align_mask = 0;
	info.align_offset = 0;
	return vm_unmapped_area(&info);
}

#ifndef HAVE_ARCH_UNMAPPED_AREA
unsigned long
arch_get_unmapped_area(struct file *filp, unsigned long addr,
		       unsigned long len, unsigned long pgoff,
		       unsigned long flags)
{
	return generic_get_unmapped_area(filp, addr, len, pgoff, flags);
}
#endif

/*
 * This mmap-allocator allocates new areas top-down from below the
 * stack's low limit (the base):
 */
unsigned long
generic_get_unmapped_area_topdown(struct file *filp, unsigned long addr,
				  unsigned long len, unsigned long pgoff,
				  unsigned long flags)
{
	struct vm_area_struct *vma, *prev;
	struct mm_struct *mm = current->mm;
	struct vm_unmapped_area_info info;
	const unsigned long mmap_end = arch_get_mmap_end(addr, len, flags);

	/* requested length too big for entire address space */
	if (len > mmap_end - mmap_min_addr)
		return -ENOMEM;

	if (flags & MAP_FIXED)
		return addr;

	/* requesting a specific address */
	if (addr) {
		addr = PAGE_ALIGN(addr);
		vma = find_vma_prev(mm, addr, &prev);
		if (mmap_end - len >= addr && addr >= mmap_min_addr &&
				(!vma || addr + len <= vm_start_gap(vma)) &&
				(!prev || addr >= vm_end_gap(prev)))
			return addr;
	}

	info.flags = VM_UNMAPPED_AREA_TOPDOWN;
	info.length = len;
	info.low_limit = PAGE_SIZE;
	info.high_limit = arch_get_mmap_base(addr, mm->mmap_base);
	info.align_mask = 0;
	info.align_offset = 0;
	addr = vm_unmapped_area(&info);

	/*
	 * A failed mmap() very likely causes application failure,
	 * so fall back to the bottom-up function here. This scenario
	 * can happen with large stack limits and large mmap()
	 * allocations.
	 */
	if (offset_in_page(addr)) {
		VM_BUG_ON(addr != -ENOMEM);
		info.flags = 0;
		info.low_limit = TASK_UNMAPPED_BASE;
		info.high_limit = mmap_end;
		addr = vm_unmapped_area(&info);
	}

	return addr;
}

#ifndef HAVE_ARCH_UNMAPPED_AREA_TOPDOWN
unsigned long
arch_get_unmapped_area_topdown(struct file *filp, unsigned long addr,
			       unsigned long len, unsigned long pgoff,
			       unsigned long flags)
{
	return generic_get_unmapped_area_topdown(filp, addr, len, pgoff, flags);
}
#endif

unsigned long
get_unmapped_area(struct file *file, unsigned long addr, unsigned long len,
		unsigned long pgoff, unsigned long flags)
{
	unsigned long (*get_area)(struct file *, unsigned long,
				  unsigned long, unsigned long, unsigned long);

	unsigned long error = arch_mmap_check(addr, len, flags);
	if (error)
		return error;

	/* Careful about overflows.. */
	if (len > TASK_SIZE)
		return -ENOMEM;

	get_area = current->mm->get_unmapped_area;
	if (file) {
		if (file->f_op->get_unmapped_area)
			get_area = file->f_op->get_unmapped_area;
	} else if (flags & MAP_SHARED) {
		/*
		 * mmap_region() will call shmem_zero_setup() to create a file,
		 * so use shmem's get_unmapped_area in case it can be huge.
		 * do_mmap() will clear pgoff, so match alignment.
		 */
		pgoff = 0;
		get_area = shmem_get_unmapped_area;
	}

	addr = get_area(file, addr, len, pgoff, flags);
	if (IS_ERR_VALUE(addr))
		return addr;

	if (addr > TASK_SIZE - len)
		return -ENOMEM;
	if (offset_in_page(addr))
		return -EINVAL;

	error = security_mmap_addr(addr);
	return error ? error : addr;
}

EXPORT_SYMBOL(get_unmapped_area);

/**
 * find_vma_intersection() - Look up the first VMA which intersects the interval
 * @mm: The process address space.
 * @start_addr: The inclusive start user address.
 * @end_addr: The exclusive end user address.
 *
 * Returns: The first VMA within the provided range, %NULL otherwise.  Assumes
 * start_addr < end_addr.
 */
struct vm_area_struct *find_vma_intersection(struct mm_struct *mm,
					     unsigned long start_addr,
					     unsigned long end_addr)
{
	unsigned long index = start_addr;

	mmap_assert_locked(mm);
	return mt_find(&mm->mm_mt, &index, end_addr - 1);
}
EXPORT_SYMBOL(find_vma_intersection);

/**
 * find_vma() - Find the VMA for a given address, or the next VMA.
 * @mm: The mm_struct to check
 * @addr: The address
 *
 * Returns: The VMA associated with addr, or the next VMA.
 * May return %NULL in the case of no VMA at addr or above.
 */
struct vm_area_struct *find_vma(struct mm_struct *mm, unsigned long addr)
{
	unsigned long index = addr;

	mmap_assert_locked(mm);
	return mt_find(&mm->mm_mt, &index, ULONG_MAX);
}
EXPORT_SYMBOL(find_vma);

/**
 * find_vma_prev() - Find the VMA for a given address, or the next vma and
 * set %pprev to the previous VMA, if any.
 * @mm: The mm_struct to check
 * @addr: The address
 * @pprev: The pointer to set to the previous VMA
 *
 * Note that RCU lock is missing here since the external mmap_lock() is used
 * instead.
 *
 * Returns: The VMA associated with @addr, or the next vma.
 * May return %NULL in the case of no vma at addr or above.
 */
struct vm_area_struct *
find_vma_prev(struct mm_struct *mm, unsigned long addr,
			struct vm_area_struct **pprev)
{
	struct vm_area_struct *vma;
	MA_STATE(mas, &mm->mm_mt, addr, addr);

	vma = mas_walk(&mas);
	*pprev = mas_prev(&mas, 0);
	if (!vma)
		vma = mas_next(&mas, ULONG_MAX);
	return vma;
}

/*
 * Verify that the stack growth is acceptable and
 * update accounting. This is shared with both the
 * grow-up and grow-down cases.
 */
static int acct_stack_growth(struct vm_area_struct *vma,
			     unsigned long size, unsigned long grow)
{
	struct mm_struct *mm = vma->vm_mm;
	unsigned long new_start;

	/* address space limit tests */
	if (!may_expand_vm(mm, vma->vm_flags, grow))
		return -ENOMEM;

	/* Stack limit test */
	if (size > rlimit(RLIMIT_STACK))
		return -ENOMEM;

	/* mlock limit tests */
	if (!mlock_future_ok(mm, vma->vm_flags, grow << PAGE_SHIFT))
		return -ENOMEM;

	/* Check to ensure the stack will not grow into a hugetlb-only region */
	new_start = (vma->vm_flags & VM_GROWSUP) ? vma->vm_start :
			vma->vm_end - size;
	if (is_hugepage_only_range(vma->vm_mm, new_start, size))
		return -EFAULT;

	/*
	 * Overcommit..  This must be the final test, as it will
	 * update security statistics.
	 */
	if (security_vm_enough_memory_mm(mm, grow))
		return -ENOMEM;

	return 0;
}

#if defined(CONFIG_STACK_GROWSUP) || defined(CONFIG_IA64)
/*
 * PA-RISC uses this for its stack; IA64 for its Register Backing Store.
 * vma is the last one with address > vma->vm_end.  Have to extend vma.
 */
static int expand_upwards(struct vm_area_struct *vma, unsigned long address)
{
	struct mm_struct *mm = vma->vm_mm;
	struct vm_area_struct *next;
	unsigned long gap_addr;
	int error = 0;
	MA_STATE(mas, &mm->mm_mt, 0, 0);

	if (!(vma->vm_flags & VM_GROWSUP))
		return -EFAULT;

	/* Guard against exceeding limits of the address space. */
	address &= PAGE_MASK;
	if (address >= (TASK_SIZE & PAGE_MASK))
		return -ENOMEM;
	address += PAGE_SIZE;

	/* Enforce stack_guard_gap */
	gap_addr = address + stack_guard_gap;

	/* Guard against overflow */
	if (gap_addr < address || gap_addr > TASK_SIZE)
		gap_addr = TASK_SIZE;

	next = find_vma_intersection(mm, vma->vm_end, gap_addr);
	if (next && vma_is_accessible(next)) {
		if (!(next->vm_flags & VM_GROWSUP))
			return -ENOMEM;
		/* Check that both stack segments have the same anon_vma? */
	}

	if (mas_preallocate(&mas, GFP_KERNEL))
		return -ENOMEM;

	/* We must make sure the anon_vma is allocated. */
	if (unlikely(anon_vma_prepare(vma))) {
		mas_destroy(&mas);
		return -ENOMEM;
	}

	/*
	 * vma->vm_start/vm_end cannot change under us because the caller
	 * is required to hold the mmap_lock in read mode.  We need the
	 * anon_vma lock to serialize against concurrent expand_stacks.
	 */
	anon_vma_lock_write(vma->anon_vma);

	/* Somebody else might have raced and expanded it already */
	if (address > vma->vm_end) {
		unsigned long size, grow;

		size = address - vma->vm_start;
		grow = (address - vma->vm_end) >> PAGE_SHIFT;

		error = -ENOMEM;
		if (vma->vm_pgoff + (size >> PAGE_SHIFT) >= vma->vm_pgoff) {
			error = acct_stack_growth(vma, size, grow);
			if (!error) {
				/*
				 * We only hold a shared mmap_lock lock here, so
				 * we need to protect against concurrent vma
				 * expansions.  anon_vma_lock_write() doesn't
				 * help here, as we don't guarantee that all
				 * growable vmas in a mm share the same root
				 * anon vma.  So, we reuse mm->page_table_lock
				 * to guard against concurrent vma expansions.
				 */
				spin_lock(&mm->page_table_lock);
				if (vma->vm_flags & VM_LOCKED)
					mm->locked_vm += grow;
				vm_stat_account(mm, vma->vm_flags, grow);
				anon_vma_interval_tree_pre_update_vma(vma);
				vma->vm_end = address;
				/* Overwrite old entry in mtree. */
				mas_set_range(&mas, vma->vm_start, address - 1);
				mas_store_prealloc(&mas, vma);
				anon_vma_interval_tree_post_update_vma(vma);
				spin_unlock(&mm->page_table_lock);

				perf_event_mmap(vma);
			}
		}
	}
	anon_vma_unlock_write(vma->anon_vma);
	khugepaged_enter_vma(vma, vma->vm_flags);
	mas_destroy(&mas);
	return error;
}
#endif /* CONFIG_STACK_GROWSUP || CONFIG_IA64 */

/*
 * vma is the first one with address < vma->vm_start.  Have to extend vma.
 * mmap_lock held for writing.
 */
int expand_downwards(struct vm_area_struct *vma, unsigned long address)
{
	struct mm_struct *mm = vma->vm_mm;
	MA_STATE(mas, &mm->mm_mt, vma->vm_start, vma->vm_start);
	struct vm_area_struct *prev;
	int error = 0;

	if (!(vma->vm_flags & VM_GROWSDOWN))
		return -EFAULT;

	address &= PAGE_MASK;
	if (address < mmap_min_addr || address < FIRST_USER_ADDRESS)
		return -EPERM;

	/* Enforce stack_guard_gap */
	prev = mas_prev(&mas, 0);
	/* Check that both stack segments have the same anon_vma? */
	if (prev) {
		if (!(prev->vm_flags & VM_GROWSDOWN) &&
		    vma_is_accessible(prev) &&
		    (address - prev->vm_end < stack_guard_gap))
			return -ENOMEM;
	}

	if (mas_preallocate(&mas, GFP_KERNEL))
		return -ENOMEM;

	/* We must make sure the anon_vma is allocated. */
	if (unlikely(anon_vma_prepare(vma))) {
		mas_destroy(&mas);
		return -ENOMEM;
	}

	/*
	 * vma->vm_start/vm_end cannot change under us because the caller
	 * is required to hold the mmap_lock in read mode.  We need the
	 * anon_vma lock to serialize against concurrent expand_stacks.
	 */
	anon_vma_lock_write(vma->anon_vma);

	/* Somebody else might have raced and expanded it already */
	if (address < vma->vm_start) {
		unsigned long size, grow;

		size = vma->vm_end - address;
		grow = (vma->vm_start - address) >> PAGE_SHIFT;

		error = -ENOMEM;
		if (grow <= vma->vm_pgoff) {
			error = acct_stack_growth(vma, size, grow);
			if (!error) {
				/*
				 * We only hold a shared mmap_lock lock here, so
				 * we need to protect against concurrent vma
				 * expansions.  anon_vma_lock_write() doesn't
				 * help here, as we don't guarantee that all
				 * growable vmas in a mm share the same root
				 * anon vma.  So, we reuse mm->page_table_lock
				 * to guard against concurrent vma expansions.
				 */
				spin_lock(&mm->page_table_lock);
				if (vma->vm_flags & VM_LOCKED)
					mm->locked_vm += grow;
				vm_stat_account(mm, vma->vm_flags, grow);
				anon_vma_interval_tree_pre_update_vma(vma);
				vma->vm_start = address;
				vma->vm_pgoff -= grow;
				/* Overwrite old entry in mtree. */
				mas_set_range(&mas, address, vma->vm_end - 1);
				mas_store_prealloc(&mas, vma);
				anon_vma_interval_tree_post_update_vma(vma);
				spin_unlock(&mm->page_table_lock);

				perf_event_mmap(vma);
			}
		}
	}
	anon_vma_unlock_write(vma->anon_vma);
	khugepaged_enter_vma(vma, vma->vm_flags);
	mas_destroy(&mas);
	return error;
}

/* enforced gap between the expanding stack and other mappings. */
unsigned long stack_guard_gap = 256UL<<PAGE_SHIFT;

static int __init cmdline_parse_stack_guard_gap(char *p)
{
	unsigned long val;
	char *endptr;

	val = simple_strtoul(p, &endptr, 10);
	if (!*endptr)
		stack_guard_gap = val << PAGE_SHIFT;

	return 1;
}
__setup("stack_guard_gap=", cmdline_parse_stack_guard_gap);

#ifdef CONFIG_STACK_GROWSUP
int expand_stack_locked(struct vm_area_struct *vma, unsigned long address)
{
	return expand_upwards(vma, address);
}

struct vm_area_struct *find_extend_vma_locked(struct mm_struct *mm, unsigned long addr)
{
	struct vm_area_struct *vma, *prev;

	addr &= PAGE_MASK;
	vma = find_vma_prev(mm, addr, &prev);
	if (vma && (vma->vm_start <= addr))
		return vma;
	if (!prev)
		return NULL;
	if (expand_stack_locked(prev, addr))
		return NULL;
	if (prev->vm_flags & VM_LOCKED)
		populate_vma_page_range(prev, addr, prev->vm_end, NULL);
	return prev;
}
#else
int expand_stack_locked(struct vm_area_struct *vma, unsigned long address)
{
	if (unlikely(!(vma->vm_flags & VM_GROWSDOWN)))
		return -EINVAL;
	return expand_downwards(vma, address);
}

struct vm_area_struct *find_extend_vma_locked(struct mm_struct *mm, unsigned long addr)
{
	struct vm_area_struct *vma;
	unsigned long start;

	addr &= PAGE_MASK;
	vma = find_vma(mm, addr);
	if (!vma)
		return NULL;
	if (vma->vm_start <= addr)
		return vma;
	start = vma->vm_start;
	if (expand_stack_locked(vma, addr))
		return NULL;
	if (vma->vm_flags & VM_LOCKED)
		populate_vma_page_range(vma, addr, start, NULL);
	return vma;
}
#endif

/*
 * IA64 has some horrid mapping rules: it can expand both up and down,
 * but with various special rules.
 *
 * We'll get rid of this architecture eventually, so the ugliness is
 * temporary.
 */
#ifdef CONFIG_IA64
static inline bool vma_expand_ok(struct vm_area_struct *vma, unsigned long addr)
{
	return REGION_NUMBER(addr) == REGION_NUMBER(vma->vm_start) &&
		REGION_OFFSET(addr) < RGN_MAP_LIMIT;
}

/*
 * IA64 stacks grow down, but there's a special register backing store
 * that can grow up. Only sequentially, though, so the new address must
 * match vm_end.
 */
static inline int vma_expand_up(struct vm_area_struct *vma, unsigned long addr)
{
	if (!vma_expand_ok(vma, addr))
		return -EFAULT;
	if (vma->vm_end != (addr & PAGE_MASK))
		return -EFAULT;
	return expand_upwards(vma, addr);
}

static inline bool vma_expand_down(struct vm_area_struct *vma, unsigned long addr)
{
	if (!vma_expand_ok(vma, addr))
		return -EFAULT;
	return expand_downwards(vma, addr);
}

#elif defined(CONFIG_STACK_GROWSUP)

#define vma_expand_up(vma,addr) expand_upwards(vma, addr)
#define vma_expand_down(vma, addr) (-EFAULT)

#else

#define vma_expand_up(vma,addr) (-EFAULT)
#define vma_expand_down(vma, addr) expand_downwards(vma, addr)

#endif

/*
 * expand_stack(): legacy interface for page faulting. Don't use unless
 * you have to.
 *
 * This is called with the mm locked for reading, drops the lock, takes
 * the lock for writing, tries to look up a vma again, expands it if
 * necessary, and downgrades the lock to reading again.
 *
 * If no vma is found or it can't be expanded, it returns NULL and has
 * dropped the lock.
 */
struct vm_area_struct *expand_stack(struct mm_struct *mm, unsigned long addr)
{
	struct vm_area_struct *vma, *prev;

	mmap_read_unlock(mm);
	if (mmap_write_lock_killable(mm))
		return NULL;

	vma = find_vma_prev(mm, addr, &prev);
	if (vma && vma->vm_start <= addr)
		goto success;

	if (prev && !vma_expand_up(prev, addr)) {
		vma = prev;
		goto success;
	}

	if (vma && !vma_expand_down(vma, addr))
		goto success;

	mmap_write_unlock(mm);
	return NULL;

success:
	mmap_write_downgrade(mm);
	return vma;
}

/*
 * Ok - we have the memory areas we should free on a maple tree so release them,
 * and do the vma updates.
 *
 * Called with the mm semaphore held.
 */
static inline void remove_mt(struct mm_struct *mm, struct ma_state *mas)
{
	unsigned long nr_accounted = 0;
	struct vm_area_struct *vma;

	/* Update high watermark before we lower total_vm */
	update_hiwater_vm(mm);
	mas_for_each(mas, vma, ULONG_MAX) {
		long nrpages = vma_pages(vma);

		if (vma->vm_flags & VM_ACCOUNT)
			nr_accounted += nrpages;
		vm_stat_account(mm, vma->vm_flags, -nrpages);
		remove_vma(vma, false);
	}
	vm_unacct_memory(nr_accounted);
	validate_mm(mm);
}

/*
 * Get rid of page table information in the indicated region.
 *
 * Called with the mm semaphore held.
 */
static void unmap_region(struct mm_struct *mm, struct maple_tree *mt,
		struct vm_area_struct *vma, struct vm_area_struct *prev,
		struct vm_area_struct *next,
		unsigned long start, unsigned long end, bool mm_wr_locked)
{
	struct mmu_gather tlb;

	lru_add_drain();
	tlb_gather_mmu(&tlb, mm);
	update_hiwater_rss(mm);
	unmap_vmas(&tlb, mt, vma, start, end, mm_wr_locked);
	free_pgtables(&tlb, mt, vma, prev ? prev->vm_end : FIRST_USER_ADDRESS,
				 next ? next->vm_start : USER_PGTABLES_CEILING,
				 mm_wr_locked);
	tlb_finish_mmu(&tlb);
}

/*
 * __split_vma() bypasses sysctl_max_map_count checking.  We use this where it
 * has already been checked or doesn't make sense to fail.
 * VMA Iterator will point to the end VMA.
 */
int __split_vma(struct vma_iterator *vmi, struct vm_area_struct *vma,
		unsigned long addr, int new_below)
{
	struct vma_prepare vp;
	struct vm_area_struct *new;
	int err;

	validate_mm(vma->vm_mm);

	WARN_ON(vma->vm_start >= addr);
	WARN_ON(vma->vm_end <= addr);

	if (vma->vm_ops && vma->vm_ops->may_split) {
		err = vma->vm_ops->may_split(vma, addr);
		if (err)
			return err;
	}

	new = vm_area_dup(vma);
	if (!new)
		return -ENOMEM;

	err = -ENOMEM;
	if (vma_iter_prealloc(vmi))
		goto out_free_vma;

	if (new_below) {
		new->vm_end = addr;
	} else {
		new->vm_start = addr;
		new->vm_pgoff += ((addr - vma->vm_start) >> PAGE_SHIFT);
	}

	err = vma_dup_policy(vma, new);
	if (err)
		goto out_free_vmi;

	err = anon_vma_clone(new, vma);
	if (err)
		goto out_free_mpol;

	if (new->vm_file)
		get_file(new->vm_file);

	if (new->vm_ops && new->vm_ops->open)
		new->vm_ops->open(new);

	init_vma_prep(&vp, vma);
	vp.insert = new;
	vma_prepare(&vp);
	vma_adjust_trans_huge(vma, vma->vm_start, addr, 0);

	if (new_below) {
		vma->vm_start = addr;
		vma->vm_pgoff += (addr - new->vm_start) >> PAGE_SHIFT;
	} else {
		vma->vm_end = addr;
	}

	/* vma_complete stores the new vma */
	vma_complete(&vp, vmi, vma->vm_mm);

	/* Success. */
	if (new_below)
		vma_next(vmi);
	validate_mm(vma->vm_mm);
	return 0;

out_free_mpol:
	mpol_put(vma_policy(new));
out_free_vmi:
	vma_iter_free(vmi);
out_free_vma:
	vm_area_free(new);
	validate_mm(vma->vm_mm);
	return err;
}

/*
 * Split a vma into two pieces at address 'addr', a new vma is allocated
 * either for the first part or the tail.
 */
int split_vma(struct vma_iterator *vmi, struct vm_area_struct *vma,
	      unsigned long addr, int new_below)
{
	if (vma->vm_mm->map_count >= sysctl_max_map_count)
		return -ENOMEM;

	return __split_vma(vmi, vma, addr, new_below);
}

/*
 * do_vmi_align_munmap() - munmap the aligned region from @start to @end.
 * @vmi: The vma iterator
 * @vma: The starting vm_area_struct
 * @mm: The mm_struct
 * @start: The aligned start address to munmap.
 * @end: The aligned end address to munmap.
 * @uf: The userfaultfd list_head
 * @unlock: Set to true to drop the mmap_lock.  unlocking only happens on
 * success.
 *
 * Return: 0 on success and drops the lock if so directed, error and leaves the
 * lock held otherwise.
 */
static int
do_vmi_align_munmap(struct vma_iterator *vmi, struct vm_area_struct *vma,
		    struct mm_struct *mm, unsigned long start,
		    unsigned long end, struct list_head *uf, bool unlock)
{
	struct vm_area_struct *prev, *next = NULL;
	struct maple_tree mt_detach;
	int count = 0;
	int error = -ENOMEM;
	unsigned long locked_vm = 0;
	MA_STATE(mas_detach, &mt_detach, 0, 0);
	mt_init_flags(&mt_detach, vmi->mas.tree->ma_flags & MT_FLAGS_LOCK_MASK);
	mt_set_external_lock(&mt_detach, &mm->mmap_lock);

	/*
	 * If we need to split any vma, do it now to save pain later.
	 *
	 * Note: mremap's move_vma VM_ACCOUNT handling assumes a partially
	 * unmapped vm_area_struct will remain in use: so lower split_vma
	 * places tmp vma above, and higher split_vma places tmp vma below.
	 */

	/* Does it split the first one? */
	if (start > vma->vm_start) {

		/*
		 * Make sure that map_count on return from munmap() will
		 * not exceed its limit; but let map_count go just above
		 * its limit temporarily, to help free resources as expected.
		 */
		if (end < vma->vm_end && mm->map_count >= sysctl_max_map_count)
			goto map_count_exceeded;

		error = __split_vma(vmi, vma, start, 0);
		if (error)
			goto start_split_failed;

		vma = vma_iter_load(vmi);
	}

	prev = vma_prev(vmi);
	if (unlikely((!prev)))
		vma_iter_set(vmi, start);

	/*
	 * Detach a range of VMAs from the mm. Using next as a temp variable as
	 * it is always overwritten.
	 */
	for_each_vma_range(*vmi, next, end) {
		/* Does it split the end? */
		if (next->vm_end > end) {
			error = __split_vma(vmi, next, end, 0);
			if (error)
				goto end_split_failed;
		}
		vma_start_write(next);
		mas_set_range(&mas_detach, next->vm_start, next->vm_end - 1);
<<<<<<< HEAD
		if (mas_store_gfp(&mas_detach, next, GFP_KERNEL))
=======
		error = mas_store_gfp(&mas_detach, next, GFP_KERNEL);
		if (error)
>>>>>>> a901a356
			goto munmap_gather_failed;
		vma_mark_detached(next, true);
		if (next->vm_flags & VM_LOCKED)
			locked_vm += vma_pages(next);

		count++;
		if (unlikely(uf)) {
			/*
			 * If userfaultfd_unmap_prep returns an error the vmas
			 * will remain split, but userland will get a
			 * highly unexpected error anyway. This is no
			 * different than the case where the first of the two
			 * __split_vma fails, but we don't undo the first
			 * split, despite we could. This is unlikely enough
			 * failure that it's not worth optimizing it for.
			 */
			error = userfaultfd_unmap_prep(next, start, end, uf);

			if (error)
				goto userfaultfd_error;
		}
#ifdef CONFIG_DEBUG_VM_MAPLE_TREE
		BUG_ON(next->vm_start < start);
		BUG_ON(next->vm_start > end);
#endif
	}

	if (vma_iter_end(vmi) > end)
		next = vma_iter_load(vmi);

	if (!next)
		next = vma_next(vmi);

#if defined(CONFIG_DEBUG_VM_MAPLE_TREE)
	/* Make sure no VMAs are about to be lost. */
	{
		MA_STATE(test, &mt_detach, start, end - 1);
		struct vm_area_struct *vma_mas, *vma_test;
		int test_count = 0;

		vma_iter_set(vmi, start);
		rcu_read_lock();
		vma_test = mas_find(&test, end - 1);
		for_each_vma_range(*vmi, vma_mas, end) {
			BUG_ON(vma_mas != vma_test);
			test_count++;
			vma_test = mas_next(&test, end - 1);
		}
		rcu_read_unlock();
		BUG_ON(count != test_count);
	}
#endif
<<<<<<< HEAD
	/* Point of no return */
	error = -ENOMEM;
	vma_iter_set(vmi, start);
	if (vma_iter_clear_gfp(vmi, start, end, GFP_KERNEL))
		goto clear_tree_failed;

=======
	vma_iter_set(vmi, start);
	error = vma_iter_clear_gfp(vmi, start, end, GFP_KERNEL);
	if (error)
		goto clear_tree_failed;

	/* Point of no return */
>>>>>>> a901a356
	mm->locked_vm -= locked_vm;
	mm->map_count -= count;
	if (unlock)
		mmap_write_downgrade(mm);

	/*
	 * We can free page tables without write-locking mmap_lock because VMAs
	 * were isolated before we downgraded mmap_lock.
	 */
	unmap_region(mm, &mt_detach, vma, prev, next, start, end, !unlock);
	/* Statistics and freeing VMAs */
	mas_set(&mas_detach, start);
	remove_mt(mm, &mas_detach);
	__mt_destroy(&mt_detach);
	if (unlock)
		mmap_read_unlock(mm);


	validate_mm(mm);
	return 0;

clear_tree_failed:
userfaultfd_error:
munmap_gather_failed:
end_split_failed:
	mas_set(&mas_detach, 0);
	mas_for_each(&mas_detach, next, end)
		vma_mark_detached(next, false);

	__mt_destroy(&mt_detach);
start_split_failed:
map_count_exceeded:
	return error;
}

/*
 * do_vmi_munmap() - munmap a given range.
 * @vmi: The vma iterator
 * @mm: The mm_struct
 * @start: The start address to munmap
 * @len: The length of the range to munmap
 * @uf: The userfaultfd list_head
 * @unlock: set to true if the user wants to drop the mmap_lock on success
 *
 * This function takes a @mas that is either pointing to the previous VMA or set
 * to MA_START and sets it up to remove the mapping(s).  The @len will be
 * aligned and any arch_unmap work will be preformed.
 *
 * Return: 0 on success and drops the lock if so directed, error and leaves the
 * lock held otherwise.
 */
int do_vmi_munmap(struct vma_iterator *vmi, struct mm_struct *mm,
		  unsigned long start, size_t len, struct list_head *uf,
		  bool unlock)
{
	unsigned long end;
	struct vm_area_struct *vma;

	if ((offset_in_page(start)) || start > TASK_SIZE || len > TASK_SIZE-start)
		return -EINVAL;

	end = start + PAGE_ALIGN(len);
	if (end == start)
		return -EINVAL;

	 /* arch_unmap() might do unmaps itself.  */
	arch_unmap(mm, start, end);

	/* Find the first overlapping VMA */
	vma = vma_find(vmi, end);
	if (!vma) {
		if (unlock)
			mmap_write_unlock(mm);
		return 0;
	}

	return do_vmi_align_munmap(vmi, vma, mm, start, end, uf, unlock);
}

/* do_munmap() - Wrapper function for non-maple tree aware do_munmap() calls.
 * @mm: The mm_struct
 * @start: The start address to munmap
 * @len: The length to be munmapped.
 * @uf: The userfaultfd list_head
 *
 * Return: 0 on success, error otherwise.
 */
int do_munmap(struct mm_struct *mm, unsigned long start, size_t len,
	      struct list_head *uf)
{
	VMA_ITERATOR(vmi, mm, start);

	return do_vmi_munmap(&vmi, mm, start, len, uf, false);
}

unsigned long mmap_region(struct file *file, unsigned long addr,
		unsigned long len, vm_flags_t vm_flags, unsigned long pgoff,
		struct list_head *uf)
{
	struct mm_struct *mm = current->mm;
	struct vm_area_struct *vma = NULL;
	struct vm_area_struct *next, *prev, *merge;
	pgoff_t pglen = len >> PAGE_SHIFT;
	unsigned long charged = 0;
	unsigned long end = addr + len;
	unsigned long merge_start = addr, merge_end = end;
	pgoff_t vm_pgoff;
	int error;
	VMA_ITERATOR(vmi, mm, addr);

	/* Check against address space limit. */
	if (!may_expand_vm(mm, vm_flags, len >> PAGE_SHIFT)) {
		unsigned long nr_pages;

		/*
		 * MAP_FIXED may remove pages of mappings that intersects with
		 * requested mapping. Account for the pages it would unmap.
		 */
		nr_pages = count_vma_pages_range(mm, addr, end);

		if (!may_expand_vm(mm, vm_flags,
					(len >> PAGE_SHIFT) - nr_pages))
			return -ENOMEM;
	}

	/* Unmap any existing mapping in the area */
	if (do_vmi_munmap(&vmi, mm, addr, len, uf, false))
		return -ENOMEM;

	/*
	 * Private writable mapping: check memory availability
	 */
	if (accountable_mapping(file, vm_flags)) {
		charged = len >> PAGE_SHIFT;
		if (security_vm_enough_memory_mm(mm, charged))
			return -ENOMEM;
		vm_flags |= VM_ACCOUNT;
	}

	next = vma_next(&vmi);
	prev = vma_prev(&vmi);
	if (vm_flags & VM_SPECIAL)
		goto cannot_expand;

	/* Attempt to expand an old mapping */
	/* Check next */
	if (next && next->vm_start == end && !vma_policy(next) &&
	    can_vma_merge_before(next, vm_flags, NULL, file, pgoff+pglen,
				 NULL_VM_UFFD_CTX, NULL)) {
		merge_end = next->vm_end;
		vma = next;
		vm_pgoff = next->vm_pgoff - pglen;
	}

	/* Check prev */
	if (prev && prev->vm_end == addr && !vma_policy(prev) &&
	    (vma ? can_vma_merge_after(prev, vm_flags, vma->anon_vma, file,
				       pgoff, vma->vm_userfaultfd_ctx, NULL) :
		   can_vma_merge_after(prev, vm_flags, NULL, file, pgoff,
				       NULL_VM_UFFD_CTX, NULL))) {
		merge_start = prev->vm_start;
		vma = prev;
		vm_pgoff = prev->vm_pgoff;
	}


	/* Actually expand, if possible */
	if (vma &&
	    !vma_expand(&vmi, vma, merge_start, merge_end, vm_pgoff, next)) {
		khugepaged_enter_vma(vma, vm_flags);
		goto expanded;
	}

cannot_expand:
	if (prev)
		vma_iter_next_range(&vmi);

	/*
	 * Determine the object being mapped and call the appropriate
	 * specific mapper. the address has already been validated, but
	 * not unmapped, but the maps are removed from the list.
	 */
	vma = vm_area_alloc(mm);
	if (!vma) {
		error = -ENOMEM;
		goto unacct_error;
	}

	vma_iter_set(&vmi, addr);
	vma->vm_start = addr;
	vma->vm_end = end;
	vm_flags_init(vma, vm_flags);
	vma->vm_page_prot = vm_get_page_prot(vm_flags);
	vma->vm_pgoff = pgoff;

	if (file) {
		if (vm_flags & VM_SHARED) {
			error = mapping_map_writable(file->f_mapping);
			if (error)
				goto free_vma;
		}

		vma->vm_file = get_file(file);
		error = call_mmap(file, vma);
		if (error)
			goto unmap_and_free_vma;

		/*
		 * Expansion is handled above, merging is handled below.
		 * Drivers should not alter the address of the VMA.
		 */
		error = -EINVAL;
		if (WARN_ON((addr != vma->vm_start)))
			goto close_and_free_vma;

		vma_iter_set(&vmi, addr);
		/*
		 * If vm_flags changed after call_mmap(), we should try merge
		 * vma again as we may succeed this time.
		 */
		if (unlikely(vm_flags != vma->vm_flags && prev)) {
			merge = vma_merge(&vmi, mm, prev, vma->vm_start,
				    vma->vm_end, vma->vm_flags, NULL,
				    vma->vm_file, vma->vm_pgoff, NULL,
				    NULL_VM_UFFD_CTX, NULL);
			if (merge) {
				/*
				 * ->mmap() can change vma->vm_file and fput
				 * the original file. So fput the vma->vm_file
				 * here or we would add an extra fput for file
				 * and cause general protection fault
				 * ultimately.
				 */
				fput(vma->vm_file);
				vm_area_free(vma);
				vma = merge;
				/* Update vm_flags to pick up the change. */
				vm_flags = vma->vm_flags;
				goto unmap_writable;
			}
		}

		vm_flags = vma->vm_flags;
	} else if (vm_flags & VM_SHARED) {
		error = shmem_zero_setup(vma);
		if (error)
			goto free_vma;
	} else {
		vma_set_anonymous(vma);
	}

	if (map_deny_write_exec(vma, vma->vm_flags)) {
		error = -EACCES;
		goto close_and_free_vma;
	}

	/* Allow architectures to sanity-check the vm_flags */
	error = -EINVAL;
	if (!arch_validate_flags(vma->vm_flags))
		goto close_and_free_vma;

	error = -ENOMEM;
	if (vma_iter_prealloc(&vmi))
		goto close_and_free_vma;

	if (vma->vm_file)
		i_mmap_lock_write(vma->vm_file->f_mapping);

	vma_iter_store(&vmi, vma);
	mm->map_count++;
	if (vma->vm_file) {
		if (vma->vm_flags & VM_SHARED)
			mapping_allow_writable(vma->vm_file->f_mapping);

		flush_dcache_mmap_lock(vma->vm_file->f_mapping);
		vma_interval_tree_insert(vma, &vma->vm_file->f_mapping->i_mmap);
		flush_dcache_mmap_unlock(vma->vm_file->f_mapping);
		i_mmap_unlock_write(vma->vm_file->f_mapping);
	}

	/*
	 * vma_merge() calls khugepaged_enter_vma() either, the below
	 * call covers the non-merge case.
	 */
	khugepaged_enter_vma(vma, vma->vm_flags);

	/* Once vma denies write, undo our temporary denial count */
unmap_writable:
	if (file && vm_flags & VM_SHARED)
		mapping_unmap_writable(file->f_mapping);
	file = vma->vm_file;
	ksm_add_vma(vma);
expanded:
	perf_event_mmap(vma);

	vm_stat_account(mm, vm_flags, len >> PAGE_SHIFT);
	if (vm_flags & VM_LOCKED) {
		if ((vm_flags & VM_SPECIAL) || vma_is_dax(vma) ||
					is_vm_hugetlb_page(vma) ||
					vma == get_gate_vma(current->mm))
			vm_flags_clear(vma, VM_LOCKED_MASK);
		else
			mm->locked_vm += (len >> PAGE_SHIFT);
	}

	if (file)
		uprobe_mmap(vma);

	/*
	 * New (or expanded) vma always get soft dirty status.
	 * Otherwise user-space soft-dirty page tracker won't
	 * be able to distinguish situation when vma area unmapped,
	 * then new mapped in-place (which must be aimed as
	 * a completely new data area).
	 */
	vm_flags_set(vma, VM_SOFTDIRTY);

	vma_set_page_prot(vma);

	validate_mm(mm);
	return addr;

close_and_free_vma:
	if (file && vma->vm_ops && vma->vm_ops->close)
		vma->vm_ops->close(vma);

	if (file || vma->vm_file) {
unmap_and_free_vma:
		fput(vma->vm_file);
		vma->vm_file = NULL;

		/* Undo any partial mapping done by a device driver. */
		unmap_region(mm, &mm->mm_mt, vma, prev, next, vma->vm_start,
			     vma->vm_end, true);
	}
	if (file && (vm_flags & VM_SHARED))
		mapping_unmap_writable(file->f_mapping);
free_vma:
	vm_area_free(vma);
unacct_error:
	if (charged)
		vm_unacct_memory(charged);
	validate_mm(mm);
	return error;
}

static int __vm_munmap(unsigned long start, size_t len, bool unlock)
{
	int ret;
	struct mm_struct *mm = current->mm;
	LIST_HEAD(uf);
	VMA_ITERATOR(vmi, mm, start);

	if (mmap_write_lock_killable(mm))
		return -EINTR;

	ret = do_vmi_munmap(&vmi, mm, start, len, &uf, unlock);
	if (ret || !unlock)
		mmap_write_unlock(mm);

	userfaultfd_unmap_complete(mm, &uf);
	return ret;
}

int vm_munmap(unsigned long start, size_t len)
{
	return __vm_munmap(start, len, false);
}
EXPORT_SYMBOL(vm_munmap);

SYSCALL_DEFINE2(munmap, unsigned long, addr, size_t, len)
{
	addr = untagged_addr(addr);
	return __vm_munmap(addr, len, true);
}


/*
 * Emulation of deprecated remap_file_pages() syscall.
 */
SYSCALL_DEFINE5(remap_file_pages, unsigned long, start, unsigned long, size,
		unsigned long, prot, unsigned long, pgoff, unsigned long, flags)
{

	struct mm_struct *mm = current->mm;
	struct vm_area_struct *vma;
	unsigned long populate = 0;
	unsigned long ret = -EINVAL;
	struct file *file;

	pr_warn_once("%s (%d) uses deprecated remap_file_pages() syscall. See Documentation/mm/remap_file_pages.rst.\n",
		     current->comm, current->pid);

	if (prot)
		return ret;
	start = start & PAGE_MASK;
	size = size & PAGE_MASK;

	if (start + size <= start)
		return ret;

	/* Does pgoff wrap? */
	if (pgoff + (size >> PAGE_SHIFT) < pgoff)
		return ret;

	if (mmap_write_lock_killable(mm))
		return -EINTR;

	vma = vma_lookup(mm, start);

	if (!vma || !(vma->vm_flags & VM_SHARED))
		goto out;

	if (start + size > vma->vm_end) {
		VMA_ITERATOR(vmi, mm, vma->vm_end);
		struct vm_area_struct *next, *prev = vma;

		for_each_vma_range(vmi, next, start + size) {
			/* hole between vmas ? */
			if (next->vm_start != prev->vm_end)
				goto out;

			if (next->vm_file != vma->vm_file)
				goto out;

			if (next->vm_flags != vma->vm_flags)
				goto out;

			if (start + size <= next->vm_end)
				break;

			prev = next;
		}

		if (!next)
			goto out;
	}

	prot |= vma->vm_flags & VM_READ ? PROT_READ : 0;
	prot |= vma->vm_flags & VM_WRITE ? PROT_WRITE : 0;
	prot |= vma->vm_flags & VM_EXEC ? PROT_EXEC : 0;

	flags &= MAP_NONBLOCK;
	flags |= MAP_SHARED | MAP_FIXED | MAP_POPULATE;
	if (vma->vm_flags & VM_LOCKED)
		flags |= MAP_LOCKED;

	file = get_file(vma->vm_file);
	ret = do_mmap(vma->vm_file, start, size,
			prot, flags, pgoff, &populate, NULL);
	fput(file);
out:
	mmap_write_unlock(mm);
	if (populate)
		mm_populate(ret, populate);
	if (!IS_ERR_VALUE(ret))
		ret = 0;
	return ret;
}

/*
 * do_vma_munmap() - Unmap a full or partial vma.
 * @vmi: The vma iterator pointing at the vma
 * @vma: The first vma to be munmapped
 * @start: the start of the address to unmap
 * @end: The end of the address to unmap
 * @uf: The userfaultfd list_head
 * @unlock: Drop the lock on success
 *
 * unmaps a VMA mapping when the vma iterator is already in position.
 * Does not handle alignment.
 *
 * Return: 0 on success drops the lock of so directed, error on failure and will
 * still hold the lock.
 */
int do_vma_munmap(struct vma_iterator *vmi, struct vm_area_struct *vma,
		unsigned long start, unsigned long end, struct list_head *uf,
		bool unlock)
{
	struct mm_struct *mm = vma->vm_mm;
	int ret;

	arch_unmap(mm, start, end);
	ret = do_vmi_align_munmap(vmi, vma, mm, start, end, uf, unlock);
	validate_mm(mm);
	return ret;
}

/*
 * do_brk_flags() - Increase the brk vma if the flags match.
 * @vmi: The vma iterator
 * @addr: The start address
 * @len: The length of the increase
 * @vma: The vma,
 * @flags: The VMA Flags
 *
 * Extend the brk VMA from addr to addr + len.  If the VMA is NULL or the flags
 * do not match then create a new anonymous VMA.  Eventually we may be able to
 * do some brk-specific accounting here.
 */
static int do_brk_flags(struct vma_iterator *vmi, struct vm_area_struct *vma,
		unsigned long addr, unsigned long len, unsigned long flags)
{
	struct mm_struct *mm = current->mm;
	struct vma_prepare vp;

	validate_mm(mm);
	/*
	 * Check against address space limits by the changed size
	 * Note: This happens *after* clearing old mappings in some code paths.
	 */
	flags |= VM_DATA_DEFAULT_FLAGS | VM_ACCOUNT | mm->def_flags;
	if (!may_expand_vm(mm, flags, len >> PAGE_SHIFT))
		return -ENOMEM;

	if (mm->map_count > sysctl_max_map_count)
		return -ENOMEM;

	if (security_vm_enough_memory_mm(mm, len >> PAGE_SHIFT))
		return -ENOMEM;

	/*
	 * Expand the existing vma if possible; Note that singular lists do not
	 * occur after forking, so the expand will only happen on new VMAs.
	 */
	if (vma && vma->vm_end == addr && !vma_policy(vma) &&
	    can_vma_merge_after(vma, flags, NULL, NULL,
				addr >> PAGE_SHIFT, NULL_VM_UFFD_CTX, NULL)) {
		if (vma_iter_prealloc(vmi))
			goto unacct_fail;

		init_vma_prep(&vp, vma);
		vma_prepare(&vp);
		vma_adjust_trans_huge(vma, vma->vm_start, addr + len, 0);
		vma->vm_end = addr + len;
		vm_flags_set(vma, VM_SOFTDIRTY);
		vma_iter_store(vmi, vma);

		vma_complete(&vp, vmi, mm);
		khugepaged_enter_vma(vma, flags);
		goto out;
	}

	/* create a vma struct for an anonymous mapping */
	vma = vm_area_alloc(mm);
	if (!vma)
		goto unacct_fail;

	vma_set_anonymous(vma);
	vma->vm_start = addr;
	vma->vm_end = addr + len;
	vma->vm_pgoff = addr >> PAGE_SHIFT;
	vm_flags_init(vma, flags);
	vma->vm_page_prot = vm_get_page_prot(flags);
	if (vma_iter_store_gfp(vmi, vma, GFP_KERNEL))
		goto mas_store_fail;

	mm->map_count++;
	ksm_add_vma(vma);
out:
	perf_event_mmap(vma);
	mm->total_vm += len >> PAGE_SHIFT;
	mm->data_vm += len >> PAGE_SHIFT;
	if (flags & VM_LOCKED)
		mm->locked_vm += (len >> PAGE_SHIFT);
	vm_flags_set(vma, VM_SOFTDIRTY);
	validate_mm(mm);
	return 0;

mas_store_fail:
	vm_area_free(vma);
unacct_fail:
	vm_unacct_memory(len >> PAGE_SHIFT);
	return -ENOMEM;
}

int vm_brk_flags(unsigned long addr, unsigned long request, unsigned long flags)
{
	struct mm_struct *mm = current->mm;
	struct vm_area_struct *vma = NULL;
	unsigned long len;
	int ret;
	bool populate;
	LIST_HEAD(uf);
	VMA_ITERATOR(vmi, mm, addr);

	len = PAGE_ALIGN(request);
	if (len < request)
		return -ENOMEM;
	if (!len)
		return 0;

	if (mmap_write_lock_killable(mm))
		return -EINTR;

	/* Until we need other flags, refuse anything except VM_EXEC. */
	if ((flags & (~VM_EXEC)) != 0)
		return -EINVAL;

	ret = check_brk_limits(addr, len);
	if (ret)
		goto limits_failed;

	ret = do_vmi_munmap(&vmi, mm, addr, len, &uf, 0);
	if (ret)
		goto munmap_failed;

	vma = vma_prev(&vmi);
	ret = do_brk_flags(&vmi, vma, addr, len, flags);
	populate = ((mm->def_flags & VM_LOCKED) != 0);
	mmap_write_unlock(mm);
	userfaultfd_unmap_complete(mm, &uf);
	if (populate && !ret)
		mm_populate(addr, len);
	return ret;

munmap_failed:
limits_failed:
	mmap_write_unlock(mm);
	return ret;
}
EXPORT_SYMBOL(vm_brk_flags);

int vm_brk(unsigned long addr, unsigned long len)
{
	return vm_brk_flags(addr, len, 0);
}
EXPORT_SYMBOL(vm_brk);

/* Release all mmaps. */
void exit_mmap(struct mm_struct *mm)
{
	struct mmu_gather tlb;
	struct vm_area_struct *vma;
	unsigned long nr_accounted = 0;
	MA_STATE(mas, &mm->mm_mt, 0, 0);
	int count = 0;

	/* mm's last user has gone, and its about to be pulled down */
	mmu_notifier_release(mm);

	mmap_read_lock(mm);
	arch_exit_mmap(mm);

	vma = mas_find(&mas, ULONG_MAX);
	if (!vma) {
		/* Can happen if dup_mmap() received an OOM */
		mmap_read_unlock(mm);
		return;
	}

	lru_add_drain();
	flush_cache_mm(mm);
	tlb_gather_mmu_fullmm(&tlb, mm);
	/* update_hiwater_rss(mm) here? but nobody should be looking */
	/* Use ULONG_MAX here to ensure all VMAs in the mm are unmapped */
	unmap_vmas(&tlb, &mm->mm_mt, vma, 0, ULONG_MAX, false);
	mmap_read_unlock(mm);

	/*
	 * Set MMF_OOM_SKIP to hide this task from the oom killer/reaper
	 * because the memory has been already freed.
	 */
	set_bit(MMF_OOM_SKIP, &mm->flags);
	mmap_write_lock(mm);
	mt_clear_in_rcu(&mm->mm_mt);
	free_pgtables(&tlb, &mm->mm_mt, vma, FIRST_USER_ADDRESS,
		      USER_PGTABLES_CEILING, true);
	tlb_finish_mmu(&tlb);

	/*
	 * Walk the list again, actually closing and freeing it, with preemption
	 * enabled, without holding any MM locks besides the unreachable
	 * mmap_write_lock.
	 */
	do {
		if (vma->vm_flags & VM_ACCOUNT)
			nr_accounted += vma_pages(vma);
		remove_vma(vma, true);
		count++;
		cond_resched();
	} while ((vma = mas_find(&mas, ULONG_MAX)) != NULL);

	BUG_ON(count != mm->map_count);

	trace_exit_mmap(mm);
	__mt_destroy(&mm->mm_mt);
	mmap_write_unlock(mm);
	vm_unacct_memory(nr_accounted);
}

/* Insert vm structure into process list sorted by address
 * and into the inode's i_mmap tree.  If vm_file is non-NULL
 * then i_mmap_rwsem is taken here.
 */
int insert_vm_struct(struct mm_struct *mm, struct vm_area_struct *vma)
{
	unsigned long charged = vma_pages(vma);


	if (find_vma_intersection(mm, vma->vm_start, vma->vm_end))
		return -ENOMEM;

	if ((vma->vm_flags & VM_ACCOUNT) &&
	     security_vm_enough_memory_mm(mm, charged))
		return -ENOMEM;

	/*
	 * The vm_pgoff of a purely anonymous vma should be irrelevant
	 * until its first write fault, when page's anon_vma and index
	 * are set.  But now set the vm_pgoff it will almost certainly
	 * end up with (unless mremap moves it elsewhere before that
	 * first wfault), so /proc/pid/maps tells a consistent story.
	 *
	 * By setting it to reflect the virtual start address of the
	 * vma, merges and splits can happen in a seamless way, just
	 * using the existing file pgoff checks and manipulations.
	 * Similarly in do_mmap and in do_brk_flags.
	 */
	if (vma_is_anonymous(vma)) {
		BUG_ON(vma->anon_vma);
		vma->vm_pgoff = vma->vm_start >> PAGE_SHIFT;
	}

	if (vma_link(mm, vma)) {
		vm_unacct_memory(charged);
		return -ENOMEM;
	}

	return 0;
}

/*
 * Copy the vma structure to a new location in the same mm,
 * prior to moving page table entries, to effect an mremap move.
 */
struct vm_area_struct *copy_vma(struct vm_area_struct **vmap,
	unsigned long addr, unsigned long len, pgoff_t pgoff,
	bool *need_rmap_locks)
{
	struct vm_area_struct *vma = *vmap;
	unsigned long vma_start = vma->vm_start;
	struct mm_struct *mm = vma->vm_mm;
	struct vm_area_struct *new_vma, *prev;
	bool faulted_in_anon_vma = true;
	VMA_ITERATOR(vmi, mm, addr);

	validate_mm(mm);
	/*
	 * If anonymous vma has not yet been faulted, update new pgoff
	 * to match new location, to increase its chance of merging.
	 */
	if (unlikely(vma_is_anonymous(vma) && !vma->anon_vma)) {
		pgoff = addr >> PAGE_SHIFT;
		faulted_in_anon_vma = false;
	}

	new_vma = find_vma_prev(mm, addr, &prev);
	if (new_vma && new_vma->vm_start < addr + len)
		return NULL;	/* should never get here */

	new_vma = vma_merge(&vmi, mm, prev, addr, addr + len, vma->vm_flags,
			    vma->anon_vma, vma->vm_file, pgoff, vma_policy(vma),
			    vma->vm_userfaultfd_ctx, anon_vma_name(vma));
	if (new_vma) {
		/*
		 * Source vma may have been merged into new_vma
		 */
		if (unlikely(vma_start >= new_vma->vm_start &&
			     vma_start < new_vma->vm_end)) {
			/*
			 * The only way we can get a vma_merge with
			 * self during an mremap is if the vma hasn't
			 * been faulted in yet and we were allowed to
			 * reset the dst vma->vm_pgoff to the
			 * destination address of the mremap to allow
			 * the merge to happen. mremap must change the
			 * vm_pgoff linearity between src and dst vmas
			 * (in turn preventing a vma_merge) to be
			 * safe. It is only safe to keep the vm_pgoff
			 * linear if there are no pages mapped yet.
			 */
			VM_BUG_ON_VMA(faulted_in_anon_vma, new_vma);
			*vmap = vma = new_vma;
		}
		*need_rmap_locks = (new_vma->vm_pgoff <= vma->vm_pgoff);
	} else {
		new_vma = vm_area_dup(vma);
		if (!new_vma)
			goto out;
		new_vma->vm_start = addr;
		new_vma->vm_end = addr + len;
		new_vma->vm_pgoff = pgoff;
		if (vma_dup_policy(vma, new_vma))
			goto out_free_vma;
		if (anon_vma_clone(new_vma, vma))
			goto out_free_mempol;
		if (new_vma->vm_file)
			get_file(new_vma->vm_file);
		if (new_vma->vm_ops && new_vma->vm_ops->open)
			new_vma->vm_ops->open(new_vma);
		vma_start_write(new_vma);
		if (vma_link(mm, new_vma))
			goto out_vma_link;
		*need_rmap_locks = false;
	}
	validate_mm(mm);
	return new_vma;

out_vma_link:
	if (new_vma->vm_ops && new_vma->vm_ops->close)
		new_vma->vm_ops->close(new_vma);

	if (new_vma->vm_file)
		fput(new_vma->vm_file);

	unlink_anon_vmas(new_vma);
out_free_mempol:
	mpol_put(vma_policy(new_vma));
out_free_vma:
	vm_area_free(new_vma);
out:
	validate_mm(mm);
	return NULL;
}

/*
 * Return true if the calling process may expand its vm space by the passed
 * number of pages
 */
bool may_expand_vm(struct mm_struct *mm, vm_flags_t flags, unsigned long npages)
{
	if (mm->total_vm + npages > rlimit(RLIMIT_AS) >> PAGE_SHIFT)
		return false;

	if (is_data_mapping(flags) &&
	    mm->data_vm + npages > rlimit(RLIMIT_DATA) >> PAGE_SHIFT) {
		/* Workaround for Valgrind */
		if (rlimit(RLIMIT_DATA) == 0 &&
		    mm->data_vm + npages <= rlimit_max(RLIMIT_DATA) >> PAGE_SHIFT)
			return true;

		pr_warn_once("%s (%d): VmData %lu exceed data ulimit %lu. Update limits%s.\n",
			     current->comm, current->pid,
			     (mm->data_vm + npages) << PAGE_SHIFT,
			     rlimit(RLIMIT_DATA),
			     ignore_rlimit_data ? "" : " or use boot option ignore_rlimit_data");

		if (!ignore_rlimit_data)
			return false;
	}

	return true;
}

void vm_stat_account(struct mm_struct *mm, vm_flags_t flags, long npages)
{
	WRITE_ONCE(mm->total_vm, READ_ONCE(mm->total_vm)+npages);

	if (is_exec_mapping(flags))
		mm->exec_vm += npages;
	else if (is_stack_mapping(flags))
		mm->stack_vm += npages;
	else if (is_data_mapping(flags))
		mm->data_vm += npages;
}

static vm_fault_t special_mapping_fault(struct vm_fault *vmf);

/*
 * Having a close hook prevents vma merging regardless of flags.
 */
static void special_mapping_close(struct vm_area_struct *vma)
{
}

static const char *special_mapping_name(struct vm_area_struct *vma)
{
	return ((struct vm_special_mapping *)vma->vm_private_data)->name;
}

static int special_mapping_mremap(struct vm_area_struct *new_vma)
{
	struct vm_special_mapping *sm = new_vma->vm_private_data;

	if (WARN_ON_ONCE(current->mm != new_vma->vm_mm))
		return -EFAULT;

	if (sm->mremap)
		return sm->mremap(sm, new_vma);

	return 0;
}

static int special_mapping_split(struct vm_area_struct *vma, unsigned long addr)
{
	/*
	 * Forbid splitting special mappings - kernel has expectations over
	 * the number of pages in mapping. Together with VM_DONTEXPAND
	 * the size of vma should stay the same over the special mapping's
	 * lifetime.
	 */
	return -EINVAL;
}

static const struct vm_operations_struct special_mapping_vmops = {
	.close = special_mapping_close,
	.fault = special_mapping_fault,
	.mremap = special_mapping_mremap,
	.name = special_mapping_name,
	/* vDSO code relies that VVAR can't be accessed remotely */
	.access = NULL,
	.may_split = special_mapping_split,
};

static const struct vm_operations_struct legacy_special_mapping_vmops = {
	.close = special_mapping_close,
	.fault = special_mapping_fault,
};

static vm_fault_t special_mapping_fault(struct vm_fault *vmf)
{
	struct vm_area_struct *vma = vmf->vma;
	pgoff_t pgoff;
	struct page **pages;

	if (vma->vm_ops == &legacy_special_mapping_vmops) {
		pages = vma->vm_private_data;
	} else {
		struct vm_special_mapping *sm = vma->vm_private_data;

		if (sm->fault)
			return sm->fault(sm, vmf->vma, vmf);

		pages = sm->pages;
	}

	for (pgoff = vmf->pgoff; pgoff && *pages; ++pages)
		pgoff--;

	if (*pages) {
		struct page *page = *pages;
		get_page(page);
		vmf->page = page;
		return 0;
	}

	return VM_FAULT_SIGBUS;
}

static struct vm_area_struct *__install_special_mapping(
	struct mm_struct *mm,
	unsigned long addr, unsigned long len,
	unsigned long vm_flags, void *priv,
	const struct vm_operations_struct *ops)
{
	int ret;
	struct vm_area_struct *vma;

	validate_mm(mm);
	vma = vm_area_alloc(mm);
	if (unlikely(vma == NULL))
		return ERR_PTR(-ENOMEM);

	vma->vm_start = addr;
	vma->vm_end = addr + len;

	vm_flags_init(vma, (vm_flags | mm->def_flags |
		      VM_DONTEXPAND | VM_SOFTDIRTY) & ~VM_LOCKED_MASK);
	vma->vm_page_prot = vm_get_page_prot(vma->vm_flags);

	vma->vm_ops = ops;
	vma->vm_private_data = priv;

	ret = insert_vm_struct(mm, vma);
	if (ret)
		goto out;

	vm_stat_account(mm, vma->vm_flags, len >> PAGE_SHIFT);

	perf_event_mmap(vma);

	validate_mm(mm);
	return vma;

out:
	vm_area_free(vma);
	validate_mm(mm);
	return ERR_PTR(ret);
}

bool vma_is_special_mapping(const struct vm_area_struct *vma,
	const struct vm_special_mapping *sm)
{
	return vma->vm_private_data == sm &&
		(vma->vm_ops == &special_mapping_vmops ||
		 vma->vm_ops == &legacy_special_mapping_vmops);
}

/*
 * Called with mm->mmap_lock held for writing.
 * Insert a new vma covering the given region, with the given flags.
 * Its pages are supplied by the given array of struct page *.
 * The array can be shorter than len >> PAGE_SHIFT if it's null-terminated.
 * The region past the last page supplied will always produce SIGBUS.
 * The array pointer and the pages it points to are assumed to stay alive
 * for as long as this mapping might exist.
 */
struct vm_area_struct *_install_special_mapping(
	struct mm_struct *mm,
	unsigned long addr, unsigned long len,
	unsigned long vm_flags, const struct vm_special_mapping *spec)
{
	return __install_special_mapping(mm, addr, len, vm_flags, (void *)spec,
					&special_mapping_vmops);
}

int install_special_mapping(struct mm_struct *mm,
			    unsigned long addr, unsigned long len,
			    unsigned long vm_flags, struct page **pages)
{
	struct vm_area_struct *vma = __install_special_mapping(
		mm, addr, len, vm_flags, (void *)pages,
		&legacy_special_mapping_vmops);

	return PTR_ERR_OR_ZERO(vma);
}

static DEFINE_MUTEX(mm_all_locks_mutex);

static void vm_lock_anon_vma(struct mm_struct *mm, struct anon_vma *anon_vma)
{
	if (!test_bit(0, (unsigned long *) &anon_vma->root->rb_root.rb_root.rb_node)) {
		/*
		 * The LSB of head.next can't change from under us
		 * because we hold the mm_all_locks_mutex.
		 */
		down_write_nest_lock(&anon_vma->root->rwsem, &mm->mmap_lock);
		/*
		 * We can safely modify head.next after taking the
		 * anon_vma->root->rwsem. If some other vma in this mm shares
		 * the same anon_vma we won't take it again.
		 *
		 * No need of atomic instructions here, head.next
		 * can't change from under us thanks to the
		 * anon_vma->root->rwsem.
		 */
		if (__test_and_set_bit(0, (unsigned long *)
				       &anon_vma->root->rb_root.rb_root.rb_node))
			BUG();
	}
}

static void vm_lock_mapping(struct mm_struct *mm, struct address_space *mapping)
{
	if (!test_bit(AS_MM_ALL_LOCKS, &mapping->flags)) {
		/*
		 * AS_MM_ALL_LOCKS can't change from under us because
		 * we hold the mm_all_locks_mutex.
		 *
		 * Operations on ->flags have to be atomic because
		 * even if AS_MM_ALL_LOCKS is stable thanks to the
		 * mm_all_locks_mutex, there may be other cpus
		 * changing other bitflags in parallel to us.
		 */
		if (test_and_set_bit(AS_MM_ALL_LOCKS, &mapping->flags))
			BUG();
		down_write_nest_lock(&mapping->i_mmap_rwsem, &mm->mmap_lock);
	}
}

/*
 * This operation locks against the VM for all pte/vma/mm related
 * operations that could ever happen on a certain mm. This includes
 * vmtruncate, try_to_unmap, and all page faults.
 *
 * The caller must take the mmap_lock in write mode before calling
 * mm_take_all_locks(). The caller isn't allowed to release the
 * mmap_lock until mm_drop_all_locks() returns.
 *
 * mmap_lock in write mode is required in order to block all operations
 * that could modify pagetables and free pages without need of
 * altering the vma layout. It's also needed in write mode to avoid new
 * anon_vmas to be associated with existing vmas.
 *
 * A single task can't take more than one mm_take_all_locks() in a row
 * or it would deadlock.
 *
 * The LSB in anon_vma->rb_root.rb_node and the AS_MM_ALL_LOCKS bitflag in
 * mapping->flags avoid to take the same lock twice, if more than one
 * vma in this mm is backed by the same anon_vma or address_space.
 *
 * We take locks in following order, accordingly to comment at beginning
 * of mm/rmap.c:
 *   - all hugetlbfs_i_mmap_rwsem_key locks (aka mapping->i_mmap_rwsem for
 *     hugetlb mapping);
 *   - all vmas marked locked
 *   - all i_mmap_rwsem locks;
 *   - all anon_vma->rwseml
 *
 * We can take all locks within these types randomly because the VM code
 * doesn't nest them and we protected from parallel mm_take_all_locks() by
 * mm_all_locks_mutex.
 *
 * mm_take_all_locks() and mm_drop_all_locks are expensive operations
 * that may have to take thousand of locks.
 *
 * mm_take_all_locks() can fail if it's interrupted by signals.
 */
int mm_take_all_locks(struct mm_struct *mm)
{
	struct vm_area_struct *vma;
	struct anon_vma_chain *avc;
	MA_STATE(mas, &mm->mm_mt, 0, 0);

	mmap_assert_write_locked(mm);

	mutex_lock(&mm_all_locks_mutex);

	mas_for_each(&mas, vma, ULONG_MAX) {
		if (signal_pending(current))
			goto out_unlock;
		vma_start_write(vma);
	}

	mas_set(&mas, 0);
	mas_for_each(&mas, vma, ULONG_MAX) {
		if (signal_pending(current))
			goto out_unlock;
		if (vma->vm_file && vma->vm_file->f_mapping &&
				is_vm_hugetlb_page(vma))
			vm_lock_mapping(mm, vma->vm_file->f_mapping);
	}

	mas_set(&mas, 0);
	mas_for_each(&mas, vma, ULONG_MAX) {
		if (signal_pending(current))
			goto out_unlock;
		if (vma->vm_file && vma->vm_file->f_mapping &&
				!is_vm_hugetlb_page(vma))
			vm_lock_mapping(mm, vma->vm_file->f_mapping);
	}

	mas_set(&mas, 0);
	mas_for_each(&mas, vma, ULONG_MAX) {
		if (signal_pending(current))
			goto out_unlock;
		if (vma->anon_vma)
			list_for_each_entry(avc, &vma->anon_vma_chain, same_vma)
				vm_lock_anon_vma(mm, avc->anon_vma);
	}

	return 0;

out_unlock:
	mm_drop_all_locks(mm);
	return -EINTR;
}

static void vm_unlock_anon_vma(struct anon_vma *anon_vma)
{
	if (test_bit(0, (unsigned long *) &anon_vma->root->rb_root.rb_root.rb_node)) {
		/*
		 * The LSB of head.next can't change to 0 from under
		 * us because we hold the mm_all_locks_mutex.
		 *
		 * We must however clear the bitflag before unlocking
		 * the vma so the users using the anon_vma->rb_root will
		 * never see our bitflag.
		 *
		 * No need of atomic instructions here, head.next
		 * can't change from under us until we release the
		 * anon_vma->root->rwsem.
		 */
		if (!__test_and_clear_bit(0, (unsigned long *)
					  &anon_vma->root->rb_root.rb_root.rb_node))
			BUG();
		anon_vma_unlock_write(anon_vma);
	}
}

static void vm_unlock_mapping(struct address_space *mapping)
{
	if (test_bit(AS_MM_ALL_LOCKS, &mapping->flags)) {
		/*
		 * AS_MM_ALL_LOCKS can't change to 0 from under us
		 * because we hold the mm_all_locks_mutex.
		 */
		i_mmap_unlock_write(mapping);
		if (!test_and_clear_bit(AS_MM_ALL_LOCKS,
					&mapping->flags))
			BUG();
	}
}

/*
 * The mmap_lock cannot be released by the caller until
 * mm_drop_all_locks() returns.
 */
void mm_drop_all_locks(struct mm_struct *mm)
{
	struct vm_area_struct *vma;
	struct anon_vma_chain *avc;
	MA_STATE(mas, &mm->mm_mt, 0, 0);

	mmap_assert_write_locked(mm);
	BUG_ON(!mutex_is_locked(&mm_all_locks_mutex));

	mas_for_each(&mas, vma, ULONG_MAX) {
		if (vma->anon_vma)
			list_for_each_entry(avc, &vma->anon_vma_chain, same_vma)
				vm_unlock_anon_vma(avc->anon_vma);
		if (vma->vm_file && vma->vm_file->f_mapping)
			vm_unlock_mapping(vma->vm_file->f_mapping);
	}
	vma_end_write_all(mm);

	mutex_unlock(&mm_all_locks_mutex);
}

/*
 * initialise the percpu counter for VM
 */
void __init mmap_init(void)
{
	int ret;

	ret = percpu_counter_init(&vm_committed_as, 0, GFP_KERNEL);
	VM_BUG_ON(ret);
}

/*
 * Initialise sysctl_user_reserve_kbytes.
 *
 * This is intended to prevent a user from starting a single memory hogging
 * process, such that they cannot recover (kill the hog) in OVERCOMMIT_NEVER
 * mode.
 *
 * The default value is min(3% of free memory, 128MB)
 * 128MB is enough to recover with sshd/login, bash, and top/kill.
 */
static int init_user_reserve(void)
{
	unsigned long free_kbytes;

	free_kbytes = global_zone_page_state(NR_FREE_PAGES) << (PAGE_SHIFT - 10);

	sysctl_user_reserve_kbytes = min(free_kbytes / 32, 1UL << 17);
	return 0;
}
subsys_initcall(init_user_reserve);

/*
 * Initialise sysctl_admin_reserve_kbytes.
 *
 * The purpose of sysctl_admin_reserve_kbytes is to allow the sys admin
 * to log in and kill a memory hogging process.
 *
 * Systems with more than 256MB will reserve 8MB, enough to recover
 * with sshd, bash, and top in OVERCOMMIT_GUESS. Smaller systems will
 * only reserve 3% of free pages by default.
 */
static int init_admin_reserve(void)
{
	unsigned long free_kbytes;

	free_kbytes = global_zone_page_state(NR_FREE_PAGES) << (PAGE_SHIFT - 10);

	sysctl_admin_reserve_kbytes = min(free_kbytes / 32, 1UL << 13);
	return 0;
}
subsys_initcall(init_admin_reserve);

/*
 * Reinititalise user and admin reserves if memory is added or removed.
 *
 * The default user reserve max is 128MB, and the default max for the
 * admin reserve is 8MB. These are usually, but not always, enough to
 * enable recovery from a memory hogging process using login/sshd, a shell,
 * and tools like top. It may make sense to increase or even disable the
 * reserve depending on the existence of swap or variations in the recovery
 * tools. So, the admin may have changed them.
 *
 * If memory is added and the reserves have been eliminated or increased above
 * the default max, then we'll trust the admin.
 *
 * If memory is removed and there isn't enough free memory, then we
 * need to reset the reserves.
 *
 * Otherwise keep the reserve set by the admin.
 */
static int reserve_mem_notifier(struct notifier_block *nb,
			     unsigned long action, void *data)
{
	unsigned long tmp, free_kbytes;

	switch (action) {
	case MEM_ONLINE:
		/* Default max is 128MB. Leave alone if modified by operator. */
		tmp = sysctl_user_reserve_kbytes;
		if (0 < tmp && tmp < (1UL << 17))
			init_user_reserve();

		/* Default max is 8MB.  Leave alone if modified by operator. */
		tmp = sysctl_admin_reserve_kbytes;
		if (0 < tmp && tmp < (1UL << 13))
			init_admin_reserve();

		break;
	case MEM_OFFLINE:
		free_kbytes = global_zone_page_state(NR_FREE_PAGES) << (PAGE_SHIFT - 10);

		if (sysctl_user_reserve_kbytes > free_kbytes) {
			init_user_reserve();
			pr_info("vm.user_reserve_kbytes reset to %lu\n",
				sysctl_user_reserve_kbytes);
		}

		if (sysctl_admin_reserve_kbytes > free_kbytes) {
			init_admin_reserve();
			pr_info("vm.admin_reserve_kbytes reset to %lu\n",
				sysctl_admin_reserve_kbytes);
		}
		break;
	default:
		break;
	}
	return NOTIFY_OK;
}

static int __meminit init_reserve_notifier(void)
{
	if (hotplug_memory_notifier(reserve_mem_notifier, DEFAULT_CALLBACK_PRI))
		pr_err("Failed registering memory add/remove notifier for admin reserve\n");

	return 0;
}
subsys_initcall(init_reserve_notifier);<|MERGE_RESOLUTION|>--- conflicted
+++ resolved
@@ -2480,12 +2480,8 @@
 		}
 		vma_start_write(next);
 		mas_set_range(&mas_detach, next->vm_start, next->vm_end - 1);
-<<<<<<< HEAD
-		if (mas_store_gfp(&mas_detach, next, GFP_KERNEL))
-=======
 		error = mas_store_gfp(&mas_detach, next, GFP_KERNEL);
 		if (error)
->>>>>>> a901a356
 			goto munmap_gather_failed;
 		vma_mark_detached(next, true);
 		if (next->vm_flags & VM_LOCKED)
@@ -2538,21 +2534,12 @@
 		BUG_ON(count != test_count);
 	}
 #endif
-<<<<<<< HEAD
-	/* Point of no return */
-	error = -ENOMEM;
-	vma_iter_set(vmi, start);
-	if (vma_iter_clear_gfp(vmi, start, end, GFP_KERNEL))
-		goto clear_tree_failed;
-
-=======
 	vma_iter_set(vmi, start);
 	error = vma_iter_clear_gfp(vmi, start, end, GFP_KERNEL);
 	if (error)
 		goto clear_tree_failed;
 
 	/* Point of no return */
->>>>>>> a901a356
 	mm->locked_vm -= locked_vm;
 	mm->map_count -= count;
 	if (unlock)
