/*
 *  linux/mm/page_io.c
 *
 *  Copyright (C) 1991, 1992, 1993, 1994  Linus Torvalds
 *
 *  Swap reorganised 29.12.95, 
 *  Asynchronous swapping added 30.12.95. Stephen Tweedie
 *  Removed race in async swapping. 14.4.1996. Bruno Haible
 *  Add swap of shared pages through the page cache. 20.2.1998. Stephen Tweedie
 *  Always use brw_page, life becomes simpler. 12 May 1998 Eric Biederman
 */

#include <linux/mm.h>
#include <linux/kernel_stat.h>
#include <linux/gfp.h>
#include <linux/pagemap.h>
#include <linux/swap.h>
#include <linux/bio.h>
#include <linux/swapops.h>
#include <linux/buffer_head.h>
#include <linux/writeback.h>
#include <linux/frontswap.h>
#include <linux/blkdev.h>
#include <linux/uio.h>
#include <linux/sched/task.h>
#include <asm/pgtable.h>

static struct bio *get_swap_bio(gfp_t gfp_flags,
				struct page *page, bio_end_io_t end_io)
{
	int i, nr = hpage_nr_pages(page);
	struct bio *bio;

	bio = bio_alloc(gfp_flags, nr);
	if (bio) {
		struct block_device *bdev;

		bio->bi_iter.bi_sector = map_swap_page(page, &bdev);
		bio_set_dev(bio, bdev);
		bio->bi_iter.bi_sector <<= PAGE_SHIFT - 9;
		bio->bi_end_io = end_io;

		for (i = 0; i < nr; i++)
			bio_add_page(bio, page + i, PAGE_SIZE, 0);
		VM_BUG_ON(bio->bi_iter.bi_size != PAGE_SIZE * nr);
	}
	return bio;
}

void end_swap_bio_write(struct bio *bio)
{
	struct page *page = bio->bi_io_vec[0].bv_page;

	if (bio->bi_status) {
		SetPageError(page);
		/*
		 * We failed to write the page out to swap-space.
		 * Re-dirty the page in order to avoid it being reclaimed.
		 * Also print a dire warning that things will go BAD (tm)
		 * very quickly.
		 *
		 * Also clear PG_reclaim to avoid rotate_reclaimable_page()
		 */
		set_page_dirty(page);
		pr_alert("Write-error on swap-device (%u:%u:%llu)\n",
			 MAJOR(bio_dev(bio)), MINOR(bio_dev(bio)),
			 (unsigned long long)bio->bi_iter.bi_sector);
		ClearPageReclaim(page);
	}
	end_page_writeback(page);
	bio_put(bio);
}

static void swap_slot_free_notify(struct page *page)
{
	struct swap_info_struct *sis;
	struct gendisk *disk;

	/*
	 * There is no guarantee that the page is in swap cache - the software
	 * suspend code (at least) uses end_swap_bio_read() against a non-
	 * swapcache page.  So we must check PG_swapcache before proceeding with
	 * this optimization.
	 */
	if (unlikely(!PageSwapCache(page)))
		return;

	sis = page_swap_info(page);
	if (!(sis->flags & SWP_BLKDEV))
		return;

	/*
	 * The swap subsystem performs lazy swap slot freeing,
	 * expecting that the page will be swapped out again.
	 * So we can avoid an unnecessary write if the page
	 * isn't redirtied.
	 * This is good for real swap storage because we can
	 * reduce unnecessary I/O and enhance wear-leveling
	 * if an SSD is used as the as swap device.
	 * But if in-memory swap device (eg zram) is used,
	 * this causes a duplicated copy between uncompressed
	 * data in VM-owned memory and compressed data in
	 * zram-owned memory.  So let's free zram-owned memory
	 * and make the VM-owned decompressed page *dirty*,
	 * so the page should be swapped out somewhere again if
	 * we again wish to reclaim it.
	 */
	disk = sis->bdev->bd_disk;
	if (disk->fops->swap_slot_free_notify) {
		swp_entry_t entry;
		unsigned long offset;

		entry.val = page_private(page);
		offset = swp_offset(entry);

		SetPageDirty(page);
		disk->fops->swap_slot_free_notify(sis->bdev,
				offset);
	}
}

static void end_swap_bio_read(struct bio *bio)
{
	struct page *page = bio->bi_io_vec[0].bv_page;
	struct task_struct *waiter = bio->bi_private;

	if (bio->bi_status) {
		SetPageError(page);
		ClearPageUptodate(page);
		pr_alert("Read-error on swap-device (%u:%u:%llu)\n",
			 MAJOR(bio_dev(bio)), MINOR(bio_dev(bio)),
			 (unsigned long long)bio->bi_iter.bi_sector);
		goto out;
	}

	SetPageUptodate(page);
	swap_slot_free_notify(page);
out:
	unlock_page(page);
	WRITE_ONCE(bio->bi_private, NULL);
	bio_put(bio);
	wake_up_process(waiter);
	put_task_struct(waiter);
}

int generic_swapfile_activate(struct swap_info_struct *sis,
				struct file *swap_file,
				sector_t *span)
{
	struct address_space *mapping = swap_file->f_mapping;
	struct inode *inode = mapping->host;
	unsigned blocks_per_page;
	unsigned long page_no;
	unsigned blkbits;
	sector_t probe_block;
	sector_t last_block;
	sector_t lowest_block = -1;
	sector_t highest_block = 0;
	int nr_extents = 0;
	int ret;

	blkbits = inode->i_blkbits;
	blocks_per_page = PAGE_SIZE >> blkbits;

	/*
	 * Map all the blocks into the extent list.  This code doesn't try
	 * to be very smart.
	 */
	probe_block = 0;
	page_no = 0;
	last_block = i_size_read(inode) >> blkbits;
	while ((probe_block + blocks_per_page) <= last_block &&
			page_no < sis->max) {
		unsigned block_in_page;
		sector_t first_block;

		cond_resched();

		first_block = bmap(inode, probe_block);
		if (first_block == 0)
			goto bad_bmap;

		/*
		 * It must be PAGE_SIZE aligned on-disk
		 */
		if (first_block & (blocks_per_page - 1)) {
			probe_block++;
			goto reprobe;
		}

		for (block_in_page = 1; block_in_page < blocks_per_page;
					block_in_page++) {
			sector_t block;

			block = bmap(inode, probe_block + block_in_page);
			if (block == 0)
				goto bad_bmap;
			if (block != first_block + block_in_page) {
				/* Discontiguity */
				probe_block++;
				goto reprobe;
			}
		}

		first_block >>= (PAGE_SHIFT - blkbits);
		if (page_no) {	/* exclude the header page */
			if (first_block < lowest_block)
				lowest_block = first_block;
			if (first_block > highest_block)
				highest_block = first_block;
		}

		/*
		 * We found a PAGE_SIZE-length, PAGE_SIZE-aligned run of blocks
		 */
		ret = add_swap_extent(sis, page_no, 1, first_block);
		if (ret < 0)
			goto out;
		nr_extents += ret;
		page_no++;
		probe_block += blocks_per_page;
reprobe:
		continue;
	}
	ret = nr_extents;
	*span = 1 + highest_block - lowest_block;
	if (page_no == 0)
		page_no = 1;	/* force Empty message */
	sis->max = page_no;
	sis->pages = page_no - 1;
	sis->highest_bit = page_no - 1;
out:
	return ret;
bad_bmap:
	pr_err("swapon: swapfile has holes\n");
	ret = -EINVAL;
	goto out;
}

/*
 * We may have stale swap cache pages in memory: notice
 * them here and get rid of the unnecessary final write.
 */
int swap_writepage(struct page *page, struct writeback_control *wbc)
{
	int ret = 0;

	if (try_to_free_swap(page)) {
		unlock_page(page);
		goto out;
	}
	if (frontswap_store(page) == 0) {
		set_page_writeback(page);
		unlock_page(page);
		end_page_writeback(page);
		goto out;
	}
	ret = __swap_writepage(page, wbc, end_swap_bio_write);
out:
	return ret;
}

static sector_t swap_page_sector(struct page *page)
{
	return (sector_t)__page_file_index(page) << (PAGE_SHIFT - 9);
}

static inline void count_swpout_vm_event(struct page *page)
{
#ifdef CONFIG_TRANSPARENT_HUGEPAGE
	if (unlikely(PageTransHuge(page)))
		count_vm_event(THP_SWPOUT);
#endif
	count_vm_events(PSWPOUT, hpage_nr_pages(page));
}

int __swap_writepage(struct page *page, struct writeback_control *wbc,
		bio_end_io_t end_write_func)
{
	struct bio *bio;
	int ret;
	struct swap_info_struct *sis = page_swap_info(page);

	VM_BUG_ON_PAGE(!PageSwapCache(page), page);
	if (sis->flags & SWP_FILE) {
		struct kiocb kiocb;
		struct file *swap_file = sis->swap_file;
		struct address_space *mapping = swap_file->f_mapping;
		struct bio_vec bv = {
			.bv_page = page,
			.bv_len  = PAGE_SIZE,
			.bv_offset = 0
		};
		struct iov_iter from;

		iov_iter_bvec(&from, ITER_BVEC | WRITE, &bv, 1, PAGE_SIZE);
		init_sync_kiocb(&kiocb, swap_file);
		kiocb.ki_pos = page_file_offset(page);

		set_page_writeback(page);
		unlock_page(page);
		ret = mapping->a_ops->direct_IO(&kiocb, &from);
		if (ret == PAGE_SIZE) {
			count_vm_event(PSWPOUT);
			ret = 0;
		} else {
			/*
			 * In the case of swap-over-nfs, this can be a
			 * temporary failure if the system has limited
			 * memory for allocating transmit buffers.
			 * Mark the page dirty and avoid
			 * rotate_reclaimable_page but rate-limit the
			 * messages but do not flag PageError like
			 * the normal direct-to-bio case as it could
			 * be temporary.
			 */
			set_page_dirty(page);
			ClearPageReclaim(page);
			pr_err_ratelimited("Write error on dio swapfile (%llu)\n",
					   page_file_offset(page));
		}
		end_page_writeback(page);
		return ret;
	}

	ret = bdev_write_page(sis->bdev, swap_page_sector(page), page, wbc);
	if (!ret) {
		count_swpout_vm_event(page);
		return 0;
	}

	ret = 0;
	bio = get_swap_bio(GFP_NOIO, page, end_write_func);
	if (bio == NULL) {
		set_page_dirty(page);
		unlock_page(page);
		ret = -ENOMEM;
		goto out;
	}
	bio->bi_opf = REQ_OP_WRITE | wbc_to_write_flags(wbc);
	count_swpout_vm_event(page);
	set_page_writeback(page);
	unlock_page(page);
	submit_bio(bio);
out:
	return ret;
}

int swap_readpage(struct page *page, bool do_poll)
{
	struct bio *bio;
	int ret = 0;
	struct swap_info_struct *sis = page_swap_info(page);
	blk_qc_t qc;
	struct gendisk *disk;

	VM_BUG_ON_PAGE(!PageSwapCache(page), page);
	VM_BUG_ON_PAGE(!PageLocked(page), page);
	VM_BUG_ON_PAGE(PageUptodate(page), page);
	if (frontswap_load(page) == 0) {
		SetPageUptodate(page);
		unlock_page(page);
		goto out;
	}

	if (sis->flags & SWP_FILE) {
		struct file *swap_file = sis->swap_file;
		struct address_space *mapping = swap_file->f_mapping;

		ret = mapping->a_ops->readpage(swap_file, page);
		if (!ret)
			count_vm_event(PSWPIN);
		return ret;
	}

	ret = bdev_read_page(sis->bdev, swap_page_sector(page), page);
	if (!ret) {
		if (trylock_page(page)) {
			swap_slot_free_notify(page);
			unlock_page(page);
		}

		count_vm_event(PSWPIN);
		return 0;
	}

	ret = 0;
	bio = get_swap_bio(GFP_KERNEL, page, end_swap_bio_read);
	if (bio == NULL) {
		unlock_page(page);
		ret = -ENOMEM;
		goto out;
	}
<<<<<<< HEAD
	bdev = bio->bi_bdev;
=======
	disk = bio->bi_disk;
>>>>>>> a2bc8dea
	/*
	 * Keep this task valid during swap readpage because the oom killer may
	 * attempt to access it in the page fault retry time check.
	 */
	get_task_struct(current);
	bio->bi_private = current;
	bio_set_op_attrs(bio, REQ_OP_READ, 0);
	count_vm_event(PSWPIN);
	bio_get(bio);
	qc = submit_bio(bio);
	while (do_poll) {
		set_current_state(TASK_UNINTERRUPTIBLE);
		if (!READ_ONCE(bio->bi_private))
			break;

		if (!blk_mq_poll(disk->queue, qc))
			break;
	}
	__set_current_state(TASK_RUNNING);
	bio_put(bio);

out:
	return ret;
}

int swap_set_page_dirty(struct page *page)
{
	struct swap_info_struct *sis = page_swap_info(page);

	if (sis->flags & SWP_FILE) {
		struct address_space *mapping = sis->swap_file->f_mapping;

		VM_BUG_ON_PAGE(!PageSwapCache(page), page);
		return mapping->a_ops->set_page_dirty(page);
	} else {
		return __set_page_dirty_no_writeback(page);
	}
}<|MERGE_RESOLUTION|>--- conflicted
+++ resolved
@@ -391,11 +391,7 @@
 		ret = -ENOMEM;
 		goto out;
 	}
-<<<<<<< HEAD
-	bdev = bio->bi_bdev;
-=======
 	disk = bio->bi_disk;
->>>>>>> a2bc8dea
 	/*
 	 * Keep this task valid during swap readpage because the oom killer may
 	 * attempt to access it in the page fault retry time check.
