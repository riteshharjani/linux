// SPDX-License-Identifier: GPL-2.0-or-later
/*
 *
 * Procedures for interfacing to the RTAS on CHRP machines.
 *
 * Peter Bergner, IBM	March 2001.
 * Copyright (C) 2001 IBM.
 */

#define pr_fmt(fmt)	"rtas: " fmt

#include <linux/bsearch.h>
#include <linux/capability.h>
#include <linux/delay.h>
#include <linux/export.h>
#include <linux/init.h>
#include <linux/kconfig.h>
#include <linux/kernel.h>
#include <linux/memblock.h>
#include <linux/of.h>
#include <linux/of_fdt.h>
#include <linux/reboot.h>
#include <linux/sched.h>
#include <linux/security.h>
#include <linux/slab.h>
#include <linux/spinlock.h>
#include <linux/stdarg.h>
#include <linux/syscalls.h>
#include <linux/types.h>
#include <linux/uaccess.h>
#include <linux/xarray.h>

#include <asm/delay.h>
#include <asm/firmware.h>
#include <asm/interrupt.h>
#include <asm/machdep.h>
#include <asm/mmu.h>
#include <asm/page.h>
#include <asm/rtas-work-area.h>
#include <asm/rtas.h>
#include <asm/time.h>
#include <asm/trace.h>
#include <asm/udbg.h>

struct rtas_filter {
	/* Indexes into the args buffer, -1 if not used */
	const int buf_idx1;
	const int size_idx1;
	const int buf_idx2;
	const int size_idx2;
	/*
	 * Assumed buffer size per the spec if the function does not
	 * have a size parameter, e.g. ibm,errinjct. 0 if unused.
	 */
	const int fixed_size;
};

/**
 * struct rtas_function - Descriptor for RTAS functions.
 *
 * @token: Value of @name if it exists under the /rtas node.
 * @name: Function name.
 * @filter: If non-NULL, invoking this function via the rtas syscall is
 *          generally allowed, and @filter describes constraints on the
 *          arguments. See also @banned_for_syscall_on_le.
 * @banned_for_syscall_on_le: Set when call via sys_rtas is generally allowed
 *                            but specifically restricted on ppc64le. Such
 *                            functions are believed to have no users on
 *                            ppc64le, and we want to keep it that way. It does
 *                            not make sense for this to be set when @filter
 *                            is false.
 */
struct rtas_function {
	s32 token;
	const bool banned_for_syscall_on_le:1;
	const char * const name;
	const struct rtas_filter *filter;
};

static struct rtas_function rtas_function_table[] __ro_after_init = {
	[RTAS_FNIDX__CHECK_EXCEPTION] = {
		.name = "check-exception",
	},
	[RTAS_FNIDX__DISPLAY_CHARACTER] = {
		.name = "display-character",
		.filter = &(const struct rtas_filter) {
			.buf_idx1 = -1, .size_idx1 = -1,
			.buf_idx2 = -1, .size_idx2 = -1,
		},
	},
	[RTAS_FNIDX__EVENT_SCAN] = {
		.name = "event-scan",
	},
	[RTAS_FNIDX__FREEZE_TIME_BASE] = {
		.name = "freeze-time-base",
	},
	[RTAS_FNIDX__GET_POWER_LEVEL] = {
		.name = "get-power-level",
		.filter = &(const struct rtas_filter) {
			.buf_idx1 = -1, .size_idx1 = -1,
			.buf_idx2 = -1, .size_idx2 = -1,
		},
	},
	[RTAS_FNIDX__GET_SENSOR_STATE] = {
		.name = "get-sensor-state",
		.filter = &(const struct rtas_filter) {
			.buf_idx1 = -1, .size_idx1 = -1,
			.buf_idx2 = -1, .size_idx2 = -1,
		},
	},
	[RTAS_FNIDX__GET_TERM_CHAR] = {
		.name = "get-term-char",
	},
	[RTAS_FNIDX__GET_TIME_OF_DAY] = {
		.name = "get-time-of-day",
		.filter = &(const struct rtas_filter) {
			.buf_idx1 = -1, .size_idx1 = -1,
			.buf_idx2 = -1, .size_idx2 = -1,
		},
	},
	[RTAS_FNIDX__IBM_ACTIVATE_FIRMWARE] = {
		.name = "ibm,activate-firmware",
		.filter = &(const struct rtas_filter) {
			.buf_idx1 = -1, .size_idx1 = -1,
			.buf_idx2 = -1, .size_idx2 = -1,
		},
	},
	[RTAS_FNIDX__IBM_CBE_START_PTCAL] = {
		.name = "ibm,cbe-start-ptcal",
	},
	[RTAS_FNIDX__IBM_CBE_STOP_PTCAL] = {
		.name = "ibm,cbe-stop-ptcal",
	},
	[RTAS_FNIDX__IBM_CHANGE_MSI] = {
		.name = "ibm,change-msi",
	},
	[RTAS_FNIDX__IBM_CLOSE_ERRINJCT] = {
		.name = "ibm,close-errinjct",
		.filter = &(const struct rtas_filter) {
			.buf_idx1 = -1, .size_idx1 = -1,
			.buf_idx2 = -1, .size_idx2 = -1,
		},
	},
	[RTAS_FNIDX__IBM_CONFIGURE_BRIDGE] = {
		.name = "ibm,configure-bridge",
	},
	[RTAS_FNIDX__IBM_CONFIGURE_CONNECTOR] = {
		.name = "ibm,configure-connector",
		.filter = &(const struct rtas_filter) {
			.buf_idx1 = 0, .size_idx1 = -1,
			.buf_idx2 = 1, .size_idx2 = -1,
			.fixed_size = 4096,
		},
	},
	[RTAS_FNIDX__IBM_CONFIGURE_KERNEL_DUMP] = {
		.name = "ibm,configure-kernel-dump",
	},
	[RTAS_FNIDX__IBM_CONFIGURE_PE] = {
		.name = "ibm,configure-pe",
	},
	[RTAS_FNIDX__IBM_CREATE_PE_DMA_WINDOW] = {
		.name = "ibm,create-pe-dma-window",
	},
	[RTAS_FNIDX__IBM_DISPLAY_MESSAGE] = {
		.name = "ibm,display-message",
		.filter = &(const struct rtas_filter) {
			.buf_idx1 = 0, .size_idx1 = -1,
			.buf_idx2 = -1, .size_idx2 = -1,
		},
	},
	[RTAS_FNIDX__IBM_ERRINJCT] = {
		.name = "ibm,errinjct",
		.filter = &(const struct rtas_filter) {
			.buf_idx1 = 2, .size_idx1 = -1,
			.buf_idx2 = -1, .size_idx2 = -1,
			.fixed_size = 1024,
		},
	},
	[RTAS_FNIDX__IBM_EXTI2C] = {
		.name = "ibm,exti2c",
	},
	[RTAS_FNIDX__IBM_GET_CONFIG_ADDR_INFO] = {
		.name = "ibm,get-config-addr-info",
	},
	[RTAS_FNIDX__IBM_GET_CONFIG_ADDR_INFO2] = {
		.name = "ibm,get-config-addr-info2",
		.filter = &(const struct rtas_filter) {
			.buf_idx1 = -1, .size_idx1 = -1,
			.buf_idx2 = -1, .size_idx2 = -1,
		},
	},
	[RTAS_FNIDX__IBM_GET_DYNAMIC_SENSOR_STATE] = {
		.name = "ibm,get-dynamic-sensor-state",
		.filter = &(const struct rtas_filter) {
			.buf_idx1 = 1, .size_idx1 = -1,
			.buf_idx2 = -1, .size_idx2 = -1,
		},
	},
	[RTAS_FNIDX__IBM_GET_INDICES] = {
		.name = "ibm,get-indices",
		.filter = &(const struct rtas_filter) {
			.buf_idx1 = 2, .size_idx1 = 3,
			.buf_idx2 = -1, .size_idx2 = -1,
		},
	},
	[RTAS_FNIDX__IBM_GET_RIO_TOPOLOGY] = {
		.name = "ibm,get-rio-topology",
	},
	[RTAS_FNIDX__IBM_GET_SYSTEM_PARAMETER] = {
		.name = "ibm,get-system-parameter",
		.filter = &(const struct rtas_filter) {
			.buf_idx1 = 1, .size_idx1 = 2,
			.buf_idx2 = -1, .size_idx2 = -1,
		},
	},
	[RTAS_FNIDX__IBM_GET_VPD] = {
		.name = "ibm,get-vpd",
		.filter = &(const struct rtas_filter) {
			.buf_idx1 = 0, .size_idx1 = -1,
			.buf_idx2 = 1, .size_idx2 = 2,
		},
	},
	[RTAS_FNIDX__IBM_GET_XIVE] = {
		.name = "ibm,get-xive",
	},
	[RTAS_FNIDX__IBM_INT_OFF] = {
		.name = "ibm,int-off",
	},
	[RTAS_FNIDX__IBM_INT_ON] = {
		.name = "ibm,int-on",
	},
	[RTAS_FNIDX__IBM_IO_QUIESCE_ACK] = {
		.name = "ibm,io-quiesce-ack",
	},
	[RTAS_FNIDX__IBM_LPAR_PERFTOOLS] = {
		.name = "ibm,lpar-perftools",
		.filter = &(const struct rtas_filter) {
			.buf_idx1 = 2, .size_idx1 = 3,
			.buf_idx2 = -1, .size_idx2 = -1,
		},
	},
	[RTAS_FNIDX__IBM_MANAGE_FLASH_IMAGE] = {
		.name = "ibm,manage-flash-image",
	},
	[RTAS_FNIDX__IBM_MANAGE_STORAGE_PRESERVATION] = {
		.name = "ibm,manage-storage-preservation",
	},
	[RTAS_FNIDX__IBM_NMI_INTERLOCK] = {
		.name = "ibm,nmi-interlock",
	},
	[RTAS_FNIDX__IBM_NMI_REGISTER] = {
		.name = "ibm,nmi-register",
	},
	[RTAS_FNIDX__IBM_OPEN_ERRINJCT] = {
		.name = "ibm,open-errinjct",
		.filter = &(const struct rtas_filter) {
			.buf_idx1 = -1, .size_idx1 = -1,
			.buf_idx2 = -1, .size_idx2 = -1,
		},
	},
	[RTAS_FNIDX__IBM_OPEN_SRIOV_ALLOW_UNFREEZE] = {
		.name = "ibm,open-sriov-allow-unfreeze",
	},
	[RTAS_FNIDX__IBM_OPEN_SRIOV_MAP_PE_NUMBER] = {
		.name = "ibm,open-sriov-map-pe-number",
	},
	[RTAS_FNIDX__IBM_OS_TERM] = {
		.name = "ibm,os-term",
	},
	[RTAS_FNIDX__IBM_PARTNER_CONTROL] = {
		.name = "ibm,partner-control",
	},
	[RTAS_FNIDX__IBM_PHYSICAL_ATTESTATION] = {
		.name = "ibm,physical-attestation",
		.filter = &(const struct rtas_filter) {
			.buf_idx1 = 0, .size_idx1 = 1,
			.buf_idx2 = -1, .size_idx2 = -1,
		},
	},
	[RTAS_FNIDX__IBM_PLATFORM_DUMP] = {
		.name = "ibm,platform-dump",
		.filter = &(const struct rtas_filter) {
			.buf_idx1 = 4, .size_idx1 = 5,
			.buf_idx2 = -1, .size_idx2 = -1,
		},
	},
	[RTAS_FNIDX__IBM_POWER_OFF_UPS] = {
		.name = "ibm,power-off-ups",
	},
	[RTAS_FNIDX__IBM_QUERY_INTERRUPT_SOURCE_NUMBER] = {
		.name = "ibm,query-interrupt-source-number",
	},
	[RTAS_FNIDX__IBM_QUERY_PE_DMA_WINDOW] = {
		.name = "ibm,query-pe-dma-window",
	},
	[RTAS_FNIDX__IBM_READ_PCI_CONFIG] = {
		.name = "ibm,read-pci-config",
	},
	[RTAS_FNIDX__IBM_READ_SLOT_RESET_STATE] = {
		.name = "ibm,read-slot-reset-state",
		.filter = &(const struct rtas_filter) {
			.buf_idx1 = -1, .size_idx1 = -1,
			.buf_idx2 = -1, .size_idx2 = -1,
		},
	},
	[RTAS_FNIDX__IBM_READ_SLOT_RESET_STATE2] = {
		.name = "ibm,read-slot-reset-state2",
	},
	[RTAS_FNIDX__IBM_REMOVE_PE_DMA_WINDOW] = {
		.name = "ibm,remove-pe-dma-window",
	},
	[RTAS_FNIDX__IBM_RESET_PE_DMA_WINDOWS] = {
		.name = "ibm,reset-pe-dma-windows",
	},
	[RTAS_FNIDX__IBM_SCAN_LOG_DUMP] = {
		.name = "ibm,scan-log-dump",
		.filter = &(const struct rtas_filter) {
			.buf_idx1 = 0, .size_idx1 = 1,
			.buf_idx2 = -1, .size_idx2 = -1,
		},
	},
	[RTAS_FNIDX__IBM_SET_DYNAMIC_INDICATOR] = {
		.name = "ibm,set-dynamic-indicator",
		.filter = &(const struct rtas_filter) {
			.buf_idx1 = 2, .size_idx1 = -1,
			.buf_idx2 = -1, .size_idx2 = -1,
		},
	},
	[RTAS_FNIDX__IBM_SET_EEH_OPTION] = {
		.name = "ibm,set-eeh-option",
		.filter = &(const struct rtas_filter) {
			.buf_idx1 = -1, .size_idx1 = -1,
			.buf_idx2 = -1, .size_idx2 = -1,
		},
	},
	[RTAS_FNIDX__IBM_SET_SLOT_RESET] = {
		.name = "ibm,set-slot-reset",
	},
	[RTAS_FNIDX__IBM_SET_SYSTEM_PARAMETER] = {
		.name = "ibm,set-system-parameter",
		.filter = &(const struct rtas_filter) {
			.buf_idx1 = 1, .size_idx1 = -1,
			.buf_idx2 = -1, .size_idx2 = -1,
		},
	},
	[RTAS_FNIDX__IBM_SET_XIVE] = {
		.name = "ibm,set-xive",
	},
	[RTAS_FNIDX__IBM_SLOT_ERROR_DETAIL] = {
		.name = "ibm,slot-error-detail",
	},
	[RTAS_FNIDX__IBM_SUSPEND_ME] = {
		.name = "ibm,suspend-me",
		.banned_for_syscall_on_le = true,
		.filter = &(const struct rtas_filter) {
			.buf_idx1 = -1, .size_idx1 = -1,
			.buf_idx2 = -1, .size_idx2 = -1,
		},
	},
	[RTAS_FNIDX__IBM_TUNE_DMA_PARMS] = {
		.name = "ibm,tune-dma-parms",
	},
	[RTAS_FNIDX__IBM_UPDATE_FLASH_64_AND_REBOOT] = {
		.name = "ibm,update-flash-64-and-reboot",
	},
	[RTAS_FNIDX__IBM_UPDATE_NODES] = {
		.name = "ibm,update-nodes",
		.banned_for_syscall_on_le = true,
		.filter = &(const struct rtas_filter) {
			.buf_idx1 = 0, .size_idx1 = -1,
			.buf_idx2 = -1, .size_idx2 = -1,
			.fixed_size = 4096,
		},
	},
	[RTAS_FNIDX__IBM_UPDATE_PROPERTIES] = {
		.name = "ibm,update-properties",
		.banned_for_syscall_on_le = true,
		.filter = &(const struct rtas_filter) {
			.buf_idx1 = 0, .size_idx1 = -1,
			.buf_idx2 = -1, .size_idx2 = -1,
			.fixed_size = 4096,
		},
	},
	[RTAS_FNIDX__IBM_VALIDATE_FLASH_IMAGE] = {
		.name = "ibm,validate-flash-image",
	},
	[RTAS_FNIDX__IBM_WRITE_PCI_CONFIG] = {
		.name = "ibm,write-pci-config",
	},
	[RTAS_FNIDX__NVRAM_FETCH] = {
		.name = "nvram-fetch",
	},
	[RTAS_FNIDX__NVRAM_STORE] = {
		.name = "nvram-store",
	},
	[RTAS_FNIDX__POWER_OFF] = {
		.name = "power-off",
	},
	[RTAS_FNIDX__PUT_TERM_CHAR] = {
		.name = "put-term-char",
	},
	[RTAS_FNIDX__QUERY_CPU_STOPPED_STATE] = {
		.name = "query-cpu-stopped-state",
	},
	[RTAS_FNIDX__READ_PCI_CONFIG] = {
		.name = "read-pci-config",
	},
	[RTAS_FNIDX__RTAS_LAST_ERROR] = {
		.name = "rtas-last-error",
	},
	[RTAS_FNIDX__SET_INDICATOR] = {
		.name = "set-indicator",
		.filter = &(const struct rtas_filter) {
			.buf_idx1 = -1, .size_idx1 = -1,
			.buf_idx2 = -1, .size_idx2 = -1,
		},
	},
	[RTAS_FNIDX__SET_POWER_LEVEL] = {
		.name = "set-power-level",
		.filter = &(const struct rtas_filter) {
			.buf_idx1 = -1, .size_idx1 = -1,
			.buf_idx2 = -1, .size_idx2 = -1,
		},
	},
	[RTAS_FNIDX__SET_TIME_FOR_POWER_ON] = {
		.name = "set-time-for-power-on",
		.filter = &(const struct rtas_filter) {
			.buf_idx1 = -1, .size_idx1 = -1,
			.buf_idx2 = -1, .size_idx2 = -1,
		},
	},
	[RTAS_FNIDX__SET_TIME_OF_DAY] = {
		.name = "set-time-of-day",
		.filter = &(const struct rtas_filter) {
			.buf_idx1 = -1, .size_idx1 = -1,
			.buf_idx2 = -1, .size_idx2 = -1,
		},
	},
	[RTAS_FNIDX__START_CPU] = {
		.name = "start-cpu",
	},
	[RTAS_FNIDX__STOP_SELF] = {
		.name = "stop-self",
	},
	[RTAS_FNIDX__SYSTEM_REBOOT] = {
		.name = "system-reboot",
	},
	[RTAS_FNIDX__THAW_TIME_BASE] = {
		.name = "thaw-time-base",
	},
	[RTAS_FNIDX__WRITE_PCI_CONFIG] = {
		.name = "write-pci-config",
	},
};

/**
 * rtas_function_token() - RTAS function token lookup.
 * @handle: Function handle, e.g. RTAS_FN_EVENT_SCAN.
 *
 * Context: Any context.
 * Return: the token value for the function if implemented by this platform,
 *         otherwise RTAS_UNKNOWN_SERVICE.
 */
s32 rtas_function_token(const rtas_fn_handle_t handle)
{
	const size_t index = handle.index;
	const bool out_of_bounds = index >= ARRAY_SIZE(rtas_function_table);

	if (WARN_ONCE(out_of_bounds, "invalid function index %zu", index))
		return RTAS_UNKNOWN_SERVICE;
	/*
	 * Various drivers attempt token lookups on non-RTAS
	 * platforms.
	 */
	if (!rtas.dev)
		return RTAS_UNKNOWN_SERVICE;

	return rtas_function_table[index].token;
}
EXPORT_SYMBOL_GPL(rtas_function_token);

static int rtas_function_cmp(const void *a, const void *b)
{
	const struct rtas_function *f1 = a;
	const struct rtas_function *f2 = b;

	return strcmp(f1->name, f2->name);
}

/*
 * Boot-time initialization of the function table needs the lookup to
 * return a non-const-qualified object. Use rtas_name_to_function()
 * in all other contexts.
 */
static struct rtas_function *__rtas_name_to_function(const char *name)
{
	const struct rtas_function key = {
		.name = name,
	};
	struct rtas_function *found;

	found = bsearch(&key, rtas_function_table, ARRAY_SIZE(rtas_function_table),
			sizeof(rtas_function_table[0]), rtas_function_cmp);

	return found;
}

static const struct rtas_function *rtas_name_to_function(const char *name)
{
	return __rtas_name_to_function(name);
}

static DEFINE_XARRAY(rtas_token_to_function_xarray);

static int __init rtas_token_to_function_xarray_init(void)
{
	int err = 0;

	for (size_t i = 0; i < ARRAY_SIZE(rtas_function_table); ++i) {
		const struct rtas_function *func = &rtas_function_table[i];
		const s32 token = func->token;

		if (token == RTAS_UNKNOWN_SERVICE)
			continue;

		err = xa_err(xa_store(&rtas_token_to_function_xarray,
				      token, (void *)func, GFP_KERNEL));
		if (err)
			break;
	}

	return err;
}
arch_initcall(rtas_token_to_function_xarray_init);

static const struct rtas_function *rtas_token_to_function(s32 token)
{
	const struct rtas_function *func;

	if (WARN_ONCE(token < 0, "invalid token %d", token))
		return NULL;

	func = xa_load(&rtas_token_to_function_xarray, token);

	if (WARN_ONCE(!func, "unexpected failed lookup for token %d", token))
		return NULL;

	return func;
}

/* This is here deliberately so it's only used in this file */
void enter_rtas(unsigned long);

static void __do_enter_rtas(struct rtas_args *args)
{
	enter_rtas(__pa(args));
	srr_regs_clobbered(); /* rtas uses SRRs, invalidate */
}

static void __do_enter_rtas_trace(struct rtas_args *args)
{
	const char *name = NULL;
	/*
	 * If the tracepoints that consume the function name aren't
	 * active, avoid the lookup.
	 */
	if ((trace_rtas_input_enabled() || trace_rtas_output_enabled())) {
		const s32 token = be32_to_cpu(args->token);
		const struct rtas_function *func = rtas_token_to_function(token);

		name = func->name;
	}

	trace_rtas_input(args, name);
	trace_rtas_ll_entry(args);

	__do_enter_rtas(args);

	trace_rtas_ll_exit(args);
	trace_rtas_output(args, name);
}

static void do_enter_rtas(struct rtas_args *args)
{
	const unsigned long msr = mfmsr();
	/*
	 * Situations where we want to skip any active tracepoints for
	 * safety reasons:
	 *
	 * 1. The last code executed on an offline CPU as it stops,
	 *    i.e. we're about to call stop-self. The tracepoints'
	 *    function name lookup uses xarray, which uses RCU, which
	 *    isn't valid to call on an offline CPU.  Any events
	 *    emitted on an offline CPU will be discarded anyway.
	 *
	 * 2. In real mode, as when invoking ibm,nmi-interlock from
	 *    the pseries MCE handler. We cannot count on trace
	 *    buffers or the entries in rtas_token_to_function_xarray
	 *    to be contained in the RMO.
	 */
	const unsigned long mask = MSR_IR | MSR_DR;
	const bool can_trace = likely(cpu_online(raw_smp_processor_id()) &&
				      (msr & mask) == mask);
	/*
	 * Make sure MSR[RI] is currently enabled as it will be forced later
	 * in enter_rtas.
	 */
	BUG_ON(!(msr & MSR_RI));

	BUG_ON(!irqs_disabled());

	hard_irq_disable(); /* Ensure MSR[EE] is disabled on PPC64 */

	if (can_trace)
		__do_enter_rtas_trace(args);
	else
		__do_enter_rtas(args);
}

struct rtas_t rtas;

/*
 * Nearly all RTAS calls need to be serialized. All uses of the
 * default rtas_args block must hold rtas_lock.
 *
 * Exceptions to the RTAS serialization requirement (e.g. stop-self)
 * must use a separate rtas_args structure.
 */
static DEFINE_RAW_SPINLOCK(rtas_lock);
static struct rtas_args rtas_args;

DEFINE_SPINLOCK(rtas_data_buf_lock);
EXPORT_SYMBOL_GPL(rtas_data_buf_lock);

<<<<<<< HEAD
char rtas_data_buf[RTAS_DATA_BUF_SIZE] __cacheline_aligned;
=======
char rtas_data_buf[RTAS_DATA_BUF_SIZE] __aligned(SZ_4K);
>>>>>>> b0ae5b6f
EXPORT_SYMBOL_GPL(rtas_data_buf);

unsigned long rtas_rmo_buf;

/*
 * If non-NULL, this gets called when the kernel terminates.
 * This is done like this so rtas_flash can be a module.
 */
void (*rtas_flash_term_hook)(int);
EXPORT_SYMBOL_GPL(rtas_flash_term_hook);

/*
 * call_rtas_display_status and call_rtas_display_status_delay
 * are designed only for very early low-level debugging, which
 * is why the token is hard-coded to 10.
 */
static void call_rtas_display_status(unsigned char c)
{
	unsigned long flags;

	if (!rtas.base)
		return;

	raw_spin_lock_irqsave(&rtas_lock, flags);
	rtas_call_unlocked(&rtas_args, 10, 1, 1, NULL, c);
	raw_spin_unlock_irqrestore(&rtas_lock, flags);
}

static void call_rtas_display_status_delay(char c)
{
	static int pending_newline = 0;  /* did last write end with unprinted newline? */
	static int width = 16;

	if (c == '\n') {	
		while (width-- > 0)
			call_rtas_display_status(' ');
		width = 16;
		mdelay(500);
		pending_newline = 1;
	} else {
		if (pending_newline) {
			call_rtas_display_status('\r');
			call_rtas_display_status('\n');
		} 
		pending_newline = 0;
		if (width--) {
			call_rtas_display_status(c);
			udelay(10000);
		}
	}
}

void __init udbg_init_rtas_panel(void)
{
	udbg_putc = call_rtas_display_status_delay;
}

#ifdef CONFIG_UDBG_RTAS_CONSOLE

/* If you think you're dying before early_init_dt_scan_rtas() does its
 * work, you can hard code the token values for your firmware here and
 * hardcode rtas.base/entry etc.
 */
static unsigned int rtas_putchar_token = RTAS_UNKNOWN_SERVICE;
static unsigned int rtas_getchar_token = RTAS_UNKNOWN_SERVICE;

static void udbg_rtascon_putc(char c)
{
	int tries;

	if (!rtas.base)
		return;

	/* Add CRs before LFs */
	if (c == '\n')
		udbg_rtascon_putc('\r');

	/* if there is more than one character to be displayed, wait a bit */
	for (tries = 0; tries < 16; tries++) {
		if (rtas_call(rtas_putchar_token, 1, 1, NULL, c) == 0)
			break;
		udelay(1000);
	}
}

static int udbg_rtascon_getc_poll(void)
{
	int c;

	if (!rtas.base)
		return -1;

	if (rtas_call(rtas_getchar_token, 0, 2, &c))
		return -1;

	return c;
}

static int udbg_rtascon_getc(void)
{
	int c;

	while ((c = udbg_rtascon_getc_poll()) == -1)
		;

	return c;
}


void __init udbg_init_rtas_console(void)
{
	udbg_putc = udbg_rtascon_putc;
	udbg_getc = udbg_rtascon_getc;
	udbg_getc_poll = udbg_rtascon_getc_poll;
}
#endif /* CONFIG_UDBG_RTAS_CONSOLE */

void rtas_progress(char *s, unsigned short hex)
{
	struct device_node *root;
	int width;
	const __be32 *p;
	char *os;
	static int display_character, set_indicator;
	static int display_width, display_lines, form_feed;
	static const int *row_width;
	static DEFINE_SPINLOCK(progress_lock);
	static int current_line;
	static int pending_newline = 0;  /* did last write end with unprinted newline? */

	if (!rtas.base)
		return;

	if (display_width == 0) {
		display_width = 0x10;
		if ((root = of_find_node_by_path("/rtas"))) {
			if ((p = of_get_property(root,
					"ibm,display-line-length", NULL)))
				display_width = be32_to_cpu(*p);
			if ((p = of_get_property(root,
					"ibm,form-feed", NULL)))
				form_feed = be32_to_cpu(*p);
			if ((p = of_get_property(root,
					"ibm,display-number-of-lines", NULL)))
				display_lines = be32_to_cpu(*p);
			row_width = of_get_property(root,
					"ibm,display-truncation-length", NULL);
			of_node_put(root);
		}
		display_character = rtas_function_token(RTAS_FN_DISPLAY_CHARACTER);
		set_indicator = rtas_function_token(RTAS_FN_SET_INDICATOR);
	}

	if (display_character == RTAS_UNKNOWN_SERVICE) {
		/* use hex display if available */
		if (set_indicator != RTAS_UNKNOWN_SERVICE)
			rtas_call(set_indicator, 3, 1, NULL, 6, 0, hex);
		return;
	}

	spin_lock(&progress_lock);

	/*
	 * Last write ended with newline, but we didn't print it since
	 * it would just clear the bottom line of output. Print it now
	 * instead.
	 *
	 * If no newline is pending and form feed is supported, clear the
	 * display with a form feed; otherwise, print a CR to start output
	 * at the beginning of the line.
	 */
	if (pending_newline) {
		rtas_call(display_character, 1, 1, NULL, '\r');
		rtas_call(display_character, 1, 1, NULL, '\n');
		pending_newline = 0;
	} else {
		current_line = 0;
		if (form_feed)
			rtas_call(display_character, 1, 1, NULL,
				  (char)form_feed);
		else
			rtas_call(display_character, 1, 1, NULL, '\r');
	}
 
	if (row_width)
		width = row_width[current_line];
	else
		width = display_width;
	os = s;
	while (*os) {
		if (*os == '\n' || *os == '\r') {
			/* If newline is the last character, save it
			 * until next call to avoid bumping up the
			 * display output.
			 */
			if (*os == '\n' && !os[1]) {
				pending_newline = 1;
				current_line++;
				if (current_line > display_lines-1)
					current_line = display_lines-1;
				spin_unlock(&progress_lock);
				return;
			}
 
			/* RTAS wants CR-LF, not just LF */
 
			if (*os == '\n') {
				rtas_call(display_character, 1, 1, NULL, '\r');
				rtas_call(display_character, 1, 1, NULL, '\n');
			} else {
				/* CR might be used to re-draw a line, so we'll
				 * leave it alone and not add LF.
				 */
				rtas_call(display_character, 1, 1, NULL, *os);
			}
 
			if (row_width)
				width = row_width[current_line];
			else
				width = display_width;
		} else {
			width--;
			rtas_call(display_character, 1, 1, NULL, *os);
		}
 
		os++;
 
		/* if we overwrite the screen length */
		if (width <= 0)
			while ((*os != 0) && (*os != '\n') && (*os != '\r'))
				os++;
	}
 
	spin_unlock(&progress_lock);
}
EXPORT_SYMBOL_GPL(rtas_progress);		/* needed by rtas_flash module */

int rtas_token(const char *service)
{
	const struct rtas_function *func;
	const __be32 *tokp;

	if (rtas.dev == NULL)
		return RTAS_UNKNOWN_SERVICE;

	func = rtas_name_to_function(service);
	if (func)
		return func->token;
	/*
	 * The caller is looking up a name that is not known to be an
	 * RTAS function. Either it's a function that needs to be
	 * added to the table, or they're misusing rtas_token() to
	 * access non-function properties of the /rtas node. Warn and
	 * fall back to the legacy behavior.
	 */
	WARN_ONCE(1, "unknown function `%s`, should it be added to rtas_function_table?\n",
		  service);

	tokp = of_get_property(rtas.dev, service, NULL);
	return tokp ? be32_to_cpu(*tokp) : RTAS_UNKNOWN_SERVICE;
}
EXPORT_SYMBOL_GPL(rtas_token);

int rtas_service_present(const char *service)
{
	return rtas_token(service) != RTAS_UNKNOWN_SERVICE;
}

#ifdef CONFIG_RTAS_ERROR_LOGGING

static u32 rtas_error_log_max __ro_after_init = RTAS_ERROR_LOG_MAX;

/*
 * Return the firmware-specified size of the error log buffer
 *  for all rtas calls that require an error buffer argument.
 *  This includes 'check-exception' and 'rtas-last-error'.
 */
int rtas_get_error_log_max(void)
{
	return rtas_error_log_max;
}

static void __init init_error_log_max(void)
{
	static const char propname[] __initconst = "rtas-error-log-max";
	u32 max;

	if (of_property_read_u32(rtas.dev, propname, &max)) {
		pr_warn("%s not found, using default of %u\n",
			propname, RTAS_ERROR_LOG_MAX);
		max = RTAS_ERROR_LOG_MAX;
	}

	if (max > RTAS_ERROR_LOG_MAX) {
		pr_warn("%s = %u, clamping max error log size to %u\n",
			propname, max, RTAS_ERROR_LOG_MAX);
		max = RTAS_ERROR_LOG_MAX;
	}

	rtas_error_log_max = max;
}


static char rtas_err_buf[RTAS_ERROR_LOG_MAX];

/** Return a copy of the detailed error text associated with the
 *  most recent failed call to rtas.  Because the error text
 *  might go stale if there are any other intervening rtas calls,
 *  this routine must be called atomically with whatever produced
 *  the error (i.e. with rtas_lock still held from the previous call).
 */
static char *__fetch_rtas_last_error(char *altbuf)
{
	const s32 token = rtas_function_token(RTAS_FN_RTAS_LAST_ERROR);
	struct rtas_args err_args, save_args;
	u32 bufsz;
	char *buf = NULL;

	if (token == -1)
		return NULL;

	bufsz = rtas_get_error_log_max();

	err_args.token = cpu_to_be32(token);
	err_args.nargs = cpu_to_be32(2);
	err_args.nret = cpu_to_be32(1);
	err_args.args[0] = cpu_to_be32(__pa(rtas_err_buf));
	err_args.args[1] = cpu_to_be32(bufsz);
	err_args.args[2] = 0;

	save_args = rtas_args;
	rtas_args = err_args;

<<<<<<< HEAD
	do_enter_rtas(__pa(&rtas_args));
=======
	do_enter_rtas(&rtas_args);
>>>>>>> b0ae5b6f

	err_args = rtas_args;
	rtas_args = save_args;

	/* Log the error in the unlikely case that there was one. */
	if (unlikely(err_args.args[2] == 0)) {
		if (altbuf) {
			buf = altbuf;
		} else {
			buf = rtas_err_buf;
			if (slab_is_available())
				buf = kmalloc(RTAS_ERROR_LOG_MAX, GFP_ATOMIC);
		}
		if (buf)
			memcpy(buf, rtas_err_buf, RTAS_ERROR_LOG_MAX);
	}

	return buf;
}

#define get_errorlog_buffer()	kmalloc(RTAS_ERROR_LOG_MAX, GFP_KERNEL)

#else /* CONFIG_RTAS_ERROR_LOGGING */
#define __fetch_rtas_last_error(x)	NULL
#define get_errorlog_buffer()		NULL
static void __init init_error_log_max(void) {}
#endif


static void
va_rtas_call_unlocked(struct rtas_args *args, int token, int nargs, int nret,
		      va_list list)
{
	int i;

	args->token = cpu_to_be32(token);
	args->nargs = cpu_to_be32(nargs);
	args->nret  = cpu_to_be32(nret);
	args->rets  = &(args->args[nargs]);

	for (i = 0; i < nargs; ++i)
		args->args[i] = cpu_to_be32(va_arg(list, __u32));

	for (i = 0; i < nret; ++i)
		args->rets[i] = 0;

	do_enter_rtas(args);
}

void rtas_call_unlocked(struct rtas_args *args, int token, int nargs, int nret, ...)
{
	va_list list;

	va_start(list, nret);
	va_rtas_call_unlocked(args, token, nargs, nret, list);
	va_end(list);
}

static bool token_is_restricted_errinjct(s32 token)
{
	return token == rtas_function_token(RTAS_FN_IBM_OPEN_ERRINJCT) ||
	       token == rtas_function_token(RTAS_FN_IBM_ERRINJCT);
}

/**
 * rtas_call() - Invoke an RTAS firmware function.
 * @token: Identifies the function being invoked.
 * @nargs: Number of input parameters. Does not include token.
 * @nret: Number of output parameters, including the call status.
 * @outputs: Array of @nret output words.
 * @....: List of @nargs input parameters.
 *
 * Invokes the RTAS function indicated by @token, which the caller
 * should obtain via rtas_function_token().
 *
 * The @nargs and @nret arguments must match the number of input and
 * output parameters specified for the RTAS function.
 *
 * rtas_call() returns RTAS status codes, not conventional Linux errno
 * values. Callers must translate any failure to an appropriate errno
 * in syscall context. Most callers of RTAS functions that can return
 * -2 or 990x should use rtas_busy_delay() to correctly handle those
 * statuses before calling again.
 *
 * The return value descriptions are adapted from 7.2.8 [RTAS] Return
 * Codes of the PAPR and CHRP specifications.
 *
 * Context: Process context preferably, interrupt context if
 *          necessary.  Acquires an internal spinlock and may perform
 *          GFP_ATOMIC slab allocation in error path. Unsafe for NMI
 *          context.
 * Return:
 * *                          0 - RTAS function call succeeded.
 * *                         -1 - RTAS function encountered a hardware or
 *                                platform error, or the token is invalid,
 *                                or the function is restricted by kernel policy.
 * *                         -2 - Specs say "A necessary hardware device was busy,
 *                                and the requested function could not be
 *                                performed. The operation should be retried at
 *                                a later time." This is misleading, at least with
 *                                respect to current RTAS implementations. What it
 *                                usually means in practice is that the function
 *                                could not be completed while meeting RTAS's
 *                                deadline for returning control to the OS (250us
 *                                for PAPR/PowerVM, typically), but the call may be
 *                                immediately reattempted to resume work on it.
 * *                         -3 - Parameter error.
 * *                         -7 - Unexpected state change.
 * *                9000...9899 - Vendor-specific success codes.
 * *                9900...9905 - Advisory extended delay. Caller should try
 *                                again after ~10^x ms has elapsed, where x is
 *                                the last digit of the status [0-5]. Again going
 *                                beyond the PAPR text, 990x on PowerVM indicates
 *                                contention for RTAS-internal resources. Other
 *                                RTAS call sequences in progress should be
 *                                allowed to complete before reattempting the
 *                                call.
 * *                      -9000 - Multi-level isolation error.
 * *              -9999...-9004 - Vendor-specific error codes.
 * * Additional negative values - Function-specific error.
 * * Additional positive values - Function-specific success.
 */
int rtas_call(int token, int nargs, int nret, int *outputs, ...)
{
	va_list list;
	int i;
	unsigned long flags;
	struct rtas_args *args;
	char *buff_copy = NULL;
	int ret;

	if (!rtas.entry || token == RTAS_UNKNOWN_SERVICE)
		return -1;

	if (token_is_restricted_errinjct(token)) {
		/*
		 * It would be nicer to not discard the error value
		 * from security_locked_down(), but callers expect an
		 * RTAS status, not an errno.
		 */
		if (security_locked_down(LOCKDOWN_RTAS_ERROR_INJECTION))
			return -1;
	}

	if ((mfmsr() & (MSR_IR|MSR_DR)) != (MSR_IR|MSR_DR)) {
		WARN_ON_ONCE(1);
		return -1;
	}

	raw_spin_lock_irqsave(&rtas_lock, flags);
	/* We use the global rtas args buffer */
	args = &rtas_args;

	va_start(list, outputs);
	va_rtas_call_unlocked(args, token, nargs, nret, list);
	va_end(list);

	/* A -1 return code indicates that the last command couldn't
	   be completed due to a hardware error. */
	if (be32_to_cpu(args->rets[0]) == -1)
		buff_copy = __fetch_rtas_last_error(NULL);

	if (nret > 1 && outputs != NULL)
		for (i = 0; i < nret-1; ++i)
			outputs[i] = be32_to_cpu(args->rets[i + 1]);
	ret = (nret > 0) ? be32_to_cpu(args->rets[0]) : 0;

	raw_spin_unlock_irqrestore(&rtas_lock, flags);

	if (buff_copy) {
		log_error(buff_copy, ERR_TYPE_RTAS_LOG, 0);
		if (slab_is_available())
			kfree(buff_copy);
	}
	return ret;
}
EXPORT_SYMBOL_GPL(rtas_call);

/**
 * rtas_busy_delay_time() - From an RTAS status value, calculate the
 *                          suggested delay time in milliseconds.
 *
 * @status: a value returned from rtas_call() or similar APIs which return
 *          the status of a RTAS function call.
 *
 * Context: Any context.
 *
 * Return:
 * * 100000 - If @status is 9905.
 * * 10000  - If @status is 9904.
 * * 1000   - If @status is 9903.
 * * 100    - If @status is 9902.
 * * 10     - If @status is 9901.
 * * 1      - If @status is either 9900 or -2. This is "wrong" for -2, but
 *            some callers depend on this behavior, and the worst outcome
 *            is that they will delay for longer than necessary.
 * * 0      - If @status is not a busy or extended delay value.
 */
unsigned int rtas_busy_delay_time(int status)
{
	int order;
	unsigned int ms = 0;

	if (status == RTAS_BUSY) {
		ms = 1;
	} else if (status >= RTAS_EXTENDED_DELAY_MIN &&
		   status <= RTAS_EXTENDED_DELAY_MAX) {
		order = status - RTAS_EXTENDED_DELAY_MIN;
		for (ms = 1; order > 0; order--)
			ms *= 10;
	}

	return ms;
}
<<<<<<< HEAD
=======

/*
 * Early boot fallback for rtas_busy_delay().
 */
static bool __init rtas_busy_delay_early(int status)
{
	static size_t successive_ext_delays __initdata;
	bool retry;

	switch (status) {
	case RTAS_EXTENDED_DELAY_MIN...RTAS_EXTENDED_DELAY_MAX:
		/*
		 * In the unlikely case that we receive an extended
		 * delay status in early boot, the OS is probably not
		 * the cause, and there's nothing we can do to clear
		 * the condition. Best we can do is delay for a bit
		 * and hope it's transient. Lie to the caller if it
		 * seems like we're stuck in a retry loop.
		 */
		mdelay(1);
		retry = true;
		successive_ext_delays += 1;
		if (successive_ext_delays > 1000) {
			pr_err("too many extended delays, giving up\n");
			dump_stack();
			retry = false;
			successive_ext_delays = 0;
		}
		break;
	case RTAS_BUSY:
		retry = true;
		successive_ext_delays = 0;
		break;
	default:
		retry = false;
		successive_ext_delays = 0;
		break;
	}

	return retry;
}
>>>>>>> b0ae5b6f

/**
 * rtas_busy_delay() - helper for RTAS busy and extended delay statuses
 *
 * @status: a value returned from rtas_call() or similar APIs which return
 *          the status of a RTAS function call.
 *
 * Context: Process context. May sleep or schedule.
 *
 * Return:
 * * true  - @status is RTAS_BUSY or an extended delay hint. The
 *           caller may assume that the CPU has been yielded if necessary,
 *           and that an appropriate delay for @status has elapsed.
 *           Generally the caller should reattempt the RTAS call which
 *           yielded @status.
 *
 * * false - @status is not @RTAS_BUSY nor an extended delay hint. The
 *           caller is responsible for handling @status.
 */
bool __ref rtas_busy_delay(int status)
{
	unsigned int ms;
	bool ret;

	/*
	 * Can't do timed sleeps before timekeeping is up.
	 */
	if (system_state < SYSTEM_SCHEDULING)
		return rtas_busy_delay_early(status);

	switch (status) {
	case RTAS_EXTENDED_DELAY_MIN...RTAS_EXTENDED_DELAY_MAX:
		ret = true;
		ms = rtas_busy_delay_time(status);
		/*
		 * The extended delay hint can be as high as 100 seconds.
		 * Surely any function returning such a status is either
		 * buggy or isn't going to be significantly slowed by us
		 * polling at 1HZ. Clamp the sleep time to one second.
		 */
		ms = clamp(ms, 1U, 1000U);
		/*
		 * The delay hint is an order-of-magnitude suggestion, not
		 * a minimum. It is fine, possibly even advantageous, for
		 * us to pause for less time than hinted. For small values,
		 * use usleep_range() to ensure we don't sleep much longer
		 * than actually needed.
		 *
		 * See Documentation/timers/timers-howto.rst for
		 * explanation of the threshold used here. In effect we use
		 * usleep_range() for 9900 and 9901, msleep() for
		 * 9902-9905.
		 */
		if (ms <= 20)
			usleep_range(ms * 100, ms * 1000);
		else
			msleep(ms);
		break;
	case RTAS_BUSY:
		ret = true;
		/*
		 * We should call again immediately if there's no other
		 * work to do.
		 */
		cond_resched();
		break;
	default:
		ret = false;
		/*
		 * Not a busy or extended delay status; the caller should
		 * handle @status itself. Ensure we warn on misuses in
		 * atomic context regardless.
		 */
		might_sleep();
		break;
	}

	return ret;
}
EXPORT_SYMBOL_GPL(rtas_busy_delay);

static int rtas_error_rc(int rtas_rc)
{
	int rc;

	switch (rtas_rc) {
		case -1: 		/* Hardware Error */
			rc = -EIO;
			break;
		case -3:		/* Bad indicator/domain/etc */
			rc = -EINVAL;
			break;
		case -9000:		/* Isolation error */
			rc = -EFAULT;
			break;
		case -9001:		/* Outstanding TCE/PTE */
			rc = -EEXIST;
			break;
		case -9002:		/* No usable slot */
			rc = -ENODEV;
			break;
		default:
			pr_err("%s: unexpected error %d\n", __func__, rtas_rc);
			rc = -ERANGE;
			break;
	}
	return rc;
}

int rtas_get_power_level(int powerdomain, int *level)
{
	int token = rtas_function_token(RTAS_FN_GET_POWER_LEVEL);
	int rc;

	if (token == RTAS_UNKNOWN_SERVICE)
		return -ENOENT;

	while ((rc = rtas_call(token, 1, 2, level, powerdomain)) == RTAS_BUSY)
		udelay(1);

	if (rc < 0)
		return rtas_error_rc(rc);
	return rc;
}
EXPORT_SYMBOL_GPL(rtas_get_power_level);

int rtas_set_power_level(int powerdomain, int level, int *setlevel)
{
	int token = rtas_function_token(RTAS_FN_SET_POWER_LEVEL);
	int rc;

	if (token == RTAS_UNKNOWN_SERVICE)
		return -ENOENT;

	do {
		rc = rtas_call(token, 2, 2, setlevel, powerdomain, level);
	} while (rtas_busy_delay(rc));

	if (rc < 0)
		return rtas_error_rc(rc);
	return rc;
}
EXPORT_SYMBOL_GPL(rtas_set_power_level);

int rtas_get_sensor(int sensor, int index, int *state)
{
	int token = rtas_function_token(RTAS_FN_GET_SENSOR_STATE);
	int rc;

	if (token == RTAS_UNKNOWN_SERVICE)
		return -ENOENT;

	do {
		rc = rtas_call(token, 2, 2, state, sensor, index);
	} while (rtas_busy_delay(rc));

	if (rc < 0)
		return rtas_error_rc(rc);
	return rc;
}
EXPORT_SYMBOL_GPL(rtas_get_sensor);

int rtas_get_sensor_fast(int sensor, int index, int *state)
{
	int token = rtas_function_token(RTAS_FN_GET_SENSOR_STATE);
	int rc;

	if (token == RTAS_UNKNOWN_SERVICE)
		return -ENOENT;

	rc = rtas_call(token, 2, 2, state, sensor, index);
	WARN_ON(rc == RTAS_BUSY || (rc >= RTAS_EXTENDED_DELAY_MIN &&
				    rc <= RTAS_EXTENDED_DELAY_MAX));

	if (rc < 0)
		return rtas_error_rc(rc);
	return rc;
}

bool rtas_indicator_present(int token, int *maxindex)
{
	int proplen, count, i;
	const struct indicator_elem {
		__be32 token;
		__be32 maxindex;
	} *indicators;

	indicators = of_get_property(rtas.dev, "rtas-indicators", &proplen);
	if (!indicators)
		return false;

	count = proplen / sizeof(struct indicator_elem);

	for (i = 0; i < count; i++) {
		if (__be32_to_cpu(indicators[i].token) != token)
			continue;
		if (maxindex)
			*maxindex = __be32_to_cpu(indicators[i].maxindex);
		return true;
	}

	return false;
}

int rtas_set_indicator(int indicator, int index, int new_value)
{
	int token = rtas_function_token(RTAS_FN_SET_INDICATOR);
	int rc;

	if (token == RTAS_UNKNOWN_SERVICE)
		return -ENOENT;

	do {
		rc = rtas_call(token, 3, 1, NULL, indicator, index, new_value);
	} while (rtas_busy_delay(rc));

	if (rc < 0)
		return rtas_error_rc(rc);
	return rc;
}
EXPORT_SYMBOL_GPL(rtas_set_indicator);

/*
 * Ignoring RTAS extended delay
 */
int rtas_set_indicator_fast(int indicator, int index, int new_value)
{
	int token = rtas_function_token(RTAS_FN_SET_INDICATOR);
	int rc;

	if (token == RTAS_UNKNOWN_SERVICE)
		return -ENOENT;

	rc = rtas_call(token, 3, 1, NULL, indicator, index, new_value);

	WARN_ON(rc == RTAS_BUSY || (rc >= RTAS_EXTENDED_DELAY_MIN &&
				    rc <= RTAS_EXTENDED_DELAY_MAX));

	if (rc < 0)
		return rtas_error_rc(rc);

	return rc;
}

/**
 * rtas_ibm_suspend_me() - Call ibm,suspend-me to suspend the LPAR.
 *
 * @fw_status: RTAS call status will be placed here if not NULL.
 *
 * rtas_ibm_suspend_me() should be called only on a CPU which has
 * received H_CONTINUE from the H_JOIN hcall. All other active CPUs
 * should be waiting to return from H_JOIN.
 *
 * rtas_ibm_suspend_me() may suspend execution of the OS
 * indefinitely. Callers should take appropriate measures upon return, such as
 * resetting watchdog facilities.
 *
 * Callers may choose to retry this call if @fw_status is
 * %RTAS_THREADS_ACTIVE.
 *
 * Return:
 * 0          - The partition has resumed from suspend, possibly after
 *              migration to a different host.
 * -ECANCELED - The operation was aborted.
 * -EAGAIN    - There were other CPUs not in H_JOIN at the time of the call.
 * -EBUSY     - Some other condition prevented the suspend from succeeding.
 * -EIO       - Hardware/platform error.
 */
int rtas_ibm_suspend_me(int *fw_status)
{
	int token = rtas_function_token(RTAS_FN_IBM_SUSPEND_ME);
	int fwrc;
	int ret;

	fwrc = rtas_call(token, 0, 1, NULL);

	switch (fwrc) {
	case 0:
		ret = 0;
		break;
	case RTAS_SUSPEND_ABORTED:
		ret = -ECANCELED;
		break;
	case RTAS_THREADS_ACTIVE:
		ret = -EAGAIN;
		break;
	case RTAS_NOT_SUSPENDABLE:
	case RTAS_OUTSTANDING_COPROC:
		ret = -EBUSY;
		break;
	case -1:
	default:
		ret = -EIO;
		break;
	}

	if (fw_status)
		*fw_status = fwrc;

	return ret;
}

void __noreturn rtas_restart(char *cmd)
{
	if (rtas_flash_term_hook)
		rtas_flash_term_hook(SYS_RESTART);
	pr_emerg("system-reboot returned %d\n",
		 rtas_call(rtas_function_token(RTAS_FN_SYSTEM_REBOOT), 0, 1, NULL));
	for (;;);
}

void rtas_power_off(void)
{
	if (rtas_flash_term_hook)
		rtas_flash_term_hook(SYS_POWER_OFF);
	/* allow power on only with power button press */
	pr_emerg("power-off returned %d\n",
		 rtas_call(rtas_function_token(RTAS_FN_POWER_OFF), 2, 1, NULL, -1, -1));
	for (;;);
}

void __noreturn rtas_halt(void)
{
	if (rtas_flash_term_hook)
		rtas_flash_term_hook(SYS_HALT);
	/* allow power on only with power button press */
	pr_emerg("power-off returned %d\n",
		 rtas_call(rtas_function_token(RTAS_FN_POWER_OFF), 2, 1, NULL, -1, -1));
	for (;;);
}

/* Must be in the RMO region, so we place it here */
static char rtas_os_term_buf[2048];
static bool ibm_extended_os_term;

void rtas_os_term(char *str)
{
	s32 token = rtas_function_token(RTAS_FN_IBM_OS_TERM);
	int status;

	/*
	 * Firmware with the ibm,extended-os-term property is guaranteed
	 * to always return from an ibm,os-term call. Earlier versions without
	 * this property may terminate the partition which we want to avoid
	 * since it interferes with panic_timeout.
	 */

	if (token == RTAS_UNKNOWN_SERVICE || !ibm_extended_os_term)
		return;

	snprintf(rtas_os_term_buf, 2048, "OS panic: %s", str);

	/*
	 * Keep calling as long as RTAS returns a "try again" status,
	 * but don't use rtas_busy_delay(), which potentially
	 * schedules.
	 */
	do {
		status = rtas_call(token, 1, 1, NULL, __pa(rtas_os_term_buf));
	} while (rtas_busy_delay_time(status));

	if (status != 0)
		pr_emerg("ibm,os-term call failed %d\n", status);
}

/**
 * rtas_activate_firmware() - Activate a new version of firmware.
 *
 * Context: This function may sleep.
 *
 * Activate a new version of partition firmware. The OS must call this
 * after resuming from a partition hibernation or migration in order
 * to maintain the ability to perform live firmware updates. It's not
 * catastrophic for this method to be absent or to fail; just log the
 * condition in that case.
 */
void rtas_activate_firmware(void)
{
	int token = rtas_function_token(RTAS_FN_IBM_ACTIVATE_FIRMWARE);
	int fwrc;

	if (token == RTAS_UNKNOWN_SERVICE) {
		pr_notice("ibm,activate-firmware method unavailable\n");
		return;
	}

	do {
		fwrc = rtas_call(token, 0, 1, NULL);
	} while (rtas_busy_delay(fwrc));

	if (fwrc)
		pr_err("ibm,activate-firmware failed (%i)\n", fwrc);
}

/**
 * get_pseries_errorlog() - Find a specific pseries error log in an RTAS
 *                          extended event log.
 * @log: RTAS error/event log
 * @section_id: two character section identifier
 *
 * Return: A pointer to the specified errorlog or NULL if not found.
 */
noinstr struct pseries_errorlog *get_pseries_errorlog(struct rtas_error_log *log,
						      uint16_t section_id)
{
	struct rtas_ext_event_log_v6 *ext_log =
		(struct rtas_ext_event_log_v6 *)log->buffer;
	struct pseries_errorlog *sect;
	unsigned char *p, *log_end;
	uint32_t ext_log_length = rtas_error_extended_log_length(log);
	uint8_t log_format = rtas_ext_event_log_format(ext_log);
	uint32_t company_id = rtas_ext_event_company_id(ext_log);

	/* Check that we understand the format */
	if (ext_log_length < sizeof(struct rtas_ext_event_log_v6) ||
	    log_format != RTAS_V6EXT_LOG_FORMAT_EVENT_LOG ||
	    company_id != RTAS_V6EXT_COMPANY_ID_IBM)
		return NULL;

	log_end = log->buffer + ext_log_length;
	p = ext_log->vendor_log;

	while (p < log_end) {
		sect = (struct pseries_errorlog *)p;
		if (pseries_errorlog_id(sect) == section_id)
			return sect;
		p += pseries_errorlog_length(sect);
	}

	return NULL;
}

/*
 * The sys_rtas syscall, as originally designed, allows root to pass
 * arbitrary physical addresses to RTAS calls. A number of RTAS calls
 * can be abused to write to arbitrary memory and do other things that
 * are potentially harmful to system integrity, and thus should only
 * be used inside the kernel and not exposed to userspace.
 *
 * All known legitimate users of the sys_rtas syscall will only ever
 * pass addresses that fall within the RMO buffer, and use a known
 * subset of RTAS calls.
 *
 * Accordingly, we filter RTAS requests to check that the call is
 * permitted, and that provided pointers fall within the RMO buffer.
 * If a function is allowed to be invoked via the syscall, then its
 * entry in the rtas_functions table points to a rtas_filter that
 * describes its constraints, with the indexes of the parameters which
 * are expected to contain addresses and sizes of buffers allocated
 * inside the RMO buffer.
 */

static bool in_rmo_buf(u32 base, u32 end)
{
	return base >= rtas_rmo_buf &&
		base < (rtas_rmo_buf + RTAS_USER_REGION_SIZE) &&
		base <= end &&
		end >= rtas_rmo_buf &&
		end < (rtas_rmo_buf + RTAS_USER_REGION_SIZE);
}

static bool block_rtas_call(int token, int nargs,
			    struct rtas_args *args)
{
	const struct rtas_function *func;
	const struct rtas_filter *f;
	const bool is_platform_dump = token == rtas_function_token(RTAS_FN_IBM_PLATFORM_DUMP);
	const bool is_config_conn = token == rtas_function_token(RTAS_FN_IBM_CONFIGURE_CONNECTOR);
	u32 base, size, end;

	/*
	 * If this token doesn't correspond to a function the kernel
	 * understands, you're not allowed to call it.
	 */
	func = rtas_token_to_function(token);
	if (!func)
		goto err;
	/*
	 * And only functions with filters attached are allowed.
	 */
	f = func->filter;
	if (!f)
		goto err;
	/*
	 * And some functions aren't allowed on LE.
	 */
	if (IS_ENABLED(CONFIG_CPU_LITTLE_ENDIAN) && func->banned_for_syscall_on_le)
		goto err;

	if (f->buf_idx1 != -1) {
		base = be32_to_cpu(args->args[f->buf_idx1]);
		if (f->size_idx1 != -1)
			size = be32_to_cpu(args->args[f->size_idx1]);
		else if (f->fixed_size)
			size = f->fixed_size;
		else
			size = 1;

		end = base + size - 1;

		/*
		 * Special case for ibm,platform-dump - NULL buffer
		 * address is used to indicate end of dump processing
		 */
		if (is_platform_dump && base == 0)
			return false;

		if (!in_rmo_buf(base, end))
			goto err;
	}

	if (f->buf_idx2 != -1) {
		base = be32_to_cpu(args->args[f->buf_idx2]);
		if (f->size_idx2 != -1)
			size = be32_to_cpu(args->args[f->size_idx2]);
		else if (f->fixed_size)
			size = f->fixed_size;
		else
			size = 1;
		end = base + size - 1;

		/*
		 * Special case for ibm,configure-connector where the
		 * address can be 0
		 */
		if (is_config_conn && base == 0)
			return false;

		if (!in_rmo_buf(base, end))
			goto err;
	}

	return false;
err:
	pr_err_ratelimited("sys_rtas: RTAS call blocked - exploit attempt?\n");
	pr_err_ratelimited("sys_rtas: token=0x%x, nargs=%d (called by %s)\n",
			   token, nargs, current->comm);
	return true;
}

/* We assume to be passed big endian arguments */
SYSCALL_DEFINE1(rtas, struct rtas_args __user *, uargs)
{
	struct rtas_args args;
	unsigned long flags;
	char *buff_copy, *errbuf = NULL;
	int nargs, nret, token;

	if (!capable(CAP_SYS_ADMIN))
		return -EPERM;

	if (!rtas.entry)
		return -EINVAL;

	if (copy_from_user(&args, uargs, 3 * sizeof(u32)) != 0)
		return -EFAULT;

	nargs = be32_to_cpu(args.nargs);
	nret  = be32_to_cpu(args.nret);
	token = be32_to_cpu(args.token);

	if (nargs >= ARRAY_SIZE(args.args)
	    || nret > ARRAY_SIZE(args.args)
	    || nargs + nret > ARRAY_SIZE(args.args))
		return -EINVAL;

	/* Copy in args. */
	if (copy_from_user(args.args, uargs->args,
			   nargs * sizeof(rtas_arg_t)) != 0)
		return -EFAULT;

	if (token == RTAS_UNKNOWN_SERVICE)
		return -EINVAL;

	args.rets = &args.args[nargs];
	memset(args.rets, 0, nret * sizeof(rtas_arg_t));

	if (block_rtas_call(token, nargs, &args))
		return -EINVAL;

	if (token_is_restricted_errinjct(token)) {
		int err;

		err = security_locked_down(LOCKDOWN_RTAS_ERROR_INJECTION);
		if (err)
			return err;
	}

	/* Need to handle ibm,suspend_me call specially */
	if (token == rtas_function_token(RTAS_FN_IBM_SUSPEND_ME)) {

		/*
		 * rtas_ibm_suspend_me assumes the streamid handle is in cpu
		 * endian, or at least the hcall within it requires it.
		 */
		int rc = 0;
		u64 handle = ((u64)be32_to_cpu(args.args[0]) << 32)
		              | be32_to_cpu(args.args[1]);
		rc = rtas_syscall_dispatch_ibm_suspend_me(handle);
		if (rc == -EAGAIN)
			args.rets[0] = cpu_to_be32(RTAS_NOT_SUSPENDABLE);
		else if (rc == -EIO)
			args.rets[0] = cpu_to_be32(-1);
		else if (rc)
			return rc;
		goto copy_return;
	}

	buff_copy = get_errorlog_buffer();

	raw_spin_lock_irqsave(&rtas_lock, flags);

	rtas_args = args;
<<<<<<< HEAD
	do_enter_rtas(__pa(&rtas_args));
=======
	do_enter_rtas(&rtas_args);
>>>>>>> b0ae5b6f
	args = rtas_args;

	/* A -1 return code indicates that the last command couldn't
	   be completed due to a hardware error. */
	if (be32_to_cpu(args.rets[0]) == -1)
		errbuf = __fetch_rtas_last_error(buff_copy);

	raw_spin_unlock_irqrestore(&rtas_lock, flags);

	if (buff_copy) {
		if (errbuf)
			log_error(errbuf, ERR_TYPE_RTAS_LOG, 0);
		kfree(buff_copy);
	}

 copy_return:
	/* Copy out args. */
	if (copy_to_user(uargs->args + nargs,
			 args.args + nargs,
			 nret * sizeof(rtas_arg_t)) != 0)
		return -EFAULT;

	return 0;
}

static void __init rtas_function_table_init(void)
{
	struct property *prop;

	for (size_t i = 0; i < ARRAY_SIZE(rtas_function_table); ++i) {
		struct rtas_function *curr = &rtas_function_table[i];
		struct rtas_function *prior;
		int cmp;

		curr->token = RTAS_UNKNOWN_SERVICE;

		if (i == 0)
			continue;
		/*
		 * Ensure table is sorted correctly for binary search
		 * on function names.
		 */
		prior = &rtas_function_table[i - 1];

		cmp = strcmp(prior->name, curr->name);
		if (cmp < 0)
			continue;

		if (cmp == 0) {
			pr_err("'%s' has duplicate function table entries\n",
			       curr->name);
		} else {
			pr_err("function table unsorted: '%s' wrongly precedes '%s'\n",
			       prior->name, curr->name);
		}
	}

	for_each_property_of_node(rtas.dev, prop) {
		struct rtas_function *func;

		if (prop->length != sizeof(u32))
			continue;

		func = __rtas_name_to_function(prop->name);
		if (!func)
			continue;

		func->token = be32_to_cpup((__be32 *)prop->value);

		pr_debug("function %s has token %u\n", func->name, func->token);
	}
}

/*
 * Call early during boot, before mem init, to retrieve the RTAS
 * information from the device-tree and allocate the RMO buffer for userland
 * accesses.
 */
void __init rtas_initialize(void)
{
	unsigned long rtas_region = RTAS_INSTANTIATE_MAX;
	u32 base, size, entry;
	int no_base, no_size, no_entry;

	/* Get RTAS dev node and fill up our "rtas" structure with infos
	 * about it.
	 */
	rtas.dev = of_find_node_by_name(NULL, "rtas");
	if (!rtas.dev)
		return;

	no_base = of_property_read_u32(rtas.dev, "linux,rtas-base", &base);
	no_size = of_property_read_u32(rtas.dev, "rtas-size", &size);
	if (no_base || no_size) {
		of_node_put(rtas.dev);
		rtas.dev = NULL;
		return;
	}

	rtas.base = base;
	rtas.size = size;
	no_entry = of_property_read_u32(rtas.dev, "linux,rtas-entry", &entry);
	rtas.entry = no_entry ? rtas.base : entry;

	init_error_log_max();

	/* Must be called before any function token lookups */
	rtas_function_table_init();

	/*
	 * Discover this now to avoid a device tree lookup in the
	 * panic path.
	 */
	ibm_extended_os_term = of_property_read_bool(rtas.dev, "ibm,extended-os-term");

	/* If RTAS was found, allocate the RMO buffer for it and look for
	 * the stop-self token if any
	 */
#ifdef CONFIG_PPC64
	if (firmware_has_feature(FW_FEATURE_LPAR))
		rtas_region = min(ppc64_rma_size, RTAS_INSTANTIATE_MAX);
#endif
	rtas_rmo_buf = memblock_phys_alloc_range(RTAS_USER_REGION_SIZE, PAGE_SIZE,
						 0, rtas_region);
	if (!rtas_rmo_buf)
		panic("ERROR: RTAS: Failed to allocate %lx bytes below %pa\n",
		      PAGE_SIZE, &rtas_region);

	rtas_work_area_reserve_arena(rtas_region);
}

int __init early_init_dt_scan_rtas(unsigned long node,
		const char *uname, int depth, void *data)
{
	const u32 *basep, *entryp, *sizep;

	if (depth != 1 || strcmp(uname, "rtas") != 0)
		return 0;

	basep  = of_get_flat_dt_prop(node, "linux,rtas-base", NULL);
	entryp = of_get_flat_dt_prop(node, "linux,rtas-entry", NULL);
	sizep  = of_get_flat_dt_prop(node, "rtas-size", NULL);

#ifdef CONFIG_PPC64
	/* need this feature to decide the crashkernel offset */
	if (of_get_flat_dt_prop(node, "ibm,hypertas-functions", NULL))
		powerpc_firmware_features |= FW_FEATURE_LPAR;
#endif

	if (basep && entryp && sizep) {
		rtas.base = *basep;
		rtas.entry = *entryp;
		rtas.size = *sizep;
	}

#ifdef CONFIG_UDBG_RTAS_CONSOLE
	basep = of_get_flat_dt_prop(node, "put-term-char", NULL);
	if (basep)
		rtas_putchar_token = *basep;

	basep = of_get_flat_dt_prop(node, "get-term-char", NULL);
	if (basep)
		rtas_getchar_token = *basep;

	if (rtas_putchar_token != RTAS_UNKNOWN_SERVICE &&
	    rtas_getchar_token != RTAS_UNKNOWN_SERVICE)
		udbg_init_rtas_console();

#endif

	/* break now */
	return 1;
}

static DEFINE_RAW_SPINLOCK(timebase_lock);
static u64 timebase = 0;

void rtas_give_timebase(void)
{
	unsigned long flags;

	raw_spin_lock_irqsave(&timebase_lock, flags);
	hard_irq_disable();
<<<<<<< HEAD
	rtas_call(rtas_token("freeze-time-base"), 0, 1, NULL);
=======
	rtas_call(rtas_function_token(RTAS_FN_FREEZE_TIME_BASE), 0, 1, NULL);
>>>>>>> b0ae5b6f
	timebase = get_tb();
	raw_spin_unlock(&timebase_lock);

	while (timebase)
		barrier();
	rtas_call(rtas_function_token(RTAS_FN_THAW_TIME_BASE), 0, 1, NULL);
	local_irq_restore(flags);
}

void rtas_take_timebase(void)
{
	while (!timebase)
		barrier();
	raw_spin_lock(&timebase_lock);
	set_tb(timebase >> 32, timebase & 0xffffffff);
	timebase = 0;
	raw_spin_unlock(&timebase_lock);
}<|MERGE_RESOLUTION|>--- conflicted
+++ resolved
@@ -632,11 +632,7 @@
 DEFINE_SPINLOCK(rtas_data_buf_lock);
 EXPORT_SYMBOL_GPL(rtas_data_buf_lock);
 
-<<<<<<< HEAD
-char rtas_data_buf[RTAS_DATA_BUF_SIZE] __cacheline_aligned;
-=======
 char rtas_data_buf[RTAS_DATA_BUF_SIZE] __aligned(SZ_4K);
->>>>>>> b0ae5b6f
 EXPORT_SYMBOL_GPL(rtas_data_buf);
 
 unsigned long rtas_rmo_buf;
@@ -970,11 +966,7 @@
 	save_args = rtas_args;
 	rtas_args = err_args;
 
-<<<<<<< HEAD
-	do_enter_rtas(__pa(&rtas_args));
-=======
 	do_enter_rtas(&rtas_args);
->>>>>>> b0ae5b6f
 
 	err_args = rtas_args;
 	rtas_args = save_args;
@@ -1189,8 +1181,6 @@
 
 	return ms;
 }
-<<<<<<< HEAD
-=======
 
 /*
  * Early boot fallback for rtas_busy_delay().
@@ -1232,7 +1222,6 @@
 
 	return retry;
 }
->>>>>>> b0ae5b6f
 
 /**
  * rtas_busy_delay() - helper for RTAS busy and extended delay statuses
@@ -1846,11 +1835,7 @@
 	raw_spin_lock_irqsave(&rtas_lock, flags);
 
 	rtas_args = args;
-<<<<<<< HEAD
-	do_enter_rtas(__pa(&rtas_args));
-=======
 	do_enter_rtas(&rtas_args);
->>>>>>> b0ae5b6f
 	args = rtas_args;
 
 	/* A -1 return code indicates that the last command couldn't
@@ -2034,11 +2019,7 @@
 
 	raw_spin_lock_irqsave(&timebase_lock, flags);
 	hard_irq_disable();
-<<<<<<< HEAD
-	rtas_call(rtas_token("freeze-time-base"), 0, 1, NULL);
-=======
 	rtas_call(rtas_function_token(RTAS_FN_FREEZE_TIME_BASE), 0, 1, NULL);
->>>>>>> b0ae5b6f
 	timebase = get_tb();
 	raw_spin_unlock(&timebase_lock);
 
