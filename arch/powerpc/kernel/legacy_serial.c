// SPDX-License-Identifier: GPL-2.0
#include <linux/kernel.h>
#include <linux/serial.h>
#include <linux/serial_8250.h>
#include <linux/serial_core.h>
#include <linux/console.h>
#include <linux/pci.h>
#include <linux/of_address.h>
#include <linux/of_device.h>
#include <linux/serial_reg.h>
#include <asm/io.h>
#include <asm/mmu.h>
#include <asm/prom.h>
#include <asm/serial.h>
#include <asm/udbg.h>
#include <asm/pci-bridge.h>
#include <asm/ppc-pci.h>

#undef DEBUG

#ifdef DEBUG
#define DBG(fmt...) do { printk(fmt); } while(0)
#else
#define DBG(fmt...) do { } while(0)
#endif

#define MAX_LEGACY_SERIAL_PORTS	8

static struct plat_serial8250_port
legacy_serial_ports[MAX_LEGACY_SERIAL_PORTS+1];
static struct legacy_serial_info {
	struct device_node		*np;
	unsigned int			speed;
	unsigned int			clock;
	int				irq_check_parent;
	phys_addr_t			taddr;
} legacy_serial_infos[MAX_LEGACY_SERIAL_PORTS];

static const struct of_device_id legacy_serial_parents[] __initconst = {
	{.type = "soc",},
	{.type = "tsi-bridge",},
	{.type = "opb", },
	{.compatible = "ibm,opb",},
	{.compatible = "simple-bus",},
	{.compatible = "wrs,epld-localbus",},
	{},
};

static unsigned int legacy_serial_count;
static int legacy_serial_console = -1;

static const upf_t legacy_port_flags = UPF_BOOT_AUTOCONF | UPF_SKIP_TEST |
	UPF_SHARE_IRQ | UPF_FIXED_PORT;

static unsigned int tsi_serial_in(struct uart_port *p, int offset)
{
	unsigned int tmp;
	offset = offset << p->regshift;
	if (offset == UART_IIR) {
		tmp = readl(p->membase + (UART_IIR & ~3));
		return (tmp >> 16) & 0xff; /* UART_IIR % 4 == 2 */
	} else
		return readb(p->membase + offset);
}

static void tsi_serial_out(struct uart_port *p, int offset, int value)
{
	offset = offset << p->regshift;
	if (!((offset == UART_IER) && (value & UART_IER_UUE)))
		writeb(value, p->membase + offset);
}

static int __init add_legacy_port(struct device_node *np, int want_index,
				  int iotype, phys_addr_t base,
				  phys_addr_t taddr, unsigned long irq,
				  upf_t flags, int irq_check_parent)
{
	const __be32 *clk, *spd, *rs;
	u32 clock = BASE_BAUD * 16;
	u32 shift = 0;
	int index;

	/* get clock freq. if present */
	clk = of_get_property(np, "clock-frequency", NULL);
	if (clk && *clk)
		clock = be32_to_cpup(clk);

	/* get default speed if present */
	spd = of_get_property(np, "current-speed", NULL);

	/* get register shift if present */
	rs = of_get_property(np, "reg-shift", NULL);
	if (rs && *rs)
		shift = be32_to_cpup(rs);

	/* If we have a location index, then try to use it */
	if (want_index >= 0 && want_index < MAX_LEGACY_SERIAL_PORTS)
		index = want_index;
	else
		index = legacy_serial_count;

	/* if our index is still out of range, that mean that
	 * array is full, we could scan for a free slot but that
	 * make little sense to bother, just skip the port
	 */
	if (index >= MAX_LEGACY_SERIAL_PORTS)
		return -1;
	if (index >= legacy_serial_count)
		legacy_serial_count = index + 1;

	/* Check if there is a port who already claimed our slot */
	if (legacy_serial_infos[index].np != NULL) {
		/* if we still have some room, move it, else override */
		if (legacy_serial_count < MAX_LEGACY_SERIAL_PORTS) {
			printk(KERN_DEBUG "Moved legacy port %d -> %d\n",
			       index, legacy_serial_count);
			legacy_serial_ports[legacy_serial_count] =
				legacy_serial_ports[index];
			legacy_serial_infos[legacy_serial_count] =
				legacy_serial_infos[index];
			legacy_serial_count++;
		} else {
			printk(KERN_DEBUG "Replacing legacy port %d\n", index);
		}
	}

	/* Now fill the entry */
	memset(&legacy_serial_ports[index], 0,
	       sizeof(struct plat_serial8250_port));
	if (iotype == UPIO_PORT)
		legacy_serial_ports[index].iobase = base;
	else
		legacy_serial_ports[index].mapbase = base;

	legacy_serial_ports[index].iotype = iotype;
	legacy_serial_ports[index].uartclk = clock;
	legacy_serial_ports[index].irq = irq;
	legacy_serial_ports[index].flags = flags;
	legacy_serial_ports[index].regshift = shift;
	legacy_serial_infos[index].taddr = taddr;
	legacy_serial_infos[index].np = of_node_get(np);
	legacy_serial_infos[index].clock = clock;
	legacy_serial_infos[index].speed = spd ? be32_to_cpup(spd) : 0;
	legacy_serial_infos[index].irq_check_parent = irq_check_parent;

	if (iotype == UPIO_TSI) {
		legacy_serial_ports[index].serial_in = tsi_serial_in;
		legacy_serial_ports[index].serial_out = tsi_serial_out;
	}

	printk(KERN_DEBUG "Found legacy serial port %d for %pOF\n",
	       index, np);
	printk(KERN_DEBUG "  %s=%llx, taddr=%llx, irq=%lx, clk=%d, speed=%d\n",
	       (iotype == UPIO_PORT) ? "port" : "mem",
	       (unsigned long long)base, (unsigned long long)taddr, irq,
	       legacy_serial_ports[index].uartclk,
	       legacy_serial_infos[index].speed);

	return index;
}

static int __init add_legacy_soc_port(struct device_node *np,
				      struct device_node *soc_dev)
{
	u64 addr;
	const __be32 *addrp;
	struct device_node *tsi = of_get_parent(np);

	/* We only support ports that have a clock frequency properly
	 * encoded in the device-tree.
	 */
	if (of_get_property(np, "clock-frequency", NULL) == NULL)
		return -1;

	/* if reg-offset don't try to use it */
	if ((of_get_property(np, "reg-offset", NULL) != NULL))
		return -1;

	/* if rtas uses this device, don't try to use it as well */
	if (of_get_property(np, "used-by-rtas", NULL) != NULL)
		return -1;

	/* Get the address */
	addrp = of_get_address(soc_dev, 0, NULL, NULL);
	if (addrp == NULL)
		return -1;

	addr = of_translate_address(soc_dev, addrp);
	if (addr == OF_BAD_ADDR)
		return -1;

	/* Add port, irq will be dealt with later. We passed a translated
	 * IO port value. It will be fixed up later along with the irq
	 */
	if (of_node_is_type(tsi, "tsi-bridge"))
		return add_legacy_port(np, -1, UPIO_TSI, addr, addr,
				       0, legacy_port_flags, 0);
	else
		return add_legacy_port(np, -1, UPIO_MEM, addr, addr,
				       0, legacy_port_flags, 0);
}

static int __init add_legacy_isa_port(struct device_node *np,
				      struct device_node *isa_brg)
{
	const __be32 *reg;
	const char *typep;
	int index = -1;
	u64 taddr;

	DBG(" -> add_legacy_isa_port(%pOF)\n", np);

	/* Get the ISA port number */
	reg = of_get_property(np, "reg", NULL);
	if (reg == NULL)
		return -1;

	/* Verify it's an IO port, we don't support anything else */
	if (!(be32_to_cpu(reg[0]) & 0x00000001))
		return -1;

	/* Now look for an "ibm,aix-loc" property that gives us ordering
	 * if any...
	 */
	typep = of_get_property(np, "ibm,aix-loc", NULL);

	/* If we have a location index, then use it */
	if (typep && *typep == 'S')
		index = simple_strtol(typep+1, NULL, 0) - 1;

	/* Translate ISA address. If it fails, we still register the port
	 * with no translated address so that it can be picked up as an IO
	 * port later by the serial driver
	 *
	 * Note: Don't even try on P8 lpc, we know it's not directly mapped
	 */
	if (!of_device_is_compatible(isa_brg, "ibm,power8-lpc") ||
	    of_get_property(isa_brg, "ranges", NULL)) {
		taddr = of_translate_address(np, reg);
		if (taddr == OF_BAD_ADDR)
			taddr = 0;
	} else
		taddr = 0;

	/* Add port, irq will be dealt with later */
	return add_legacy_port(np, index, UPIO_PORT, be32_to_cpu(reg[1]),
			       taddr, 0, legacy_port_flags, 0);

}

#ifdef CONFIG_PCI
static int __init add_legacy_pci_port(struct device_node *np,
				      struct device_node *pci_dev)
{
	u64 addr, base;
	const __be32 *addrp;
	unsigned int flags;
	int iotype, index = -1, lindex = 0;

	DBG(" -> add_legacy_pci_port(%pOF)\n", np);

	/* We only support ports that have a clock frequency properly
	 * encoded in the device-tree (that is have an fcode). Anything
	 * else can't be used that early and will be normally probed by
	 * the generic 8250_pci driver later on. The reason is that 8250
	 * compatible UARTs on PCI need all sort of quirks (port offsets
	 * etc...) that this code doesn't know about
	 */
	if (of_get_property(np, "clock-frequency", NULL) == NULL)
		return -1;

	/* Get the PCI address. Assume BAR 0 */
	addrp = of_get_pci_address(pci_dev, 0, NULL, &flags);
	if (addrp == NULL)
		return -1;

	/* We only support BAR 0 for now */
	iotype = (flags & IORESOURCE_MEM) ? UPIO_MEM : UPIO_PORT;
	addr = of_translate_address(pci_dev, addrp);
	if (addr == OF_BAD_ADDR)
		return -1;

	/* Set the IO base to the same as the translated address for MMIO,
	 * or to the domain local IO base for PIO (it will be fixed up later)
	 */
	if (iotype == UPIO_MEM)
		base = addr;
	else
		base = of_read_number(&addrp[2], 1);

	/* Try to guess an index... If we have subdevices of the pci dev,
	 * we get to their "reg" property
	 */
	if (np != pci_dev) {
		const __be32 *reg = of_get_property(np, "reg", NULL);
		if (reg && (be32_to_cpup(reg) < 4))
			index = lindex = be32_to_cpup(reg);
	}

	/* Local index means it's the Nth port in the PCI chip. Unfortunately
	 * the offset to add here is device specific. We know about those
	 * EXAR ports and we default to the most common case. If your UART
	 * doesn't work for these settings, you'll have to add your own special
	 * cases here
	 */
	if (of_device_is_compatible(pci_dev, "pci13a8,152") ||
	    of_device_is_compatible(pci_dev, "pci13a8,154") ||
	    of_device_is_compatible(pci_dev, "pci13a8,158")) {
		addr += 0x200 * lindex;
		base += 0x200 * lindex;
	} else {
		addr += 8 * lindex;
		base += 8 * lindex;
	}

	/* Add port, irq will be dealt with later. We passed a translated
	 * IO port value. It will be fixed up later along with the irq
	 */
	return add_legacy_port(np, index, iotype, base, addr, 0,
			       legacy_port_flags, np != pci_dev);
}
#endif

static void __init setup_legacy_serial_console(int console)
{
	struct legacy_serial_info *info = &legacy_serial_infos[console];
	struct plat_serial8250_port *port = &legacy_serial_ports[console];
	void __iomem *addr;
	unsigned int stride;

	stride = 1 << port->regshift;

	/* Check if a translated MMIO address has been found */
	if (info->taddr) {
		addr = ioremap(info->taddr, 0x1000);
		if (addr == NULL)
			return;
		udbg_uart_init_mmio(addr, stride);
	} else {
		/* Check if it's PIO and we support untranslated PIO */
		if (port->iotype == UPIO_PORT && isa_io_special)
			udbg_uart_init_pio(port->iobase, stride);
		else
			return;
	}

	/* Try to query the current speed */
	if (info->speed == 0)
		info->speed = udbg_probe_uart_speed(info->clock);

	/* Set it up */
	DBG("default console speed = %d\n", info->speed);
	udbg_uart_setup(info->speed, info->clock);
}

/*
 * This is called very early, as part of setup_system() or eventually
 * setup_arch(), basically before anything else in this file. This function
 * will try to build a list of all the available 8250-compatible serial ports
 * in the machine using the Open Firmware device-tree. It currently only deals
 * with ISA and PCI busses but could be extended. It allows a very early boot
 * console to be initialized, that list is also used later to provide 8250 with
 * the machine non-PCI ports and to properly pick the default console port
 */
void __init find_legacy_serial_ports(void)
{
	struct device_node *np, *stdout = NULL;
	const char *path;
	int index;

	DBG(" -> find_legacy_serial_port()\n");

	/* Now find out if one of these is out firmware console */
	path = of_get_property(of_chosen, "linux,stdout-path", NULL);
	if (path == NULL)
		path = of_get_property(of_chosen, "stdout-path", NULL);
	if (path != NULL) {
		stdout = of_find_node_by_path(path);
		if (stdout)
			DBG("stdout is %pOF\n", stdout);
	} else {
		DBG(" no linux,stdout-path !\n");
	}

	/* Iterate over all the 16550 ports, looking for known parents */
	for_each_compatible_node(np, "serial", "ns16550") {
		struct device_node *parent = of_get_parent(np);
		if (!parent)
			continue;
		if (of_match_node(legacy_serial_parents, parent) != NULL) {
			if (of_device_is_available(np)) {
				index = add_legacy_soc_port(np, np);
				if (index >= 0 && np == stdout)
					legacy_serial_console = index;
			}
		}
		of_node_put(parent);
	}

	/* Next, fill our array with ISA ports */
	for_each_node_by_type(np, "serial") {
		struct device_node *isa = of_get_parent(np);
		if (of_node_name_eq(isa, "isa") || of_node_name_eq(isa, "lpc")) {
			if (of_device_is_available(np)) {
				index = add_legacy_isa_port(np, isa);
				if (index >= 0 && np == stdout)
					legacy_serial_console = index;
			}
		}
		of_node_put(isa);
	}

#ifdef CONFIG_PCI
	/* Next, try to locate PCI ports */
	for (np = NULL; (np = of_find_all_nodes(np));) {
		struct device_node *pci, *parent = of_get_parent(np);
		if (of_node_name_eq(parent, "isa")) {
			of_node_put(parent);
			continue;
		}
<<<<<<< HEAD
		if (strcmp(np->name, "serial") &&
=======
		if (!of_node_name_eq(np, "serial") &&
>>>>>>> 9bbc7e4c
		    !of_node_is_type(np, "serial")) {
			of_node_put(parent);
			continue;
		}
		/* Check for known pciclass, and also check whether we have
		 * a device with child nodes for ports or not
		 */
		if (of_device_is_compatible(np, "pciclass,0700") ||
		    of_device_is_compatible(np, "pciclass,070002"))
			pci = np;
		else if (of_device_is_compatible(parent, "pciclass,0700") ||
			 of_device_is_compatible(parent, "pciclass,070002"))
			pci = parent;
		else {
			of_node_put(parent);
			continue;
		}
		index = add_legacy_pci_port(np, pci);
		if (index >= 0 && np == stdout)
			legacy_serial_console = index;
		of_node_put(parent);
	}
#endif

	DBG("legacy_serial_console = %d\n", legacy_serial_console);
	if (legacy_serial_console >= 0)
		setup_legacy_serial_console(legacy_serial_console);
	DBG(" <- find_legacy_serial_port()\n");
}

static struct platform_device serial_device = {
	.name	= "serial8250",
	.id	= PLAT8250_DEV_PLATFORM,
	.dev	= {
		.platform_data = legacy_serial_ports,
	},
};

static void __init fixup_port_irq(int index,
				  struct device_node *np,
				  struct plat_serial8250_port *port)
{
	unsigned int virq;

	DBG("fixup_port_irq(%d)\n", index);

	virq = irq_of_parse_and_map(np, 0);
	if (!virq && legacy_serial_infos[index].irq_check_parent) {
		np = of_get_parent(np);
		if (np == NULL)
			return;
		virq = irq_of_parse_and_map(np, 0);
		of_node_put(np);
	}
	if (!virq)
		return;

	port->irq = virq;

#ifdef CONFIG_SERIAL_8250_FSL
	if (of_device_is_compatible(np, "fsl,ns16550"))
		port->handle_irq = fsl8250_handle_irq;
#endif
}

static void __init fixup_port_pio(int index,
				  struct device_node *np,
				  struct plat_serial8250_port *port)
{
#ifdef CONFIG_PCI
	struct pci_controller *hose;

	DBG("fixup_port_pio(%d)\n", index);

	hose = pci_find_hose_for_OF_device(np);
	if (hose) {
		unsigned long offset = (unsigned long)hose->io_base_virt -
#ifdef CONFIG_PPC64
			pci_io_base;
#else
			isa_io_base;
#endif
		DBG("port %d, IO %lx -> %lx\n",
		    index, port->iobase, port->iobase + offset);
		port->iobase += offset;
	}
#endif
}

static void __init fixup_port_mmio(int index,
				   struct device_node *np,
				   struct plat_serial8250_port *port)
{
	DBG("fixup_port_mmio(%d)\n", index);

	port->membase = ioremap(port->mapbase, 0x100);
}

/*
 * This is called as an arch initcall, hopefully before the PCI bus is
 * probed and/or the 8250 driver loaded since we need to register our
 * platform devices before 8250 PCI ones are detected as some of them
 * must properly "override" the platform ones.
 *
 * This function fixes up the interrupt value for platform ports as it
 * couldn't be done earlier before interrupt maps have been parsed. It
 * also "corrects" the IO address for PIO ports for the same reason,
 * since earlier, the PHBs virtual IO space wasn't assigned yet. It then
 * registers all those platform ports for use by the 8250 driver when it
 * finally loads.
 */
static int __init serial_dev_init(void)
{
	int i;

	if (legacy_serial_count == 0)
		return -ENODEV;

	/*
	 * Before we register the platform serial devices, we need
	 * to fixup their interrupts and their IO ports.
	 */
	DBG("Fixing serial ports interrupts and IO ports ...\n");

	for (i = 0; i < legacy_serial_count; i++) {
		struct plat_serial8250_port *port = &legacy_serial_ports[i];
		struct device_node *np = legacy_serial_infos[i].np;

		if (!port->irq)
			fixup_port_irq(i, np, port);
		if (port->iotype == UPIO_PORT)
			fixup_port_pio(i, np, port);
		if ((port->iotype == UPIO_MEM) || (port->iotype == UPIO_TSI))
			fixup_port_mmio(i, np, port);
	}

	DBG("Registering platform serial ports\n");

	return platform_device_register(&serial_device);
}
device_initcall(serial_dev_init);


#ifdef CONFIG_SERIAL_8250_CONSOLE
/*
 * This is called very early, as part of console_init() (typically just after
 * time_init()). This function is respondible for trying to find a good
 * default console on serial ports. It tries to match the open firmware
 * default output with one of the available serial console drivers that have
 * been probed earlier by find_legacy_serial_ports()
 */
static int __init check_legacy_serial_console(void)
{
	struct device_node *prom_stdout = NULL;
	int i, speed = 0, offset = 0;
	const char *name;
	const __be32 *spd;

	DBG(" -> check_legacy_serial_console()\n");

	/* The user has requested a console so this is already set up. */
	if (strstr(boot_command_line, "console=")) {
		DBG(" console was specified !\n");
		return -EBUSY;
	}

	if (!of_chosen) {
		DBG(" of_chosen is NULL !\n");
		return -ENODEV;
	}

	if (legacy_serial_console < 0) {
		DBG(" legacy_serial_console not found !\n");
		return -ENODEV;
	}
	/* We are getting a weird phandle from OF ... */
	/* ... So use the full path instead */
	name = of_get_property(of_chosen, "linux,stdout-path", NULL);
	if (name == NULL)
		name = of_get_property(of_chosen, "stdout-path", NULL);
	if (name == NULL) {
		DBG(" no stdout-path !\n");
		return -ENODEV;
	}
	prom_stdout = of_find_node_by_path(name);
	if (!prom_stdout) {
		DBG(" can't find stdout package %s !\n", name);
		return -ENODEV;
	}
	DBG("stdout is %pOF\n", prom_stdout);

	name = of_get_property(prom_stdout, "name", NULL);
	if (!name) {
		DBG(" stdout package has no name !\n");
		goto not_found;
	}
	spd = of_get_property(prom_stdout, "current-speed", NULL);
	if (spd)
		speed = be32_to_cpup(spd);

	if (strcmp(name, "serial") != 0)
		goto not_found;

	/* Look for it in probed array */
	for (i = 0; i < legacy_serial_count; i++) {
		if (prom_stdout != legacy_serial_infos[i].np)
			continue;
		offset = i;
		speed = legacy_serial_infos[i].speed;
		break;
	}
	if (i >= legacy_serial_count)
		goto not_found;

	of_node_put(prom_stdout);

	DBG("Found serial console at ttyS%d\n", offset);

	if (speed) {
		static char __initdata opt[16];
		sprintf(opt, "%d", speed);
		return add_preferred_console("ttyS", offset, opt);
	} else
		return add_preferred_console("ttyS", offset, NULL);

 not_found:
	DBG("No preferred console found !\n");
	of_node_put(prom_stdout);
	return -ENODEV;
}
console_initcall(check_legacy_serial_console);

#endif /* CONFIG_SERIAL_8250_CONSOLE */<|MERGE_RESOLUTION|>--- conflicted
+++ resolved
@@ -418,11 +418,7 @@
 			of_node_put(parent);
 			continue;
 		}
-<<<<<<< HEAD
-		if (strcmp(np->name, "serial") &&
-=======
 		if (!of_node_name_eq(np, "serial") &&
->>>>>>> 9bbc7e4c
 		    !of_node_is_type(np, "serial")) {
 			of_node_put(parent);
 			continue;
