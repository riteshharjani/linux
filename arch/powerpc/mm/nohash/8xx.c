--- conflicted
+++ resolved
@@ -13,10 +13,7 @@
 #include <asm/fixmap.h>
 #include <asm/code-patching.h>
 #include <asm/inst.h>
-<<<<<<< HEAD
-=======
 #include <asm/pgalloc.h>
->>>>>>> 1395375c
 
 #include <mm/mmu_decl.h>
 
@@ -126,14 +123,8 @@
 
 	immr_is_mapped = true;
 
-<<<<<<< HEAD
-	instr &= 0xffff0000;
-	instr |= ((unsigned long)simm) >> 16;
-	patch_instruction_site(site, ppc_inst(instr));
-=======
 	__early_map_kernel_hugepage(VIRT_IMMR_BASE, PHYS_IMMR_BASE,
 				    PAGE_KERNEL_NCG, MMU_PAGE_512K, true);
->>>>>>> 1395375c
 }
 
 static void mmu_mapin_ram_chunk(unsigned long offset, unsigned long top,
@@ -157,17 +148,6 @@
 
 unsigned long __init mmu_mapin_ram(unsigned long base, unsigned long top)
 {
-<<<<<<< HEAD
-	unsigned long mapped;
-
-	if (__map_without_ltlbs) {
-		mapped = 0;
-		mmu_mapin_immr();
-		if (!IS_ENABLED(CONFIG_PIN_TLB_IMMR))
-			patch_instruction_site(&patch__dtlbmiss_immr_jmp, ppc_inst(PPC_INST_NOP));
-		if (!IS_ENABLED(CONFIG_PIN_TLB_TEXT))
-			mmu_patch_cmp_limit(&patch__itlbmiss_linmem_top, 0);
-=======
 	unsigned long etext8 = ALIGN(__pa(_etext), SZ_8M);
 	unsigned long sinittext = __pa(_sinittext);
 	bool strict_boundary = strict_kernel_rwx_enabled() || debug_pagealloc_enabled();
@@ -184,7 +164,6 @@
 	mmu_mapin_ram_chunk(0, boundary, PAGE_KERNEL_TEXT, true);
 	if (debug_pagealloc_enabled()) {
 		top = boundary;
->>>>>>> 1395375c
 	} else {
 		mmu_mapin_ram_chunk(boundary, einittext8, PAGE_KERNEL_TEXT, true);
 		mmu_mapin_ram_chunk(einittext8, top, PAGE_KERNEL, true);
