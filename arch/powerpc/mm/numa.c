// SPDX-License-Identifier: GPL-2.0-or-later
/*
 * pSeries NUMA support
 *
 * Copyright (C) 2002 Anton Blanchard <anton@au.ibm.com>, IBM
 */
#define pr_fmt(fmt) "numa: " fmt

#include <linux/threads.h>
#include <linux/memblock.h>
#include <linux/init.h>
#include <linux/mm.h>
#include <linux/mmzone.h>
#include <linux/export.h>
#include <linux/nodemask.h>
#include <linux/cpu.h>
#include <linux/notifier.h>
#include <linux/of.h>
#include <linux/pfn.h>
#include <linux/cpuset.h>
#include <linux/node.h>
#include <linux/stop_machine.h>
#include <linux/proc_fs.h>
#include <linux/seq_file.h>
#include <linux/uaccess.h>
#include <linux/slab.h>
#include <asm/cputhreads.h>
#include <asm/sparsemem.h>
#include <asm/smp.h>
#include <asm/topology.h>
#include <asm/firmware.h>
#include <asm/paca.h>
#include <asm/hvcall.h>
#include <asm/setup.h>
#include <asm/vdso.h>
#include <asm/drmem.h>

static int numa_enabled = 1;

static char *cmdline __initdata;

int numa_cpu_lookup_table[NR_CPUS];
cpumask_var_t node_to_cpumask_map[MAX_NUMNODES];
struct pglist_data *node_data[MAX_NUMNODES];

EXPORT_SYMBOL(numa_cpu_lookup_table);
EXPORT_SYMBOL(node_to_cpumask_map);
EXPORT_SYMBOL(node_data);

static int primary_domain_index;
static int n_mem_addr_cells, n_mem_size_cells;

#define FORM0_AFFINITY 0
#define FORM1_AFFINITY 1
#define FORM2_AFFINITY 2
static int affinity_form;

#define MAX_DISTANCE_REF_POINTS 4
static int distance_ref_points_depth;
static const __be32 *distance_ref_points;
static int distance_lookup_table[MAX_NUMNODES][MAX_DISTANCE_REF_POINTS];
static int numa_distance_table[MAX_NUMNODES][MAX_NUMNODES] = {
	[0 ... MAX_NUMNODES - 1] = { [0 ... MAX_NUMNODES - 1] = -1 }
};
static int numa_id_index_table[MAX_NUMNODES] = { [0 ... MAX_NUMNODES - 1] = NUMA_NO_NODE };

/*
 * Allocate node_to_cpumask_map based on number of available nodes
 * Requires node_possible_map to be valid.
 *
 * Note: cpumask_of_node() is not valid until after this is done.
 */
static void __init setup_node_to_cpumask_map(void)
{
	unsigned int node;

	/* setup nr_node_ids if not done yet */
	if (nr_node_ids == MAX_NUMNODES)
		setup_nr_node_ids();

	/* allocate the map */
	for_each_node(node)
		alloc_bootmem_cpumask_var(&node_to_cpumask_map[node]);

	/* cpumask_of_node() will now work */
	pr_debug("Node to cpumask map for %u nodes\n", nr_node_ids);
}

static int __init fake_numa_create_new_node(unsigned long end_pfn,
						unsigned int *nid)
{
	unsigned long long mem;
	char *p = cmdline;
	static unsigned int fake_nid;
	static unsigned long long curr_boundary;

	/*
	 * Modify node id, iff we started creating NUMA nodes
	 * We want to continue from where we left of the last time
	 */
	if (fake_nid)
		*nid = fake_nid;
	/*
	 * In case there are no more arguments to parse, the
	 * node_id should be the same as the last fake node id
	 * (we've handled this above).
	 */
	if (!p)
		return 0;

	mem = memparse(p, &p);
	if (!mem)
		return 0;

	if (mem < curr_boundary)
		return 0;

	curr_boundary = mem;

	if ((end_pfn << PAGE_SHIFT) > mem) {
		/*
		 * Skip commas and spaces
		 */
		while (*p == ',' || *p == ' ' || *p == '\t')
			p++;

		cmdline = p;
		fake_nid++;
		*nid = fake_nid;
		pr_debug("created new fake_node with id %d\n", fake_nid);
		return 1;
	}
	return 0;
}

static void __init reset_numa_cpu_lookup_table(void)
{
	unsigned int cpu;

	for_each_possible_cpu(cpu)
		numa_cpu_lookup_table[cpu] = -1;
}

void map_cpu_to_node(int cpu, int node)
{
	update_numa_cpu_lookup_table(cpu, node);

	if (!(cpumask_test_cpu(cpu, node_to_cpumask_map[node]))) {
		pr_debug("adding cpu %d to node %d\n", cpu, node);
		cpumask_set_cpu(cpu, node_to_cpumask_map[node]);
	}
}

#if defined(CONFIG_HOTPLUG_CPU) || defined(CONFIG_PPC_SPLPAR)
void unmap_cpu_from_node(unsigned long cpu)
{
	int node = numa_cpu_lookup_table[cpu];

	if (cpumask_test_cpu(cpu, node_to_cpumask_map[node])) {
		cpumask_clear_cpu(cpu, node_to_cpumask_map[node]);
		pr_debug("removing cpu %lu from node %d\n", cpu, node);
	} else {
		pr_warn("Warning: cpu %lu not found in node %d\n", cpu, node);
	}
}
#endif /* CONFIG_HOTPLUG_CPU || CONFIG_PPC_SPLPAR */

static int __associativity_to_nid(const __be32 *associativity,
				  int max_array_sz)
{
	int nid;
	/*
	 * primary_domain_index is 1 based array index.
	 */
	int index = primary_domain_index  - 1;

	if (!numa_enabled || index >= max_array_sz)
		return NUMA_NO_NODE;

	nid = of_read_number(&associativity[index], 1);

	/* POWER4 LPAR uses 0xffff as invalid node */
	if (nid == 0xffff || nid >= nr_node_ids)
		nid = NUMA_NO_NODE;
	return nid;
}
/*
 * Returns nid in the range [0..nr_node_ids], or -1 if no useful NUMA
 * info is found.
 */
static int associativity_to_nid(const __be32 *associativity)
{
	int array_sz = of_read_number(associativity, 1);

	/* Skip the first element in the associativity array */
	return __associativity_to_nid((associativity + 1), array_sz);
}

static int __cpu_form2_relative_distance(__be32 *cpu1_assoc, __be32 *cpu2_assoc)
{
	int dist;
	int node1, node2;

	node1 = associativity_to_nid(cpu1_assoc);
	node2 = associativity_to_nid(cpu2_assoc);

	dist = numa_distance_table[node1][node2];
	if (dist <= LOCAL_DISTANCE)
		return 0;
	else if (dist <= REMOTE_DISTANCE)
		return 1;
	else
		return 2;
}

static int __cpu_form1_relative_distance(__be32 *cpu1_assoc, __be32 *cpu2_assoc)
{
	int dist = 0;

	int i, index;

	for (i = 0; i < distance_ref_points_depth; i++) {
		index = be32_to_cpu(distance_ref_points[i]);
		if (cpu1_assoc[index] == cpu2_assoc[index])
			break;
		dist++;
	}

	return dist;
}

int cpu_relative_distance(__be32 *cpu1_assoc, __be32 *cpu2_assoc)
{
	/* We should not get called with FORM0 */
	VM_WARN_ON(affinity_form == FORM0_AFFINITY);
	if (affinity_form == FORM1_AFFINITY)
		return __cpu_form1_relative_distance(cpu1_assoc, cpu2_assoc);
	return __cpu_form2_relative_distance(cpu1_assoc, cpu2_assoc);
}

/* must hold reference to node during call */
static const __be32 *of_get_associativity(struct device_node *dev)
{
	return of_get_property(dev, "ibm,associativity", NULL);
}

int __node_distance(int a, int b)
{
	int i;
	int distance = LOCAL_DISTANCE;

	if (affinity_form == FORM2_AFFINITY)
		return numa_distance_table[a][b];
	else if (affinity_form == FORM0_AFFINITY)
		return ((a == b) ? LOCAL_DISTANCE : REMOTE_DISTANCE);

	for (i = 0; i < distance_ref_points_depth; i++) {
		if (distance_lookup_table[a][i] == distance_lookup_table[b][i])
			break;

		/* Double the distance for each NUMA level */
		distance *= 2;
	}

	return distance;
}
EXPORT_SYMBOL(__node_distance);

/* Returns the nid associated with the given device tree node,
 * or -1 if not found.
 */
static int of_node_to_nid_single(struct device_node *device)
{
	int nid = NUMA_NO_NODE;
	const __be32 *tmp;

	tmp = of_get_associativity(device);
	if (tmp)
		nid = associativity_to_nid(tmp);
	return nid;
}

/* Walk the device tree upwards, looking for an associativity id */
int of_node_to_nid(struct device_node *device)
{
	int nid = NUMA_NO_NODE;

	of_node_get(device);
	while (device) {
		nid = of_node_to_nid_single(device);
		if (nid != -1)
			break;

		device = of_get_next_parent(device);
	}
	of_node_put(device);

	return nid;
}
EXPORT_SYMBOL(of_node_to_nid);

static void __initialize_form1_numa_distance(const __be32 *associativity,
					     int max_array_sz)
{
	int i, nid;

	if (affinity_form != FORM1_AFFINITY)
		return;

	nid = __associativity_to_nid(associativity, max_array_sz);
	if (nid != NUMA_NO_NODE) {
		for (i = 0; i < distance_ref_points_depth; i++) {
			const __be32 *entry;
			int index = be32_to_cpu(distance_ref_points[i]) - 1;

			/*
			 * broken hierarchy, return with broken distance table
			 */
			if (WARN(index >= max_array_sz, "Broken ibm,associativity property"))
				return;

			entry = &associativity[index];
			distance_lookup_table[nid][i] = of_read_number(entry, 1);
		}
	}
}

static void initialize_form1_numa_distance(const __be32 *associativity)
{
	int array_sz;

	array_sz = of_read_number(associativity, 1);
	/* Skip the first element in the associativity array */
	__initialize_form1_numa_distance(associativity + 1, array_sz);
}

/*
 * Used to update distance information w.r.t newly added node.
 */
void update_numa_distance(struct device_node *node)
{
	int nid;

	if (affinity_form == FORM0_AFFINITY)
		return;
	else if (affinity_form == FORM1_AFFINITY) {
		const __be32 *associativity;

		associativity = of_get_associativity(node);
		if (!associativity)
			return;

		initialize_form1_numa_distance(associativity);
		return;
	}

	/* FORM2 affinity  */
	nid = of_node_to_nid_single(node);
	if (nid == NUMA_NO_NODE)
		return;

	/*
	 * With FORM2 we expect NUMA distance of all possible NUMA
	 * nodes to be provided during boot.
	 */
	WARN(numa_distance_table[nid][nid] == -1,
	     "NUMA distance details for node %d not provided\n", nid);
}

/*
 * ibm,numa-lookup-index-table= {N, domainid1, domainid2, ..... domainidN}
 * ibm,numa-distance-table = { N, 1, 2, 4, 5, 1, 6, .... N elements}
 */
static void __init initialize_form2_numa_distance_lookup_table(void)
{
	int i, j;
	struct device_node *root;
	const __u8 *form2_distances;
	const __be32 *numa_lookup_index;
	int form2_distances_length;
	int max_numa_index, distance_index;

	if (firmware_has_feature(FW_FEATURE_OPAL))
		root = of_find_node_by_path("/ibm,opal");
	else
		root = of_find_node_by_path("/rtas");
	if (!root)
		root = of_find_node_by_path("/");

	numa_lookup_index = of_get_property(root, "ibm,numa-lookup-index-table", NULL);
	max_numa_index = of_read_number(&numa_lookup_index[0], 1);

	/* first element of the array is the size and is encode-int */
	form2_distances = of_get_property(root, "ibm,numa-distance-table", NULL);
	form2_distances_length = of_read_number((const __be32 *)&form2_distances[0], 1);
	/* Skip the size which is encoded int */
	form2_distances += sizeof(__be32);

	pr_debug("form2_distances_len = %d, numa_dist_indexes_len = %d\n",
		 form2_distances_length, max_numa_index);

	for (i = 0; i < max_numa_index; i++)
		/* +1 skip the max_numa_index in the property */
		numa_id_index_table[i] = of_read_number(&numa_lookup_index[i + 1], 1);


	if (form2_distances_length != max_numa_index * max_numa_index) {
		WARN(1, "Wrong NUMA distance information\n");
		form2_distances = NULL; // don't use it
	}
	distance_index = 0;
	for (i = 0;  i < max_numa_index; i++) {
		for (j = 0; j < max_numa_index; j++) {
			int nodeA = numa_id_index_table[i];
			int nodeB = numa_id_index_table[j];
			int dist;

			if (form2_distances)
				dist = form2_distances[distance_index++];
			else if (nodeA == nodeB)
				dist = LOCAL_DISTANCE;
			else
				dist = REMOTE_DISTANCE;
			numa_distance_table[nodeA][nodeB] = dist;
			pr_debug("dist[%d][%d]=%d ", nodeA, nodeB, dist);
		}
	}

	of_node_put(root);
}

static int __init find_primary_domain_index(void)
{
	int index;
	struct device_node *root;

	/*
	 * Check for which form of affinity.
	 */
	if (firmware_has_feature(FW_FEATURE_OPAL)) {
		affinity_form = FORM1_AFFINITY;
	} else if (firmware_has_feature(FW_FEATURE_FORM2_AFFINITY)) {
		pr_debug("Using form 2 affinity\n");
		affinity_form = FORM2_AFFINITY;
	} else if (firmware_has_feature(FW_FEATURE_FORM1_AFFINITY)) {
		pr_debug("Using form 1 affinity\n");
		affinity_form = FORM1_AFFINITY;
	} else
		affinity_form = FORM0_AFFINITY;

	if (firmware_has_feature(FW_FEATURE_OPAL))
		root = of_find_node_by_path("/ibm,opal");
	else
		root = of_find_node_by_path("/rtas");
	if (!root)
		root = of_find_node_by_path("/");

	/*
	 * This property is a set of 32-bit integers, each representing
	 * an index into the ibm,associativity nodes.
	 *
	 * With form 0 affinity the first integer is for an SMP configuration
	 * (should be all 0's) and the second is for a normal NUMA
	 * configuration. We have only one level of NUMA.
	 *
	 * With form 1 affinity the first integer is the most significant
	 * NUMA boundary and the following are progressively less significant
	 * boundaries. There can be more than one level of NUMA.
	 */
	distance_ref_points = of_get_property(root,
					"ibm,associativity-reference-points",
					&distance_ref_points_depth);

	if (!distance_ref_points) {
		pr_debug("ibm,associativity-reference-points not found.\n");
		goto err;
	}

	distance_ref_points_depth /= sizeof(int);
	if (affinity_form == FORM0_AFFINITY) {
		if (distance_ref_points_depth < 2) {
			pr_warn("short ibm,associativity-reference-points\n");
			goto err;
		}

		index = of_read_number(&distance_ref_points[1], 1);
	} else {
		/*
		 * Both FORM1 and FORM2 affinity find the primary domain details
		 * at the same offset.
		 */
		index = of_read_number(distance_ref_points, 1);
	}
	/*
	 * Warn and cap if the hardware supports more than
	 * MAX_DISTANCE_REF_POINTS domains.
	 */
	if (distance_ref_points_depth > MAX_DISTANCE_REF_POINTS) {
		pr_warn("distance array capped at %d entries\n",
			MAX_DISTANCE_REF_POINTS);
		distance_ref_points_depth = MAX_DISTANCE_REF_POINTS;
	}

	of_node_put(root);
	return index;

err:
	of_node_put(root);
	return -1;
}

static void __init get_n_mem_cells(int *n_addr_cells, int *n_size_cells)
{
	struct device_node *memory = NULL;

	memory = of_find_node_by_type(memory, "memory");
	if (!memory)
		panic("numa.c: No memory nodes found!");

	*n_addr_cells = of_n_addr_cells(memory);
	*n_size_cells = of_n_size_cells(memory);
	of_node_put(memory);
}

static unsigned long read_n_cells(int n, const __be32 **buf)
{
	unsigned long result = 0;

	while (n--) {
		result = (result << 32) | of_read_number(*buf, 1);
		(*buf)++;
	}
	return result;
}

struct assoc_arrays {
	u32	n_arrays;
	u32	array_sz;
	const __be32 *arrays;
};

/*
 * Retrieve and validate the list of associativity arrays for drconf
 * memory from the ibm,associativity-lookup-arrays property of the
 * device tree..
 *
 * The layout of the ibm,associativity-lookup-arrays property is a number N
 * indicating the number of associativity arrays, followed by a number M
 * indicating the size of each associativity array, followed by a list
 * of N associativity arrays.
 */
static int of_get_assoc_arrays(struct assoc_arrays *aa)
{
	struct device_node *memory;
	const __be32 *prop;
	u32 len;

	memory = of_find_node_by_path("/ibm,dynamic-reconfiguration-memory");
	if (!memory)
		return -1;

	prop = of_get_property(memory, "ibm,associativity-lookup-arrays", &len);
	if (!prop || len < 2 * sizeof(unsigned int)) {
		of_node_put(memory);
		return -1;
	}

	aa->n_arrays = of_read_number(prop++, 1);
	aa->array_sz = of_read_number(prop++, 1);

	of_node_put(memory);

	/* Now that we know the number of arrays and size of each array,
	 * revalidate the size of the property read in.
	 */
	if (len < (aa->n_arrays * aa->array_sz + 2) * sizeof(unsigned int))
		return -1;

	aa->arrays = prop;
	return 0;
}

static int __init get_nid_and_numa_distance(struct drmem_lmb *lmb)
{
	struct assoc_arrays aa = { .arrays = NULL };
	int default_nid = NUMA_NO_NODE;
	int nid = default_nid;
	int rc, index;

	if ((primary_domain_index < 0) || !numa_enabled)
		return default_nid;

	rc = of_get_assoc_arrays(&aa);
	if (rc)
		return default_nid;

	if (primary_domain_index <= aa.array_sz &&
	    !(lmb->flags & DRCONF_MEM_AI_INVALID) && lmb->aa_index < aa.n_arrays) {
		const __be32 *associativity;

		index = lmb->aa_index * aa.array_sz;
		associativity = &aa.arrays[index];
		nid = __associativity_to_nid(associativity, aa.array_sz);
		if (nid > 0 && affinity_form == FORM1_AFFINITY) {
			/*
			 * lookup array associativity entries have
			 * no length of the array as the first element.
			 */
			__initialize_form1_numa_distance(associativity, aa.array_sz);
		}
	}
	return nid;
}

/*
 * This is like of_node_to_nid_single() for memory represented in the
 * ibm,dynamic-reconfiguration-memory node.
 */
int of_drconf_to_nid_single(struct drmem_lmb *lmb)
{
	struct assoc_arrays aa = { .arrays = NULL };
	int default_nid = NUMA_NO_NODE;
	int nid = default_nid;
	int rc, index;

	if ((primary_domain_index < 0) || !numa_enabled)
		return default_nid;

	rc = of_get_assoc_arrays(&aa);
	if (rc)
		return default_nid;

	if (primary_domain_index <= aa.array_sz &&
	    !(lmb->flags & DRCONF_MEM_AI_INVALID) && lmb->aa_index < aa.n_arrays) {
		const __be32 *associativity;

		index = lmb->aa_index * aa.array_sz;
		associativity = &aa.arrays[index];
		nid = __associativity_to_nid(associativity, aa.array_sz);
	}
	return nid;
}

#ifdef CONFIG_PPC_SPLPAR

static int __vphn_get_associativity(long lcpu, __be32 *associativity)
{
	long rc, hwid;

	/*
	 * On a shared lpar, device tree will not have node associativity.
	 * At this time lppaca, or its __old_status field may not be
	 * updated. Hence kernel cannot detect if its on a shared lpar. So
	 * request an explicit associativity irrespective of whether the
	 * lpar is shared or dedicated. Use the device tree property as a
	 * fallback. cpu_to_phys_id is only valid between
	 * smp_setup_cpu_maps() and smp_setup_pacas().
	 */
	if (firmware_has_feature(FW_FEATURE_VPHN)) {
		if (cpu_to_phys_id)
			hwid = cpu_to_phys_id[lcpu];
		else
			hwid = get_hard_smp_processor_id(lcpu);

		rc = hcall_vphn(hwid, VPHN_FLAG_VCPU, associativity);
		if (rc == H_SUCCESS)
			return 0;
	}

	return -1;
}

static int vphn_get_nid(long lcpu)
{
	__be32 associativity[VPHN_ASSOC_BUFSIZE] = {0};


	if (!__vphn_get_associativity(lcpu, associativity))
		return associativity_to_nid(associativity);

	return NUMA_NO_NODE;

}
#else

static int __vphn_get_associativity(long lcpu, __be32 *associativity)
{
	return -1;
}

static int vphn_get_nid(long unused)
{
	return NUMA_NO_NODE;
}
#endif  /* CONFIG_PPC_SPLPAR */

/*
 * Figure out to which domain a cpu belongs and stick it there.
 * Return the id of the domain used.
 */
static int numa_setup_cpu(unsigned long lcpu)
{
	struct device_node *cpu;
	int fcpu = cpu_first_thread_sibling(lcpu);
	int nid = NUMA_NO_NODE;

	if (!cpu_present(lcpu)) {
		set_cpu_numa_node(lcpu, first_online_node);
		return first_online_node;
	}

	/*
	 * If a valid cpu-to-node mapping is already available, use it
	 * directly instead of querying the firmware, since it represents
	 * the most recent mapping notified to us by the platform (eg: VPHN).
	 * Since cpu_to_node binding remains the same for all threads in the
	 * core. If a valid cpu-to-node mapping is already available, for
	 * the first thread in the core, use it.
	 */
	nid = numa_cpu_lookup_table[fcpu];
	if (nid >= 0) {
		map_cpu_to_node(lcpu, nid);
		return nid;
	}

	nid = vphn_get_nid(lcpu);
	if (nid != NUMA_NO_NODE)
		goto out_present;

	cpu = of_get_cpu_node(lcpu, NULL);

	if (!cpu) {
		WARN_ON(1);
		if (cpu_present(lcpu))
			goto out_present;
		else
			goto out;
	}

	nid = of_node_to_nid_single(cpu);
	of_node_put(cpu);

out_present:
	if (nid < 0 || !node_possible(nid))
		nid = first_online_node;

	/*
	 * Update for the first thread of the core. All threads of a core
	 * have to be part of the same node. This not only avoids querying
	 * for every other thread in the core, but always avoids a case
	 * where virtual node associativity change causes subsequent threads
	 * of a core to be associated with different nid. However if first
	 * thread is already online, expect it to have a valid mapping.
	 */
	if (fcpu != lcpu) {
		WARN_ON(cpu_online(fcpu));
		map_cpu_to_node(fcpu, nid);
	}

	map_cpu_to_node(lcpu, nid);
out:
	return nid;
}

static void verify_cpu_node_mapping(int cpu, int node)
{
	int base, sibling, i;

	/* Verify that all the threads in the core belong to the same node */
	base = cpu_first_thread_sibling(cpu);

	for (i = 0; i < threads_per_core; i++) {
		sibling = base + i;

		if (sibling == cpu || cpu_is_offline(sibling))
			continue;

		if (cpu_to_node(sibling) != node) {
			WARN(1, "CPU thread siblings %d and %d don't belong"
				" to the same node!\n", cpu, sibling);
			break;
		}
	}
}

/* Must run before sched domains notifier. */
static int ppc_numa_cpu_prepare(unsigned int cpu)
{
	int nid;

	nid = numa_setup_cpu(cpu);
	verify_cpu_node_mapping(cpu, nid);
	return 0;
}

static int ppc_numa_cpu_dead(unsigned int cpu)
{
	return 0;
}

/*
 * Check and possibly modify a memory region to enforce the memory limit.
 *
 * Returns the size the region should have to enforce the memory limit.
 * This will either be the original value of size, a truncated value,
 * or zero. If the returned value of size is 0 the region should be
 * discarded as it lies wholly above the memory limit.
 */
static unsigned long __init numa_enforce_memory_limit(unsigned long start,
						      unsigned long size)
{
	/*
	 * We use memblock_end_of_DRAM() in here instead of memory_limit because
	 * we've already adjusted it for the limit and it takes care of
	 * having memory holes below the limit.  Also, in the case of
	 * iommu_is_off, memory_limit is not set but is implicitly enforced.
	 */

	if (start + size <= memblock_end_of_DRAM())
		return size;

	if (start >= memblock_end_of_DRAM())
		return 0;

	return memblock_end_of_DRAM() - start;
}

/*
 * Reads the counter for a given entry in
 * linux,drconf-usable-memory property
 */
static inline int __init read_usm_ranges(const __be32 **usm)
{
	/*
	 * For each lmb in ibm,dynamic-memory a corresponding
	 * entry in linux,drconf-usable-memory property contains
	 * a counter followed by that many (base, size) duple.
	 * read the counter from linux,drconf-usable-memory
	 */
	return read_n_cells(n_mem_size_cells, usm);
}

/*
 * Extract NUMA information from the ibm,dynamic-reconfiguration-memory
 * node.  This assumes n_mem_{addr,size}_cells have been set.
 */
static int __init numa_setup_drmem_lmb(struct drmem_lmb *lmb,
					const __be32 **usm,
					void *data)
{
	unsigned int ranges, is_kexec_kdump = 0;
	unsigned long base, size, sz;
	int nid;

	/*
	 * Skip this block if the reserved bit is set in flags (0x80)
	 * or if the block is not assigned to this partition (0x8)
	 */
	if ((lmb->flags & DRCONF_MEM_RESERVED)
	    || !(lmb->flags & DRCONF_MEM_ASSIGNED))
		return 0;

	if (*usm)
		is_kexec_kdump = 1;

	base = lmb->base_addr;
	size = drmem_lmb_size();
	ranges = 1;

	if (is_kexec_kdump) {
		ranges = read_usm_ranges(usm);
		if (!ranges) /* there are no (base, size) duple */
			return 0;
	}

	do {
		if (is_kexec_kdump) {
			base = read_n_cells(n_mem_addr_cells, usm);
			size = read_n_cells(n_mem_size_cells, usm);
		}

		nid = get_nid_and_numa_distance(lmb);
		fake_numa_create_new_node(((base + size) >> PAGE_SHIFT),
					  &nid);
		node_set_online(nid);
		sz = numa_enforce_memory_limit(base, size);
		if (sz)
			memblock_set_node(base, sz, &memblock.memory, nid);
	} while (--ranges);

	return 0;
}

static int __init parse_numa_properties(void)
{
	struct device_node *memory;
	int default_nid = 0;
	unsigned long i;
	const __be32 *associativity;

	if (numa_enabled == 0) {
		pr_warn("disabled by user\n");
		return -1;
	}

	primary_domain_index = find_primary_domain_index();

	if (primary_domain_index < 0) {
		/*
		 * if we fail to parse primary_domain_index from device tree
		 * mark the numa disabled, boot with numa disabled.
		 */
		numa_enabled = false;
		return primary_domain_index;
	}

	pr_debug("associativity depth for CPU/Memory: %d\n", primary_domain_index);

	/*
	 * If it is FORM2 initialize the distance table here.
	 */
	if (affinity_form == FORM2_AFFINITY)
		initialize_form2_numa_distance_lookup_table();

	/*
	 * Even though we connect cpus to numa domains later in SMP
	 * init, we need to know the node ids now. This is because
	 * each node to be onlined must have NODE_DATA etc backing it.
	 */
	for_each_present_cpu(i) {
		__be32 vphn_assoc[VPHN_ASSOC_BUFSIZE];
		struct device_node *cpu;
		int nid = NUMA_NO_NODE;

		memset(vphn_assoc, 0, VPHN_ASSOC_BUFSIZE * sizeof(__be32));

		if (__vphn_get_associativity(i, vphn_assoc) == 0) {
			nid = associativity_to_nid(vphn_assoc);
			initialize_form1_numa_distance(vphn_assoc);
		} else {

			/*
			 * Don't fall back to default_nid yet -- we will plug
			 * cpus into nodes once the memory scan has discovered
			 * the topology.
			 */
			cpu = of_get_cpu_node(i, NULL);
			BUG_ON(!cpu);

			associativity = of_get_associativity(cpu);
			if (associativity) {
				nid = associativity_to_nid(associativity);
				initialize_form1_numa_distance(associativity);
			}
			of_node_put(cpu);
		}

		/* node_set_online() is an UB if 'nid' is negative */
		if (likely(nid >= 0))
			node_set_online(nid);
	}

	get_n_mem_cells(&n_mem_addr_cells, &n_mem_size_cells);

	for_each_node_by_type(memory, "memory") {
		unsigned long start;
		unsigned long size;
		int nid;
		int ranges;
		const __be32 *memcell_buf;
		unsigned int len;

		memcell_buf = of_get_property(memory,
			"linux,usable-memory", &len);
		if (!memcell_buf || len <= 0)
			memcell_buf = of_get_property(memory, "reg", &len);
		if (!memcell_buf || len <= 0)
			continue;

		/* ranges in cell */
		ranges = (len >> 2) / (n_mem_addr_cells + n_mem_size_cells);
new_range:
		/* these are order-sensitive, and modify the buffer pointer */
		start = read_n_cells(n_mem_addr_cells, &memcell_buf);
		size = read_n_cells(n_mem_size_cells, &memcell_buf);

		/*
		 * Assumption: either all memory nodes or none will
		 * have associativity properties.  If none, then
		 * everything goes to default_nid.
		 */
		associativity = of_get_associativity(memory);
		if (associativity) {
			nid = associativity_to_nid(associativity);
			initialize_form1_numa_distance(associativity);
		} else
			nid = default_nid;

		fake_numa_create_new_node(((start + size) >> PAGE_SHIFT), &nid);
		node_set_online(nid);

		size = numa_enforce_memory_limit(start, size);
		if (size)
			memblock_set_node(start, size, &memblock.memory, nid);

		if (--ranges)
			goto new_range;
	}

	/*
	 * Now do the same thing for each MEMBLOCK listed in the
	 * ibm,dynamic-memory property in the
	 * ibm,dynamic-reconfiguration-memory node.
	 */
	memory = of_find_node_by_path("/ibm,dynamic-reconfiguration-memory");
	if (memory) {
		walk_drmem_lmbs(memory, NULL, numa_setup_drmem_lmb);
		of_node_put(memory);
	}

	return 0;
}

static void __init setup_nonnuma(void)
{
	unsigned long top_of_ram = memblock_end_of_DRAM();
	unsigned long total_ram = memblock_phys_mem_size();
	unsigned long start_pfn, end_pfn;
	unsigned int nid = 0;
	int i;

	pr_debug("Top of RAM: 0x%lx, Total RAM: 0x%lx\n", top_of_ram, total_ram);
	pr_debug("Memory hole size: %ldMB\n", (top_of_ram - total_ram) >> 20);

	for_each_mem_pfn_range(i, MAX_NUMNODES, &start_pfn, &end_pfn, NULL) {
		fake_numa_create_new_node(end_pfn, &nid);
		memblock_set_node(PFN_PHYS(start_pfn),
				  PFN_PHYS(end_pfn - start_pfn),
				  &memblock.memory, nid);
		node_set_online(nid);
	}
}

void __init dump_numa_cpu_topology(void)
{
	unsigned int node;
	unsigned int cpu, count;

	if (!numa_enabled)
		return;

	for_each_online_node(node) {
		pr_info("Node %d CPUs:", node);

		count = 0;
		/*
		 * If we used a CPU iterator here we would miss printing
		 * the holes in the cpumap.
		 */
		for (cpu = 0; cpu < nr_cpu_ids; cpu++) {
			if (cpumask_test_cpu(cpu,
					node_to_cpumask_map[node])) {
				if (count == 0)
					pr_cont(" %u", cpu);
				++count;
			} else {
				if (count > 1)
					pr_cont("-%u", cpu - 1);
				count = 0;
			}
		}

		if (count > 1)
			pr_cont("-%u", nr_cpu_ids - 1);
		pr_cont("\n");
	}
}

/* Initialize NODE_DATA for a node on the local memory */
static void __init setup_node_data(int nid, u64 start_pfn, u64 end_pfn)
{
	u64 spanned_pages = end_pfn - start_pfn;
	const size_t nd_size = roundup(sizeof(pg_data_t), SMP_CACHE_BYTES);
	u64 nd_pa;
	void *nd;
	int tnid;

	nd_pa = memblock_phys_alloc_try_nid(nd_size, SMP_CACHE_BYTES, nid);
	if (!nd_pa)
		panic("Cannot allocate %zu bytes for node %d data\n",
		      nd_size, nid);

	nd = __va(nd_pa);

	/* report and initialize */
	pr_info("  NODE_DATA [mem %#010Lx-%#010Lx]\n",
		nd_pa, nd_pa + nd_size - 1);
	tnid = early_pfn_to_nid(nd_pa >> PAGE_SHIFT);
	if (tnid != nid)
		pr_info("    NODE_DATA(%d) on node %d\n", nid, tnid);

	node_data[nid] = nd;
	memset(NODE_DATA(nid), 0, sizeof(pg_data_t));
	NODE_DATA(nid)->node_id = nid;
	NODE_DATA(nid)->node_start_pfn = start_pfn;
	NODE_DATA(nid)->node_spanned_pages = spanned_pages;
}

static void __init find_possible_nodes(void)
{
	struct device_node *rtas;
	const __be32 *domains = NULL;
	int prop_length, max_nodes;
	u32 i;

	if (!numa_enabled)
		return;

	rtas = of_find_node_by_path("/rtas");
	if (!rtas)
		return;

	/*
	 * ibm,current-associativity-domains is a fairly recent property. If
	 * it doesn't exist, then fallback on ibm,max-associativity-domains.
	 * Current denotes what the platform can support compared to max
	 * which denotes what the Hypervisor can support.
	 *
	 * If the LPAR is migratable, new nodes might be activated after a LPM,
	 * so we should consider the max number in that case.
	 */
	if (!of_get_property(of_root, "ibm,migratable-partition", NULL))
		domains = of_get_property(rtas,
					  "ibm,current-associativity-domains",
					  &prop_length);
	if (!domains) {
		domains = of_get_property(rtas, "ibm,max-associativity-domains",
					&prop_length);
		if (!domains)
			goto out;
	}

	max_nodes = of_read_number(&domains[primary_domain_index], 1);
	pr_info("Partition configured for %d NUMA nodes.\n", max_nodes);

	for (i = 0; i < max_nodes; i++) {
		if (!node_possible(i))
			node_set(i, node_possible_map);
	}

	prop_length /= sizeof(int);
	if (prop_length > primary_domain_index + 2)
		coregroup_enabled = 1;

out:
	of_node_put(rtas);
}

void __init mem_topology_setup(void)
{
	int cpu;

	/*
	 * Linux/mm assumes node 0 to be online at boot. However this is not
	 * true on PowerPC, where node 0 is similar to any other node, it
	 * could be cpuless, memoryless node. So force node 0 to be offline
	 * for now. This will prevent cpuless, memoryless node 0 showing up
	 * unnecessarily as online. If a node has cpus or memory that need
	 * to be online, then node will anyway be marked online.
	 */
	node_set_offline(0);

	if (parse_numa_properties())
		setup_nonnuma();

	/*
	 * Modify the set of possible NUMA nodes to reflect information
	 * available about the set of online nodes, and the set of nodes
	 * that we expect to make use of for this platform's affinity
	 * calculations.
	 */
	nodes_and(node_possible_map, node_possible_map, node_online_map);

	find_possible_nodes();

	setup_node_to_cpumask_map();

	reset_numa_cpu_lookup_table();

	for_each_possible_cpu(cpu) {
		/*
		 * Powerpc with CONFIG_NUMA always used to have a node 0,
		 * even if it was memoryless or cpuless. For all cpus that
		 * are possible but not present, cpu_to_node() would point
		 * to node 0. To remove a cpuless, memoryless dummy node,
		 * powerpc need to make sure all possible but not present
		 * cpu_to_node are set to a proper node.
		 */
		numa_setup_cpu(cpu);
	}
}

void __init initmem_init(void)
{
	int nid;

	max_low_pfn = memblock_end_of_DRAM() >> PAGE_SHIFT;
	max_pfn = max_low_pfn;

	memblock_dump_all();

	for_each_online_node(nid) {
		unsigned long start_pfn, end_pfn;

		get_pfn_range_for_nid(nid, &start_pfn, &end_pfn);
		setup_node_data(nid, start_pfn, end_pfn);
	}

	sparse_init();

	/*
	 * We need the numa_cpu_lookup_table to be accurate for all CPUs,
	 * even before we online them, so that we can use cpu_to_{node,mem}
	 * early in boot, cf. smp_prepare_cpus().
	 * _nocalls() + manual invocation is used because cpuhp is not yet
	 * initialized for the boot CPU.
	 */
	cpuhp_setup_state_nocalls(CPUHP_POWER_NUMA_PREPARE, "powerpc/numa:prepare",
				  ppc_numa_cpu_prepare, ppc_numa_cpu_dead);
}

static int __init early_numa(char *p)
{
	if (!p)
		return 0;

	if (strstr(p, "off"))
		numa_enabled = 0;

	p = strstr(p, "fake=");
	if (p)
		cmdline = p + strlen("fake=");

	return 0;
}
early_param("numa", early_numa);

#ifdef CONFIG_MEMORY_HOTPLUG
/*
 * Find the node associated with a hot added memory section for
 * memory represented in the device tree by the property
 * ibm,dynamic-reconfiguration-memory/ibm,dynamic-memory.
 */
static int hot_add_drconf_scn_to_nid(unsigned long scn_addr)
{
	struct drmem_lmb *lmb;
	unsigned long lmb_size;
	int nid = NUMA_NO_NODE;

	lmb_size = drmem_lmb_size();

	for_each_drmem_lmb(lmb) {
		/* skip this block if it is reserved or not assigned to
		 * this partition */
		if ((lmb->flags & DRCONF_MEM_RESERVED)
		    || !(lmb->flags & DRCONF_MEM_ASSIGNED))
			continue;

		if ((scn_addr < lmb->base_addr)
		    || (scn_addr >= (lmb->base_addr + lmb_size)))
			continue;

		nid = of_drconf_to_nid_single(lmb);
		break;
	}

	return nid;
}

/*
 * Find the node associated with a hot added memory section for memory
 * represented in the device tree as a node (i.e. memory@XXXX) for
 * each memblock.
 */
static int hot_add_node_scn_to_nid(unsigned long scn_addr)
{
	struct device_node *memory;
	int nid = NUMA_NO_NODE;

	for_each_node_by_type(memory, "memory") {
		unsigned long start, size;
		int ranges;
		const __be32 *memcell_buf;
		unsigned int len;

		memcell_buf = of_get_property(memory, "reg", &len);
		if (!memcell_buf || len <= 0)
			continue;

		/* ranges in cell */
		ranges = (len >> 2) / (n_mem_addr_cells + n_mem_size_cells);

		while (ranges--) {
			start = read_n_cells(n_mem_addr_cells, &memcell_buf);
			size = read_n_cells(n_mem_size_cells, &memcell_buf);

			if ((scn_addr < start) || (scn_addr >= (start + size)))
				continue;

			nid = of_node_to_nid_single(memory);
			break;
		}

		if (nid >= 0)
			break;
	}

	of_node_put(memory);

	return nid;
}

/*
 * Find the node associated with a hot added memory section.  Section
 * corresponds to a SPARSEMEM section, not an MEMBLOCK.  It is assumed that
 * sections are fully contained within a single MEMBLOCK.
 */
int hot_add_scn_to_nid(unsigned long scn_addr)
{
	struct device_node *memory = NULL;
	int nid;

	if (!numa_enabled)
		return first_online_node;

	memory = of_find_node_by_path("/ibm,dynamic-reconfiguration-memory");
	if (memory) {
		nid = hot_add_drconf_scn_to_nid(scn_addr);
		of_node_put(memory);
	} else {
		nid = hot_add_node_scn_to_nid(scn_addr);
	}

	if (nid < 0 || !node_possible(nid))
		nid = first_online_node;

	return nid;
}

static u64 hot_add_drconf_memory_max(void)
{
	struct device_node *memory = NULL;
	struct device_node *dn = NULL;
	const __be64 *lrdr = NULL;

	dn = of_find_node_by_path("/rtas");
	if (dn) {
		lrdr = of_get_property(dn, "ibm,lrdr-capacity", NULL);
		of_node_put(dn);
		if (lrdr)
			return be64_to_cpup(lrdr);
	}

	memory = of_find_node_by_path("/ibm,dynamic-reconfiguration-memory");
	if (memory) {
		of_node_put(memory);
		return drmem_lmb_memory_max();
	}
	return 0;
}

/*
 * memory_hotplug_max - return max address of memory that may be added
 *
 * This is currently only used on systems that support drconfig memory
 * hotplug.
 */
u64 memory_hotplug_max(void)
{
        return max(hot_add_drconf_memory_max(), memblock_end_of_DRAM());
}
#endif /* CONFIG_MEMORY_HOTPLUG */

/* Virtual Processor Home Node (VPHN) support */
#ifdef CONFIG_PPC_SPLPAR
static int topology_inited;

/*
 * Retrieve the new associativity information for a virtual processor's
 * home node.
 */
static long vphn_get_associativity(unsigned long cpu,
					__be32 *associativity)
{
	long rc;

	rc = hcall_vphn(get_hard_smp_processor_id(cpu),
				VPHN_FLAG_VCPU, associativity);

	switch (rc) {
	case H_SUCCESS:
		pr_debug("VPHN hcall succeeded. Reset polling...\n");
		goto out;

	case H_FUNCTION:
		pr_err_ratelimited("VPHN unsupported. Disabling polling...\n");
		break;
	case H_HARDWARE:
		pr_err_ratelimited("hcall_vphn() experienced a hardware fault "
			"preventing VPHN. Disabling polling...\n");
		break;
	case H_PARAMETER:
		pr_err_ratelimited("hcall_vphn() was passed an invalid parameter. "
			"Disabling polling...\n");
		break;
	default:
		pr_err_ratelimited("hcall_vphn() returned %ld. Disabling polling...\n"
			, rc);
		break;
	}
out:
	return rc;
}

void find_and_update_cpu_nid(int cpu)
{
	__be32 associativity[VPHN_ASSOC_BUFSIZE] = {0};
	int new_nid;

	/* Use associativity from first thread for all siblings */
	if (vphn_get_associativity(cpu, associativity))
		return;

	/* Do not have previous associativity, so find it now. */
	new_nid = associativity_to_nid(associativity);

	if (new_nid < 0 || !node_possible(new_nid))
		new_nid = first_online_node;
	else
		// Associate node <-> cpu, so cpu_up() calls
		// try_online_node() on the right node.
		set_cpu_numa_node(cpu, new_nid);

	pr_debug("%s:%d cpu %d nid %d\n", __func__, __LINE__, cpu, new_nid);
<<<<<<< HEAD
	return new_nid;
=======
>>>>>>> a5d28039
}

int cpu_to_coregroup_id(int cpu)
{
	__be32 associativity[VPHN_ASSOC_BUFSIZE] = {0};
	int index;

	if (cpu < 0 || cpu > nr_cpu_ids)
		return -1;

	if (!coregroup_enabled)
		goto out;

	if (!firmware_has_feature(FW_FEATURE_VPHN))
		goto out;

	if (vphn_get_associativity(cpu, associativity))
		goto out;

	index = of_read_number(associativity, 1);
	if (index > primary_domain_index + 1)
		return of_read_number(&associativity[index - 1], 1);

out:
	return cpu_to_core_id(cpu);
}

static int topology_update_init(void)
{
	topology_inited = 1;
	return 0;
}
device_initcall(topology_update_init);
#endif /* CONFIG_PPC_SPLPAR */<|MERGE_RESOLUTION|>--- conflicted
+++ resolved
@@ -1442,10 +1442,6 @@
 		set_cpu_numa_node(cpu, new_nid);
 
 	pr_debug("%s:%d cpu %d nid %d\n", __func__, __LINE__, cpu, new_nid);
-<<<<<<< HEAD
-	return new_nid;
-=======
->>>>>>> a5d28039
 }
 
 int cpu_to_coregroup_id(int cpu)
