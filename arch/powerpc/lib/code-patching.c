--- conflicted
+++ resolved
@@ -27,17 +27,7 @@
 	if (!ppc_inst_prefixed(instr)) {
 		__put_user_asm(ppc_inst_val(instr), patch_addr, err, "stw");
 	} else {
-<<<<<<< HEAD
-#ifdef CONFIG_CPU_LITTLE_ENDIAN
-		__put_user_asm((u64)ppc_inst_suffix(instr) << 32 |
-			       ppc_inst_val(instr), patch_addr, err, "std");
-#else
-		__put_user_asm((u64)ppc_inst_val(instr) << 32 |
-			       ppc_inst_suffix(instr), patch_addr, err, "std");
-#endif
-=======
 		__put_user_asm(ppc_inst_as_u64(instr), patch_addr, err, "std");
->>>>>>> 1395375c
 	}
 
 	if (err)
