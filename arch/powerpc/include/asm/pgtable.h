/* SPDX-License-Identifier: GPL-2.0 */
#ifndef _ASM_POWERPC_PGTABLE_H
#define _ASM_POWERPC_PGTABLE_H

#ifndef __ASSEMBLY__
#include <linux/mmdebug.h>
#include <linux/mmzone.h>
#include <asm/processor.h>		/* For TASK_SIZE */
#include <asm/mmu.h>
#include <asm/page.h>
#include <asm/tlbflush.h>

struct mm_struct;

#endif /* !__ASSEMBLY__ */

#ifdef CONFIG_PPC_BOOK3S
#include <asm/book3s/pgtable.h>
#else
#include <asm/nohash/pgtable.h>
#endif /* !CONFIG_PPC_BOOK3S */

/* Note due to the way vm flags are laid out, the bits are XWR */
#define __P000	PAGE_NONE
#define __P001	PAGE_READONLY
#define __P010	PAGE_COPY
#define __P011	PAGE_COPY
#define __P100	PAGE_READONLY_X
#define __P101	PAGE_READONLY_X
#define __P110	PAGE_COPY_X
#define __P111	PAGE_COPY_X

#define __S000	PAGE_NONE
#define __S001	PAGE_READONLY
#define __S010	PAGE_SHARED
#define __S011	PAGE_SHARED
#define __S100	PAGE_READONLY_X
#define __S101	PAGE_READONLY_X
#define __S110	PAGE_SHARED_X
#define __S111	PAGE_SHARED_X

#ifndef __ASSEMBLY__

#ifdef CONFIG_PPC32
static inline pmd_t *pmd_ptr(struct mm_struct *mm, unsigned long va)
{
	return pmd_offset(pud_offset(pgd_offset(mm, va), va), va);
}

static inline pmd_t *pmd_ptr_k(unsigned long va)
{
	return pmd_offset(pud_offset(pgd_offset_k(va), va), va);
}

static inline pte_t *virt_to_kpte(unsigned long vaddr)
{
<<<<<<< HEAD
	return pte_offset_kernel(pmd_ptr_k(vaddr), vaddr);
=======
	pmd_t *pmd = pmd_ptr_k(vaddr);

	return pmd_none(*pmd) ? NULL : pte_offset_kernel(pmd, vaddr);
>>>>>>> 59ed2adf
}
#endif

#include <asm/tlbflush.h>

/* Keep these as a macros to avoid include dependency mess */
#define pte_page(x)		pfn_to_page(pte_pfn(x))
#define mk_pte(page, pgprot)	pfn_pte(page_to_pfn(page), (pgprot))
/*
 * Select all bits except the pfn
 */
static inline pgprot_t pte_pgprot(pte_t pte)
{
	unsigned long pte_flags;

	pte_flags = pte_val(pte) & ~PTE_RPN_MASK;
	return __pgprot(pte_flags);
}

/*
 * ZERO_PAGE is a global shared page that is always zero: used
 * for zero-mapped memory areas etc..
 */
extern unsigned long empty_zero_page[];
#define ZERO_PAGE(vaddr) (virt_to_page(empty_zero_page))

extern pgd_t swapper_pg_dir[];

extern void paging_init(void);

extern unsigned long ioremap_bot;

/*
 * kern_addr_valid is intended to indicate whether an address is a valid
 * kernel address.  Most 32-bit archs define it as always true (like this)
 * but most 64-bit archs actually perform a test.  What should we do here?
 */
#define kern_addr_valid(addr)	(1)

#include <asm-generic/pgtable.h>

#ifndef CONFIG_TRANSPARENT_HUGEPAGE
#define pmd_large(pmd)		0
#endif

/* can we use this in kvm */
unsigned long vmalloc_to_phys(void *vmalloc_addr);

void pgtable_cache_add(unsigned int shift);

#if defined(CONFIG_STRICT_KERNEL_RWX) || defined(CONFIG_PPC32)
void mark_initmem_nx(void);
#else
static inline void mark_initmem_nx(void) { }
#endif

/*
 * When used, PTE_FRAG_NR is defined in subarch pgtable.h
 * so we are sure it is included when arriving here.
 */
#ifdef PTE_FRAG_NR
static inline void *pte_frag_get(mm_context_t *ctx)
{
	return ctx->pte_frag;
}

static inline void pte_frag_set(mm_context_t *ctx, void *p)
{
	ctx->pte_frag = p;
}
#else
#define PTE_FRAG_NR		1
#define PTE_FRAG_SIZE_SHIFT	PAGE_SHIFT
#define PTE_FRAG_SIZE		(1UL << PTE_FRAG_SIZE_SHIFT)

static inline void *pte_frag_get(mm_context_t *ctx)
{
	return NULL;
}

static inline void pte_frag_set(mm_context_t *ctx, void *p)
{
}
#endif

#ifndef pmd_is_leaf
#define pmd_is_leaf pmd_is_leaf
static inline bool pmd_is_leaf(pmd_t pmd)
{
	return false;
}
#endif

#ifndef pud_is_leaf
#define pud_is_leaf pud_is_leaf
static inline bool pud_is_leaf(pud_t pud)
{
	return false;
}
#endif

#ifndef pgd_is_leaf
#define pgd_is_leaf pgd_is_leaf
static inline bool pgd_is_leaf(pgd_t pgd)
{
	return false;
}
#endif

#ifdef CONFIG_PPC64
#define is_ioremap_addr is_ioremap_addr
static inline bool is_ioremap_addr(const void *x)
{
	unsigned long addr = (unsigned long)x;

	return addr >= IOREMAP_BASE && addr < IOREMAP_END;
}
#endif /* CONFIG_PPC64 */

#endif /* __ASSEMBLY__ */

#endif /* _ASM_POWERPC_PGTABLE_H */<|MERGE_RESOLUTION|>--- conflicted
+++ resolved
@@ -54,13 +54,9 @@
 
 static inline pte_t *virt_to_kpte(unsigned long vaddr)
 {
-<<<<<<< HEAD
-	return pte_offset_kernel(pmd_ptr_k(vaddr), vaddr);
-=======
 	pmd_t *pmd = pmd_ptr_k(vaddr);
 
 	return pmd_none(*pmd) ? NULL : pte_offset_kernel(pmd, vaddr);
->>>>>>> 59ed2adf
 }
 #endif
 
