// SPDX-License-Identifier: GPL-2.0-only
/*
 * ppc64 code to implement the kexec_file_load syscall
 *
 * Copyright (C) 2004  Adam Litke (agl@us.ibm.com)
 * Copyright (C) 2004  IBM Corp.
 * Copyright (C) 2004,2005  Milton D Miller II, IBM Corporation
 * Copyright (C) 2005  R Sharada (sharada@in.ibm.com)
 * Copyright (C) 2006  Mohan Kumar M (mohan@in.ibm.com)
 * Copyright (C) 2020  IBM Corporation
 *
 * Based on kexec-tools' kexec-ppc64.c, kexec-elf-rel-ppc64.c, fs2dt.c.
 * Heavily modified for the kernel by
 * Hari Bathini, IBM Corporation.
 */

#include <linux/kexec.h>
#include <linux/of_fdt.h>
#include <linux/libfdt.h>
#include <linux/of_device.h>
#include <linux/memblock.h>
#include <linux/slab.h>
#include <linux/vmalloc.h>
#include <asm/setup.h>
#include <asm/drmem.h>
#include <asm/firmware.h>
#include <asm/kexec_ranges.h>
#include <asm/crashdump-ppc64.h>

struct umem_info {
	u64 *buf;		/* data buffer for usable-memory property */
	u32 size;		/* size allocated for the data buffer */
	u32 max_entries;	/* maximum no. of entries */
	u32 idx;		/* index of current entry */

	/* usable memory ranges to look up */
	unsigned int nr_ranges;
	const struct crash_mem_range *ranges;
};

const struct kexec_file_ops * const kexec_file_loaders[] = {
	&kexec_elf64_ops,
	NULL
};

/**
 * get_exclude_memory_ranges - Get exclude memory ranges. This list includes
 *                             regions like opal/rtas, tce-table, initrd,
 *                             kernel, htab which should be avoided while
 *                             setting up kexec load segments.
 * @mem_ranges:                Range list to add the memory ranges to.
 *
 * Returns 0 on success, negative errno on error.
 */
static int get_exclude_memory_ranges(struct crash_mem **mem_ranges)
{
	int ret;

	ret = add_tce_mem_ranges(mem_ranges);
	if (ret)
		goto out;

	ret = add_initrd_mem_range(mem_ranges);
	if (ret)
		goto out;

	ret = add_htab_mem_range(mem_ranges);
	if (ret)
		goto out;

	ret = add_kernel_mem_range(mem_ranges);
	if (ret)
		goto out;

	ret = add_rtas_mem_range(mem_ranges);
	if (ret)
		goto out;

	ret = add_opal_mem_range(mem_ranges);
	if (ret)
		goto out;

	ret = add_reserved_mem_ranges(mem_ranges);
	if (ret)
		goto out;

	/* exclude memory ranges should be sorted for easy lookup */
	sort_memory_ranges(*mem_ranges, true);
out:
	if (ret)
		pr_err("Failed to setup exclude memory ranges\n");
	return ret;
}

/**
 * get_usable_memory_ranges - Get usable memory ranges. This list includes
 *                            regions like crashkernel, opal/rtas & tce-table,
 *                            that kdump kernel could use.
 * @mem_ranges:               Range list to add the memory ranges to.
 *
 * Returns 0 on success, negative errno on error.
 */
static int get_usable_memory_ranges(struct crash_mem **mem_ranges)
{
	int ret;

	/*
	 * Early boot failure observed on guests when low memory (first memory
	 * block?) is not added to usable memory. So, add [0, crashk_res.end]
	 * instead of [crashk_res.start, crashk_res.end] to workaround it.
	 * Also, crashed kernel's memory must be added to reserve map to
	 * avoid kdump kernel from using it.
	 */
	ret = add_mem_range(mem_ranges, 0, crashk_res.end + 1);
	if (ret)
		goto out;

	ret = add_rtas_mem_range(mem_ranges);
	if (ret)
		goto out;

	ret = add_opal_mem_range(mem_ranges);
	if (ret)
		goto out;

	ret = add_tce_mem_ranges(mem_ranges);
out:
	if (ret)
		pr_err("Failed to setup usable memory ranges\n");
	return ret;
}

/**
 * get_crash_memory_ranges - Get crash memory ranges. This list includes
 *                           first/crashing kernel's memory regions that
 *                           would be exported via an elfcore.
 * @mem_ranges:              Range list to add the memory ranges to.
 *
 * Returns 0 on success, negative errno on error.
 */
static int get_crash_memory_ranges(struct crash_mem **mem_ranges)
{
	phys_addr_t base, end;
	struct crash_mem *tmem;
	u64 i;
	int ret;

	for_each_mem_range(i, &base, &end) {
		u64 size = end - base;

		/* Skip backup memory region, which needs a separate entry */
		if (base == BACKUP_SRC_START) {
			if (size > BACKUP_SRC_SIZE) {
				base = BACKUP_SRC_END + 1;
				size -= BACKUP_SRC_SIZE;
			} else
				continue;
		}

		ret = add_mem_range(mem_ranges, base, size);
		if (ret)
			goto out;

		/* Try merging adjacent ranges before reallocation attempt */
		if ((*mem_ranges)->nr_ranges == (*mem_ranges)->max_nr_ranges)
			sort_memory_ranges(*mem_ranges, true);
	}

	/* Reallocate memory ranges if there is no space to split ranges */
	tmem = *mem_ranges;
	if (tmem && (tmem->nr_ranges == tmem->max_nr_ranges)) {
		tmem = realloc_mem_ranges(mem_ranges);
		if (!tmem)
			goto out;
	}

	/* Exclude crashkernel region */
	ret = crash_exclude_mem_range(tmem, crashk_res.start, crashk_res.end);
	if (ret)
		goto out;

	/*
	 * FIXME: For now, stay in parity with kexec-tools but if RTAS/OPAL
	 *        regions are exported to save their context at the time of
	 *        crash, they should actually be backed up just like the
	 *        first 64K bytes of memory.
	 */
	ret = add_rtas_mem_range(mem_ranges);
	if (ret)
		goto out;

	ret = add_opal_mem_range(mem_ranges);
	if (ret)
		goto out;

	/* create a separate program header for the backup region */
	ret = add_mem_range(mem_ranges, BACKUP_SRC_START, BACKUP_SRC_SIZE);
	if (ret)
		goto out;

	sort_memory_ranges(*mem_ranges, false);
out:
	if (ret)
		pr_err("Failed to setup crash memory ranges\n");
	return ret;
}

/**
 * get_reserved_memory_ranges - Get reserve memory ranges. This list includes
 *                              memory regions that should be added to the
 *                              memory reserve map to ensure the region is
 *                              protected from any mischief.
 * @mem_ranges:                 Range list to add the memory ranges to.
 *
 * Returns 0 on success, negative errno on error.
 */
static int get_reserved_memory_ranges(struct crash_mem **mem_ranges)
{
	int ret;

	ret = add_rtas_mem_range(mem_ranges);
	if (ret)
		goto out;

	ret = add_tce_mem_ranges(mem_ranges);
	if (ret)
		goto out;

	ret = add_reserved_mem_ranges(mem_ranges);
out:
	if (ret)
		pr_err("Failed to setup reserved memory ranges\n");
	return ret;
}

/**
 * __locate_mem_hole_top_down - Looks top down for a large enough memory hole
 *                              in the memory regions between buf_min & buf_max
 *                              for the buffer. If found, sets kbuf->mem.
 * @kbuf:                       Buffer contents and memory parameters.
 * @buf_min:                    Minimum address for the buffer.
 * @buf_max:                    Maximum address for the buffer.
 *
 * Returns 0 on success, negative errno on error.
 */
static int __locate_mem_hole_top_down(struct kexec_buf *kbuf,
				      u64 buf_min, u64 buf_max)
{
	int ret = -EADDRNOTAVAIL;
	phys_addr_t start, end;
	u64 i;

	for_each_mem_range_rev(i, &start, &end) {
		/*
		 * memblock uses [start, end) convention while it is
		 * [start, end] here. Fix the off-by-one to have the
		 * same convention.
		 */
		end -= 1;

		if (start > buf_max)
			continue;

		/* Memory hole not found */
		if (end < buf_min)
			break;

		/* Adjust memory region based on the given range */
		if (start < buf_min)
			start = buf_min;
		if (end > buf_max)
			end = buf_max;

		start = ALIGN(start, kbuf->buf_align);
		if (start < end && (end - start + 1) >= kbuf->memsz) {
			/* Suitable memory range found. Set kbuf->mem */
			kbuf->mem = ALIGN_DOWN(end - kbuf->memsz + 1,
					       kbuf->buf_align);
			ret = 0;
			break;
		}
	}

	return ret;
}

/**
 * locate_mem_hole_top_down_ppc64 - Skip special memory regions to find a
 *                                  suitable buffer with top down approach.
 * @kbuf:                           Buffer contents and memory parameters.
 * @buf_min:                        Minimum address for the buffer.
 * @buf_max:                        Maximum address for the buffer.
 * @emem:                           Exclude memory ranges.
 *
 * Returns 0 on success, negative errno on error.
 */
static int locate_mem_hole_top_down_ppc64(struct kexec_buf *kbuf,
					  u64 buf_min, u64 buf_max,
					  const struct crash_mem *emem)
{
	int i, ret = 0, err = -EADDRNOTAVAIL;
	u64 start, end, tmin, tmax;

	tmax = buf_max;
	for (i = (emem->nr_ranges - 1); i >= 0; i--) {
		start = emem->ranges[i].start;
		end = emem->ranges[i].end;

		if (start > tmax)
			continue;

		if (end < tmax) {
			tmin = (end < buf_min ? buf_min : end + 1);
			ret = __locate_mem_hole_top_down(kbuf, tmin, tmax);
			if (!ret)
				return 0;
		}

		tmax = start - 1;

		if (tmax < buf_min) {
			ret = err;
			break;
		}
		ret = 0;
	}

	if (!ret) {
		tmin = buf_min;
		ret = __locate_mem_hole_top_down(kbuf, tmin, tmax);
	}
	return ret;
}

/**
 * __locate_mem_hole_bottom_up - Looks bottom up for a large enough memory hole
 *                               in the memory regions between buf_min & buf_max
 *                               for the buffer. If found, sets kbuf->mem.
 * @kbuf:                        Buffer contents and memory parameters.
 * @buf_min:                     Minimum address for the buffer.
 * @buf_max:                     Maximum address for the buffer.
 *
 * Returns 0 on success, negative errno on error.
 */
static int __locate_mem_hole_bottom_up(struct kexec_buf *kbuf,
				       u64 buf_min, u64 buf_max)
{
	int ret = -EADDRNOTAVAIL;
	phys_addr_t start, end;
	u64 i;

	for_each_mem_range(i, &start, &end) {
		/*
		 * memblock uses [start, end) convention while it is
		 * [start, end] here. Fix the off-by-one to have the
		 * same convention.
		 */
		end -= 1;

		if (end < buf_min)
			continue;

		/* Memory hole not found */
		if (start > buf_max)
			break;

		/* Adjust memory region based on the given range */
		if (start < buf_min)
			start = buf_min;
		if (end > buf_max)
			end = buf_max;

		start = ALIGN(start, kbuf->buf_align);
		if (start < end && (end - start + 1) >= kbuf->memsz) {
			/* Suitable memory range found. Set kbuf->mem */
			kbuf->mem = start;
			ret = 0;
			break;
		}
	}

	return ret;
}

/**
 * locate_mem_hole_bottom_up_ppc64 - Skip special memory regions to find a
 *                                   suitable buffer with bottom up approach.
 * @kbuf:                            Buffer contents and memory parameters.
 * @buf_min:                         Minimum address for the buffer.
 * @buf_max:                         Maximum address for the buffer.
 * @emem:                            Exclude memory ranges.
 *
 * Returns 0 on success, negative errno on error.
 */
static int locate_mem_hole_bottom_up_ppc64(struct kexec_buf *kbuf,
					   u64 buf_min, u64 buf_max,
					   const struct crash_mem *emem)
{
	int i, ret = 0, err = -EADDRNOTAVAIL;
	u64 start, end, tmin, tmax;

	tmin = buf_min;
	for (i = 0; i < emem->nr_ranges; i++) {
		start = emem->ranges[i].start;
		end = emem->ranges[i].end;

		if (end < tmin)
			continue;

		if (start > tmin) {
			tmax = (start > buf_max ? buf_max : start - 1);
			ret = __locate_mem_hole_bottom_up(kbuf, tmin, tmax);
			if (!ret)
				return 0;
		}

		tmin = end + 1;

		if (tmin > buf_max) {
			ret = err;
			break;
		}
		ret = 0;
	}

	if (!ret) {
		tmax = buf_max;
		ret = __locate_mem_hole_bottom_up(kbuf, tmin, tmax);
	}
	return ret;
}

/**
 * check_realloc_usable_mem - Reallocate buffer if it can't accommodate entries
 * @um_info:                  Usable memory buffer and ranges info.
 * @cnt:                      No. of entries to accommodate.
 *
 * Frees up the old buffer if memory reallocation fails.
 *
 * Returns buffer on success, NULL on error.
 */
static u64 *check_realloc_usable_mem(struct umem_info *um_info, int cnt)
{
	u32 new_size;
	u64 *tbuf;

	if ((um_info->idx + cnt) <= um_info->max_entries)
		return um_info->buf;

	new_size = um_info->size + MEM_RANGE_CHUNK_SZ;
	tbuf = krealloc(um_info->buf, new_size, GFP_KERNEL);
	if (tbuf) {
		um_info->buf = tbuf;
		um_info->size = new_size;
		um_info->max_entries = (um_info->size / sizeof(u64));
	}

	return tbuf;
}

/**
 * add_usable_mem - Add the usable memory ranges within the given memory range
 *                  to the buffer
 * @um_info:        Usable memory buffer and ranges info.
 * @base:           Base address of memory range to look for.
 * @end:            End address of memory range to look for.
 *
 * Returns 0 on success, negative errno on error.
 */
static int add_usable_mem(struct umem_info *um_info, u64 base, u64 end)
{
	u64 loc_base, loc_end;
	bool add;
	int i;

	for (i = 0; i < um_info->nr_ranges; i++) {
		add = false;
		loc_base = um_info->ranges[i].start;
		loc_end = um_info->ranges[i].end;
		if (loc_base >= base && loc_end <= end)
			add = true;
		else if (base < loc_end && end > loc_base) {
			if (loc_base < base)
				loc_base = base;
			if (loc_end > end)
				loc_end = end;
			add = true;
		}

		if (add) {
			if (!check_realloc_usable_mem(um_info, 2))
				return -ENOMEM;

			um_info->buf[um_info->idx++] = cpu_to_be64(loc_base);
			um_info->buf[um_info->idx++] =
					cpu_to_be64(loc_end - loc_base + 1);
		}
	}

	return 0;
}

/**
 * kdump_setup_usable_lmb - This is a callback function that gets called by
 *                          walk_drmem_lmbs for every LMB to set its
 *                          usable memory ranges.
 * @lmb:                    LMB info.
 * @usm:                    linux,drconf-usable-memory property value.
 * @data:                   Pointer to usable memory buffer and ranges info.
 *
 * Returns 0 on success, negative errno on error.
 */
static int kdump_setup_usable_lmb(struct drmem_lmb *lmb, const __be32 **usm,
				  void *data)
{
	struct umem_info *um_info;
	int tmp_idx, ret;
	u64 base, end;

	/*
	 * kdump load isn't supported on kernels already booted with
	 * linux,drconf-usable-memory property.
	 */
	if (*usm) {
		pr_err("linux,drconf-usable-memory property already exists!");
		return -EINVAL;
	}

	um_info = data;
	tmp_idx = um_info->idx;
	if (!check_realloc_usable_mem(um_info, 1))
		return -ENOMEM;

	um_info->idx++;
	base = lmb->base_addr;
	end = base + drmem_lmb_size() - 1;
	ret = add_usable_mem(um_info, base, end);
	if (!ret) {
		/*
		 * Update the no. of ranges added. Two entries (base & size)
		 * for every range added.
		 */
		um_info->buf[tmp_idx] =
				cpu_to_be64((um_info->idx - tmp_idx - 1) / 2);
	}

	return ret;
}

#define NODE_PATH_LEN		256
/**
 * add_usable_mem_property - Add usable memory property for the given
 *                           memory node.
 * @fdt:                     Flattened device tree for the kdump kernel.
 * @dn:                      Memory node.
 * @um_info:                 Usable memory buffer and ranges info.
 *
 * Returns 0 on success, negative errno on error.
 */
static int add_usable_mem_property(void *fdt, struct device_node *dn,
				   struct umem_info *um_info)
{
	int n_mem_addr_cells, n_mem_size_cells, node;
	char path[NODE_PATH_LEN];
	int i, len, ranges, ret;
	const __be32 *prop;
	u64 base, end;

	of_node_get(dn);

	if (snprintf(path, NODE_PATH_LEN, "%pOF", dn) > (NODE_PATH_LEN - 1)) {
		pr_err("Buffer (%d) too small for memory node: %pOF\n",
		       NODE_PATH_LEN, dn);
		return -EOVERFLOW;
	}
	pr_debug("Memory node path: %s\n", path);

	/* Now that we know the path, find its offset in kdump kernel's fdt */
	node = fdt_path_offset(fdt, path);
	if (node < 0) {
		pr_err("Malformed device tree: error reading %s\n", path);
		ret = -EINVAL;
		goto out;
	}

	/* Get the address & size cells */
	n_mem_addr_cells = of_n_addr_cells(dn);
	n_mem_size_cells = of_n_size_cells(dn);
	pr_debug("address cells: %d, size cells: %d\n", n_mem_addr_cells,
		 n_mem_size_cells);

	um_info->idx  = 0;
	if (!check_realloc_usable_mem(um_info, 2)) {
		ret = -ENOMEM;
		goto out;
	}

	prop = of_get_property(dn, "reg", &len);
	if (!prop || len <= 0) {
		ret = 0;
		goto out;
	}

	/*
	 * "reg" property represents sequence of (addr,size) tuples
	 * each representing a memory range.
	 */
	ranges = (len >> 2) / (n_mem_addr_cells + n_mem_size_cells);

	for (i = 0; i < ranges; i++) {
		base = of_read_number(prop, n_mem_addr_cells);
		prop += n_mem_addr_cells;
		end = base + of_read_number(prop, n_mem_size_cells) - 1;
		prop += n_mem_size_cells;

		ret = add_usable_mem(um_info, base, end);
		if (ret)
			goto out;
	}

	/*
	 * No kdump kernel usable memory found in this memory node.
	 * Write (0,0) tuple in linux,usable-memory property for
	 * this region to be ignored.
	 */
	if (um_info->idx == 0) {
		um_info->buf[0] = 0;
		um_info->buf[1] = 0;
		um_info->idx = 2;
	}

	ret = fdt_setprop(fdt, node, "linux,usable-memory", um_info->buf,
			  (um_info->idx * sizeof(u64)));

out:
	of_node_put(dn);
	return ret;
}


/**
 * update_usable_mem_fdt - Updates kdump kernel's fdt with linux,usable-memory
 *                         and linux,drconf-usable-memory DT properties as
 *                         appropriate to restrict its memory usage.
 * @fdt:                   Flattened device tree for the kdump kernel.
 * @usable_mem:            Usable memory ranges for kdump kernel.
 *
 * Returns 0 on success, negative errno on error.
 */
static int update_usable_mem_fdt(void *fdt, struct crash_mem *usable_mem)
{
	struct umem_info um_info;
	struct device_node *dn;
	int node, ret = 0;

	if (!usable_mem) {
		pr_err("Usable memory ranges for kdump kernel not found\n");
		return -ENOENT;
	}

	node = fdt_path_offset(fdt, "/ibm,dynamic-reconfiguration-memory");
	if (node == -FDT_ERR_NOTFOUND)
		pr_debug("No dynamic reconfiguration memory found\n");
	else if (node < 0) {
		pr_err("Malformed device tree: error reading /ibm,dynamic-reconfiguration-memory.\n");
		return -EINVAL;
	}

	um_info.buf  = NULL;
	um_info.size = 0;
	um_info.max_entries = 0;
	um_info.idx  = 0;
	/* Memory ranges to look up */
	um_info.ranges = &(usable_mem->ranges[0]);
	um_info.nr_ranges = usable_mem->nr_ranges;

	dn = of_find_node_by_path("/ibm,dynamic-reconfiguration-memory");
	if (dn) {
		ret = walk_drmem_lmbs(dn, &um_info, kdump_setup_usable_lmb);
		of_node_put(dn);

		if (ret) {
			pr_err("Could not setup linux,drconf-usable-memory property for kdump\n");
			goto out;
		}

		ret = fdt_setprop(fdt, node, "linux,drconf-usable-memory",
				  um_info.buf, (um_info.idx * sizeof(u64)));
		if (ret) {
			pr_err("Failed to update fdt with linux,drconf-usable-memory property");
			goto out;
		}
	}

	/*
	 * Walk through each memory node and set linux,usable-memory property
	 * for the corresponding node in kdump kernel's fdt.
	 */
	for_each_node_by_type(dn, "memory") {
		ret = add_usable_mem_property(fdt, dn, &um_info);
		if (ret) {
			pr_err("Failed to set linux,usable-memory property for %s node",
			       dn->full_name);
			of_node_put(dn);
			goto out;
		}
	}

out:
	kfree(um_info.buf);
	return ret;
}

/**
 * load_backup_segment - Locate a memory hole to place the backup region.
 * @image:               Kexec image.
 * @kbuf:                Buffer contents and memory parameters.
 *
 * Returns 0 on success, negative errno on error.
 */
static int load_backup_segment(struct kimage *image, struct kexec_buf *kbuf)
{
	void *buf;
	int ret;

	/*
	 * Setup a source buffer for backup segment.
	 *
	 * A source buffer has no meaning for backup region as data will
	 * be copied from backup source, after crash, in the purgatory.
	 * But as load segment code doesn't recognize such segments,
	 * setup a dummy source buffer to keep it happy for now.
	 */
	buf = vzalloc(BACKUP_SRC_SIZE);
	if (!buf)
		return -ENOMEM;

	kbuf->buffer = buf;
	kbuf->mem = KEXEC_BUF_MEM_UNKNOWN;
	kbuf->bufsz = kbuf->memsz = BACKUP_SRC_SIZE;
	kbuf->top_down = false;

	ret = kexec_add_buffer(kbuf);
	if (ret) {
		vfree(buf);
		return ret;
	}

	image->arch.backup_buf = buf;
	image->arch.backup_start = kbuf->mem;
	return 0;
}

/**
 * update_backup_region_phdr - Update backup region's offset for the core to
 *                             export the region appropriately.
 * @image:                     Kexec image.
 * @ehdr:                      ELF core header.
 *
 * Assumes an exclusive program header is setup for the backup region
 * in the ELF headers
 *
 * Returns nothing.
 */
static void update_backup_region_phdr(struct kimage *image, Elf64_Ehdr *ehdr)
{
	Elf64_Phdr *phdr;
	unsigned int i;

	phdr = (Elf64_Phdr *)(ehdr + 1);
	for (i = 0; i < ehdr->e_phnum; i++) {
		if (phdr->p_paddr == BACKUP_SRC_START) {
			phdr->p_offset = image->arch.backup_start;
			pr_debug("Backup region offset updated to 0x%lx\n",
				 image->arch.backup_start);
			return;
		}
	}
}

/**
 * load_elfcorehdr_segment - Setup crash memory ranges and initialize elfcorehdr
 *                           segment needed to load kdump kernel.
 * @image:                   Kexec image.
 * @kbuf:                    Buffer contents and memory parameters.
 *
 * Returns 0 on success, negative errno on error.
 */
static int load_elfcorehdr_segment(struct kimage *image, struct kexec_buf *kbuf)
{
	struct crash_mem *cmem = NULL;
	unsigned long headers_sz;
	void *headers = NULL;
	int ret;

	ret = get_crash_memory_ranges(&cmem);
	if (ret)
		goto out;

	/* Setup elfcorehdr segment */
	ret = crash_prepare_elf64_headers(cmem, false, &headers, &headers_sz);
	if (ret) {
		pr_err("Failed to prepare elf headers for the core\n");
		goto out;
	}

	/* Fix the offset for backup region in the ELF header */
	update_backup_region_phdr(image, headers);

	kbuf->buffer = headers;
	kbuf->mem = KEXEC_BUF_MEM_UNKNOWN;
	kbuf->bufsz = kbuf->memsz = headers_sz;
	kbuf->top_down = false;

	ret = kexec_add_buffer(kbuf);
	if (ret) {
		vfree(headers);
		goto out;
	}

	image->elf_load_addr = kbuf->mem;
	image->elf_headers_sz = headers_sz;
	image->elf_headers = headers;
out:
	kfree(cmem);
	return ret;
}

/**
 * load_crashdump_segments_ppc64 - Initialize the additional segements needed
 *                                 to load kdump kernel.
 * @image:                         Kexec image.
 * @kbuf:                          Buffer contents and memory parameters.
 *
 * Returns 0 on success, negative errno on error.
 */
int load_crashdump_segments_ppc64(struct kimage *image,
				  struct kexec_buf *kbuf)
{
	int ret;

	/* Load backup segment - first 64K bytes of the crashing kernel */
	ret = load_backup_segment(image, kbuf);
	if (ret) {
		pr_err("Failed to load backup segment\n");
		return ret;
	}
	pr_debug("Loaded the backup region at 0x%lx\n", kbuf->mem);

	/* Load elfcorehdr segment - to export crashing kernel's vmcore */
	ret = load_elfcorehdr_segment(image, kbuf);
	if (ret) {
		pr_err("Failed to load elfcorehdr segment\n");
		return ret;
	}
	pr_debug("Loaded elf core header at 0x%lx, bufsz=0x%lx memsz=0x%lx\n",
		 image->elf_load_addr, kbuf->bufsz, kbuf->memsz);

	return 0;
}

/**
 * setup_purgatory_ppc64 - initialize PPC64 specific purgatory's global
 *                         variables and call setup_purgatory() to initialize
 *                         common global variable.
 * @image:                 kexec image.
 * @slave_code:            Slave code for the purgatory.
 * @fdt:                   Flattened device tree for the next kernel.
 * @kernel_load_addr:      Address where the kernel is loaded.
 * @fdt_load_addr:         Address where the flattened device tree is loaded.
 *
 * Returns 0 on success, negative errno on error.
 */
int setup_purgatory_ppc64(struct kimage *image, const void *slave_code,
			  const void *fdt, unsigned long kernel_load_addr,
			  unsigned long fdt_load_addr)
{
	struct device_node *dn = NULL;
	int ret;

	ret = setup_purgatory(image, slave_code, fdt, kernel_load_addr,
			      fdt_load_addr);
	if (ret)
		goto out;

	if (image->type == KEXEC_TYPE_CRASH) {
		u32 my_run_at_load = 1;

		/*
		 * Tell relocatable kernel to run at load address
		 * via the word meant for that at 0x5c.
		 */
		ret = kexec_purgatory_get_set_symbol(image, "run_at_load",
						     &my_run_at_load,
						     sizeof(my_run_at_load),
						     false);
		if (ret)
			goto out;
	}

	/* Tell purgatory where to look for backup region */
	ret = kexec_purgatory_get_set_symbol(image, "backup_start",
					     &image->arch.backup_start,
					     sizeof(image->arch.backup_start),
					     false);
	if (ret)
		goto out;

	/* Setup OPAL base & entry values */
	dn = of_find_node_by_path("/ibm,opal");
	if (dn) {
		u64 val;

		of_property_read_u64(dn, "opal-base-address", &val);
		ret = kexec_purgatory_get_set_symbol(image, "opal_base", &val,
						     sizeof(val), false);
		if (ret)
			goto out;

		of_property_read_u64(dn, "opal-entry-address", &val);
		ret = kexec_purgatory_get_set_symbol(image, "opal_entry", &val,
						     sizeof(val), false);
	}
out:
	if (ret)
		pr_err("Failed to setup purgatory symbols");
	of_node_put(dn);
	return ret;
}

/**
 * kexec_extra_fdt_size_ppc64 - Return the estimated additional size needed to
 *                              setup FDT for kexec/kdump kernel.
 * @image:                      kexec image being loaded.
 *
 * Returns the estimated extra size needed for kexec/kdump kernel FDT.
 */
unsigned int kexec_extra_fdt_size_ppc64(struct kimage *image)
{
	u64 usm_entries;

	if (image->type != KEXEC_TYPE_CRASH)
		return 0;

	/*
	 * For kdump kernel, account for linux,usable-memory and
	 * linux,drconf-usable-memory properties. Get an approximate on the
	 * number of usable memory entries and use for FDT size estimation.
	 */
	usm_entries = ((memblock_end_of_DRAM() / drmem_lmb_size()) +
		       (2 * (resource_size(&crashk_res) / drmem_lmb_size())));
	return (unsigned int)(usm_entries * sizeof(u64));
}

/**
 * add_node_props - Reads node properties from device node structure and add
 *                  them to fdt.
 * @fdt:            Flattened device tree of the kernel
 * @node_offset:    offset of the node to add a property at
 * @dn:             device node pointer
 *
 * Returns 0 on success, negative errno on error.
 */
static int add_node_props(void *fdt, int node_offset, const struct device_node *dn)
{
	int ret = 0;
	struct property *pp;

	if (!dn)
		return -EINVAL;

	for_each_property_of_node(dn, pp) {
		ret = fdt_setprop(fdt, node_offset, pp->name, pp->value, pp->length);
		if (ret < 0) {
			pr_err("Unable to add %s property: %s\n", pp->name, fdt_strerror(ret));
			return ret;
		}
	}
	return ret;
}

/**
 * update_cpus_node - Update cpus node of flattened device tree using of_root
 *                    device node.
 * @fdt:              Flattened device tree of the kernel.
 *
 * Returns 0 on success, negative errno on error.
 */
static int update_cpus_node(void *fdt)
{
	struct device_node *cpus_node, *dn;
	int cpus_offset, cpus_subnode_offset, ret = 0;

	cpus_offset = fdt_path_offset(fdt, "/cpus");
	if (cpus_offset < 0 && cpus_offset != -FDT_ERR_NOTFOUND) {
		pr_err("Malformed device tree: error reading /cpus node: %s\n",
		       fdt_strerror(cpus_offset));
		return cpus_offset;
	}

	if (cpus_offset > 0) {
		ret = fdt_del_node(fdt, cpus_offset);
		if (ret < 0) {
			pr_err("Error deleting /cpus node: %s\n", fdt_strerror(ret));
			return -EINVAL;
		}
	}

	/* Add cpus node to fdt */
	cpus_offset = fdt_add_subnode(fdt, fdt_path_offset(fdt, "/"), "cpus");
	if (cpus_offset < 0) {
		pr_err("Error creating /cpus node: %s\n", fdt_strerror(cpus_offset));
		return -EINVAL;
	}

	/* Add cpus node properties */
	cpus_node = of_find_node_by_path("/cpus");
	ret = add_node_props(fdt, cpus_offset, cpus_node);
	of_node_put(cpus_node);
	if (ret < 0)
		return ret;

	/* Loop through all subnodes of cpus and add them to fdt */
	for_each_node_by_type(dn, "cpu") {
		cpus_subnode_offset = fdt_add_subnode(fdt, cpus_offset, dn->full_name);
		if (cpus_subnode_offset < 0) {
			pr_err("Unable to add %s subnode: %s\n", dn->full_name,
			       fdt_strerror(cpus_subnode_offset));
			ret = cpus_subnode_offset;
			goto out;
		}

		ret = add_node_props(fdt, cpus_subnode_offset, dn);
		if (ret < 0)
			goto out;
	}
out:
	of_node_put(dn);
	return ret;
}

static int copy_property(void *fdt, int node_offset, const struct device_node *dn,
			 const char *propname)
{
	const void *prop, *fdtprop;
<<<<<<< HEAD
	int len = 0, fdtlen = 0, ret;
=======
	int len = 0, fdtlen = 0;
>>>>>>> 568035b0

	prop = of_get_property(dn, propname, &len);
	fdtprop = fdt_getprop(fdt, node_offset, propname, &fdtlen);

	if (fdtprop && !prop)
<<<<<<< HEAD
		ret = fdt_delprop(fdt, node_offset, propname);
	else if (prop)
		ret = fdt_setprop(fdt, node_offset, propname, prop, len);

	return ret;
=======
		return fdt_delprop(fdt, node_offset, propname);
	else if (prop)
		return fdt_setprop(fdt, node_offset, propname, prop, len);
	else
		return -FDT_ERR_NOTFOUND;
>>>>>>> 568035b0
}

static int update_pci_dma_nodes(void *fdt, const char *dmapropname)
{
	struct device_node *dn;
	int pci_offset, root_offset, ret = 0;

	if (!firmware_has_feature(FW_FEATURE_LPAR))
		return 0;

	root_offset = fdt_path_offset(fdt, "/");
	for_each_node_with_property(dn, dmapropname) {
		pci_offset = fdt_subnode_offset(fdt, root_offset, of_node_full_name(dn));
		if (pci_offset < 0)
			continue;

		ret = copy_property(fdt, pci_offset, dn, "ibm,dma-window");
		if (ret < 0)
			break;
		ret = copy_property(fdt, pci_offset, dn, dmapropname);
		if (ret < 0)
			break;
	}

	return ret;
}

/**
 * setup_new_fdt_ppc64 - Update the flattend device-tree of the kernel
 *                       being loaded.
 * @image:               kexec image being loaded.
 * @fdt:                 Flattened device tree for the next kernel.
 * @initrd_load_addr:    Address where the next initrd will be loaded.
 * @initrd_len:          Size of the next initrd, or 0 if there will be none.
 * @cmdline:             Command line for the next kernel, or NULL if there will
 *                       be none.
 *
 * Returns 0 on success, negative errno on error.
 */
int setup_new_fdt_ppc64(const struct kimage *image, void *fdt,
			unsigned long initrd_load_addr,
			unsigned long initrd_len, const char *cmdline)
{
	struct crash_mem *umem = NULL, *rmem = NULL;
	int i, nr_ranges, ret;

	/*
	 * Restrict memory usage for kdump kernel by setting up
	 * usable memory ranges and memory reserve map.
	 */
	if (image->type == KEXEC_TYPE_CRASH) {
		ret = get_usable_memory_ranges(&umem);
		if (ret)
			goto out;

		ret = update_usable_mem_fdt(fdt, umem);
		if (ret) {
			pr_err("Error setting up usable-memory property for kdump kernel\n");
			goto out;
		}

		/*
		 * Ensure we don't touch crashed kernel's memory except the
		 * first 64K of RAM, which will be backed up.
		 */
		ret = fdt_add_mem_rsv(fdt, BACKUP_SRC_END + 1,
				      crashk_res.start - BACKUP_SRC_SIZE);
		if (ret) {
			pr_err("Error reserving crash memory: %s\n",
			       fdt_strerror(ret));
			goto out;
		}

		/* Ensure backup region is not used by kdump/capture kernel */
		ret = fdt_add_mem_rsv(fdt, image->arch.backup_start,
				      BACKUP_SRC_SIZE);
		if (ret) {
			pr_err("Error reserving memory for backup: %s\n",
			       fdt_strerror(ret));
			goto out;
		}
	}

	/* Update cpus nodes information to account hotplug CPUs. */
	ret =  update_cpus_node(fdt);
	if (ret < 0)
		goto out;

#define DIRECT64_PROPNAME "linux,direct64-ddr-window-info"
#define DMA64_PROPNAME "linux,dma64-ddr-window-info"
	ret = update_pci_dma_nodes(fdt, DIRECT64_PROPNAME);
	if (ret < 0)
		goto out;

	ret = update_pci_dma_nodes(fdt, DMA64_PROPNAME);
	if (ret < 0)
		goto out;
#undef DMA64_PROPNAME
#undef DIRECT64_PROPNAME

	/* Update memory reserve map */
	ret = get_reserved_memory_ranges(&rmem);
	if (ret)
		goto out;

	nr_ranges = rmem ? rmem->nr_ranges : 0;
	for (i = 0; i < nr_ranges; i++) {
		u64 base, size;

		base = rmem->ranges[i].start;
		size = rmem->ranges[i].end - base + 1;
		ret = fdt_add_mem_rsv(fdt, base, size);
		if (ret) {
			pr_err("Error updating memory reserve map: %s\n",
			       fdt_strerror(ret));
			goto out;
		}
	}

out:
	kfree(rmem);
	kfree(umem);
	return ret;
}

/**
 * arch_kexec_locate_mem_hole - Skip special memory regions like rtas, opal,
 *                              tce-table, reserved-ranges & such (exclude
 *                              memory ranges) as they can't be used for kexec
 *                              segment buffer. Sets kbuf->mem when a suitable
 *                              memory hole is found.
 * @kbuf:                       Buffer contents and memory parameters.
 *
 * Assumes minimum of PAGE_SIZE alignment for kbuf->memsz & kbuf->buf_align.
 *
 * Returns 0 on success, negative errno on error.
 */
int arch_kexec_locate_mem_hole(struct kexec_buf *kbuf)
{
	struct crash_mem **emem;
	u64 buf_min, buf_max;
	int ret;

	/* Look up the exclude ranges list while locating the memory hole */
	emem = &(kbuf->image->arch.exclude_ranges);
	if (!(*emem) || ((*emem)->nr_ranges == 0)) {
		pr_warn("No exclude range list. Using the default locate mem hole method\n");
		return kexec_locate_mem_hole(kbuf);
	}

	buf_min = kbuf->buf_min;
	buf_max = kbuf->buf_max;
	/* Segments for kdump kernel should be within crashkernel region */
	if (kbuf->image->type == KEXEC_TYPE_CRASH) {
		buf_min = (buf_min < crashk_res.start ?
			   crashk_res.start : buf_min);
		buf_max = (buf_max > crashk_res.end ?
			   crashk_res.end : buf_max);
	}

	if (buf_min > buf_max) {
		pr_err("Invalid buffer min and/or max values\n");
		return -EINVAL;
	}

	if (kbuf->top_down)
		ret = locate_mem_hole_top_down_ppc64(kbuf, buf_min, buf_max,
						     *emem);
	else
		ret = locate_mem_hole_bottom_up_ppc64(kbuf, buf_min, buf_max,
						      *emem);

	/* Add the buffer allocated to the exclude list for the next lookup */
	if (!ret) {
		add_mem_range(emem, kbuf->mem, kbuf->memsz);
		sort_memory_ranges(*emem, true);
	} else {
		pr_err("Failed to locate memory buffer of size %lu\n",
		       kbuf->memsz);
	}
	return ret;
}

/**
 * arch_kexec_kernel_image_probe - Does additional handling needed to setup
 *                                 kexec segments.
 * @image:                         kexec image being loaded.
 * @buf:                           Buffer pointing to elf data.
 * @buf_len:                       Length of the buffer.
 *
 * Returns 0 on success, negative errno on error.
 */
int arch_kexec_kernel_image_probe(struct kimage *image, void *buf,
				  unsigned long buf_len)
{
	int ret;

	/* Get exclude memory ranges needed for setting up kexec segments */
	ret = get_exclude_memory_ranges(&(image->arch.exclude_ranges));
	if (ret) {
		pr_err("Failed to setup exclude memory ranges for buffer lookup\n");
		return ret;
	}

	return kexec_image_probe_default(image, buf, buf_len);
}

/**
 * arch_kimage_file_post_load_cleanup - Frees up all the allocations done
 *                                      while loading the image.
 * @image:                              kexec image being loaded.
 *
 * Returns 0 on success, negative errno on error.
 */
int arch_kimage_file_post_load_cleanup(struct kimage *image)
{
	kfree(image->arch.exclude_ranges);
	image->arch.exclude_ranges = NULL;

	vfree(image->arch.backup_buf);
	image->arch.backup_buf = NULL;

	vfree(image->elf_headers);
	image->elf_headers = NULL;
	image->elf_headers_sz = 0;

	kvfree(image->arch.fdt);
	image->arch.fdt = NULL;

	return kexec_image_post_load_cleanup_default(image);
}<|MERGE_RESOLUTION|>--- conflicted
+++ resolved
@@ -1043,29 +1043,17 @@
 			 const char *propname)
 {
 	const void *prop, *fdtprop;
-<<<<<<< HEAD
-	int len = 0, fdtlen = 0, ret;
-=======
 	int len = 0, fdtlen = 0;
->>>>>>> 568035b0
 
 	prop = of_get_property(dn, propname, &len);
 	fdtprop = fdt_getprop(fdt, node_offset, propname, &fdtlen);
 
 	if (fdtprop && !prop)
-<<<<<<< HEAD
-		ret = fdt_delprop(fdt, node_offset, propname);
-	else if (prop)
-		ret = fdt_setprop(fdt, node_offset, propname, prop, len);
-
-	return ret;
-=======
 		return fdt_delprop(fdt, node_offset, propname);
 	else if (prop)
 		return fdt_setprop(fdt, node_offset, propname, prop, len);
 	else
 		return -FDT_ERR_NOTFOUND;
->>>>>>> 568035b0
 }
 
 static int update_pci_dma_nodes(void *fdt, const char *dmapropname)
