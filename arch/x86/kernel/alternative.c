// SPDX-License-Identifier: GPL-2.0-only
#define pr_fmt(fmt) "SMP alternatives: " fmt

#include <linux/module.h>
#include <linux/sched.h>
#include <linux/perf_event.h>
#include <linux/mutex.h>
#include <linux/list.h>
#include <linux/stringify.h>
#include <linux/highmem.h>
#include <linux/mm.h>
#include <linux/vmalloc.h>
#include <linux/memory.h>
#include <linux/stop_machine.h>
#include <linux/slab.h>
#include <linux/kdebug.h>
#include <linux/kprobes.h>
#include <linux/mmu_context.h>
#include <linux/bsearch.h>
#include <linux/sync_core.h>
#include <asm/text-patching.h>
#include <asm/alternative.h>
#include <asm/sections.h>
#include <asm/mce.h>
#include <asm/nmi.h>
#include <asm/cacheflush.h>
#include <asm/tlbflush.h>
#include <asm/insn.h>
#include <asm/io.h>
#include <asm/fixmap.h>
#include <asm/paravirt.h>
#include <asm/asm-prototypes.h>

int __read_mostly alternatives_patched;

EXPORT_SYMBOL_GPL(alternatives_patched);

#define MAX_PATCH_LEN (255-1)

static int __initdata_or_module debug_alternative;

static int __init debug_alt(char *str)
{
	debug_alternative = 1;
	return 1;
}
__setup("debug-alternative", debug_alt);

static int noreplace_smp;

static int __init setup_noreplace_smp(char *str)
{
	noreplace_smp = 1;
	return 1;
}
__setup("noreplace-smp", setup_noreplace_smp);

#define DPRINTK(fmt, args...)						\
do {									\
	if (debug_alternative)						\
		printk(KERN_DEBUG pr_fmt(fmt) "\n", ##args);		\
} while (0)

#define DUMP_BYTES(buf, len, fmt, args...)				\
do {									\
	if (unlikely(debug_alternative)) {				\
		int j;							\
									\
		if (!(len))						\
			break;						\
									\
		printk(KERN_DEBUG pr_fmt(fmt), ##args);			\
		for (j = 0; j < (len) - 1; j++)				\
			printk(KERN_CONT "%02hhx ", buf[j]);		\
		printk(KERN_CONT "%02hhx\n", buf[j]);			\
	}								\
} while (0)

static const unsigned char x86nops[] =
{
	BYTES_NOP1,
	BYTES_NOP2,
	BYTES_NOP3,
	BYTES_NOP4,
	BYTES_NOP5,
	BYTES_NOP6,
	BYTES_NOP7,
	BYTES_NOP8,
};

const unsigned char * const x86_nops[ASM_NOP_MAX+1] =
{
	NULL,
	x86nops,
	x86nops + 1,
	x86nops + 1 + 2,
	x86nops + 1 + 2 + 3,
	x86nops + 1 + 2 + 3 + 4,
	x86nops + 1 + 2 + 3 + 4 + 5,
	x86nops + 1 + 2 + 3 + 4 + 5 + 6,
	x86nops + 1 + 2 + 3 + 4 + 5 + 6 + 7,
};

/* Use this to add nops to a buffer, then text_poke the whole buffer. */
static void __init_or_module add_nops(void *insns, unsigned int len)
{
	while (len > 0) {
		unsigned int noplen = len;
		if (noplen > ASM_NOP_MAX)
			noplen = ASM_NOP_MAX;
		memcpy(insns, x86_nops[noplen], noplen);
		insns += noplen;
		len -= noplen;
	}
}

extern s32 __retpoline_sites[], __retpoline_sites_end[];
extern s32 __return_sites[], __return_sites_end[];
extern s32 __cfi_sites[], __cfi_sites_end[];
extern s32 __ibt_endbr_seal[], __ibt_endbr_seal_end[];
extern struct alt_instr __alt_instructions[], __alt_instructions_end[];
extern s32 __smp_locks[], __smp_locks_end[];
void text_poke_early(void *addr, const void *opcode, size_t len);

/*
 * Are we looking at a near JMP with a 1 or 4-byte displacement.
 */
static inline bool is_jmp(const u8 opcode)
{
	return opcode == 0xeb || opcode == 0xe9;
}

static void __init_or_module
recompute_jump(struct alt_instr *a, u8 *orig_insn, u8 *repl_insn, u8 *insn_buff)
{
	u8 *next_rip, *tgt_rip;
	s32 n_dspl, o_dspl;
	int repl_len;

	if (a->replacementlen != 5)
		return;

	o_dspl = *(s32 *)(insn_buff + 1);

	/* next_rip of the replacement JMP */
	next_rip = repl_insn + a->replacementlen;
	/* target rip of the replacement JMP */
	tgt_rip  = next_rip + o_dspl;
	n_dspl = tgt_rip - orig_insn;

	DPRINTK("target RIP: %px, new_displ: 0x%x", tgt_rip, n_dspl);

	if (tgt_rip - orig_insn >= 0) {
		if (n_dspl - 2 <= 127)
			goto two_byte_jmp;
		else
			goto five_byte_jmp;
	/* negative offset */
	} else {
		if (((n_dspl - 2) & 0xff) == (n_dspl - 2))
			goto two_byte_jmp;
		else
			goto five_byte_jmp;
	}

two_byte_jmp:
	n_dspl -= 2;

	insn_buff[0] = 0xeb;
	insn_buff[1] = (s8)n_dspl;
	add_nops(insn_buff + 2, 3);

	repl_len = 2;
	goto done;

five_byte_jmp:
	n_dspl -= 5;

	insn_buff[0] = 0xe9;
	*(s32 *)&insn_buff[1] = n_dspl;

	repl_len = 5;

done:

	DPRINTK("final displ: 0x%08x, JMP 0x%lx",
		n_dspl, (unsigned long)orig_insn + n_dspl + repl_len);
}

/*
 * optimize_nops_range() - Optimize a sequence of single byte NOPs (0x90)
 *
 * @instr: instruction byte stream
 * @instrlen: length of the above
 * @off: offset within @instr where the first NOP has been detected
 *
 * Return: number of NOPs found (and replaced).
 */
static __always_inline int optimize_nops_range(u8 *instr, u8 instrlen, int off)
{
	unsigned long flags;
	int i = off, nnops;

	while (i < instrlen) {
		if (instr[i] != 0x90)
			break;

		i++;
	}

	nnops = i - off;

	if (nnops <= 1)
		return nnops;

	local_irq_save(flags);
	add_nops(instr + off, nnops);
	local_irq_restore(flags);

	DUMP_BYTES(instr, instrlen, "%px: [%d:%d) optimized NOPs: ", instr, off, i);

	return nnops;
}

/*
 * "noinline" to cause control flow change and thus invalidate I$ and
 * cause refetch after modification.
 */
static void __init_or_module noinline optimize_nops(u8 *instr, size_t len)
{
	struct insn insn;
	int i = 0;

	/*
	 * Jump over the non-NOP insns and optimize single-byte NOPs into bigger
	 * ones.
	 */
	for (;;) {
		if (insn_decode_kernel(&insn, &instr[i]))
			return;

		/*
		 * See if this and any potentially following NOPs can be
		 * optimized.
		 */
		if (insn.length == 1 && insn.opcode.bytes[0] == 0x90)
			i += optimize_nops_range(instr, len, i);
		else
			i += insn.length;

		if (i >= len)
			return;
	}
}

/*
 * Replace instructions with better alternatives for this CPU type. This runs
 * before SMP is initialized to avoid SMP problems with self modifying code.
 * This implies that asymmetric systems where APs have less capabilities than
 * the boot processor are not handled. Tough. Make sure you disable such
 * features by hand.
 *
 * Marked "noinline" to cause control flow change and thus insn cache
 * to refetch changed I$ lines.
 */
void __init_or_module noinline apply_alternatives(struct alt_instr *start,
						  struct alt_instr *end)
{
	struct alt_instr *a;
	u8 *instr, *replacement;
	u8 insn_buff[MAX_PATCH_LEN];

	DPRINTK("alt table %px, -> %px", start, end);
	/*
	 * The scan order should be from start to end. A later scanned
	 * alternative code can overwrite previously scanned alternative code.
	 * Some kernel functions (e.g. memcpy, memset, etc) use this order to
	 * patch code.
	 *
	 * So be careful if you want to change the scan order to any other
	 * order.
	 */
	for (a = start; a < end; a++) {
		int insn_buff_sz = 0;
		/* Mask away "NOT" flag bit for feature to test. */
		u16 feature = a->cpuid & ~ALTINSTR_FLAG_INV;

		instr = (u8 *)&a->instr_offset + a->instr_offset;
		replacement = (u8 *)&a->repl_offset + a->repl_offset;
		BUG_ON(a->instrlen > sizeof(insn_buff));
		BUG_ON(feature >= (NCAPINTS + NBUGINTS) * 32);

		/*
		 * Patch if either:
		 * - feature is present
		 * - feature not present but ALTINSTR_FLAG_INV is set to mean,
		 *   patch if feature is *NOT* present.
		 */
		if (!boot_cpu_has(feature) == !(a->cpuid & ALTINSTR_FLAG_INV))
			goto next;

		DPRINTK("feat: %s%d*32+%d, old: (%pS (%px) len: %d), repl: (%px, len: %d)",
			(a->cpuid & ALTINSTR_FLAG_INV) ? "!" : "",
			feature >> 5,
			feature & 0x1f,
			instr, instr, a->instrlen,
			replacement, a->replacementlen);

		DUMP_BYTES(instr, a->instrlen, "%px:   old_insn: ", instr);
		DUMP_BYTES(replacement, a->replacementlen, "%px:   rpl_insn: ", replacement);

		memcpy(insn_buff, replacement, a->replacementlen);
		insn_buff_sz = a->replacementlen;

		/*
		 * 0xe8 is a relative jump; fix the offset.
		 *
		 * Instruction length is checked before the opcode to avoid
		 * accessing uninitialized bytes for zero-length replacements.
		 */
		if (a->replacementlen == 5 && *insn_buff == 0xe8) {
			*(s32 *)(insn_buff + 1) += replacement - instr;
			DPRINTK("Fix CALL offset: 0x%x, CALL 0x%lx",
				*(s32 *)(insn_buff + 1),
				(unsigned long)instr + *(s32 *)(insn_buff + 1) + 5);
		}

		if (a->replacementlen && is_jmp(replacement[0]))
			recompute_jump(a, instr, replacement, insn_buff);

		for (; insn_buff_sz < a->instrlen; insn_buff_sz++)
			insn_buff[insn_buff_sz] = 0x90;

		DUMP_BYTES(insn_buff, insn_buff_sz, "%px: final_insn: ", instr);

		text_poke_early(instr, insn_buff, insn_buff_sz);

next:
		optimize_nops(instr, a->instrlen);
	}
}

#if defined(CONFIG_RETPOLINE) && defined(CONFIG_OBJTOOL)

/*
 * CALL/JMP *%\reg
 */
static int emit_indirect(int op, int reg, u8 *bytes)
{
	int i = 0;
	u8 modrm;

	switch (op) {
	case CALL_INSN_OPCODE:
		modrm = 0x10; /* Reg = 2; CALL r/m */
		break;

	case JMP32_INSN_OPCODE:
		modrm = 0x20; /* Reg = 4; JMP r/m */
		break;

	default:
		WARN_ON_ONCE(1);
		return -1;
	}

	if (reg >= 8) {
		bytes[i++] = 0x41; /* REX.B prefix */
		reg -= 8;
	}

	modrm |= 0xc0; /* Mod = 3 */
	modrm += reg;

	bytes[i++] = 0xff; /* opcode */
	bytes[i++] = modrm;

	return i;
}

static inline bool is_jcc32(struct insn *insn)
{
	/* Jcc.d32 second opcode byte is in the range: 0x80-0x8f */
	return insn->opcode.bytes[0] == 0x0f && (insn->opcode.bytes[1] & 0xf0) == 0x80;
}

static int emit_call_track_retpoline(void *addr, struct insn *insn, int reg, u8 *bytes)
{
	u8 op = insn->opcode.bytes[0];
	int i = 0;

	/*
	 * Clang does 'weird' Jcc __x86_indirect_thunk_r11 conditional
	 * tail-calls. Deal with them.
	 */
	if (is_jcc32(insn)) {
		bytes[i++] = op;
		op = insn->opcode.bytes[1];
		goto clang_jcc;
	}

	if (insn->length == 6)
		bytes[i++] = 0x2e; /* CS-prefix */

	switch (op) {
	case CALL_INSN_OPCODE:
		__text_gen_insn(bytes+i, op, addr+i,
				__x86_indirect_call_thunk_array[reg],
				CALL_INSN_SIZE);
		i += CALL_INSN_SIZE;
		break;

	case JMP32_INSN_OPCODE:
clang_jcc:
		__text_gen_insn(bytes+i, op, addr+i,
				__x86_indirect_jump_thunk_array[reg],
				JMP32_INSN_SIZE);
		i += JMP32_INSN_SIZE;
		break;

	default:
<<<<<<< HEAD
		WARN("%pS %px %*ph\n", addr, addr, 6, addr);
=======
		WARN(1, "%pS %px %*ph\n", addr, addr, 6, addr);
>>>>>>> 2072e952
		return -1;
	}

	WARN_ON_ONCE(i != insn->length);

	return i;
}

/*
 * Rewrite the compiler generated retpoline thunk calls.
 *
 * For spectre_v2=off (!X86_FEATURE_RETPOLINE), rewrite them into immediate
 * indirect instructions, avoiding the extra indirection.
 *
 * For example, convert:
 *
 *   CALL __x86_indirect_thunk_\reg
 *
 * into:
 *
 *   CALL *%\reg
 *
 * It also tries to inline spectre_v2=retpoline,lfence when size permits.
 */
static int patch_retpoline(void *addr, struct insn *insn, u8 *bytes)
{
	retpoline_thunk_t *target;
	int reg, ret, i = 0;
	u8 op, cc;

	target = addr + insn->length + insn->immediate.value;
	reg = target - __x86_indirect_thunk_array;

	if (WARN_ON_ONCE(reg & ~0xf))
		return -1;

	/* If anyone ever does: CALL/JMP *%rsp, we're in deep trouble. */
	BUG_ON(reg == 4);

	if (cpu_feature_enabled(X86_FEATURE_RETPOLINE) &&
	    !cpu_feature_enabled(X86_FEATURE_RETPOLINE_LFENCE)) {
		if (cpu_feature_enabled(X86_FEATURE_CALL_DEPTH))
			return emit_call_track_retpoline(addr, insn, reg, bytes);

		return -1;
	}

	op = insn->opcode.bytes[0];

	/*
	 * Convert:
	 *
	 *   Jcc.d32 __x86_indirect_thunk_\reg
	 *
	 * into:
	 *
	 *   Jncc.d8 1f
	 *   [ LFENCE ]
	 *   JMP *%\reg
	 *   [ NOP ]
	 * 1:
	 */
	if (is_jcc32(insn)) {
		cc = insn->opcode.bytes[1] & 0xf;
		cc ^= 1; /* invert condition */

		bytes[i++] = 0x70 + cc;        /* Jcc.d8 */
		bytes[i++] = insn->length - 2; /* sizeof(Jcc.d8) == 2 */

		/* Continue as if: JMP.d32 __x86_indirect_thunk_\reg */
		op = JMP32_INSN_OPCODE;
	}

	/*
	 * For RETPOLINE_LFENCE: prepend the indirect CALL/JMP with an LFENCE.
	 */
	if (cpu_feature_enabled(X86_FEATURE_RETPOLINE_LFENCE)) {
		bytes[i++] = 0x0f;
		bytes[i++] = 0xae;
		bytes[i++] = 0xe8; /* LFENCE */
	}

	ret = emit_indirect(op, reg, bytes + i);
	if (ret < 0)
		return ret;
	i += ret;

	/*
	 * The compiler is supposed to EMIT an INT3 after every unconditional
	 * JMP instruction due to AMD BTC. However, if the compiler is too old
	 * or SLS isn't enabled, we still need an INT3 after indirect JMPs
	 * even on Intel.
	 */
	if (op == JMP32_INSN_OPCODE && i < insn->length)
		bytes[i++] = INT3_INSN_OPCODE;

	for (; i < insn->length;)
		bytes[i++] = BYTES_NOP1;

	return i;
}

/*
 * Generated by 'objtool --retpoline'.
 */
void __init_or_module noinline apply_retpolines(s32 *start, s32 *end)
{
	s32 *s;

	for (s = start; s < end; s++) {
		void *addr = (void *)s + *s;
		struct insn insn;
		int len, ret;
		u8 bytes[16];
		u8 op1, op2;

		ret = insn_decode_kernel(&insn, addr);
		if (WARN_ON_ONCE(ret < 0))
			continue;

		op1 = insn.opcode.bytes[0];
		op2 = insn.opcode.bytes[1];

		switch (op1) {
		case CALL_INSN_OPCODE:
		case JMP32_INSN_OPCODE:
			break;

		case 0x0f: /* escape */
			if (op2 >= 0x80 && op2 <= 0x8f)
				break;
			fallthrough;
		default:
			WARN_ON_ONCE(1);
			continue;
		}

		DPRINTK("retpoline at: %pS (%px) len: %d to: %pS",
			addr, addr, insn.length,
			addr + insn.length + insn.immediate.value);

		len = patch_retpoline(addr, &insn, bytes);
		if (len == insn.length) {
			optimize_nops(bytes, len);
			DUMP_BYTES(((u8*)addr),  len, "%px: orig: ", addr);
			DUMP_BYTES(((u8*)bytes), len, "%px: repl: ", addr);
			text_poke_early(addr, bytes, len);
		}
	}
}

#ifdef CONFIG_RETHUNK

#ifdef CONFIG_CALL_THUNKS
void (*x86_return_thunk)(void) __ro_after_init = &__x86_return_thunk;
#endif

/*
 * Rewrite the compiler generated return thunk tail-calls.
 *
 * For example, convert:
 *
 *   JMP __x86_return_thunk
 *
 * into:
 *
 *   RET
 */
static int patch_return(void *addr, struct insn *insn, u8 *bytes)
{
	int i = 0;

	if (cpu_feature_enabled(X86_FEATURE_RETHUNK)) {
		if (x86_return_thunk == __x86_return_thunk)
			return -1;

		i = JMP32_INSN_SIZE;
		__text_gen_insn(bytes, JMP32_INSN_OPCODE, addr, x86_return_thunk, i);
	} else {
		bytes[i++] = RET_INSN_OPCODE;
	}

	for (; i < insn->length;)
		bytes[i++] = INT3_INSN_OPCODE;
	return i;
}

void __init_or_module noinline apply_returns(s32 *start, s32 *end)
{
	s32 *s;

	for (s = start; s < end; s++) {
		void *dest = NULL, *addr = (void *)s + *s;
		struct insn insn;
		int len, ret;
		u8 bytes[16];
		u8 op;

		ret = insn_decode_kernel(&insn, addr);
		if (WARN_ON_ONCE(ret < 0))
			continue;

		op = insn.opcode.bytes[0];
		if (op == JMP32_INSN_OPCODE)
			dest = addr + insn.length + insn.immediate.value;

		if (__static_call_fixup(addr, op, dest) ||
		    WARN_ONCE(dest != &__x86_return_thunk,
			      "missing return thunk: %pS-%pS: %*ph",
			      addr, dest, 5, addr))
			continue;

		DPRINTK("return thunk at: %pS (%px) len: %d to: %pS",
			addr, addr, insn.length,
			addr + insn.length + insn.immediate.value);

		len = patch_return(addr, &insn, bytes);
		if (len == insn.length) {
			DUMP_BYTES(((u8*)addr),  len, "%px: orig: ", addr);
			DUMP_BYTES(((u8*)bytes), len, "%px: repl: ", addr);
			text_poke_early(addr, bytes, len);
		}
	}
}
#else
void __init_or_module noinline apply_returns(s32 *start, s32 *end) { }
#endif /* CONFIG_RETHUNK */

#else /* !CONFIG_RETPOLINE || !CONFIG_OBJTOOL */

void __init_or_module noinline apply_retpolines(s32 *start, s32 *end) { }
void __init_or_module noinline apply_returns(s32 *start, s32 *end) { }

#endif /* CONFIG_RETPOLINE && CONFIG_OBJTOOL */

#ifdef CONFIG_X86_KERNEL_IBT

static void poison_endbr(void *addr, bool warn)
{
	u32 endbr, poison = gen_endbr_poison();

	if (WARN_ON_ONCE(get_kernel_nofault(endbr, addr)))
		return;

	if (!is_endbr(endbr)) {
		WARN_ON_ONCE(warn);
		return;
	}

	DPRINTK("ENDBR at: %pS (%px)", addr, addr);

	/*
	 * When we have IBT, the lack of ENDBR will trigger #CP
	 */
	DUMP_BYTES(((u8*)addr), 4, "%px: orig: ", addr);
	DUMP_BYTES(((u8*)&poison), 4, "%px: repl: ", addr);
	text_poke_early(addr, &poison, 4);
}

/*
 * Generated by: objtool --ibt
 */
void __init_or_module noinline apply_ibt_endbr(s32 *start, s32 *end)
{
	s32 *s;

	for (s = start; s < end; s++) {
		void *addr = (void *)s + *s;

		poison_endbr(addr, true);
		if (IS_ENABLED(CONFIG_FINEIBT))
			poison_endbr(addr - 16, false);
	}
}

#else

void __init_or_module noinline apply_ibt_endbr(s32 *start, s32 *end) { }

#endif /* CONFIG_X86_KERNEL_IBT */

#ifdef CONFIG_FINEIBT

enum cfi_mode {
	CFI_DEFAULT,
	CFI_OFF,
	CFI_KCFI,
	CFI_FINEIBT,
};

static enum cfi_mode cfi_mode __ro_after_init = CFI_DEFAULT;
static bool cfi_rand __ro_after_init = true;
static u32  cfi_seed __ro_after_init;

/*
 * Re-hash the CFI hash with a boot-time seed while making sure the result is
 * not a valid ENDBR instruction.
 */
static u32 cfi_rehash(u32 hash)
{
	hash ^= cfi_seed;
	while (unlikely(is_endbr(hash) || is_endbr(-hash))) {
		bool lsb = hash & 1;
		hash >>= 1;
		if (lsb)
			hash ^= 0x80200003;
	}
	return hash;
}

static __init int cfi_parse_cmdline(char *str)
{
	if (!str)
		return -EINVAL;

	while (str) {
		char *next = strchr(str, ',');
		if (next) {
			*next = 0;
			next++;
		}

		if (!strcmp(str, "auto")) {
			cfi_mode = CFI_DEFAULT;
		} else if (!strcmp(str, "off")) {
			cfi_mode = CFI_OFF;
			cfi_rand = false;
		} else if (!strcmp(str, "kcfi")) {
			cfi_mode = CFI_KCFI;
		} else if (!strcmp(str, "fineibt")) {
			cfi_mode = CFI_FINEIBT;
		} else if (!strcmp(str, "norand")) {
			cfi_rand = false;
		} else {
			pr_err("Ignoring unknown cfi option (%s).", str);
		}

		str = next;
	}

	return 0;
}
early_param("cfi", cfi_parse_cmdline);

/*
 * kCFI						FineIBT
 *
 * __cfi_\func:					__cfi_\func:
 *	movl   $0x12345678,%eax		// 5	     endbr64			// 4
 *	nop					     subl   $0x12345678,%r10d   // 7
 *	nop					     jz     1f			// 2
 *	nop					     ud2			// 2
 *	nop					1:   nop			// 1
 *	nop
 *	nop
 *	nop
 *	nop
 *	nop
 *	nop
 *	nop
 *
 *
 * caller:					caller:
 *	movl	$(-0x12345678),%r10d	 // 6	     movl   $0x12345678,%r10d	// 6
 *	addl	$-15(%r11),%r10d	 // 4	     sub    $16,%r11		// 4
 *	je	1f			 // 2	     nop4			// 4
 *	ud2				 // 2
 * 1:	call	__x86_indirect_thunk_r11 // 5	     call   *%r11; nop2;	// 5
 *
 */

asm(	".pushsection .rodata			\n"
	"fineibt_preamble_start:		\n"
	"	endbr64				\n"
	"	subl	$0x12345678, %r10d	\n"
	"	je	fineibt_preamble_end	\n"
	"	ud2				\n"
	"	nop				\n"
	"fineibt_preamble_end:			\n"
	".popsection\n"
);

extern u8 fineibt_preamble_start[];
extern u8 fineibt_preamble_end[];

#define fineibt_preamble_size (fineibt_preamble_end - fineibt_preamble_start)
#define fineibt_preamble_hash 7

asm(	".pushsection .rodata			\n"
	"fineibt_caller_start:			\n"
	"	movl	$0x12345678, %r10d	\n"
	"	sub	$16, %r11		\n"
	ASM_NOP4
	"fineibt_caller_end:			\n"
	".popsection				\n"
);

extern u8 fineibt_caller_start[];
extern u8 fineibt_caller_end[];

#define fineibt_caller_size (fineibt_caller_end - fineibt_caller_start)
#define fineibt_caller_hash 2

#define fineibt_caller_jmp (fineibt_caller_size - 2)

static u32 decode_preamble_hash(void *addr)
{
	u8 *p = addr;

	/* b8 78 56 34 12          mov    $0x12345678,%eax */
	if (p[0] == 0xb8)
		return *(u32 *)(addr + 1);

	return 0; /* invalid hash value */
}

static u32 decode_caller_hash(void *addr)
{
	u8 *p = addr;

	/* 41 ba 78 56 34 12       mov    $0x12345678,%r10d */
	if (p[0] == 0x41 && p[1] == 0xba)
		return -*(u32 *)(addr + 2);

	/* e8 0c 78 56 34 12	   jmp.d8  +12 */
	if (p[0] == JMP8_INSN_OPCODE && p[1] == fineibt_caller_jmp)
		return -*(u32 *)(addr + 2);

	return 0; /* invalid hash value */
}

/* .retpoline_sites */
static int cfi_disable_callers(s32 *start, s32 *end)
{
	/*
	 * Disable kCFI by patching in a JMP.d8, this leaves the hash immediate
	 * in tact for later usage. Also see decode_caller_hash() and
	 * cfi_rewrite_callers().
	 */
	const u8 jmp[] = { JMP8_INSN_OPCODE, fineibt_caller_jmp };
	s32 *s;

	for (s = start; s < end; s++) {
		void *addr = (void *)s + *s;
		u32 hash;

		addr -= fineibt_caller_size;
		hash = decode_caller_hash(addr);
		if (!hash) /* nocfi callers */
			continue;

		text_poke_early(addr, jmp, 2);
	}

	return 0;
}

static int cfi_enable_callers(s32 *start, s32 *end)
{
	/*
	 * Re-enable kCFI, undo what cfi_disable_callers() did.
	 */
	const u8 mov[] = { 0x41, 0xba };
	s32 *s;

	for (s = start; s < end; s++) {
		void *addr = (void *)s + *s;
		u32 hash;

		addr -= fineibt_caller_size;
		hash = decode_caller_hash(addr);
		if (!hash) /* nocfi callers */
			continue;

		text_poke_early(addr, mov, 2);
	}

	return 0;
}

/* .cfi_sites */
static int cfi_rand_preamble(s32 *start, s32 *end)
{
	s32 *s;

	for (s = start; s < end; s++) {
		void *addr = (void *)s + *s;
		u32 hash;

		hash = decode_preamble_hash(addr);
		if (WARN(!hash, "no CFI hash found at: %pS %px %*ph\n",
			 addr, addr, 5, addr))
			return -EINVAL;

		hash = cfi_rehash(hash);
		text_poke_early(addr + 1, &hash, 4);
	}

	return 0;
}

static int cfi_rewrite_preamble(s32 *start, s32 *end)
{
	s32 *s;

	for (s = start; s < end; s++) {
		void *addr = (void *)s + *s;
		u32 hash;

		hash = decode_preamble_hash(addr);
		if (WARN(!hash, "no CFI hash found at: %pS %px %*ph\n",
			 addr, addr, 5, addr))
			return -EINVAL;

		text_poke_early(addr, fineibt_preamble_start, fineibt_preamble_size);
		WARN_ON(*(u32 *)(addr + fineibt_preamble_hash) != 0x12345678);
		text_poke_early(addr + fineibt_preamble_hash, &hash, 4);
	}

	return 0;
}

/* .retpoline_sites */
static int cfi_rand_callers(s32 *start, s32 *end)
{
	s32 *s;

	for (s = start; s < end; s++) {
		void *addr = (void *)s + *s;
		u32 hash;

		addr -= fineibt_caller_size;
		hash = decode_caller_hash(addr);
		if (hash) {
			hash = -cfi_rehash(hash);
			text_poke_early(addr + 2, &hash, 4);
		}
	}

	return 0;
}

static int cfi_rewrite_callers(s32 *start, s32 *end)
{
	s32 *s;

	for (s = start; s < end; s++) {
		void *addr = (void *)s + *s;
		u32 hash;

		addr -= fineibt_caller_size;
		hash = decode_caller_hash(addr);
		if (hash) {
			text_poke_early(addr, fineibt_caller_start, fineibt_caller_size);
			WARN_ON(*(u32 *)(addr + fineibt_caller_hash) != 0x12345678);
			text_poke_early(addr + fineibt_caller_hash, &hash, 4);
		}
		/* rely on apply_retpolines() */
	}

	return 0;
}

static void __apply_fineibt(s32 *start_retpoline, s32 *end_retpoline,
			    s32 *start_cfi, s32 *end_cfi, bool builtin)
{
	int ret;

	if (WARN_ONCE(fineibt_preamble_size != 16,
		      "FineIBT preamble wrong size: %ld", fineibt_preamble_size))
		return;

	if (cfi_mode == CFI_DEFAULT) {
		cfi_mode = CFI_KCFI;
		if (HAS_KERNEL_IBT && cpu_feature_enabled(X86_FEATURE_IBT))
			cfi_mode = CFI_FINEIBT;
	}

	/*
	 * Rewrite the callers to not use the __cfi_ stubs, such that we might
	 * rewrite them. This disables all CFI. If this succeeds but any of the
	 * later stages fails, we're without CFI.
	 */
	ret = cfi_disable_callers(start_retpoline, end_retpoline);
	if (ret)
		goto err;

	if (cfi_rand) {
		if (builtin)
			cfi_seed = get_random_u32();

		ret = cfi_rand_preamble(start_cfi, end_cfi);
		if (ret)
			goto err;

		ret = cfi_rand_callers(start_retpoline, end_retpoline);
		if (ret)
			goto err;
	}

	switch (cfi_mode) {
	case CFI_OFF:
		if (builtin)
			pr_info("Disabling CFI\n");
		return;

	case CFI_KCFI:
		ret = cfi_enable_callers(start_retpoline, end_retpoline);
		if (ret)
			goto err;

		if (builtin)
			pr_info("Using kCFI\n");
		return;

	case CFI_FINEIBT:
		ret = cfi_rewrite_preamble(start_cfi, end_cfi);
		if (ret)
			goto err;

		ret = cfi_rewrite_callers(start_retpoline, end_retpoline);
		if (ret)
			goto err;

		if (builtin)
			pr_info("Using FineIBT CFI\n");
		return;

	default:
		break;
	}

err:
	pr_err("Something went horribly wrong trying to rewrite the CFI implementation.\n");
}

#else

static void __apply_fineibt(s32 *start_retpoline, s32 *end_retpoline,
			    s32 *start_cfi, s32 *end_cfi, bool builtin)
{
}

#endif

void apply_fineibt(s32 *start_retpoline, s32 *end_retpoline,
		   s32 *start_cfi, s32 *end_cfi)
{
	return __apply_fineibt(start_retpoline, end_retpoline,
			       start_cfi, end_cfi,
			       /* .builtin = */ false);
}

#ifdef CONFIG_SMP
static void alternatives_smp_lock(const s32 *start, const s32 *end,
				  u8 *text, u8 *text_end)
{
	const s32 *poff;

	for (poff = start; poff < end; poff++) {
		u8 *ptr = (u8 *)poff + *poff;

		if (!*poff || ptr < text || ptr >= text_end)
			continue;
		/* turn DS segment override prefix into lock prefix */
		if (*ptr == 0x3e)
			text_poke(ptr, ((unsigned char []){0xf0}), 1);
	}
}

static void alternatives_smp_unlock(const s32 *start, const s32 *end,
				    u8 *text, u8 *text_end)
{
	const s32 *poff;

	for (poff = start; poff < end; poff++) {
		u8 *ptr = (u8 *)poff + *poff;

		if (!*poff || ptr < text || ptr >= text_end)
			continue;
		/* turn lock prefix into DS segment override prefix */
		if (*ptr == 0xf0)
			text_poke(ptr, ((unsigned char []){0x3E}), 1);
	}
}

struct smp_alt_module {
	/* what is this ??? */
	struct module	*mod;
	char		*name;

	/* ptrs to lock prefixes */
	const s32	*locks;
	const s32	*locks_end;

	/* .text segment, needed to avoid patching init code ;) */
	u8		*text;
	u8		*text_end;

	struct list_head next;
};
static LIST_HEAD(smp_alt_modules);
static bool uniproc_patched = false;	/* protected by text_mutex */

void __init_or_module alternatives_smp_module_add(struct module *mod,
						  char *name,
						  void *locks, void *locks_end,
						  void *text,  void *text_end)
{
	struct smp_alt_module *smp;

	mutex_lock(&text_mutex);
	if (!uniproc_patched)
		goto unlock;

	if (num_possible_cpus() == 1)
		/* Don't bother remembering, we'll never have to undo it. */
		goto smp_unlock;

	smp = kzalloc(sizeof(*smp), GFP_KERNEL);
	if (NULL == smp)
		/* we'll run the (safe but slow) SMP code then ... */
		goto unlock;

	smp->mod	= mod;
	smp->name	= name;
	smp->locks	= locks;
	smp->locks_end	= locks_end;
	smp->text	= text;
	smp->text_end	= text_end;
	DPRINTK("locks %p -> %p, text %p -> %p, name %s\n",
		smp->locks, smp->locks_end,
		smp->text, smp->text_end, smp->name);

	list_add_tail(&smp->next, &smp_alt_modules);
smp_unlock:
	alternatives_smp_unlock(locks, locks_end, text, text_end);
unlock:
	mutex_unlock(&text_mutex);
}

void __init_or_module alternatives_smp_module_del(struct module *mod)
{
	struct smp_alt_module *item;

	mutex_lock(&text_mutex);
	list_for_each_entry(item, &smp_alt_modules, next) {
		if (mod != item->mod)
			continue;
		list_del(&item->next);
		kfree(item);
		break;
	}
	mutex_unlock(&text_mutex);
}

void alternatives_enable_smp(void)
{
	struct smp_alt_module *mod;

	/* Why bother if there are no other CPUs? */
	BUG_ON(num_possible_cpus() == 1);

	mutex_lock(&text_mutex);

	if (uniproc_patched) {
		pr_info("switching to SMP code\n");
		BUG_ON(num_online_cpus() != 1);
		clear_cpu_cap(&boot_cpu_data, X86_FEATURE_UP);
		clear_cpu_cap(&cpu_data(0), X86_FEATURE_UP);
		list_for_each_entry(mod, &smp_alt_modules, next)
			alternatives_smp_lock(mod->locks, mod->locks_end,
					      mod->text, mod->text_end);
		uniproc_patched = false;
	}
	mutex_unlock(&text_mutex);
}

/*
 * Return 1 if the address range is reserved for SMP-alternatives.
 * Must hold text_mutex.
 */
int alternatives_text_reserved(void *start, void *end)
{
	struct smp_alt_module *mod;
	const s32 *poff;
	u8 *text_start = start;
	u8 *text_end = end;

	lockdep_assert_held(&text_mutex);

	list_for_each_entry(mod, &smp_alt_modules, next) {
		if (mod->text > text_end || mod->text_end < text_start)
			continue;
		for (poff = mod->locks; poff < mod->locks_end; poff++) {
			const u8 *ptr = (const u8 *)poff + *poff;

			if (text_start <= ptr && text_end > ptr)
				return 1;
		}
	}

	return 0;
}
#endif /* CONFIG_SMP */

#ifdef CONFIG_PARAVIRT
void __init_or_module apply_paravirt(struct paravirt_patch_site *start,
				     struct paravirt_patch_site *end)
{
	struct paravirt_patch_site *p;
	char insn_buff[MAX_PATCH_LEN];

	for (p = start; p < end; p++) {
		unsigned int used;

		BUG_ON(p->len > MAX_PATCH_LEN);
		/* prep the buffer with the original instructions */
		memcpy(insn_buff, p->instr, p->len);
		used = paravirt_patch(p->type, insn_buff, (unsigned long)p->instr, p->len);

		BUG_ON(used > p->len);

		/* Pad the rest with nops */
		add_nops(insn_buff + used, p->len - used);
		text_poke_early(p->instr, insn_buff, p->len);
	}
}
extern struct paravirt_patch_site __start_parainstructions[],
	__stop_parainstructions[];
#endif	/* CONFIG_PARAVIRT */

/*
 * Self-test for the INT3 based CALL emulation code.
 *
 * This exercises int3_emulate_call() to make sure INT3 pt_regs are set up
 * properly and that there is a stack gap between the INT3 frame and the
 * previous context. Without this gap doing a virtual PUSH on the interrupted
 * stack would corrupt the INT3 IRET frame.
 *
 * See entry_{32,64}.S for more details.
 */

/*
 * We define the int3_magic() function in assembly to control the calling
 * convention such that we can 'call' it from assembly.
 */

extern void int3_magic(unsigned int *ptr); /* defined in asm */

asm (
"	.pushsection	.init.text, \"ax\", @progbits\n"
"	.type		int3_magic, @function\n"
"int3_magic:\n"
	ANNOTATE_NOENDBR
"	movl	$1, (%" _ASM_ARG1 ")\n"
	ASM_RET
"	.size		int3_magic, .-int3_magic\n"
"	.popsection\n"
);

extern void int3_selftest_ip(void); /* defined in asm below */

static int __init
int3_exception_notify(struct notifier_block *self, unsigned long val, void *data)
{
	unsigned long selftest = (unsigned long)&int3_selftest_ip;
	struct die_args *args = data;
	struct pt_regs *regs = args->regs;

	OPTIMIZER_HIDE_VAR(selftest);

	if (!regs || user_mode(regs))
		return NOTIFY_DONE;

	if (val != DIE_INT3)
		return NOTIFY_DONE;

	if (regs->ip - INT3_INSN_SIZE != selftest)
		return NOTIFY_DONE;

	int3_emulate_call(regs, (unsigned long)&int3_magic);
	return NOTIFY_STOP;
}

/* Must be noinline to ensure uniqueness of int3_selftest_ip. */
static noinline void __init int3_selftest(void)
{
	static __initdata struct notifier_block int3_exception_nb = {
		.notifier_call	= int3_exception_notify,
		.priority	= INT_MAX-1, /* last */
	};
	unsigned int val = 0;

	BUG_ON(register_die_notifier(&int3_exception_nb));

	/*
	 * Basically: int3_magic(&val); but really complicated :-)
	 *
	 * INT3 padded with NOP to CALL_INSN_SIZE. The int3_exception_nb
	 * notifier above will emulate CALL for us.
	 */
	asm volatile ("int3_selftest_ip:\n\t"
		      ANNOTATE_NOENDBR
		      "    int3; nop; nop; nop; nop\n\t"
		      : ASM_CALL_CONSTRAINT
		      : __ASM_SEL_RAW(a, D) (&val)
		      : "memory");

	BUG_ON(val != 1);

	unregister_die_notifier(&int3_exception_nb);
}

void __init alternative_instructions(void)
{
	int3_selftest();

	/*
	 * The patching is not fully atomic, so try to avoid local
	 * interruptions that might execute the to be patched code.
	 * Other CPUs are not running.
	 */
	stop_nmi();

	/*
	 * Don't stop machine check exceptions while patching.
	 * MCEs only happen when something got corrupted and in this
	 * case we must do something about the corruption.
	 * Ignoring it is worse than an unlikely patching race.
	 * Also machine checks tend to be broadcast and if one CPU
	 * goes into machine check the others follow quickly, so we don't
	 * expect a machine check to cause undue problems during to code
	 * patching.
	 */

	/*
	 * Paravirt patching and alternative patching can be combined to
	 * replace a function call with a short direct code sequence (e.g.
	 * by setting a constant return value instead of doing that in an
	 * external function).
	 * In order to make this work the following sequence is required:
	 * 1. set (artificial) features depending on used paravirt
	 *    functions which can later influence alternative patching
	 * 2. apply paravirt patching (generally replacing an indirect
	 *    function call with a direct one)
	 * 3. apply alternative patching (e.g. replacing a direct function
	 *    call with a custom code sequence)
	 * Doing paravirt patching after alternative patching would clobber
	 * the optimization of the custom code with a function call again.
	 */
	paravirt_set_cap();

	/*
	 * First patch paravirt functions, such that we overwrite the indirect
	 * call with the direct call.
	 */
	apply_paravirt(__parainstructions, __parainstructions_end);

	__apply_fineibt(__retpoline_sites, __retpoline_sites_end,
			__cfi_sites, __cfi_sites_end, true);

	/*
	 * Rewrite the retpolines, must be done before alternatives since
	 * those can rewrite the retpoline thunks.
	 */
	apply_retpolines(__retpoline_sites, __retpoline_sites_end);
	apply_returns(__return_sites, __return_sites_end);

	/*
	 * Then patch alternatives, such that those paravirt calls that are in
	 * alternatives can be overwritten by their immediate fragments.
	 */
	apply_alternatives(__alt_instructions, __alt_instructions_end);

	/*
	 * Now all calls are established. Apply the call thunks if
	 * required.
	 */
	callthunks_patch_builtin_calls();

	apply_ibt_endbr(__ibt_endbr_seal, __ibt_endbr_seal_end);

#ifdef CONFIG_SMP
	/* Patch to UP if other cpus not imminent. */
	if (!noreplace_smp && (num_present_cpus() == 1 || setup_max_cpus <= 1)) {
		uniproc_patched = true;
		alternatives_smp_module_add(NULL, "core kernel",
					    __smp_locks, __smp_locks_end,
					    _text, _etext);
	}

	if (!uniproc_patched || num_possible_cpus() == 1) {
		free_init_pages("SMP alternatives",
				(unsigned long)__smp_locks,
				(unsigned long)__smp_locks_end);
	}
#endif

	restart_nmi();
	alternatives_patched = 1;
}

/**
 * text_poke_early - Update instructions on a live kernel at boot time
 * @addr: address to modify
 * @opcode: source of the copy
 * @len: length to copy
 *
 * When you use this code to patch more than one byte of an instruction
 * you need to make sure that other CPUs cannot execute this code in parallel.
 * Also no thread must be currently preempted in the middle of these
 * instructions. And on the local CPU you need to be protected against NMI or
 * MCE handlers seeing an inconsistent instruction while you patch.
 */
void __init_or_module text_poke_early(void *addr, const void *opcode,
				      size_t len)
{
	unsigned long flags;

	if (boot_cpu_has(X86_FEATURE_NX) &&
	    is_module_text_address((unsigned long)addr)) {
		/*
		 * Modules text is marked initially as non-executable, so the
		 * code cannot be running and speculative code-fetches are
		 * prevented. Just change the code.
		 */
		memcpy(addr, opcode, len);
	} else {
		local_irq_save(flags);
		memcpy(addr, opcode, len);
		local_irq_restore(flags);
		sync_core();

		/*
		 * Could also do a CLFLUSH here to speed up CPU recovery; but
		 * that causes hangs on some VIA CPUs.
		 */
	}
}

typedef struct {
	struct mm_struct *mm;
} temp_mm_state_t;

/*
 * Using a temporary mm allows to set temporary mappings that are not accessible
 * by other CPUs. Such mappings are needed to perform sensitive memory writes
 * that override the kernel memory protections (e.g., W^X), without exposing the
 * temporary page-table mappings that are required for these write operations to
 * other CPUs. Using a temporary mm also allows to avoid TLB shootdowns when the
 * mapping is torn down.
 *
 * Context: The temporary mm needs to be used exclusively by a single core. To
 *          harden security IRQs must be disabled while the temporary mm is
 *          loaded, thereby preventing interrupt handler bugs from overriding
 *          the kernel memory protection.
 */
static inline temp_mm_state_t use_temporary_mm(struct mm_struct *mm)
{
	temp_mm_state_t temp_state;

	lockdep_assert_irqs_disabled();

	/*
	 * Make sure not to be in TLB lazy mode, as otherwise we'll end up
	 * with a stale address space WITHOUT being in lazy mode after
	 * restoring the previous mm.
	 */
	if (this_cpu_read(cpu_tlbstate_shared.is_lazy))
		leave_mm(smp_processor_id());

	temp_state.mm = this_cpu_read(cpu_tlbstate.loaded_mm);
	switch_mm_irqs_off(NULL, mm, current);

	/*
	 * If breakpoints are enabled, disable them while the temporary mm is
	 * used. Userspace might set up watchpoints on addresses that are used
	 * in the temporary mm, which would lead to wrong signals being sent or
	 * crashes.
	 *
	 * Note that breakpoints are not disabled selectively, which also causes
	 * kernel breakpoints (e.g., perf's) to be disabled. This might be
	 * undesirable, but still seems reasonable as the code that runs in the
	 * temporary mm should be short.
	 */
	if (hw_breakpoint_active())
		hw_breakpoint_disable();

	return temp_state;
}

static inline void unuse_temporary_mm(temp_mm_state_t prev_state)
{
	lockdep_assert_irqs_disabled();
	switch_mm_irqs_off(NULL, prev_state.mm, current);

	/*
	 * Restore the breakpoints if they were disabled before the temporary mm
	 * was loaded.
	 */
	if (hw_breakpoint_active())
		hw_breakpoint_restore();
}

__ro_after_init struct mm_struct *poking_mm;
__ro_after_init unsigned long poking_addr;

static void text_poke_memcpy(void *dst, const void *src, size_t len)
{
	memcpy(dst, src, len);
}

static void text_poke_memset(void *dst, const void *src, size_t len)
{
	int c = *(const int *)src;

	memset(dst, c, len);
}

typedef void text_poke_f(void *dst, const void *src, size_t len);

static void *__text_poke(text_poke_f func, void *addr, const void *src, size_t len)
{
	bool cross_page_boundary = offset_in_page(addr) + len > PAGE_SIZE;
	struct page *pages[2] = {NULL};
	temp_mm_state_t prev;
	unsigned long flags;
	pte_t pte, *ptep;
	spinlock_t *ptl;
	pgprot_t pgprot;

	/*
	 * While boot memory allocator is running we cannot use struct pages as
	 * they are not yet initialized. There is no way to recover.
	 */
	BUG_ON(!after_bootmem);

	if (!core_kernel_text((unsigned long)addr)) {
		pages[0] = vmalloc_to_page(addr);
		if (cross_page_boundary)
			pages[1] = vmalloc_to_page(addr + PAGE_SIZE);
	} else {
		pages[0] = virt_to_page(addr);
		WARN_ON(!PageReserved(pages[0]));
		if (cross_page_boundary)
			pages[1] = virt_to_page(addr + PAGE_SIZE);
	}
	/*
	 * If something went wrong, crash and burn since recovery paths are not
	 * implemented.
	 */
	BUG_ON(!pages[0] || (cross_page_boundary && !pages[1]));

	/*
	 * Map the page without the global bit, as TLB flushing is done with
	 * flush_tlb_mm_range(), which is intended for non-global PTEs.
	 */
	pgprot = __pgprot(pgprot_val(PAGE_KERNEL) & ~_PAGE_GLOBAL);

	/*
	 * The lock is not really needed, but this allows to avoid open-coding.
	 */
	ptep = get_locked_pte(poking_mm, poking_addr, &ptl);

	/*
	 * This must not fail; preallocated in poking_init().
	 */
	VM_BUG_ON(!ptep);

	local_irq_save(flags);

	pte = mk_pte(pages[0], pgprot);
	set_pte_at(poking_mm, poking_addr, ptep, pte);

	if (cross_page_boundary) {
		pte = mk_pte(pages[1], pgprot);
		set_pte_at(poking_mm, poking_addr + PAGE_SIZE, ptep + 1, pte);
	}

	/*
	 * Loading the temporary mm behaves as a compiler barrier, which
	 * guarantees that the PTE will be set at the time memcpy() is done.
	 */
	prev = use_temporary_mm(poking_mm);

	kasan_disable_current();
	func((u8 *)poking_addr + offset_in_page(addr), src, len);
	kasan_enable_current();

	/*
	 * Ensure that the PTE is only cleared after the instructions of memcpy
	 * were issued by using a compiler barrier.
	 */
	barrier();

	pte_clear(poking_mm, poking_addr, ptep);
	if (cross_page_boundary)
		pte_clear(poking_mm, poking_addr + PAGE_SIZE, ptep + 1);

	/*
	 * Loading the previous page-table hierarchy requires a serializing
	 * instruction that already allows the core to see the updated version.
	 * Xen-PV is assumed to serialize execution in a similar manner.
	 */
	unuse_temporary_mm(prev);

	/*
	 * Flushing the TLB might involve IPIs, which would require enabled
	 * IRQs, but not if the mm is not used, as it is in this point.
	 */
	flush_tlb_mm_range(poking_mm, poking_addr, poking_addr +
			   (cross_page_boundary ? 2 : 1) * PAGE_SIZE,
			   PAGE_SHIFT, false);

	if (func == text_poke_memcpy) {
		/*
		 * If the text does not match what we just wrote then something is
		 * fundamentally screwy; there's nothing we can really do about that.
		 */
		BUG_ON(memcmp(addr, src, len));
	}

	local_irq_restore(flags);
	pte_unmap_unlock(ptep, ptl);
	return addr;
}

/**
 * text_poke - Update instructions on a live kernel
 * @addr: address to modify
 * @opcode: source of the copy
 * @len: length to copy
 *
 * Only atomic text poke/set should be allowed when not doing early patching.
 * It means the size must be writable atomically and the address must be aligned
 * in a way that permits an atomic write. It also makes sure we fit on a single
 * page.
 *
 * Note that the caller must ensure that if the modified code is part of a
 * module, the module would not be removed during poking. This can be achieved
 * by registering a module notifier, and ordering module removal and patching
 * trough a mutex.
 */
void *text_poke(void *addr, const void *opcode, size_t len)
{
	lockdep_assert_held(&text_mutex);

	return __text_poke(text_poke_memcpy, addr, opcode, len);
}

/**
 * text_poke_kgdb - Update instructions on a live kernel by kgdb
 * @addr: address to modify
 * @opcode: source of the copy
 * @len: length to copy
 *
 * Only atomic text poke/set should be allowed when not doing early patching.
 * It means the size must be writable atomically and the address must be aligned
 * in a way that permits an atomic write. It also makes sure we fit on a single
 * page.
 *
 * Context: should only be used by kgdb, which ensures no other core is running,
 *	    despite the fact it does not hold the text_mutex.
 */
void *text_poke_kgdb(void *addr, const void *opcode, size_t len)
{
	return __text_poke(text_poke_memcpy, addr, opcode, len);
}

void *text_poke_copy_locked(void *addr, const void *opcode, size_t len,
			    bool core_ok)
{
	unsigned long start = (unsigned long)addr;
	size_t patched = 0;

	if (WARN_ON_ONCE(!core_ok && core_kernel_text(start)))
		return NULL;

	while (patched < len) {
		unsigned long ptr = start + patched;
		size_t s;

		s = min_t(size_t, PAGE_SIZE * 2 - offset_in_page(ptr), len - patched);

		__text_poke(text_poke_memcpy, (void *)ptr, opcode + patched, s);
		patched += s;
	}
	return addr;
}

/**
 * text_poke_copy - Copy instructions into (an unused part of) RX memory
 * @addr: address to modify
 * @opcode: source of the copy
 * @len: length to copy, could be more than 2x PAGE_SIZE
 *
 * Not safe against concurrent execution; useful for JITs to dump
 * new code blocks into unused regions of RX memory. Can be used in
 * conjunction with synchronize_rcu_tasks() to wait for existing
 * execution to quiesce after having made sure no existing functions
 * pointers are live.
 */
void *text_poke_copy(void *addr, const void *opcode, size_t len)
{
	mutex_lock(&text_mutex);
	addr = text_poke_copy_locked(addr, opcode, len, false);
	mutex_unlock(&text_mutex);
	return addr;
}

/**
 * text_poke_set - memset into (an unused part of) RX memory
 * @addr: address to modify
 * @c: the byte to fill the area with
 * @len: length to copy, could be more than 2x PAGE_SIZE
 *
 * This is useful to overwrite unused regions of RX memory with illegal
 * instructions.
 */
void *text_poke_set(void *addr, int c, size_t len)
{
	unsigned long start = (unsigned long)addr;
	size_t patched = 0;

	if (WARN_ON_ONCE(core_kernel_text(start)))
		return NULL;

	mutex_lock(&text_mutex);
	while (patched < len) {
		unsigned long ptr = start + patched;
		size_t s;

		s = min_t(size_t, PAGE_SIZE * 2 - offset_in_page(ptr), len - patched);

		__text_poke(text_poke_memset, (void *)ptr, (void *)&c, s);
		patched += s;
	}
	mutex_unlock(&text_mutex);
	return addr;
}

static void do_sync_core(void *info)
{
	sync_core();
}

void text_poke_sync(void)
{
	on_each_cpu(do_sync_core, NULL, 1);
}

struct text_poke_loc {
	/* addr := _stext + rel_addr */
	s32 rel_addr;
	s32 disp;
	u8 len;
	u8 opcode;
	const u8 text[POKE_MAX_OPCODE_SIZE];
	/* see text_poke_bp_batch() */
	u8 old;
};

struct bp_patching_desc {
	struct text_poke_loc *vec;
	int nr_entries;
	atomic_t refs;
};

static struct bp_patching_desc bp_desc;

static __always_inline
struct bp_patching_desc *try_get_desc(void)
{
	struct bp_patching_desc *desc = &bp_desc;

	if (!arch_atomic_inc_not_zero(&desc->refs))
		return NULL;

	return desc;
}

static __always_inline void put_desc(void)
{
	struct bp_patching_desc *desc = &bp_desc;

	smp_mb__before_atomic();
	arch_atomic_dec(&desc->refs);
}

static __always_inline void *text_poke_addr(struct text_poke_loc *tp)
{
	return _stext + tp->rel_addr;
}

static __always_inline int patch_cmp(const void *key, const void *elt)
{
	struct text_poke_loc *tp = (struct text_poke_loc *) elt;

	if (key < text_poke_addr(tp))
		return -1;
	if (key > text_poke_addr(tp))
		return 1;
	return 0;
}

noinstr int poke_int3_handler(struct pt_regs *regs)
{
	struct bp_patching_desc *desc;
	struct text_poke_loc *tp;
	int ret = 0;
	void *ip;

	if (user_mode(regs))
		return 0;

	/*
	 * Having observed our INT3 instruction, we now must observe
	 * bp_desc with non-zero refcount:
	 *
	 *	bp_desc.refs = 1		INT3
	 *	WMB				RMB
	 *	write INT3			if (bp_desc.refs != 0)
	 */
	smp_rmb();

	desc = try_get_desc();
	if (!desc)
		return 0;

	/*
	 * Discount the INT3. See text_poke_bp_batch().
	 */
	ip = (void *) regs->ip - INT3_INSN_SIZE;

	/*
	 * Skip the binary search if there is a single member in the vector.
	 */
	if (unlikely(desc->nr_entries > 1)) {
		tp = __inline_bsearch(ip, desc->vec, desc->nr_entries,
				      sizeof(struct text_poke_loc),
				      patch_cmp);
		if (!tp)
			goto out_put;
	} else {
		tp = desc->vec;
		if (text_poke_addr(tp) != ip)
			goto out_put;
	}

	ip += tp->len;

	switch (tp->opcode) {
	case INT3_INSN_OPCODE:
		/*
		 * Someone poked an explicit INT3, they'll want to handle it,
		 * do not consume.
		 */
		goto out_put;

	case RET_INSN_OPCODE:
		int3_emulate_ret(regs);
		break;

	case CALL_INSN_OPCODE:
		int3_emulate_call(regs, (long)ip + tp->disp);
		break;

	case JMP32_INSN_OPCODE:
	case JMP8_INSN_OPCODE:
		int3_emulate_jmp(regs, (long)ip + tp->disp);
		break;

	default:
		BUG();
	}

	ret = 1;

out_put:
	put_desc();
	return ret;
}

#define TP_VEC_MAX (PAGE_SIZE / sizeof(struct text_poke_loc))
static struct text_poke_loc tp_vec[TP_VEC_MAX];
static int tp_vec_nr;

/**
 * text_poke_bp_batch() -- update instructions on live kernel on SMP
 * @tp:			vector of instructions to patch
 * @nr_entries:		number of entries in the vector
 *
 * Modify multi-byte instruction by using int3 breakpoint on SMP.
 * We completely avoid stop_machine() here, and achieve the
 * synchronization using int3 breakpoint.
 *
 * The way it is done:
 *	- For each entry in the vector:
 *		- add a int3 trap to the address that will be patched
 *	- sync cores
 *	- For each entry in the vector:
 *		- update all but the first byte of the patched range
 *	- sync cores
 *	- For each entry in the vector:
 *		- replace the first byte (int3) by the first byte of
 *		  replacing opcode
 *	- sync cores
 */
static void text_poke_bp_batch(struct text_poke_loc *tp, unsigned int nr_entries)
{
	unsigned char int3 = INT3_INSN_OPCODE;
	unsigned int i;
	int do_sync;

	lockdep_assert_held(&text_mutex);

	bp_desc.vec = tp;
	bp_desc.nr_entries = nr_entries;

	/*
	 * Corresponds to the implicit memory barrier in try_get_desc() to
	 * ensure reading a non-zero refcount provides up to date bp_desc data.
	 */
	atomic_set_release(&bp_desc.refs, 1);

	/*
	 * Corresponding read barrier in int3 notifier for making sure the
	 * nr_entries and handler are correctly ordered wrt. patching.
	 */
	smp_wmb();

	/*
	 * First step: add a int3 trap to the address that will be patched.
	 */
	for (i = 0; i < nr_entries; i++) {
		tp[i].old = *(u8 *)text_poke_addr(&tp[i]);
		text_poke(text_poke_addr(&tp[i]), &int3, INT3_INSN_SIZE);
	}

	text_poke_sync();

	/*
	 * Second step: update all but the first byte of the patched range.
	 */
	for (do_sync = 0, i = 0; i < nr_entries; i++) {
		u8 old[POKE_MAX_OPCODE_SIZE] = { tp[i].old, };
		int len = tp[i].len;

		if (len - INT3_INSN_SIZE > 0) {
			memcpy(old + INT3_INSN_SIZE,
			       text_poke_addr(&tp[i]) + INT3_INSN_SIZE,
			       len - INT3_INSN_SIZE);
			text_poke(text_poke_addr(&tp[i]) + INT3_INSN_SIZE,
				  (const char *)tp[i].text + INT3_INSN_SIZE,
				  len - INT3_INSN_SIZE);
			do_sync++;
		}

		/*
		 * Emit a perf event to record the text poke, primarily to
		 * support Intel PT decoding which must walk the executable code
		 * to reconstruct the trace. The flow up to here is:
		 *   - write INT3 byte
		 *   - IPI-SYNC
		 *   - write instruction tail
		 * At this point the actual control flow will be through the
		 * INT3 and handler and not hit the old or new instruction.
		 * Intel PT outputs FUP/TIP packets for the INT3, so the flow
		 * can still be decoded. Subsequently:
		 *   - emit RECORD_TEXT_POKE with the new instruction
		 *   - IPI-SYNC
		 *   - write first byte
		 *   - IPI-SYNC
		 * So before the text poke event timestamp, the decoder will see
		 * either the old instruction flow or FUP/TIP of INT3. After the
		 * text poke event timestamp, the decoder will see either the
		 * new instruction flow or FUP/TIP of INT3. Thus decoders can
		 * use the timestamp as the point at which to modify the
		 * executable code.
		 * The old instruction is recorded so that the event can be
		 * processed forwards or backwards.
		 */
		perf_event_text_poke(text_poke_addr(&tp[i]), old, len,
				     tp[i].text, len);
	}

	if (do_sync) {
		/*
		 * According to Intel, this core syncing is very likely
		 * not necessary and we'd be safe even without it. But
		 * better safe than sorry (plus there's not only Intel).
		 */
		text_poke_sync();
	}

	/*
	 * Third step: replace the first byte (int3) by the first byte of
	 * replacing opcode.
	 */
	for (do_sync = 0, i = 0; i < nr_entries; i++) {
		if (tp[i].text[0] == INT3_INSN_OPCODE)
			continue;

		text_poke(text_poke_addr(&tp[i]), tp[i].text, INT3_INSN_SIZE);
		do_sync++;
	}

	if (do_sync)
		text_poke_sync();

	/*
	 * Remove and wait for refs to be zero.
	 */
	if (!atomic_dec_and_test(&bp_desc.refs))
		atomic_cond_read_acquire(&bp_desc.refs, !VAL);
}

static void text_poke_loc_init(struct text_poke_loc *tp, void *addr,
			       const void *opcode, size_t len, const void *emulate)
{
	struct insn insn;
	int ret, i;

	memcpy((void *)tp->text, opcode, len);
	if (!emulate)
		emulate = opcode;

	ret = insn_decode_kernel(&insn, emulate);
	BUG_ON(ret < 0);

	tp->rel_addr = addr - (void *)_stext;
	tp->len = len;
	tp->opcode = insn.opcode.bytes[0];

	switch (tp->opcode) {
	case RET_INSN_OPCODE:
	case JMP32_INSN_OPCODE:
	case JMP8_INSN_OPCODE:
		/*
		 * Control flow instructions without implied execution of the
		 * next instruction can be padded with INT3.
		 */
		for (i = insn.length; i < len; i++)
			BUG_ON(tp->text[i] != INT3_INSN_OPCODE);
		break;

	default:
		BUG_ON(len != insn.length);
	};


	switch (tp->opcode) {
	case INT3_INSN_OPCODE:
	case RET_INSN_OPCODE:
		break;

	case CALL_INSN_OPCODE:
	case JMP32_INSN_OPCODE:
	case JMP8_INSN_OPCODE:
		tp->disp = insn.immediate.value;
		break;

	default: /* assume NOP */
		switch (len) {
		case 2: /* NOP2 -- emulate as JMP8+0 */
			BUG_ON(memcmp(emulate, x86_nops[len], len));
			tp->opcode = JMP8_INSN_OPCODE;
			tp->disp = 0;
			break;

		case 5: /* NOP5 -- emulate as JMP32+0 */
			BUG_ON(memcmp(emulate, x86_nops[len], len));
			tp->opcode = JMP32_INSN_OPCODE;
			tp->disp = 0;
			break;

		default: /* unknown instruction */
			BUG();
		}
		break;
	}
}

/*
 * We hard rely on the tp_vec being ordered; ensure this is so by flushing
 * early if needed.
 */
static bool tp_order_fail(void *addr)
{
	struct text_poke_loc *tp;

	if (!tp_vec_nr)
		return false;

	if (!addr) /* force */
		return true;

	tp = &tp_vec[tp_vec_nr - 1];
	if ((unsigned long)text_poke_addr(tp) > (unsigned long)addr)
		return true;

	return false;
}

static void text_poke_flush(void *addr)
{
	if (tp_vec_nr == TP_VEC_MAX || tp_order_fail(addr)) {
		text_poke_bp_batch(tp_vec, tp_vec_nr);
		tp_vec_nr = 0;
	}
}

void text_poke_finish(void)
{
	text_poke_flush(NULL);
}

void __ref text_poke_queue(void *addr, const void *opcode, size_t len, const void *emulate)
{
	struct text_poke_loc *tp;

	text_poke_flush(addr);

	tp = &tp_vec[tp_vec_nr++];
	text_poke_loc_init(tp, addr, opcode, len, emulate);
}

/**
 * text_poke_bp() -- update instructions on live kernel on SMP
 * @addr:	address to patch
 * @opcode:	opcode of new instruction
 * @len:	length to copy
 * @emulate:	instruction to be emulated
 *
 * Update a single instruction with the vector in the stack, avoiding
 * dynamically allocated memory. This function should be used when it is
 * not possible to allocate memory.
 */
void __ref text_poke_bp(void *addr, const void *opcode, size_t len, const void *emulate)
{
	struct text_poke_loc tp;

	text_poke_loc_init(&tp, addr, opcode, len, emulate);
	text_poke_bp_batch(&tp, 1);
}<|MERGE_RESOLUTION|>--- conflicted
+++ resolved
@@ -419,11 +419,7 @@
 		break;
 
 	default:
-<<<<<<< HEAD
-		WARN("%pS %px %*ph\n", addr, addr, 6, addr);
-=======
 		WARN(1, "%pS %px %*ph\n", addr, addr, 6, addr);
->>>>>>> 2072e952
 		return -1;
 	}
 
