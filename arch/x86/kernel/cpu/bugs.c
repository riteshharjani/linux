--- conflicted
+++ resolved
@@ -24,8 +24,6 @@
 #include <asm/pgtable.h>
 #include <asm/set_memory.h>
 #include <asm/intel-family.h>
-
-static void __init spectre_v2_select_mitigation(void);
 
 static void __init spectre_v2_select_mitigation(void);
 
@@ -158,8 +156,6 @@
 	return SPECTRE_V2_CMD_NONE;
 }
 
-<<<<<<< HEAD
-=======
 /* Check for Skylake-like CPUs (for RSB handling) */
 static bool __init is_skylake_era(void)
 {
@@ -177,7 +173,6 @@
 	return false;
 }
 
->>>>>>> 0d665e7b
 static void __init spectre_v2_select_mitigation(void)
 {
 	enum spectre_v2_mitigation_cmd cmd = spectre_v2_parse_cmdline();
@@ -236,8 +231,6 @@
 
 	spectre_v2_enabled = mode;
 	pr_info("%s\n", spectre_v2_strings[mode]);
-<<<<<<< HEAD
-=======
 
 	/*
 	 * If neither SMEP or KPTI are available, there is a risk of
@@ -256,7 +249,6 @@
 		setup_force_cpu_cap(X86_FEATURE_RSB_CTXSW);
 		pr_info("Filling RSB on context switch\n");
 	}
->>>>>>> 0d665e7b
 }
 
 #undef pr_fmt
