--- conflicted
+++ resolved
@@ -33,13 +33,8 @@
 static void iommu_shutdown_noop(void) { }
 bool __init bool_x86_init_noop(void) { return false; }
 void x86_op_int_noop(int cpu) { }
-<<<<<<< HEAD
-static int set_rtc_noop(const struct timespec64 *now) { return -EINVAL; }
-static void get_rtc_noop(struct timespec64 *now) { }
-=======
 int set_rtc_noop(const struct timespec64 *now) { return -EINVAL; }
 void get_rtc_noop(struct timespec64 *now) { }
->>>>>>> 70cc1b53
 
 static __initconst const struct of_device_id of_cmos_match[] = {
 	{ .compatible = "motorola,mc146818" },
