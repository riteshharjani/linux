// SPDX-License-Identifier: GPL-2.0-or-later
/*  Kernel module help for x86.
    Copyright (C) 2001 Rusty Russell.

*/

#define pr_fmt(fmt) KBUILD_MODNAME ": " fmt

#include <linux/moduleloader.h>
#include <linux/elf.h>
#include <linux/vmalloc.h>
#include <linux/fs.h>
#include <linux/string.h>
#include <linux/kernel.h>
#include <linux/kasan.h>
#include <linux/bug.h>
#include <linux/mm.h>
#include <linux/gfp.h>
#include <linux/jump_label.h>
#include <linux/random.h>
#include <linux/memory.h>

#include <asm/text-patching.h>
#include <asm/page.h>
#include <asm/setup.h>
#include <asm/unwind.h>

#if 0
#define DEBUGP(fmt, ...)				\
	printk(KERN_DEBUG fmt, ##__VA_ARGS__)
#else
#define DEBUGP(fmt, ...)				\
do {							\
	if (0)						\
		printk(KERN_DEBUG fmt, ##__VA_ARGS__);	\
} while (0)
#endif

#ifdef CONFIG_RANDOMIZE_BASE
static unsigned long module_load_offset;

/* Mutex protects the module_load_offset. */
static DEFINE_MUTEX(module_kaslr_mutex);

static unsigned long int get_module_load_offset(void)
{
	if (kaslr_enabled()) {
		mutex_lock(&module_kaslr_mutex);
		/*
		 * Calculate the module_load_offset the first time this
		 * code is called. Once calculated it stays the same until
		 * reboot.
		 */
		if (module_load_offset == 0)
			module_load_offset =
				(prandom_u32_max(1024) + 1) * PAGE_SIZE;
		mutex_unlock(&module_kaslr_mutex);
	}
	return module_load_offset;
}
#else
static unsigned long int get_module_load_offset(void)
{
	return 0;
}
#endif

void *module_alloc(unsigned long size)
{
	gfp_t gfp_mask = GFP_KERNEL;
	void *p;

	if (PAGE_ALIGN(size) > MODULES_LEN)
		return NULL;

	p = __vmalloc_node_range(size, MODULE_ALIGN,
				 MODULES_VADDR + get_module_load_offset(),
				 MODULES_END, gfp_mask, PAGE_KERNEL,
				 VM_FLUSH_RESET_PERMS | VM_DEFER_KMEMLEAK,
				 NUMA_NO_NODE, __builtin_return_address(0));

	if (p && (kasan_alloc_module_shadow(p, size, gfp_mask) < 0)) {
		vfree(p);
		return NULL;
	}

	return p;
}

#ifdef CONFIG_X86_32
int apply_relocate(Elf32_Shdr *sechdrs,
		   const char *strtab,
		   unsigned int symindex,
		   unsigned int relsec,
		   struct module *me)
{
	unsigned int i;
	Elf32_Rel *rel = (void *)sechdrs[relsec].sh_addr;
	Elf32_Sym *sym;
	uint32_t *location;

	DEBUGP("Applying relocate section %u to %u\n",
	       relsec, sechdrs[relsec].sh_info);
	for (i = 0; i < sechdrs[relsec].sh_size / sizeof(*rel); i++) {
		/* This is where to make the change */
		location = (void *)sechdrs[sechdrs[relsec].sh_info].sh_addr
			+ rel[i].r_offset;
		/* This is the symbol it is referring to.  Note that all
		   undefined symbols have been resolved.  */
		sym = (Elf32_Sym *)sechdrs[symindex].sh_addr
			+ ELF32_R_SYM(rel[i].r_info);

		switch (ELF32_R_TYPE(rel[i].r_info)) {
		case R_386_32:
			/* We add the value into the location given */
			*location += sym->st_value;
			break;
		case R_386_PC32:
		case R_386_PLT32:
			/* Add the value, subtract its position */
			*location += sym->st_value - (uint32_t)location;
			break;
		default:
			pr_err("%s: Unknown relocation: %u\n",
			       me->name, ELF32_R_TYPE(rel[i].r_info));
			return -ENOEXEC;
		}
	}
	return 0;
}
#else /*X86_64*/
static int __apply_relocate_add(Elf64_Shdr *sechdrs,
		   const char *strtab,
		   unsigned int symindex,
		   unsigned int relsec,
		   struct module *me,
		   void *(*write)(void *dest, const void *src, size_t len))
{
	unsigned int i;
	Elf64_Rela *rel = (void *)sechdrs[relsec].sh_addr;
	Elf64_Sym *sym;
	void *loc;
	u64 val;

	DEBUGP("Applying relocate section %u to %u\n",
	       relsec, sechdrs[relsec].sh_info);
	for (i = 0; i < sechdrs[relsec].sh_size / sizeof(*rel); i++) {
		/* This is where to make the change */
		loc = (void *)sechdrs[sechdrs[relsec].sh_info].sh_addr
			+ rel[i].r_offset;

		/* This is the symbol it is referring to.  Note that all
		   undefined symbols have been resolved.  */
		sym = (Elf64_Sym *)sechdrs[symindex].sh_addr
			+ ELF64_R_SYM(rel[i].r_info);

		DEBUGP("type %d st_value %Lx r_addend %Lx loc %Lx\n",
		       (int)ELF64_R_TYPE(rel[i].r_info),
		       sym->st_value, rel[i].r_addend, (u64)loc);

		val = sym->st_value + rel[i].r_addend;

		switch (ELF64_R_TYPE(rel[i].r_info)) {
		case R_X86_64_NONE:
			break;
		case R_X86_64_64:
			if (*(u64 *)loc != 0)
				goto invalid_relocation;
			write(loc, &val, 8);
			break;
		case R_X86_64_32:
			if (*(u32 *)loc != 0)
				goto invalid_relocation;
			write(loc, &val, 4);
			if (val != *(u32 *)loc)
				goto overflow;
			break;
		case R_X86_64_32S:
			if (*(s32 *)loc != 0)
				goto invalid_relocation;
			write(loc, &val, 4);
			if ((s64)val != *(s32 *)loc)
				goto overflow;
			break;
		case R_X86_64_PC32:
		case R_X86_64_PLT32:
			if (*(u32 *)loc != 0)
				goto invalid_relocation;
			val -= (u64)loc;
			write(loc, &val, 4);
#if 0
			if ((s64)val != *(s32 *)loc)
				goto overflow;
#endif
			break;
		case R_X86_64_PC64:
			if (*(u64 *)loc != 0)
				goto invalid_relocation;
			val -= (u64)loc;
			write(loc, &val, 8);
			break;
		default:
			pr_err("%s: Unknown rela relocation: %llu\n",
			       me->name, ELF64_R_TYPE(rel[i].r_info));
			return -ENOEXEC;
		}
	}
	return 0;

invalid_relocation:
	pr_err("x86/modules: Skipping invalid relocation target, existing value is nonzero for type %d, loc %p, val %Lx\n",
	       (int)ELF64_R_TYPE(rel[i].r_info), loc, val);
	return -ENOEXEC;

overflow:
	pr_err("overflow in relocation type %d val %Lx\n",
	       (int)ELF64_R_TYPE(rel[i].r_info), val);
	pr_err("`%s' likely not compiled with -mcmodel=kernel\n",
	       me->name);
	return -ENOEXEC;
}

int apply_relocate_add(Elf64_Shdr *sechdrs,
		   const char *strtab,
		   unsigned int symindex,
		   unsigned int relsec,
		   struct module *me)
{
	int ret;
	bool early = me->state == MODULE_STATE_UNFORMED;
	void *(*write)(void *, const void *, size_t) = memcpy;

	if (!early) {
		write = text_poke;
		mutex_lock(&text_mutex);
	}

	ret = __apply_relocate_add(sechdrs, strtab, symindex, relsec, me,
				   write);

	if (!early) {
		text_poke_sync();
		mutex_unlock(&text_mutex);
	}

	return ret;
}

#endif

int module_finalize(const Elf_Ehdr *hdr,
		    const Elf_Shdr *sechdrs,
		    struct module *me)
{
	const Elf_Shdr *s, *text = NULL, *alt = NULL, *locks = NULL,
		*para = NULL, *orc = NULL, *orc_ip = NULL,
		*retpolines = NULL, *returns = NULL, *ibt_endbr = NULL,
<<<<<<< HEAD
		*calls = NULL;
=======
		*calls = NULL, *cfi = NULL;
>>>>>>> 2072e952
	char *secstrings = (void *)hdr + sechdrs[hdr->e_shstrndx].sh_offset;

	for (s = sechdrs; s < sechdrs + hdr->e_shnum; s++) {
		if (!strcmp(".text", secstrings + s->sh_name))
			text = s;
		if (!strcmp(".altinstructions", secstrings + s->sh_name))
			alt = s;
		if (!strcmp(".smp_locks", secstrings + s->sh_name))
			locks = s;
		if (!strcmp(".parainstructions", secstrings + s->sh_name))
			para = s;
		if (!strcmp(".orc_unwind", secstrings + s->sh_name))
			orc = s;
		if (!strcmp(".orc_unwind_ip", secstrings + s->sh_name))
			orc_ip = s;
		if (!strcmp(".retpoline_sites", secstrings + s->sh_name))
			retpolines = s;
		if (!strcmp(".return_sites", secstrings + s->sh_name))
			returns = s;
		if (!strcmp(".call_sites", secstrings + s->sh_name))
			calls = s;
<<<<<<< HEAD
=======
		if (!strcmp(".cfi_sites", secstrings + s->sh_name))
			cfi = s;
>>>>>>> 2072e952
		if (!strcmp(".ibt_endbr_seal", secstrings + s->sh_name))
			ibt_endbr = s;
	}

	/*
	 * See alternative_instructions() for the ordering rules between the
	 * various patching types.
	 */
	if (para) {
		void *pseg = (void *)para->sh_addr;
		apply_paravirt(pseg, pseg + para->sh_size);
	}
	if (retpolines || cfi) {
		void *rseg = NULL, *cseg = NULL;
		unsigned int rsize = 0, csize = 0;

		if (retpolines) {
			rseg = (void *)retpolines->sh_addr;
			rsize = retpolines->sh_size;
		}

		if (cfi) {
			cseg = (void *)cfi->sh_addr;
			csize = cfi->sh_size;
		}

		apply_fineibt(rseg, rseg + rsize, cseg, cseg + csize);
	}
	if (retpolines) {
		void *rseg = (void *)retpolines->sh_addr;
		apply_retpolines(rseg, rseg + retpolines->sh_size);
	}
	if (returns) {
		void *rseg = (void *)returns->sh_addr;
		apply_returns(rseg, rseg + returns->sh_size);
	}
	if (alt) {
		/* patch .altinstructions */
		void *aseg = (void *)alt->sh_addr;
		apply_alternatives(aseg, aseg + alt->sh_size);
	}
	if (calls || para) {
		struct callthunk_sites cs = {};

		if (calls) {
			cs.call_start = (void *)calls->sh_addr;
			cs.call_end = (void *)calls->sh_addr + calls->sh_size;
		}

		if (para) {
			cs.pv_start = (void *)para->sh_addr;
			cs.pv_end = (void *)para->sh_addr + para->sh_size;
		}

		callthunks_patch_module_calls(&cs, me);
	}
	if (ibt_endbr) {
		void *iseg = (void *)ibt_endbr->sh_addr;
		apply_ibt_endbr(iseg, iseg + ibt_endbr->sh_size);
	}
	if (locks && text) {
		void *lseg = (void *)locks->sh_addr;
		void *tseg = (void *)text->sh_addr;
		alternatives_smp_module_add(me, me->name,
					    lseg, lseg + locks->sh_size,
					    tseg, tseg + text->sh_size);
	}

	if (orc && orc_ip)
		unwind_module_init(me, (void *)orc_ip->sh_addr, orc_ip->sh_size,
				   (void *)orc->sh_addr, orc->sh_size);

	return 0;
}

void module_arch_cleanup(struct module *mod)
{
	alternatives_smp_module_del(mod);
}<|MERGE_RESOLUTION|>--- conflicted
+++ resolved
@@ -255,11 +255,7 @@
 	const Elf_Shdr *s, *text = NULL, *alt = NULL, *locks = NULL,
 		*para = NULL, *orc = NULL, *orc_ip = NULL,
 		*retpolines = NULL, *returns = NULL, *ibt_endbr = NULL,
-<<<<<<< HEAD
-		*calls = NULL;
-=======
 		*calls = NULL, *cfi = NULL;
->>>>>>> 2072e952
 	char *secstrings = (void *)hdr + sechdrs[hdr->e_shstrndx].sh_offset;
 
 	for (s = sechdrs; s < sechdrs + hdr->e_shnum; s++) {
@@ -281,11 +277,8 @@
 			returns = s;
 		if (!strcmp(".call_sites", secstrings + s->sh_name))
 			calls = s;
-<<<<<<< HEAD
-=======
 		if (!strcmp(".cfi_sites", secstrings + s->sh_name))
 			cfi = s;
->>>>>>> 2072e952
 		if (!strcmp(".ibt_endbr_seal", secstrings + s->sh_name))
 			ibt_endbr = s;
 	}
