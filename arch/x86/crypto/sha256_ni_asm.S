--- conflicted
+++ resolved
@@ -97,12 +97,7 @@
  */
 
 .text
-<<<<<<< HEAD
-.align 32
 SYM_TYPED_FUNC_START(sha256_ni_transform)
-=======
-SYM_FUNC_START(sha256_ni_transform)
->>>>>>> 7b727b02
 
 	shl		$6, NUM_BLKS		/*  convert to bytes */
 	jz		.Ldone_hash
