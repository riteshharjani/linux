// SPDX-License-Identifier: GPL-2.0
/*
 * Exceptions for specific devices. Usually work-arounds for fatal design flaws.
 */

#include <linux/delay.h>
#include <linux/dmi.h>
#include <linux/pci.h>
#include <linux/vgaarb.h>
#include <asm/hpet.h>
#include <asm/pci_x86.h>

static void pci_fixup_i450nx(struct pci_dev *d)
{
	/*
	 * i450NX -- Find and scan all secondary buses on all PXB's.
	 */
	int pxb, reg;
	u8 busno, suba, subb;

	dev_warn(&d->dev, "Searching for i450NX host bridges\n");
	reg = 0xd0;
	for(pxb = 0; pxb < 2; pxb++) {
		pci_read_config_byte(d, reg++, &busno);
		pci_read_config_byte(d, reg++, &suba);
		pci_read_config_byte(d, reg++, &subb);
		dev_dbg(&d->dev, "i450NX PXB %d: %02x/%02x/%02x\n", pxb, busno,
			suba, subb);
		if (busno)
			pcibios_scan_root(busno);	/* Bus A */
		if (suba < subb)
			pcibios_scan_root(suba+1);	/* Bus B */
	}
	pcibios_last_bus = -1;
}
DECLARE_PCI_FIXUP_HEADER(PCI_VENDOR_ID_INTEL, PCI_DEVICE_ID_INTEL_82451NX, pci_fixup_i450nx);

static void pci_fixup_i450gx(struct pci_dev *d)
{
	/*
	 * i450GX and i450KX -- Find and scan all secondary buses.
	 * (called separately for each PCI bridge found)
	 */
	u8 busno;
	pci_read_config_byte(d, 0x4a, &busno);
	dev_info(&d->dev, "i440KX/GX host bridge; secondary bus %02x\n", busno);
	pcibios_scan_root(busno);
	pcibios_last_bus = -1;
}
DECLARE_PCI_FIXUP_HEADER(PCI_VENDOR_ID_INTEL, PCI_DEVICE_ID_INTEL_82454GX, pci_fixup_i450gx);

static void pci_fixup_umc_ide(struct pci_dev *d)
{
	/*
	 * UM8886BF IDE controller sets region type bits incorrectly,
	 * therefore they look like memory despite of them being I/O.
	 */
	int i;

	dev_warn(&d->dev, "Fixing base address flags\n");
	for(i = 0; i < 4; i++)
		d->resource[i].flags |= PCI_BASE_ADDRESS_SPACE_IO;
}
DECLARE_PCI_FIXUP_HEADER(PCI_VENDOR_ID_UMC, PCI_DEVICE_ID_UMC_UM8886BF, pci_fixup_umc_ide);

static void pci_fixup_latency(struct pci_dev *d)
{
	/*
	 *  SiS 5597 and 5598 chipsets require latency timer set to
	 *  at most 32 to avoid lockups.
	 */
	dev_dbg(&d->dev, "Setting max latency to 32\n");
	pcibios_max_latency = 32;
}
DECLARE_PCI_FIXUP_HEADER(PCI_VENDOR_ID_SI, PCI_DEVICE_ID_SI_5597, pci_fixup_latency);
DECLARE_PCI_FIXUP_HEADER(PCI_VENDOR_ID_SI, PCI_DEVICE_ID_SI_5598, pci_fixup_latency);

static void pci_fixup_piix4_acpi(struct pci_dev *d)
{
	/*
	 * PIIX4 ACPI device: hardwired IRQ9
	 */
	d->irq = 9;
}
DECLARE_PCI_FIXUP_HEADER(PCI_VENDOR_ID_INTEL, PCI_DEVICE_ID_INTEL_82371AB_3, pci_fixup_piix4_acpi);

/*
 * Addresses issues with problems in the memory write queue timer in
 * certain VIA Northbridges.  This bugfix is per VIA's specifications,
 * except for the KL133/KM133: clearing bit 5 on those Northbridges seems
 * to trigger a bug in its integrated ProSavage video card, which
 * causes screen corruption.  We only clear bits 6 and 7 for that chipset,
 * until VIA can provide us with definitive information on why screen
 * corruption occurs, and what exactly those bits do.
 *
 * VIA 8363,8622,8361 Northbridges:
 *  - bits  5, 6, 7 at offset 0x55 need to be turned off
 * VIA 8367 (KT266x) Northbridges:
 *  - bits  5, 6, 7 at offset 0x95 need to be turned off
 * VIA 8363 rev 0x81/0x84 (KL133/KM133) Northbridges:
 *  - bits     6, 7 at offset 0x55 need to be turned off
 */

#define VIA_8363_KL133_REVISION_ID 0x81
#define VIA_8363_KM133_REVISION_ID 0x84

static void pci_fixup_via_northbridge_bug(struct pci_dev *d)
{
	u8 v;
	int where = 0x55;
	int mask = 0x1f; /* clear bits 5, 6, 7 by default */

	if (d->device == PCI_DEVICE_ID_VIA_8367_0) {
		/* fix pci bus latency issues resulted by NB bios error
		   it appears on bug free^Wreduced kt266x's bios forces
		   NB latency to zero */
		pci_write_config_byte(d, PCI_LATENCY_TIMER, 0);

		where = 0x95; /* the memory write queue timer register is
				different for the KT266x's: 0x95 not 0x55 */
	} else if (d->device == PCI_DEVICE_ID_VIA_8363_0 &&
			(d->revision == VIA_8363_KL133_REVISION_ID ||
			d->revision == VIA_8363_KM133_REVISION_ID)) {
			mask = 0x3f; /* clear only bits 6 and 7; clearing bit 5
					causes screen corruption on the KL133/KM133 */
	}

	pci_read_config_byte(d, where, &v);
	if (v & ~mask) {
		dev_warn(&d->dev, "Disabling VIA memory write queue (PCI ID %04x, rev %02x): [%02x] %02x & %02x -> %02x\n", \
			d->device, d->revision, where, v, mask, v & mask);
		v &= mask;
		pci_write_config_byte(d, where, v);
	}
}
DECLARE_PCI_FIXUP_HEADER(PCI_VENDOR_ID_VIA, PCI_DEVICE_ID_VIA_8363_0, pci_fixup_via_northbridge_bug);
DECLARE_PCI_FIXUP_HEADER(PCI_VENDOR_ID_VIA, PCI_DEVICE_ID_VIA_8622, pci_fixup_via_northbridge_bug);
DECLARE_PCI_FIXUP_HEADER(PCI_VENDOR_ID_VIA, PCI_DEVICE_ID_VIA_8361, pci_fixup_via_northbridge_bug);
DECLARE_PCI_FIXUP_HEADER(PCI_VENDOR_ID_VIA, PCI_DEVICE_ID_VIA_8367_0, pci_fixup_via_northbridge_bug);
DECLARE_PCI_FIXUP_RESUME(PCI_VENDOR_ID_VIA, PCI_DEVICE_ID_VIA_8363_0, pci_fixup_via_northbridge_bug);
DECLARE_PCI_FIXUP_RESUME(PCI_VENDOR_ID_VIA, PCI_DEVICE_ID_VIA_8622, pci_fixup_via_northbridge_bug);
DECLARE_PCI_FIXUP_RESUME(PCI_VENDOR_ID_VIA, PCI_DEVICE_ID_VIA_8361, pci_fixup_via_northbridge_bug);
DECLARE_PCI_FIXUP_RESUME(PCI_VENDOR_ID_VIA, PCI_DEVICE_ID_VIA_8367_0, pci_fixup_via_northbridge_bug);

/*
 * For some reasons Intel decided that certain parts of their
 * 815, 845 and some other chipsets must look like PCI-to-PCI bridges
 * while they are obviously not. The 82801 family (AA, AB, BAM/CAM,
 * BA/CA/DB and E) PCI bridges are actually HUB-to-PCI ones, according
 * to Intel terminology. These devices do forward all addresses from
 * system to PCI bus no matter what are their window settings, so they are
 * "transparent" (or subtractive decoding) from programmers point of view.
 */
static void pci_fixup_transparent_bridge(struct pci_dev *dev)
{
	if ((dev->device & 0xff00) == 0x2400)
		dev->transparent = 1;
}
DECLARE_PCI_FIXUP_CLASS_HEADER(PCI_VENDOR_ID_INTEL, PCI_ANY_ID,
			 PCI_CLASS_BRIDGE_PCI, 8, pci_fixup_transparent_bridge);

/*
 * Fixup for C1 Halt Disconnect problem on nForce2 systems.
 *
 * From information provided by "Allen Martin" <AMartin@nvidia.com>:
 *
 * A hang is caused when the CPU generates a very fast CONNECT/HALT cycle
 * sequence.  Workaround is to set the SYSTEM_IDLE_TIMEOUT to 80 ns.
 * This allows the state-machine and timer to return to a proper state within
 * 80 ns of the CONNECT and probe appearing together.  Since the CPU will not
 * issue another HALT within 80 ns of the initial HALT, the failure condition
 * is avoided.
 */
static void pci_fixup_nforce2(struct pci_dev *dev)
{
	u32 val;

	/*
	 * Chip  Old value   New value
	 * C17   0x1F0FFF01  0x1F01FF01
	 * C18D  0x9F0FFF01  0x9F01FF01
	 *
	 * Northbridge chip version may be determined by
	 * reading the PCI revision ID (0xC1 or greater is C18D).
	 */
	pci_read_config_dword(dev, 0x6c, &val);

	/*
	 * Apply fixup if needed, but don't touch disconnect state
	 */
	if ((val & 0x00FF0000) != 0x00010000) {
		dev_warn(&dev->dev, "nForce2 C1 Halt Disconnect fixup\n");
		pci_write_config_dword(dev, 0x6c, (val & 0xFF00FFFF) | 0x00010000);
	}
}
DECLARE_PCI_FIXUP_HEADER(PCI_VENDOR_ID_NVIDIA, PCI_DEVICE_ID_NVIDIA_NFORCE2, pci_fixup_nforce2);
DECLARE_PCI_FIXUP_RESUME(PCI_VENDOR_ID_NVIDIA, PCI_DEVICE_ID_NVIDIA_NFORCE2, pci_fixup_nforce2);

/* Max PCI Express root ports */
#define MAX_PCIEROOT	6
static int quirk_aspm_offset[MAX_PCIEROOT << 3];

#define GET_INDEX(a, b) ((((a) - PCI_DEVICE_ID_INTEL_MCH_PA) << 3) + ((b) & 7))

static int quirk_pcie_aspm_read(struct pci_bus *bus, unsigned int devfn, int where, int size, u32 *value)
{
	return raw_pci_read(pci_domain_nr(bus), bus->number,
						devfn, where, size, value);
}

/*
 * Replace the original pci bus ops for write with a new one that will filter
 * the request to insure ASPM cannot be enabled.
 */
static int quirk_pcie_aspm_write(struct pci_bus *bus, unsigned int devfn, int where, int size, u32 value)
{
	u8 offset;

	offset = quirk_aspm_offset[GET_INDEX(bus->self->device, devfn)];

	if ((offset) && (where == offset))
		value = value & ~PCI_EXP_LNKCTL_ASPMC;

	return raw_pci_write(pci_domain_nr(bus), bus->number,
						devfn, where, size, value);
}

static struct pci_ops quirk_pcie_aspm_ops = {
	.read = quirk_pcie_aspm_read,
	.write = quirk_pcie_aspm_write,
};

/*
 * Prevents PCI Express ASPM (Active State Power Management) being enabled.
 *
 * Save the register offset, where the ASPM control bits are located,
 * for each PCI Express device that is in the device list of
 * the root port in an array for fast indexing. Replace the bus ops
 * with the modified one.
 */
static void pcie_rootport_aspm_quirk(struct pci_dev *pdev)
{
	int i;
	struct pci_bus  *pbus;
	struct pci_dev *dev;

	if ((pbus = pdev->subordinate) == NULL)
		return;

	/*
	 * Check if the DID of pdev matches one of the six root ports. This
	 * check is needed in the case this function is called directly by the
	 * hot-plug driver.
	 */
	if ((pdev->device < PCI_DEVICE_ID_INTEL_MCH_PA) ||
	    (pdev->device > PCI_DEVICE_ID_INTEL_MCH_PC1))
		return;

	if (list_empty(&pbus->devices)) {
		/*
		 * If no device is attached to the root port at power-up or
		 * after hot-remove, the pbus->devices is empty and this code
		 * will set the offsets to zero and the bus ops to parent's bus
		 * ops, which is unmodified.
		 */
		for (i = GET_INDEX(pdev->device, 0); i <= GET_INDEX(pdev->device, 7); ++i)
			quirk_aspm_offset[i] = 0;

		pci_bus_set_ops(pbus, pbus->parent->ops);
	} else {
		/*
		 * If devices are attached to the root port at power-up or
		 * after hot-add, the code loops through the device list of
		 * each root port to save the register offsets and replace the
		 * bus ops.
		 */
		list_for_each_entry(dev, &pbus->devices, bus_list)
			/* There are 0 to 8 devices attached to this bus */
			quirk_aspm_offset[GET_INDEX(pdev->device, dev->devfn)] =
				dev->pcie_cap + PCI_EXP_LNKCTL;

		pci_bus_set_ops(pbus, &quirk_pcie_aspm_ops);
		dev_info(&pbus->dev, "writes to ASPM control bits will be ignored\n");
	}

}
DECLARE_PCI_FIXUP_FINAL(PCI_VENDOR_ID_INTEL,	PCI_DEVICE_ID_INTEL_MCH_PA,	pcie_rootport_aspm_quirk);
DECLARE_PCI_FIXUP_FINAL(PCI_VENDOR_ID_INTEL,	PCI_DEVICE_ID_INTEL_MCH_PA1,	pcie_rootport_aspm_quirk);
DECLARE_PCI_FIXUP_FINAL(PCI_VENDOR_ID_INTEL,	PCI_DEVICE_ID_INTEL_MCH_PB,	pcie_rootport_aspm_quirk);
DECLARE_PCI_FIXUP_FINAL(PCI_VENDOR_ID_INTEL,	PCI_DEVICE_ID_INTEL_MCH_PB1,	pcie_rootport_aspm_quirk);
DECLARE_PCI_FIXUP_FINAL(PCI_VENDOR_ID_INTEL,	PCI_DEVICE_ID_INTEL_MCH_PC,	pcie_rootport_aspm_quirk);
DECLARE_PCI_FIXUP_FINAL(PCI_VENDOR_ID_INTEL,	PCI_DEVICE_ID_INTEL_MCH_PC1,	pcie_rootport_aspm_quirk);

/*
 * Fixup to mark boot BIOS video selected by BIOS before it changes
 *
 * From information provided by "Jon Smirl" <jonsmirl@gmail.com>
 *
 * The standard boot ROM sequence for an x86 machine uses the BIOS
 * to select an initial video card for boot display. This boot video
 * card will have its BIOS copied to 0xC0000 in system RAM.
 * IORESOURCE_ROM_SHADOW is used to associate the boot video
 * card with this copy. On laptops this copy has to be used since
 * the main ROM may be compressed or combined with another image.
 * See pci_map_rom() for use of this flag. Before marking the device
 * with IORESOURCE_ROM_SHADOW check if a vga_default_device is already set
 * by either arch code or vga-arbitration; if so only apply the fixup to this
 * already-determined primary video card.
 */

static void pci_fixup_video(struct pci_dev *pdev)
{
	struct pci_dev *bridge;
	struct pci_bus *bus;
	u16 config;
	struct resource *res;

	/* Is VGA routed to us? */
	bus = pdev->bus;
	while (bus) {
		bridge = bus->self;

		/*
		 * From information provided by
		 * "David Miller" <davem@davemloft.net>
		 * The bridge control register is valid for PCI header
		 * type BRIDGE, or CARDBUS. Host to PCI controllers use
		 * PCI header type NORMAL.
		 */
		if (bridge && (pci_is_bridge(bridge))) {
			pci_read_config_word(bridge, PCI_BRIDGE_CONTROL,
						&config);
			if (!(config & PCI_BRIDGE_CTL_VGA))
				return;
		}
		bus = bus->parent;
	}
	if (!vga_default_device() || pdev == vga_default_device()) {
		pci_read_config_word(pdev, PCI_COMMAND, &config);
		if (config & (PCI_COMMAND_IO | PCI_COMMAND_MEMORY)) {
			res = &pdev->resource[PCI_ROM_RESOURCE];

			pci_disable_rom(pdev);
			if (res->parent)
				release_resource(res);

			res->start = 0xC0000;
			res->end = res->start + 0x20000 - 1;
			res->flags = IORESOURCE_MEM | IORESOURCE_ROM_SHADOW |
				     IORESOURCE_PCI_FIXED;
			dev_info(&pdev->dev, "Video device with shadowed ROM at %pR\n",
				 res);
		}
	}
}
DECLARE_PCI_FIXUP_CLASS_FINAL(PCI_ANY_ID, PCI_ANY_ID,
				PCI_CLASS_DISPLAY_VGA, 8, pci_fixup_video);


static const struct dmi_system_id msi_k8t_dmi_table[] = {
	{
		.ident = "MSI-K8T-Neo2Fir",
		.matches = {
			DMI_MATCH(DMI_SYS_VENDOR, "MSI"),
			DMI_MATCH(DMI_PRODUCT_NAME, "MS-6702E"),
		},
	},
	{}
};

/*
 * The AMD-Athlon64 board MSI "K8T Neo2-FIR" disables the onboard sound
 * card if a PCI-soundcard is added.
 *
 * The BIOS only gives options "DISABLED" and "AUTO". This code sets
 * the corresponding register-value to enable the soundcard.
 *
 * The soundcard is only enabled, if the mainborad is identified
 * via DMI-tables and the soundcard is detected to be off.
 */
static void pci_fixup_msi_k8t_onboard_sound(struct pci_dev *dev)
{
	unsigned char val;
	if (!dmi_check_system(msi_k8t_dmi_table))
		return; /* only applies to MSI K8T Neo2-FIR */

	pci_read_config_byte(dev, 0x50, &val);
	if (val & 0x40) {
		pci_write_config_byte(dev, 0x50, val & (~0x40));

		/* verify the change for status output */
		pci_read_config_byte(dev, 0x50, &val);
		if (val & 0x40)
			dev_info(&dev->dev, "Detected MSI K8T Neo2-FIR; "
					"can't enable onboard soundcard!\n");
		else
			dev_info(&dev->dev, "Detected MSI K8T Neo2-FIR; "
					"enabled onboard soundcard\n");
	}
}
DECLARE_PCI_FIXUP_HEADER(PCI_VENDOR_ID_VIA, PCI_DEVICE_ID_VIA_8237,
		pci_fixup_msi_k8t_onboard_sound);
DECLARE_PCI_FIXUP_RESUME(PCI_VENDOR_ID_VIA, PCI_DEVICE_ID_VIA_8237,
		pci_fixup_msi_k8t_onboard_sound);

/*
 * Some Toshiba laptops need extra code to enable their TI TSB43AB22/A.
 *
 * We pretend to bring them out of full D3 state, and restore the proper
 * IRQ, PCI cache line size, and BARs, otherwise the device won't function
 * properly.  In some cases, the device will generate an interrupt on
 * the wrong IRQ line, causing any devices sharing the line it's
 * *supposed* to use to be disabled by the kernel's IRQ debug code.
 */
static u16 toshiba_line_size;

static const struct dmi_system_id toshiba_ohci1394_dmi_table[] = {
	{
		.ident = "Toshiba PS5 based laptop",
		.matches = {
			DMI_MATCH(DMI_SYS_VENDOR, "TOSHIBA"),
			DMI_MATCH(DMI_PRODUCT_VERSION, "PS5"),
		},
	},
	{
		.ident = "Toshiba PSM4 based laptop",
		.matches = {
			DMI_MATCH(DMI_SYS_VENDOR, "TOSHIBA"),
			DMI_MATCH(DMI_PRODUCT_VERSION, "PSM4"),
		},
	},
	{
		.ident = "Toshiba A40 based laptop",
		.matches = {
			DMI_MATCH(DMI_SYS_VENDOR, "TOSHIBA"),
			DMI_MATCH(DMI_PRODUCT_VERSION, "PSA40U"),
		},
	},
	{ }
};

static void pci_pre_fixup_toshiba_ohci1394(struct pci_dev *dev)
{
	if (!dmi_check_system(toshiba_ohci1394_dmi_table))
		return; /* only applies to certain Toshibas (so far) */

	dev->current_state = PCI_D3cold;
	pci_read_config_word(dev, PCI_CACHE_LINE_SIZE, &toshiba_line_size);
}
DECLARE_PCI_FIXUP_HEADER(PCI_VENDOR_ID_TI, 0x8032,
			 pci_pre_fixup_toshiba_ohci1394);

static void pci_post_fixup_toshiba_ohci1394(struct pci_dev *dev)
{
	if (!dmi_check_system(toshiba_ohci1394_dmi_table))
		return; /* only applies to certain Toshibas (so far) */

	/* Restore config space on Toshiba laptops */
	pci_write_config_word(dev, PCI_CACHE_LINE_SIZE, toshiba_line_size);
	pci_read_config_byte(dev, PCI_INTERRUPT_LINE, (u8 *)&dev->irq);
	pci_write_config_dword(dev, PCI_BASE_ADDRESS_0,
			       pci_resource_start(dev, 0));
	pci_write_config_dword(dev, PCI_BASE_ADDRESS_1,
			       pci_resource_start(dev, 1));
}
DECLARE_PCI_FIXUP_ENABLE(PCI_VENDOR_ID_TI, 0x8032,
			 pci_post_fixup_toshiba_ohci1394);


/*
 * Prevent the BIOS trapping accesses to the Cyrix CS5530A video device
 * configuration space.
 */
static void pci_early_fixup_cyrix_5530(struct pci_dev *dev)
{
	u8 r;
	/* clear 'F4 Video Configuration Trap' bit */
	pci_read_config_byte(dev, 0x42, &r);
	r &= 0xfd;
	pci_write_config_byte(dev, 0x42, r);
}
DECLARE_PCI_FIXUP_EARLY(PCI_VENDOR_ID_CYRIX, PCI_DEVICE_ID_CYRIX_5530_LEGACY,
			pci_early_fixup_cyrix_5530);
DECLARE_PCI_FIXUP_RESUME(PCI_VENDOR_ID_CYRIX, PCI_DEVICE_ID_CYRIX_5530_LEGACY,
			pci_early_fixup_cyrix_5530);

/*
 * Siemens Nixdorf AG FSC Multiprocessor Interrupt Controller:
 * prevent update of the BAR0, which doesn't look like a normal BAR.
 */
static void pci_siemens_interrupt_controller(struct pci_dev *dev)
{
	dev->resource[0].flags |= IORESOURCE_PCI_FIXED;
}
DECLARE_PCI_FIXUP_HEADER(PCI_VENDOR_ID_SIEMENS, 0x0015,
			  pci_siemens_interrupt_controller);

/*
 * SB600: Disable BAR1 on device 14.0 to avoid HPET resources from
 * confusing the PCI engine:
 */
static void sb600_disable_hpet_bar(struct pci_dev *dev)
{
	u8 val;

	/*
	 * The SB600 and SB700 both share the same device
	 * ID, but the PM register 0x55 does something different
	 * for the SB700, so make sure we are dealing with the
	 * SB600 before touching the bit:
	 */

	pci_read_config_byte(dev, 0x08, &val);

	if (val < 0x2F) {
		outb(0x55, 0xCD6);
		val = inb(0xCD7);

		/* Set bit 7 in PM register 0x55 */
		outb(0x55, 0xCD6);
		outb(val | 0x80, 0xCD7);
	}
}
DECLARE_PCI_FIXUP_EARLY(PCI_VENDOR_ID_ATI, 0x4385, sb600_disable_hpet_bar);

#ifdef CONFIG_HPET_TIMER
static void sb600_hpet_quirk(struct pci_dev *dev)
{
	struct resource *r = &dev->resource[1];

	if (r->flags & IORESOURCE_MEM && r->start == hpet_address) {
		r->flags |= IORESOURCE_PCI_FIXED;
		dev_info(&dev->dev, "reg 0x14 contains HPET; making it immovable\n");
	}
}
DECLARE_PCI_FIXUP_HEADER(PCI_VENDOR_ID_ATI, 0x4385, sb600_hpet_quirk);
#endif

/*
 * Twinhead H12Y needs us to block out a region otherwise we map devices
 * there and any access kills the box.
 *
 *   See: https://bugzilla.kernel.org/show_bug.cgi?id=10231
 *
 * Match off the LPC and svid/sdid (older kernels lose the bridge subvendor)
 */
static void twinhead_reserve_killing_zone(struct pci_dev *dev)
{
        if (dev->subsystem_vendor == 0x14FF && dev->subsystem_device == 0xA003) {
                pr_info("Reserving memory on Twinhead H12Y\n");
                request_mem_region(0xFFB00000, 0x100000, "twinhead");
        }
}
DECLARE_PCI_FIXUP_HEADER(PCI_VENDOR_ID_INTEL, 0x27B9, twinhead_reserve_killing_zone);

/*
 * Device [8086:2fc0]
 * Erratum HSE43
 * CONFIG_TDP_NOMINAL CSR Implemented at Incorrect Offset
 * http://www.intel.com/content/www/us/en/processors/xeon/xeon-e5-v3-spec-update.html
 *
 * Devices [8086:6f60,6fa0,6fc0]
 * Erratum BDF2
 * PCI BARs in the Home Agent Will Return Non-Zero Values During Enumeration
 * http://www.intel.com/content/www/us/en/processors/xeon/xeon-e5-v4-spec-update.html
 */
static void pci_invalid_bar(struct pci_dev *dev)
{
	dev->non_compliant_bars = 1;
}
DECLARE_PCI_FIXUP_EARLY(PCI_VENDOR_ID_INTEL, 0x2fc0, pci_invalid_bar);
DECLARE_PCI_FIXUP_EARLY(PCI_VENDOR_ID_INTEL, 0x6f60, pci_invalid_bar);
DECLARE_PCI_FIXUP_EARLY(PCI_VENDOR_ID_INTEL, 0x6fa0, pci_invalid_bar);
DECLARE_PCI_FIXUP_EARLY(PCI_VENDOR_ID_INTEL, 0x6fc0, pci_invalid_bar);

/*
 * Device [1022:7808]
 * 23. USB Wake on Connect/Disconnect with Low Speed Devices
 * https://support.amd.com/TechDocs/46837.pdf
 * Appendix A2
 * https://support.amd.com/TechDocs/42413.pdf
 */
static void pci_fixup_amd_ehci_pme(struct pci_dev *dev)
{
	dev_info(&dev->dev, "PME# does not work under D3, disabling it\n");
	dev->pme_support &= ~((PCI_PM_CAP_PME_D3 | PCI_PM_CAP_PME_D3cold)
		>> PCI_PM_CAP_PME_SHIFT);
}
DECLARE_PCI_FIXUP_FINAL(PCI_VENDOR_ID_AMD, 0x7808, pci_fixup_amd_ehci_pme);

/*
 * Apple MacBook Pro: Avoid [mem 0x7fa00000-0x7fbfffff]
 *
 * Using the [mem 0x7fa00000-0x7fbfffff] region, e.g., by assigning it to
 * the 00:1c.0 Root Port, causes a conflict with [io 0x1804], which is used
 * for soft poweroff and suspend-to-RAM.
 *
 * As far as we know, this is related to the address space, not to the Root
 * Port itself.  Attaching the quirk to the Root Port is a convenience, but
 * it could probably also be a standalone DMI quirk.
 *
 * https://bugzilla.kernel.org/show_bug.cgi?id=103211
 */
static void quirk_apple_mbp_poweroff(struct pci_dev *pdev)
{
	struct device *dev = &pdev->dev;
	struct resource *res;

	if ((!dmi_match(DMI_PRODUCT_NAME, "MacBookPro11,4") &&
	     !dmi_match(DMI_PRODUCT_NAME, "MacBookPro11,5")) ||
	    pdev->bus->number != 0 || pdev->devfn != PCI_DEVFN(0x1c, 0))
		return;

	res = request_mem_region(0x7fa00000, 0x200000,
				 "MacBook Pro poweroff workaround");
	if (res)
		dev_info(dev, "claimed %s %pR\n", res->name, res);
	else
		dev_info(dev, "can't work around MacBook Pro poweroff issue\n");
}
DECLARE_PCI_FIXUP_HEADER(PCI_VENDOR_ID_INTEL, 0x8c10, quirk_apple_mbp_poweroff);

/*
 * VMD-enabled root ports will change the source ID for all messages
 * to the VMD device. Rather than doing device matching with the source
 * ID, the AER driver should traverse the child device tree, reading
 * AER registers to find the faulting device.
 */
static void quirk_no_aersid(struct pci_dev *pdev)
{
	/* VMD Domain */
	if (is_vmd(pdev->bus))
		pdev->bus->bus_flags |= PCI_BUS_FLAGS_NO_AERSID;
}
DECLARE_PCI_FIXUP_EARLY(PCI_VENDOR_ID_INTEL, 0x2030, quirk_no_aersid);
DECLARE_PCI_FIXUP_EARLY(PCI_VENDOR_ID_INTEL, 0x2031, quirk_no_aersid);
DECLARE_PCI_FIXUP_EARLY(PCI_VENDOR_ID_INTEL, 0x2032, quirk_no_aersid);
DECLARE_PCI_FIXUP_EARLY(PCI_VENDOR_ID_INTEL, 0x2033, quirk_no_aersid);

#ifdef CONFIG_PHYS_ADDR_T_64BIT

#define AMD_141b_MMIO_BASE(x)	(0x80 + (x) * 0x8)
#define AMD_141b_MMIO_BASE_RE_MASK		BIT(0)
#define AMD_141b_MMIO_BASE_WE_MASK		BIT(1)
#define AMD_141b_MMIO_BASE_MMIOBASE_MASK	GENMASK(31,8)

#define AMD_141b_MMIO_LIMIT(x)	(0x84 + (x) * 0x8)
#define AMD_141b_MMIO_LIMIT_MMIOLIMIT_MASK	GENMASK(31,8)

#define AMD_141b_MMIO_HIGH(x)	(0x180 + (x) * 0x4)
#define AMD_141b_MMIO_HIGH_MMIOBASE_MASK	GENMASK(7,0)
#define AMD_141b_MMIO_HIGH_MMIOLIMIT_SHIFT	16
#define AMD_141b_MMIO_HIGH_MMIOLIMIT_MASK	GENMASK(23,16)

/*
 * The PCI Firmware Spec, rev 3.2, notes that ACPI should optionally allow
 * configuring host bridge windows using the _PRS and _SRS methods.
 *
 * But this is rarely implemented, so we manually enable a large 64bit BAR for
 * PCIe device on AMD Family 15h (Models 00h-1fh, 30h-3fh, 60h-7fh) Processors
 * here.
 */
static void pci_amd_enable_64bit_bar(struct pci_dev *dev)
{
	u32 base, limit, high;
<<<<<<< HEAD
	struct resource *res, *conflict;
	struct pci_dev *other;
=======
	struct pci_dev *other;
	struct resource *res;
	unsigned i;
	int r;

	if (!(pci_probe & PCI_BIG_ROOT_WINDOW))
		return;
>>>>>>> a8750ddc

	/* Check that we are the only device of that type */
	other = pci_get_device(dev->vendor, dev->device, NULL);
	if (other != dev ||
	    (other = pci_get_device(dev->vendor, dev->device, other))) {
		/* This is a multi-socket system, don't touch it for now */
		pci_dev_put(other);
		return;
	}

	for (i = 0; i < 8; i++) {
		pci_read_config_dword(dev, AMD_141b_MMIO_BASE(i), &base);
		pci_read_config_dword(dev, AMD_141b_MMIO_HIGH(i), &high);

		/* Is this slot free? */
		if (!(base & (AMD_141b_MMIO_BASE_RE_MASK |
			      AMD_141b_MMIO_BASE_WE_MASK)))
			break;

		base >>= 8;
		base |= high << 24;

		/* Abort if a slot already configures a 64bit BAR. */
		if (base > 0x10000)
			return;
	}
	if (i == 8)
		return;

	res = kzalloc(sizeof(*res), GFP_KERNEL);
	if (!res)
		return;

	/*
	 * Allocate a 256GB window directly below the 0xfd00000000 hardware
	 * limit (see AMD Family 15h Models 30h-3Fh BKDG, sec 2.4.6).
	 */
	res->name = "PCI Bus 0000:00";
	res->flags = IORESOURCE_PREFETCH | IORESOURCE_MEM |
		IORESOURCE_MEM_64 | IORESOURCE_WINDOW;
	res->start = 0xbd00000000ull;
	res->end = 0xfd00000000ull - 1;

<<<<<<< HEAD
	/* Just grab the free area behind system memory for this */
	while ((conflict = request_resource_conflict(&iomem_resource, res))) {
		if (conflict->end >= res->end) {
			kfree(res);
			return;
		}
		res->start = conflict->end + 1;
=======
	r = request_resource(&iomem_resource, res);
	if (r) {
		kfree(res);
		return;
>>>>>>> a8750ddc
	}

	dev_info(&dev->dev, "adding root bus resource %pR (tainting kernel)\n",
		 res);
	add_taint(TAINT_FIRMWARE_WORKAROUND, LOCKDEP_STILL_OK);

	base = ((res->start >> 8) & AMD_141b_MMIO_BASE_MMIOBASE_MASK) |
		AMD_141b_MMIO_BASE_RE_MASK | AMD_141b_MMIO_BASE_WE_MASK;
	limit = ((res->end + 1) >> 8) & AMD_141b_MMIO_LIMIT_MMIOLIMIT_MASK;
	high = ((res->start >> 40) & AMD_141b_MMIO_HIGH_MMIOBASE_MASK) |
		((((res->end + 1) >> 40) << AMD_141b_MMIO_HIGH_MMIOLIMIT_SHIFT)
		 & AMD_141b_MMIO_HIGH_MMIOLIMIT_MASK);

	pci_write_config_dword(dev, AMD_141b_MMIO_HIGH(i), high);
	pci_write_config_dword(dev, AMD_141b_MMIO_LIMIT(i), limit);
	pci_write_config_dword(dev, AMD_141b_MMIO_BASE(i), base);

	pci_bus_add_resource(dev->bus, res, 0);
}
DECLARE_PCI_FIXUP_FINAL(PCI_VENDOR_ID_AMD, 0x1401, pci_amd_enable_64bit_bar);
DECLARE_PCI_FIXUP_FINAL(PCI_VENDOR_ID_AMD, 0x141b, pci_amd_enable_64bit_bar);
DECLARE_PCI_FIXUP_FINAL(PCI_VENDOR_ID_AMD, 0x1571, pci_amd_enable_64bit_bar);
DECLARE_PCI_FIXUP_FINAL(PCI_VENDOR_ID_AMD, 0x15b1, pci_amd_enable_64bit_bar);
DECLARE_PCI_FIXUP_FINAL(PCI_VENDOR_ID_AMD, 0x1601, pci_amd_enable_64bit_bar);

#endif<|MERGE_RESOLUTION|>--- conflicted
+++ resolved
@@ -663,10 +663,6 @@
 static void pci_amd_enable_64bit_bar(struct pci_dev *dev)
 {
 	u32 base, limit, high;
-<<<<<<< HEAD
-	struct resource *res, *conflict;
-	struct pci_dev *other;
-=======
 	struct pci_dev *other;
 	struct resource *res;
 	unsigned i;
@@ -674,7 +670,6 @@
 
 	if (!(pci_probe & PCI_BIG_ROOT_WINDOW))
 		return;
->>>>>>> a8750ddc
 
 	/* Check that we are the only device of that type */
 	other = pci_get_device(dev->vendor, dev->device, NULL);
@@ -718,20 +713,10 @@
 	res->start = 0xbd00000000ull;
 	res->end = 0xfd00000000ull - 1;
 
-<<<<<<< HEAD
-	/* Just grab the free area behind system memory for this */
-	while ((conflict = request_resource_conflict(&iomem_resource, res))) {
-		if (conflict->end >= res->end) {
-			kfree(res);
-			return;
-		}
-		res->start = conflict->end + 1;
-=======
 	r = request_resource(&iomem_resource, res);
 	if (r) {
 		kfree(res);
 		return;
->>>>>>> a8750ddc
 	}
 
 	dev_info(&dev->dev, "adding root bus resource %pR (tainting kernel)\n",
