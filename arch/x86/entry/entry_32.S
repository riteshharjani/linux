/* SPDX-License-Identifier: GPL-2.0 */
/*
 *  Copyright (C) 1991,1992  Linus Torvalds
 *
 * entry_32.S contains the system-call and low-level fault and trap handling routines.
 *
 * Stack layout while running C code:
 *	ptrace needs to have all registers on the stack.
 *	If the order here is changed, it needs to be
 *	updated in fork.c:copy_process(), signal.c:do_signal(),
 *	ptrace.c and ptrace.h
 *
 *	 0(%esp) - %ebx
 *	 4(%esp) - %ecx
 *	 8(%esp) - %edx
 *	 C(%esp) - %esi
 *	10(%esp) - %edi
 *	14(%esp) - %ebp
 *	18(%esp) - %eax
 *	1C(%esp) - %ds
 *	20(%esp) - %es
 *	24(%esp) - %fs
 *	28(%esp) - %gs		saved iff !CONFIG_X86_32_LAZY_GS
 *	2C(%esp) - orig_eax
 *	30(%esp) - %eip
 *	34(%esp) - %cs
 *	38(%esp) - %eflags
 *	3C(%esp) - %oldesp
 *	40(%esp) - %oldss
 */

#include <linux/linkage.h>
#include <linux/err.h>
#include <asm/thread_info.h>
#include <asm/irqflags.h>
#include <asm/errno.h>
#include <asm/segment.h>
#include <asm/smp.h>
#include <asm/percpu.h>
#include <asm/processor-flags.h>
#include <asm/irq_vectors.h>
#include <asm/cpufeatures.h>
#include <asm/alternative-asm.h>
#include <asm/asm.h>
#include <asm/smap.h>
#include <asm/frame.h>

	.section .entry.text, "ax"

/*
 * We use macros for low-level operations which need to be overridden
 * for paravirtualization.  The following will never clobber any registers:
 *   INTERRUPT_RETURN (aka. "iret")
 *   GET_CR0_INTO_EAX (aka. "movl %cr0, %eax")
 *   ENABLE_INTERRUPTS_SYSEXIT (aka "sti; sysexit").
 *
 * For DISABLE_INTERRUPTS/ENABLE_INTERRUPTS (aka "cli"/"sti"), you must
 * specify what registers can be overwritten (CLBR_NONE, CLBR_EAX/EDX/ECX/ANY).
 * Allowing a register to be clobbered can shrink the paravirt replacement
 * enough to patch inline, increasing performance.
 */

#ifdef CONFIG_PREEMPT
# define preempt_stop(clobbers)	DISABLE_INTERRUPTS(clobbers); TRACE_IRQS_OFF
#else
# define preempt_stop(clobbers)
# define resume_kernel		restore_all
#endif

.macro TRACE_IRQS_IRET
#ifdef CONFIG_TRACE_IRQFLAGS
	testl	$X86_EFLAGS_IF, PT_EFLAGS(%esp)     # interrupts off?
	jz	1f
	TRACE_IRQS_ON
1:
#endif
.endm

/*
 * User gs save/restore
 *
 * %gs is used for userland TLS and kernel only uses it for stack
 * canary which is required to be at %gs:20 by gcc.  Read the comment
 * at the top of stackprotector.h for more info.
 *
 * Local labels 98 and 99 are used.
 */
#ifdef CONFIG_X86_32_LAZY_GS

 /* unfortunately push/pop can't be no-op */
.macro PUSH_GS
	pushl	$0
.endm
.macro POP_GS pop=0
	addl	$(4 + \pop), %esp
.endm
.macro POP_GS_EX
.endm

 /* all the rest are no-op */
.macro PTGS_TO_GS
.endm
.macro PTGS_TO_GS_EX
.endm
.macro GS_TO_REG reg
.endm
.macro REG_TO_PTGS reg
.endm
.macro SET_KERNEL_GS reg
.endm

#else	/* CONFIG_X86_32_LAZY_GS */

.macro PUSH_GS
	pushl	%gs
.endm

.macro POP_GS pop=0
98:	popl	%gs
  .if \pop <> 0
	add	$\pop, %esp
  .endif
.endm
.macro POP_GS_EX
.pushsection .fixup, "ax"
99:	movl	$0, (%esp)
	jmp	98b
.popsection
	_ASM_EXTABLE(98b, 99b)
.endm

.macro PTGS_TO_GS
98:	mov	PT_GS(%esp), %gs
.endm
.macro PTGS_TO_GS_EX
.pushsection .fixup, "ax"
99:	movl	$0, PT_GS(%esp)
	jmp	98b
.popsection
	_ASM_EXTABLE(98b, 99b)
.endm

.macro GS_TO_REG reg
	movl	%gs, \reg
.endm
.macro REG_TO_PTGS reg
	movl	\reg, PT_GS(%esp)
.endm
.macro SET_KERNEL_GS reg
	movl	$(__KERNEL_STACK_CANARY), \reg
	movl	\reg, %gs
.endm

#endif /* CONFIG_X86_32_LAZY_GS */

.macro SAVE_ALL pt_regs_ax=%eax
	cld
	PUSH_GS
	pushl	%fs
	pushl	%es
	pushl	%ds
	pushl	\pt_regs_ax
	pushl	%ebp
	pushl	%edi
	pushl	%esi
	pushl	%edx
	pushl	%ecx
	pushl	%ebx
	movl	$(__USER_DS), %edx
	movl	%edx, %ds
	movl	%edx, %es
	movl	$(__KERNEL_PERCPU), %edx
	movl	%edx, %fs
	SET_KERNEL_GS %edx
.endm

/*
 * This is a sneaky trick to help the unwinder find pt_regs on the stack.  The
 * frame pointer is replaced with an encoded pointer to pt_regs.  The encoding
 * is just clearing the MSB, which makes it an invalid stack address and is also
 * a signal to the unwinder that it's a pt_regs pointer in disguise.
 *
 * NOTE: This macro must be used *after* SAVE_ALL because it corrupts the
 * original rbp.
 */
.macro ENCODE_FRAME_POINTER
#ifdef CONFIG_FRAME_POINTER
	mov %esp, %ebp
	andl $0x7fffffff, %ebp
#endif
.endm

.macro RESTORE_INT_REGS
	popl	%ebx
	popl	%ecx
	popl	%edx
	popl	%esi
	popl	%edi
	popl	%ebp
	popl	%eax
.endm

.macro RESTORE_REGS pop=0
	RESTORE_INT_REGS
1:	popl	%ds
2:	popl	%es
3:	popl	%fs
	POP_GS \pop
.pushsection .fixup, "ax"
4:	movl	$0, (%esp)
	jmp	1b
5:	movl	$0, (%esp)
	jmp	2b
6:	movl	$0, (%esp)
	jmp	3b
.popsection
	_ASM_EXTABLE(1b, 4b)
	_ASM_EXTABLE(2b, 5b)
	_ASM_EXTABLE(3b, 6b)
	POP_GS_EX
.endm

/*
 * %eax: prev task
 * %edx: next task
 */
ENTRY(__switch_to_asm)
	/*
	 * Save callee-saved registers
	 * This must match the order in struct inactive_task_frame
	 */
	pushl	%ebp
	pushl	%ebx
	pushl	%edi
	pushl	%esi

	/* switch stack */
	movl	%esp, TASK_threadsp(%eax)
	movl	TASK_threadsp(%edx), %esp

#ifdef CONFIG_CC_STACKPROTECTOR
	movl	TASK_stack_canary(%edx), %ebx
	movl	%ebx, PER_CPU_VAR(stack_canary)+stack_canary_offset
#endif

	/* restore callee-saved registers */
	popl	%esi
	popl	%edi
	popl	%ebx
	popl	%ebp

	jmp	__switch_to
END(__switch_to_asm)

/*
 * The unwinder expects the last frame on the stack to always be at the same
 * offset from the end of the page, which allows it to validate the stack.
 * Calling schedule_tail() directly would break that convention because its an
 * asmlinkage function so its argument has to be pushed on the stack.  This
 * wrapper creates a proper "end of stack" frame header before the call.
 */
ENTRY(schedule_tail_wrapper)
	FRAME_BEGIN

	pushl	%eax
	call	schedule_tail
	popl	%eax

	FRAME_END
	ret
ENDPROC(schedule_tail_wrapper)
/*
 * A newly forked process directly context switches into this address.
 *
 * eax: prev task we switched from
 * ebx: kernel thread func (NULL for user thread)
 * edi: kernel thread arg
 */
ENTRY(ret_from_fork)
	call	schedule_tail_wrapper

	testl	%ebx, %ebx
	jnz	1f		/* kernel threads are uncommon */

2:
	/* When we fork, we trace the syscall return in the child, too. */
	movl    %esp, %eax
	call    syscall_return_slowpath
	jmp     restore_all

	/* kernel thread */
1:	movl	%edi, %eax
	call	*%ebx
	/*
	 * A kernel thread is allowed to return here after successfully
	 * calling do_execve().  Exit to userspace to complete the execve()
	 * syscall.
	 */
	movl	$0, PT_EAX(%esp)
	jmp	2b
END(ret_from_fork)

/*
 * Return to user mode is not as complex as all this looks,
 * but we want the default path for a system call return to
 * go as quickly as possible which is why some of this is
 * less clear than it otherwise should be.
 */

	# userspace resumption stub bypassing syscall exit tracing
	ALIGN
ret_from_exception:
	preempt_stop(CLBR_ANY)
ret_from_intr:
#ifdef CONFIG_VM86
	movl	PT_EFLAGS(%esp), %eax		# mix EFLAGS and CS
	movb	PT_CS(%esp), %al
	andl	$(X86_EFLAGS_VM | SEGMENT_RPL_MASK), %eax
#else
	/*
	 * We can be coming here from child spawned by kernel_thread().
	 */
	movl	PT_CS(%esp), %eax
	andl	$SEGMENT_RPL_MASK, %eax
#endif
	cmpl	$USER_RPL, %eax
	jb	resume_kernel			# not returning to v8086 or userspace

ENTRY(resume_userspace)
	DISABLE_INTERRUPTS(CLBR_ANY)
	TRACE_IRQS_OFF
	movl	%esp, %eax
	call	prepare_exit_to_usermode
	jmp	restore_all
END(ret_from_exception)

#ifdef CONFIG_PREEMPT
ENTRY(resume_kernel)
	DISABLE_INTERRUPTS(CLBR_ANY)
.Lneed_resched:
	cmpl	$0, PER_CPU_VAR(__preempt_count)
	jnz	restore_all
	testl	$X86_EFLAGS_IF, PT_EFLAGS(%esp)	# interrupts off (exception path) ?
	jz	restore_all
	call	preempt_schedule_irq
	jmp	.Lneed_resched
END(resume_kernel)
#endif

GLOBAL(__begin_SYSENTER_singlestep_region)
/*
 * All code from here through __end_SYSENTER_singlestep_region is subject
 * to being single-stepped if a user program sets TF and executes SYSENTER.
 * There is absolutely nothing that we can do to prevent this from happening
 * (thanks Intel!).  To keep our handling of this situation as simple as
 * possible, we handle TF just like AC and NT, except that our #DB handler
 * will ignore all of the single-step traps generated in this range.
 */

#ifdef CONFIG_XEN
/*
 * Xen doesn't set %esp to be precisely what the normal SYSENTER
 * entry point expects, so fix it up before using the normal path.
 */
ENTRY(xen_sysenter_target)
	addl	$5*4, %esp			/* remove xen-provided frame */
	jmp	.Lsysenter_past_esp
#endif

/*
 * 32-bit SYSENTER entry.
 *
 * 32-bit system calls through the vDSO's __kernel_vsyscall enter here
 * if X86_FEATURE_SEP is available.  This is the preferred system call
 * entry on 32-bit systems.
 *
 * The SYSENTER instruction, in principle, should *only* occur in the
 * vDSO.  In practice, a small number of Android devices were shipped
 * with a copy of Bionic that inlined a SYSENTER instruction.  This
 * never happened in any of Google's Bionic versions -- it only happened
 * in a narrow range of Intel-provided versions.
 *
 * SYSENTER loads SS, ESP, CS, and EIP from previously programmed MSRs.
 * IF and VM in RFLAGS are cleared (IOW: interrupts are off).
 * SYSENTER does not save anything on the stack,
 * and does not save old EIP (!!!), ESP, or EFLAGS.
 *
 * To avoid losing track of EFLAGS.VM (and thus potentially corrupting
 * user and/or vm86 state), we explicitly disable the SYSENTER
 * instruction in vm86 mode by reprogramming the MSRs.
 *
 * Arguments:
 * eax  system call number
 * ebx  arg1
 * ecx  arg2
 * edx  arg3
 * esi  arg4
 * edi  arg5
 * ebp  user stack
 * 0(%ebp) arg6
 */
ENTRY(entry_SYSENTER_32)
	movl	TSS_sysenter_sp0(%esp), %esp
.Lsysenter_past_esp:
	pushl	$__USER_DS		/* pt_regs->ss */
	pushl	%ebp			/* pt_regs->sp (stashed in bp) */
	pushfl				/* pt_regs->flags (except IF = 0) */
	orl	$X86_EFLAGS_IF, (%esp)	/* Fix IF */
	pushl	$__USER_CS		/* pt_regs->cs */
	pushl	$0			/* pt_regs->ip = 0 (placeholder) */
	pushl	%eax			/* pt_regs->orig_ax */
	SAVE_ALL pt_regs_ax=$-ENOSYS	/* save rest */

	/*
	 * SYSENTER doesn't filter flags, so we need to clear NT, AC
	 * and TF ourselves.  To save a few cycles, we can check whether
	 * either was set instead of doing an unconditional popfq.
	 * This needs to happen before enabling interrupts so that
	 * we don't get preempted with NT set.
	 *
	 * If TF is set, we will single-step all the way to here -- do_debug
	 * will ignore all the traps.  (Yes, this is slow, but so is
	 * single-stepping in general.  This allows us to avoid having
	 * a more complicated code to handle the case where a user program
	 * forces us to single-step through the SYSENTER entry code.)
	 *
	 * NB.: .Lsysenter_fix_flags is a label with the code under it moved
	 * out-of-line as an optimization: NT is unlikely to be set in the
	 * majority of the cases and instead of polluting the I$ unnecessarily,
	 * we're keeping that code behind a branch which will predict as
	 * not-taken and therefore its instructions won't be fetched.
	 */
	testl	$X86_EFLAGS_NT|X86_EFLAGS_AC|X86_EFLAGS_TF, PT_EFLAGS(%esp)
	jnz	.Lsysenter_fix_flags
.Lsysenter_flags_fixed:

	/*
	 * User mode is traced as though IRQs are on, and SYSENTER
	 * turned them off.
	 */
	TRACE_IRQS_OFF

	movl	%esp, %eax
	call	do_fast_syscall_32
	/* XEN PV guests always use IRET path */
	ALTERNATIVE "testl %eax, %eax; jz .Lsyscall_32_done", \
		    "jmp .Lsyscall_32_done", X86_FEATURE_XENPV

/* Opportunistic SYSEXIT */
	TRACE_IRQS_ON			/* User mode traces as IRQs on. */
	movl	PT_EIP(%esp), %edx	/* pt_regs->ip */
	movl	PT_OLDESP(%esp), %ecx	/* pt_regs->sp */
1:	mov	PT_FS(%esp), %fs
	PTGS_TO_GS
	popl	%ebx			/* pt_regs->bx */
	addl	$2*4, %esp		/* skip pt_regs->cx and pt_regs->dx */
	popl	%esi			/* pt_regs->si */
	popl	%edi			/* pt_regs->di */
	popl	%ebp			/* pt_regs->bp */
	popl	%eax			/* pt_regs->ax */

	/*
	 * Restore all flags except IF. (We restore IF separately because
	 * STI gives a one-instruction window in which we won't be interrupted,
	 * whereas POPF does not.)
	 */
	addl	$PT_EFLAGS-PT_DS, %esp	/* point esp at pt_regs->flags */
	btr	$X86_EFLAGS_IF_BIT, (%esp)
	popfl

	/*
	 * Return back to the vDSO, which will pop ecx and edx.
	 * Don't bother with DS and ES (they already contain __USER_DS).
	 */
	sti
	sysexit

.pushsection .fixup, "ax"
2:	movl	$0, PT_FS(%esp)
	jmp	1b
.popsection
	_ASM_EXTABLE(1b, 2b)
	PTGS_TO_GS_EX

.Lsysenter_fix_flags:
	pushl	$X86_EFLAGS_FIXED
	popfl
	jmp	.Lsysenter_flags_fixed
GLOBAL(__end_SYSENTER_singlestep_region)
ENDPROC(entry_SYSENTER_32)

/*
 * 32-bit legacy system call entry.
 *
 * 32-bit x86 Linux system calls traditionally used the INT $0x80
 * instruction.  INT $0x80 lands here.
 *
 * This entry point can be used by any 32-bit perform system calls.
 * Instances of INT $0x80 can be found inline in various programs and
 * libraries.  It is also used by the vDSO's __kernel_vsyscall
 * fallback for hardware that doesn't support a faster entry method.
 * Restarted 32-bit system calls also fall back to INT $0x80
 * regardless of what instruction was originally used to do the system
 * call.  (64-bit programs can use INT $0x80 as well, but they can
 * only run on 64-bit kernels and therefore land in
 * entry_INT80_compat.)
 *
 * This is considered a slow path.  It is not used by most libc
 * implementations on modern hardware except during process startup.
 *
 * Arguments:
 * eax  system call number
 * ebx  arg1
 * ecx  arg2
 * edx  arg3
 * esi  arg4
 * edi  arg5
 * ebp  arg6
 */
ENTRY(entry_INT80_32)
	ASM_CLAC
	pushl	%eax			/* pt_regs->orig_ax */
	SAVE_ALL pt_regs_ax=$-ENOSYS	/* save rest */

	/*
	 * User mode is traced as though IRQs are on, and the interrupt gate
	 * turned them off.
	 */
	TRACE_IRQS_OFF

	movl	%esp, %eax
	call	do_int80_syscall_32
.Lsyscall_32_done:

restore_all:
	TRACE_IRQS_IRET
.Lrestore_all_notrace:
#ifdef CONFIG_X86_ESPFIX32
	ALTERNATIVE	"jmp .Lrestore_nocheck", "", X86_BUG_ESPFIX

	movl	PT_EFLAGS(%esp), %eax		# mix EFLAGS, SS and CS
	/*
	 * Warning: PT_OLDSS(%esp) contains the wrong/random values if we
	 * are returning to the kernel.
	 * See comments in process.c:copy_thread() for details.
	 */
	movb	PT_OLDSS(%esp), %ah
	movb	PT_CS(%esp), %al
	andl	$(X86_EFLAGS_VM | (SEGMENT_TI_MASK << 8) | SEGMENT_RPL_MASK), %eax
	cmpl	$((SEGMENT_LDT << 8) | USER_RPL), %eax
	je .Lldt_ss				# returning to user-space with LDT SS
#endif
.Lrestore_nocheck:
	RESTORE_REGS 4				# skip orig_eax/error_code
.Lirq_return:
	INTERRUPT_RETURN

.section .fixup, "ax"
ENTRY(iret_exc	)
	pushl	$0				# no error code
	pushl	$do_iret_error
	jmp	common_exception
.previous
	_ASM_EXTABLE(.Lirq_return, iret_exc)

#ifdef CONFIG_X86_ESPFIX32
.Lldt_ss:
/*
 * Setup and switch to ESPFIX stack
 *
 * We're returning to userspace with a 16 bit stack. The CPU will not
 * restore the high word of ESP for us on executing iret... This is an
 * "official" bug of all the x86-compatible CPUs, which we can work
 * around to make dosemu and wine happy. We do this by preloading the
 * high word of ESP with the high word of the userspace ESP while
 * compensating for the offset by changing to the ESPFIX segment with
 * a base address that matches for the difference.
 */
#define GDT_ESPFIX_SS PER_CPU_VAR(gdt_page) + (GDT_ENTRY_ESPFIX_SS * 8)
	mov	%esp, %edx			/* load kernel esp */
	mov	PT_OLDESP(%esp), %eax		/* load userspace esp */
	mov	%dx, %ax			/* eax: new kernel esp */
	sub	%eax, %edx			/* offset (low word is 0) */
	shr	$16, %edx
	mov	%dl, GDT_ESPFIX_SS + 4		/* bits 16..23 */
	mov	%dh, GDT_ESPFIX_SS + 7		/* bits 24..31 */
	pushl	$__ESPFIX_SS
	pushl	%eax				/* new kernel esp */
	/*
	 * Disable interrupts, but do not irqtrace this section: we
	 * will soon execute iret and the tracer was already set to
	 * the irqstate after the IRET:
	 */
	DISABLE_INTERRUPTS(CLBR_ANY)
	lss	(%esp), %esp			/* switch to espfix segment */
	jmp	.Lrestore_nocheck
#endif
ENDPROC(entry_INT80_32)

.macro FIXUP_ESPFIX_STACK
/*
 * Switch back for ESPFIX stack to the normal zerobased stack
 *
 * We can't call C functions using the ESPFIX stack. This code reads
 * the high word of the segment base from the GDT and swiches to the
 * normal stack and adjusts ESP with the matching offset.
 */
#ifdef CONFIG_X86_ESPFIX32
	/* fixup the stack */
	mov	GDT_ESPFIX_SS + 4, %al /* bits 16..23 */
	mov	GDT_ESPFIX_SS + 7, %ah /* bits 24..31 */
	shl	$16, %eax
	addl	%esp, %eax			/* the adjusted stack pointer */
	pushl	$__KERNEL_DS
	pushl	%eax
	lss	(%esp), %esp			/* switch to the normal stack segment */
#endif
.endm
.macro UNWIND_ESPFIX_STACK
#ifdef CONFIG_X86_ESPFIX32
	movl	%ss, %eax
	/* see if on espfix stack */
	cmpw	$__ESPFIX_SS, %ax
	jne	27f
	movl	$__KERNEL_DS, %eax
	movl	%eax, %ds
	movl	%eax, %es
	/* switch to normal stack */
	FIXUP_ESPFIX_STACK
27:
#endif
.endm

/*
 * Build the entry stubs with some assembler magic.
 * We pack 1 stub into every 8-byte block.
 */
	.align 8
ENTRY(irq_entries_start)
    vector=FIRST_EXTERNAL_VECTOR
    .rept (FIRST_SYSTEM_VECTOR - FIRST_EXTERNAL_VECTOR)
	pushl	$(~vector+0x80)			/* Note: always in signed byte range */
    vector=vector+1
	jmp	common_interrupt
	.align	8
    .endr
END(irq_entries_start)

/*
 * the CPU automatically disables interrupts when executing an IRQ vector,
 * so IRQ-flags tracing has to follow that:
 */
	.p2align CONFIG_X86_L1_CACHE_SHIFT
common_interrupt:
	ASM_CLAC
	addl	$-0x80, (%esp)			/* Adjust vector into the [-256, -1] range */
	SAVE_ALL
	ENCODE_FRAME_POINTER
	TRACE_IRQS_OFF
	movl	%esp, %eax
	call	do_IRQ
	jmp	ret_from_intr
ENDPROC(common_interrupt)

#define BUILD_INTERRUPT3(name, nr, fn)	\
ENTRY(name)				\
	ASM_CLAC;			\
	pushl	$~(nr);			\
	SAVE_ALL;			\
	ENCODE_FRAME_POINTER;		\
	TRACE_IRQS_OFF			\
	movl	%esp, %eax;		\
	call	fn;			\
	jmp	ret_from_intr;		\
ENDPROC(name)

#define BUILD_INTERRUPT(name, nr)		\
	BUILD_INTERRUPT3(name, nr, smp_##name);	\

/* The include is where all of the SMP etc. interrupts come from */
#include <asm/entry_arch.h>

ENTRY(coprocessor_error)
	ASM_CLAC
	pushl	$0
	pushl	$do_coprocessor_error
	jmp	common_exception
END(coprocessor_error)

ENTRY(simd_coprocessor_error)
	ASM_CLAC
	pushl	$0
#ifdef CONFIG_X86_INVD_BUG
	/* AMD 486 bug: invd from userspace calls exception 19 instead of #GP */
	ALTERNATIVE "pushl	$do_general_protection",	\
		    "pushl	$do_simd_coprocessor_error",	\
		    X86_FEATURE_XMM
#else
	pushl	$do_simd_coprocessor_error
#endif
	jmp	common_exception
END(simd_coprocessor_error)

ENTRY(device_not_available)
	ASM_CLAC
	pushl	$-1				# mark this as an int
	pushl	$do_device_not_available
	jmp	common_exception
END(device_not_available)

#ifdef CONFIG_PARAVIRT
ENTRY(native_iret)
	iret
	_ASM_EXTABLE(native_iret, iret_exc)
END(native_iret)
#endif

ENTRY(overflow)
	ASM_CLAC
	pushl	$0
	pushl	$do_overflow
	jmp	common_exception
END(overflow)

ENTRY(bounds)
	ASM_CLAC
	pushl	$0
	pushl	$do_bounds
	jmp	common_exception
END(bounds)

ENTRY(invalid_op)
	ASM_CLAC
	pushl	$0
	pushl	$do_invalid_op
	jmp	common_exception
END(invalid_op)

ENTRY(coprocessor_segment_overrun)
	ASM_CLAC
	pushl	$0
	pushl	$do_coprocessor_segment_overrun
	jmp	common_exception
END(coprocessor_segment_overrun)

ENTRY(invalid_TSS)
	ASM_CLAC
	pushl	$do_invalid_TSS
	jmp	common_exception
END(invalid_TSS)

ENTRY(segment_not_present)
	ASM_CLAC
	pushl	$do_segment_not_present
	jmp	common_exception
END(segment_not_present)

ENTRY(stack_segment)
	ASM_CLAC
	pushl	$do_stack_segment
	jmp	common_exception
END(stack_segment)

ENTRY(alignment_check)
	ASM_CLAC
	pushl	$do_alignment_check
	jmp	common_exception
END(alignment_check)

ENTRY(divide_error)
	ASM_CLAC
	pushl	$0				# no error code
	pushl	$do_divide_error
	jmp	common_exception
END(divide_error)

#ifdef CONFIG_X86_MCE
ENTRY(machine_check)
	ASM_CLAC
	pushl	$0
	pushl	machine_check_vector
	jmp	common_exception
END(machine_check)
#endif

ENTRY(spurious_interrupt_bug)
	ASM_CLAC
	pushl	$0
	pushl	$do_spurious_interrupt_bug
	jmp	common_exception
END(spurious_interrupt_bug)

#ifdef CONFIG_XEN
ENTRY(xen_hypervisor_callback)
	pushl	$-1				/* orig_ax = -1 => not a system call */
	SAVE_ALL
	ENCODE_FRAME_POINTER
	TRACE_IRQS_OFF

	/*
	 * Check to see if we got the event in the critical
	 * region in xen_iret_direct, after we've reenabled
	 * events and checked for pending events.  This simulates
	 * iret instruction's behaviour where it delivers a
	 * pending interrupt when enabling interrupts:
	 */
	movl	PT_EIP(%esp), %eax
	cmpl	$xen_iret_start_crit, %eax
	jb	1f
	cmpl	$xen_iret_end_crit, %eax
	jae	1f

	jmp	xen_iret_crit_fixup

ENTRY(xen_do_upcall)
1:	mov	%esp, %eax
	call	xen_evtchn_do_upcall
#ifndef CONFIG_PREEMPT
	call	xen_maybe_preempt_hcall
#endif
	jmp	ret_from_intr
ENDPROC(xen_hypervisor_callback)

/*
 * Hypervisor uses this for application faults while it executes.
 * We get here for two reasons:
 *  1. Fault while reloading DS, ES, FS or GS
 *  2. Fault while executing IRET
 * Category 1 we fix up by reattempting the load, and zeroing the segment
 * register if the load fails.
 * Category 2 we fix up by jumping to do_iret_error. We cannot use the
 * normal Linux return path in this case because if we use the IRET hypercall
 * to pop the stack frame we end up in an infinite loop of failsafe callbacks.
 * We distinguish between categories by maintaining a status value in EAX.
 */
ENTRY(xen_failsafe_callback)
	pushl	%eax
	movl	$1, %eax
1:	mov	4(%esp), %ds
2:	mov	8(%esp), %es
3:	mov	12(%esp), %fs
4:	mov	16(%esp), %gs
	/* EAX == 0 => Category 1 (Bad segment)
	   EAX != 0 => Category 2 (Bad IRET) */
	testl	%eax, %eax
	popl	%eax
	lea	16(%esp), %esp
	jz	5f
	jmp	iret_exc
5:	pushl	$-1				/* orig_ax = -1 => not a system call */
	SAVE_ALL
	ENCODE_FRAME_POINTER
	jmp	ret_from_exception

.section .fixup, "ax"
6:	xorl	%eax, %eax
	movl	%eax, 4(%esp)
	jmp	1b
7:	xorl	%eax, %eax
	movl	%eax, 8(%esp)
	jmp	2b
8:	xorl	%eax, %eax
	movl	%eax, 12(%esp)
	jmp	3b
9:	xorl	%eax, %eax
	movl	%eax, 16(%esp)
	jmp	4b
.previous
	_ASM_EXTABLE(1b, 6b)
	_ASM_EXTABLE(2b, 7b)
	_ASM_EXTABLE(3b, 8b)
	_ASM_EXTABLE(4b, 9b)
ENDPROC(xen_failsafe_callback)

BUILD_INTERRUPT3(xen_hvm_callback_vector, HYPERVISOR_CALLBACK_VECTOR,
		 xen_evtchn_do_upcall)

#endif /* CONFIG_XEN */

#if IS_ENABLED(CONFIG_HYPERV)

BUILD_INTERRUPT3(hyperv_callback_vector, HYPERVISOR_CALLBACK_VECTOR,
		 hyperv_vector_handler)

#endif /* CONFIG_HYPERV */

ENTRY(page_fault)
	ASM_CLAC
	pushl	$do_page_fault
	ALIGN
	jmp common_exception
END(page_fault)

common_exception:
	/* the function address is in %gs's slot on the stack */
	pushl	%fs
	pushl	%es
	pushl	%ds
	pushl	%eax
	pushl	%ebp
	pushl	%edi
	pushl	%esi
	pushl	%edx
	pushl	%ecx
	pushl	%ebx
	ENCODE_FRAME_POINTER
	cld
	movl	$(__KERNEL_PERCPU), %ecx
	movl	%ecx, %fs
	UNWIND_ESPFIX_STACK
	GS_TO_REG %ecx
	movl	PT_GS(%esp), %edi		# get the function address
	movl	PT_ORIG_EAX(%esp), %edx		# get the error code
	movl	$-1, PT_ORIG_EAX(%esp)		# no syscall to restart
	REG_TO_PTGS %ecx
	SET_KERNEL_GS %ecx
	movl	$(__USER_DS), %ecx
	movl	%ecx, %ds
	movl	%ecx, %es
	TRACE_IRQS_OFF
	movl	%esp, %eax			# pt_regs pointer
	call	*%edi
	jmp	ret_from_exception
END(common_exception)

ENTRY(debug)
	/*
	 * #DB can happen at the first instruction of
	 * entry_SYSENTER_32 or in Xen's SYSENTER prologue.  If this
	 * happens, then we will be running on a very small stack.  We
	 * need to detect this condition and switch to the thread
	 * stack before calling any C code at all.
	 *
	 * If you edit this code, keep in mind that NMIs can happen in here.
	 */
	ASM_CLAC
	pushl	$-1				# mark this as an int
	SAVE_ALL
	ENCODE_FRAME_POINTER
	xorl	%edx, %edx			# error code 0
	movl	%esp, %eax			# pt_regs pointer

	/* Are we currently on the SYSENTER stack? */
	movl	PER_CPU_VAR(cpu_entry_area), %ecx
<<<<<<< HEAD
	addl	$CPU_ENTRY_AREA_SYSENTER_stack + SIZEOF_SYSENTER_stack, %ecx
	subl	%eax, %ecx	/* ecx = (end of SYSENTER_stack) - esp */
	cmpl	$SIZEOF_SYSENTER_stack, %ecx
=======
	addl	$CPU_ENTRY_AREA_entry_stack + SIZEOF_entry_stack, %ecx
	subl	%eax, %ecx	/* ecx = (end of entry_stack) - esp */
	cmpl	$SIZEOF_entry_stack, %ecx
>>>>>>> 30a7acd5
	jb	.Ldebug_from_sysenter_stack

	TRACE_IRQS_OFF
	call	do_debug
	jmp	ret_from_exception

.Ldebug_from_sysenter_stack:
	/* We're on the SYSENTER stack.  Switch off. */
	movl	%esp, %ebx
	movl	PER_CPU_VAR(cpu_current_top_of_stack), %esp
	TRACE_IRQS_OFF
	call	do_debug
	movl	%ebx, %esp
	jmp	ret_from_exception
END(debug)

/*
 * NMI is doubly nasty.  It can happen on the first instruction of
 * entry_SYSENTER_32 (just like #DB), but it can also interrupt the beginning
 * of the #DB handler even if that #DB in turn hit before entry_SYSENTER_32
 * switched stacks.  We handle both conditions by simply checking whether we
 * interrupted kernel code running on the SYSENTER stack.
 */
ENTRY(nmi)
	ASM_CLAC
#ifdef CONFIG_X86_ESPFIX32
	pushl	%eax
	movl	%ss, %eax
	cmpw	$__ESPFIX_SS, %ax
	popl	%eax
	je	.Lnmi_espfix_stack
#endif

	pushl	%eax				# pt_regs->orig_ax
	SAVE_ALL
	ENCODE_FRAME_POINTER
	xorl	%edx, %edx			# zero error code
	movl	%esp, %eax			# pt_regs pointer

	/* Are we currently on the SYSENTER stack? */
	movl	PER_CPU_VAR(cpu_entry_area), %ecx
<<<<<<< HEAD
	addl	$CPU_ENTRY_AREA_SYSENTER_stack + SIZEOF_SYSENTER_stack, %ecx
	subl	%eax, %ecx	/* ecx = (end of SYSENTER_stack) - esp */
	cmpl	$SIZEOF_SYSENTER_stack, %ecx
=======
	addl	$CPU_ENTRY_AREA_entry_stack + SIZEOF_entry_stack, %ecx
	subl	%eax, %ecx	/* ecx = (end of entry_stack) - esp */
	cmpl	$SIZEOF_entry_stack, %ecx
>>>>>>> 30a7acd5
	jb	.Lnmi_from_sysenter_stack

	/* Not on SYSENTER stack. */
	call	do_nmi
	jmp	.Lrestore_all_notrace

.Lnmi_from_sysenter_stack:
	/*
	 * We're on the SYSENTER stack.  Switch off.  No one (not even debug)
	 * is using the thread stack right now, so it's safe for us to use it.
	 */
	movl	%esp, %ebx
	movl	PER_CPU_VAR(cpu_current_top_of_stack), %esp
	call	do_nmi
	movl	%ebx, %esp
	jmp	.Lrestore_all_notrace

#ifdef CONFIG_X86_ESPFIX32
.Lnmi_espfix_stack:
	/*
	 * create the pointer to lss back
	 */
	pushl	%ss
	pushl	%esp
	addl	$4, (%esp)
	/* copy the iret frame of 12 bytes */
	.rept 3
	pushl	16(%esp)
	.endr
	pushl	%eax
	SAVE_ALL
	ENCODE_FRAME_POINTER
	FIXUP_ESPFIX_STACK			# %eax == %esp
	xorl	%edx, %edx			# zero error code
	call	do_nmi
	RESTORE_REGS
	lss	12+4(%esp), %esp		# back to espfix stack
	jmp	.Lirq_return
#endif
END(nmi)

ENTRY(int3)
	ASM_CLAC
	pushl	$-1				# mark this as an int
	SAVE_ALL
	ENCODE_FRAME_POINTER
	TRACE_IRQS_OFF
	xorl	%edx, %edx			# zero error code
	movl	%esp, %eax			# pt_regs pointer
	call	do_int3
	jmp	ret_from_exception
END(int3)

ENTRY(general_protection)
	pushl	$do_general_protection
	jmp	common_exception
END(general_protection)

#ifdef CONFIG_KVM_GUEST
ENTRY(async_page_fault)
	ASM_CLAC
	pushl	$do_async_page_fault
	jmp	common_exception
END(async_page_fault)
#endif

ENTRY(rewind_stack_do_exit)
	/* Prevent any naive code from trying to unwind to our caller. */
	xorl	%ebp, %ebp

	movl	PER_CPU_VAR(cpu_current_top_of_stack), %esi
	leal	-TOP_OF_KERNEL_STACK_PADDING-PTREGS_SIZE(%esi), %esp

	call	do_exit
1:	jmp 1b
END(rewind_stack_do_exit)<|MERGE_RESOLUTION|>--- conflicted
+++ resolved
@@ -942,15 +942,9 @@
 
 	/* Are we currently on the SYSENTER stack? */
 	movl	PER_CPU_VAR(cpu_entry_area), %ecx
-<<<<<<< HEAD
-	addl	$CPU_ENTRY_AREA_SYSENTER_stack + SIZEOF_SYSENTER_stack, %ecx
-	subl	%eax, %ecx	/* ecx = (end of SYSENTER_stack) - esp */
-	cmpl	$SIZEOF_SYSENTER_stack, %ecx
-=======
 	addl	$CPU_ENTRY_AREA_entry_stack + SIZEOF_entry_stack, %ecx
 	subl	%eax, %ecx	/* ecx = (end of entry_stack) - esp */
 	cmpl	$SIZEOF_entry_stack, %ecx
->>>>>>> 30a7acd5
 	jb	.Ldebug_from_sysenter_stack
 
 	TRACE_IRQS_OFF
@@ -992,15 +986,9 @@
 
 	/* Are we currently on the SYSENTER stack? */
 	movl	PER_CPU_VAR(cpu_entry_area), %ecx
-<<<<<<< HEAD
-	addl	$CPU_ENTRY_AREA_SYSENTER_stack + SIZEOF_SYSENTER_stack, %ecx
-	subl	%eax, %ecx	/* ecx = (end of SYSENTER_stack) - esp */
-	cmpl	$SIZEOF_SYSENTER_stack, %ecx
-=======
 	addl	$CPU_ENTRY_AREA_entry_stack + SIZEOF_entry_stack, %ecx
 	subl	%eax, %ecx	/* ecx = (end of entry_stack) - esp */
 	cmpl	$SIZEOF_entry_stack, %ecx
->>>>>>> 30a7acd5
 	jb	.Lnmi_from_sysenter_stack
 
 	/* Not on SYSENTER stack. */
