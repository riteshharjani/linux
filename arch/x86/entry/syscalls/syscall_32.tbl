#
# 32-bit system call numbers and entry vectors
#
# The format is:
# <number> <abi> <name> <entry point> <compat entry point>
#
# The abi is always "i386" for this file.
#
0	i386	restart_syscall		sys_restart_syscall
1	i386	exit			sys_exit
2	i386	fork			sys_fork
3	i386	read			sys_read
4	i386	write			sys_write
5	i386	open			sys_open			compat_sys_open
6	i386	close			sys_close
<<<<<<< HEAD
7	i386	waitpid			sys_waitpid			compat_sys_x86_waitpid
=======
7	i386	waitpid			sys_waitpid
>>>>>>> 49a695ba
8	i386	creat			sys_creat
9	i386	link			sys_link
10	i386	unlink			sys_unlink
11	i386	execve			sys_execve			compat_sys_execve
12	i386	chdir			sys_chdir
13	i386	time			sys_time			compat_sys_time
14	i386	mknod			sys_mknod
15	i386	chmod			sys_chmod
16	i386	lchown			sys_lchown16
17	i386	break
18	i386	oldstat			sys_stat
19	i386	lseek			sys_lseek			compat_sys_lseek
20	i386	getpid			sys_getpid
21	i386	mount			sys_mount			compat_sys_mount
22	i386	umount			sys_oldumount
23	i386	setuid			sys_setuid16
24	i386	getuid			sys_getuid16
25	i386	stime			sys_stime			compat_sys_stime
26	i386	ptrace			sys_ptrace			compat_sys_ptrace
27	i386	alarm			sys_alarm
28	i386	oldfstat		sys_fstat
29	i386	pause			sys_pause
30	i386	utime			sys_utime			compat_sys_utime
31	i386	stty
32	i386	gtty
33	i386	access			sys_access
34	i386	nice			sys_nice
35	i386	ftime
36	i386	sync			sys_sync
37	i386	kill			sys_kill
38	i386	rename			sys_rename
39	i386	mkdir			sys_mkdir
40	i386	rmdir			sys_rmdir
41	i386	dup			sys_dup
42	i386	pipe			sys_pipe
43	i386	times			sys_times			compat_sys_times
44	i386	prof
45	i386	brk			sys_brk
46	i386	setgid			sys_setgid16
47	i386	getgid			sys_getgid16
48	i386	signal			sys_signal
49	i386	geteuid			sys_geteuid16
50	i386	getegid			sys_getegid16
51	i386	acct			sys_acct
52	i386	umount2			sys_umount
53	i386	lock
54	i386	ioctl			sys_ioctl			compat_sys_ioctl
55	i386	fcntl			sys_fcntl			compat_sys_fcntl64
56	i386	mpx
57	i386	setpgid			sys_setpgid
58	i386	ulimit
59	i386	oldolduname		sys_olduname
60	i386	umask			sys_umask
61	i386	chroot			sys_chroot
62	i386	ustat			sys_ustat			compat_sys_ustat
63	i386	dup2			sys_dup2
64	i386	getppid			sys_getppid
65	i386	getpgrp			sys_getpgrp
66	i386	setsid			sys_setsid
67	i386	sigaction		sys_sigaction			compat_sys_sigaction
68	i386	sgetmask		sys_sgetmask
69	i386	ssetmask		sys_ssetmask
70	i386	setreuid		sys_setreuid16
71	i386	setregid		sys_setregid16
72	i386	sigsuspend		sys_sigsuspend
73	i386	sigpending		sys_sigpending			compat_sys_sigpending
74	i386	sethostname		sys_sethostname
75	i386	setrlimit		sys_setrlimit			compat_sys_setrlimit
76	i386	getrlimit		sys_old_getrlimit		compat_sys_old_getrlimit
77	i386	getrusage		sys_getrusage			compat_sys_getrusage
78	i386	gettimeofday		sys_gettimeofday		compat_sys_gettimeofday
79	i386	settimeofday		sys_settimeofday		compat_sys_settimeofday
80	i386	getgroups		sys_getgroups16
81	i386	setgroups		sys_setgroups16
82	i386	select			sys_old_select			compat_sys_old_select
83	i386	symlink			sys_symlink
84	i386	oldlstat		sys_lstat
85	i386	readlink		sys_readlink
86	i386	uselib			sys_uselib
87	i386	swapon			sys_swapon
88	i386	reboot			sys_reboot
89	i386	readdir			sys_old_readdir			compat_sys_old_readdir
90	i386	mmap			sys_old_mmap			compat_sys_x86_mmap
91	i386	munmap			sys_munmap
92	i386	truncate		sys_truncate			compat_sys_truncate
93	i386	ftruncate		sys_ftruncate			compat_sys_ftruncate
94	i386	fchmod			sys_fchmod
95	i386	fchown			sys_fchown16
96	i386	getpriority		sys_getpriority
97	i386	setpriority		sys_setpriority
98	i386	profil
99	i386	statfs			sys_statfs			compat_sys_statfs
100	i386	fstatfs			sys_fstatfs			compat_sys_fstatfs
101	i386	ioperm			sys_ioperm
102	i386	socketcall		sys_socketcall			compat_sys_socketcall
103	i386	syslog			sys_syslog
104	i386	setitimer		sys_setitimer			compat_sys_setitimer
105	i386	getitimer		sys_getitimer			compat_sys_getitimer
106	i386	stat			sys_newstat			compat_sys_newstat
107	i386	lstat			sys_newlstat			compat_sys_newlstat
108	i386	fstat			sys_newfstat			compat_sys_newfstat
109	i386	olduname		sys_uname
110	i386	iopl			sys_iopl
111	i386	vhangup			sys_vhangup
112	i386	idle
113	i386	vm86old			sys_vm86old			sys_ni_syscall
114	i386	wait4			sys_wait4			compat_sys_wait4
115	i386	swapoff			sys_swapoff
116	i386	sysinfo			sys_sysinfo			compat_sys_sysinfo
117	i386	ipc			sys_ipc				compat_sys_ipc
118	i386	fsync			sys_fsync
119	i386	sigreturn		sys_sigreturn			sys32_sigreturn
120	i386	clone			sys_clone			compat_sys_x86_clone
121	i386	setdomainname		sys_setdomainname
122	i386	uname			sys_newuname
123	i386	modify_ldt		sys_modify_ldt
124	i386	adjtimex		sys_adjtimex			compat_sys_adjtimex
125	i386	mprotect		sys_mprotect
126	i386	sigprocmask		sys_sigprocmask			compat_sys_sigprocmask
127	i386	create_module
128	i386	init_module		sys_init_module
129	i386	delete_module		sys_delete_module
130	i386	get_kernel_syms
131	i386	quotactl		sys_quotactl			compat_sys_quotactl32
132	i386	getpgid			sys_getpgid
133	i386	fchdir			sys_fchdir
134	i386	bdflush			sys_bdflush
135	i386	sysfs			sys_sysfs
136	i386	personality		sys_personality
137	i386	afs_syscall
138	i386	setfsuid		sys_setfsuid16
139	i386	setfsgid		sys_setfsgid16
140	i386	_llseek			sys_llseek
141	i386	getdents		sys_getdents			compat_sys_getdents
142	i386	_newselect		sys_select			compat_sys_select
143	i386	flock			sys_flock
144	i386	msync			sys_msync
145	i386	readv			sys_readv			compat_sys_readv
146	i386	writev			sys_writev			compat_sys_writev
147	i386	getsid			sys_getsid
148	i386	fdatasync		sys_fdatasync
149	i386	_sysctl			sys_sysctl			compat_sys_sysctl
150	i386	mlock			sys_mlock
151	i386	munlock			sys_munlock
152	i386	mlockall		sys_mlockall
153	i386	munlockall		sys_munlockall
154	i386	sched_setparam		sys_sched_setparam
155	i386	sched_getparam		sys_sched_getparam
156	i386	sched_setscheduler	sys_sched_setscheduler
157	i386	sched_getscheduler	sys_sched_getscheduler
158	i386	sched_yield		sys_sched_yield
159	i386	sched_get_priority_max	sys_sched_get_priority_max
160	i386	sched_get_priority_min	sys_sched_get_priority_min
161	i386	sched_rr_get_interval	sys_sched_rr_get_interval	compat_sys_sched_rr_get_interval
162	i386	nanosleep		sys_nanosleep			compat_sys_nanosleep
163	i386	mremap			sys_mremap
164	i386	setresuid		sys_setresuid16
165	i386	getresuid		sys_getresuid16
166	i386	vm86			sys_vm86			sys_ni_syscall
167	i386	query_module
168	i386	poll			sys_poll
169	i386	nfsservctl
170	i386	setresgid		sys_setresgid16
171	i386	getresgid		sys_getresgid16
172	i386	prctl			sys_prctl
173	i386	rt_sigreturn		sys_rt_sigreturn		sys32_rt_sigreturn
174	i386	rt_sigaction		sys_rt_sigaction		compat_sys_rt_sigaction
175	i386	rt_sigprocmask		sys_rt_sigprocmask
176	i386	rt_sigpending		sys_rt_sigpending		compat_sys_rt_sigpending
177	i386	rt_sigtimedwait		sys_rt_sigtimedwait		compat_sys_rt_sigtimedwait
178	i386	rt_sigqueueinfo		sys_rt_sigqueueinfo		compat_sys_rt_sigqueueinfo
179	i386	rt_sigsuspend		sys_rt_sigsuspend
180	i386	pread64			sys_pread64			compat_sys_x86_pread
181	i386	pwrite64		sys_pwrite64			compat_sys_x86_pwrite
182	i386	chown			sys_chown16
183	i386	getcwd			sys_getcwd
184	i386	capget			sys_capget
185	i386	capset			sys_capset
186	i386	sigaltstack		sys_sigaltstack			compat_sys_sigaltstack
187	i386	sendfile		sys_sendfile			compat_sys_sendfile
188	i386	getpmsg
189	i386	putpmsg
190	i386	vfork			sys_vfork
191	i386	ugetrlimit		sys_getrlimit			compat_sys_getrlimit
192	i386	mmap2			sys_mmap_pgoff
193	i386	truncate64		sys_truncate64			compat_sys_x86_truncate64
194	i386	ftruncate64		sys_ftruncate64			compat_sys_x86_ftruncate64
195	i386	stat64			sys_stat64			compat_sys_x86_stat64
196	i386	lstat64			sys_lstat64			compat_sys_x86_lstat64
197	i386	fstat64			sys_fstat64			compat_sys_x86_fstat64
198	i386	lchown32		sys_lchown
199	i386	getuid32		sys_getuid
200	i386	getgid32		sys_getgid
201	i386	geteuid32		sys_geteuid
202	i386	getegid32		sys_getegid
203	i386	setreuid32		sys_setreuid
204	i386	setregid32		sys_setregid
205	i386	getgroups32		sys_getgroups
206	i386	setgroups32		sys_setgroups
207	i386	fchown32		sys_fchown
208	i386	setresuid32		sys_setresuid
209	i386	getresuid32		sys_getresuid
210	i386	setresgid32		sys_setresgid
211	i386	getresgid32		sys_getresgid
212	i386	chown32			sys_chown
213	i386	setuid32		sys_setuid
214	i386	setgid32		sys_setgid
215	i386	setfsuid32		sys_setfsuid
216	i386	setfsgid32		sys_setfsgid
217	i386	pivot_root		sys_pivot_root
218	i386	mincore			sys_mincore
219	i386	madvise			sys_madvise
220	i386	getdents64		sys_getdents64
221	i386	fcntl64			sys_fcntl64			compat_sys_fcntl64
# 222 is unused
# 223 is unused
224	i386	gettid			sys_gettid
225	i386	readahead		sys_readahead			compat_sys_x86_readahead
226	i386	setxattr		sys_setxattr
227	i386	lsetxattr		sys_lsetxattr
228	i386	fsetxattr		sys_fsetxattr
229	i386	getxattr		sys_getxattr
230	i386	lgetxattr		sys_lgetxattr
231	i386	fgetxattr		sys_fgetxattr
232	i386	listxattr		sys_listxattr
233	i386	llistxattr		sys_llistxattr
234	i386	flistxattr		sys_flistxattr
235	i386	removexattr		sys_removexattr
236	i386	lremovexattr		sys_lremovexattr
237	i386	fremovexattr		sys_fremovexattr
238	i386	tkill			sys_tkill
239	i386	sendfile64		sys_sendfile64
240	i386	futex			sys_futex			compat_sys_futex
241	i386	sched_setaffinity	sys_sched_setaffinity		compat_sys_sched_setaffinity
242	i386	sched_getaffinity	sys_sched_getaffinity		compat_sys_sched_getaffinity
243	i386	set_thread_area		sys_set_thread_area
244	i386	get_thread_area		sys_get_thread_area
245	i386	io_setup		sys_io_setup			compat_sys_io_setup
246	i386	io_destroy		sys_io_destroy
247	i386	io_getevents		sys_io_getevents		compat_sys_io_getevents
248	i386	io_submit		sys_io_submit			compat_sys_io_submit
249	i386	io_cancel		sys_io_cancel
250	i386	fadvise64		sys_fadvise64			compat_sys_x86_fadvise64
# 251 is available for reuse (was briefly sys_set_zone_reclaim)
252	i386	exit_group		sys_exit_group
253	i386	lookup_dcookie		sys_lookup_dcookie		compat_sys_lookup_dcookie
254	i386	epoll_create		sys_epoll_create
255	i386	epoll_ctl		sys_epoll_ctl
256	i386	epoll_wait		sys_epoll_wait
257	i386	remap_file_pages	sys_remap_file_pages
258	i386	set_tid_address		sys_set_tid_address
259	i386	timer_create		sys_timer_create		compat_sys_timer_create
260	i386	timer_settime		sys_timer_settime		compat_sys_timer_settime
261	i386	timer_gettime		sys_timer_gettime		compat_sys_timer_gettime
262	i386	timer_getoverrun	sys_timer_getoverrun
263	i386	timer_delete		sys_timer_delete
264	i386	clock_settime		sys_clock_settime		compat_sys_clock_settime
265	i386	clock_gettime		sys_clock_gettime		compat_sys_clock_gettime
266	i386	clock_getres		sys_clock_getres		compat_sys_clock_getres
267	i386	clock_nanosleep		sys_clock_nanosleep		compat_sys_clock_nanosleep
268	i386	statfs64		sys_statfs64			compat_sys_statfs64
269	i386	fstatfs64		sys_fstatfs64			compat_sys_fstatfs64
270	i386	tgkill			sys_tgkill
271	i386	utimes			sys_utimes			compat_sys_utimes
272	i386	fadvise64_64		sys_fadvise64_64		compat_sys_x86_fadvise64_64
273	i386	vserver
274	i386	mbind			sys_mbind
275	i386	get_mempolicy		sys_get_mempolicy		compat_sys_get_mempolicy
276	i386	set_mempolicy		sys_set_mempolicy
277	i386	mq_open			sys_mq_open			compat_sys_mq_open
278	i386	mq_unlink		sys_mq_unlink
279	i386	mq_timedsend		sys_mq_timedsend		compat_sys_mq_timedsend
280	i386	mq_timedreceive		sys_mq_timedreceive		compat_sys_mq_timedreceive
281	i386	mq_notify		sys_mq_notify			compat_sys_mq_notify
282	i386	mq_getsetattr		sys_mq_getsetattr		compat_sys_mq_getsetattr
283	i386	kexec_load		sys_kexec_load			compat_sys_kexec_load
284	i386	waitid			sys_waitid			compat_sys_waitid
# 285 sys_setaltroot
286	i386	add_key			sys_add_key
287	i386	request_key		sys_request_key
288	i386	keyctl			sys_keyctl			compat_sys_keyctl
289	i386	ioprio_set		sys_ioprio_set
290	i386	ioprio_get		sys_ioprio_get
291	i386	inotify_init		sys_inotify_init
292	i386	inotify_add_watch	sys_inotify_add_watch
293	i386	inotify_rm_watch	sys_inotify_rm_watch
294	i386	migrate_pages		sys_migrate_pages
295	i386	openat			sys_openat			compat_sys_openat
296	i386	mkdirat			sys_mkdirat
297	i386	mknodat			sys_mknodat
298	i386	fchownat		sys_fchownat
299	i386	futimesat		sys_futimesat			compat_sys_futimesat
300	i386	fstatat64		sys_fstatat64			compat_sys_x86_fstatat
301	i386	unlinkat		sys_unlinkat
302	i386	renameat		sys_renameat
303	i386	linkat			sys_linkat
304	i386	symlinkat		sys_symlinkat
305	i386	readlinkat		sys_readlinkat
306	i386	fchmodat		sys_fchmodat
307	i386	faccessat		sys_faccessat
308	i386	pselect6		sys_pselect6			compat_sys_pselect6
309	i386	ppoll			sys_ppoll			compat_sys_ppoll
310	i386	unshare			sys_unshare
311	i386	set_robust_list		sys_set_robust_list		compat_sys_set_robust_list
312	i386	get_robust_list		sys_get_robust_list		compat_sys_get_robust_list
313	i386	splice			sys_splice
314	i386	sync_file_range		sys_sync_file_range		compat_sys_x86_sync_file_range
315	i386	tee			sys_tee
316	i386	vmsplice		sys_vmsplice			compat_sys_vmsplice
317	i386	move_pages		sys_move_pages			compat_sys_move_pages
318	i386	getcpu			sys_getcpu
319	i386	epoll_pwait		sys_epoll_pwait
320	i386	utimensat		sys_utimensat			compat_sys_utimensat
321	i386	signalfd		sys_signalfd			compat_sys_signalfd
322	i386	timerfd_create		sys_timerfd_create
323	i386	eventfd			sys_eventfd
324	i386	fallocate		sys_fallocate			compat_sys_x86_fallocate
325	i386	timerfd_settime		sys_timerfd_settime		compat_sys_timerfd_settime
326	i386	timerfd_gettime		sys_timerfd_gettime		compat_sys_timerfd_gettime
327	i386	signalfd4		sys_signalfd4			compat_sys_signalfd4
328	i386	eventfd2		sys_eventfd2
329	i386	epoll_create1		sys_epoll_create1
330	i386	dup3			sys_dup3
331	i386	pipe2			sys_pipe2
332	i386	inotify_init1		sys_inotify_init1
333	i386	preadv			sys_preadv			compat_sys_preadv
334	i386	pwritev			sys_pwritev			compat_sys_pwritev
335	i386	rt_tgsigqueueinfo	sys_rt_tgsigqueueinfo		compat_sys_rt_tgsigqueueinfo
336	i386	perf_event_open		sys_perf_event_open
337	i386	recvmmsg		sys_recvmmsg			compat_sys_recvmmsg
338	i386	fanotify_init		sys_fanotify_init
339	i386	fanotify_mark		sys_fanotify_mark		compat_sys_fanotify_mark
340	i386	prlimit64		sys_prlimit64
341	i386	name_to_handle_at	sys_name_to_handle_at
342	i386	open_by_handle_at	sys_open_by_handle_at		compat_sys_open_by_handle_at
343	i386	clock_adjtime		sys_clock_adjtime		compat_sys_clock_adjtime
344	i386	syncfs			sys_syncfs
345	i386	sendmmsg		sys_sendmmsg			compat_sys_sendmmsg
346	i386	setns			sys_setns
347	i386	process_vm_readv	sys_process_vm_readv		compat_sys_process_vm_readv
348	i386	process_vm_writev	sys_process_vm_writev		compat_sys_process_vm_writev
349	i386	kcmp			sys_kcmp
350	i386	finit_module		sys_finit_module
351	i386	sched_setattr		sys_sched_setattr
352	i386	sched_getattr		sys_sched_getattr
353	i386	renameat2		sys_renameat2
354	i386	seccomp			sys_seccomp
355	i386	getrandom		sys_getrandom
356	i386	memfd_create		sys_memfd_create
357	i386	bpf			sys_bpf
358	i386	execveat		sys_execveat			compat_sys_execveat
359	i386	socket			sys_socket
360	i386	socketpair		sys_socketpair
361	i386	bind			sys_bind
362	i386	connect			sys_connect
363	i386	listen			sys_listen
364	i386	accept4			sys_accept4
365	i386	getsockopt		sys_getsockopt			compat_sys_getsockopt
366	i386	setsockopt		sys_setsockopt			compat_sys_setsockopt
367	i386	getsockname		sys_getsockname
368	i386	getpeername		sys_getpeername
369	i386	sendto			sys_sendto
370	i386	sendmsg			sys_sendmsg			compat_sys_sendmsg
371	i386	recvfrom		sys_recvfrom			compat_sys_recvfrom
372	i386	recvmsg			sys_recvmsg			compat_sys_recvmsg
373	i386	shutdown		sys_shutdown
374	i386	userfaultfd		sys_userfaultfd
375	i386	membarrier		sys_membarrier
376	i386	mlock2			sys_mlock2
377	i386	copy_file_range		sys_copy_file_range
378	i386	preadv2			sys_preadv2			compat_sys_preadv2
379	i386	pwritev2		sys_pwritev2			compat_sys_pwritev2
380	i386	pkey_mprotect		sys_pkey_mprotect
381	i386	pkey_alloc		sys_pkey_alloc
382	i386	pkey_free		sys_pkey_free
383	i386	statx			sys_statx
384	i386	arch_prctl		sys_arch_prctl			compat_sys_arch_prctl<|MERGE_RESOLUTION|>--- conflicted
+++ resolved
@@ -13,11 +13,7 @@
 4	i386	write			sys_write
 5	i386	open			sys_open			compat_sys_open
 6	i386	close			sys_close
-<<<<<<< HEAD
-7	i386	waitpid			sys_waitpid			compat_sys_x86_waitpid
-=======
 7	i386	waitpid			sys_waitpid
->>>>>>> 49a695ba
 8	i386	creat			sys_creat
 9	i386	link			sys_link
 10	i386	unlink			sys_unlink
