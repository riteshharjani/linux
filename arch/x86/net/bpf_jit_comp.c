--- conflicted
+++ resolved
@@ -1895,19 +1895,11 @@
 				/* movabsq r10, limit */
 				emit_mov_imm64(&prog, BPF_REG_AX, (long)limit >> 32,
 					       (u32)(long)limit);
-<<<<<<< HEAD
 
 				/* cmp r10, r11 */
 				maybe_emit_mod(&prog, AUX_REG, BPF_REG_AX, true);
 				EMIT2(0x39, add_2reg(0xC0, AUX_REG, BPF_REG_AX));
 
-=======
-
-				/* cmp r10, r11 */
-				maybe_emit_mod(&prog, AUX_REG, BPF_REG_AX, true);
-				EMIT2(0x39, add_2reg(0xC0, AUX_REG, BPF_REG_AX));
-
->>>>>>> ff2632d7
 				/* if unsigned '>', goto load */
 				EMIT2(X86_JA, 0);
 				end_of_jmp = prog;
