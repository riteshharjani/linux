--- conflicted
+++ resolved
@@ -93,11 +93,7 @@
 	return evmcs_field->offset;
 }
 
-<<<<<<< HEAD
-static inline void evmcs_write64(unsigned long field, u64 value)
-=======
 static __always_inline void evmcs_write64(unsigned long field, u64 value)
->>>>>>> df0cc57e
 {
 	u16 clean_field;
 	int offset = get_evmcs_offset(field, &clean_field);
