/* SPDX-License-Identifier: GPL-2.0 */
#ifndef _ASM_X86_LINKAGE_H
#define _ASM_X86_LINKAGE_H

#include <linux/stringify.h>
#include <asm/ibt.h>

#undef notrace
#define notrace __attribute__((no_instrument_function))

#ifdef CONFIG_X86_32
#define asmlinkage CPP_ASMLINKAGE __attribute__((regparm(0)))
#endif /* CONFIG_X86_32 */

#define __ALIGN		.balign CONFIG_FUNCTION_ALIGNMENT, 0x90;
#define __ALIGN_STR	__stringify(__ALIGN)

<<<<<<< HEAD
#if defined(CONFIG_CALL_THUNKS) && !defined(__DISABLE_EXPORTS) && !defined(BUILD_VDSO)
=======
#if defined(CONFIG_CALL_PADDING) && !defined(__DISABLE_EXPORTS) && !defined(BUILD_VDSO)
>>>>>>> 2072e952
#define FUNCTION_PADDING	.skip CONFIG_FUNCTION_ALIGNMENT, 0x90;
#else
#define FUNCTION_PADDING
#endif

#if (CONFIG_FUNCTION_ALIGNMENT > 8) && !defined(__DISABLE_EXPORTS) && !defined(BULID_VDSO)
# define __FUNC_ALIGN		__ALIGN; FUNCTION_PADDING
#else
# define __FUNC_ALIGN		__ALIGN
#endif

#define ASM_FUNC_ALIGN		__stringify(__FUNC_ALIGN)
#define SYM_F_ALIGN		__FUNC_ALIGN

#ifdef __ASSEMBLY__

#if defined(CONFIG_RETHUNK) && !defined(__DISABLE_EXPORTS) && !defined(BUILD_VDSO)
#define RET	jmp __x86_return_thunk
#else /* CONFIG_RETPOLINE */
#ifdef CONFIG_SLS
#define RET	ret; int3
#else
#define RET	ret
#endif
#endif /* CONFIG_RETPOLINE */

#else /* __ASSEMBLY__ */

#if defined(CONFIG_RETHUNK) && !defined(__DISABLE_EXPORTS) && !defined(BUILD_VDSO)
#define ASM_RET	"jmp __x86_return_thunk\n\t"
#else /* CONFIG_RETPOLINE */
#ifdef CONFIG_SLS
#define ASM_RET	"ret; int3\n\t"
#else
#define ASM_RET	"ret\n\t"
#endif
#endif /* CONFIG_RETPOLINE */

#endif /* __ASSEMBLY__ */

/*
<<<<<<< HEAD
 * Depending on -fpatchable-function-entry=N,N usage (CONFIG_CALL_THUNKS) the
=======
 * Depending on -fpatchable-function-entry=N,N usage (CONFIG_CALL_PADDING) the
>>>>>>> 2072e952
 * CFI symbol layout changes.
 *
 * Without CALL_THUNKS:
 *
 * 	.align	FUNCTION_ALIGNMENT
 * __cfi_##name:
 * 	.skip	FUNCTION_PADDING, 0x90
 * 	.byte   0xb8
 * 	.long	__kcfi_typeid_##name
 * name:
 *
 * With CALL_THUNKS:
 *
 * 	.align FUNCTION_ALIGNMENT
 * __cfi_##name:
 * 	.byte	0xb8
 * 	.long	__kcfi_typeid_##name
 * 	.skip	FUNCTION_PADDING, 0x90
 * name:
 *
 * In both cases the whole thing is FUNCTION_ALIGNMENT aligned and sized.
 */

<<<<<<< HEAD
#ifdef CONFIG_CALL_THUNKS
=======
#ifdef CONFIG_CALL_PADDING
>>>>>>> 2072e952
#define CFI_PRE_PADDING
#define CFI_POST_PADDING	.skip	CONFIG_FUNCTION_PADDING_BYTES, 0x90;
#else
#define CFI_PRE_PADDING		.skip	CONFIG_FUNCTION_PADDING_BYTES, 0x90;
#define CFI_POST_PADDING
#endif

#define __CFI_TYPE(name)					\
	SYM_START(__cfi_##name, SYM_L_LOCAL, SYM_A_NONE)	\
	CFI_PRE_PADDING						\
	.byte 0xb8 ASM_NL					\
	.long __kcfi_typeid_##name ASM_NL			\
	CFI_POST_PADDING					\
	SYM_FUNC_END(__cfi_##name)

/* SYM_TYPED_FUNC_START -- use for indirectly called globals, w/ CFI type */
#define SYM_TYPED_FUNC_START(name)				\
	SYM_TYPED_START(name, SYM_L_GLOBAL, SYM_A_ALIGN)	\
	ENDBR

/* SYM_FUNC_START -- use for global functions */
#define SYM_FUNC_START(name)				\
	SYM_START(name, SYM_L_GLOBAL, SYM_F_ALIGN)	\
	ENDBR

/* SYM_FUNC_START_NOALIGN -- use for global functions, w/o alignment */
#define SYM_FUNC_START_NOALIGN(name)			\
	SYM_START(name, SYM_L_GLOBAL, SYM_A_NONE)	\
	ENDBR

/* SYM_FUNC_START_LOCAL -- use for local functions */
#define SYM_FUNC_START_LOCAL(name)			\
	SYM_START(name, SYM_L_LOCAL, SYM_F_ALIGN)	\
	ENDBR

/* SYM_FUNC_START_LOCAL_NOALIGN -- use for local functions, w/o alignment */
#define SYM_FUNC_START_LOCAL_NOALIGN(name)		\
	SYM_START(name, SYM_L_LOCAL, SYM_A_NONE)	\
	ENDBR

/* SYM_FUNC_START_WEAK -- use for weak functions */
#define SYM_FUNC_START_WEAK(name)			\
	SYM_START(name, SYM_L_WEAK, SYM_F_ALIGN)	\
	ENDBR

/* SYM_FUNC_START_WEAK_NOALIGN -- use for weak functions, w/o alignment */
#define SYM_FUNC_START_WEAK_NOALIGN(name)		\
	SYM_START(name, SYM_L_WEAK, SYM_A_NONE)		\
	ENDBR

#endif /* _ASM_X86_LINKAGE_H */
<|MERGE_RESOLUTION|>--- conflicted
+++ resolved
@@ -15,11 +15,7 @@
 #define __ALIGN		.balign CONFIG_FUNCTION_ALIGNMENT, 0x90;
 #define __ALIGN_STR	__stringify(__ALIGN)
 
-<<<<<<< HEAD
-#if defined(CONFIG_CALL_THUNKS) && !defined(__DISABLE_EXPORTS) && !defined(BUILD_VDSO)
-=======
 #if defined(CONFIG_CALL_PADDING) && !defined(__DISABLE_EXPORTS) && !defined(BUILD_VDSO)
->>>>>>> 2072e952
 #define FUNCTION_PADDING	.skip CONFIG_FUNCTION_ALIGNMENT, 0x90;
 #else
 #define FUNCTION_PADDING
@@ -61,11 +57,7 @@
 #endif /* __ASSEMBLY__ */
 
 /*
-<<<<<<< HEAD
- * Depending on -fpatchable-function-entry=N,N usage (CONFIG_CALL_THUNKS) the
-=======
  * Depending on -fpatchable-function-entry=N,N usage (CONFIG_CALL_PADDING) the
->>>>>>> 2072e952
  * CFI symbol layout changes.
  *
  * Without CALL_THUNKS:
@@ -89,11 +81,7 @@
  * In both cases the whole thing is FUNCTION_ALIGNMENT aligned and sized.
  */
 
-<<<<<<< HEAD
-#ifdef CONFIG_CALL_THUNKS
-=======
 #ifdef CONFIG_CALL_PADDING
->>>>>>> 2072e952
 #define CFI_PRE_PADDING
 #define CFI_POST_PADDING	.skip	CONFIG_FUNCTION_PADDING_BYTES, 0x90;
 #else
