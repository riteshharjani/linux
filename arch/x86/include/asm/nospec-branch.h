--- conflicted
+++ resolved
@@ -285,11 +285,7 @@
  */
 .macro UNTRAIN_RET
 #if defined(CONFIG_CPU_UNRET_ENTRY) || defined(CONFIG_CPU_IBPB_ENTRY) || \
-<<<<<<< HEAD
-	defined(CONFIG_X86_FEATURE_CALL_DEPTH)
-=======
 	defined(CONFIG_CALL_DEPTH_TRACKING)
->>>>>>> 2072e952
 	ANNOTATE_UNRET_END
 	ALTERNATIVE_3 "",						\
 		      CALL_ZEN_UNTRAIN_RET, X86_FEATURE_UNRET,		\
@@ -300,11 +296,7 @@
 
 .macro UNTRAIN_RET_FROM_CALL
 #if defined(CONFIG_CPU_UNRET_ENTRY) || defined(CONFIG_CPU_IBPB_ENTRY) || \
-<<<<<<< HEAD
-	defined(CONFIG_X86_FEATURE_CALL_DEPTH)
-=======
 	defined(CONFIG_CALL_DEPTH_TRACKING)
->>>>>>> 2072e952
 	ANNOTATE_UNRET_END
 	ALTERNATIVE_3 "",						\
 		      CALL_ZEN_UNTRAIN_RET, X86_FEATURE_UNRET,		\
