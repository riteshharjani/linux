#ifndef _ASM_X86_CPUFEATURE_H
#define _ASM_X86_CPUFEATURE_H

#include <asm/processor.h>

#if defined(__KERNEL__) && !defined(__ASSEMBLY__)

#include <asm/asm.h>
#include <linux/bitops.h>

enum cpuid_leafs
{
	CPUID_1_EDX		= 0,
	CPUID_8000_0001_EDX,
	CPUID_8086_0001_EDX,
	CPUID_LNX_1,
	CPUID_1_ECX,
	CPUID_C000_0001_EDX,
	CPUID_8000_0001_ECX,
	CPUID_LNX_2,
	CPUID_LNX_3,
	CPUID_7_0_EBX,
	CPUID_D_1_EAX,
	CPUID_F_0_EDX,
	CPUID_F_1_EDX,
	CPUID_8000_0008_EBX,
	CPUID_6_EAX,
	CPUID_8000_000A_EDX,
	CPUID_7_ECX,
	CPUID_8000_0007_EBX,
};

#ifdef CONFIG_X86_FEATURE_NAMES
extern const char * const x86_cap_flags[NCAPINTS*32];
extern const char * const x86_power_flags[32];
#define X86_CAP_FMT "%s"
#define x86_cap_flag(flag) x86_cap_flags[flag]
#else
#define X86_CAP_FMT "%d:%d"
#define x86_cap_flag(flag) ((flag) >> 5), ((flag) & 31)
#endif

/*
 * In order to save room, we index into this array by doing
 * X86_BUG_<name> - NCAPINTS*32.
 */
extern const char * const x86_bug_flags[NBUGINTS*32];

#define test_cpu_cap(c, bit)						\
	 test_bit(bit, (unsigned long *)((c)->x86_capability))

#define REQUIRED_MASK_BIT_SET(bit)					\
	 ( (((bit)>>5)==0  && (1UL<<((bit)&31) & REQUIRED_MASK0 )) ||	\
	   (((bit)>>5)==1  && (1UL<<((bit)&31) & REQUIRED_MASK1 )) ||	\
	   (((bit)>>5)==2  && (1UL<<((bit)&31) & REQUIRED_MASK2 )) ||	\
	   (((bit)>>5)==3  && (1UL<<((bit)&31) & REQUIRED_MASK3 )) ||	\
	   (((bit)>>5)==4  && (1UL<<((bit)&31) & REQUIRED_MASK4 )) ||	\
	   (((bit)>>5)==5  && (1UL<<((bit)&31) & REQUIRED_MASK5 )) ||	\
	   (((bit)>>5)==6  && (1UL<<((bit)&31) & REQUIRED_MASK6 )) ||	\
	   (((bit)>>5)==7  && (1UL<<((bit)&31) & REQUIRED_MASK7 )) ||	\
	   (((bit)>>5)==8  && (1UL<<((bit)&31) & REQUIRED_MASK8 )) ||	\
	   (((bit)>>5)==9  && (1UL<<((bit)&31) & REQUIRED_MASK9 )) ||	\
	   (((bit)>>5)==10 && (1UL<<((bit)&31) & REQUIRED_MASK10)) ||	\
	   (((bit)>>5)==11 && (1UL<<((bit)&31) & REQUIRED_MASK11)) ||	\
	   (((bit)>>5)==12 && (1UL<<((bit)&31) & REQUIRED_MASK12)) ||	\
	   (((bit)>>5)==13 && (1UL<<((bit)&31) & REQUIRED_MASK13)) ||	\
	   (((bit)>>5)==14 && (1UL<<((bit)&31) & REQUIRED_MASK14)) ||	\
	   (((bit)>>5)==15 && (1UL<<((bit)&31) & REQUIRED_MASK15)) ||	\
	   (((bit)>>5)==16 && (1UL<<((bit)&31) & REQUIRED_MASK16)) )

#define DISABLED_MASK_BIT_SET(bit)					\
	 ( (((bit)>>5)==0  && (1UL<<((bit)&31) & DISABLED_MASK0 )) ||	\
	   (((bit)>>5)==1  && (1UL<<((bit)&31) & DISABLED_MASK1 )) ||	\
	   (((bit)>>5)==2  && (1UL<<((bit)&31) & DISABLED_MASK2 )) ||	\
	   (((bit)>>5)==3  && (1UL<<((bit)&31) & DISABLED_MASK3 )) ||	\
	   (((bit)>>5)==4  && (1UL<<((bit)&31) & DISABLED_MASK4 )) ||	\
	   (((bit)>>5)==5  && (1UL<<((bit)&31) & DISABLED_MASK5 )) ||	\
	   (((bit)>>5)==6  && (1UL<<((bit)&31) & DISABLED_MASK6 )) ||	\
	   (((bit)>>5)==7  && (1UL<<((bit)&31) & DISABLED_MASK7 )) ||	\
	   (((bit)>>5)==8  && (1UL<<((bit)&31) & DISABLED_MASK8 )) ||	\
	   (((bit)>>5)==9  && (1UL<<((bit)&31) & DISABLED_MASK9 )) ||	\
	   (((bit)>>5)==10 && (1UL<<((bit)&31) & DISABLED_MASK10)) ||	\
	   (((bit)>>5)==11 && (1UL<<((bit)&31) & DISABLED_MASK11)) ||	\
	   (((bit)>>5)==12 && (1UL<<((bit)&31) & DISABLED_MASK12)) ||	\
	   (((bit)>>5)==13 && (1UL<<((bit)&31) & DISABLED_MASK13)) ||	\
	   (((bit)>>5)==14 && (1UL<<((bit)&31) & DISABLED_MASK14)) ||	\
	   (((bit)>>5)==15 && (1UL<<((bit)&31) & DISABLED_MASK15)) ||	\
	   (((bit)>>5)==16 && (1UL<<((bit)&31) & DISABLED_MASK16)) )

#define cpu_has(c, bit)							\
	(__builtin_constant_p(bit) && REQUIRED_MASK_BIT_SET(bit) ? 1 :	\
	 test_cpu_cap(c, bit))

#define this_cpu_has(bit)						\
	(__builtin_constant_p(bit) && REQUIRED_MASK_BIT_SET(bit) ? 1 : 	\
	 x86_this_cpu_test_bit(bit, (unsigned long *)&cpu_info.x86_capability))

/*
 * This macro is for detection of features which need kernel
 * infrastructure to be used.  It may *not* directly test the CPU
 * itself.  Use the cpu_has() family if you want true runtime
 * testing of CPU features, like in hypervisor code where you are
 * supporting a possible guest feature where host support for it
 * is not relevant.
 */
#define cpu_feature_enabled(bit)	\
	(__builtin_constant_p(bit) && DISABLED_MASK_BIT_SET(bit) ? 0 : static_cpu_has(bit))

#define boot_cpu_has(bit)	cpu_has(&boot_cpu_data, bit)

#define set_cpu_cap(c, bit)	set_bit(bit, (unsigned long *)((c)->x86_capability))
#define clear_cpu_cap(c, bit)	clear_bit(bit, (unsigned long *)((c)->x86_capability))
#define setup_clear_cpu_cap(bit) do { \
	clear_cpu_cap(&boot_cpu_data, bit);	\
	set_bit(bit, (unsigned long *)cpu_caps_cleared); \
} while (0)
#define setup_force_cpu_cap(bit) do { \
	set_cpu_cap(&boot_cpu_data, bit);	\
	set_bit(bit, (unsigned long *)cpu_caps_set);	\
} while (0)

<<<<<<< HEAD
#define cpu_has_fpu		boot_cpu_has(X86_FEATURE_FPU)
#define cpu_has_tsc		boot_cpu_has(X86_FEATURE_TSC)
#define cpu_has_apic		boot_cpu_has(X86_FEATURE_APIC)
#define cpu_has_fxsr		boot_cpu_has(X86_FEATURE_FXSR)
#define cpu_has_xmm		boot_cpu_has(X86_FEATURE_XMM)
#define cpu_has_aes		boot_cpu_has(X86_FEATURE_AES)
#define cpu_has_avx		boot_cpu_has(X86_FEATURE_AVX)
#define cpu_has_avx2		boot_cpu_has(X86_FEATURE_AVX2)
#define cpu_has_pat		boot_cpu_has(X86_FEATURE_PAT)
#define cpu_has_xsave		boot_cpu_has(X86_FEATURE_XSAVE)
#define cpu_has_xsaves		boot_cpu_has(X86_FEATURE_XSAVES)
/*
 * Do not add any more of those clumsy macros - use static_cpu_has() for
 * fast paths and boot_cpu_has() otherwise!
 */

=======
>>>>>>> 970442c5
#if defined(CC_HAVE_ASM_GOTO) && defined(CONFIG_X86_FAST_FEATURE_TESTS)
/*
 * Static testing of CPU features.  Used the same as boot_cpu_has().
 * These will statically patch the target code for additional
 * performance.
 */
static __always_inline __pure bool _static_cpu_has(u16 bit)
{
		asm_volatile_goto("1: jmp 6f\n"
			 "2:\n"
			 ".skip -(((5f-4f) - (2b-1b)) > 0) * "
			         "((5f-4f) - (2b-1b)),0x90\n"
			 "3:\n"
			 ".section .altinstructions,\"a\"\n"
			 " .long 1b - .\n"		/* src offset */
			 " .long 4f - .\n"		/* repl offset */
			 " .word %P1\n"			/* always replace */
			 " .byte 3b - 1b\n"		/* src len */
			 " .byte 5f - 4f\n"		/* repl len */
			 " .byte 3b - 2b\n"		/* pad len */
			 ".previous\n"
			 ".section .altinstr_replacement,\"ax\"\n"
			 "4: jmp %l[t_no]\n"
			 "5:\n"
			 ".previous\n"
			 ".section .altinstructions,\"a\"\n"
			 " .long 1b - .\n"		/* src offset */
			 " .long 0\n"			/* no replacement */
			 " .word %P0\n"			/* feature bit */
			 " .byte 3b - 1b\n"		/* src len */
			 " .byte 0\n"			/* repl len */
			 " .byte 0\n"			/* pad len */
			 ".previous\n"
			 ".section .altinstr_aux,\"ax\"\n"
			 "6:\n"
			 " testb %[bitnum],%[cap_byte]\n"
			 " jnz %l[t_yes]\n"
			 " jmp %l[t_no]\n"
			 ".previous\n"
			 : : "i" (bit), "i" (X86_FEATURE_ALWAYS),
			     [bitnum] "i" (1 << (bit & 7)),
			     [cap_byte] "m" (((const char *)boot_cpu_data.x86_capability)[bit >> 3])
			 : : t_yes, t_no);
	t_yes:
		return true;
	t_no:
		return false;
}

#define static_cpu_has(bit)					\
(								\
	__builtin_constant_p(boot_cpu_has(bit)) ?		\
		boot_cpu_has(bit) :				\
		_static_cpu_has(bit)				\
)
#else
/*
 * Fall back to dynamic for gcc versions which don't support asm goto. Should be
 * a minority now anyway.
 */
#define static_cpu_has(bit)		boot_cpu_has(bit)
#endif

#define cpu_has_bug(c, bit)		cpu_has(c, (bit))
#define set_cpu_bug(c, bit)		set_cpu_cap(c, (bit))
#define clear_cpu_bug(c, bit)		clear_cpu_cap(c, (bit))

#define static_cpu_has_bug(bit)		static_cpu_has((bit))
#define boot_cpu_has_bug(bit)		cpu_has_bug(&boot_cpu_data, (bit))

#define MAX_CPU_FEATURES		(NCAPINTS * 32)
#define cpu_have_feature		boot_cpu_has

#define CPU_FEATURE_TYPEFMT		"x86,ven%04Xfam%04Xmod%04X"
#define CPU_FEATURE_TYPEVAL		boot_cpu_data.x86_vendor, boot_cpu_data.x86, \
					boot_cpu_data.x86_model

#endif /* defined(__KERNEL__) && !defined(__ASSEMBLY__) */
#endif /* _ASM_X86_CPUFEATURE_H */<|MERGE_RESOLUTION|>--- conflicted
+++ resolved
@@ -119,25 +119,6 @@
 	set_bit(bit, (unsigned long *)cpu_caps_set);	\
 } while (0)
 
-<<<<<<< HEAD
-#define cpu_has_fpu		boot_cpu_has(X86_FEATURE_FPU)
-#define cpu_has_tsc		boot_cpu_has(X86_FEATURE_TSC)
-#define cpu_has_apic		boot_cpu_has(X86_FEATURE_APIC)
-#define cpu_has_fxsr		boot_cpu_has(X86_FEATURE_FXSR)
-#define cpu_has_xmm		boot_cpu_has(X86_FEATURE_XMM)
-#define cpu_has_aes		boot_cpu_has(X86_FEATURE_AES)
-#define cpu_has_avx		boot_cpu_has(X86_FEATURE_AVX)
-#define cpu_has_avx2		boot_cpu_has(X86_FEATURE_AVX2)
-#define cpu_has_pat		boot_cpu_has(X86_FEATURE_PAT)
-#define cpu_has_xsave		boot_cpu_has(X86_FEATURE_XSAVE)
-#define cpu_has_xsaves		boot_cpu_has(X86_FEATURE_XSAVES)
-/*
- * Do not add any more of those clumsy macros - use static_cpu_has() for
- * fast paths and boot_cpu_has() otherwise!
- */
-
-=======
->>>>>>> 970442c5
 #if defined(CC_HAVE_ASM_GOTO) && defined(CONFIG_X86_FAST_FEATURE_TESTS)
 /*
  * Static testing of CPU features.  Used the same as boot_cpu_has().
