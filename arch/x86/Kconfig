--- conflicted
+++ resolved
@@ -2500,21 +2500,12 @@
 	  vulnerabilities (usually related to speculative execution).
 	  Mitigations can be disabled or restricted to SMT systems at runtime
 	  via the "mitigations" kernel parameter.
-<<<<<<< HEAD
 
 	  If you say N, all mitigations will be disabled.  This CANNOT be
 	  overridden at runtime.
 
 	  Say 'Y', unless you really know what you are doing.
 
-=======
-
-	  If you say N, all mitigations will be disabled.  This CANNOT be
-	  overridden at runtime.
-
-	  Say 'Y', unless you really know what you are doing.
-
->>>>>>> ff2632d7
 if CPU_MITIGATIONS
 
 config MITIGATION_PAGE_TABLE_ISOLATION
