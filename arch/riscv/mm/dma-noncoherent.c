--- conflicted
+++ resolved
@@ -10,12 +10,6 @@
 #include <linux/mm.h>
 #include <asm/cacheflush.h>
 
-<<<<<<< HEAD
-unsigned int riscv_cbom_block_size;
-EXPORT_SYMBOL_GPL(riscv_cbom_block_size);
-
-=======
->>>>>>> 7073888c
 static bool noncoherent_supported;
 
 void arch_sync_dma_for_device(phys_addr_t paddr, size_t size,
@@ -78,45 +72,6 @@
 	dev->dma_coherent = coherent;
 }
 
-<<<<<<< HEAD
-#ifdef CONFIG_RISCV_ISA_ZICBOM
-void riscv_init_cbom_blocksize(void)
-{
-	struct device_node *node;
-	unsigned long cbom_hartid;
-	u32 val, probed_block_size;
-	int ret;
-
-	probed_block_size = 0;
-	for_each_of_cpu_node(node) {
-		unsigned long hartid;
-
-		ret = riscv_of_processor_hartid(node, &hartid);
-		if (ret)
-			continue;
-
-		/* set block-size for cbom extension if available */
-		ret = of_property_read_u32(node, "riscv,cbom-block-size", &val);
-		if (ret)
-			continue;
-
-		if (!probed_block_size) {
-			probed_block_size = val;
-			cbom_hartid = hartid;
-		} else {
-			if (probed_block_size != val)
-				pr_warn("cbom-block-size mismatched between harts %lu and %lu\n",
-					cbom_hartid, hartid);
-		}
-	}
-
-	if (probed_block_size)
-		riscv_cbom_block_size = probed_block_size;
-}
-#endif
-
-=======
->>>>>>> 7073888c
 void riscv_noncoherent_supported(void)
 {
 	WARN(!riscv_cbom_block_size,
