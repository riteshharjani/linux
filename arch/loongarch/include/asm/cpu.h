/* SPDX-License-Identifier: GPL-2.0 */
/*
 * cpu.h: Values of the PRID register used to match up
 *	  various LoongArch CPU types.
 *
 * Copyright (C) 2020-2022 Loongson Technology Corporation Limited
 */
#ifndef _ASM_CPU_H
#define _ASM_CPU_H

/*
 * As described in LoongArch specs from Loongson Technology, the PRID register
 * (CPUCFG.00) has the following layout:
 *
 * +---------------+----------------+------------+--------------------+
 * | Reserved      | Company ID     | Series ID  |  Product ID        |
 * +---------------+----------------+------------+--------------------+
 *  31		 24 23		  16 15	       12 11		     0
 */

/*
 * Assigned Company values for bits 23:16 of the PRID register.
 */

#define PRID_COMP_MASK		0xff0000

#define PRID_COMP_LOONGSON	0x140000

/*
 * Assigned Series ID values for bits 15:12 of the PRID register. In order
 * to detect a certain CPU type exactly eventually additional registers may
 * need to be examined.
 */

#define PRID_SERIES_MASK	0xf000

#define PRID_SERIES_LA132	0x8000  /* Loongson 32bit */
#define PRID_SERIES_LA264	0xa000  /* Loongson 64bit, 2-issue */
#define PRID_SERIES_LA364	0xb000  /* Loongson 64bit, 3-issue */
#define PRID_SERIES_LA464	0xc000  /* Loongson 64bit, 4-issue */
#define PRID_SERIES_LA664	0xd000  /* Loongson 64bit, 6-issue */

/*
 * Particular Product ID values for bits 11:0 of the PRID register.
 */

#define PRID_PRODUCT_MASK	0x0fff

#if !defined(__ASSEMBLY__)

enum cpu_type_enum {
	CPU_UNKNOWN,
	CPU_LOONGSON32,
	CPU_LOONGSON64,
	CPU_LAST
};

#endif /* !__ASSEMBLY */

/*
 * ISA Level encodings
 *
 */

#define LOONGARCH_CPU_ISA_LA32R 0x00000001
#define LOONGARCH_CPU_ISA_LA32S 0x00000002
#define LOONGARCH_CPU_ISA_LA64  0x00000004

#define LOONGARCH_CPU_ISA_32BIT (LOONGARCH_CPU_ISA_LA32R | LOONGARCH_CPU_ISA_LA32S)
#define LOONGARCH_CPU_ISA_64BIT LOONGARCH_CPU_ISA_LA64

/*
 * CPU Option encodings
 */
#define CPU_FEATURE_CPUCFG		0	/* CPU has CPUCFG */
#define CPU_FEATURE_LAM			1	/* CPU has Atomic instructions */
#define CPU_FEATURE_UAL			2	/* CPU supports unaligned access */
#define CPU_FEATURE_FPU			3	/* CPU has FPU */
#define CPU_FEATURE_LSX			4	/* CPU has LSX (128-bit SIMD) */
#define CPU_FEATURE_LASX		5	/* CPU has LASX (256-bit SIMD) */
#define CPU_FEATURE_CRC32		6	/* CPU has CRC32 instructions */
#define CPU_FEATURE_COMPLEX		7	/* CPU has Complex instructions */
#define CPU_FEATURE_CRYPTO		8	/* CPU has Crypto instructions */
#define CPU_FEATURE_LVZ			9	/* CPU has Virtualization extension */
#define CPU_FEATURE_LBT_X86		10	/* CPU has X86 Binary Translation */
#define CPU_FEATURE_LBT_ARM		11	/* CPU has ARM Binary Translation */
#define CPU_FEATURE_LBT_MIPS		12	/* CPU has MIPS Binary Translation */
#define CPU_FEATURE_TLB			13	/* CPU has TLB */
#define CPU_FEATURE_CSR			14	/* CPU has CSR */
<<<<<<< HEAD
#define CPU_FEATURE_WATCH		15	/* CPU has watchpoint registers */
#define CPU_FEATURE_VINT		16	/* CPU has vectored interrupts */
#define CPU_FEATURE_CSRIPI		17	/* CPU has CSR-IPI */
#define CPU_FEATURE_EXTIOI		18	/* CPU has EXT-IOI */
#define CPU_FEATURE_PREFETCH		19	/* CPU has prefetch instructions */
#define CPU_FEATURE_PMP			20	/* CPU has perfermance counter */
#define CPU_FEATURE_SCALEFREQ		21	/* CPU supports cpufreq scaling */
#define CPU_FEATURE_FLATMODE		22	/* CPU has flat mode */
#define CPU_FEATURE_EIODECODE		23	/* CPU has EXTIOI interrupt pin decode mode */
#define CPU_FEATURE_GUESTID		24	/* CPU has GuestID feature */
#define CPU_FEATURE_HYPERVISOR		25	/* CPU has hypervisor (running in VM) */
#define CPU_FEATURE_PTW			26	/* CPU has hardware page table walker */
#define CPU_FEATURE_AVECINT		27	/* CPU has avec interrupt */
=======
#define CPU_FEATURE_IOCSR		15	/* CPU has IOCSR */
#define CPU_FEATURE_WATCH		16	/* CPU has watchpoint registers */
#define CPU_FEATURE_VINT		17	/* CPU has vectored interrupts */
#define CPU_FEATURE_CSRIPI		18	/* CPU has CSR-IPI */
#define CPU_FEATURE_EXTIOI		19	/* CPU has EXT-IOI */
#define CPU_FEATURE_PREFETCH		20	/* CPU has prefetch instructions */
#define CPU_FEATURE_PMP			21	/* CPU has perfermance counter */
#define CPU_FEATURE_SCALEFREQ		22	/* CPU supports cpufreq scaling */
#define CPU_FEATURE_FLATMODE		23	/* CPU has flat mode */
#define CPU_FEATURE_EIODECODE		24	/* CPU has EXTIOI interrupt pin decode mode */
#define CPU_FEATURE_GUESTID		25	/* CPU has GuestID feature */
#define CPU_FEATURE_HYPERVISOR		26	/* CPU has hypervisor (running in VM) */
#define CPU_FEATURE_PTW			27	/* CPU has hardware page table walker */
#define CPU_FEATURE_LSPW		28	/* CPU has LSPW (lddir/ldpte instructions) */
#define CPU_FEATURE_AVECINT		29	/* CPU has AVEC interrupt */
>>>>>>> f339bd3b

#define LOONGARCH_CPU_CPUCFG		BIT_ULL(CPU_FEATURE_CPUCFG)
#define LOONGARCH_CPU_LAM		BIT_ULL(CPU_FEATURE_LAM)
#define LOONGARCH_CPU_UAL		BIT_ULL(CPU_FEATURE_UAL)
#define LOONGARCH_CPU_FPU		BIT_ULL(CPU_FEATURE_FPU)
#define LOONGARCH_CPU_LSX		BIT_ULL(CPU_FEATURE_LSX)
#define LOONGARCH_CPU_LASX		BIT_ULL(CPU_FEATURE_LASX)
#define LOONGARCH_CPU_CRC32		BIT_ULL(CPU_FEATURE_CRC32)
#define LOONGARCH_CPU_COMPLEX		BIT_ULL(CPU_FEATURE_COMPLEX)
#define LOONGARCH_CPU_CRYPTO		BIT_ULL(CPU_FEATURE_CRYPTO)
#define LOONGARCH_CPU_LVZ		BIT_ULL(CPU_FEATURE_LVZ)
#define LOONGARCH_CPU_LBT_X86		BIT_ULL(CPU_FEATURE_LBT_X86)
#define LOONGARCH_CPU_LBT_ARM		BIT_ULL(CPU_FEATURE_LBT_ARM)
#define LOONGARCH_CPU_LBT_MIPS		BIT_ULL(CPU_FEATURE_LBT_MIPS)
#define LOONGARCH_CPU_TLB		BIT_ULL(CPU_FEATURE_TLB)
#define LOONGARCH_CPU_IOCSR		BIT_ULL(CPU_FEATURE_IOCSR)
#define LOONGARCH_CPU_CSR		BIT_ULL(CPU_FEATURE_CSR)
#define LOONGARCH_CPU_WATCH		BIT_ULL(CPU_FEATURE_WATCH)
#define LOONGARCH_CPU_VINT		BIT_ULL(CPU_FEATURE_VINT)
#define LOONGARCH_CPU_CSRIPI		BIT_ULL(CPU_FEATURE_CSRIPI)
#define LOONGARCH_CPU_EXTIOI		BIT_ULL(CPU_FEATURE_EXTIOI)
#define LOONGARCH_CPU_PREFETCH		BIT_ULL(CPU_FEATURE_PREFETCH)
#define LOONGARCH_CPU_PMP		BIT_ULL(CPU_FEATURE_PMP)
#define LOONGARCH_CPU_SCALEFREQ		BIT_ULL(CPU_FEATURE_SCALEFREQ)
#define LOONGARCH_CPU_FLATMODE		BIT_ULL(CPU_FEATURE_FLATMODE)
#define LOONGARCH_CPU_EIODECODE		BIT_ULL(CPU_FEATURE_EIODECODE)
#define LOONGARCH_CPU_GUESTID		BIT_ULL(CPU_FEATURE_GUESTID)
#define LOONGARCH_CPU_HYPERVISOR	BIT_ULL(CPU_FEATURE_HYPERVISOR)
#define LOONGARCH_CPU_PTW		BIT_ULL(CPU_FEATURE_PTW)
<<<<<<< HEAD
=======
#define LOONGARCH_CPU_LSPW		BIT_ULL(CPU_FEATURE_LSPW)
>>>>>>> f339bd3b
#define LOONGARCH_CPU_AVECINT		BIT_ULL(CPU_FEATURE_AVECINT)

#endif /* _ASM_CPU_H */<|MERGE_RESOLUTION|>--- conflicted
+++ resolved
@@ -87,21 +87,6 @@
 #define CPU_FEATURE_LBT_MIPS		12	/* CPU has MIPS Binary Translation */
 #define CPU_FEATURE_TLB			13	/* CPU has TLB */
 #define CPU_FEATURE_CSR			14	/* CPU has CSR */
-<<<<<<< HEAD
-#define CPU_FEATURE_WATCH		15	/* CPU has watchpoint registers */
-#define CPU_FEATURE_VINT		16	/* CPU has vectored interrupts */
-#define CPU_FEATURE_CSRIPI		17	/* CPU has CSR-IPI */
-#define CPU_FEATURE_EXTIOI		18	/* CPU has EXT-IOI */
-#define CPU_FEATURE_PREFETCH		19	/* CPU has prefetch instructions */
-#define CPU_FEATURE_PMP			20	/* CPU has perfermance counter */
-#define CPU_FEATURE_SCALEFREQ		21	/* CPU supports cpufreq scaling */
-#define CPU_FEATURE_FLATMODE		22	/* CPU has flat mode */
-#define CPU_FEATURE_EIODECODE		23	/* CPU has EXTIOI interrupt pin decode mode */
-#define CPU_FEATURE_GUESTID		24	/* CPU has GuestID feature */
-#define CPU_FEATURE_HYPERVISOR		25	/* CPU has hypervisor (running in VM) */
-#define CPU_FEATURE_PTW			26	/* CPU has hardware page table walker */
-#define CPU_FEATURE_AVECINT		27	/* CPU has avec interrupt */
-=======
 #define CPU_FEATURE_IOCSR		15	/* CPU has IOCSR */
 #define CPU_FEATURE_WATCH		16	/* CPU has watchpoint registers */
 #define CPU_FEATURE_VINT		17	/* CPU has vectored interrupts */
@@ -117,7 +102,6 @@
 #define CPU_FEATURE_PTW			27	/* CPU has hardware page table walker */
 #define CPU_FEATURE_LSPW		28	/* CPU has LSPW (lddir/ldpte instructions) */
 #define CPU_FEATURE_AVECINT		29	/* CPU has AVEC interrupt */
->>>>>>> f339bd3b
 
 #define LOONGARCH_CPU_CPUCFG		BIT_ULL(CPU_FEATURE_CPUCFG)
 #define LOONGARCH_CPU_LAM		BIT_ULL(CPU_FEATURE_LAM)
@@ -147,10 +131,7 @@
 #define LOONGARCH_CPU_GUESTID		BIT_ULL(CPU_FEATURE_GUESTID)
 #define LOONGARCH_CPU_HYPERVISOR	BIT_ULL(CPU_FEATURE_HYPERVISOR)
 #define LOONGARCH_CPU_PTW		BIT_ULL(CPU_FEATURE_PTW)
-<<<<<<< HEAD
-=======
 #define LOONGARCH_CPU_LSPW		BIT_ULL(CPU_FEATURE_LSPW)
->>>>>>> f339bd3b
 #define LOONGARCH_CPU_AVECINT		BIT_ULL(CPU_FEATURE_AVECINT)
 
 #endif /* _ASM_CPU_H */