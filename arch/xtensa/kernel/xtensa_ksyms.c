/*
 * arch/xtensa/kernel/xtensa_ksyms.c
 *
 * Export Xtensa-specific functions for loadable modules.
 *
 * This file is subject to the terms and conditions of the GNU General Public
 * License.  See the file "COPYING" in the main directory of this archive
 * for more details.
 *
 * Copyright (C) 2001 - 2005  Tensilica Inc.
 *
 * Joe Taylor <joe@tensilica.com>
 */

#include <linux/module.h>
#include <asm/pgtable.h>

EXPORT_SYMBOL(empty_zero_page);

<<<<<<< HEAD
/*
 * gcc internal math functions
 */
extern long long __ashrdi3(long long, int);
extern long long __ashldi3(long long, int);
extern long long __bswapdi2(long long);
extern int __bswapsi2(int);
extern long long __lshrdi3(long long, int);
extern int __divsi3(int, int);
extern int __modsi3(int, int);
extern int __mulsi3(int, int);
extern unsigned int __udivsi3(unsigned int, unsigned int);
extern unsigned int __umodsi3(unsigned int, unsigned int);
extern unsigned long long __umulsidi3(unsigned int, unsigned int);

EXPORT_SYMBOL(__ashldi3);
EXPORT_SYMBOL(__ashrdi3);
EXPORT_SYMBOL(__bswapdi2);
EXPORT_SYMBOL(__bswapsi2);
EXPORT_SYMBOL(__lshrdi3);
EXPORT_SYMBOL(__divsi3);
EXPORT_SYMBOL(__modsi3);
EXPORT_SYMBOL(__mulsi3);
EXPORT_SYMBOL(__udivsi3);
EXPORT_SYMBOL(__umodsi3);
EXPORT_SYMBOL(__umulsidi3);

=======
>>>>>>> a901a356
unsigned int __sync_fetch_and_and_4(volatile void *p, unsigned int v)
{
	BUG();
}
EXPORT_SYMBOL(__sync_fetch_and_and_4);

unsigned int __sync_fetch_and_or_4(volatile void *p, unsigned int v)
{
	BUG();
}
EXPORT_SYMBOL(__sync_fetch_and_or_4);<|MERGE_RESOLUTION|>--- conflicted
+++ resolved
@@ -17,36 +17,6 @@
 
 EXPORT_SYMBOL(empty_zero_page);
 
-<<<<<<< HEAD
-/*
- * gcc internal math functions
- */
-extern long long __ashrdi3(long long, int);
-extern long long __ashldi3(long long, int);
-extern long long __bswapdi2(long long);
-extern int __bswapsi2(int);
-extern long long __lshrdi3(long long, int);
-extern int __divsi3(int, int);
-extern int __modsi3(int, int);
-extern int __mulsi3(int, int);
-extern unsigned int __udivsi3(unsigned int, unsigned int);
-extern unsigned int __umodsi3(unsigned int, unsigned int);
-extern unsigned long long __umulsidi3(unsigned int, unsigned int);
-
-EXPORT_SYMBOL(__ashldi3);
-EXPORT_SYMBOL(__ashrdi3);
-EXPORT_SYMBOL(__bswapdi2);
-EXPORT_SYMBOL(__bswapsi2);
-EXPORT_SYMBOL(__lshrdi3);
-EXPORT_SYMBOL(__divsi3);
-EXPORT_SYMBOL(__modsi3);
-EXPORT_SYMBOL(__mulsi3);
-EXPORT_SYMBOL(__udivsi3);
-EXPORT_SYMBOL(__umodsi3);
-EXPORT_SYMBOL(__umulsidi3);
-
-=======
->>>>>>> a901a356
 unsigned int __sync_fetch_and_and_4(volatile void *p, unsigned int v)
 {
 	BUG();
