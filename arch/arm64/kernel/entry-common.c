// SPDX-License-Identifier: GPL-2.0
/*
 * Exception handling code
 *
 * Copyright (C) 2019 ARM Ltd.
 */

#include <linux/context_tracking.h>
#include <linux/kasan.h>
#include <linux/linkage.h>
#include <linux/lockdep.h>
#include <linux/ptrace.h>
#include <linux/sched.h>
#include <linux/sched/debug.h>
#include <linux/thread_info.h>

#include <asm/cpufeature.h>
#include <asm/daifflags.h>
#include <asm/esr.h>
#include <asm/exception.h>
#include <asm/irq_regs.h>
#include <asm/kprobes.h>
#include <asm/mmu.h>
#include <asm/processor.h>
#include <asm/sdei.h>
#include <asm/stacktrace.h>
#include <asm/sysreg.h>
#include <asm/system_misc.h>

/*
 * Handle IRQ/context state management when entering from kernel mode.
 * Before this function is called it is not safe to call regular kernel code,
 * intrumentable code, or any code which may trigger an exception.
 *
 * This is intended to match the logic in irqentry_enter(), handling the kernel
 * mode transitions only.
 */
static __always_inline void __enter_from_kernel_mode(struct pt_regs *regs)
{
	regs->exit_rcu = false;

	if (!IS_ENABLED(CONFIG_TINY_RCU) && is_idle_task(current)) {
		lockdep_hardirqs_off(CALLER_ADDR0);
		ct_irq_enter();
		trace_hardirqs_off_finish();

		regs->exit_rcu = true;
		return;
	}

	lockdep_hardirqs_off(CALLER_ADDR0);
	rcu_irq_enter_check_tick();
	trace_hardirqs_off_finish();
}

static void noinstr enter_from_kernel_mode(struct pt_regs *regs)
{
	__enter_from_kernel_mode(regs);
	mte_check_tfsr_entry();
	mte_disable_tco_entry(current);
}

/*
 * Handle IRQ/context state management when exiting to kernel mode.
 * After this function returns it is not safe to call regular kernel code,
 * intrumentable code, or any code which may trigger an exception.
 *
 * This is intended to match the logic in irqentry_exit(), handling the kernel
 * mode transitions only, and with preemption handled elsewhere.
 */
static __always_inline void __exit_to_kernel_mode(struct pt_regs *regs)
{
	lockdep_assert_irqs_disabled();

	if (interrupts_enabled(regs)) {
		if (regs->exit_rcu) {
			trace_hardirqs_on_prepare();
			lockdep_hardirqs_on_prepare();
			ct_irq_exit();
			lockdep_hardirqs_on(CALLER_ADDR0);
			return;
		}

		trace_hardirqs_on();
	} else {
		if (regs->exit_rcu)
			ct_irq_exit();
	}
}

static void noinstr exit_to_kernel_mode(struct pt_regs *regs)
{
	mte_check_tfsr_exit();
	__exit_to_kernel_mode(regs);
}

/*
 * Handle IRQ/context state management when entering from user mode.
 * Before this function is called it is not safe to call regular kernel code,
 * intrumentable code, or any code which may trigger an exception.
 */
static __always_inline void __enter_from_user_mode(void)
{
	lockdep_hardirqs_off(CALLER_ADDR0);
	CT_WARN_ON(ct_state() != CONTEXT_USER);
	user_exit_irqoff();
	trace_hardirqs_off_finish();
	mte_disable_tco_entry(current);
}

static __always_inline void enter_from_user_mode(struct pt_regs *regs)
{
	__enter_from_user_mode();
}

/*
 * Handle IRQ/context state management when exiting to user mode.
 * After this function returns it is not safe to call regular kernel code,
 * intrumentable code, or any code which may trigger an exception.
 */
static __always_inline void __exit_to_user_mode(void)
{
	trace_hardirqs_on_prepare();
	lockdep_hardirqs_on_prepare();
	user_enter_irqoff();
	lockdep_hardirqs_on(CALLER_ADDR0);
}

static __always_inline void prepare_exit_to_user_mode(struct pt_regs *regs)
{
	unsigned long flags;

	local_daif_mask();

	flags = read_thread_flags();
	if (unlikely(flags & _TIF_WORK_MASK))
		do_notify_resume(regs, flags);
}

static __always_inline void exit_to_user_mode(struct pt_regs *regs)
{
	prepare_exit_to_user_mode(regs);
	mte_check_tfsr_exit();
	__exit_to_user_mode();
}

asmlinkage void noinstr asm_exit_to_user_mode(struct pt_regs *regs)
{
	exit_to_user_mode(regs);
}

/*
 * Handle IRQ/context state management when entering an NMI from user/kernel
 * mode. Before this function is called it is not safe to call regular kernel
 * code, intrumentable code, or any code which may trigger an exception.
 */
static void noinstr arm64_enter_nmi(struct pt_regs *regs)
{
	regs->lockdep_hardirqs = lockdep_hardirqs_enabled();

	__nmi_enter();
	lockdep_hardirqs_off(CALLER_ADDR0);
	lockdep_hardirq_enter();
	ct_nmi_enter();

	trace_hardirqs_off_finish();
	ftrace_nmi_enter();
}

/*
 * Handle IRQ/context state management when exiting an NMI from user/kernel
 * mode. After this function returns it is not safe to call regular kernel
 * code, intrumentable code, or any code which may trigger an exception.
 */
static void noinstr arm64_exit_nmi(struct pt_regs *regs)
{
	bool restore = regs->lockdep_hardirqs;

	ftrace_nmi_exit();
	if (restore) {
		trace_hardirqs_on_prepare();
		lockdep_hardirqs_on_prepare();
	}

	ct_nmi_exit();
	lockdep_hardirq_exit();
	if (restore)
		lockdep_hardirqs_on(CALLER_ADDR0);
	__nmi_exit();
}

/*
 * Handle IRQ/context state management when entering a debug exception from
 * kernel mode. Before this function is called it is not safe to call regular
 * kernel code, intrumentable code, or any code which may trigger an exception.
 */
static void noinstr arm64_enter_el1_dbg(struct pt_regs *regs)
{
	regs->lockdep_hardirqs = lockdep_hardirqs_enabled();

	lockdep_hardirqs_off(CALLER_ADDR0);
	ct_nmi_enter();

	trace_hardirqs_off_finish();
}

/*
 * Handle IRQ/context state management when exiting a debug exception from
 * kernel mode. After this function returns it is not safe to call regular
 * kernel code, intrumentable code, or any code which may trigger an exception.
 */
static void noinstr arm64_exit_el1_dbg(struct pt_regs *regs)
{
	bool restore = regs->lockdep_hardirqs;

	if (restore) {
		trace_hardirqs_on_prepare();
		lockdep_hardirqs_on_prepare();
	}

	ct_nmi_exit();
	if (restore)
		lockdep_hardirqs_on(CALLER_ADDR0);
}

#ifdef CONFIG_PREEMPT_DYNAMIC
DEFINE_STATIC_KEY_TRUE(sk_dynamic_irqentry_exit_cond_resched);
#define need_irq_preemption() \
	(static_branch_unlikely(&sk_dynamic_irqentry_exit_cond_resched))
#else
#define need_irq_preemption()	(IS_ENABLED(CONFIG_PREEMPTION))
#endif

static void __sched arm64_preempt_schedule_irq(void)
{
	if (!need_irq_preemption())
		return;

	/*
	 * Note: thread_info::preempt_count includes both thread_info::count
	 * and thread_info::need_resched, and is not equivalent to
	 * preempt_count().
	 */
	if (READ_ONCE(current_thread_info()->preempt_count) != 0)
		return;

	/*
	 * DAIF.DA are cleared at the start of IRQ/FIQ handling, and when GIC
	 * priority masking is used the GIC irqchip driver will clear DAIF.IF
	 * using gic_arch_enable_irqs() for normal IRQs. If anything is set in
	 * DAIF we must have handled an NMI, so skip preemption.
	 */
	if (system_uses_irq_prio_masking() && read_sysreg(daif))
		return;

	/*
	 * Preempting a task from an IRQ means we leave copies of PSTATE
	 * on the stack. cpufeature's enable calls may modify PSTATE, but
	 * resuming one of these preempted tasks would undo those changes.
	 *
	 * Only allow a task to be preempted once cpufeatures have been
	 * enabled.
	 */
	if (system_capabilities_finalized())
		preempt_schedule_irq();
}

static void do_interrupt_handler(struct pt_regs *regs,
				 void (*handler)(struct pt_regs *))
{
	struct pt_regs *old_regs = set_irq_regs(regs);

	if (on_thread_stack())
		call_on_irq_stack(regs, handler);
	else
		handler(regs);

	set_irq_regs(old_regs);
}

extern void (*handle_arch_irq)(struct pt_regs *);
extern void (*handle_arch_fiq)(struct pt_regs *);

static void noinstr __panic_unhandled(struct pt_regs *regs, const char *vector,
				      unsigned long esr)
{
	arm64_enter_nmi(regs);

	console_verbose();

	pr_crit("Unhandled %s exception on CPU%d, ESR 0x%016lx -- %s\n",
		vector, smp_processor_id(), esr,
		esr_get_class_string(esr));

	__show_regs(regs);
	panic("Unhandled exception");
}

#define UNHANDLED(el, regsize, vector)							\
asmlinkage void noinstr el##_##regsize##_##vector##_handler(struct pt_regs *regs)	\
{											\
	const char *desc = #regsize "-bit " #el " " #vector;				\
	__panic_unhandled(regs, desc, read_sysreg(esr_el1));				\
}

#ifdef CONFIG_ARM64_ERRATUM_1463225
static DEFINE_PER_CPU(int, __in_cortex_a76_erratum_1463225_wa);

static void cortex_a76_erratum_1463225_svc_handler(void)
{
	u32 reg, val;

	if (!unlikely(test_thread_flag(TIF_SINGLESTEP)))
		return;

	if (!unlikely(this_cpu_has_cap(ARM64_WORKAROUND_1463225)))
		return;

	__this_cpu_write(__in_cortex_a76_erratum_1463225_wa, 1);
	reg = read_sysreg(mdscr_el1);
	val = reg | DBG_MDSCR_SS | DBG_MDSCR_KDE;
	write_sysreg(val, mdscr_el1);
	asm volatile("msr daifclr, #8");
	isb();

	/* We will have taken a single-step exception by this point */

	write_sysreg(reg, mdscr_el1);
	__this_cpu_write(__in_cortex_a76_erratum_1463225_wa, 0);
}

static __always_inline bool
cortex_a76_erratum_1463225_debug_handler(struct pt_regs *regs)
{
	if (!__this_cpu_read(__in_cortex_a76_erratum_1463225_wa))
		return false;

	/*
	 * We've taken a dummy step exception from the kernel to ensure
	 * that interrupts are re-enabled on the syscall path. Return back
	 * to cortex_a76_erratum_1463225_svc_handler() with debug exceptions
	 * masked so that we can safely restore the mdscr and get on with
	 * handling the syscall.
	 */
	regs->pstate |= PSR_D_BIT;
	return true;
}
#else /* CONFIG_ARM64_ERRATUM_1463225 */
static void cortex_a76_erratum_1463225_svc_handler(void) { }
static bool cortex_a76_erratum_1463225_debug_handler(struct pt_regs *regs)
{
	return false;
}
#endif /* CONFIG_ARM64_ERRATUM_1463225 */

UNHANDLED(el1t, 64, sync)
UNHANDLED(el1t, 64, irq)
UNHANDLED(el1t, 64, fiq)
UNHANDLED(el1t, 64, error)

static void noinstr el1_abort(struct pt_regs *regs, unsigned long esr)
{
	unsigned long far = read_sysreg(far_el1);

	enter_from_kernel_mode(regs);
	local_daif_inherit(regs);
	do_mem_abort(far, esr, regs);
	local_daif_mask();
	exit_to_kernel_mode(regs);
}

static void noinstr el1_pc(struct pt_regs *regs, unsigned long esr)
{
	unsigned long far = read_sysreg(far_el1);

	enter_from_kernel_mode(regs);
	local_daif_inherit(regs);
	do_sp_pc_abort(far, esr, regs);
	local_daif_mask();
	exit_to_kernel_mode(regs);
}

static void noinstr el1_undef(struct pt_regs *regs, unsigned long esr)
<<<<<<< HEAD
{
	enter_from_kernel_mode(regs);
	local_daif_inherit(regs);
	do_undefinstr(regs, esr);
	local_daif_mask();
	exit_to_kernel_mode(regs);
}

static void noinstr el1_bti(struct pt_regs *regs, unsigned long esr)
{
	enter_from_kernel_mode(regs);
	local_daif_inherit(regs);
=======
{
	enter_from_kernel_mode(regs);
	local_daif_inherit(regs);
	do_undefinstr(regs, esr);
	local_daif_mask();
	exit_to_kernel_mode(regs);
}

static void noinstr el1_bti(struct pt_regs *regs, unsigned long esr)
{
	enter_from_kernel_mode(regs);
	local_daif_inherit(regs);
>>>>>>> 7073888c
	do_el1_bti(regs, esr);
	local_daif_mask();
	exit_to_kernel_mode(regs);
}

static void noinstr el1_dbg(struct pt_regs *regs, unsigned long esr)
{
	unsigned long far = read_sysreg(far_el1);

	arm64_enter_el1_dbg(regs);
	if (!cortex_a76_erratum_1463225_debug_handler(regs))
		do_debug_exception(far, esr, regs);
	arm64_exit_el1_dbg(regs);
}

static void noinstr el1_fpac(struct pt_regs *regs, unsigned long esr)
{
	enter_from_kernel_mode(regs);
	local_daif_inherit(regs);
	do_el1_fpac(regs, esr);
	local_daif_mask();
	exit_to_kernel_mode(regs);
}

asmlinkage void noinstr el1h_64_sync_handler(struct pt_regs *regs)
{
	unsigned long esr = read_sysreg(esr_el1);

	switch (ESR_ELx_EC(esr)) {
	case ESR_ELx_EC_DABT_CUR:
	case ESR_ELx_EC_IABT_CUR:
		el1_abort(regs, esr);
		break;
	/*
	 * We don't handle ESR_ELx_EC_SP_ALIGN, since we will have hit a
	 * recursive exception when trying to push the initial pt_regs.
	 */
	case ESR_ELx_EC_PC_ALIGN:
		el1_pc(regs, esr);
		break;
	case ESR_ELx_EC_SYS64:
	case ESR_ELx_EC_UNKNOWN:
		el1_undef(regs, esr);
		break;
	case ESR_ELx_EC_BTI:
		el1_bti(regs, esr);
		break;
	case ESR_ELx_EC_BREAKPT_CUR:
	case ESR_ELx_EC_SOFTSTP_CUR:
	case ESR_ELx_EC_WATCHPT_CUR:
	case ESR_ELx_EC_BRK64:
		el1_dbg(regs, esr);
		break;
	case ESR_ELx_EC_FPAC:
		el1_fpac(regs, esr);
		break;
	default:
		__panic_unhandled(regs, "64-bit el1h sync", esr);
	}
}

static __always_inline void __el1_pnmi(struct pt_regs *regs,
				       void (*handler)(struct pt_regs *))
{
	arm64_enter_nmi(regs);
	do_interrupt_handler(regs, handler);
	arm64_exit_nmi(regs);
}

static __always_inline void __el1_irq(struct pt_regs *regs,
				      void (*handler)(struct pt_regs *))
{
	enter_from_kernel_mode(regs);

	irq_enter_rcu();
	do_interrupt_handler(regs, handler);
	irq_exit_rcu();

	arm64_preempt_schedule_irq();

	exit_to_kernel_mode(regs);
}
static void noinstr el1_interrupt(struct pt_regs *regs,
				  void (*handler)(struct pt_regs *))
{
	write_sysreg(DAIF_PROCCTX_NOIRQ, daif);

	if (IS_ENABLED(CONFIG_ARM64_PSEUDO_NMI) && !interrupts_enabled(regs))
		__el1_pnmi(regs, handler);
	else
		__el1_irq(regs, handler);
}

asmlinkage void noinstr el1h_64_irq_handler(struct pt_regs *regs)
{
	el1_interrupt(regs, handle_arch_irq);
}

asmlinkage void noinstr el1h_64_fiq_handler(struct pt_regs *regs)
{
	el1_interrupt(regs, handle_arch_fiq);
}

asmlinkage void noinstr el1h_64_error_handler(struct pt_regs *regs)
{
	unsigned long esr = read_sysreg(esr_el1);

	local_daif_restore(DAIF_ERRCTX);
	arm64_enter_nmi(regs);
	do_serror(regs, esr);
	arm64_exit_nmi(regs);
}

static void noinstr el0_da(struct pt_regs *regs, unsigned long esr)
{
	unsigned long far = read_sysreg(far_el1);

	enter_from_user_mode(regs);
	local_daif_restore(DAIF_PROCCTX);
	do_mem_abort(far, esr, regs);
	exit_to_user_mode(regs);
}

static void noinstr el0_ia(struct pt_regs *regs, unsigned long esr)
{
	unsigned long far = read_sysreg(far_el1);

	/*
	 * We've taken an instruction abort from userspace and not yet
	 * re-enabled IRQs. If the address is a kernel address, apply
	 * BP hardening prior to enabling IRQs and pre-emption.
	 */
	if (!is_ttbr0_addr(far))
		arm64_apply_bp_hardening();

	enter_from_user_mode(regs);
	local_daif_restore(DAIF_PROCCTX);
	do_mem_abort(far, esr, regs);
	exit_to_user_mode(regs);
}

static void noinstr el0_fpsimd_acc(struct pt_regs *regs, unsigned long esr)
{
	enter_from_user_mode(regs);
	local_daif_restore(DAIF_PROCCTX);
	do_fpsimd_acc(esr, regs);
	exit_to_user_mode(regs);
}

static void noinstr el0_sve_acc(struct pt_regs *regs, unsigned long esr)
{
	enter_from_user_mode(regs);
	local_daif_restore(DAIF_PROCCTX);
	do_sve_acc(esr, regs);
	exit_to_user_mode(regs);
}

static void noinstr el0_sme_acc(struct pt_regs *regs, unsigned long esr)
{
	enter_from_user_mode(regs);
	local_daif_restore(DAIF_PROCCTX);
	do_sme_acc(esr, regs);
	exit_to_user_mode(regs);
}

static void noinstr el0_fpsimd_exc(struct pt_regs *regs, unsigned long esr)
{
	enter_from_user_mode(regs);
	local_daif_restore(DAIF_PROCCTX);
	do_fpsimd_exc(esr, regs);
	exit_to_user_mode(regs);
}

static void noinstr el0_sys(struct pt_regs *regs, unsigned long esr)
{
	enter_from_user_mode(regs);
	local_daif_restore(DAIF_PROCCTX);
	do_sysinstr(esr, regs);
	exit_to_user_mode(regs);
}

static void noinstr el0_pc(struct pt_regs *regs, unsigned long esr)
{
	unsigned long far = read_sysreg(far_el1);

	if (!is_ttbr0_addr(instruction_pointer(regs)))
		arm64_apply_bp_hardening();

	enter_from_user_mode(regs);
	local_daif_restore(DAIF_PROCCTX);
	do_sp_pc_abort(far, esr, regs);
	exit_to_user_mode(regs);
}

static void noinstr el0_sp(struct pt_regs *regs, unsigned long esr)
{
	enter_from_user_mode(regs);
	local_daif_restore(DAIF_PROCCTX);
	do_sp_pc_abort(regs->sp, esr, regs);
	exit_to_user_mode(regs);
}

static void noinstr el0_undef(struct pt_regs *regs, unsigned long esr)
{
	enter_from_user_mode(regs);
	local_daif_restore(DAIF_PROCCTX);
	do_undefinstr(regs, esr);
	exit_to_user_mode(regs);
}

static void noinstr el0_bti(struct pt_regs *regs)
{
	enter_from_user_mode(regs);
	local_daif_restore(DAIF_PROCCTX);
	do_el0_bti(regs);
	exit_to_user_mode(regs);
}

static void noinstr el0_inv(struct pt_regs *regs, unsigned long esr)
{
	enter_from_user_mode(regs);
	local_daif_restore(DAIF_PROCCTX);
	bad_el0_sync(regs, 0, esr);
	exit_to_user_mode(regs);
}

static void noinstr el0_dbg(struct pt_regs *regs, unsigned long esr)
{
	/* Only watchpoints write FAR_EL1, otherwise its UNKNOWN */
	unsigned long far = read_sysreg(far_el1);

	enter_from_user_mode(regs);
	do_debug_exception(far, esr, regs);
	local_daif_restore(DAIF_PROCCTX);
	exit_to_user_mode(regs);
}

static void noinstr el0_svc(struct pt_regs *regs)
{
	enter_from_user_mode(regs);
	cortex_a76_erratum_1463225_svc_handler();
	do_el0_svc(regs);
	exit_to_user_mode(regs);
}

static void noinstr el0_fpac(struct pt_regs *regs, unsigned long esr)
{
	enter_from_user_mode(regs);
	local_daif_restore(DAIF_PROCCTX);
	do_el0_fpac(regs, esr);
	exit_to_user_mode(regs);
}

asmlinkage void noinstr el0t_64_sync_handler(struct pt_regs *regs)
{
	unsigned long esr = read_sysreg(esr_el1);

	switch (ESR_ELx_EC(esr)) {
	case ESR_ELx_EC_SVC64:
		el0_svc(regs);
		break;
	case ESR_ELx_EC_DABT_LOW:
		el0_da(regs, esr);
		break;
	case ESR_ELx_EC_IABT_LOW:
		el0_ia(regs, esr);
		break;
	case ESR_ELx_EC_FP_ASIMD:
		el0_fpsimd_acc(regs, esr);
		break;
	case ESR_ELx_EC_SVE:
		el0_sve_acc(regs, esr);
		break;
	case ESR_ELx_EC_SME:
		el0_sme_acc(regs, esr);
		break;
	case ESR_ELx_EC_FP_EXC64:
		el0_fpsimd_exc(regs, esr);
		break;
	case ESR_ELx_EC_SYS64:
	case ESR_ELx_EC_WFx:
		el0_sys(regs, esr);
		break;
	case ESR_ELx_EC_SP_ALIGN:
		el0_sp(regs, esr);
		break;
	case ESR_ELx_EC_PC_ALIGN:
		el0_pc(regs, esr);
		break;
	case ESR_ELx_EC_UNKNOWN:
		el0_undef(regs, esr);
		break;
	case ESR_ELx_EC_BTI:
		el0_bti(regs);
		break;
	case ESR_ELx_EC_BREAKPT_LOW:
	case ESR_ELx_EC_SOFTSTP_LOW:
	case ESR_ELx_EC_WATCHPT_LOW:
	case ESR_ELx_EC_BRK64:
		el0_dbg(regs, esr);
		break;
	case ESR_ELx_EC_FPAC:
		el0_fpac(regs, esr);
		break;
	default:
		el0_inv(regs, esr);
	}
}

static void noinstr el0_interrupt(struct pt_regs *regs,
				  void (*handler)(struct pt_regs *))
{
	enter_from_user_mode(regs);

	write_sysreg(DAIF_PROCCTX_NOIRQ, daif);

	if (regs->pc & BIT(55))
		arm64_apply_bp_hardening();

	irq_enter_rcu();
	do_interrupt_handler(regs, handler);
	irq_exit_rcu();

	exit_to_user_mode(regs);
}

static void noinstr __el0_irq_handler_common(struct pt_regs *regs)
{
	el0_interrupt(regs, handle_arch_irq);
}

asmlinkage void noinstr el0t_64_irq_handler(struct pt_regs *regs)
{
	__el0_irq_handler_common(regs);
}

static void noinstr __el0_fiq_handler_common(struct pt_regs *regs)
{
	el0_interrupt(regs, handle_arch_fiq);
}

asmlinkage void noinstr el0t_64_fiq_handler(struct pt_regs *regs)
{
	__el0_fiq_handler_common(regs);
}

static void noinstr __el0_error_handler_common(struct pt_regs *regs)
{
	unsigned long esr = read_sysreg(esr_el1);

	enter_from_user_mode(regs);
	local_daif_restore(DAIF_ERRCTX);
	arm64_enter_nmi(regs);
	do_serror(regs, esr);
	arm64_exit_nmi(regs);
	local_daif_restore(DAIF_PROCCTX);
	exit_to_user_mode(regs);
}

asmlinkage void noinstr el0t_64_error_handler(struct pt_regs *regs)
{
	__el0_error_handler_common(regs);
}

#ifdef CONFIG_COMPAT
static void noinstr el0_cp15(struct pt_regs *regs, unsigned long esr)
{
	enter_from_user_mode(regs);
	local_daif_restore(DAIF_PROCCTX);
	do_cp15instr(esr, regs);
	exit_to_user_mode(regs);
}

static void noinstr el0_svc_compat(struct pt_regs *regs)
{
	enter_from_user_mode(regs);
	cortex_a76_erratum_1463225_svc_handler();
	do_el0_svc_compat(regs);
	exit_to_user_mode(regs);
}

asmlinkage void noinstr el0t_32_sync_handler(struct pt_regs *regs)
{
	unsigned long esr = read_sysreg(esr_el1);

	switch (ESR_ELx_EC(esr)) {
	case ESR_ELx_EC_SVC32:
		el0_svc_compat(regs);
		break;
	case ESR_ELx_EC_DABT_LOW:
		el0_da(regs, esr);
		break;
	case ESR_ELx_EC_IABT_LOW:
		el0_ia(regs, esr);
		break;
	case ESR_ELx_EC_FP_ASIMD:
		el0_fpsimd_acc(regs, esr);
		break;
	case ESR_ELx_EC_FP_EXC32:
		el0_fpsimd_exc(regs, esr);
		break;
	case ESR_ELx_EC_PC_ALIGN:
		el0_pc(regs, esr);
		break;
	case ESR_ELx_EC_UNKNOWN:
	case ESR_ELx_EC_CP14_MR:
	case ESR_ELx_EC_CP14_LS:
	case ESR_ELx_EC_CP14_64:
		el0_undef(regs, esr);
		break;
	case ESR_ELx_EC_CP15_32:
	case ESR_ELx_EC_CP15_64:
		el0_cp15(regs, esr);
		break;
	case ESR_ELx_EC_BREAKPT_LOW:
	case ESR_ELx_EC_SOFTSTP_LOW:
	case ESR_ELx_EC_WATCHPT_LOW:
	case ESR_ELx_EC_BKPT32:
		el0_dbg(regs, esr);
		break;
	default:
		el0_inv(regs, esr);
	}
}

asmlinkage void noinstr el0t_32_irq_handler(struct pt_regs *regs)
{
	__el0_irq_handler_common(regs);
}

asmlinkage void noinstr el0t_32_fiq_handler(struct pt_regs *regs)
{
	__el0_fiq_handler_common(regs);
}

asmlinkage void noinstr el0t_32_error_handler(struct pt_regs *regs)
{
	__el0_error_handler_common(regs);
}
#else /* CONFIG_COMPAT */
UNHANDLED(el0t, 32, sync)
UNHANDLED(el0t, 32, irq)
UNHANDLED(el0t, 32, fiq)
UNHANDLED(el0t, 32, error)
#endif /* CONFIG_COMPAT */

#ifdef CONFIG_VMAP_STACK
asmlinkage void noinstr handle_bad_stack(struct pt_regs *regs)
{
	unsigned long esr = read_sysreg(esr_el1);
	unsigned long far = read_sysreg(far_el1);

	arm64_enter_nmi(regs);
	panic_bad_stack(regs, esr, far);
}
#endif /* CONFIG_VMAP_STACK */

#ifdef CONFIG_ARM_SDE_INTERFACE
asmlinkage noinstr unsigned long
__sdei_handler(struct pt_regs *regs, struct sdei_registered_event *arg)
{
	unsigned long ret;

	/*
	 * We didn't take an exception to get here, so the HW hasn't
	 * set/cleared bits in PSTATE that we may rely on.
	 *
	 * The original SDEI spec (ARM DEN 0054A) can be read ambiguously as to
	 * whether PSTATE bits are inherited unchanged or generated from
	 * scratch, and the TF-A implementation always clears PAN and always
	 * clears UAO. There are no other known implementations.
	 *
	 * Subsequent revisions (ARM DEN 0054B) follow the usual rules for how
	 * PSTATE is modified upon architectural exceptions, and so PAN is
	 * either inherited or set per SCTLR_ELx.SPAN, and UAO is always
	 * cleared.
	 *
	 * We must explicitly reset PAN to the expected state, including
	 * clearing it when the host isn't using it, in case a VM had it set.
	 */
	if (system_uses_hw_pan())
		set_pstate_pan(1);
	else if (cpu_has_pan())
		set_pstate_pan(0);

	arm64_enter_nmi(regs);
	ret = do_sdei_event(regs, arg);
	arm64_exit_nmi(regs);

	return ret;
}
#endif /* CONFIG_ARM_SDE_INTERFACE */<|MERGE_RESOLUTION|>--- conflicted
+++ resolved
@@ -381,7 +381,6 @@
 }
 
 static void noinstr el1_undef(struct pt_regs *regs, unsigned long esr)
-<<<<<<< HEAD
 {
 	enter_from_kernel_mode(regs);
 	local_daif_inherit(regs);
@@ -394,20 +393,6 @@
 {
 	enter_from_kernel_mode(regs);
 	local_daif_inherit(regs);
-=======
-{
-	enter_from_kernel_mode(regs);
-	local_daif_inherit(regs);
-	do_undefinstr(regs, esr);
-	local_daif_mask();
-	exit_to_kernel_mode(regs);
-}
-
-static void noinstr el1_bti(struct pt_regs *regs, unsigned long esr)
-{
-	enter_from_kernel_mode(regs);
-	local_daif_inherit(regs);
->>>>>>> 7073888c
 	do_el1_bti(regs, esr);
 	local_daif_mask();
 	exit_to_kernel_mode(regs);
