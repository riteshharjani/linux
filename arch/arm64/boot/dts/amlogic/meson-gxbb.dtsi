/*
 * Copyright (c) 2016 Andreas Färber
 *
 * This file is dual-licensed: you can use it either under the terms
 * of the GPL or the X11 license, at your option. Note that this dual
 * licensing only applies to this file, and not this project as a
 * whole.
 *
 *  a) This library is free software; you can redistribute it and/or
 *     modify it under the terms of the GNU General Public License as
 *     published by the Free Software Foundation; either version 2 of the
 *     License, or (at your option) any later version.
 *
 *     This library is distributed in the hope that it will be useful,
 *     but WITHOUT ANY WARRANTY; without even the implied warranty of
 *     MERCHANTABILITY or FITNESS FOR A PARTICULAR PURPOSE.  See the
 *     GNU General Public License for more details.
 *
 * Or, alternatively,
 *
 *  b) Permission is hereby granted, free of charge, to any person
 *     obtaining a copy of this software and associated documentation
 *     files (the "Software"), to deal in the Software without
 *     restriction, including without limitation the rights to use,
 *     copy, modify, merge, publish, distribute, sublicense, and/or
 *     sell copies of the Software, and to permit persons to whom the
 *     Software is furnished to do so, subject to the following
 *     conditions:
 *
 *     The above copyright notice and this permission notice shall be
 *     included in all copies or substantial portions of the Software.
 *
 *     THE SOFTWARE IS PROVIDED "AS IS", WITHOUT WARRANTY OF ANY KIND,
 *     EXPRESS OR IMPLIED, INCLUDING BUT NOT LIMITED TO THE WARRANTIES
 *     OF MERCHANTABILITY, FITNESS FOR A PARTICULAR PURPOSE AND
 *     NONINFRINGEMENT. IN NO EVENT SHALL THE AUTHORS OR COPYRIGHT
 *     HOLDERS BE LIABLE FOR ANY CLAIM, DAMAGES OR OTHER LIABILITY,
 *     WHETHER IN AN ACTION OF CONTRACT, TORT OR OTHERWISE, ARISING
 *     FROM, OUT OF OR IN CONNECTION WITH THE SOFTWARE OR THE USE OR
 *     OTHER DEALINGS IN THE SOFTWARE.
 */

#include "meson-gx.dtsi"
#include <dt-bindings/gpio/meson-gxbb-gpio.h>
#include <dt-bindings/reset/amlogic,meson-gxbb-reset.h>
#include <dt-bindings/clock/gxbb-clkc.h>
#include <dt-bindings/clock/gxbb-aoclkc.h>
#include <dt-bindings/reset/gxbb-aoclkc.h>

/ {
	compatible = "amlogic,meson-gxbb";

	soc {
		usb0_phy: phy@c0000000 {
			compatible = "amlogic,meson-gxbb-usb2-phy";
			#phy-cells = <0>;
			reg = <0x0 0xc0000000 0x0 0x20>;
			resets = <&reset RESET_USB_OTG>;
			clocks = <&clkc CLKID_USB>, <&clkc CLKID_USB0>;
			clock-names = "usb_general", "usb";
			status = "disabled";
		};

		usb1_phy: phy@c0000020 {
			compatible = "amlogic,meson-gxbb-usb2-phy";
			#phy-cells = <0>;
			reg = <0x0 0xc0000020 0x0 0x20>;
			resets = <&reset RESET_USB_OTG>;
			clocks = <&clkc CLKID_USB>, <&clkc CLKID_USB1>;
			clock-names = "usb_general", "usb";
			status = "disabled";
		};

		usb0: usb@c9000000 {
			compatible = "amlogic,meson-gxbb-usb", "snps,dwc2";
			reg = <0x0 0xc9000000 0x0 0x40000>;
			interrupts = <GIC_SPI 30 IRQ_TYPE_LEVEL_HIGH>;
			clocks = <&clkc CLKID_USB0_DDR_BRIDGE>;
			clock-names = "otg";
			phys = <&usb0_phy>;
			phy-names = "usb2-phy";
			dr_mode = "host";
			status = "disabled";
		};

		usb1: usb@c9100000 {
			compatible = "amlogic,meson-gxbb-usb", "snps,dwc2";
			reg = <0x0 0xc9100000 0x0 0x40000>;
			interrupts = <GIC_SPI 31 IRQ_TYPE_LEVEL_HIGH>;
			clocks = <&clkc CLKID_USB1_DDR_BRIDGE>;
			clock-names = "otg";
			phys = <&usb1_phy>;
			phy-names = "usb2-phy";
			dr_mode = "host";
			status = "disabled";
		};
	};
};

&aobus {
	pinctrl_aobus: pinctrl@14 {
		compatible = "amlogic,meson-gxbb-aobus-pinctrl";
		#address-cells = <2>;
		#size-cells = <2>;
		ranges;

		gpio_ao: bank@14 {
			reg = <0x0 0x00014 0x0 0x8>,
			      <0x0 0x0002c 0x0 0x4>,
			      <0x0 0x00024 0x0 0x8>;
			reg-names = "mux", "pull", "gpio";
			gpio-controller;
			#gpio-cells = <2>;
			gpio-ranges = <&pinctrl_aobus 0 0 14>;
		};

		uart_ao_a_pins: uart_ao_a {
			mux {
				groups = "uart_tx_ao_a", "uart_rx_ao_a";
				function = "uart_ao";
			};
		};

		uart_ao_a_cts_rts_pins: uart_ao_a_cts_rts {
			mux {
				groups = "uart_cts_ao_a",
				       "uart_rts_ao_a";
				function = "uart_ao";
			};
		};

		uart_ao_b_pins: uart_ao_b {
			mux {
				groups = "uart_tx_ao_b", "uart_rx_ao_b";
				function = "uart_ao_b";
			};
		};

		uart_ao_b_cts_rts_pins: uart_ao_b_cts_rts {
			mux {
				groups = "uart_cts_ao_b",
				       "uart_rts_ao_b";
				function = "uart_ao_b";
			};
		};

		remote_input_ao_pins: remote_input_ao {
			mux {
				groups = "remote_input_ao";
				function = "remote_input_ao";
			};
		};

		i2c_ao_pins: i2c_ao {
			mux {
				groups = "i2c_sck_ao",
				       "i2c_sda_ao";
				function = "i2c_ao";
			};
		};

		pwm_ao_a_3_pins: pwm_ao_a_3 {
			mux {
				groups = "pwm_ao_a_3";
				function = "pwm_ao_a_3";
			};
		};

		pwm_ao_a_6_pins: pwm_ao_a_6 {
			mux {
				groups = "pwm_ao_a_6";
				function = "pwm_ao_a_6";
			};
		};

		pwm_ao_a_12_pins: pwm_ao_a_12 {
			mux {
				groups = "pwm_ao_a_12";
				function = "pwm_ao_a_12";
			};
		};

		pwm_ao_b_pins: pwm_ao_b {
			mux {
				groups = "pwm_ao_b";
				function = "pwm_ao_b";
			};
		};

		i2s_am_clk_pins: i2s_am_clk {
			mux {
				groups = "i2s_am_clk";
				function = "i2s_out_ao";
			};
		};

		i2s_out_ao_clk_pins: i2s_out_ao_clk {
			mux {
				groups = "i2s_out_ao_clk";
				function = "i2s_out_ao";
			};
		};

		i2s_out_lr_clk_pins: i2s_out_lr_clk {
			mux {
				groups = "i2s_out_lr_clk";
				function = "i2s_out_ao";
			};
		};

		i2s_out_ch01_ao_pins: i2s_out_ch01_ao {
			mux {
				groups = "i2s_out_ch01_ao";
				function = "i2s_out_ao";
			};
		};

		i2s_out_ch23_ao_pins: i2s_out_ch23_ao {
			mux {
				groups = "i2s_out_ch23_ao";
				function = "i2s_out_ao";
			};
		};

		i2s_out_ch45_ao_pins: i2s_out_ch45_ao {
			mux {
				groups = "i2s_out_ch45_ao";
				function = "i2s_out_ao";
			};
		};

		spdif_out_ao_6_pins: spdif_out_ao_6 {
			mux {
				groups = "spdif_out_ao_6";
				function = "spdif_out_ao";
			};
		};

		spdif_out_ao_13_pins: spdif_out_ao_13 {
			mux {
				groups = "spdif_out_ao_13";
				function = "spdif_out_ao";
			};
		};

		ao_cec_pins: ao_cec {
			mux {
				groups = "ao_cec";
				function = "cec_ao";
			};
		};

		ee_cec_pins: ee_cec {
			mux {
				groups = "ee_cec";
				function = "cec_ao";
			};
		};
	};
};

&apb {
	mali: gpu@c0000 {
		compatible = "amlogic,meson-gxbb-mali", "arm,mali-450";
		reg = <0x0 0xc0000 0x0 0x40000>;
		interrupts = <GIC_SPI 160 IRQ_TYPE_LEVEL_HIGH>,
			     <GIC_SPI 161 IRQ_TYPE_LEVEL_HIGH>,
			     <GIC_SPI 162 IRQ_TYPE_LEVEL_HIGH>,
			     <GIC_SPI 163 IRQ_TYPE_LEVEL_HIGH>,
			     <GIC_SPI 164 IRQ_TYPE_LEVEL_HIGH>,
			     <GIC_SPI 165 IRQ_TYPE_LEVEL_HIGH>,
			     <GIC_SPI 166 IRQ_TYPE_LEVEL_HIGH>,
			     <GIC_SPI 167 IRQ_TYPE_LEVEL_HIGH>,
			     <GIC_SPI 168 IRQ_TYPE_LEVEL_HIGH>,
			     <GIC_SPI 169 IRQ_TYPE_LEVEL_HIGH>;
		interrupt-names = "gp", "gpmmu", "pp", "pmu",
			"pp0", "ppmmu0", "pp1", "ppmmu1",
			"pp2", "ppmmu2";
		clocks = <&clkc CLKID_CLK81>, <&clkc CLKID_MALI>;
		clock-names = "bus", "core";

		/*
		 * Mali clocking is provided by two identical clock paths
		 * MALI_0 and MALI_1 muxed to a single clock by a glitch
		 * free mux to safely change frequency while running.
		 */
		assigned-clocks = <&clkc CLKID_MALI_0_SEL>,
				  <&clkc CLKID_MALI_0>,
				  <&clkc CLKID_MALI>; /* Glitch free mux */
		assigned-clock-parents = <&clkc CLKID_FCLK_DIV3>,
					 <0>, /* Do Nothing */
					 <&clkc CLKID_MALI_0>;
		assigned-clock-rates = <0>, /* Do Nothing */
				       <666666666>,
				       <0>; /* Do Nothing */
	};
};

&cbus {
	spifc: spi@8c80 {
		compatible = "amlogic,meson-gxbb-spifc";
		reg = <0x0 0x08c80 0x0 0x80>;
		#address-cells = <1>;
		#size-cells = <0>;
		clocks = <&clkc CLKID_SPI>;
		status = "disabled";
	};
};

&cec_AO {
	clocks = <&clkc_AO CLKID_AO_CEC_32K>;
	clock-names = "core";
};

&clkc_AO {
	compatible = "amlogic,meson-gxbb-aoclkc", "amlogic,meson-gx-aoclkc";
};

&ethmac {
	clocks = <&clkc CLKID_ETH>,
		 <&clkc CLKID_FCLK_DIV2>,
		 <&clkc CLKID_MPLL2>;
	clock-names = "stmmaceth", "clkin0", "clkin1";
};

&gpio_intc {
	compatible = "amlogic,meson-gpio-intc",
		     "amlogic,meson-gxbb-gpio-intc";
	status = "okay";
};

&hdmi_tx {
	compatible = "amlogic,meson-gxbb-dw-hdmi", "amlogic,meson-gx-dw-hdmi";
	resets = <&reset RESET_HDMITX_CAPB3>,
		 <&reset RESET_HDMI_SYSTEM_RESET>,
		 <&reset RESET_HDMI_TX>;
	reset-names = "hdmitx_apb", "hdmitx", "hdmitx_phy";
	clocks = <&clkc CLKID_HDMI_PCLK>,
		 <&clkc CLKID_CLK81>,
		 <&clkc CLKID_GCLK_VENCI_INT0>;
	clock-names = "isfr", "iahb", "venci";
};

&hiubus {
	clkc: clock-controller@0 {
		compatible = "amlogic,gxbb-clkc";
		#clock-cells = <1>;
		reg = <0x0 0x0 0x0 0x3db>;
	};
};

&hwrng {
	clocks = <&clkc CLKID_RNG0>;
	clock-names = "core";
};

&i2c_A {
	clocks = <&clkc CLKID_I2C>;
};

&i2c_AO {
	clocks = <&clkc CLKID_AO_I2C>;
};

&i2c_B {
	clocks = <&clkc CLKID_I2C>;
};

&i2c_C {
	clocks = <&clkc CLKID_I2C>;
};

&periphs {
	pinctrl_periphs: pinctrl@4b0 {
		compatible = "amlogic,meson-gxbb-periphs-pinctrl";
		#address-cells = <2>;
		#size-cells = <2>;
		ranges;

		gpio: bank@4b0 {
			reg = <0x0 0x004b0 0x0 0x28>,
			      <0x0 0x004e8 0x0 0x14>,
			      <0x0 0x00520 0x0 0x14>,
			      <0x0 0x00430 0x0 0x40>;
			reg-names = "mux", "pull", "pull-enable", "gpio";
			gpio-controller;
			#gpio-cells = <2>;
			gpio-ranges = <&pinctrl_periphs 0 0 119>;
		};

		emmc_pins: emmc {
			mux {
				groups = "emmc_nand_d07",
				       "emmc_cmd",
				       "emmc_clk";
				function = "emmc";
			};
		};

<<<<<<< HEAD
=======
		emmc_ds_pins: emmc-ds {
			mux {
				groups = "emmc_ds";
				function = "emmc";
			};
		};

>>>>>>> 0c86a6bd
		emmc_clk_gate_pins: emmc_clk_gate {
			mux {
				groups = "BOOT_8";
				function = "gpio_periphs";
			};
			cfg-pull-down {
				pins = "BOOT_8";
				bias-pull-down;
			};
		};

		nor_pins: nor {
			mux {
				groups = "nor_d",
				       "nor_q",
				       "nor_c",
				       "nor_cs";
				function = "nor";
			};
		};

		spi_pins: spi {
			mux {
				groups = "spi_miso",
					"spi_mosi",
					"spi_sclk";
				function = "spi";
			};
		};

		spi_ss0_pins: spi-ss0 {
			mux {
				groups = "spi_ss0";
				function = "spi";
			};
		};

		sdcard_pins: sdcard {
			mux {
				groups = "sdcard_d0",
				       "sdcard_d1",
				       "sdcard_d2",
				       "sdcard_d3",
				       "sdcard_cmd",
				       "sdcard_clk";
				function = "sdcard";
			};
		};

		sdcard_clk_gate_pins: sdcard_clk_gate {
			mux {
				groups = "CARD_2";
				function = "gpio_periphs";
			};
			cfg-pull-down {
				pins = "CARD_2";
				bias-pull-down;
			};
		};

		sdio_pins: sdio {
			mux {
				groups = "sdio_d0",
				       "sdio_d1",
				       "sdio_d2",
				       "sdio_d3",
				       "sdio_cmd",
				       "sdio_clk";
				function = "sdio";
			};
		};

		sdio_clk_gate_pins: sdio_clk_gate {
			mux {
				groups = "GPIOX_4";
				function = "gpio_periphs";
			};
			cfg-pull-down {
				pins = "GPIOX_4";
				bias-pull-down;
			};
		};

		sdio_irq_pins: sdio_irq {
			mux {
				groups = "sdio_irq";
				function = "sdio";
			};
		};

		uart_a_pins: uart_a {
			mux {
				groups = "uart_tx_a",
				       "uart_rx_a";
				function = "uart_a";
			};
		};

		uart_a_cts_rts_pins: uart_a_cts_rts {
			mux {
				groups = "uart_cts_a",
				       "uart_rts_a";
				function = "uart_a";
			};
		};

		uart_b_pins: uart_b {
			mux {
				groups = "uart_tx_b",
				       "uart_rx_b";
				function = "uart_b";
			};
		};

		uart_b_cts_rts_pins: uart_b_cts_rts {
			mux {
				groups = "uart_cts_b",
				       "uart_rts_b";
				function = "uart_b";
			};
		};

		uart_c_pins: uart_c {
			mux {
				groups = "uart_tx_c",
				       "uart_rx_c";
				function = "uart_c";
			};
		};

		uart_c_cts_rts_pins: uart_c_cts_rts {
			mux {
				groups = "uart_cts_c",
				       "uart_rts_c";
				function = "uart_c";
			};
		};

		i2c_a_pins: i2c_a {
			mux {
				groups = "i2c_sck_a",
				       "i2c_sda_a";
				function = "i2c_a";
			};
		};

		i2c_b_pins: i2c_b {
			mux {
				groups = "i2c_sck_b",
				       "i2c_sda_b";
				function = "i2c_b";
			};
		};

		i2c_c_pins: i2c_c {
			mux {
				groups = "i2c_sck_c",
				       "i2c_sda_c";
				function = "i2c_c";
			};
		};

		eth_rgmii_pins: eth-rgmii {
			mux {
				groups = "eth_mdio",
				       "eth_mdc",
				       "eth_clk_rx_clk",
				       "eth_rx_dv",
				       "eth_rxd0",
				       "eth_rxd1",
				       "eth_rxd2",
				       "eth_rxd3",
				       "eth_rgmii_tx_clk",
				       "eth_tx_en",
				       "eth_txd0",
				       "eth_txd1",
				       "eth_txd2",
				       "eth_txd3";
				function = "eth";
			};
		};

		eth_rmii_pins: eth-rmii {
			mux {
				groups = "eth_mdio",
				       "eth_mdc",
				       "eth_clk_rx_clk",
				       "eth_rx_dv",
				       "eth_rxd0",
				       "eth_rxd1",
				       "eth_tx_en",
				       "eth_txd0",
				       "eth_txd1";
				function = "eth";
			};
		};

		pwm_a_x_pins: pwm_a_x {
			mux {
				groups = "pwm_a_x";
				function = "pwm_a_x";
			};
		};

		pwm_a_y_pins: pwm_a_y {
			mux {
				groups = "pwm_a_y";
				function = "pwm_a_y";
			};
		};

		pwm_b_pins: pwm_b {
			mux {
				groups = "pwm_b";
				function = "pwm_b";
			};
		};

		pwm_d_pins: pwm_d {
			mux {
				groups = "pwm_d";
				function = "pwm_d";
			};
		};

		pwm_e_pins: pwm_e {
			mux {
				groups = "pwm_e";
				function = "pwm_e";
			};
		};

		pwm_f_x_pins: pwm_f_x {
			mux {
				groups = "pwm_f_x";
				function = "pwm_f_x";
			};
		};

		pwm_f_y_pins: pwm_f_y {
			mux {
				groups = "pwm_f_y";
				function = "pwm_f_y";
			};
		};

		hdmi_hpd_pins: hdmi_hpd {
			mux {
				groups = "hdmi_hpd";
				function = "hdmi_hpd";
			};
		};

		hdmi_i2c_pins: hdmi_i2c {
			mux {
				groups = "hdmi_sda", "hdmi_scl";
				function = "hdmi_i2c";
			};
		};

		i2sout_ch23_y_pins: i2sout_ch23_y {
			mux {
				groups = "i2sout_ch23_y";
				function = "i2s_out";
			};
		};

		i2sout_ch45_y_pins: i2sout_ch45_y {
			mux {
				groups = "i2sout_ch45_y";
				function = "i2s_out";
			};
		};

		i2sout_ch67_y_pins: i2sout_ch67_y {
			mux {
				groups = "i2sout_ch67_y";
				function = "i2s_out";
			};
		};

		spdif_out_y_pins: spdif_out_y {
			mux {
				groups = "spdif_out_y";
				function = "spdif_out";
			};
		};
	};
};

&saradc {
	compatible = "amlogic,meson-gxbb-saradc", "amlogic,meson-saradc";
	clocks = <&xtal>,
		 <&clkc CLKID_SAR_ADC>,
		 <&clkc CLKID_SANA>,
		 <&clkc CLKID_SAR_ADC_CLK>,
		 <&clkc CLKID_SAR_ADC_SEL>;
	clock-names = "clkin", "core", "sana", "adc_clk", "adc_sel";
};

&sd_emmc_a {
	clocks = <&clkc CLKID_SD_EMMC_A>,
		 <&clkc CLKID_SD_EMMC_A_CLK0>,
		 <&clkc CLKID_FCLK_DIV2>;
	clock-names = "core", "clkin0", "clkin1";
};

&sd_emmc_b {
	clocks = <&clkc CLKID_SD_EMMC_B>,
		 <&clkc CLKID_SD_EMMC_B_CLK0>,
		 <&clkc CLKID_FCLK_DIV2>;
	clock-names = "core", "clkin0", "clkin1";
};

&sd_emmc_c {
	clocks = <&clkc CLKID_SD_EMMC_C>,
		 <&clkc CLKID_SD_EMMC_C_CLK0>,
		 <&clkc CLKID_FCLK_DIV2>;
	clock-names = "core", "clkin0", "clkin1";
};

&spicc {
	clocks = <&clkc CLKID_SPICC>;
	clock-names = "core";
	resets = <&reset RESET_PERIPHS_SPICC>;
	num-cs = <1>;
};

&spifc {
	clocks = <&clkc CLKID_SPI>;
};

&uart_A {
	clocks = <&xtal>, <&clkc CLKID_UART0>, <&xtal>;
	clock-names = "xtal", "pclk", "baud";
};

&uart_AO {
	clocks = <&xtal>, <&clkc CLKID_CLK81>, <&xtal>;
	clock-names = "xtal", "pclk", "baud";
};

&uart_AO_B {
	clocks = <&xtal>, <&clkc CLKID_CLK81>, <&xtal>;
	clock-names = "xtal", "pclk", "baud";
};

&uart_B {
	clocks = <&xtal>, <&clkc CLKID_UART1>, <&xtal>;
	clock-names = "xtal", "core", "baud";
};

&uart_C {
	clocks = <&xtal>, <&clkc CLKID_UART2>, <&xtal>;
	clock-names = "xtal", "core", "baud";
};

&vpu {
	compatible = "amlogic,meson-gxbb-vpu", "amlogic,meson-gx-vpu";
};<|MERGE_RESOLUTION|>--- conflicted
+++ resolved
@@ -397,8 +397,6 @@
 			};
 		};
 
-<<<<<<< HEAD
-=======
 		emmc_ds_pins: emmc-ds {
 			mux {
 				groups = "emmc_ds";
@@ -406,7 +404,6 @@
 			};
 		};
 
->>>>>>> 0c86a6bd
 		emmc_clk_gate_pins: emmc_clk_gate {
 			mux {
 				groups = "BOOT_8";
