--- conflicted
+++ resolved
@@ -509,8 +509,6 @@
 					bias-disable;
 				};
 			};
-<<<<<<< HEAD
-=======
 		};
 
 		gcc: clock-controller@900000 {
@@ -540,7 +538,6 @@
 			reg = <0x01200600 0x100>;
 
 			#hwlock-cells = <1>;
->>>>>>> 7365df19
 		};
 
 		intc: interrupt-controller@2000000 {
@@ -804,44 +801,6 @@
 			};
 		};
 
-		gsbi1: gsbi@12440000 {
-			compatible = "qcom,gsbi-v1.0.0";
-			reg = <0x12440000 0x100>;
-			cell-index = <1>;
-			clocks = <&gcc GSBI1_H_CLK>;
-			clock-names = "iface";
-			#address-cells = <1>;
-			#size-cells = <1>;
-			ranges;
-
-			syscon-tcsr = <&tcsr>;
-
-			status = "disabled";
-
-			gsbi1_serial: serial@12450000 {
-				compatible = "qcom,msm-uartdm-v1.3", "qcom,msm-uartdm";
-				reg = <0x12450000 0x100>,
-				      <0x12400000 0x03>;
-				interrupts = <GIC_SPI 193 IRQ_TYPE_LEVEL_HIGH>;
-				clocks = <&gcc GSBI1_UART_CLK>, <&gcc GSBI1_H_CLK>;
-				clock-names = "core", "iface";
-
-				status = "disabled";
-			};
-
-			gsbi1_i2c: i2c@12460000 {
-				compatible = "qcom,i2c-qup-v1.1.1";
-				reg = <0x12460000 0x1000>;
-				interrupts = <GIC_SPI 194 IRQ_TYPE_LEVEL_HIGH>;
-				clocks = <&gcc GSBI1_QUP_CLK>, <&gcc GSBI1_H_CLK>;
-				clock-names = "core", "iface";
-				#address-cells = <1>;
-				#size-cells = <0>;
-
-				status = "disabled";
-			};
-		};
-
 		gsbi2: gsbi@12480000 {
 			compatible = "qcom,gsbi-v1.0.0";
 			cell-index = <2>;
@@ -959,49 +918,6 @@
 			};
 		};
 
-		gsbi6: gsbi@16500000 {
-			compatible = "qcom,gsbi-v1.0.0";
-			reg = <0x16500000 0x100>;
-			cell-index = <6>;
-			clocks = <&gcc GSBI6_H_CLK>;
-			clock-names = "iface";
-			#address-cells = <1>;
-			#size-cells = <1>;
-			ranges;
-
-			syscon-tcsr = <&tcsr>;
-
-			status = "disabled";
-
-			gsbi6_i2c: i2c@16580000 {
-				compatible = "qcom,i2c-qup-v1.1.1";
-				reg = <0x16580000 0x1000>;
-				interrupts = <GIC_SPI 157 IRQ_TYPE_LEVEL_HIGH>;
-
-				clocks = <&gcc GSBI6_QUP_CLK>, <&gcc GSBI6_H_CLK>;
-				clock-names = "core", "iface";
-
-				#address-cells = <1>;
-				#size-cells = <0>;
-
-				status = "disabled";
-			};
-
-			gsbi6_spi: spi@16580000 {
-				compatible = "qcom,spi-qup-v1.1.1";
-				reg = <0x16580000 0x1000>;
-				interrupts = <GIC_SPI 157 IRQ_TYPE_LEVEL_HIGH>;
-
-				clocks = <&gcc GSBI6_QUP_CLK>, <&gcc GSBI6_H_CLK>;
-				clock-names = "core", "iface";
-
-				#address-cells = <1>;
-				#size-cells = <0>;
-
-				status = "disabled";
-			};
-		};
-
 		gsbi7: gsbi@16600000 {
 			status = "disabled";
 			compatible = "qcom,gsbi-v1.0.0";
@@ -1023,24 +939,6 @@
 				clock-names = "core", "iface";
 				status = "disabled";
 			};
-<<<<<<< HEAD
-
-			gsbi7_i2c: i2c@16680000 {
-				compatible = "qcom,i2c-qup-v1.1.1";
-				reg = <0x16680000 0x1000>;
-				interrupts = <GIC_SPI 159 IRQ_TYPE_LEVEL_HIGH>;
-
-				clocks = <&gcc GSBI7_QUP_CLK>, <&gcc GSBI7_H_CLK>;
-				clock-names = "core", "iface";
-
-				#address-cells = <1>;
-				#size-cells = <0>;
-
-				status = "disabled";
-			};
-		};
-=======
->>>>>>> 7365df19
 
 			gsbi7_i2c: i2c@16680000 {
 				compatible = "qcom,i2c-qup-v1.1.1";
@@ -1091,32 +989,6 @@
 
 			syscon-tcsr = <&tcsr>;
 
-<<<<<<< HEAD
-		qfprom: qfprom@700000 {
-			compatible = "qcom,ipq8064-qfprom", "qcom,qfprom";
-			reg = <0x00700000 0x1000>;
-			#address-cells = <1>;
-			#size-cells = <1>;
-			speedbin_efuse: speedbin@c0 {
-				reg = <0xc0 0x4>;
-			};
-			tsens_calib: calib@400 {
-				reg = <0x400 0xb>;
-			};
-			tsens_calib_backup: calib_backup@410 {
-				reg = <0x410 0xb>;
-			};
-		};
-
-		gcc: clock-controller@900000 {
-			compatible = "qcom,gcc-ipq8064", "syscon";
-			clocks = <&pxo_board>, <&cxo_board>;
-			clock-names = "pxo", "cxo";
-			reg = <0x00900000 0x4000>;
-			#clock-cells = <1>;
-			#reset-cells = <1>;
-			#power-domain-cells = <1>;
-=======
 			gsbi5_serial: serial@1a240000 {
 				compatible = "qcom,msm-uartdm-v1.3", "qcom,msm-uartdm";
 				reg = <0x1a240000 0x1000>,
@@ -1126,7 +998,6 @@
 				clock-names = "core", "iface";
 				status = "disabled";
 			};
->>>>>>> 7365df19
 
 			i2c@1a280000 {
 				compatible = "qcom,i2c-qup-v1.1.1";
@@ -1146,20 +1017,12 @@
 				reg = <0x1a280000 0x1000>;
 				interrupts = <GIC_SPI 155 IRQ_TYPE_LEVEL_HIGH>;
 
-<<<<<<< HEAD
-			rpmcc: clock-controller {
-				compatible = "qcom,rpmcc-ipq806x", "qcom,rpmcc";
-				#clock-cells = <1>;
-				clocks = <&pxo_board>;
-				clock-names = "pxo";
-=======
 				clocks = <&gcc GSBI5_QUP_CLK>, <&gcc GSBI5_H_CLK>;
 				clock-names = "core", "iface";
 				status = "disabled";
 
 				#address-cells = <1>;
 				#size-cells = <0>;
->>>>>>> 7365df19
 			};
 		};
 
@@ -1168,20 +1031,11 @@
 			reg = <0x1a400000 0x100>;
 		};
 
-<<<<<<< HEAD
-		l2cc: clock-controller@2011000 {
-			compatible = "qcom,kpss-gcc", "syscon";
-			reg = <0x2011000 0x1000>;
-			clocks = <&gcc PLL8_VOTE>, <&pxo_board>;
-			clock-names = "pll8_vote", "pxo";
-			clock-output-names = "acpu_l2_aux";
-=======
 		rng@1a500000 {
 			compatible = "qcom,prng";
 			reg = <0x1a500000 0x200>;
 			clocks = <&gcc PRNG_CLK>;
 			clock-names = "core";
->>>>>>> 7365df19
 		};
 
 		nand: nand-controller@1ac00000 {
@@ -1514,182 +1368,5 @@
 
 			status = "disabled";
 		};
-<<<<<<< HEAD
-
-		hs_phy_0: phy@100f8800 {
-			compatible = "qcom,ipq806x-usb-phy-hs";
-			reg = <0x100f8800 0x30>;
-			clocks = <&gcc USB30_0_UTMI_CLK>;
-			clock-names = "ref";
-			#phy-cells = <0>;
-
-			status = "disabled";
-		};
-
-		ss_phy_0: phy@100f8830 {
-			compatible = "qcom,ipq806x-usb-phy-ss";
-			reg = <0x100f8830 0x30>;
-			clocks = <&gcc USB30_0_MASTER_CLK>;
-			clock-names = "ref";
-			#phy-cells = <0>;
-
-			status = "disabled";
-		};
-
-		usb3_0: usb3@100f8800 {
-			compatible = "qcom,ipq8064-dwc3", "qcom,dwc3";
-			#address-cells = <1>;
-			#size-cells = <1>;
-			reg = <0x100f8800 0x8000>;
-			clocks = <&gcc USB30_0_MASTER_CLK>;
-			clock-names = "core";
-
-			ranges;
-
-			resets = <&gcc USB30_0_MASTER_RESET>;
-			reset-names = "master";
-
-			status = "disabled";
-
-			dwc3_0: dwc3@10000000 {
-				compatible = "snps,dwc3";
-				reg = <0x10000000 0xcd00>;
-				interrupts = <GIC_SPI 205 IRQ_TYPE_LEVEL_HIGH>;
-				phys = <&hs_phy_0>, <&ss_phy_0>;
-				phy-names = "usb2-phy", "usb3-phy";
-				dr_mode = "host";
-				snps,dis_u3_susphy_quirk;
-			};
-		};
-
-		hs_phy_1: phy@110f8800 {
-			compatible = "qcom,ipq806x-usb-phy-hs";
-			reg = <0x110f8800 0x30>;
-			clocks = <&gcc USB30_1_UTMI_CLK>;
-			clock-names = "ref";
-			#phy-cells = <0>;
-
-			status = "disabled";
-		};
-
-		ss_phy_1: phy@110f8830 {
-			compatible = "qcom,ipq806x-usb-phy-ss";
-			reg = <0x110f8830 0x30>;
-			clocks = <&gcc USB30_1_MASTER_CLK>;
-			clock-names = "ref";
-			#phy-cells = <0>;
-
-			status = "disabled";
-		};
-
-		usb3_1: usb3@110f8800 {
-			compatible = "qcom,ipq8064-dwc3", "qcom,dwc3";
-			#address-cells = <1>;
-			#size-cells = <1>;
-			reg = <0x110f8800 0x8000>;
-			clocks = <&gcc USB30_1_MASTER_CLK>;
-			clock-names = "core";
-
-			ranges;
-
-			resets = <&gcc USB30_1_MASTER_RESET>;
-			reset-names = "master";
-
-			status = "disabled";
-
-			dwc3_1: dwc3@11000000 {
-				compatible = "snps,dwc3";
-				reg = <0x11000000 0xcd00>;
-				interrupts = <GIC_SPI 110 IRQ_TYPE_LEVEL_HIGH>;
-				phys = <&hs_phy_1>, <&ss_phy_1>;
-				phy-names = "usb2-phy", "usb3-phy";
-				dr_mode = "host";
-				snps,dis_u3_susphy_quirk;
-			};
-		};
-
-		vsdcc_fixed: vsdcc-regulator {
-			compatible = "regulator-fixed";
-			regulator-name = "SDCC Power";
-			regulator-min-microvolt = <3300000>;
-			regulator-max-microvolt = <3300000>;
-			regulator-always-on;
-		};
-
-		sdcc1bam: dma-controller@12402000 {
-			compatible = "qcom,bam-v1.3.0";
-			reg = <0x12402000 0x8000>;
-			interrupts = <GIC_SPI 98 IRQ_TYPE_LEVEL_HIGH>;
-			clocks = <&gcc SDC1_H_CLK>;
-			clock-names = "bam_clk";
-			#dma-cells = <1>;
-			qcom,ee = <0>;
-		};
-
-		sdcc3bam: dma-controller@12182000 {
-			compatible = "qcom,bam-v1.3.0";
-			reg = <0x12182000 0x8000>;
-			interrupts = <GIC_SPI 96 IRQ_TYPE_LEVEL_HIGH>;
-			clocks = <&gcc SDC3_H_CLK>;
-			clock-names = "bam_clk";
-			#dma-cells = <1>;
-			qcom,ee = <0>;
-		};
-
-		amba: amba {
-			compatible = "simple-bus";
-			#address-cells = <1>;
-			#size-cells = <1>;
-			ranges;
-
-			sdcc1: mmc@12400000 {
-				status = "disabled";
-				compatible = "arm,pl18x", "arm,primecell";
-				arm,primecell-periphid = <0x00051180>;
-				reg = <0x12400000 0x2000>;
-				interrupts = <GIC_SPI 104 IRQ_TYPE_LEVEL_HIGH>;
-				interrupt-names = "cmd_irq";
-				clocks = <&gcc SDC1_CLK>, <&gcc SDC1_H_CLK>;
-				clock-names = "mclk", "apb_pclk";
-				bus-width = <8>;
-				max-frequency = <96000000>;
-				non-removable;
-				cap-sd-highspeed;
-				cap-mmc-highspeed;
-				mmc-ddr-1_8v;
-				vmmc-supply = <&vsdcc_fixed>;
-				dmas = <&sdcc1bam 2>, <&sdcc1bam 1>;
-				dma-names = "tx", "rx";
-			};
-
-			sdcc3: mmc@12180000 {
-				compatible = "arm,pl18x", "arm,primecell";
-				arm,primecell-periphid = <0x00051180>;
-				status = "disabled";
-				reg = <0x12180000 0x2000>;
-				interrupts = <GIC_SPI 102 IRQ_TYPE_LEVEL_HIGH>;
-				interrupt-names = "cmd_irq";
-				clocks = <&gcc SDC3_CLK>, <&gcc SDC3_H_CLK>;
-				clock-names = "mclk", "apb_pclk";
-				bus-width = <8>;
-				cap-sd-highspeed;
-				cap-mmc-highspeed;
-				max-frequency = <192000000>;
-				sd-uhs-sdr104;
-				sd-uhs-ddr50;
-				vqmmc-supply = <&vsdcc_fixed>;
-				dmas = <&sdcc3bam 2>, <&sdcc3bam 1>;
-				dma-names = "tx", "rx";
-			};
-		};
-
-		sfpb_mutex: hwlock@1200600 {
-			compatible = "qcom,sfpb-mutex";
-			reg = <0x01200600 0x100>;
-
-			#hwlock-cells = <1>;
-		};
-=======
->>>>>>> 7365df19
 	};
 };