# SPDX-License-Identifier: GPL-2.0
menu "Certificates for signature checking"

config MODULE_SIG_KEY
	string "File name or PKCS#11 URI of module signing key"
	default "certs/signing_key.pem"
	depends on MODULE_SIG || (IMA_APPRAISE_MODSIG && MODULES)
	help
         Provide the file name of a private key/certificate in PEM format,
         or a PKCS#11 URI according to RFC7512. The file should contain, or
         the URI should identify, both the certificate and its corresponding
         private key.

         If this option is unchanged from its default "certs/signing_key.pem",
         then the kernel will automatically generate the private key and
         certificate as described in Documentation/admin-guide/module-signing.rst

choice
	prompt "Type of module signing key to be generated"
	depends on MODULE_SIG || (IMA_APPRAISE_MODSIG && MODULES)
	help
	 The type of module signing key type to generate. This option
	 does not apply if a #PKCS11 URI is used.

config MODULE_SIG_KEY_TYPE_RSA
	bool "RSA"
	help
	 Use an RSA key for module signing.

config MODULE_SIG_KEY_TYPE_ECDSA
	bool "ECDSA"
	select CRYPTO_ECDSA
	help
	 Use an elliptic curve key (NIST P384) for module signing. Consider
	 using a strong hash like sha256 or sha384 for hashing modules.

	 Note: Remove all ECDSA signing keys, e.g. certs/signing_key.pem,
	 when falling back to building Linux 5.14 and older kernels.

endchoice

config SYSTEM_TRUSTED_KEYRING
	bool "Provide system-wide ring of trusted keys"
	depends on KEYS
	depends on ASYMMETRIC_KEY_TYPE
<<<<<<< HEAD
	depends on X509_CERTIFICATE_PARSER
=======
	depends on X509_CERTIFICATE_PARSER = y
>>>>>>> 7365df19
	help
	  Provide a system keyring to which trusted keys can be added.  Keys in
	  the keyring are considered to be trusted.  Keys may be added at will
	  by the kernel from compiled-in data and from hardware key stores, but
	  userspace may only add extra keys if those keys can be verified by
	  keys already in the keyring.

	  Keys in this keyring are used by module signature checking.

config SYSTEM_TRUSTED_KEYS
	string "Additional X.509 keys for default system keyring"
	depends on SYSTEM_TRUSTED_KEYRING
	help
	  If set, this option should be the filename of a PEM-formatted file
	  containing trusted X.509 certificates to be included in the default
	  system keyring. Any certificate used for module signing is implicitly
	  also trusted.

	  NOTE: If you previously provided keys for the system keyring in the
	  form of DER-encoded *.x509 files in the top-level build directory,
	  those are no longer used. You will need to set this option instead.

config SYSTEM_EXTRA_CERTIFICATE
	bool "Reserve area for inserting a certificate without recompiling"
	depends on SYSTEM_TRUSTED_KEYRING
	help
	  If set, space for an extra certificate will be reserved in the kernel
	  image. This allows introducing a trusted certificate to the default
	  system keyring without recompiling the kernel.

config SYSTEM_EXTRA_CERTIFICATE_SIZE
	int "Number of bytes to reserve for the extra certificate"
	depends on SYSTEM_EXTRA_CERTIFICATE
	default 4096
	help
	  This is the number of bytes reserved in the kernel image for a
	  certificate to be inserted.

config SECONDARY_TRUSTED_KEYRING
	bool "Provide a keyring to which extra trustable keys may be added"
	depends on SYSTEM_TRUSTED_KEYRING
	help
	  If set, provide a keyring to which extra keys may be added, provided
	  those keys are not blacklisted and are vouched for by a key built
	  into the kernel or already in the secondary trusted keyring.

config SYSTEM_BLACKLIST_KEYRING
	bool "Provide system-wide ring of blacklisted keys"
	depends on KEYS
	help
	  Provide a system keyring to which blacklisted keys can be added.
	  Keys in the keyring are considered entirely untrusted.  Keys in this
	  keyring are used by the module signature checking to reject loading
	  of modules signed with a blacklisted key.

config SYSTEM_BLACKLIST_HASH_LIST
	string "Hashes to be preloaded into the system blacklist keyring"
	depends on SYSTEM_BLACKLIST_KEYRING
	help
	  If set, this option should be the filename of a list of hashes in the
	  form "<hash>", "<hash>", ... .  This will be included into a C
	  wrapper to incorporate the list into the kernel.  Each <hash> must be a
	  string starting with a prefix ("tbs" or "bin"), then a colon (":"), and
	  finally an even number of hexadecimal lowercase characters (up to 128).
	  Certificate hashes can be generated with
	  tools/certs/print-cert-tbs-hash.sh .

config SYSTEM_REVOCATION_LIST
	bool "Provide system-wide ring of revocation certificates"
	depends on SYSTEM_BLACKLIST_KEYRING
	depends on PKCS7_MESSAGE_PARSER=y
	help
	  If set, this allows revocation certificates to be stored in the
	  blacklist keyring and implements a hook whereby a PKCS#7 message can
	  be checked to see if it matches such a certificate.

config SYSTEM_REVOCATION_KEYS
	string "X.509 certificates to be preloaded into the system blacklist keyring"
	depends on SYSTEM_REVOCATION_LIST
	help
	  If set, this option should be the filename of a PEM-formatted file
	  containing X.509 certificates to be included in the default blacklist
	  keyring.

config SYSTEM_BLACKLIST_AUTH_UPDATE
	bool "Allow root to add signed blacklist keys"
	depends on SYSTEM_BLACKLIST_KEYRING
	depends on SYSTEM_DATA_VERIFICATION
	help
	  If set, provide the ability to load new blacklist keys at run time if
	  they are signed and vouched by a certificate from the builtin trusted
	  keyring.  The PKCS#7 signature of the description is set in the key
	  payload.  Blacklist keys cannot be removed.

endmenu<|MERGE_RESOLUTION|>--- conflicted
+++ resolved
@@ -43,11 +43,7 @@
 	bool "Provide system-wide ring of trusted keys"
 	depends on KEYS
 	depends on ASYMMETRIC_KEY_TYPE
-<<<<<<< HEAD
-	depends on X509_CERTIFICATE_PARSER
-=======
 	depends on X509_CERTIFICATE_PARSER = y
->>>>>>> 7365df19
 	help
 	  Provide a system keyring to which trusted keys can be added.  Keys in
 	  the keyring are considered to be trusted.  Keys may be added at will
