// SPDX-License-Identifier: GPL-2.0+
/*
 * Maple Tree implementation
 * Copyright (c) 2018-2022 Oracle Corporation
 * Authors: Liam R. Howlett <Liam.Howlett@oracle.com>
 *	    Matthew Wilcox <willy@infradead.org>
 */

/*
 * DOC: Interesting implementation details of the Maple Tree
 *
 * Each node type has a number of slots for entries and a number of slots for
 * pivots.  In the case of dense nodes, the pivots are implied by the position
 * and are simply the slot index + the minimum of the node.
 *
 * In regular B-Tree terms, pivots are called keys.  The term pivot is used to
 * indicate that the tree is specifying ranges,  Pivots may appear in the
 * subtree with an entry attached to the value where as keys are unique to a
 * specific position of a B-tree.  Pivot values are inclusive of the slot with
 * the same index.
 *
 *
 * The following illustrates the layout of a range64 nodes slots and pivots.
 *
 *
 *  Slots -> | 0 | 1 | 2 | ... | 12 | 13 | 14 | 15 |
 *           ┬   ┬   ┬   ┬     ┬    ┬    ┬    ┬    ┬
 *           │   │   │   │     │    │    │    │    └─ Implied maximum
 *           │   │   │   │     │    │    │    └─ Pivot 14
 *           │   │   │   │     │    │    └─ Pivot 13
 *           │   │   │   │     │    └─ Pivot 12
 *           │   │   │   │     └─ Pivot 11
 *           │   │   │   └─ Pivot 2
 *           │   │   └─ Pivot 1
 *           │   └─ Pivot 0
 *           └─  Implied minimum
 *
 * Slot contents:
 *  Internal (non-leaf) nodes contain pointers to other nodes.
 *  Leaf nodes contain entries.
 *
 * The location of interest is often referred to as an offset.  All offsets have
 * a slot, but the last offset has an implied pivot from the node above (or
 * UINT_MAX for the root node.
 *
 * Ranges complicate certain write activities.  When modifying any of
 * the B-tree variants, it is known that one entry will either be added or
 * deleted.  When modifying the Maple Tree, one store operation may overwrite
 * the entire data set, or one half of the tree, or the middle half of the tree.
 *
 */


#include <linux/maple_tree.h>
#include <linux/xarray.h>
#include <linux/types.h>
#include <linux/export.h>
#include <linux/slab.h>
#include <linux/limits.h>
#include <asm/barrier.h>

#define CREATE_TRACE_POINTS
#include <trace/events/maple_tree.h>

#define MA_ROOT_PARENT 1

/*
 * Maple state flags
 * * MA_STATE_BULK		- Bulk insert mode
 * * MA_STATE_REBALANCE		- Indicate a rebalance during bulk insert
 * * MA_STATE_PREALLOC		- Preallocated nodes, WARN_ON allocation
 */
#define MA_STATE_BULK		1
#define MA_STATE_REBALANCE	2
#define MA_STATE_PREALLOC	4

#define ma_parent_ptr(x) ((struct maple_pnode *)(x))
#define ma_mnode_ptr(x) ((struct maple_node *)(x))
#define ma_enode_ptr(x) ((struct maple_enode *)(x))
static struct kmem_cache *maple_node_cache;

#ifdef CONFIG_DEBUG_MAPLE_TREE
static const unsigned long mt_max[] = {
	[maple_dense]		= MAPLE_NODE_SLOTS,
	[maple_leaf_64]		= ULONG_MAX,
	[maple_range_64]	= ULONG_MAX,
	[maple_arange_64]	= ULONG_MAX,
};
#define mt_node_max(x) mt_max[mte_node_type(x)]
#endif

static const unsigned char mt_slots[] = {
	[maple_dense]		= MAPLE_NODE_SLOTS,
	[maple_leaf_64]		= MAPLE_RANGE64_SLOTS,
	[maple_range_64]	= MAPLE_RANGE64_SLOTS,
	[maple_arange_64]	= MAPLE_ARANGE64_SLOTS,
};
#define mt_slot_count(x) mt_slots[mte_node_type(x)]

static const unsigned char mt_pivots[] = {
	[maple_dense]		= 0,
	[maple_leaf_64]		= MAPLE_RANGE64_SLOTS - 1,
	[maple_range_64]	= MAPLE_RANGE64_SLOTS - 1,
	[maple_arange_64]	= MAPLE_ARANGE64_SLOTS - 1,
};
#define mt_pivot_count(x) mt_pivots[mte_node_type(x)]

static const unsigned char mt_min_slots[] = {
	[maple_dense]		= MAPLE_NODE_SLOTS / 2,
	[maple_leaf_64]		= (MAPLE_RANGE64_SLOTS / 2) - 2,
	[maple_range_64]	= (MAPLE_RANGE64_SLOTS / 2) - 2,
	[maple_arange_64]	= (MAPLE_ARANGE64_SLOTS / 2) - 1,
};
#define mt_min_slot_count(x) mt_min_slots[mte_node_type(x)]

#define MAPLE_BIG_NODE_SLOTS	(MAPLE_RANGE64_SLOTS * 2 + 2)
#define MAPLE_BIG_NODE_GAPS	(MAPLE_ARANGE64_SLOTS * 2 + 1)

struct maple_big_node {
	struct maple_pnode *parent;
	unsigned long pivot[MAPLE_BIG_NODE_SLOTS - 1];
	union {
		struct maple_enode *slot[MAPLE_BIG_NODE_SLOTS];
		struct {
			unsigned long padding[MAPLE_BIG_NODE_GAPS];
			unsigned long gap[MAPLE_BIG_NODE_GAPS];
		};
	};
	unsigned char b_end;
	enum maple_type type;
};

/*
 * The maple_subtree_state is used to build a tree to replace a segment of an
 * existing tree in a more atomic way.  Any walkers of the older tree will hit a
 * dead node and restart on updates.
 */
struct maple_subtree_state {
	struct ma_state *orig_l;	/* Original left side of subtree */
	struct ma_state *orig_r;	/* Original right side of subtree */
	struct ma_state *l;		/* New left side of subtree */
	struct ma_state *m;		/* New middle of subtree (rare) */
	struct ma_state *r;		/* New right side of subtree */
	struct ma_topiary *free;	/* nodes to be freed */
	struct ma_topiary *destroy;	/* Nodes to be destroyed (walked and freed) */
	struct maple_big_node *bn;
};

/* Functions */
static inline struct maple_node *mt_alloc_one(gfp_t gfp)
{
	return kmem_cache_alloc(maple_node_cache, gfp | __GFP_ZERO);
}

static inline int mt_alloc_bulk(gfp_t gfp, size_t size, void **nodes)
{
	return kmem_cache_alloc_bulk(maple_node_cache, gfp | __GFP_ZERO, size,
				     nodes);
}

static inline void mt_free_bulk(size_t size, void __rcu **nodes)
{
	kmem_cache_free_bulk(maple_node_cache, size, (void **)nodes);
}

static void mt_free_rcu(struct rcu_head *head)
{
	struct maple_node *node = container_of(head, struct maple_node, rcu);

	kmem_cache_free(maple_node_cache, node);
}

/*
 * ma_free_rcu() - Use rcu callback to free a maple node
 * @node: The node to free
 *
 * The maple tree uses the parent pointer to indicate this node is no longer in
 * use and will be freed.
 */
static void ma_free_rcu(struct maple_node *node)
{
	node->parent = ma_parent_ptr(node);
	call_rcu(&node->rcu, mt_free_rcu);
}


static void mas_set_height(struct ma_state *mas)
{
	unsigned int new_flags = mas->tree->ma_flags;

	new_flags &= ~MT_FLAGS_HEIGHT_MASK;
	BUG_ON(mas->depth > MAPLE_HEIGHT_MAX);
	new_flags |= mas->depth << MT_FLAGS_HEIGHT_OFFSET;
	mas->tree->ma_flags = new_flags;
}

static unsigned int mas_mt_height(struct ma_state *mas)
{
	return mt_height(mas->tree);
}

static inline enum maple_type mte_node_type(const struct maple_enode *entry)
{
	return ((unsigned long)entry >> MAPLE_NODE_TYPE_SHIFT) &
		MAPLE_NODE_TYPE_MASK;
}

static inline bool ma_is_dense(const enum maple_type type)
{
	return type < maple_leaf_64;
}

static inline bool ma_is_leaf(const enum maple_type type)
{
	return type < maple_range_64;
}

static inline bool mte_is_leaf(const struct maple_enode *entry)
{
	return ma_is_leaf(mte_node_type(entry));
}

/*
 * We also reserve values with the bottom two bits set to '10' which are
 * below 4096
 */
static inline bool mt_is_reserved(const void *entry)
{
	return ((unsigned long)entry < MAPLE_RESERVED_RANGE) &&
		xa_is_internal(entry);
}

static inline void mas_set_err(struct ma_state *mas, long err)
{
	mas->node = MA_ERROR(err);
}

static inline bool mas_is_ptr(struct ma_state *mas)
{
	return mas->node == MAS_ROOT;
}

static inline bool mas_is_start(struct ma_state *mas)
{
	return mas->node == MAS_START;
}

bool mas_is_err(struct ma_state *mas)
{
	return xa_is_err(mas->node);
}

static inline bool mas_searchable(struct ma_state *mas)
{
	if (mas_is_none(mas))
		return false;

	if (mas_is_ptr(mas))
		return false;

	return true;
}

static inline struct maple_node *mte_to_node(const struct maple_enode *entry)
{
	return (struct maple_node *)((unsigned long)entry & ~MAPLE_NODE_MASK);
}

/*
 * mte_to_mat() - Convert a maple encoded node to a maple topiary node.
 * @entry: The maple encoded node
 *
 * Return: a maple topiary pointer
 */
static inline struct maple_topiary *mte_to_mat(const struct maple_enode *entry)
{
	return (struct maple_topiary *)
		((unsigned long)entry & ~MAPLE_NODE_MASK);
}

/*
 * mas_mn() - Get the maple state node.
 * @mas: The maple state
 *
 * Return: the maple node (not encoded - bare pointer).
 */
static inline struct maple_node *mas_mn(const struct ma_state *mas)
{
	return mte_to_node(mas->node);
}

/*
 * mte_set_node_dead() - Set a maple encoded node as dead.
 * @mn: The maple encoded node.
 */
static inline void mte_set_node_dead(struct maple_enode *mn)
{
	mte_to_node(mn)->parent = ma_parent_ptr(mte_to_node(mn));
	smp_wmb(); /* Needed for RCU */
}

/* Bit 1 indicates the root is a node */
#define MAPLE_ROOT_NODE			0x02
/* maple_type stored bit 3-6 */
#define MAPLE_ENODE_TYPE_SHIFT		0x03
/* Bit 2 means a NULL somewhere below */
#define MAPLE_ENODE_NULL		0x04

static inline struct maple_enode *mt_mk_node(const struct maple_node *node,
					     enum maple_type type)
{
	return (void *)((unsigned long)node |
			(type << MAPLE_ENODE_TYPE_SHIFT) | MAPLE_ENODE_NULL);
}

static inline void *mte_mk_root(const struct maple_enode *node)
{
	return (void *)((unsigned long)node | MAPLE_ROOT_NODE);
}

static inline void *mte_safe_root(const struct maple_enode *node)
{
	return (void *)((unsigned long)node & ~MAPLE_ROOT_NODE);
}

static inline void *mte_set_full(const struct maple_enode *node)
<<<<<<< HEAD
{
	return (void *)((unsigned long)node & ~MAPLE_ENODE_NULL);
}

static inline void *mte_clear_full(const struct maple_enode *node)
{
	return (void *)((unsigned long)node | MAPLE_ENODE_NULL);
}

static inline bool mte_has_null(const struct maple_enode *node)
{
=======
{
	return (void *)((unsigned long)node & ~MAPLE_ENODE_NULL);
}

static inline void *mte_clear_full(const struct maple_enode *node)
{
	return (void *)((unsigned long)node | MAPLE_ENODE_NULL);
}

static inline bool mte_has_null(const struct maple_enode *node)
{
>>>>>>> cf0a7c39
	return (unsigned long)node & MAPLE_ENODE_NULL;
}

static inline bool ma_is_root(struct maple_node *node)
{
	return ((unsigned long)node->parent & MA_ROOT_PARENT);
}

static inline bool mte_is_root(const struct maple_enode *node)
{
	return ma_is_root(mte_to_node(node));
}

static inline bool mas_is_root_limits(const struct ma_state *mas)
{
	return !mas->min && mas->max == ULONG_MAX;
}

static inline bool mt_is_alloc(struct maple_tree *mt)
{
	return (mt->ma_flags & MT_FLAGS_ALLOC_RANGE);
}

/*
 * The Parent Pointer
 * Excluding root, the parent pointer is 256B aligned like all other tree nodes.
 * When storing a 32 or 64 bit values, the offset can fit into 5 bits.  The 16
 * bit values need an extra bit to store the offset.  This extra bit comes from
 * a reuse of the last bit in the node type.  This is possible by using bit 1 to
 * indicate if bit 2 is part of the type or the slot.
 *
 * Note types:
 *  0x??1 = Root
 *  0x?00 = 16 bit nodes
 *  0x010 = 32 bit nodes
 *  0x110 = 64 bit nodes
 *
 * Slot size and alignment
 *  0b??1 : Root
 *  0b?00 : 16 bit values, type in 0-1, slot in 2-7
 *  0b010 : 32 bit values, type in 0-2, slot in 3-7
 *  0b110 : 64 bit values, type in 0-2, slot in 3-7
 */

#define MAPLE_PARENT_ROOT		0x01

#define MAPLE_PARENT_SLOT_SHIFT		0x03
#define MAPLE_PARENT_SLOT_MASK		0xF8

#define MAPLE_PARENT_16B_SLOT_SHIFT	0x02
#define MAPLE_PARENT_16B_SLOT_MASK	0xFC

#define MAPLE_PARENT_RANGE64		0x06
#define MAPLE_PARENT_RANGE32		0x04
#define MAPLE_PARENT_NOT_RANGE16	0x02

/*
 * mte_parent_shift() - Get the parent shift for the slot storage.
 * @parent: The parent pointer cast as an unsigned long
 * Return: The shift into that pointer to the star to of the slot
 */
static inline unsigned long mte_parent_shift(unsigned long parent)
{
	/* Note bit 1 == 0 means 16B */
	if (likely(parent & MAPLE_PARENT_NOT_RANGE16))
		return MAPLE_PARENT_SLOT_SHIFT;

	return MAPLE_PARENT_16B_SLOT_SHIFT;
}

/*
 * mte_parent_slot_mask() - Get the slot mask for the parent.
 * @parent: The parent pointer cast as an unsigned long.
 * Return: The slot mask for that parent.
 */
static inline unsigned long mte_parent_slot_mask(unsigned long parent)
{
	/* Note bit 1 == 0 means 16B */
	if (likely(parent & MAPLE_PARENT_NOT_RANGE16))
		return MAPLE_PARENT_SLOT_MASK;

	return MAPLE_PARENT_16B_SLOT_MASK;
}

/*
 * mas_parent_enum() - Return the maple_type of the parent from the stored
 * parent type.
 * @mas: The maple state
 * @node: The maple_enode to extract the parent's enum
 * Return: The node->parent maple_type
 */
static inline
enum maple_type mte_parent_enum(struct maple_enode *p_enode,
				struct maple_tree *mt)
{
	unsigned long p_type;

	p_type = (unsigned long)p_enode;
	if (p_type & MAPLE_PARENT_ROOT)
		return 0; /* Validated in the caller. */

	p_type &= MAPLE_NODE_MASK;
	p_type = p_type & ~(MAPLE_PARENT_ROOT | mte_parent_slot_mask(p_type));

	switch (p_type) {
	case MAPLE_PARENT_RANGE64: /* or MAPLE_PARENT_ARANGE64 */
		if (mt_is_alloc(mt))
			return maple_arange_64;
		return maple_range_64;
	}

	return 0;
}

static inline
enum maple_type mas_parent_enum(struct ma_state *mas, struct maple_enode *enode)
{
	return mte_parent_enum(ma_enode_ptr(mte_to_node(enode)->parent), mas->tree);
}

/*
 * mte_set_parent() - Set the parent node and encode the slot
 * @enode: The encoded maple node.
 * @parent: The encoded maple node that is the parent of @enode.
 * @slot: The slot that @enode resides in @parent.
 *
 * Slot number is encoded in the enode->parent bit 3-6 or 2-6, depending on the
 * parent type.
 */
static inline
void mte_set_parent(struct maple_enode *enode, const struct maple_enode *parent,
		    unsigned char slot)
{
	unsigned long val = (unsigned long) parent;
	unsigned long shift;
	unsigned long type;
	enum maple_type p_type = mte_node_type(parent);

	BUG_ON(p_type == maple_dense);
	BUG_ON(p_type == maple_leaf_64);

	switch (p_type) {
	case maple_range_64:
	case maple_arange_64:
		shift = MAPLE_PARENT_SLOT_SHIFT;
		type = MAPLE_PARENT_RANGE64;
		break;
	default:
	case maple_dense:
	case maple_leaf_64:
		shift = type = 0;
		break;
	}

	val &= ~MAPLE_NODE_MASK; /* Clear all node metadata in parent */
	val |= (slot << shift) | type;
	mte_to_node(enode)->parent = ma_parent_ptr(val);
}

/*
 * mte_parent_slot() - get the parent slot of @enode.
 * @enode: The encoded maple node.
 *
 * Return: The slot in the parent node where @enode resides.
 */
static inline unsigned int mte_parent_slot(const struct maple_enode *enode)
{
	unsigned long val = (unsigned long) mte_to_node(enode)->parent;

	/* Root. */
	if (val & 1)
		return 0;

	/*
	 * Okay to use MAPLE_PARENT_16B_SLOT_MASK as the last bit will be lost
	 * by shift if the parent shift is MAPLE_PARENT_SLOT_SHIFT
	 */
	return (val & MAPLE_PARENT_16B_SLOT_MASK) >> mte_parent_shift(val);
}

/*
 * mte_parent() - Get the parent of @node.
 * @node: The encoded maple node.
 *
 * Return: The parent maple node.
 */
static inline struct maple_node *mte_parent(const struct maple_enode *enode)
{
	return (void *)((unsigned long)
			(mte_to_node(enode)->parent) & ~MAPLE_NODE_MASK);
}

/*
 * ma_dead_node() - check if the @enode is dead.
 * @enode: The encoded maple node
 *
 * Return: true if dead, false otherwise.
 */
static inline bool ma_dead_node(const struct maple_node *node)
{
	struct maple_node *parent = (void *)((unsigned long)
					     node->parent & ~MAPLE_NODE_MASK);

	return (parent == node);
}
/*
 * mte_dead_node() - check if the @enode is dead.
 * @enode: The encoded maple node
 *
 * Return: true if dead, false otherwise.
 */
static inline bool mte_dead_node(const struct maple_enode *enode)
{
	struct maple_node *parent, *node;

	node = mte_to_node(enode);
	parent = mte_parent(enode);
	return (parent == node);
}

/*
 * mas_allocated() - Get the number of nodes allocated in a maple state.
 * @mas: The maple state
 *
 * The ma_state alloc member is overloaded to hold a pointer to the first
 * allocated node or to the number of requested nodes to allocate.  If bit 0 is
 * set, then the alloc contains the number of requested nodes.  If there is an
 * allocated node, then the total allocated nodes is in that node.
 *
 * Return: The total number of nodes allocated
 */
static inline unsigned long mas_allocated(const struct ma_state *mas)
{
	if (!mas->alloc || ((unsigned long)mas->alloc & 0x1))
		return 0;

	return mas->alloc->total;
}

/*
 * mas_set_alloc_req() - Set the requested number of allocations.
 * @mas: the maple state
 * @count: the number of allocations.
 *
 * The requested number of allocations is either in the first allocated node,
 * located in @mas->alloc->request_count, or directly in @mas->alloc if there is
 * no allocated node.  Set the request either in the node or do the necessary
 * encoding to store in @mas->alloc directly.
 */
static inline void mas_set_alloc_req(struct ma_state *mas, unsigned long count)
{
	if (!mas->alloc || ((unsigned long)mas->alloc & 0x1)) {
		if (!count)
			mas->alloc = NULL;
		else
			mas->alloc = (struct maple_alloc *)(((count) << 1U) | 1U);
		return;
	}

	mas->alloc->request_count = count;
}

/*
 * mas_alloc_req() - get the requested number of allocations.
 * @mas: The maple state
 *
 * The alloc count is either stored directly in @mas, or in
 * @mas->alloc->request_count if there is at least one node allocated.  Decode
 * the request count if it's stored directly in @mas->alloc.
 *
 * Return: The allocation request count.
 */
static inline unsigned int mas_alloc_req(const struct ma_state *mas)
{
	if ((unsigned long)mas->alloc & 0x1)
		return (unsigned long)(mas->alloc) >> 1;
	else if (mas->alloc)
		return mas->alloc->request_count;
	return 0;
}

/*
 * ma_pivots() - Get a pointer to the maple node pivots.
 * @node - the maple node
 * @type - the node type
 *
 * Return: A pointer to the maple node pivots
 */
static inline unsigned long *ma_pivots(struct maple_node *node,
					   enum maple_type type)
{
	switch (type) {
	case maple_arange_64:
		return node->ma64.pivot;
	case maple_range_64:
	case maple_leaf_64:
		return node->mr64.pivot;
	case maple_dense:
		return NULL;
	}
	return NULL;
}

/*
 * ma_gaps() - Get a pointer to the maple node gaps.
 * @node - the maple node
 * @type - the node type
 *
 * Return: A pointer to the maple node gaps
 */
static inline unsigned long *ma_gaps(struct maple_node *node,
				     enum maple_type type)
{
	switch (type) {
	case maple_arange_64:
		return node->ma64.gap;
	case maple_range_64:
	case maple_leaf_64:
	case maple_dense:
		return NULL;
	}
	return NULL;
}

/*
 * mte_pivot() - Get the pivot at @piv of the maple encoded node.
 * @mn: The maple encoded node.
 * @piv: The pivot.
 *
 * Return: the pivot at @piv of @mn.
 */
static inline unsigned long mte_pivot(const struct maple_enode *mn,
				 unsigned char piv)
{
	struct maple_node *node = mte_to_node(mn);

	if (piv >= mt_pivots[piv]) {
		WARN_ON(1);
		return 0;
	}
	switch (mte_node_type(mn)) {
	case maple_arange_64:
		return node->ma64.pivot[piv];
	case maple_range_64:
	case maple_leaf_64:
		return node->mr64.pivot[piv];
	case maple_dense:
		return 0;
	}
	return 0;
}

/*
 * mas_safe_pivot() - get the pivot at @piv or mas->max.
 * @mas: The maple state
 * @pivots: The pointer to the maple node pivots
 * @piv: The pivot to fetch
 * @type: The maple node type
 *
 * Return: The pivot at @piv within the limit of the @pivots array, @mas->max
 * otherwise.
 */
static inline unsigned long
mas_safe_pivot(const struct ma_state *mas, unsigned long *pivots,
	       unsigned char piv, enum maple_type type)
{
	if (piv >= mt_pivots[type])
		return mas->max;

	return pivots[piv];
}

/*
 * mas_safe_min() - Return the minimum for a given offset.
 * @mas: The maple state
 * @pivots: The pointer to the maple node pivots
 * @offset: The offset into the pivot array
 *
 * Return: The minimum range value that is contained in @offset.
 */
static inline unsigned long
mas_safe_min(struct ma_state *mas, unsigned long *pivots, unsigned char offset)
{
	if (likely(offset))
		return pivots[offset - 1] + 1;

	return mas->min;
}

/*
 * mas_logical_pivot() - Get the logical pivot of a given offset.
 * @mas: The maple state
 * @pivots: The pointer to the maple node pivots
 * @offset: The offset into the pivot array
 * @type: The maple node type
 *
 * When there is no value at a pivot (beyond the end of the data), then the
 * pivot is actually @mas->max.
 *
 * Return: the logical pivot of a given @offset.
 */
static inline unsigned long
mas_logical_pivot(struct ma_state *mas, unsigned long *pivots,
		  unsigned char offset, enum maple_type type)
{
	unsigned long lpiv = mas_safe_pivot(mas, pivots, offset, type);

	if (likely(lpiv))
		return lpiv;

	if (likely(offset))
		return mas->max;

	return lpiv;
}

/*
 * mte_set_pivot() - Set a pivot to a value in an encoded maple node.
 * @mn: The encoded maple node
 * @piv: The pivot offset
 * @val: The value of the pivot
 */
static inline void mte_set_pivot(struct maple_enode *mn, unsigned char piv,
				unsigned long val)
{
	struct maple_node *node = mte_to_node(mn);
	enum maple_type type = mte_node_type(mn);

	BUG_ON(piv >= mt_pivots[type]);
	switch (type) {
	default:
	case maple_range_64:
	case maple_leaf_64:
		node->mr64.pivot[piv] = val;
		break;
	case maple_arange_64:
		node->ma64.pivot[piv] = val;
		break;
	case maple_dense:
		break;
	}

}

/*
 * ma_slots() - Get a pointer to the maple node slots.
 * @mn: The maple node
 * @mt: The maple node type
 *
 * Return: A pointer to the maple node slots
 */
static inline void __rcu **ma_slots(struct maple_node *mn, enum maple_type mt)
{
	switch (mt) {
	default:
	case maple_arange_64:
		return mn->ma64.slot;
	case maple_range_64:
	case maple_leaf_64:
		return mn->mr64.slot;
	case maple_dense:
		return mn->slot;
	}
}

static inline bool mt_locked(const struct maple_tree *mt)
{
	return mt_external_lock(mt) ? mt_lock_is_held(mt) :
		lockdep_is_held(&mt->ma_lock);
}

static inline void *mt_slot(const struct maple_tree *mt,
		void __rcu **slots, unsigned char offset)
{
	return rcu_dereference_check(slots[offset], mt_locked(mt));
}

/*
 * mas_slot_locked() - Get the slot value when holding the maple tree lock.
 * @mas: The maple state
 * @slots: The pointer to the slots
 * @offset: The offset into the slots array to fetch
 *
 * Return: The entry stored in @slots at the @offset.
 */
static inline void *mas_slot_locked(struct ma_state *mas, void __rcu **slots,
				       unsigned char offset)
{
	return rcu_dereference_protected(slots[offset], mt_locked(mas->tree));
}

/*
 * mas_slot() - Get the slot value when not holding the maple tree lock.
 * @mas: The maple state
 * @slots: The pointer to the slots
 * @offset: The offset into the slots array to fetch
 *
 * Return: The entry stored in @slots at the @offset
 */
static inline void *mas_slot(struct ma_state *mas, void __rcu **slots,
			     unsigned char offset)
{
	return mt_slot(mas->tree, slots, offset);
}

/*
 * mas_root() - Get the maple tree root.
 * @mas: The maple state.
 *
 * Return: The pointer to the root of the tree
 */
static inline void *mas_root(struct ma_state *mas)
{
	return rcu_dereference_check(mas->tree->ma_root, mt_locked(mas->tree));
}

static inline void *mt_root_locked(struct maple_tree *mt)
{
	return rcu_dereference_protected(mt->ma_root, mt_locked(mt));
}

/*
 * mas_root_locked() - Get the maple tree root when holding the maple tree lock.
 * @mas: The maple state.
 *
 * Return: The pointer to the root of the tree
 */
static inline void *mas_root_locked(struct ma_state *mas)
{
	return mt_root_locked(mas->tree);
}

static inline struct maple_metadata *ma_meta(struct maple_node *mn,
					     enum maple_type mt)
{
	switch (mt) {
	case maple_arange_64:
		return &mn->ma64.meta;
	default:
		return &mn->mr64.meta;
	}
}

/*
 * ma_set_meta() - Set the metadata information of a node.
 * @mn: The maple node
 * @mt: The maple node type
 * @offset: The offset of the highest sub-gap in this node.
 * @end: The end of the data in this node.
 */
static inline void ma_set_meta(struct maple_node *mn, enum maple_type mt,
			       unsigned char offset, unsigned char end)
{
	struct maple_metadata *meta = ma_meta(mn, mt);

	meta->gap = offset;
	meta->end = end;
}

/*
 * ma_meta_end() - Get the data end of a node from the metadata
 * @mn: The maple node
 * @mt: The maple node type
 */
static inline unsigned char ma_meta_end(struct maple_node *mn,
					enum maple_type mt)
{
	struct maple_metadata *meta = ma_meta(mn, mt);

	return meta->end;
}

/*
 * ma_meta_gap() - Get the largest gap location of a node from the metadata
 * @mn: The maple node
 * @mt: The maple node type
 */
static inline unsigned char ma_meta_gap(struct maple_node *mn,
					enum maple_type mt)
{
	BUG_ON(mt != maple_arange_64);

	return mn->ma64.meta.gap;
}

/*
 * ma_set_meta_gap() - Set the largest gap location in a nodes metadata
 * @mn: The maple node
 * @mn: The maple node type
 * @offset: The location of the largest gap.
 */
static inline void ma_set_meta_gap(struct maple_node *mn, enum maple_type mt,
				   unsigned char offset)
{

	struct maple_metadata *meta = ma_meta(mn, mt);

	meta->gap = offset;
}

/*
 * mat_add() - Add a @dead_enode to the ma_topiary of a list of dead nodes.
 * @mat - the ma_topiary, a linked list of dead nodes.
 * @dead_enode - the node to be marked as dead and added to the tail of the list
 *
 * Add the @dead_enode to the linked list in @mat.
 */
static inline void mat_add(struct ma_topiary *mat,
			   struct maple_enode *dead_enode)
{
	mte_set_node_dead(dead_enode);
	mte_to_mat(dead_enode)->next = NULL;
	if (!mat->tail) {
		mat->tail = mat->head = dead_enode;
		return;
	}

	mte_to_mat(mat->tail)->next = dead_enode;
	mat->tail = dead_enode;
}

static void mte_destroy_walk(struct maple_enode *, struct maple_tree *);
static inline void mas_free(struct ma_state *mas, struct maple_enode *used);

/*
 * mas_mat_free() - Free all nodes in a dead list.
 * @mas - the maple state
 * @mat - the ma_topiary linked list of dead nodes to free.
 *
 * Free walk a dead list.
 */
static void mas_mat_free(struct ma_state *mas, struct ma_topiary *mat)
{
	struct maple_enode *next;

	while (mat->head) {
		next = mte_to_mat(mat->head)->next;
		mas_free(mas, mat->head);
		mat->head = next;
	}
}

/*
 * mas_mat_destroy() - Free all nodes and subtrees in a dead list.
 * @mas - the maple state
 * @mat - the ma_topiary linked list of dead nodes to free.
 *
 * Destroy walk a dead list.
 */
static void mas_mat_destroy(struct ma_state *mas, struct ma_topiary *mat)
{
	struct maple_enode *next;

	while (mat->head) {
		next = mte_to_mat(mat->head)->next;
		mte_destroy_walk(mat->head, mat->mtree);
		mat->head = next;
	}
}
/*
 * mas_descend() - Descend into the slot stored in the ma_state.
 * @mas - the maple state.
 *
 * Note: Not RCU safe, only use in write side or debug code.
 */
static inline void mas_descend(struct ma_state *mas)
{
	enum maple_type type;
	unsigned long *pivots;
	struct maple_node *node;
	void __rcu **slots;

	node = mas_mn(mas);
	type = mte_node_type(mas->node);
	pivots = ma_pivots(node, type);
	slots = ma_slots(node, type);

	if (mas->offset)
		mas->min = pivots[mas->offset - 1] + 1;
	mas->max = mas_safe_pivot(mas, pivots, mas->offset, type);
	mas->node = mas_slot(mas, slots, mas->offset);
}

/*
 * mte_set_gap() - Set a maple node gap.
 * @mn: The encoded maple node
 * @gap: The offset of the gap to set
 * @val: The gap value
 */
static inline void mte_set_gap(const struct maple_enode *mn,
				 unsigned char gap, unsigned long val)
{
	switch (mte_node_type(mn)) {
	default:
		break;
	case maple_arange_64:
		mte_to_node(mn)->ma64.gap[gap] = val;
		break;
	}
}

/*
 * mas_ascend() - Walk up a level of the tree.
 * @mas: The maple state
 *
 * Sets the @mas->max and @mas->min to the correct values when walking up.  This
 * may cause several levels of walking up to find the correct min and max.
 * May find a dead node which will cause a premature return.
 * Return: 1 on dead node, 0 otherwise
 */
static int mas_ascend(struct ma_state *mas)
{
	struct maple_enode *p_enode; /* parent enode. */
	struct maple_enode *a_enode; /* ancestor enode. */
	struct maple_node *a_node; /* ancestor node. */
	struct maple_node *p_node; /* parent node. */
	unsigned char a_slot;
	enum maple_type a_type;
	unsigned long min, max;
	unsigned long *pivots;
	unsigned char offset;
	bool set_max = false, set_min = false;

	a_node = mas_mn(mas);
	if (ma_is_root(a_node)) {
		mas->offset = 0;
		return 0;
	}

	p_node = mte_parent(mas->node);
	if (unlikely(a_node == p_node))
		return 1;
	a_type = mas_parent_enum(mas, mas->node);
	offset = mte_parent_slot(mas->node);
	a_enode = mt_mk_node(p_node, a_type);

	/* Check to make sure all parent information is still accurate */
	if (p_node != mte_parent(mas->node))
		return 1;

	mas->node = a_enode;
	mas->offset = offset;

	if (mte_is_root(a_enode)) {
		mas->max = ULONG_MAX;
		mas->min = 0;
		return 0;
	}

	min = 0;
	max = ULONG_MAX;
	do {
		p_enode = a_enode;
		a_type = mas_parent_enum(mas, p_enode);
		a_node = mte_parent(p_enode);
		a_slot = mte_parent_slot(p_enode);
		pivots = ma_pivots(a_node, a_type);
		a_enode = mt_mk_node(a_node, a_type);

		if (!set_min && a_slot) {
			set_min = true;
			min = pivots[a_slot - 1] + 1;
		}

		if (!set_max && a_slot < mt_pivots[a_type]) {
			set_max = true;
			max = pivots[a_slot];
		}

		if (unlikely(ma_dead_node(a_node)))
			return 1;

		if (unlikely(ma_is_root(a_node)))
			break;

	} while (!set_min || !set_max);

	mas->max = max;
	mas->min = min;
	return 0;
}

/*
 * mas_pop_node() - Get a previously allocated maple node from the maple state.
 * @mas: The maple state
 *
 * Return: A pointer to a maple node.
 */
static inline struct maple_node *mas_pop_node(struct ma_state *mas)
{
	struct maple_alloc *ret, *node = mas->alloc;
	unsigned long total = mas_allocated(mas);

	/* nothing or a request pending. */
	if (unlikely(!total))
		return NULL;

	if (total == 1) {
		/* single allocation in this ma_state */
		mas->alloc = NULL;
		ret = node;
		goto single_node;
	}

	if (!node->node_count) {
		/* Single allocation in this node. */
		mas->alloc = node->slot[0];
		node->slot[0] = NULL;
		mas->alloc->total = node->total - 1;
		ret = node;
		goto new_head;
	}

	node->total--;
	ret = node->slot[node->node_count];
	node->slot[node->node_count--] = NULL;

single_node:
new_head:
	ret->total = 0;
	ret->node_count = 0;
	if (ret->request_count) {
		mas_set_alloc_req(mas, ret->request_count + 1);
		ret->request_count = 0;
	}
	return (struct maple_node *)ret;
}

/*
 * mas_push_node() - Push a node back on the maple state allocation.
 * @mas: The maple state
 * @used: The used maple node
 *
 * Stores the maple node back into @mas->alloc for reuse.  Updates allocated and
 * requested node count as necessary.
 */
static inline void mas_push_node(struct ma_state *mas, struct maple_node *used)
{
	struct maple_alloc *reuse = (struct maple_alloc *)used;
	struct maple_alloc *head = mas->alloc;
	unsigned long count;
	unsigned int requested = mas_alloc_req(mas);

	memset(reuse, 0, sizeof(*reuse));
	count = mas_allocated(mas);

	if (count && (head->node_count < MAPLE_ALLOC_SLOTS - 1)) {
		if (head->slot[0])
			head->node_count++;
		head->slot[head->node_count] = reuse;
		head->total++;
		goto done;
	}

	reuse->total = 1;
	if ((head) && !((unsigned long)head & 0x1)) {
		head->request_count = 0;
		reuse->slot[0] = head;
		reuse->total += head->total;
	}

	mas->alloc = reuse;
done:
	if (requested > 1)
		mas_set_alloc_req(mas, requested - 1);
}

/*
 * mas_alloc_nodes() - Allocate nodes into a maple state
 * @mas: The maple state
 * @gfp: The GFP Flags
 */
static inline void mas_alloc_nodes(struct ma_state *mas, gfp_t gfp)
{
	struct maple_alloc *node;
	unsigned long allocated = mas_allocated(mas);
	unsigned long success = allocated;
	unsigned int requested = mas_alloc_req(mas);
	unsigned int count;
	void **slots = NULL;
	unsigned int max_req = 0;

	if (!requested)
		return;

	mas_set_alloc_req(mas, 0);
	if (mas->mas_flags & MA_STATE_PREALLOC) {
		if (allocated)
			return;
		WARN_ON(!allocated);
	}

	if (!allocated || mas->alloc->node_count == MAPLE_ALLOC_SLOTS - 1) {
		node = (struct maple_alloc *)mt_alloc_one(gfp);
		if (!node)
			goto nomem_one;

		if (allocated)
			node->slot[0] = mas->alloc;

		success++;
		mas->alloc = node;
		requested--;
	}

	node = mas->alloc;
	while (requested) {
		max_req = MAPLE_ALLOC_SLOTS;
		if (node->slot[0]) {
			unsigned int offset = node->node_count + 1;

			slots = (void **)&node->slot[offset];
			max_req -= offset;
		} else {
			slots = (void **)&node->slot;
		}

		max_req = min(requested, max_req);
		count = mt_alloc_bulk(gfp, max_req, slots);
		if (!count)
			goto nomem_bulk;

		node->node_count += count;
		/* zero indexed. */
		if (slots == (void **)&node->slot)
			node->node_count--;

		success += count;
		node = node->slot[0];
		requested -= count;
	}
	mas->alloc->total = success;
	return;

nomem_bulk:
	/* Clean up potential freed allocations on bulk failure */
	memset(slots, 0, max_req * sizeof(unsigned long));
nomem_one:
	mas_set_alloc_req(mas, requested);
	if (mas->alloc && !(((unsigned long)mas->alloc & 0x1)))
		mas->alloc->total = success;
	mas_set_err(mas, -ENOMEM);
	return;

}

/*
 * mas_free() - Free an encoded maple node
 * @mas: The maple state
 * @used: The encoded maple node to free.
 *
 * Uses rcu free if necessary, pushes @used back on the maple state allocations
 * otherwise.
 */
static inline void mas_free(struct ma_state *mas, struct maple_enode *used)
{
	struct maple_node *tmp = mte_to_node(used);

	if (mt_in_rcu(mas->tree))
		ma_free_rcu(tmp);
	else
		mas_push_node(mas, tmp);
}

/*
 * mas_node_count() - Check if enough nodes are allocated and request more if
 * there is not enough nodes.
 * @mas: The maple state
 * @count: The number of nodes needed
 * @gfp: the gfp flags
 */
static void mas_node_count_gfp(struct ma_state *mas, int count, gfp_t gfp)
{
	unsigned long allocated = mas_allocated(mas);

	if (allocated < count) {
		mas_set_alloc_req(mas, count - allocated);
		mas_alloc_nodes(mas, gfp);
	}
}

/*
 * mas_node_count() - Check if enough nodes are allocated and request more if
 * there is not enough nodes.
 * @mas: The maple state
 * @count: The number of nodes needed
 *
 * Note: Uses GFP_NOWAIT | __GFP_NOWARN for gfp flags.
 */
static void mas_node_count(struct ma_state *mas, int count)
{
	return mas_node_count_gfp(mas, count, GFP_NOWAIT | __GFP_NOWARN);
}

/*
 * mas_start() - Sets up maple state for operations.
 * @mas: The maple state.
 *
 * If mas->node == MAS_START, then set the min, max, depth, and offset to
 * defaults.
 *
 * Return:
 * - If mas->node is an error or not MAS_START, return NULL.
 * - If it's an empty tree:     NULL & mas->node == MAS_NONE
 * - If it's a single entry:    The entry & mas->node == MAS_ROOT
 * - If it's a tree:            NULL & mas->node == safe root node.
 */
static inline struct maple_enode *mas_start(struct ma_state *mas)
{
	if (likely(mas_is_start(mas))) {
		struct maple_enode *root;

		mas->node = MAS_NONE;
		mas->min = 0;
		mas->max = ULONG_MAX;
		mas->depth = 0;
		mas->offset = 0;

		root = mas_root(mas);
		/* Tree with nodes */
		if (likely(xa_is_node(root))) {
			mas->depth = 1;
			mas->node = mte_safe_root(root);
			return NULL;
		}

		/* empty tree */
		if (unlikely(!root)) {
			mas->offset = MAPLE_NODE_SLOTS;
			return NULL;
		}

		/* Single entry tree */
		mas->node = MAS_ROOT;
		mas->offset = MAPLE_NODE_SLOTS;

		/* Single entry tree. */
		if (mas->index > 0)
			return NULL;

		return root;
	}

	return NULL;
}

/*
 * ma_data_end() - Find the end of the data in a node.
 * @node: The maple node
 * @type: The maple node type
 * @pivots: The array of pivots in the node
 * @max: The maximum value in the node
 *
 * Uses metadata to find the end of the data when possible.
 * Return: The zero indexed last slot with data (may be null).
 */
static inline unsigned char ma_data_end(struct maple_node *node,
					enum maple_type type,
					unsigned long *pivots,
					unsigned long max)
{
	unsigned char offset;

	if (type == maple_arange_64)
		return ma_meta_end(node, type);

	offset = mt_pivots[type] - 1;
	if (likely(!pivots[offset]))
		return ma_meta_end(node, type);

	if (likely(pivots[offset] == max))
		return offset;

	return mt_pivots[type];
}

/*
 * mas_data_end() - Find the end of the data (slot).
 * @mas: the maple state
 *
 * This method is optimized to check the metadata of a node if the node type
 * supports data end metadata.
 *
 * Return: The zero indexed last slot with data (may be null).
 */
static inline unsigned char mas_data_end(struct ma_state *mas)
{
	enum maple_type type;
	struct maple_node *node;
	unsigned char offset;
	unsigned long *pivots;

	type = mte_node_type(mas->node);
	node = mas_mn(mas);
	if (type == maple_arange_64)
		return ma_meta_end(node, type);

	pivots = ma_pivots(node, type);
	offset = mt_pivots[type] - 1;
	if (likely(!pivots[offset]))
		return ma_meta_end(node, type);

	if (likely(pivots[offset] == mas->max))
		return offset;

	return mt_pivots[type];
}

/*
 * mas_leaf_max_gap() - Returns the largest gap in a leaf node
 * @mas - the maple state
 *
 * Return: The maximum gap in the leaf.
 */
static unsigned long mas_leaf_max_gap(struct ma_state *mas)
{
	enum maple_type mt;
	unsigned long pstart, gap, max_gap;
	struct maple_node *mn;
	unsigned long *pivots;
	void __rcu **slots;
	unsigned char i;
	unsigned char max_piv;

	mt = mte_node_type(mas->node);
	mn = mas_mn(mas);
	slots = ma_slots(mn, mt);
	max_gap = 0;
	if (unlikely(ma_is_dense(mt))) {
		gap = 0;
		for (i = 0; i < mt_slots[mt]; i++) {
			if (slots[i]) {
				if (gap > max_gap)
					max_gap = gap;
				gap = 0;
			} else {
				gap++;
			}
		}
		if (gap > max_gap)
			max_gap = gap;
		return max_gap;
	}

	/*
	 * Check the first implied pivot optimizes the loop below and slot 1 may
	 * be skipped if there is a gap in slot 0.
	 */
	pivots = ma_pivots(mn, mt);
	if (likely(!slots[0])) {
		max_gap = pivots[0] - mas->min + 1;
		i = 2;
	} else {
		i = 1;
	}

	/* reduce max_piv as the special case is checked before the loop */
	max_piv = ma_data_end(mn, mt, pivots, mas->max) - 1;
	/*
	 * Check end implied pivot which can only be a gap on the right most
	 * node.
	 */
	if (unlikely(mas->max == ULONG_MAX) && !slots[max_piv + 1]) {
		gap = ULONG_MAX - pivots[max_piv];
		if (gap > max_gap)
			max_gap = gap;
	}

	for (; i <= max_piv; i++) {
		/* data == no gap. */
		if (likely(slots[i]))
			continue;

		pstart = pivots[i - 1];
		gap = pivots[i] - pstart;
		if (gap > max_gap)
			max_gap = gap;

		/* There cannot be two gaps in a row. */
		i++;
	}
	return max_gap;
}

/*
 * ma_max_gap() - Get the maximum gap in a maple node (non-leaf)
 * @node: The maple node
 * @gaps: The pointer to the gaps
 * @mt: The maple node type
 * @*off: Pointer to store the offset location of the gap.
 *
 * Uses the metadata data end to scan backwards across set gaps.
 *
 * Return: The maximum gap value
 */
static inline unsigned long
ma_max_gap(struct maple_node *node, unsigned long *gaps, enum maple_type mt,
	    unsigned char *off)
{
	unsigned char offset, i;
	unsigned long max_gap = 0;

	i = offset = ma_meta_end(node, mt);
	do {
		if (gaps[i] > max_gap) {
			max_gap = gaps[i];
			offset = i;
		}
	} while (i--);

	*off = offset;
	return max_gap;
}

/*
 * mas_max_gap() - find the largest gap in a non-leaf node and set the slot.
 * @mas: The maple state.
 *
 * If the metadata gap is set to MAPLE_ARANGE64_META_MAX, there is no gap.
 *
 * Return: The gap value.
 */
static inline unsigned long mas_max_gap(struct ma_state *mas)
{
	unsigned long *gaps;
	unsigned char offset;
	enum maple_type mt;
	struct maple_node *node;

	mt = mte_node_type(mas->node);
	if (ma_is_leaf(mt))
		return mas_leaf_max_gap(mas);

	node = mas_mn(mas);
	offset = ma_meta_gap(node, mt);
	if (offset == MAPLE_ARANGE64_META_MAX)
		return 0;

	gaps = ma_gaps(node, mt);
	return gaps[offset];
}

/*
 * mas_parent_gap() - Set the parent gap and any gaps above, as needed
 * @mas: The maple state
 * @offset: The gap offset in the parent to set
 * @new: The new gap value.
 *
 * Set the parent gap then continue to set the gap upwards, using the metadata
 * of the parent to see if it is necessary to check the node above.
 */
static inline void mas_parent_gap(struct ma_state *mas, unsigned char offset,
		unsigned long new)
{
	unsigned long meta_gap = 0;
	struct maple_node *pnode;
	struct maple_enode *penode;
	unsigned long *pgaps;
	unsigned char meta_offset;
	enum maple_type pmt;

	pnode = mte_parent(mas->node);
	pmt = mas_parent_enum(mas, mas->node);
	penode = mt_mk_node(pnode, pmt);
	pgaps = ma_gaps(pnode, pmt);

ascend:
	meta_offset = ma_meta_gap(pnode, pmt);
	if (meta_offset == MAPLE_ARANGE64_META_MAX)
		meta_gap = 0;
	else
		meta_gap = pgaps[meta_offset];

	pgaps[offset] = new;

	if (meta_gap == new)
		return;

	if (offset != meta_offset) {
		if (meta_gap > new)
			return;

		ma_set_meta_gap(pnode, pmt, offset);
	} else if (new < meta_gap) {
		meta_offset = 15;
		new = ma_max_gap(pnode, pgaps, pmt, &meta_offset);
		ma_set_meta_gap(pnode, pmt, meta_offset);
	}

	if (ma_is_root(pnode))
		return;

	/* Go to the parent node. */
	pnode = mte_parent(penode);
	pmt = mas_parent_enum(mas, penode);
	pgaps = ma_gaps(pnode, pmt);
	offset = mte_parent_slot(penode);
	penode = mt_mk_node(pnode, pmt);
	goto ascend;
}

/*
 * mas_update_gap() - Update a nodes gaps and propagate up if necessary.
 * @mas - the maple state.
 */
static inline void mas_update_gap(struct ma_state *mas)
{
	unsigned char pslot;
	unsigned long p_gap;
	unsigned long max_gap;

	if (!mt_is_alloc(mas->tree))
		return;

	if (mte_is_root(mas->node))
		return;

	max_gap = mas_max_gap(mas);

	pslot = mte_parent_slot(mas->node);
	p_gap = ma_gaps(mte_parent(mas->node),
			mas_parent_enum(mas, mas->node))[pslot];

	if (p_gap != max_gap)
		mas_parent_gap(mas, pslot, max_gap);
}

/*
 * mas_adopt_children() - Set the parent pointer of all nodes in @parent to
 * @parent with the slot encoded.
 * @mas - the maple state (for the tree)
 * @parent - the maple encoded node containing the children.
 */
static inline void mas_adopt_children(struct ma_state *mas,
		struct maple_enode *parent)
{
	enum maple_type type = mte_node_type(parent);
	struct maple_node *node = mas_mn(mas);
	void __rcu **slots = ma_slots(node, type);
	unsigned long *pivots = ma_pivots(node, type);
	struct maple_enode *child;
	unsigned char offset;

	offset = ma_data_end(node, type, pivots, mas->max);
	do {
		child = mas_slot_locked(mas, slots, offset);
		mte_set_parent(child, parent, offset);
	} while (offset--);
}

/*
 * mas_replace() - Replace a maple node in the tree with mas->node.  Uses the
 * parent encoding to locate the maple node in the tree.
 * @mas - the ma_state to use for operations.
 * @advanced - boolean to adopt the child nodes and free the old node (false) or
 * leave the node (true) and handle the adoption and free elsewhere.
 */
static inline void mas_replace(struct ma_state *mas, bool advanced)
	__must_hold(mas->tree->lock)
{
	struct maple_node *mn = mas_mn(mas);
	struct maple_enode *old_enode;
	unsigned char offset = 0;
	void __rcu **slots = NULL;

	if (ma_is_root(mn)) {
		old_enode = mas_root_locked(mas);
	} else {
		offset = mte_parent_slot(mas->node);
		slots = ma_slots(mte_parent(mas->node),
				 mas_parent_enum(mas, mas->node));
		old_enode = mas_slot_locked(mas, slots, offset);
	}

	if (!advanced && !mte_is_leaf(mas->node))
		mas_adopt_children(mas, mas->node);

	if (mte_is_root(mas->node)) {
		mn->parent = ma_parent_ptr(
			      ((unsigned long)mas->tree | MA_ROOT_PARENT));
		rcu_assign_pointer(mas->tree->ma_root, mte_mk_root(mas->node));
		mas_set_height(mas);
	} else {
		rcu_assign_pointer(slots[offset], mas->node);
	}

	if (!advanced)
		mas_free(mas, old_enode);
}

/*
 * mas_new_child() - Find the new child of a node.
 * @mas: the maple state
 * @child: the maple state to store the child.
 */
static inline bool mas_new_child(struct ma_state *mas, struct ma_state *child)
	__must_hold(mas->tree->lock)
{
	enum maple_type mt;
	unsigned char offset;
	unsigned char end;
	unsigned long *pivots;
	struct maple_enode *entry;
	struct maple_node *node;
	void __rcu **slots;

	mt = mte_node_type(mas->node);
	node = mas_mn(mas);
	slots = ma_slots(node, mt);
	pivots = ma_pivots(node, mt);
	end = ma_data_end(node, mt, pivots, mas->max);
	for (offset = mas->offset; offset <= end; offset++) {
		entry = mas_slot_locked(mas, slots, offset);
		if (mte_parent(entry) == node) {
			*child = *mas;
			mas->offset = offset + 1;
			child->offset = offset;
			mas_descend(child);
			child->offset = 0;
			return true;
		}
	}
	return false;
}

/*
 * mab_shift_right() - Shift the data in mab right. Note, does not clean out the
 * old data or set b_node->b_end.
 * @b_node: the maple_big_node
 * @shift: the shift count
 */
static inline void mab_shift_right(struct maple_big_node *b_node,
				 unsigned char shift)
{
	unsigned long size = b_node->b_end * sizeof(unsigned long);

	memmove(b_node->pivot + shift, b_node->pivot, size);
	memmove(b_node->slot + shift, b_node->slot, size);
	if (b_node->type == maple_arange_64)
		memmove(b_node->gap + shift, b_node->gap, size);
}

/*
 * mab_middle_node() - Check if a middle node is needed (unlikely)
 * @b_node: the maple_big_node that contains the data.
 * @size: the amount of data in the b_node
 * @split: the potential split location
 * @slot_count: the size that can be stored in a single node being considered.
 *
 * Return: true if a middle node is required.
 */
static inline bool mab_middle_node(struct maple_big_node *b_node, int split,
				   unsigned char slot_count)
{
	unsigned char size = b_node->b_end;

	if (size >= 2 * slot_count)
		return true;

	if (!b_node->slot[split] && (size >= 2 * slot_count - 1))
		return true;

	return false;
}

/*
 * mab_no_null_split() - ensure the split doesn't fall on a NULL
 * @b_node: the maple_big_node with the data
 * @split: the suggested split location
 * @slot_count: the number of slots in the node being considered.
 *
 * Return: the split location.
 */
static inline int mab_no_null_split(struct maple_big_node *b_node,
				    unsigned char split, unsigned char slot_count)
{
	if (!b_node->slot[split]) {
		/*
		 * If the split is less than the max slot && the right side will
		 * still be sufficient, then increment the split on NULL.
		 */
		if ((split < slot_count - 1) &&
		    (b_node->b_end - split) > (mt_min_slots[b_node->type]))
			split++;
		else
			split--;
	}
	return split;
}

/*
 * mab_calc_split() - Calculate the split location and if there needs to be two
 * splits.
 * @bn: The maple_big_node with the data
 * @mid_split: The second split, if required.  0 otherwise.
 *
 * Return: The first split location.  The middle split is set in @mid_split.
 */
static inline int mab_calc_split(struct ma_state *mas,
	 struct maple_big_node *bn, unsigned char *mid_split, unsigned long min)
{
	unsigned char b_end = bn->b_end;
	int split = b_end / 2; /* Assume equal split. */
	unsigned char slot_min, slot_count = mt_slots[bn->type];

	/*
	 * To support gap tracking, all NULL entries are kept together and a node cannot
	 * end on a NULL entry, with the exception of the left-most leaf.  The
	 * limitation means that the split of a node must be checked for this condition
	 * and be able to put more data in one direction or the other.
	 */
	if (unlikely((mas->mas_flags & MA_STATE_BULK))) {
		*mid_split = 0;
		split = b_end - mt_min_slots[bn->type];

		if (!ma_is_leaf(bn->type))
			return split;

		mas->mas_flags |= MA_STATE_REBALANCE;
		if (!bn->slot[split])
			split--;
		return split;
	}

	/*
	 * Although extremely rare, it is possible to enter what is known as the 3-way
	 * split scenario.  The 3-way split comes about by means of a store of a range
	 * that overwrites the end and beginning of two full nodes.  The result is a set
	 * of entries that cannot be stored in 2 nodes.  Sometimes, these two nodes can
	 * also be located in different parent nodes which are also full.  This can
	 * carry upwards all the way to the root in the worst case.
	 */
	if (unlikely(mab_middle_node(bn, split, slot_count))) {
		split = b_end / 3;
		*mid_split = split * 2;
	} else {
		slot_min = mt_min_slots[bn->type];

		*mid_split = 0;
		/*
		 * Avoid having a range less than the slot count unless it
		 * causes one node to be deficient.
		 * NOTE: mt_min_slots is 1 based, b_end and split are zero.
		 */
		while (((bn->pivot[split] - min) < slot_count - 1) &&
		       (split < slot_count - 1) && (b_end - split > slot_min))
			split++;
	}

	/* Avoid ending a node on a NULL entry */
	split = mab_no_null_split(bn, split, slot_count);
	if (!(*mid_split))
		return split;

	*mid_split = mab_no_null_split(bn, *mid_split, slot_count);

	return split;
}

/*
 * mas_mab_cp() - Copy data from a maple state inclusively to a maple_big_node
 * and set @b_node->b_end to the next free slot.
 * @mas: The maple state
 * @mas_start: The starting slot to copy
 * @mas_end: The end slot to copy (inclusively)
 * @b_node: The maple_big_node to place the data
 * @mab_start: The starting location in maple_big_node to store the data.
 */
static inline void mas_mab_cp(struct ma_state *mas, unsigned char mas_start,
			unsigned char mas_end, struct maple_big_node *b_node,
			unsigned char mab_start)
{
	enum maple_type mt;
	struct maple_node *node;
	void __rcu **slots;
	unsigned long *pivots, *gaps;
	int i = mas_start, j = mab_start;
	unsigned char piv_end;

	node = mas_mn(mas);
	mt = mte_node_type(mas->node);
	pivots = ma_pivots(node, mt);
	if (!i) {
		b_node->pivot[j] = pivots[i++];
		if (unlikely(i > mas_end))
			goto complete;
		j++;
	}

	piv_end = min(mas_end, mt_pivots[mt]);
	for (; i < piv_end; i++, j++) {
		b_node->pivot[j] = pivots[i];
		if (unlikely(!b_node->pivot[j]))
			break;

		if (unlikely(mas->max == b_node->pivot[j]))
			goto complete;
	}

	if (likely(i <= mas_end))
		b_node->pivot[j] = mas_safe_pivot(mas, pivots, i, mt);

complete:
	b_node->b_end = ++j;
	j -= mab_start;
	slots = ma_slots(node, mt);
	memcpy(b_node->slot + mab_start, slots + mas_start, sizeof(void *) * j);
	if (!ma_is_leaf(mt) && mt_is_alloc(mas->tree)) {
		gaps = ma_gaps(node, mt);
		memcpy(b_node->gap + mab_start, gaps + mas_start,
		       sizeof(unsigned long) * j);
	}
}

/*
 * mas_leaf_set_meta() - Set the metadata of a leaf if possible.
 * @mas: The maple state
 * @node: The maple node
 * @pivots: pointer to the maple node pivots
 * @mt: The maple type
 * @end: The assumed end
 *
 * Note, end may be incremented within this function but not modified at the
 * source.  This is fine since the metadata is the last thing to be stored in a
 * node during a write.
 */
static inline void mas_leaf_set_meta(struct ma_state *mas,
		struct maple_node *node, unsigned long *pivots,
		enum maple_type mt, unsigned char end)
{
	/* There is no room for metadata already */
	if (mt_pivots[mt] <= end)
		return;

	if (pivots[end] && pivots[end] < mas->max)
		end++;

	if (end < mt_slots[mt] - 1)
		ma_set_meta(node, mt, 0, end);
}

/*
 * mab_mas_cp() - Copy data from maple_big_node to a maple encoded node.
 * @b_node: the maple_big_node that has the data
 * @mab_start: the start location in @b_node.
 * @mab_end: The end location in @b_node (inclusively)
 * @mas: The maple state with the maple encoded node.
 */
static inline void mab_mas_cp(struct maple_big_node *b_node,
			      unsigned char mab_start, unsigned char mab_end,
			      struct ma_state *mas, bool new_max)
{
	int i, j = 0;
	enum maple_type mt = mte_node_type(mas->node);
	struct maple_node *node = mte_to_node(mas->node);
	void __rcu **slots = ma_slots(node, mt);
	unsigned long *pivots = ma_pivots(node, mt);
	unsigned long *gaps = NULL;
	unsigned char end;

	if (mab_end - mab_start > mt_pivots[mt])
		mab_end--;

	if (!pivots[mt_pivots[mt] - 1])
		slots[mt_pivots[mt]] = NULL;

	i = mab_start;
	do {
		pivots[j++] = b_node->pivot[i++];
	} while (i <= mab_end && likely(b_node->pivot[i]));

	memcpy(slots, b_node->slot + mab_start,
	       sizeof(void *) * (i - mab_start));

	if (new_max)
		mas->max = b_node->pivot[i - 1];

	end = j - 1;
	if (likely(!ma_is_leaf(mt) && mt_is_alloc(mas->tree))) {
		unsigned long max_gap = 0;
		unsigned char offset = 15;

		gaps = ma_gaps(node, mt);
		do {
			gaps[--j] = b_node->gap[--i];
			if (gaps[j] > max_gap) {
				offset = j;
				max_gap = gaps[j];
			}
		} while (j);

		ma_set_meta(node, mt, offset, end);
	} else {
		mas_leaf_set_meta(mas, node, pivots, mt, end);
	}
}

/*
 * mas_descend_adopt() - Descend through a sub-tree and adopt children.
 * @mas: the maple state with the maple encoded node of the sub-tree.
 *
 * Descend through a sub-tree and adopt children who do not have the correct
 * parents set.  Follow the parents which have the correct parents as they are
 * the new entries which need to be followed to find other incorrectly set
 * parents.
 */
static inline void mas_descend_adopt(struct ma_state *mas)
{
	struct ma_state list[3], next[3];
	int i, n;

	/*
	 * At each level there may be up to 3 correct parent pointers which indicates
	 * the new nodes which need to be walked to find any new nodes at a lower level.
	 */

	for (i = 0; i < 3; i++) {
		list[i] = *mas;
		list[i].offset = 0;
		next[i].offset = 0;
	}
	next[0] = *mas;

	while (!mte_is_leaf(list[0].node)) {
		n = 0;
		for (i = 0; i < 3; i++) {
			if (mas_is_none(&list[i]))
				continue;

			if (i && list[i-1].node == list[i].node)
				continue;

			while ((n < 3) && (mas_new_child(&list[i], &next[n])))
				n++;

			mas_adopt_children(&list[i], list[i].node);
		}

		while (n < 3)
			next[n++].node = MAS_NONE;

		/* descend by setting the list to the children */
		for (i = 0; i < 3; i++)
			list[i] = next[i];
	}
}

/*
 * mas_bulk_rebalance() - Rebalance the end of a tree after a bulk insert.
 * @mas: The maple state
 * @end: The maple node end
 * @mt: The maple node type
 */
static inline void mas_bulk_rebalance(struct ma_state *mas, unsigned char end,
				      enum maple_type mt)
{
	if (!(mas->mas_flags & MA_STATE_BULK))
		return;

	if (mte_is_root(mas->node))
		return;

	if (end > mt_min_slots[mt]) {
		mas->mas_flags &= ~MA_STATE_REBALANCE;
		return;
	}
}

/*
 * mas_store_b_node() - Store an @entry into the b_node while also copying the
 * data from a maple encoded node.
 * @wr_mas: the maple write state
 * @b_node: the maple_big_node to fill with data
 * @offset_end: the offset to end copying
 *
 * Return: The actual end of the data stored in @b_node
 */
static inline void mas_store_b_node(struct ma_wr_state *wr_mas,
		struct maple_big_node *b_node, unsigned char offset_end)
{
	unsigned char slot;
	unsigned char b_end;
	/* Possible underflow of piv will wrap back to 0 before use. */
	unsigned long piv;
	struct ma_state *mas = wr_mas->mas;

	b_node->type = wr_mas->type;
	b_end = 0;
	slot = mas->offset;
	if (slot) {
		/* Copy start data up to insert. */
		mas_mab_cp(mas, 0, slot - 1, b_node, 0);
		b_end = b_node->b_end;
		piv = b_node->pivot[b_end - 1];
	} else
		piv = mas->min - 1;

	if (piv + 1 < mas->index) {
		/* Handle range starting after old range */
		b_node->slot[b_end] = wr_mas->content;
		if (!wr_mas->content)
			b_node->gap[b_end] = mas->index - 1 - piv;
		b_node->pivot[b_end++] = mas->index - 1;
	}

	/* Store the new entry. */
	mas->offset = b_end;
	b_node->slot[b_end] = wr_mas->entry;
	b_node->pivot[b_end] = mas->last;

	/* Appended. */
	if (mas->last >= mas->max)
		goto b_end;

	/* Handle new range ending before old range ends */
	piv = mas_logical_pivot(mas, wr_mas->pivots, offset_end, wr_mas->type);
	if (piv > mas->last) {
		if (piv == ULONG_MAX)
			mas_bulk_rebalance(mas, b_node->b_end, wr_mas->type);

		if (offset_end != slot)
			wr_mas->content = mas_slot_locked(mas, wr_mas->slots,
							  offset_end);

		b_node->slot[++b_end] = wr_mas->content;
		if (!wr_mas->content)
			b_node->gap[b_end] = piv - mas->last + 1;
		b_node->pivot[b_end] = piv;
	}

	slot = offset_end + 1;
	if (slot > wr_mas->node_end)
		goto b_end;

	/* Copy end data to the end of the node. */
	mas_mab_cp(mas, slot, wr_mas->node_end + 1, b_node, ++b_end);
	b_node->b_end--;
	return;

b_end:
	b_node->b_end = b_end;
}

/*
 * mas_prev_sibling() - Find the previous node with the same parent.
 * @mas: the maple state
 *
 * Return: True if there is a previous sibling, false otherwise.
 */
static inline bool mas_prev_sibling(struct ma_state *mas)
{
	unsigned int p_slot = mte_parent_slot(mas->node);

	if (mte_is_root(mas->node))
		return false;

	if (!p_slot)
		return false;

	mas_ascend(mas);
	mas->offset = p_slot - 1;
	mas_descend(mas);
	return true;
}

/*
 * mas_next_sibling() - Find the next node with the same parent.
 * @mas: the maple state
 *
 * Return: true if there is a next sibling, false otherwise.
 */
static inline bool mas_next_sibling(struct ma_state *mas)
{
	MA_STATE(parent, mas->tree, mas->index, mas->last);

	if (mte_is_root(mas->node))
		return false;

	parent = *mas;
	mas_ascend(&parent);
	parent.offset = mte_parent_slot(mas->node) + 1;
	if (parent.offset > mas_data_end(&parent))
		return false;

	*mas = parent;
	mas_descend(mas);
	return true;
}

/*
 * mte_node_or_node() - Return the encoded node or MAS_NONE.
 * @enode: The encoded maple node.
 *
 * Shorthand to avoid setting %NULLs in the tree or maple_subtree_state.
 *
 * Return: @enode or MAS_NONE
 */
static inline struct maple_enode *mte_node_or_none(struct maple_enode *enode)
{
	if (enode)
		return enode;

	return ma_enode_ptr(MAS_NONE);
}

/*
 * mas_wr_node_walk() - Find the correct offset for the index in the @mas.
 * @wr_mas: The maple write state
 *
 * Uses mas_slot_locked() and does not need to worry about dead nodes.
 */
static inline void mas_wr_node_walk(struct ma_wr_state *wr_mas)
{
	struct ma_state *mas = wr_mas->mas;
	unsigned char count;
	unsigned char offset;
	unsigned long index, min, max;

	if (unlikely(ma_is_dense(wr_mas->type))) {
		wr_mas->r_max = wr_mas->r_min = mas->index;
		mas->offset = mas->index = mas->min;
		return;
	}

	wr_mas->node = mas_mn(wr_mas->mas);
	wr_mas->pivots = ma_pivots(wr_mas->node, wr_mas->type);
	count = wr_mas->node_end = ma_data_end(wr_mas->node, wr_mas->type,
					       wr_mas->pivots, mas->max);
	offset = mas->offset;
	min = mas_safe_min(mas, wr_mas->pivots, offset);
	if (unlikely(offset == count))
		goto max;

	max = wr_mas->pivots[offset];
	index = mas->index;
	if (unlikely(index <= max))
		goto done;

	if (unlikely(!max && offset))
		goto max;

	min = max + 1;
	while (++offset < count) {
		max = wr_mas->pivots[offset];
		if (index <= max)
			goto done;
		else if (unlikely(!max))
			break;

		min = max + 1;
	}

max:
	max = mas->max;
done:
	wr_mas->r_max = max;
	wr_mas->r_min = min;
	wr_mas->offset_end = mas->offset = offset;
}

/*
 * mas_topiary_range() - Add a range of slots to the topiary.
 * @mas: The maple state
 * @destroy: The topiary to add the slots (usually destroy)
 * @start: The starting slot inclusively
 * @end: The end slot inclusively
 */
static inline void mas_topiary_range(struct ma_state *mas,
	struct ma_topiary *destroy, unsigned char start, unsigned char end)
{
	void __rcu **slots;
	unsigned char offset;

	MT_BUG_ON(mas->tree, mte_is_leaf(mas->node));
	slots = ma_slots(mas_mn(mas), mte_node_type(mas->node));
	for (offset = start; offset <= end; offset++) {
		struct maple_enode *enode = mas_slot_locked(mas, slots, offset);

		if (mte_dead_node(enode))
			continue;

		mat_add(destroy, enode);
	}
}

/*
 * mast_topiary() - Add the portions of the tree to the removal list; either to
 * be freed or discarded (destroy walk).
 * @mast: The maple_subtree_state.
 */
static inline void mast_topiary(struct maple_subtree_state *mast)
{
	MA_WR_STATE(wr_mas, mast->orig_l, NULL);
	unsigned char r_start, r_end;
	unsigned char l_start, l_end;
	void __rcu **l_slots, **r_slots;

	wr_mas.type = mte_node_type(mast->orig_l->node);
	mast->orig_l->index = mast->orig_l->last;
	mas_wr_node_walk(&wr_mas);
	l_start = mast->orig_l->offset + 1;
	l_end = mas_data_end(mast->orig_l);
	r_start = 0;
	r_end = mast->orig_r->offset;

	if (r_end)
		r_end--;

	l_slots = ma_slots(mas_mn(mast->orig_l),
			   mte_node_type(mast->orig_l->node));

	r_slots = ma_slots(mas_mn(mast->orig_r),
			   mte_node_type(mast->orig_r->node));

	if ((l_start < l_end) &&
	    mte_dead_node(mas_slot_locked(mast->orig_l, l_slots, l_start))) {
		l_start++;
	}

	if (mte_dead_node(mas_slot_locked(mast->orig_r, r_slots, r_end))) {
		if (r_end)
			r_end--;
	}

	if ((l_start > r_end) && (mast->orig_l->node == mast->orig_r->node))
		return;

	/* At the node where left and right sides meet, add the parts between */
	if (mast->orig_l->node == mast->orig_r->node) {
		return mas_topiary_range(mast->orig_l, mast->destroy,
					     l_start, r_end);
	}

	/* mast->orig_r is different and consumed. */
	if (mte_is_leaf(mast->orig_r->node))
		return;

	if (mte_dead_node(mas_slot_locked(mast->orig_l, l_slots, l_end)))
		l_end--;


	if (l_start <= l_end)
		mas_topiary_range(mast->orig_l, mast->destroy, l_start, l_end);

	if (mte_dead_node(mas_slot_locked(mast->orig_r, r_slots, r_start)))
		r_start++;

	if (r_start <= r_end)
		mas_topiary_range(mast->orig_r, mast->destroy, 0, r_end);
}

/*
 * mast_rebalance_next() - Rebalance against the next node
 * @mast: The maple subtree state
 * @old_r: The encoded maple node to the right (next node).
 */
static inline void mast_rebalance_next(struct maple_subtree_state *mast)
{
	unsigned char b_end = mast->bn->b_end;

	mas_mab_cp(mast->orig_r, 0, mt_slot_count(mast->orig_r->node),
		   mast->bn, b_end);
	mast->orig_r->last = mast->orig_r->max;
}

/*
 * mast_rebalance_prev() - Rebalance against the previous node
 * @mast: The maple subtree state
 * @old_l: The encoded maple node to the left (previous node)
 */
static inline void mast_rebalance_prev(struct maple_subtree_state *mast)
{
	unsigned char end = mas_data_end(mast->orig_l) + 1;
	unsigned char b_end = mast->bn->b_end;

	mab_shift_right(mast->bn, end);
	mas_mab_cp(mast->orig_l, 0, end - 1, mast->bn, 0);
	mast->l->min = mast->orig_l->min;
	mast->orig_l->index = mast->orig_l->min;
	mast->bn->b_end = end + b_end;
	mast->l->offset += end;
}

/*
 * mast_spanning_rebalance() - Rebalance nodes with nearest neighbour favouring
 * the node to the right.  Checking the nodes to the right then the left at each
 * level upwards until root is reached.  Free and destroy as needed.
 * Data is copied into the @mast->bn.
 * @mast: The maple_subtree_state.
 */
static inline
bool mast_spanning_rebalance(struct maple_subtree_state *mast)
{
	struct ma_state r_tmp = *mast->orig_r;
	struct ma_state l_tmp = *mast->orig_l;
	struct maple_enode *ancestor = NULL;
	unsigned char start, end;
	unsigned char depth = 0;

	r_tmp = *mast->orig_r;
	l_tmp = *mast->orig_l;
	do {
		mas_ascend(mast->orig_r);
		mas_ascend(mast->orig_l);
		depth++;
		if (!ancestor &&
		    (mast->orig_r->node == mast->orig_l->node)) {
			ancestor = mast->orig_r->node;
			end = mast->orig_r->offset - 1;
			start = mast->orig_l->offset + 1;
		}

		if (mast->orig_r->offset < mas_data_end(mast->orig_r)) {
			if (!ancestor) {
				ancestor = mast->orig_r->node;
				start = 0;
			}

			mast->orig_r->offset++;
			do {
				mas_descend(mast->orig_r);
				mast->orig_r->offset = 0;
				depth--;
			} while (depth);

			mast_rebalance_next(mast);
			do {
				unsigned char l_off = 0;
				struct maple_enode *child = r_tmp.node;

				mas_ascend(&r_tmp);
				if (ancestor == r_tmp.node)
					l_off = start;

				if (r_tmp.offset)
					r_tmp.offset--;

				if (l_off < r_tmp.offset)
					mas_topiary_range(&r_tmp, mast->destroy,
							  l_off, r_tmp.offset);

				if (l_tmp.node != child)
					mat_add(mast->free, child);

			} while (r_tmp.node != ancestor);

			*mast->orig_l = l_tmp;
			return true;

		} else if (mast->orig_l->offset != 0) {
			if (!ancestor) {
				ancestor = mast->orig_l->node;
				end = mas_data_end(mast->orig_l);
			}

			mast->orig_l->offset--;
			do {
				mas_descend(mast->orig_l);
				mast->orig_l->offset =
					mas_data_end(mast->orig_l);
				depth--;
			} while (depth);

			mast_rebalance_prev(mast);
			do {
				unsigned char r_off;
				struct maple_enode *child = l_tmp.node;

				mas_ascend(&l_tmp);
				if (ancestor == l_tmp.node)
					r_off = end;
				else
					r_off = mas_data_end(&l_tmp);

				if (l_tmp.offset < r_off)
					l_tmp.offset++;

				if (l_tmp.offset < r_off)
					mas_topiary_range(&l_tmp, mast->destroy,
							  l_tmp.offset, r_off);

				if (r_tmp.node != child)
					mat_add(mast->free, child);

			} while (l_tmp.node != ancestor);

			*mast->orig_r = r_tmp;
			return true;
		}
	} while (!mte_is_root(mast->orig_r->node));

	*mast->orig_r = r_tmp;
	*mast->orig_l = l_tmp;
	return false;
}

/*
 * mast_ascend_free() - Add current original maple state nodes to the free list
 * and ascend.
 * @mast: the maple subtree state.
 *
 * Ascend the original left and right sides and add the previous nodes to the
 * free list.  Set the slots to point to the correct location in the new nodes.
 */
static inline void
mast_ascend_free(struct maple_subtree_state *mast)
{
	MA_WR_STATE(wr_mas, mast->orig_r,  NULL);
	struct maple_enode *left = mast->orig_l->node;
	struct maple_enode *right = mast->orig_r->node;

	mas_ascend(mast->orig_l);
	mas_ascend(mast->orig_r);
	mat_add(mast->free, left);

	if (left != right)
		mat_add(mast->free, right);

	mast->orig_r->offset = 0;
	mast->orig_r->index = mast->r->max;
	/* last should be larger than or equal to index */
	if (mast->orig_r->last < mast->orig_r->index)
		mast->orig_r->last = mast->orig_r->index;
	/*
	 * The node may not contain the value so set slot to ensure all
	 * of the nodes contents are freed or destroyed.
	 */
	wr_mas.type = mte_node_type(mast->orig_r->node);
	mas_wr_node_walk(&wr_mas);
	/* Set up the left side of things */
	mast->orig_l->offset = 0;
	mast->orig_l->index = mast->l->min;
	wr_mas.mas = mast->orig_l;
	wr_mas.type = mte_node_type(mast->orig_l->node);
	mas_wr_node_walk(&wr_mas);

	mast->bn->type = wr_mas.type;
}

/*
 * mas_new_ma_node() - Create and return a new maple node.  Helper function.
 * @mas: the maple state with the allocations.
 * @b_node: the maple_big_node with the type encoding.
 *
 * Use the node type from the maple_big_node to allocate a new node from the
 * ma_state.  This function exists mainly for code readability.
 *
 * Return: A new maple encoded node
 */
static inline struct maple_enode
*mas_new_ma_node(struct ma_state *mas, struct maple_big_node *b_node)
{
	return mt_mk_node(ma_mnode_ptr(mas_pop_node(mas)), b_node->type);
}

/*
 * mas_mab_to_node() - Set up right and middle nodes
 *
 * @mas: the maple state that contains the allocations.
 * @b_node: the node which contains the data.
 * @left: The pointer which will have the left node
 * @right: The pointer which may have the right node
 * @middle: the pointer which may have the middle node (rare)
 * @mid_split: the split location for the middle node
 *
 * Return: the split of left.
 */
static inline unsigned char mas_mab_to_node(struct ma_state *mas,
	struct maple_big_node *b_node, struct maple_enode **left,
	struct maple_enode **right, struct maple_enode **middle,
	unsigned char *mid_split, unsigned long min)
{
	unsigned char split = 0;
	unsigned char slot_count = mt_slots[b_node->type];

	*left = mas_new_ma_node(mas, b_node);
	*right = NULL;
	*middle = NULL;
	*mid_split = 0;

	if (b_node->b_end < slot_count) {
		split = b_node->b_end;
	} else {
		split = mab_calc_split(mas, b_node, mid_split, min);
		*right = mas_new_ma_node(mas, b_node);
	}

	if (*mid_split)
		*middle = mas_new_ma_node(mas, b_node);

	return split;

}

/*
 * mab_set_b_end() - Add entry to b_node at b_node->b_end and increment the end
 * pointer.
 * @b_node - the big node to add the entry
 * @mas - the maple state to get the pivot (mas->max)
 * @entry - the entry to add, if NULL nothing happens.
 */
static inline void mab_set_b_end(struct maple_big_node *b_node,
				 struct ma_state *mas,
				 void *entry)
{
	if (!entry)
		return;

	b_node->slot[b_node->b_end] = entry;
	if (mt_is_alloc(mas->tree))
		b_node->gap[b_node->b_end] = mas_max_gap(mas);
	b_node->pivot[b_node->b_end++] = mas->max;
}

/*
 * mas_set_split_parent() - combine_then_separate helper function.  Sets the parent
 * of @mas->node to either @left or @right, depending on @slot and @split
 *
 * @mas - the maple state with the node that needs a parent
 * @left - possible parent 1
 * @right - possible parent 2
 * @slot - the slot the mas->node was placed
 * @split - the split location between @left and @right
 */
static inline void mas_set_split_parent(struct ma_state *mas,
					struct maple_enode *left,
					struct maple_enode *right,
					unsigned char *slot, unsigned char split)
{
	if (mas_is_none(mas))
		return;

	if ((*slot) <= split)
		mte_set_parent(mas->node, left, *slot);
	else if (right)
		mte_set_parent(mas->node, right, (*slot) - split - 1);

	(*slot)++;
}

/*
 * mte_mid_split_check() - Check if the next node passes the mid-split
 * @**l: Pointer to left encoded maple node.
 * @**m: Pointer to middle encoded maple node.
 * @**r: Pointer to right encoded maple node.
 * @slot: The offset
 * @*split: The split location.
 * @mid_split: The middle split.
 */
static inline void mte_mid_split_check(struct maple_enode **l,
				       struct maple_enode **r,
				       struct maple_enode *right,
				       unsigned char slot,
				       unsigned char *split,
				       unsigned char mid_split)
{
	if (*r == right)
		return;

	if (slot < mid_split)
		return;

	*l = *r;
	*r = right;
	*split = mid_split;
}

/*
 * mast_set_split_parents() - Helper function to set three nodes parents.  Slot
 * is taken from @mast->l.
 * @mast - the maple subtree state
 * @left - the left node
 * @right - the right node
 * @split - the split location.
 */
static inline void mast_set_split_parents(struct maple_subtree_state *mast,
					  struct maple_enode *left,
					  struct maple_enode *middle,
					  struct maple_enode *right,
					  unsigned char split,
					  unsigned char mid_split)
{
	unsigned char slot;
	struct maple_enode *l = left;
	struct maple_enode *r = right;

	if (mas_is_none(mast->l))
		return;

	if (middle)
		r = middle;

	slot = mast->l->offset;

	mte_mid_split_check(&l, &r, right, slot, &split, mid_split);
	mas_set_split_parent(mast->l, l, r, &slot, split);

	mte_mid_split_check(&l, &r, right, slot, &split, mid_split);
	mas_set_split_parent(mast->m, l, r, &slot, split);

	mte_mid_split_check(&l, &r, right, slot, &split, mid_split);
	mas_set_split_parent(mast->r, l, r, &slot, split);
}

/*
 * mas_wmb_replace() - Write memory barrier and replace
 * @mas: The maple state
 * @free: the maple topiary list of nodes to free
 * @destroy: The maple topiary list of nodes to destroy (walk and free)
 *
 * Updates gap as necessary.
 */
static inline void mas_wmb_replace(struct ma_state *mas,
				   struct ma_topiary *free,
				   struct ma_topiary *destroy)
{
	/* All nodes must see old data as dead prior to replacing that data */
	smp_wmb(); /* Needed for RCU */

	/* Insert the new data in the tree */
	mas_replace(mas, true);

	if (!mte_is_leaf(mas->node))
		mas_descend_adopt(mas);

	mas_mat_free(mas, free);

	if (destroy)
		mas_mat_destroy(mas, destroy);

	if (mte_is_leaf(mas->node))
		return;

	mas_update_gap(mas);
}

/*
 * mast_new_root() - Set a new tree root during subtree creation
 * @mast: The maple subtree state
 * @mas: The maple state
 */
static inline void mast_new_root(struct maple_subtree_state *mast,
				 struct ma_state *mas)
{
	mas_mn(mast->l)->parent =
		ma_parent_ptr(((unsigned long)mas->tree | MA_ROOT_PARENT));
	if (!mte_dead_node(mast->orig_l->node) &&
	    !mte_is_root(mast->orig_l->node)) {
		do {
			mast_ascend_free(mast);
			mast_topiary(mast);
		} while (!mte_is_root(mast->orig_l->node));
	}
	if ((mast->orig_l->node != mas->node) &&
		   (mast->l->depth > mas_mt_height(mas))) {
		mat_add(mast->free, mas->node);
	}
}

/*
 * mast_cp_to_nodes() - Copy data out to nodes.
 * @mast: The maple subtree state
 * @left: The left encoded maple node
 * @middle: The middle encoded maple node
 * @right: The right encoded maple node
 * @split: The location to split between left and (middle ? middle : right)
 * @mid_split: The location to split between middle and right.
 */
static inline void mast_cp_to_nodes(struct maple_subtree_state *mast,
	struct maple_enode *left, struct maple_enode *middle,
	struct maple_enode *right, unsigned char split, unsigned char mid_split)
{
	bool new_lmax = true;

	mast->l->node = mte_node_or_none(left);
	mast->m->node = mte_node_or_none(middle);
	mast->r->node = mte_node_or_none(right);

	mast->l->min = mast->orig_l->min;
	if (split == mast->bn->b_end) {
		mast->l->max = mast->orig_r->max;
		new_lmax = false;
	}

	mab_mas_cp(mast->bn, 0, split, mast->l, new_lmax);

	if (middle) {
		mab_mas_cp(mast->bn, 1 + split, mid_split, mast->m, true);
		mast->m->min = mast->bn->pivot[split] + 1;
		split = mid_split;
	}

	mast->r->max = mast->orig_r->max;
	if (right) {
		mab_mas_cp(mast->bn, 1 + split, mast->bn->b_end, mast->r, false);
		mast->r->min = mast->bn->pivot[split] + 1;
	}
}

/*
 * mast_combine_cp_left - Copy in the original left side of the tree into the
 * combined data set in the maple subtree state big node.
 * @mast: The maple subtree state
 */
static inline void mast_combine_cp_left(struct maple_subtree_state *mast)
{
	unsigned char l_slot = mast->orig_l->offset;

	if (!l_slot)
		return;

	mas_mab_cp(mast->orig_l, 0, l_slot - 1, mast->bn, 0);
}

/*
 * mast_combine_cp_right: Copy in the original right side of the tree into the
 * combined data set in the maple subtree state big node.
 * @mast: The maple subtree state
 */
static inline void mast_combine_cp_right(struct maple_subtree_state *mast)
{
	if (mast->bn->pivot[mast->bn->b_end - 1] >= mast->orig_r->max)
		return;

	mas_mab_cp(mast->orig_r, mast->orig_r->offset + 1,
		   mt_slot_count(mast->orig_r->node), mast->bn,
		   mast->bn->b_end);
	mast->orig_r->last = mast->orig_r->max;
}

/*
 * mast_sufficient: Check if the maple subtree state has enough data in the big
 * node to create at least one sufficient node
 * @mast: the maple subtree state
 */
static inline bool mast_sufficient(struct maple_subtree_state *mast)
{
	if (mast->bn->b_end > mt_min_slot_count(mast->orig_l->node))
		return true;

	return false;
}

/*
 * mast_overflow: Check if there is too much data in the subtree state for a
 * single node.
 * @mast: The maple subtree state
 */
static inline bool mast_overflow(struct maple_subtree_state *mast)
{
	if (mast->bn->b_end >= mt_slot_count(mast->orig_l->node))
		return true;

	return false;
}

static inline void *mtree_range_walk(struct ma_state *mas)
{
	unsigned long *pivots;
	unsigned char offset;
	struct maple_node *node;
	struct maple_enode *next, *last;
	enum maple_type type;
	void __rcu **slots;
	unsigned char end;
	unsigned long max, min;
	unsigned long prev_max, prev_min;

	next = mas->node;
	min = mas->min;
	max = mas->max;
	do {
		offset = 0;
		last = next;
		node = mte_to_node(next);
		type = mte_node_type(next);
		pivots = ma_pivots(node, type);
		end = ma_data_end(node, type, pivots, max);
		if (unlikely(ma_dead_node(node)))
			goto dead_node;

		if (pivots[offset] >= mas->index) {
			prev_max = max;
			prev_min = min;
			max = pivots[offset];
			goto next;
		}

		do {
			offset++;
		} while ((offset < end) && (pivots[offset] < mas->index));

		prev_min = min;
		min = pivots[offset - 1] + 1;
		prev_max = max;
		if (likely(offset < end && pivots[offset]))
			max = pivots[offset];

next:
		slots = ma_slots(node, type);
		next = mt_slot(mas->tree, slots, offset);
		if (unlikely(ma_dead_node(node)))
			goto dead_node;
	} while (!ma_is_leaf(type));

	mas->offset = offset;
	mas->index = min;
	mas->last = max;
	mas->min = prev_min;
	mas->max = prev_max;
	mas->node = last;
	return (void *) next;

dead_node:
	mas_reset(mas);
	return NULL;
}

/*
 * mas_spanning_rebalance() - Rebalance across two nodes which may not be peers.
 * @mas: The starting maple state
 * @mast: The maple_subtree_state, keeps track of 4 maple states.
 * @count: The estimated count of iterations needed.
 *
 * Follow the tree upwards from @l_mas and @r_mas for @count, or until the root
 * is hit.  First @b_node is split into two entries which are inserted into the
 * next iteration of the loop.  @b_node is returned populated with the final
 * iteration. @mas is used to obtain allocations.  orig_l_mas keeps track of the
 * nodes that will remain active by using orig_l_mas->index and orig_l_mas->last
 * to account of what has been copied into the new sub-tree.  The update of
 * orig_l_mas->last is used in mas_consume to find the slots that will need to
 * be either freed or destroyed.  orig_l_mas->depth keeps track of the height of
 * the new sub-tree in case the sub-tree becomes the full tree.
 *
 * Return: the number of elements in b_node during the last loop.
 */
static int mas_spanning_rebalance(struct ma_state *mas,
		struct maple_subtree_state *mast, unsigned char count)
{
	unsigned char split, mid_split;
	unsigned char slot = 0;
	struct maple_enode *left = NULL, *middle = NULL, *right = NULL;

	MA_STATE(l_mas, mas->tree, mas->index, mas->index);
	MA_STATE(r_mas, mas->tree, mas->index, mas->last);
	MA_STATE(m_mas, mas->tree, mas->index, mas->index);
	MA_TOPIARY(free, mas->tree);
	MA_TOPIARY(destroy, mas->tree);

	/*
	 * The tree needs to be rebalanced and leaves need to be kept at the same level.
	 * Rebalancing is done by use of the ``struct maple_topiary``.
	 */
	mast->l = &l_mas;
	mast->m = &m_mas;
	mast->r = &r_mas;
	mast->free = &free;
	mast->destroy = &destroy;
	l_mas.node = r_mas.node = m_mas.node = MAS_NONE;
	if (!(mast->orig_l->min && mast->orig_r->max == ULONG_MAX) &&
	    unlikely(mast->bn->b_end <= mt_min_slots[mast->bn->type]))
		mast_spanning_rebalance(mast);

	mast->orig_l->depth = 0;

	/*
	 * Each level of the tree is examined and balanced, pushing data to the left or
	 * right, or rebalancing against left or right nodes is employed to avoid
	 * rippling up the tree to limit the amount of churn.  Once a new sub-section of
	 * the tree is created, there may be a mix of new and old nodes.  The old nodes
	 * will have the incorrect parent pointers and currently be in two trees: the
	 * original tree and the partially new tree.  To remedy the parent pointers in
	 * the old tree, the new data is swapped into the active tree and a walk down
	 * the tree is performed and the parent pointers are updated.
	 * See mas_descend_adopt() for more information..
	 */
	while (count--) {
		mast->bn->b_end--;
		mast->bn->type = mte_node_type(mast->orig_l->node);
		split = mas_mab_to_node(mas, mast->bn, &left, &right, &middle,
					&mid_split, mast->orig_l->min);
		mast_set_split_parents(mast, left, middle, right, split,
				       mid_split);
		mast_cp_to_nodes(mast, left, middle, right, split, mid_split);

		/*
		 * Copy data from next level in the tree to mast->bn from next
		 * iteration
		 */
		memset(mast->bn, 0, sizeof(struct maple_big_node));
		mast->bn->type = mte_node_type(left);
		mast->orig_l->depth++;

		/* Root already stored in l->node. */
		if (mas_is_root_limits(mast->l))
			goto new_root;

		mast_ascend_free(mast);
		mast_combine_cp_left(mast);
		l_mas.offset = mast->bn->b_end;
		mab_set_b_end(mast->bn, &l_mas, left);
		mab_set_b_end(mast->bn, &m_mas, middle);
		mab_set_b_end(mast->bn, &r_mas, right);

		/* Copy anything necessary out of the right node. */
		mast_combine_cp_right(mast);
		mast_topiary(mast);
		mast->orig_l->last = mast->orig_l->max;

		if (mast_sufficient(mast))
			continue;

		if (mast_overflow(mast))
			continue;

		/* May be a new root stored in mast->bn */
		if (mas_is_root_limits(mast->orig_l))
			break;

		mast_spanning_rebalance(mast);

		/* rebalancing from other nodes may require another loop. */
		if (!count)
			count++;
	}

	l_mas.node = mt_mk_node(ma_mnode_ptr(mas_pop_node(mas)),
				mte_node_type(mast->orig_l->node));
	mast->orig_l->depth++;
	mab_mas_cp(mast->bn, 0, mt_slots[mast->bn->type] - 1, &l_mas, true);
	mte_set_parent(left, l_mas.node, slot);
	if (middle)
		mte_set_parent(middle, l_mas.node, ++slot);

	if (right)
		mte_set_parent(right, l_mas.node, ++slot);

	if (mas_is_root_limits(mast->l)) {
new_root:
		mast_new_root(mast, mas);
	} else {
		mas_mn(&l_mas)->parent = mas_mn(mast->orig_l)->parent;
	}

	if (!mte_dead_node(mast->orig_l->node))
		mat_add(&free, mast->orig_l->node);

	mas->depth = mast->orig_l->depth;
	*mast->orig_l = l_mas;
	mte_set_node_dead(mas->node);

	/* Set up mas for insertion. */
	mast->orig_l->depth = mas->depth;
	mast->orig_l->alloc = mas->alloc;
	*mas = *mast->orig_l;
	mas_wmb_replace(mas, &free, &destroy);
	mtree_range_walk(mas);
	return mast->bn->b_end;
}

/*
 * mas_rebalance() - Rebalance a given node.
 * @mas: The maple state
 * @b_node: The big maple node.
 *
 * Rebalance two nodes into a single node or two new nodes that are sufficient.
 * Continue upwards until tree is sufficient.
 *
 * Return: the number of elements in b_node during the last loop.
 */
static inline int mas_rebalance(struct ma_state *mas,
				struct maple_big_node *b_node)
{
	char empty_count = mas_mt_height(mas);
	struct maple_subtree_state mast;
	unsigned char shift, b_end = ++b_node->b_end;

	MA_STATE(l_mas, mas->tree, mas->index, mas->last);
	MA_STATE(r_mas, mas->tree, mas->index, mas->last);

	trace_ma_op(__func__, mas);

	/*
	 * Rebalancing occurs if a node is insufficient.  Data is rebalanced
	 * against the node to the right if it exists, otherwise the node to the
	 * left of this node is rebalanced against this node.  If rebalancing
	 * causes just one node to be produced instead of two, then the parent
	 * is also examined and rebalanced if it is insufficient.  Every level
	 * tries to combine the data in the same way.  If one node contains the
	 * entire range of the tree, then that node is used as a new root node.
	 */
	mas_node_count(mas, 1 + empty_count * 3);
	if (mas_is_err(mas))
		return 0;

	mast.orig_l = &l_mas;
	mast.orig_r = &r_mas;
	mast.bn = b_node;
	mast.bn->type = mte_node_type(mas->node);

	l_mas = r_mas = *mas;

	if (mas_next_sibling(&r_mas)) {
		mas_mab_cp(&r_mas, 0, mt_slot_count(r_mas.node), b_node, b_end);
		r_mas.last = r_mas.index = r_mas.max;
	} else {
		mas_prev_sibling(&l_mas);
		shift = mas_data_end(&l_mas) + 1;
		mab_shift_right(b_node, shift);
		mas->offset += shift;
		mas_mab_cp(&l_mas, 0, shift - 1, b_node, 0);
		b_node->b_end = shift + b_end;
		l_mas.index = l_mas.last = l_mas.min;
	}

	return mas_spanning_rebalance(mas, &mast, empty_count);
}

/*
 * mas_destroy_rebalance() - Rebalance left-most node while destroying the maple
 * state.
 * @mas: The maple state
 * @end: The end of the left-most node.
 *
 * During a mass-insert event (such as forking), it may be necessary to
 * rebalance the left-most node when it is not sufficient.
 */
static inline void mas_destroy_rebalance(struct ma_state *mas, unsigned char end)
{
	enum maple_type mt = mte_node_type(mas->node);
	struct maple_node reuse, *newnode, *parent, *new_left, *left, *node;
	struct maple_enode *eparent;
	unsigned char offset, tmp, split = mt_slots[mt] / 2;
	void __rcu **l_slots, **slots;
	unsigned long *l_pivs, *pivs, gap;
	bool in_rcu = mt_in_rcu(mas->tree);

	MA_STATE(l_mas, mas->tree, mas->index, mas->last);

	l_mas = *mas;
	mas_prev_sibling(&l_mas);

	/* set up node. */
	if (in_rcu) {
		/* Allocate for both left and right as well as parent. */
		mas_node_count(mas, 3);
		if (mas_is_err(mas))
			return;

		newnode = mas_pop_node(mas);
	} else {
		newnode = &reuse;
	}

	node = mas_mn(mas);
	newnode->parent = node->parent;
	slots = ma_slots(newnode, mt);
	pivs = ma_pivots(newnode, mt);
	left = mas_mn(&l_mas);
	l_slots = ma_slots(left, mt);
	l_pivs = ma_pivots(left, mt);
	if (!l_slots[split])
		split++;
	tmp = mas_data_end(&l_mas) - split;

	memcpy(slots, l_slots + split + 1, sizeof(void *) * tmp);
	memcpy(pivs, l_pivs + split + 1, sizeof(unsigned long) * tmp);
	pivs[tmp] = l_mas.max;
	memcpy(slots + tmp, ma_slots(node, mt), sizeof(void *) * end);
	memcpy(pivs + tmp, ma_pivots(node, mt), sizeof(unsigned long) * end);

	l_mas.max = l_pivs[split];
	mas->min = l_mas.max + 1;
	eparent = mt_mk_node(mte_parent(l_mas.node),
			     mas_parent_enum(&l_mas, l_mas.node));
	tmp += end;
	if (!in_rcu) {
		unsigned char max_p = mt_pivots[mt];
		unsigned char max_s = mt_slots[mt];

		if (tmp < max_p)
			memset(pivs + tmp, 0,
			       sizeof(unsigned long *) * (max_p - tmp));

		if (tmp < mt_slots[mt])
			memset(slots + tmp, 0, sizeof(void *) * (max_s - tmp));

		memcpy(node, newnode, sizeof(struct maple_node));
		ma_set_meta(node, mt, 0, tmp - 1);
		mte_set_pivot(eparent, mte_parent_slot(l_mas.node),
			      l_pivs[split]);

		/* Remove data from l_pivs. */
		tmp = split + 1;
		memset(l_pivs + tmp, 0, sizeof(unsigned long) * (max_p - tmp));
		memset(l_slots + tmp, 0, sizeof(void *) * (max_s - tmp));
		ma_set_meta(left, mt, 0, split);

		goto done;
	}

	/* RCU requires replacing both l_mas, mas, and parent. */
	mas->node = mt_mk_node(newnode, mt);
	ma_set_meta(newnode, mt, 0, tmp);

	new_left = mas_pop_node(mas);
	new_left->parent = left->parent;
	mt = mte_node_type(l_mas.node);
	slots = ma_slots(new_left, mt);
	pivs = ma_pivots(new_left, mt);
	memcpy(slots, l_slots, sizeof(void *) * split);
	memcpy(pivs, l_pivs, sizeof(unsigned long) * split);
	ma_set_meta(new_left, mt, 0, split);
	l_mas.node = mt_mk_node(new_left, mt);

	/* replace parent. */
	offset = mte_parent_slot(mas->node);
	mt = mas_parent_enum(&l_mas, l_mas.node);
	parent = mas_pop_node(mas);
	slots = ma_slots(parent, mt);
	pivs = ma_pivots(parent, mt);
	memcpy(parent, mte_to_node(eparent), sizeof(struct maple_node));
	rcu_assign_pointer(slots[offset], mas->node);
	rcu_assign_pointer(slots[offset - 1], l_mas.node);
	pivs[offset - 1] = l_mas.max;
	eparent = mt_mk_node(parent, mt);
done:
	gap = mas_leaf_max_gap(mas);
	mte_set_gap(eparent, mte_parent_slot(mas->node), gap);
	gap = mas_leaf_max_gap(&l_mas);
	mte_set_gap(eparent, mte_parent_slot(l_mas.node), gap);
	mas_ascend(mas);

	if (in_rcu)
		mas_replace(mas, false);

	mas_update_gap(mas);
}

/*
 * mas_split_final_node() - Split the final node in a subtree operation.
 * @mast: the maple subtree state
 * @mas: The maple state
 * @height: The height of the tree in case it's a new root.
 */
static inline bool mas_split_final_node(struct maple_subtree_state *mast,
					struct ma_state *mas, int height)
{
	struct maple_enode *ancestor;

	if (mte_is_root(mas->node)) {
		if (mt_is_alloc(mas->tree))
			mast->bn->type = maple_arange_64;
		else
			mast->bn->type = maple_range_64;
		mas->depth = height;
	}
	/*
	 * Only a single node is used here, could be root.
	 * The Big_node data should just fit in a single node.
	 */
	ancestor = mas_new_ma_node(mas, mast->bn);
	mte_set_parent(mast->l->node, ancestor, mast->l->offset);
	mte_set_parent(mast->r->node, ancestor, mast->r->offset);
	mte_to_node(ancestor)->parent = mas_mn(mas)->parent;

	mast->l->node = ancestor;
	mab_mas_cp(mast->bn, 0, mt_slots[mast->bn->type] - 1, mast->l, true);
	mas->offset = mast->bn->b_end - 1;
	return true;
}

/*
 * mast_fill_bnode() - Copy data into the big node in the subtree state
 * @mast: The maple subtree state
 * @mas: the maple state
 * @skip: The number of entries to skip for new nodes insertion.
 */
static inline void mast_fill_bnode(struct maple_subtree_state *mast,
					 struct ma_state *mas,
					 unsigned char skip)
{
	bool cp = true;
	struct maple_enode *old = mas->node;
	unsigned char split;

	memset(mast->bn->gap, 0, sizeof(unsigned long) * ARRAY_SIZE(mast->bn->gap));
	memset(mast->bn->slot, 0, sizeof(unsigned long) * ARRAY_SIZE(mast->bn->slot));
	memset(mast->bn->pivot, 0, sizeof(unsigned long) * ARRAY_SIZE(mast->bn->pivot));
	mast->bn->b_end = 0;

	if (mte_is_root(mas->node)) {
		cp = false;
	} else {
		mas_ascend(mas);
		mat_add(mast->free, old);
		mas->offset = mte_parent_slot(mas->node);
	}

	if (cp && mast->l->offset)
		mas_mab_cp(mas, 0, mast->l->offset - 1, mast->bn, 0);

	split = mast->bn->b_end;
	mab_set_b_end(mast->bn, mast->l, mast->l->node);
	mast->r->offset = mast->bn->b_end;
	mab_set_b_end(mast->bn, mast->r, mast->r->node);
	if (mast->bn->pivot[mast->bn->b_end - 1] == mas->max)
		cp = false;

	if (cp)
		mas_mab_cp(mas, split + skip, mt_slot_count(mas->node) - 1,
			   mast->bn, mast->bn->b_end);

	mast->bn->b_end--;
	mast->bn->type = mte_node_type(mas->node);
}

/*
 * mast_split_data() - Split the data in the subtree state big node into regular
 * nodes.
 * @mast: The maple subtree state
 * @mas: The maple state
 * @split: The location to split the big node
 */
static inline void mast_split_data(struct maple_subtree_state *mast,
	   struct ma_state *mas, unsigned char split)
{
	unsigned char p_slot;

	mab_mas_cp(mast->bn, 0, split, mast->l, true);
	mte_set_pivot(mast->r->node, 0, mast->r->max);
	mab_mas_cp(mast->bn, split + 1, mast->bn->b_end, mast->r, false);
	mast->l->offset = mte_parent_slot(mas->node);
	mast->l->max = mast->bn->pivot[split];
	mast->r->min = mast->l->max + 1;
	if (mte_is_leaf(mas->node))
		return;

	p_slot = mast->orig_l->offset;
	mas_set_split_parent(mast->orig_l, mast->l->node, mast->r->node,
			     &p_slot, split);
	mas_set_split_parent(mast->orig_r, mast->l->node, mast->r->node,
			     &p_slot, split);
}

/*
 * mas_push_data() - Instead of splitting a node, it is beneficial to push the
 * data to the right or left node if there is room.
 * @mas: The maple state
 * @height: The current height of the maple state
 * @mast: The maple subtree state
 * @left: Push left or not.
 *
 * Keeping the height of the tree low means faster lookups.
 *
 * Return: True if pushed, false otherwise.
 */
static inline bool mas_push_data(struct ma_state *mas, int height,
				 struct maple_subtree_state *mast, bool left)
{
	unsigned char slot_total = mast->bn->b_end;
	unsigned char end, space, split;

	MA_STATE(tmp_mas, mas->tree, mas->index, mas->last);
	tmp_mas = *mas;
	tmp_mas.depth = mast->l->depth;

	if (left && !mas_prev_sibling(&tmp_mas))
		return false;
	else if (!left && !mas_next_sibling(&tmp_mas))
		return false;

	end = mas_data_end(&tmp_mas);
	slot_total += end;
	space = 2 * mt_slot_count(mas->node) - 2;
	/* -2 instead of -1 to ensure there isn't a triple split */
	if (ma_is_leaf(mast->bn->type))
		space--;

	if (mas->max == ULONG_MAX)
		space--;

	if (slot_total >= space)
		return false;

	/* Get the data; Fill mast->bn */
	mast->bn->b_end++;
	if (left) {
		mab_shift_right(mast->bn, end + 1);
		mas_mab_cp(&tmp_mas, 0, end, mast->bn, 0);
		mast->bn->b_end = slot_total + 1;
	} else {
		mas_mab_cp(&tmp_mas, 0, end, mast->bn, mast->bn->b_end);
	}

	/* Configure mast for splitting of mast->bn */
	split = mt_slots[mast->bn->type] - 2;
	if (left) {
		/*  Switch mas to prev node  */
		mat_add(mast->free, mas->node);
		*mas = tmp_mas;
		/* Start using mast->l for the left side. */
		tmp_mas.node = mast->l->node;
		*mast->l = tmp_mas;
	} else {
		mat_add(mast->free, tmp_mas.node);
		tmp_mas.node = mast->r->node;
		*mast->r = tmp_mas;
		split = slot_total - split;
	}
	split = mab_no_null_split(mast->bn, split, mt_slots[mast->bn->type]);
	/* Update parent slot for split calculation. */
	if (left)
		mast->orig_l->offset += end + 1;

	mast_split_data(mast, mas, split);
	mast_fill_bnode(mast, mas, 2);
	mas_split_final_node(mast, mas, height + 1);
	return true;
}

/*
 * mas_split() - Split data that is too big for one node into two.
 * @mas: The maple state
 * @b_node: The maple big node
 * Return: 1 on success, 0 on failure.
 */
static int mas_split(struct ma_state *mas, struct maple_big_node *b_node)
{

	struct maple_subtree_state mast;
	int height = 0;
	unsigned char mid_split, split = 0;

	/*
	 * Splitting is handled differently from any other B-tree; the Maple
	 * Tree splits upwards.  Splitting up means that the split operation
	 * occurs when the walk of the tree hits the leaves and not on the way
	 * down.  The reason for splitting up is that it is impossible to know
	 * how much space will be needed until the leaf is (or leaves are)
	 * reached.  Since overwriting data is allowed and a range could
	 * overwrite more than one range or result in changing one entry into 3
	 * entries, it is impossible to know if a split is required until the
	 * data is examined.
	 *
	 * Splitting is a balancing act between keeping allocations to a minimum
	 * and avoiding a 'jitter' event where a tree is expanded to make room
	 * for an entry followed by a contraction when the entry is removed.  To
	 * accomplish the balance, there are empty slots remaining in both left
	 * and right nodes after a split.
	 */
	MA_STATE(l_mas, mas->tree, mas->index, mas->last);
	MA_STATE(r_mas, mas->tree, mas->index, mas->last);
	MA_STATE(prev_l_mas, mas->tree, mas->index, mas->last);
	MA_STATE(prev_r_mas, mas->tree, mas->index, mas->last);
	MA_TOPIARY(mat, mas->tree);

	trace_ma_op(__func__, mas);
	mas->depth = mas_mt_height(mas);
	/* Allocation failures will happen early. */
	mas_node_count(mas, 1 + mas->depth * 2);
	if (mas_is_err(mas))
		return 0;

	mast.l = &l_mas;
	mast.r = &r_mas;
	mast.orig_l = &prev_l_mas;
	mast.orig_r = &prev_r_mas;
	mast.free = &mat;
	mast.bn = b_node;

	while (height++ <= mas->depth) {
		if (mt_slots[b_node->type] > b_node->b_end) {
			mas_split_final_node(&mast, mas, height);
			break;
		}

		l_mas = r_mas = *mas;
		l_mas.node = mas_new_ma_node(mas, b_node);
		r_mas.node = mas_new_ma_node(mas, b_node);
		/*
		 * Another way that 'jitter' is avoided is to terminate a split up early if the
		 * left or right node has space to spare.  This is referred to as "pushing left"
		 * or "pushing right" and is similar to the B* tree, except the nodes left or
		 * right can rarely be reused due to RCU, but the ripple upwards is halted which
		 * is a significant savings.
		 */
		/* Try to push left. */
		if (mas_push_data(mas, height, &mast, true))
			break;

		/* Try to push right. */
		if (mas_push_data(mas, height, &mast, false))
			break;

		split = mab_calc_split(mas, b_node, &mid_split, prev_l_mas.min);
		mast_split_data(&mast, mas, split);
		/*
		 * Usually correct, mab_mas_cp in the above call overwrites
		 * r->max.
		 */
		mast.r->max = mas->max;
		mast_fill_bnode(&mast, mas, 1);
		prev_l_mas = *mast.l;
		prev_r_mas = *mast.r;
	}

	/* Set the original node as dead */
	mat_add(mast.free, mas->node);
	mas->node = l_mas.node;
	mas_wmb_replace(mas, mast.free, NULL);
	mtree_range_walk(mas);
	return 1;
}

/*
 * mas_reuse_node() - Reuse the node to store the data.
 * @wr_mas: The maple write state
 * @bn: The maple big node
 * @end: The end of the data.
 *
 * Will always return false in RCU mode.
 *
 * Return: True if node was reused, false otherwise.
 */
static inline bool mas_reuse_node(struct ma_wr_state *wr_mas,
			  struct maple_big_node *bn, unsigned char end)
{
	/* Need to be rcu safe. */
	if (mt_in_rcu(wr_mas->mas->tree))
		return false;

	if (end > bn->b_end) {
		int clear = mt_slots[wr_mas->type] - bn->b_end;

		memset(wr_mas->slots + bn->b_end, 0, sizeof(void *) * clear--);
		memset(wr_mas->pivots + bn->b_end, 0, sizeof(void *) * clear);
	}
	mab_mas_cp(bn, 0, bn->b_end, wr_mas->mas, false);
	return true;
}

/*
 * mas_commit_b_node() - Commit the big node into the tree.
 * @wr_mas: The maple write state
 * @b_node: The maple big node
 * @end: The end of the data.
 */
static inline int mas_commit_b_node(struct ma_wr_state *wr_mas,
			    struct maple_big_node *b_node, unsigned char end)
{
	struct maple_node *node;
	unsigned char b_end = b_node->b_end;
	enum maple_type b_type = b_node->type;

	if ((b_end < mt_min_slots[b_type]) &&
	    (!mte_is_root(wr_mas->mas->node)) &&
	    (mas_mt_height(wr_mas->mas) > 1))
		return mas_rebalance(wr_mas->mas, b_node);

	if (b_end >= mt_slots[b_type])
		return mas_split(wr_mas->mas, b_node);

	if (mas_reuse_node(wr_mas, b_node, end))
		goto reuse_node;

	mas_node_count(wr_mas->mas, 1);
	if (mas_is_err(wr_mas->mas))
		return 0;

	node = mas_pop_node(wr_mas->mas);
	node->parent = mas_mn(wr_mas->mas)->parent;
	wr_mas->mas->node = mt_mk_node(node, b_type);
	mab_mas_cp(b_node, 0, b_end, wr_mas->mas, false);
	mas_replace(wr_mas->mas, false);
reuse_node:
	mas_update_gap(wr_mas->mas);
	return 1;
}

/*
 * mas_root_expand() - Expand a root to a node
 * @mas: The maple state
 * @entry: The entry to store into the tree
 */
static inline int mas_root_expand(struct ma_state *mas, void *entry)
{
	void *contents = mas_root_locked(mas);
	enum maple_type type = maple_leaf_64;
	struct maple_node *node;
	void __rcu **slots;
	unsigned long *pivots;
	int slot = 0;

	mas_node_count(mas, 1);
	if (unlikely(mas_is_err(mas)))
		return 0;

	node = mas_pop_node(mas);
	pivots = ma_pivots(node, type);
	slots = ma_slots(node, type);
	node->parent = ma_parent_ptr(
		      ((unsigned long)mas->tree | MA_ROOT_PARENT));
	mas->node = mt_mk_node(node, type);

	if (mas->index) {
		if (contents) {
			rcu_assign_pointer(slots[slot], contents);
			if (likely(mas->index > 1))
				slot++;
		}
		pivots[slot++] = mas->index - 1;
	}

	rcu_assign_pointer(slots[slot], entry);
	mas->offset = slot;
	pivots[slot] = mas->last;
	if (mas->last != ULONG_MAX)
		slot++;
	mas->depth = 1;
	mas_set_height(mas);

	/* swap the new root into the tree */
	rcu_assign_pointer(mas->tree->ma_root, mte_mk_root(mas->node));
	ma_set_meta(node, maple_leaf_64, 0, slot);
	return slot;
}

static inline void mas_store_root(struct ma_state *mas, void *entry)
{
	if (likely((mas->last != 0) || (mas->index != 0)))
		mas_root_expand(mas, entry);
	else if (((unsigned long) (entry) & 3) == 2)
		mas_root_expand(mas, entry);
	else {
		rcu_assign_pointer(mas->tree->ma_root, entry);
		mas->node = MAS_START;
	}
}

/*
 * mas_is_span_wr() - Check if the write needs to be treated as a write that
 * spans the node.
 * @mas: The maple state
 * @piv: The pivot value being written
 * @type: The maple node type
 * @entry: The data to write
 *
 * Spanning writes are writes that start in one node and end in another OR if
 * the write of a %NULL will cause the node to end with a %NULL.
 *
 * Return: True if this is a spanning write, false otherwise.
 */
static bool mas_is_span_wr(struct ma_wr_state *wr_mas)
{
	unsigned long max;
	unsigned long last = wr_mas->mas->last;
	unsigned long piv = wr_mas->r_max;
	enum maple_type type = wr_mas->type;
	void *entry = wr_mas->entry;

	/* Contained in this pivot */
	if (piv > last)
		return false;

	max = wr_mas->mas->max;
	if (unlikely(ma_is_leaf(type))) {
		/* Fits in the node, but may span slots. */
		if (last < max)
			return false;

		/* Writes to the end of the node but not null. */
		if ((last == max) && entry)
			return false;

		/*
		 * Writing ULONG_MAX is not a spanning write regardless of the
		 * value being written as long as the range fits in the node.
		 */
		if ((last == ULONG_MAX) && (last == max))
			return false;
	} else if (piv == last) {
		if (entry)
			return false;

		/* Detect spanning store wr walk */
		if (last == ULONG_MAX)
			return false;
	}

	trace_ma_write(__func__, wr_mas->mas, piv, entry);

	return true;
}

static inline void mas_wr_walk_descend(struct ma_wr_state *wr_mas)
{
	wr_mas->type = mte_node_type(wr_mas->mas->node);
	mas_wr_node_walk(wr_mas);
	wr_mas->slots = ma_slots(wr_mas->node, wr_mas->type);
}

static inline void mas_wr_walk_traverse(struct ma_wr_state *wr_mas)
{
	wr_mas->mas->max = wr_mas->r_max;
	wr_mas->mas->min = wr_mas->r_min;
	wr_mas->mas->node = wr_mas->content;
	wr_mas->mas->offset = 0;
	wr_mas->mas->depth++;
}
/*
 * mas_wr_walk() - Walk the tree for a write.
 * @wr_mas: The maple write state
 *
 * Uses mas_slot_locked() and does not need to worry about dead nodes.
 *
 * Return: True if it's contained in a node, false on spanning write.
 */
static bool mas_wr_walk(struct ma_wr_state *wr_mas)
{
	struct ma_state *mas = wr_mas->mas;

	while (true) {
		mas_wr_walk_descend(wr_mas);
		if (unlikely(mas_is_span_wr(wr_mas)))
			return false;

		wr_mas->content = mas_slot_locked(mas, wr_mas->slots,
						  mas->offset);
		if (ma_is_leaf(wr_mas->type))
			return true;

		mas_wr_walk_traverse(wr_mas);
	}

	return true;
}

static bool mas_wr_walk_index(struct ma_wr_state *wr_mas)
{
	struct ma_state *mas = wr_mas->mas;

	while (true) {
		mas_wr_walk_descend(wr_mas);
		wr_mas->content = mas_slot_locked(mas, wr_mas->slots,
						  mas->offset);
		if (ma_is_leaf(wr_mas->type))
			return true;
		mas_wr_walk_traverse(wr_mas);

	}
	return true;
}
/*
 * mas_extend_spanning_null() - Extend a store of a %NULL to include surrounding %NULLs.
 * @l_wr_mas: The left maple write state
 * @r_wr_mas: The right maple write state
 */
static inline void mas_extend_spanning_null(struct ma_wr_state *l_wr_mas,
					    struct ma_wr_state *r_wr_mas)
{
	struct ma_state *r_mas = r_wr_mas->mas;
	struct ma_state *l_mas = l_wr_mas->mas;
	unsigned char l_slot;

	l_slot = l_mas->offset;
	if (!l_wr_mas->content)
		l_mas->index = l_wr_mas->r_min;

	if ((l_mas->index == l_wr_mas->r_min) &&
		 (l_slot &&
		  !mas_slot_locked(l_mas, l_wr_mas->slots, l_slot - 1))) {
		if (l_slot > 1)
			l_mas->index = l_wr_mas->pivots[l_slot - 2] + 1;
		else
			l_mas->index = l_mas->min;

		l_mas->offset = l_slot - 1;
	}

	if (!r_wr_mas->content) {
		if (r_mas->last < r_wr_mas->r_max)
			r_mas->last = r_wr_mas->r_max;
		r_mas->offset++;
	} else if ((r_mas->last == r_wr_mas->r_max) &&
	    (r_mas->last < r_mas->max) &&
	    !mas_slot_locked(r_mas, r_wr_mas->slots, r_mas->offset + 1)) {
		r_mas->last = mas_safe_pivot(r_mas, r_wr_mas->pivots,
					     r_wr_mas->type, r_mas->offset + 1);
		r_mas->offset++;
	}
}

static inline void *mas_state_walk(struct ma_state *mas)
{
	void *entry;

	entry = mas_start(mas);
	if (mas_is_none(mas))
		return NULL;

	if (mas_is_ptr(mas))
		return entry;

	return mtree_range_walk(mas);
}

/*
 * mtree_lookup_walk() - Internal quick lookup that does not keep maple state up
 * to date.
 *
 * @mas: The maple state.
 *
 * Note: Leaves mas in undesirable state.
 * Return: The entry for @mas->index or %NULL on dead node.
 */
static inline void *mtree_lookup_walk(struct ma_state *mas)
{
	unsigned long *pivots;
	unsigned char offset;
	struct maple_node *node;
	struct maple_enode *next;
	enum maple_type type;
	void __rcu **slots;
	unsigned char end;
	unsigned long max;

	next = mas->node;
	max = ULONG_MAX;
	do {
		offset = 0;
		node = mte_to_node(next);
		type = mte_node_type(next);
		pivots = ma_pivots(node, type);
		end = ma_data_end(node, type, pivots, max);
		if (unlikely(ma_dead_node(node)))
			goto dead_node;

		if (pivots[offset] >= mas->index)
			goto next;

		do {
			offset++;
		} while ((offset < end) && (pivots[offset] < mas->index));

		if (likely(offset > end))
			max = pivots[offset];

next:
		slots = ma_slots(node, type);
		next = mt_slot(mas->tree, slots, offset);
		if (unlikely(ma_dead_node(node)))
			goto dead_node;
	} while (!ma_is_leaf(type));

	return (void *) next;

dead_node:
	mas_reset(mas);
	return NULL;
}

/*
 * mas_new_root() - Create a new root node that only contains the entry passed
 * in.
 * @mas: The maple state
 * @entry: The entry to store.
 *
 * Only valid when the index == 0 and the last == ULONG_MAX
 *
 * Return 0 on error, 1 on success.
 */
static inline int mas_new_root(struct ma_state *mas, void *entry)
{
	struct maple_enode *root = mas_root_locked(mas);
	enum maple_type type = maple_leaf_64;
	struct maple_node *node;
	void __rcu **slots;
	unsigned long *pivots;

	if (!entry && !mas->index && mas->last == ULONG_MAX) {
		mas->depth = 0;
		mas_set_height(mas);
		rcu_assign_pointer(mas->tree->ma_root, entry);
		mas->node = MAS_START;
		goto done;
	}

	mas_node_count(mas, 1);
	if (mas_is_err(mas))
		return 0;

	node = mas_pop_node(mas);
	pivots = ma_pivots(node, type);
	slots = ma_slots(node, type);
	node->parent = ma_parent_ptr(
		      ((unsigned long)mas->tree | MA_ROOT_PARENT));
	mas->node = mt_mk_node(node, type);
	rcu_assign_pointer(slots[0], entry);
	pivots[0] = mas->last;
	mas->depth = 1;
	mas_set_height(mas);
	rcu_assign_pointer(mas->tree->ma_root, mte_mk_root(mas->node));

done:
	if (xa_is_node(root))
		mte_destroy_walk(root, mas->tree);

	return 1;
}
/*
 * mas_wr_spanning_store() - Create a subtree with the store operation completed
 * and new nodes where necessary, then place the sub-tree in the actual tree.
 * Note that mas is expected to point to the node which caused the store to
 * span.
 * @wr_mas: The maple write state
 *
 * Return: 0 on error, positive on success.
 */
static inline int mas_wr_spanning_store(struct ma_wr_state *wr_mas)
{
	struct maple_subtree_state mast;
	struct maple_big_node b_node;
	struct ma_state *mas;
	unsigned char height;

	/* Left and Right side of spanning store */
	MA_STATE(l_mas, NULL, 0, 0);
	MA_STATE(r_mas, NULL, 0, 0);

	MA_WR_STATE(r_wr_mas, &r_mas, wr_mas->entry);
	MA_WR_STATE(l_wr_mas, &l_mas, wr_mas->entry);

	/*
	 * A store operation that spans multiple nodes is called a spanning
	 * store and is handled early in the store call stack by the function
	 * mas_is_span_wr().  When a spanning store is identified, the maple
	 * state is duplicated.  The first maple state walks the left tree path
	 * to ``index``, the duplicate walks the right tree path to ``last``.
	 * The data in the two nodes are combined into a single node, two nodes,
	 * or possibly three nodes (see the 3-way split above).  A ``NULL``
	 * written to the last entry of a node is considered a spanning store as
	 * a rebalance is required for the operation to complete and an overflow
	 * of data may happen.
	 */
	mas = wr_mas->mas;
	trace_ma_op(__func__, mas);

	if (unlikely(!mas->index && mas->last == ULONG_MAX))
		return mas_new_root(mas, wr_mas->entry);
	/*
	 * Node rebalancing may occur due to this store, so there may be three new
	 * entries per level plus a new root.
	 */
	height = mas_mt_height(mas);
	mas_node_count(mas, 1 + height * 3);
	if (mas_is_err(mas))
		return 0;

	/*
	 * Set up right side.  Need to get to the next offset after the spanning
	 * store to ensure it's not NULL and to combine both the next node and
	 * the node with the start together.
	 */
	r_mas = *mas;
	/* Avoid overflow, walk to next slot in the tree. */
	if (r_mas.last + 1)
		r_mas.last++;

	r_mas.index = r_mas.last;
	mas_wr_walk_index(&r_wr_mas);
	r_mas.last = r_mas.index = mas->last;

	/* Set up left side. */
	l_mas = *mas;
	mas_wr_walk_index(&l_wr_mas);

	if (!wr_mas->entry) {
		mas_extend_spanning_null(&l_wr_mas, &r_wr_mas);
		mas->offset = l_mas.offset;
		mas->index = l_mas.index;
		mas->last = l_mas.last = r_mas.last;
	}

	/* expanding NULLs may make this cover the entire range */
	if (!l_mas.index && r_mas.last == ULONG_MAX) {
		mas_set_range(mas, 0, ULONG_MAX);
		return mas_new_root(mas, wr_mas->entry);
	}

	memset(&b_node, 0, sizeof(struct maple_big_node));
	/* Copy l_mas and store the value in b_node. */
	mas_store_b_node(&l_wr_mas, &b_node, l_wr_mas.node_end);
	/* Copy r_mas into b_node. */
	if (r_mas.offset <= r_wr_mas.node_end)
		mas_mab_cp(&r_mas, r_mas.offset, r_wr_mas.node_end,
			   &b_node, b_node.b_end + 1);
	else
		b_node.b_end++;

	/* Stop spanning searches by searching for just index. */
	l_mas.index = l_mas.last = mas->index;

	mast.bn = &b_node;
	mast.orig_l = &l_mas;
	mast.orig_r = &r_mas;
	/* Combine l_mas and r_mas and split them up evenly again. */
	return mas_spanning_rebalance(mas, &mast, height + 1);
}

/*
 * mas_wr_node_store() - Attempt to store the value in a node
 * @wr_mas: The maple write state
 *
 * Attempts to reuse the node, but may allocate.
 *
 * Return: True if stored, false otherwise
 */
static inline bool mas_wr_node_store(struct ma_wr_state *wr_mas)
{
	struct ma_state *mas = wr_mas->mas;
	void __rcu **dst_slots;
	unsigned long *dst_pivots;
	unsigned char dst_offset;
	unsigned char new_end = wr_mas->node_end;
	unsigned char offset;
	unsigned char node_slots = mt_slots[wr_mas->type];
	struct maple_node reuse, *newnode;
	unsigned char copy_size, max_piv = mt_pivots[wr_mas->type];
	bool in_rcu = mt_in_rcu(mas->tree);

	offset = mas->offset;
	if (mas->last == wr_mas->r_max) {
		/* runs right to the end of the node */
		if (mas->last == mas->max)
			new_end = offset;
		/* don't copy this offset */
		wr_mas->offset_end++;
	} else if (mas->last < wr_mas->r_max) {
		/* new range ends in this range */
		if (unlikely(wr_mas->r_max == ULONG_MAX))
			mas_bulk_rebalance(mas, wr_mas->node_end, wr_mas->type);

		new_end++;
	} else {
		if (wr_mas->end_piv == mas->last)
			wr_mas->offset_end++;

		new_end -= wr_mas->offset_end - offset - 1;
	}

	/* new range starts within a range */
	if (wr_mas->r_min < mas->index)
		new_end++;

	/* Not enough room */
	if (new_end >= node_slots)
		return false;

	/* Not enough data. */
	if (!mte_is_root(mas->node) && (new_end <= mt_min_slots[wr_mas->type]) &&
	    !(mas->mas_flags & MA_STATE_BULK))
		return false;

	/* set up node. */
	if (in_rcu) {
		mas_node_count(mas, 1);
		if (mas_is_err(mas))
			return false;

		newnode = mas_pop_node(mas);
	} else {
		memset(&reuse, 0, sizeof(struct maple_node));
		newnode = &reuse;
	}

	newnode->parent = mas_mn(mas)->parent;
	dst_pivots = ma_pivots(newnode, wr_mas->type);
	dst_slots = ma_slots(newnode, wr_mas->type);
	/* Copy from start to insert point */
	memcpy(dst_pivots, wr_mas->pivots, sizeof(unsigned long) * (offset + 1));
	memcpy(dst_slots, wr_mas->slots, sizeof(void *) * (offset + 1));
	dst_offset = offset;

	/* Handle insert of new range starting after old range */
	if (wr_mas->r_min < mas->index) {
		mas->offset++;
		rcu_assign_pointer(dst_slots[dst_offset], wr_mas->content);
		dst_pivots[dst_offset++] = mas->index - 1;
	}

	/* Store the new entry and range end. */
	if (dst_offset < max_piv)
		dst_pivots[dst_offset] = mas->last;
	mas->offset = dst_offset;
	rcu_assign_pointer(dst_slots[dst_offset], wr_mas->entry);

	/*
	 * this range wrote to the end of the node or it overwrote the rest of
	 * the data
	 */
	if (wr_mas->offset_end > wr_mas->node_end || mas->last >= mas->max) {
		new_end = dst_offset;
		goto done;
	}

	dst_offset++;
	/* Copy to the end of node if necessary. */
	copy_size = wr_mas->node_end - wr_mas->offset_end + 1;
	memcpy(dst_slots + dst_offset, wr_mas->slots + wr_mas->offset_end,
	       sizeof(void *) * copy_size);
	if (dst_offset < max_piv) {
		if (copy_size > max_piv - dst_offset)
			copy_size = max_piv - dst_offset;

		memcpy(dst_pivots + dst_offset,
		       wr_mas->pivots + wr_mas->offset_end,
		       sizeof(unsigned long) * copy_size);
	}

	if ((wr_mas->node_end == node_slots - 1) && (new_end < node_slots - 1))
		dst_pivots[new_end] = mas->max;

done:
	mas_leaf_set_meta(mas, newnode, dst_pivots, maple_leaf_64, new_end);
	if (in_rcu) {
		mas->node = mt_mk_node(newnode, wr_mas->type);
		mas_replace(mas, false);
	} else {
		memcpy(wr_mas->node, newnode, sizeof(struct maple_node));
	}
	trace_ma_write(__func__, mas, 0, wr_mas->entry);
	mas_update_gap(mas);
	return true;
}

/*
 * mas_wr_slot_store: Attempt to store a value in a slot.
 * @wr_mas: the maple write state
 *
 * Return: True if stored, false otherwise
 */
static inline bool mas_wr_slot_store(struct ma_wr_state *wr_mas)
{
	struct ma_state *mas = wr_mas->mas;
	unsigned long lmax; /* Logical max. */
	unsigned char offset = mas->offset;

	if ((wr_mas->r_max > mas->last) && ((wr_mas->r_min != mas->index) ||
				  (offset != wr_mas->node_end)))
		return false;

	if (offset == wr_mas->node_end - 1)
		lmax = mas->max;
	else
		lmax = wr_mas->pivots[offset + 1];

	/* going to overwrite too many slots. */
	if (lmax < mas->last)
		return false;

	if (wr_mas->r_min == mas->index) {
		/* overwriting two or more ranges with one. */
		if (lmax == mas->last)
			return false;

		/* Overwriting all of offset and a portion of offset + 1. */
		rcu_assign_pointer(wr_mas->slots[offset], wr_mas->entry);
		wr_mas->pivots[offset] = mas->last;
		goto done;
	}

	/* Doesn't end on the next range end. */
	if (lmax != mas->last)
		return false;

	/* Overwriting a portion of offset and all of offset + 1 */
	if ((offset + 1 < mt_pivots[wr_mas->type]) &&
	    (wr_mas->entry || wr_mas->pivots[offset + 1]))
		wr_mas->pivots[offset + 1] = mas->last;

	rcu_assign_pointer(wr_mas->slots[offset + 1], wr_mas->entry);
	wr_mas->pivots[offset] = mas->index - 1;
	mas->offset++; /* Keep mas accurate. */

done:
	trace_ma_write(__func__, mas, 0, wr_mas->entry);
	mas_update_gap(mas);
	return true;
}

static inline void mas_wr_end_piv(struct ma_wr_state *wr_mas)
{
	while ((wr_mas->mas->last > wr_mas->end_piv) &&
	       (wr_mas->offset_end < wr_mas->node_end))
		wr_mas->end_piv = wr_mas->pivots[++wr_mas->offset_end];

	if (wr_mas->mas->last > wr_mas->end_piv)
		wr_mas->end_piv = wr_mas->mas->max;
}

static inline void mas_wr_extend_null(struct ma_wr_state *wr_mas)
{
	struct ma_state *mas = wr_mas->mas;

	if (mas->last < wr_mas->end_piv && !wr_mas->slots[wr_mas->offset_end])
		mas->last = wr_mas->end_piv;

	/* Check next slot(s) if we are overwriting the end */
	if ((mas->last == wr_mas->end_piv) &&
	    (wr_mas->node_end != wr_mas->offset_end) &&
	    !wr_mas->slots[wr_mas->offset_end + 1]) {
		wr_mas->offset_end++;
		if (wr_mas->offset_end == wr_mas->node_end)
			mas->last = mas->max;
		else
			mas->last = wr_mas->pivots[wr_mas->offset_end];
		wr_mas->end_piv = mas->last;
	}

	if (!wr_mas->content) {
		/* If this one is null, the next and prev are not */
		mas->index = wr_mas->r_min;
	} else {
		/* Check prev slot if we are overwriting the start */
		if (mas->index == wr_mas->r_min && mas->offset &&
		    !wr_mas->slots[mas->offset - 1]) {
			mas->offset--;
			wr_mas->r_min = mas->index =
				mas_safe_min(mas, wr_mas->pivots, mas->offset);
			wr_mas->r_max = wr_mas->pivots[mas->offset];
		}
	}
}

static inline bool mas_wr_append(struct ma_wr_state *wr_mas)
{
	unsigned char end = wr_mas->node_end;
	unsigned char new_end = end + 1;
	struct ma_state *mas = wr_mas->mas;
	unsigned char node_pivots = mt_pivots[wr_mas->type];

	if ((mas->index != wr_mas->r_min) && (mas->last == wr_mas->r_max)) {
		if (new_end < node_pivots)
			wr_mas->pivots[new_end] = wr_mas->pivots[end];

		if (new_end < node_pivots)
			ma_set_meta(wr_mas->node, maple_leaf_64, 0, new_end);

		rcu_assign_pointer(wr_mas->slots[new_end], wr_mas->entry);
		mas->offset = new_end;
		wr_mas->pivots[end] = mas->index - 1;

		return true;
	}

	if ((mas->index == wr_mas->r_min) && (mas->last < wr_mas->r_max)) {
		if (new_end < node_pivots)
			wr_mas->pivots[new_end] = wr_mas->pivots[end];

		rcu_assign_pointer(wr_mas->slots[new_end], wr_mas->content);
		if (new_end < node_pivots)
			ma_set_meta(wr_mas->node, maple_leaf_64, 0, new_end);

		wr_mas->pivots[end] = mas->last;
		rcu_assign_pointer(wr_mas->slots[end], wr_mas->entry);
		return true;
	}

	return false;
}

/*
 * mas_wr_bnode() - Slow path for a modification.
 * @wr_mas: The write maple state
 *
 * This is where split, rebalance end up.
 */
static void mas_wr_bnode(struct ma_wr_state *wr_mas)
{
	struct maple_big_node b_node;

	trace_ma_write(__func__, wr_mas->mas, 0, wr_mas->entry);
	memset(&b_node, 0, sizeof(struct maple_big_node));
	mas_store_b_node(wr_mas, &b_node, wr_mas->offset_end);
	mas_commit_b_node(wr_mas, &b_node, wr_mas->node_end);
}

static inline void mas_wr_modify(struct ma_wr_state *wr_mas)
{
	unsigned char node_slots;
	unsigned char node_size;
	struct ma_state *mas = wr_mas->mas;

	/* Direct replacement */
	if (wr_mas->r_min == mas->index && wr_mas->r_max == mas->last) {
		rcu_assign_pointer(wr_mas->slots[mas->offset], wr_mas->entry);
		if (!!wr_mas->entry ^ !!wr_mas->content)
			mas_update_gap(mas);
		return;
	}

	/* Attempt to append */
	node_slots = mt_slots[wr_mas->type];
	node_size = wr_mas->node_end - wr_mas->offset_end + mas->offset + 2;
	if (mas->max == ULONG_MAX)
		node_size++;

	/* slot and node store will not fit, go to the slow path */
	if (unlikely(node_size >= node_slots))
		goto slow_path;

	if (wr_mas->entry && (wr_mas->node_end < node_slots - 1) &&
	    (mas->offset == wr_mas->node_end) && mas_wr_append(wr_mas)) {
		if (!wr_mas->content || !wr_mas->entry)
			mas_update_gap(mas);
		return;
	}

	if ((wr_mas->offset_end - mas->offset <= 1) && mas_wr_slot_store(wr_mas))
		return;
	else if (mas_wr_node_store(wr_mas))
		return;

	if (mas_is_err(mas))
		return;

slow_path:
	mas_wr_bnode(wr_mas);
}

/*
 * mas_wr_store_entry() - Internal call to store a value
 * @mas: The maple state
 * @entry: The entry to store.
 *
 * Return: The contents that was stored at the index.
 */
static inline void *mas_wr_store_entry(struct ma_wr_state *wr_mas)
{
	struct ma_state *mas = wr_mas->mas;

	wr_mas->content = mas_start(mas);
	if (mas_is_none(mas) || mas_is_ptr(mas)) {
		mas_store_root(mas, wr_mas->entry);
		return wr_mas->content;
	}

	if (unlikely(!mas_wr_walk(wr_mas))) {
		mas_wr_spanning_store(wr_mas);
		return wr_mas->content;
	}

	/* At this point, we are at the leaf node that needs to be altered. */
	wr_mas->end_piv = wr_mas->r_max;
	mas_wr_end_piv(wr_mas);

	if (!wr_mas->entry)
		mas_wr_extend_null(wr_mas);

	/* New root for a single pointer */
	if (unlikely(!mas->index && mas->last == ULONG_MAX)) {
		mas_new_root(mas, wr_mas->entry);
		return wr_mas->content;
	}

	mas_wr_modify(wr_mas);
	return wr_mas->content;
}

/**
 * mas_insert() - Internal call to insert a value
 * @mas: The maple state
 * @entry: The entry to store
 *
 * Return: %NULL or the contents that already exists at the requested index
 * otherwise.  The maple state needs to be checked for error conditions.
 */
static inline void *mas_insert(struct ma_state *mas, void *entry)
{
	MA_WR_STATE(wr_mas, mas, entry);

	/*
	 * Inserting a new range inserts either 0, 1, or 2 pivots within the
	 * tree.  If the insert fits exactly into an existing gap with a value
	 * of NULL, then the slot only needs to be written with the new value.
	 * If the range being inserted is adjacent to another range, then only a
	 * single pivot needs to be inserted (as well as writing the entry).  If
	 * the new range is within a gap but does not touch any other ranges,
	 * then two pivots need to be inserted: the start - 1, and the end.  As
	 * usual, the entry must be written.  Most operations require a new node
	 * to be allocated and replace an existing node to ensure RCU safety,
	 * when in RCU mode.  The exception to requiring a newly allocated node
	 * is when inserting at the end of a node (appending).  When done
	 * carefully, appending can reuse the node in place.
	 */
	wr_mas.content = mas_start(mas);
	if (wr_mas.content)
		goto exists;

	if (mas_is_none(mas) || mas_is_ptr(mas)) {
		mas_store_root(mas, entry);
		return NULL;
	}

	/* spanning writes always overwrite something */
	if (!mas_wr_walk(&wr_mas))
		goto exists;

	/* At this point, we are at the leaf node that needs to be altered. */
	wr_mas.offset_end = mas->offset;
	wr_mas.end_piv = wr_mas.r_max;

	if (wr_mas.content || (mas->last > wr_mas.r_max))
		goto exists;

	if (!entry)
		return NULL;

	mas_wr_modify(&wr_mas);
	return wr_mas.content;

exists:
	mas_set_err(mas, -EEXIST);
	return wr_mas.content;

}

/*
 * mas_prev_node() - Find the prev non-null entry at the same level in the
 * tree.  The prev value will be mas->node[mas->offset] or MAS_NONE.
 * @mas: The maple state
 * @min: The lower limit to search
 *
 * The prev node value will be mas->node[mas->offset] or MAS_NONE.
 * Return: 1 if the node is dead, 0 otherwise.
 */
static inline int mas_prev_node(struct ma_state *mas, unsigned long min)
{
	enum maple_type mt;
	int offset, level;
	void __rcu **slots;
	struct maple_node *node;
	struct maple_enode *enode;
	unsigned long *pivots;

	if (mas_is_none(mas))
		return 0;

	level = 0;
	do {
		node = mas_mn(mas);
		if (ma_is_root(node))
			goto no_entry;

		/* Walk up. */
		if (unlikely(mas_ascend(mas)))
			return 1;
		offset = mas->offset;
		level++;
	} while (!offset);

	offset--;
	mt = mte_node_type(mas->node);
	node = mas_mn(mas);
	slots = ma_slots(node, mt);
	pivots = ma_pivots(node, mt);
	mas->max = pivots[offset];
	if (offset)
		mas->min = pivots[offset - 1] + 1;
	if (unlikely(ma_dead_node(node)))
		return 1;

	if (mas->max < min)
		goto no_entry_min;

	while (level > 1) {
		level--;
		enode = mas_slot(mas, slots, offset);
		if (unlikely(ma_dead_node(node)))
			return 1;

		mas->node = enode;
		mt = mte_node_type(mas->node);
		node = mas_mn(mas);
		slots = ma_slots(node, mt);
		pivots = ma_pivots(node, mt);
		offset = ma_data_end(node, mt, pivots, mas->max);
		if (offset)
			mas->min = pivots[offset - 1] + 1;

		if (offset < mt_pivots[mt])
			mas->max = pivots[offset];

		if (mas->max < min)
			goto no_entry;
	}

	mas->node = mas_slot(mas, slots, offset);
	if (unlikely(ma_dead_node(node)))
		return 1;

	mas->offset = mas_data_end(mas);
	if (unlikely(mte_dead_node(mas->node)))
		return 1;

	return 0;

no_entry_min:
	mas->offset = offset;
	if (offset)
		mas->min = pivots[offset - 1] + 1;
no_entry:
	if (unlikely(ma_dead_node(node)))
		return 1;

	mas->node = MAS_NONE;
	return 0;
}

/*
 * mas_next_node() - Get the next node at the same level in the tree.
 * @mas: The maple state
 * @max: The maximum pivot value to check.
 *
 * The next value will be mas->node[mas->offset] or MAS_NONE.
 * Return: 1 on dead node, 0 otherwise.
 */
static inline int mas_next_node(struct ma_state *mas, struct maple_node *node,
				unsigned long max)
{
	unsigned long min, pivot;
	unsigned long *pivots;
	struct maple_enode *enode;
	int level = 0;
	unsigned char offset;
	enum maple_type mt;
	void __rcu **slots;

	if (mas->max >= max)
		goto no_entry;

	level = 0;
	do {
		if (ma_is_root(node))
			goto no_entry;

		min = mas->max + 1;
		if (min > max)
			goto no_entry;

		if (unlikely(mas_ascend(mas)))
			return 1;

		offset = mas->offset;
		level++;
		node = mas_mn(mas);
		mt = mte_node_type(mas->node);
		pivots = ma_pivots(node, mt);
	} while (unlikely(offset == ma_data_end(node, mt, pivots, mas->max)));

	slots = ma_slots(node, mt);
	pivot = mas_safe_pivot(mas, pivots, ++offset, mt);
	while (unlikely(level > 1)) {
		/* Descend, if necessary */
		enode = mas_slot(mas, slots, offset);
		if (unlikely(ma_dead_node(node)))
			return 1;

		mas->node = enode;
		level--;
		node = mas_mn(mas);
		mt = mte_node_type(mas->node);
		slots = ma_slots(node, mt);
		pivots = ma_pivots(node, mt);
		offset = 0;
		pivot = pivots[0];
	}

	enode = mas_slot(mas, slots, offset);
	if (unlikely(ma_dead_node(node)))
		return 1;

	mas->node = enode;
	mas->min = min;
	mas->max = pivot;
	return 0;

no_entry:
	if (unlikely(ma_dead_node(node)))
		return 1;

	mas->node = MAS_NONE;
	return 0;
}

/*
 * mas_next_nentry() - Get the next node entry
 * @mas: The maple state
 * @max: The maximum value to check
 * @*range_start: Pointer to store the start of the range.
 *
 * Sets @mas->offset to the offset of the next node entry, @mas->last to the
 * pivot of the entry.
 *
 * Return: The next entry, %NULL otherwise
 */
static inline void *mas_next_nentry(struct ma_state *mas,
	    struct maple_node *node, unsigned long max, enum maple_type type)
{
	unsigned char count;
	unsigned long pivot;
	unsigned long *pivots;
	void __rcu **slots;
	void *entry;

	if (mas->last == mas->max) {
		mas->index = mas->max;
		return NULL;
	}

	pivots = ma_pivots(node, type);
	slots = ma_slots(node, type);
	mas->index = mas_safe_min(mas, pivots, mas->offset);
	if (ma_dead_node(node))
		return NULL;

	if (mas->index > max)
		return NULL;

	count = ma_data_end(node, type, pivots, mas->max);
	if (mas->offset > count)
		return NULL;

	while (mas->offset < count) {
		pivot = pivots[mas->offset];
		entry = mas_slot(mas, slots, mas->offset);
		if (ma_dead_node(node))
			return NULL;

		if (entry)
			goto found;

		if (pivot >= max)
			return NULL;

		mas->index = pivot + 1;
		mas->offset++;
	}

	if (mas->index > mas->max) {
		mas->index = mas->last;
		return NULL;
	}

	pivot = mas_safe_pivot(mas, pivots, mas->offset, type);
	entry = mas_slot(mas, slots, mas->offset);
	if (ma_dead_node(node))
		return NULL;

	if (!pivot)
		return NULL;

	if (!entry)
		return NULL;

found:
	mas->last = pivot;
	return entry;
}

static inline void mas_rewalk(struct ma_state *mas, unsigned long index)
{

retry:
	mas_set(mas, index);
	mas_state_walk(mas);
	if (mas_is_start(mas))
		goto retry;

	return;

}

/*
 * mas_next_entry() - Internal function to get the next entry.
 * @mas: The maple state
 * @limit: The maximum range start.
 *
 * Set the @mas->node to the next entry and the range_start to
 * the beginning value for the entry.  Does not check beyond @limit.
 * Sets @mas->index and @mas->last to the limit if it is hit.
 * Restarts on dead nodes.
 *
 * Return: the next entry or %NULL.
 */
static inline void *mas_next_entry(struct ma_state *mas, unsigned long limit)
{
	void *entry = NULL;
	struct maple_enode *prev_node;
	struct maple_node *node;
	unsigned char offset;
	unsigned long last;
	enum maple_type mt;

	last = mas->last;
retry:
	offset = mas->offset;
	prev_node = mas->node;
	node = mas_mn(mas);
	mt = mte_node_type(mas->node);
	mas->offset++;
	if (unlikely(mas->offset >= mt_slots[mt])) {
		mas->offset = mt_slots[mt] - 1;
		goto next_node;
	}

	while (!mas_is_none(mas)) {
		entry = mas_next_nentry(mas, node, limit, mt);
		if (unlikely(ma_dead_node(node))) {
			mas_rewalk(mas, last);
			goto retry;
		}

		if (likely(entry))
			return entry;

		if (unlikely((mas->index > limit)))
			break;

next_node:
		prev_node = mas->node;
		offset = mas->offset;
		if (unlikely(mas_next_node(mas, node, limit))) {
			mas_rewalk(mas, last);
			goto retry;
		}
		mas->offset = 0;
		node = mas_mn(mas);
		mt = mte_node_type(mas->node);
	}

	mas->index = mas->last = limit;
	mas->offset = offset;
	mas->node = prev_node;
	return NULL;
}

/*
 * mas_prev_nentry() - Get the previous node entry.
 * @mas: The maple state.
 * @limit: The lower limit to check for a value.
 *
 * Return: the entry, %NULL otherwise.
 */
static inline void *mas_prev_nentry(struct ma_state *mas, unsigned long limit,
				    unsigned long index)
{
	unsigned long pivot, min;
	unsigned char offset;
	struct maple_node *mn;
	enum maple_type mt;
	unsigned long *pivots;
	void __rcu **slots;
	void *entry;

retry:
	if (!mas->offset)
		return NULL;

	mn = mas_mn(mas);
	mt = mte_node_type(mas->node);
	offset = mas->offset - 1;
	if (offset >= mt_slots[mt])
		offset = mt_slots[mt] - 1;

	slots = ma_slots(mn, mt);
	pivots = ma_pivots(mn, mt);
	if (offset == mt_pivots[mt])
		pivot = mas->max;
	else
		pivot = pivots[offset];

	if (unlikely(ma_dead_node(mn))) {
		mas_rewalk(mas, index);
		goto retry;
	}

	while (offset && ((!mas_slot(mas, slots, offset) && pivot >= limit) ||
	       !pivot))
		pivot = pivots[--offset];

	min = mas_safe_min(mas, pivots, offset);
	entry = mas_slot(mas, slots, offset);
	if (unlikely(ma_dead_node(mn))) {
		mas_rewalk(mas, index);
		goto retry;
	}

	if (likely(entry)) {
		mas->offset = offset;
		mas->last = pivot;
		mas->index = min;
	}
	return entry;
}

static inline void *mas_prev_entry(struct ma_state *mas, unsigned long min)
{
	void *entry;

retry:
	while (likely(!mas_is_none(mas))) {
		entry = mas_prev_nentry(mas, min, mas->index);
		if (unlikely(mas->last < min))
			goto not_found;

		if (likely(entry))
			return entry;

		if (unlikely(mas_prev_node(mas, min))) {
			mas_rewalk(mas, mas->index);
			goto retry;
		}

		mas->offset++;
	}

	mas->offset--;
not_found:
	mas->index = mas->last = min;
	return NULL;
}

/*
 * mas_rev_awalk() - Internal function.  Reverse allocation walk.  Find the
 * highest gap address of a given size in a given node and descend.
 * @mas: The maple state
 * @size: The needed size.
 *
 * Return: True if found in a leaf, false otherwise.
 *
 */
static bool mas_rev_awalk(struct ma_state *mas, unsigned long size)
{
	enum maple_type type = mte_node_type(mas->node);
	struct maple_node *node = mas_mn(mas);
	unsigned long *pivots, *gaps;
	void __rcu **slots;
	unsigned long gap = 0;
	unsigned long max, min, index;
	unsigned char offset;

	if (unlikely(mas_is_err(mas)))
		return true;

	if (ma_is_dense(type)) {
		/* dense nodes. */
		mas->offset = (unsigned char)(mas->index - mas->min);
		return true;
	}

	pivots = ma_pivots(node, type);
	slots = ma_slots(node, type);
	gaps = ma_gaps(node, type);
	offset = mas->offset;
	min = mas_safe_min(mas, pivots, offset);
	/* Skip out of bounds. */
	while (mas->last < min)
		min = mas_safe_min(mas, pivots, --offset);

	max = mas_safe_pivot(mas, pivots, offset, type);
	index = mas->index;
	while (index <= max) {
		gap = 0;
		if (gaps)
			gap = gaps[offset];
		else if (!mas_slot(mas, slots, offset))
			gap = max - min + 1;

		if (gap) {
			if ((size <= gap) && (size <= mas->last - min + 1))
				break;

			if (!gaps) {
				/* Skip the next slot, it cannot be a gap. */
				if (offset < 2)
					goto ascend;

				offset -= 2;
				max = pivots[offset];
				min = mas_safe_min(mas, pivots, offset);
				continue;
			}
		}

		if (!offset)
			goto ascend;

		offset--;
		max = min - 1;
		min = mas_safe_min(mas, pivots, offset);
	}

	if (unlikely(index > max)) {
		mas_set_err(mas, -EBUSY);
		return false;
	}

	if (unlikely(ma_is_leaf(type))) {
		mas->offset = offset;
		mas->min = min;
		mas->max = min + gap - 1;
		return true;
	}

	/* descend, only happens under lock. */
	mas->node = mas_slot(mas, slots, offset);
	mas->min = min;
	mas->max = max;
	mas->offset = mas_data_end(mas);
	return false;

ascend:
	if (mte_is_root(mas->node))
		mas_set_err(mas, -EBUSY);

	return false;
}

static inline bool mas_anode_descend(struct ma_state *mas, unsigned long size)
{
	enum maple_type type = mte_node_type(mas->node);
	unsigned long pivot, min, gap = 0;
	unsigned char offset;
	unsigned long *gaps;
	unsigned long *pivots = ma_pivots(mas_mn(mas), type);
	void __rcu **slots = ma_slots(mas_mn(mas), type);
	bool found = false;

	if (ma_is_dense(type)) {
		mas->offset = (unsigned char)(mas->index - mas->min);
		return true;
	}

	gaps = ma_gaps(mte_to_node(mas->node), type);
	offset = mas->offset;
	min = mas_safe_min(mas, pivots, offset);
	for (; offset < mt_slots[type]; offset++) {
		pivot = mas_safe_pivot(mas, pivots, offset, type);
		if (offset && !pivot)
			break;

		/* Not within lower bounds */
		if (mas->index > pivot)
			goto next_slot;

		if (gaps)
			gap = gaps[offset];
		else if (!mas_slot(mas, slots, offset))
			gap = min(pivot, mas->last) - max(mas->index, min) + 1;
		else
			goto next_slot;

		if (gap >= size) {
			if (ma_is_leaf(type)) {
				found = true;
				goto done;
			}
			if (mas->index <= pivot) {
				mas->node = mas_slot(mas, slots, offset);
				mas->min = min;
				mas->max = pivot;
				offset = 0;
				break;
			}
		}
next_slot:
		min = pivot + 1;
		if (mas->last <= pivot) {
			mas_set_err(mas, -EBUSY);
			return true;
		}
	}

	if (mte_is_root(mas->node))
		found = true;
done:
	mas->offset = offset;
	return found;
}

/**
 * mas_walk() - Search for @mas->index in the tree.
 * @mas: The maple state.
 *
 * mas->index and mas->last will be set to the range if there is a value.  If
 * mas->node is MAS_NONE, reset to MAS_START.
 *
 * Return: the entry at the location or %NULL.
 */
void *mas_walk(struct ma_state *mas)
{
	void *entry;

retry:
	entry = mas_state_walk(mas);
	if (mas_is_start(mas))
		goto retry;

	if (mas_is_ptr(mas)) {
		if (!mas->index) {
			mas->last = 0;
		} else {
			mas->index = 1;
			mas->last = ULONG_MAX;
		}
		return entry;
	}

	if (mas_is_none(mas)) {
		mas->index = 0;
		mas->last = ULONG_MAX;
	}

	return entry;
}
EXPORT_SYMBOL_GPL(mas_walk);

static inline bool mas_rewind_node(struct ma_state *mas)
{
	unsigned char slot;

	do {
		if (mte_is_root(mas->node)) {
			slot = mas->offset;
			if (!slot)
				return false;
		} else {
			mas_ascend(mas);
			slot = mas->offset;
		}
	} while (!slot);

	mas->offset = --slot;
	return true;
}

/*
 * mas_skip_node() - Internal function.  Skip over a node.
 * @mas: The maple state.
 *
 * Return: true if there is another node, false otherwise.
 */
static inline bool mas_skip_node(struct ma_state *mas)
{
	unsigned char slot, slot_count;
	unsigned long *pivots;
	enum maple_type mt;

	mt = mte_node_type(mas->node);
	slot_count = mt_slots[mt] - 1;
	do {
		if (mte_is_root(mas->node)) {
			slot = mas->offset;
			if (slot > slot_count) {
				mas_set_err(mas, -EBUSY);
				return false;
			}
		} else {
			mas_ascend(mas);
			slot = mas->offset;
			mt = mte_node_type(mas->node);
			slot_count = mt_slots[mt] - 1;
		}
	} while (slot > slot_count);

	mas->offset = ++slot;
	pivots = ma_pivots(mas_mn(mas), mt);
	if (slot > 0)
		mas->min = pivots[slot - 1] + 1;

	if (slot <= slot_count)
		mas->max = pivots[slot];

	return true;
}

/*
 * mas_awalk() - Allocation walk.  Search from low address to high, for a gap of
 * @size
 * @mas: The maple state
 * @size: The size of the gap required
 *
 * Search between @mas->index and @mas->last for a gap of @size.
 */
static inline void mas_awalk(struct ma_state *mas, unsigned long size)
{
	struct maple_enode *last = NULL;

	/*
	 * There are 4 options:
	 * go to child (descend)
	 * go back to parent (ascend)
	 * no gap found. (return, slot == MAPLE_NODE_SLOTS)
	 * found the gap. (return, slot != MAPLE_NODE_SLOTS)
	 */
	while (!mas_is_err(mas) && !mas_anode_descend(mas, size)) {
		if (last == mas->node)
			mas_skip_node(mas);
		else
			last = mas->node;
	}
}

/*
 * mas_fill_gap() - Fill a located gap with @entry.
 * @mas: The maple state
 * @entry: The value to store
 * @slot: The offset into the node to store the @entry
 * @size: The size of the entry
 * @index: The start location
 */
static inline void mas_fill_gap(struct ma_state *mas, void *entry,
		unsigned char slot, unsigned long size, unsigned long *index)
{
	MA_WR_STATE(wr_mas, mas, entry);
	unsigned char pslot = mte_parent_slot(mas->node);
	struct maple_enode *mn = mas->node;
	unsigned long *pivots;
	enum maple_type ptype;
	/*
	 * mas->index is the start address for the search
	 *  which may no longer be needed.
	 * mas->last is the end address for the search
	 */

	*index = mas->index;
	mas->last = mas->index + size - 1;

	/*
	 * It is possible that using mas->max and mas->min to correctly
	 * calculate the index and last will cause an issue in the gap
	 * calculation, so fix the ma_state here
	 */
	mas_ascend(mas);
	ptype = mte_node_type(mas->node);
	pivots = ma_pivots(mas_mn(mas), ptype);
	mas->max = mas_safe_pivot(mas, pivots, pslot, ptype);
	mas->min = mas_safe_min(mas, pivots, pslot);
	mas->node = mn;
	mas->offset = slot;
	mas_wr_store_entry(&wr_mas);
}

/*
 * mas_sparse_area() - Internal function.  Return upper or lower limit when
 * searching for a gap in an empty tree.
 * @mas: The maple state
 * @min: the minimum range
 * @max: The maximum range
 * @size: The size of the gap
 * @fwd: Searching forward or back
 */
static inline void mas_sparse_area(struct ma_state *mas, unsigned long min,
				unsigned long max, unsigned long size, bool fwd)
{
	unsigned long start = 0;

	if (!unlikely(mas_is_none(mas)))
		start++;
	/* mas_is_ptr */

	if (start < min)
		start = min;

	if (fwd) {
		mas->index = start;
		mas->last = start + size - 1;
		return;
	}

	mas->index = max;
}

/*
 * mas_empty_area() - Get the lowest address within the range that is
 * sufficient for the size requested.
 * @mas: The maple state
 * @min: The lowest value of the range
 * @max: The highest value of the range
 * @size: The size needed
 */
int mas_empty_area(struct ma_state *mas, unsigned long min,
		unsigned long max, unsigned long size)
{
	unsigned char offset;
	unsigned long *pivots;
	enum maple_type mt;

	if (mas_is_start(mas))
		mas_start(mas);
	else if (mas->offset >= 2)
		mas->offset -= 2;
	else if (!mas_skip_node(mas))
		return -EBUSY;

	/* Empty set */
	if (mas_is_none(mas) || mas_is_ptr(mas)) {
		mas_sparse_area(mas, min, max, size, true);
		return 0;
	}

	/* The start of the window can only be within these values */
	mas->index = min;
	mas->last = max;
	mas_awalk(mas, size);

	if (unlikely(mas_is_err(mas)))
		return xa_err(mas->node);

	offset = mas->offset;
	if (unlikely(offset == MAPLE_NODE_SLOTS))
		return -EBUSY;

	mt = mte_node_type(mas->node);
	pivots = ma_pivots(mas_mn(mas), mt);
	if (offset)
		mas->min = pivots[offset - 1] + 1;

	if (offset < mt_pivots[mt])
		mas->max = pivots[offset];

	if (mas->index < mas->min)
		mas->index = mas->min;

	mas->last = mas->index + size - 1;
	return 0;
}
EXPORT_SYMBOL_GPL(mas_empty_area);

/*
 * mas_empty_area_rev() - Get the highest address within the range that is
 * sufficient for the size requested.
 * @mas: The maple state
 * @min: The lowest value of the range
 * @max: The highest value of the range
 * @size: The size needed
 */
int mas_empty_area_rev(struct ma_state *mas, unsigned long min,
		unsigned long max, unsigned long size)
{
	struct maple_enode *last = mas->node;

	if (mas_is_start(mas)) {
		mas_start(mas);
		mas->offset = mas_data_end(mas);
	} else if (mas->offset >= 2) {
		mas->offset -= 2;
	} else if (!mas_rewind_node(mas)) {
		return -EBUSY;
	}

	/* Empty set. */
	if (mas_is_none(mas) || mas_is_ptr(mas)) {
		mas_sparse_area(mas, min, max, size, false);
		return 0;
	}

	/* The start of the window can only be within these values. */
	mas->index = min;
	mas->last = max;

	while (!mas_rev_awalk(mas, size)) {
		if (last == mas->node) {
			if (!mas_rewind_node(mas))
				return -EBUSY;
		} else {
			last = mas->node;
		}
	}

	if (mas_is_err(mas))
		return xa_err(mas->node);

	if (unlikely(mas->offset == MAPLE_NODE_SLOTS))
		return -EBUSY;

	/*
	 * mas_rev_awalk() has set mas->min and mas->max to the gap values.  If
	 * the maximum is outside the window we are searching, then use the last
	 * location in the search.
	 * mas->max and mas->min is the range of the gap.
	 * mas->index and mas->last are currently set to the search range.
	 */

	/* Trim the upper limit to the max. */
	if (mas->max <= mas->last)
		mas->last = mas->max;

	mas->index = mas->last - size + 1;
	return 0;
}
EXPORT_SYMBOL_GPL(mas_empty_area_rev);

static inline int mas_alloc(struct ma_state *mas, void *entry,
		unsigned long size, unsigned long *index)
{
	unsigned long min;

	mas_start(mas);
	if (mas_is_none(mas) || mas_is_ptr(mas)) {
		mas_root_expand(mas, entry);
		if (mas_is_err(mas))
			return xa_err(mas->node);

		if (!mas->index)
			return mte_pivot(mas->node, 0);
		return mte_pivot(mas->node, 1);
	}

	/* Must be walking a tree. */
	mas_awalk(mas, size);
	if (mas_is_err(mas))
		return xa_err(mas->node);

	if (mas->offset == MAPLE_NODE_SLOTS)
		goto no_gap;

	/*
	 * At this point, mas->node points to the right node and we have an
	 * offset that has a sufficient gap.
	 */
	min = mas->min;
	if (mas->offset)
		min = mte_pivot(mas->node, mas->offset - 1) + 1;

	if (mas->index < min)
		mas->index = min;

	mas_fill_gap(mas, entry, mas->offset, size, index);
	return 0;

no_gap:
	return -EBUSY;
}

static inline int mas_rev_alloc(struct ma_state *mas, unsigned long min,
				unsigned long max, void *entry,
				unsigned long size, unsigned long *index)
{
	int ret = 0;

	ret = mas_empty_area_rev(mas, min, max, size);
	if (ret)
		return ret;

	if (mas_is_err(mas))
		return xa_err(mas->node);

	if (mas->offset == MAPLE_NODE_SLOTS)
		goto no_gap;

	mas_fill_gap(mas, entry, mas->offset, size, index);
	return 0;

no_gap:
	return -EBUSY;
}

/*
 * mas_dead_leaves() - Mark all leaves of a node as dead.
 * @mas: The maple state
 * @slots: Pointer to the slot array
 *
 * Must hold the write lock.
 *
 * Return: The number of leaves marked as dead.
 */
static inline
unsigned char mas_dead_leaves(struct ma_state *mas, void __rcu **slots)
{
	struct maple_node *node;
	enum maple_type type;
	void *entry;
	int offset;

	for (offset = 0; offset < mt_slot_count(mas->node); offset++) {
		entry = mas_slot_locked(mas, slots, offset);
		type = mte_node_type(entry);
		node = mte_to_node(entry);
		/* Use both node and type to catch LE & BE metadata */
		if (!node || !type)
			break;

		mte_set_node_dead(entry);
		smp_wmb(); /* Needed for RCU */
		node->type = type;
		rcu_assign_pointer(slots[offset], node);
	}

	return offset;
}

static void __rcu **mas_dead_walk(struct ma_state *mas, unsigned char offset)
{
	struct maple_node *node, *next;
	void __rcu **slots = NULL;

	next = mas_mn(mas);
	do {
		mas->node = ma_enode_ptr(next);
		node = mas_mn(mas);
		slots = ma_slots(node, node->type);
		next = mas_slot_locked(mas, slots, offset);
		offset = 0;
	} while (!ma_is_leaf(next->type));

	return slots;
}

static void mt_free_walk(struct rcu_head *head)
{
	void __rcu **slots;
	struct maple_node *node, *start;
	struct maple_tree mt;
	unsigned char offset;
	enum maple_type type;
	MA_STATE(mas, &mt, 0, 0);

	node = container_of(head, struct maple_node, rcu);

	if (ma_is_leaf(node->type))
		goto free_leaf;

	mt_init_flags(&mt, node->ma_flags);
	mas_lock(&mas);
	start = node;
	mas.node = mt_mk_node(node, node->type);
	slots = mas_dead_walk(&mas, 0);
	node = mas_mn(&mas);
	do {
		mt_free_bulk(node->slot_len, slots);
		offset = node->parent_slot + 1;
		mas.node = node->piv_parent;
		if (mas_mn(&mas) == node)
			goto start_slots_free;

		type = mte_node_type(mas.node);
		slots = ma_slots(mte_to_node(mas.node), type);
		if ((offset < mt_slots[type]) && (slots[offset]))
			slots = mas_dead_walk(&mas, offset);

		node = mas_mn(&mas);
	} while ((node != start) || (node->slot_len < offset));

	slots = ma_slots(node, node->type);
	mt_free_bulk(node->slot_len, slots);

start_slots_free:
	mas_unlock(&mas);
free_leaf:
	mt_free_rcu(&node->rcu);
}

static inline void __rcu **mas_destroy_descend(struct ma_state *mas,
			struct maple_enode *prev, unsigned char offset)
{
	struct maple_node *node;
	struct maple_enode *next = mas->node;
	void __rcu **slots = NULL;

	do {
		mas->node = next;
		node = mas_mn(mas);
		slots = ma_slots(node, mte_node_type(mas->node));
		next = mas_slot_locked(mas, slots, 0);
		if ((mte_dead_node(next)))
			next = mas_slot_locked(mas, slots, 1);

		mte_set_node_dead(mas->node);
		node->type = mte_node_type(mas->node);
		node->piv_parent = prev;
		node->parent_slot = offset;
		offset = 0;
		prev = mas->node;
	} while (!mte_is_leaf(next));

	return slots;
}

static void mt_destroy_walk(struct maple_enode *enode, unsigned char ma_flags,
			    bool free)
{
	void __rcu **slots;
	struct maple_node *node = mte_to_node(enode);
	struct maple_enode *start;
	struct maple_tree mt;

	MA_STATE(mas, &mt, 0, 0);

	if (mte_is_leaf(enode))
		goto free_leaf;

	mt_init_flags(&mt, ma_flags);
	mas_lock(&mas);

	mas.node = start = enode;
	slots = mas_destroy_descend(&mas, start, 0);
	node = mas_mn(&mas);
	do {
		enum maple_type type;
		unsigned char offset;
		struct maple_enode *parent, *tmp;

		node->slot_len = mas_dead_leaves(&mas, slots);
		if (free)
			mt_free_bulk(node->slot_len, slots);
		offset = node->parent_slot + 1;
		mas.node = node->piv_parent;
		if (mas_mn(&mas) == node)
			goto start_slots_free;

		type = mte_node_type(mas.node);
		slots = ma_slots(mte_to_node(mas.node), type);
		if (offset >= mt_slots[type])
			goto next;

		tmp = mas_slot_locked(&mas, slots, offset);
		if (mte_node_type(tmp) && mte_to_node(tmp)) {
			parent = mas.node;
			mas.node = tmp;
			slots = mas_destroy_descend(&mas, parent, offset);
		}
next:
		node = mas_mn(&mas);
	} while (start != mas.node);

	node = mas_mn(&mas);
	node->slot_len = mas_dead_leaves(&mas, slots);
	if (free)
		mt_free_bulk(node->slot_len, slots);

start_slots_free:
	mas_unlock(&mas);

free_leaf:
	if (free)
		mt_free_rcu(&node->rcu);
}

/*
 * mte_destroy_walk() - Free a tree or sub-tree.
 * @enode - the encoded maple node (maple_enode) to start
 * @mn - the tree to free - needed for node types.
 *
 * Must hold the write lock.
 */
static inline void mte_destroy_walk(struct maple_enode *enode,
				    struct maple_tree *mt)
{
	struct maple_node *node = mte_to_node(enode);

	if (mt_in_rcu(mt)) {
		mt_destroy_walk(enode, mt->ma_flags, false);
		call_rcu(&node->rcu, mt_free_walk);
	} else {
		mt_destroy_walk(enode, mt->ma_flags, true);
	}
}

static void mas_wr_store_setup(struct ma_wr_state *wr_mas)
{
	if (!mas_is_start(wr_mas->mas)) {
		if (mas_is_none(wr_mas->mas)) {
			mas_reset(wr_mas->mas);
		} else {
			wr_mas->r_max = wr_mas->mas->max;
			wr_mas->type = mte_node_type(wr_mas->mas->node);
			if (mas_is_span_wr(wr_mas))
				mas_reset(wr_mas->mas);
		}
	}

}

/* Interface */

/**
 * mas_store() - Store an @entry.
 * @mas: The maple state.
 * @entry: The entry to store.
 *
 * The @mas->index and @mas->last is used to set the range for the @entry.
 * Note: The @mas should have pre-allocated entries to ensure there is memory to
 * store the entry.  Please see mas_expected_entries()/mas_destroy() for more details.
 *
 * Return: the first entry between mas->index and mas->last or %NULL.
 */
void *mas_store(struct ma_state *mas, void *entry)
{
	MA_WR_STATE(wr_mas, mas, entry);

	trace_ma_write(__func__, mas, 0, entry);
#ifdef CONFIG_DEBUG_MAPLE_TREE
	if (mas->index > mas->last)
		pr_err("Error %lu > %lu %p\n", mas->index, mas->last, entry);
	MT_BUG_ON(mas->tree, mas->index > mas->last);
	if (mas->index > mas->last) {
		mas_set_err(mas, -EINVAL);
		return NULL;
	}

#endif

	/*
	 * Storing is the same operation as insert with the added caveat that it
	 * can overwrite entries.  Although this seems simple enough, one may
	 * want to examine what happens if a single store operation was to
	 * overwrite multiple entries within a self-balancing B-Tree.
	 */
	mas_wr_store_setup(&wr_mas);
	mas_wr_store_entry(&wr_mas);
	return wr_mas.content;
}
EXPORT_SYMBOL_GPL(mas_store);

/**
 * mas_store_gfp() - Store a value into the tree.
 * @mas: The maple state
 * @entry: The entry to store
 * @gfp: The GFP_FLAGS to use for allocations if necessary.
 *
 * Return: 0 on success, -EINVAL on invalid request, -ENOMEM if memory could not
 * be allocated.
 */
int mas_store_gfp(struct ma_state *mas, void *entry, gfp_t gfp)
{
	MA_WR_STATE(wr_mas, mas, entry);

	mas_wr_store_setup(&wr_mas);
	trace_ma_write(__func__, mas, 0, entry);
retry:
	mas_wr_store_entry(&wr_mas);
	if (unlikely(mas_nomem(mas, gfp)))
		goto retry;

	if (unlikely(mas_is_err(mas)))
		return xa_err(mas->node);

	return 0;
}
EXPORT_SYMBOL_GPL(mas_store_gfp);

/**
 * mas_store_prealloc() - Store a value into the tree using memory
 * preallocated in the maple state.
 * @mas: The maple state
 * @entry: The entry to store.
 */
void mas_store_prealloc(struct ma_state *mas, void *entry)
{
	MA_WR_STATE(wr_mas, mas, entry);

	mas_wr_store_setup(&wr_mas);
	trace_ma_write(__func__, mas, 0, entry);
	mas_wr_store_entry(&wr_mas);
	BUG_ON(mas_is_err(mas));
	mas_destroy(mas);
}
EXPORT_SYMBOL_GPL(mas_store_prealloc);

/**
 * mas_preallocate() - Preallocate enough nodes for a store operation
 * @mas: The maple state
 * @entry: The entry that will be stored
 * @gfp: The GFP_FLAGS to use for allocations.
 *
 * Return: 0 on success, -ENOMEM if memory could not be allocated.
 */
int mas_preallocate(struct ma_state *mas, void *entry, gfp_t gfp)
{
	int ret;

	mas_node_count_gfp(mas, 1 + mas_mt_height(mas) * 3, gfp);
	mas->mas_flags |= MA_STATE_PREALLOC;
	if (likely(!mas_is_err(mas)))
		return 0;

	mas_set_alloc_req(mas, 0);
	ret = xa_err(mas->node);
	mas_reset(mas);
	mas_destroy(mas);
	mas_reset(mas);
	return ret;
}

/*
 * mas_destroy() - destroy a maple state.
 * @mas: The maple state
 *
 * Upon completion, check the left-most node and rebalance against the node to
 * the right if necessary.  Frees any allocated nodes associated with this maple
 * state.
 */
void mas_destroy(struct ma_state *mas)
{
	struct maple_alloc *node;

	/*
	 * When using mas_for_each() to insert an expected number of elements,
	 * it is possible that the number inserted is less than the expected
	 * number.  To fix an invalid final node, a check is performed here to
	 * rebalance the previous node with the final node.
	 */
	if (mas->mas_flags & MA_STATE_REBALANCE) {
		unsigned char end;

		if (mas_is_start(mas))
			mas_start(mas);

		mtree_range_walk(mas);
		end = mas_data_end(mas) + 1;
		if (end < mt_min_slot_count(mas->node) - 1)
			mas_destroy_rebalance(mas, end);

		mas->mas_flags &= ~MA_STATE_REBALANCE;
	}
	mas->mas_flags &= ~(MA_STATE_BULK|MA_STATE_PREALLOC);

	while (mas->alloc && !((unsigned long)mas->alloc & 0x1)) {
		node = mas->alloc;
		mas->alloc = node->slot[0];
		if (node->node_count > 0)
			mt_free_bulk(node->node_count,
				     (void __rcu **)&node->slot[1]);
		kmem_cache_free(maple_node_cache, node);
	}
	mas->alloc = NULL;
}
EXPORT_SYMBOL_GPL(mas_destroy);

/*
 * mas_expected_entries() - Set the expected number of entries that will be inserted.
 * @mas: The maple state
 * @nr_entries: The number of expected entries.
 *
 * This will attempt to pre-allocate enough nodes to store the expected number
 * of entries.  The allocations will occur using the bulk allocator interface
 * for speed.  Please call mas_destroy() on the @mas after inserting the entries
 * to ensure any unused nodes are freed.
 *
 * Return: 0 on success, -ENOMEM if memory could not be allocated.
 */
int mas_expected_entries(struct ma_state *mas, unsigned long nr_entries)
{
	int nonleaf_cap = MAPLE_ARANGE64_SLOTS - 2;
	struct maple_enode *enode = mas->node;
	int nr_nodes;
	int ret;

	/*
	 * Sometimes it is necessary to duplicate a tree to a new tree, such as
	 * forking a process and duplicating the VMAs from one tree to a new
	 * tree.  When such a situation arises, it is known that the new tree is
	 * not going to be used until the entire tree is populated.  For
	 * performance reasons, it is best to use a bulk load with RCU disabled.
	 * This allows for optimistic splitting that favours the left and reuse
	 * of nodes during the operation.
	 */

	/* Optimize splitting for bulk insert in-order */
	mas->mas_flags |= MA_STATE_BULK;

	/*
	 * Avoid overflow, assume a gap between each entry and a trailing null.
	 * If this is wrong, it just means allocation can happen during
	 * insertion of entries.
	 */
	nr_nodes = max(nr_entries, nr_entries * 2 + 1);
	if (!mt_is_alloc(mas->tree))
		nonleaf_cap = MAPLE_RANGE64_SLOTS - 2;

	/* Leaves; reduce slots to keep space for expansion */
	nr_nodes = DIV_ROUND_UP(nr_nodes, MAPLE_RANGE64_SLOTS - 2);
	/* Internal nodes */
	nr_nodes += DIV_ROUND_UP(nr_nodes, nonleaf_cap);
	/* Add working room for split (2 nodes) + new parents */
	mas_node_count(mas, nr_nodes + 3);

	/* Detect if allocations run out */
	mas->mas_flags |= MA_STATE_PREALLOC;

	if (!mas_is_err(mas))
		return 0;

	ret = xa_err(mas->node);
	mas->node = enode;
	mas_destroy(mas);
	return ret;

}
EXPORT_SYMBOL_GPL(mas_expected_entries);

/**
 * mas_next() - Get the next entry.
 * @mas: The maple state
 * @max: The maximum index to check.
 *
 * Returns the next entry after @mas->index.
 * Must hold rcu_read_lock or the write lock.
 * Can return the zero entry.
 *
 * Return: The next entry or %NULL
 */
void *mas_next(struct ma_state *mas, unsigned long max)
{
	if (mas_is_none(mas) || mas_is_paused(mas))
		mas->node = MAS_START;

	if (mas_is_start(mas))
		mas_walk(mas); /* Retries on dead nodes handled by mas_walk */

	if (mas_is_ptr(mas)) {
		if (!mas->index) {
			mas->index = 1;
			mas->last = ULONG_MAX;
		}
		return NULL;
	}

	if (mas->last == ULONG_MAX)
		return NULL;

	/* Retries on dead nodes handled by mas_next_entry */
	return mas_next_entry(mas, max);
}
EXPORT_SYMBOL_GPL(mas_next);

/**
 * mt_next() - get the next value in the maple tree
 * @mt: The maple tree
 * @index: The start index
 * @max: The maximum index to check
 *
 * Return: The entry at @index or higher, or %NULL if nothing is found.
 */
void *mt_next(struct maple_tree *mt, unsigned long index, unsigned long max)
{
	void *entry = NULL;
	MA_STATE(mas, mt, index, index);

	rcu_read_lock();
	entry = mas_next(&mas, max);
	rcu_read_unlock();
	return entry;
}
EXPORT_SYMBOL_GPL(mt_next);

/**
 * mas_prev() - Get the previous entry
 * @mas: The maple state
 * @min: The minimum value to check.
 *
 * Must hold rcu_read_lock or the write lock.
 * Will reset mas to MAS_START if the node is MAS_NONE.  Will stop on not
 * searchable nodes.
 *
 * Return: the previous value or %NULL.
 */
void *mas_prev(struct ma_state *mas, unsigned long min)
{
	if (!mas->index) {
		/* Nothing comes before 0 */
		mas->last = 0;
		return NULL;
	}

	if (unlikely(mas_is_ptr(mas)))
		return NULL;

	if (mas_is_none(mas) || mas_is_paused(mas))
		mas->node = MAS_START;

	if (mas_is_start(mas)) {
		mas_walk(mas);
		if (!mas->index)
			return NULL;
	}

	if (mas_is_ptr(mas)) {
		if (!mas->index) {
			mas->last = 0;
			return NULL;
		}

		mas->index = mas->last = 0;
		return mas_root_locked(mas);
	}
	return mas_prev_entry(mas, min);
}
EXPORT_SYMBOL_GPL(mas_prev);

/**
 * mt_prev() - get the previous value in the maple tree
 * @mt: The maple tree
 * @index: The start index
 * @min: The minimum index to check
 *
 * Return: The entry at @index or lower, or %NULL if nothing is found.
 */
void *mt_prev(struct maple_tree *mt, unsigned long index, unsigned long min)
{
	void *entry = NULL;
	MA_STATE(mas, mt, index, index);

	rcu_read_lock();
	entry = mas_prev(&mas, min);
	rcu_read_unlock();
	return entry;
}
EXPORT_SYMBOL_GPL(mt_prev);

/**
 * mas_pause() - Pause a mas_find/mas_for_each to drop the lock.
 * @mas: The maple state to pause
 *
 * Some users need to pause a walk and drop the lock they're holding in
 * order to yield to a higher priority thread or carry out an operation
 * on an entry.  Those users should call this function before they drop
 * the lock.  It resets the @mas to be suitable for the next iteration
 * of the loop after the user has reacquired the lock.  If most entries
 * found during a walk require you to call mas_pause(), the mt_for_each()
 * iterator may be more appropriate.
 *
 */
void mas_pause(struct ma_state *mas)
{
	mas->node = MAS_PAUSE;
}
EXPORT_SYMBOL_GPL(mas_pause);

/**
 * mas_find() - On the first call, find the entry at or after mas->index up to
 * %max.  Otherwise, find the entry after mas->index.
 * @mas: The maple state
 * @max: The maximum value to check.
 *
 * Must hold rcu_read_lock or the write lock.
 * If an entry exists, last and index are updated accordingly.
 * May set @mas->node to MAS_NONE.
 *
 * Return: The entry or %NULL.
 */
void *mas_find(struct ma_state *mas, unsigned long max)
{
	if (unlikely(mas_is_paused(mas))) {
		if (unlikely(mas->last == ULONG_MAX)) {
			mas->node = MAS_NONE;
			return NULL;
		}
		mas->node = MAS_START;
		mas->index = ++mas->last;
	}

	if (unlikely(mas_is_start(mas))) {
		/* First run or continue */
		void *entry;

		if (mas->index > max)
			return NULL;

		entry = mas_walk(mas);
		if (entry)
			return entry;
	}

	if (unlikely(!mas_searchable(mas)))
		return NULL;

	/* Retries on dead nodes handled by mas_next_entry */
	return mas_next_entry(mas, max);
}
EXPORT_SYMBOL_GPL(mas_find);

/**
 * mas_find_rev: On the first call, find the first non-null entry at or below
 * mas->index down to %min.  Otherwise find the first non-null entry below
 * mas->index down to %min.
 * @mas: The maple state
 * @min: The minimum value to check.
 *
 * Must hold rcu_read_lock or the write lock.
 * If an entry exists, last and index are updated accordingly.
 * May set @mas->node to MAS_NONE.
 *
 * Return: The entry or %NULL.
 */
void *mas_find_rev(struct ma_state *mas, unsigned long min)
{
	if (unlikely(mas_is_paused(mas))) {
		if (unlikely(mas->last == ULONG_MAX)) {
			mas->node = MAS_NONE;
			return NULL;
		}
		mas->node = MAS_START;
		mas->last = --mas->index;
	}

	if (unlikely(mas_is_start(mas))) {
		/* First run or continue */
		void *entry;

		if (mas->index < min)
			return NULL;

		entry = mas_walk(mas);
		if (entry)
			return entry;
	}

	if (unlikely(!mas_searchable(mas)))
		return NULL;

	if (mas->index < min)
		return NULL;

	/* Retries on dead nodes handled by mas_prev_entry */
	return mas_prev_entry(mas, min);
}
EXPORT_SYMBOL_GPL(mas_find_rev);

/**
 * mas_erase() - Find the range in which index resides and erase the entire
 * range.
 * @mas: The maple state
 *
 * Must hold the write lock.
 * Searches for @mas->index, sets @mas->index and @mas->last to the range and
 * erases that range.
 *
 * Return: the entry that was erased or %NULL, @mas->index and @mas->last are updated.
 */
void *mas_erase(struct ma_state *mas)
{
	void *entry;
	MA_WR_STATE(wr_mas, mas, NULL);

	if (mas_is_none(mas) || mas_is_paused(mas))
		mas->node = MAS_START;

	/* Retry unnecessary when holding the write lock. */
	entry = mas_state_walk(mas);
	if (!entry)
		return NULL;

write_retry:
	/* Must reset to ensure spanning writes of last slot are detected */
	mas_reset(mas);
	mas_wr_store_setup(&wr_mas);
	mas_wr_store_entry(&wr_mas);
	if (mas_nomem(mas, GFP_KERNEL))
		goto write_retry;

	return entry;
}
EXPORT_SYMBOL_GPL(mas_erase);

/**
 * mas_nomem() - Check if there was an error allocating and do the allocation
 * if necessary If there are allocations, then free them.
 * @mas: The maple state
 * @gfp: The GFP_FLAGS to use for allocations
 * Return: true on allocation, false otherwise.
 */
bool mas_nomem(struct ma_state *mas, gfp_t gfp)
	__must_hold(mas->tree->lock)
{
	if (likely(mas->node != MA_ERROR(-ENOMEM))) {
		mas_destroy(mas);
		return false;
	}

	if (gfpflags_allow_blocking(gfp) && !mt_external_lock(mas->tree)) {
		mtree_unlock(mas->tree);
		mas_alloc_nodes(mas, gfp);
		mtree_lock(mas->tree);
	} else {
		mas_alloc_nodes(mas, gfp);
	}

	if (!mas_allocated(mas))
		return false;

	mas->node = MAS_START;
	return true;
}

void __init maple_tree_init(void)
{
	maple_node_cache = kmem_cache_create("maple_node",
			sizeof(struct maple_node), sizeof(struct maple_node),
			SLAB_PANIC, NULL);
}

/**
 * mtree_load() - Load a value stored in a maple tree
 * @mt: The maple tree
 * @index: The index to load
 *
 * Return: the entry or %NULL
 */
void *mtree_load(struct maple_tree *mt, unsigned long index)
{
	MA_STATE(mas, mt, index, index);
	void *entry;

	trace_ma_read(__func__, &mas);
	rcu_read_lock();
retry:
	entry = mas_start(&mas);
	if (unlikely(mas_is_none(&mas)))
		goto unlock;

	if (unlikely(mas_is_ptr(&mas))) {
		if (index)
			entry = NULL;

		goto unlock;
	}

	entry = mtree_lookup_walk(&mas);
	if (!entry && unlikely(mas_is_start(&mas)))
		goto retry;
unlock:
	rcu_read_unlock();
	if (xa_is_zero(entry))
		return NULL;

	return entry;
}
EXPORT_SYMBOL(mtree_load);

/**
 * mtree_store_range() - Store an entry at a given range.
 * @mt: The maple tree
 * @index: The start of the range
 * @last: The end of the range
 * @entry: The entry to store
 * @gfp: The GFP_FLAGS to use for allocations
 *
 * Return: 0 on success, -EINVAL on invalid request, -ENOMEM if memory could not
 * be allocated.
 */
int mtree_store_range(struct maple_tree *mt, unsigned long index,
		unsigned long last, void *entry, gfp_t gfp)
{
	MA_STATE(mas, mt, index, last);
	MA_WR_STATE(wr_mas, &mas, entry);

	trace_ma_write(__func__, &mas, 0, entry);
	if (WARN_ON_ONCE(xa_is_advanced(entry)))
		return -EINVAL;

	if (index > last)
		return -EINVAL;

	mtree_lock(mt);
retry:
	mas_wr_store_entry(&wr_mas);
	if (mas_nomem(&mas, gfp))
		goto retry;

	mtree_unlock(mt);
	if (mas_is_err(&mas))
		return xa_err(mas.node);

	return 0;
}
EXPORT_SYMBOL(mtree_store_range);

/**
 * mtree_store() - Store an entry at a given index.
 * @mt: The maple tree
 * @index: The index to store the value
 * @entry: The entry to store
 * @gfp: The GFP_FLAGS to use for allocations
 *
 * Return: 0 on success, -EINVAL on invalid request, -ENOMEM if memory could not
 * be allocated.
 */
int mtree_store(struct maple_tree *mt, unsigned long index, void *entry,
		 gfp_t gfp)
{
	return mtree_store_range(mt, index, index, entry, gfp);
}
EXPORT_SYMBOL(mtree_store);

/**
 * mtree_insert_range() - Insert an entry at a give range if there is no value.
 * @mt: The maple tree
 * @first: The start of the range
 * @last: The end of the range
 * @entry: The entry to store
 * @gfp: The GFP_FLAGS to use for allocations.
 *
 * Return: 0 on success, -EEXISTS if the range is occupied, -EINVAL on invalid
 * request, -ENOMEM if memory could not be allocated.
 */
int mtree_insert_range(struct maple_tree *mt, unsigned long first,
		unsigned long last, void *entry, gfp_t gfp)
{
	MA_STATE(ms, mt, first, last);

	if (WARN_ON_ONCE(xa_is_advanced(entry)))
		return -EINVAL;

	if (first > last)
		return -EINVAL;

	mtree_lock(mt);
retry:
	mas_insert(&ms, entry);
	if (mas_nomem(&ms, gfp))
		goto retry;

	mtree_unlock(mt);
	if (mas_is_err(&ms))
		return xa_err(ms.node);

	return 0;
}
EXPORT_SYMBOL(mtree_insert_range);

/**
 * mtree_insert() - Insert an entry at a give index if there is no value.
 * @mt: The maple tree
 * @index : The index to store the value
 * @entry: The entry to store
 * @gfp: The FGP_FLAGS to use for allocations.
 *
 * Return: 0 on success, -EEXISTS if the range is occupied, -EINVAL on invalid
 * request, -ENOMEM if memory could not be allocated.
 */
int mtree_insert(struct maple_tree *mt, unsigned long index, void *entry,
		 gfp_t gfp)
{
	return mtree_insert_range(mt, index, index, entry, gfp);
}
EXPORT_SYMBOL(mtree_insert);

int mtree_alloc_range(struct maple_tree *mt, unsigned long *startp,
		void *entry, unsigned long size, unsigned long min,
		unsigned long max, gfp_t gfp)
{
	int ret = 0;

	MA_STATE(mas, mt, min, max - size);
	if (!mt_is_alloc(mt))
		return -EINVAL;

	if (WARN_ON_ONCE(mt_is_reserved(entry)))
		return -EINVAL;

	if (min > max)
		return -EINVAL;

	if (max < size)
		return -EINVAL;

	if (!size)
		return -EINVAL;

	mtree_lock(mt);
retry:
	mas.offset = 0;
	mas.index = min;
	mas.last = max - size;
	ret = mas_alloc(&mas, entry, size, startp);
	if (mas_nomem(&mas, gfp))
		goto retry;

	mtree_unlock(mt);
	return ret;
}
EXPORT_SYMBOL(mtree_alloc_range);

int mtree_alloc_rrange(struct maple_tree *mt, unsigned long *startp,
		void *entry, unsigned long size, unsigned long min,
		unsigned long max, gfp_t gfp)
{
	int ret = 0;

	MA_STATE(mas, mt, min, max - size);
	if (!mt_is_alloc(mt))
		return -EINVAL;

	if (WARN_ON_ONCE(mt_is_reserved(entry)))
		return -EINVAL;

	if (min >= max)
		return -EINVAL;

	if (max < size - 1)
		return -EINVAL;

	if (!size)
		return -EINVAL;

	mtree_lock(mt);
retry:
	ret = mas_rev_alloc(&mas, min, max, entry, size, startp);
	if (mas_nomem(&mas, gfp))
		goto retry;

	mtree_unlock(mt);
	return ret;
}
EXPORT_SYMBOL(mtree_alloc_rrange);

/**
 * mtree_erase() - Find an index and erase the entire range.
 * @mt: The maple tree
 * @index: The index to erase
 *
 * Erasing is the same as a walk to an entry then a store of a NULL to that
 * ENTIRE range.  In fact, it is implemented as such using the advanced API.
 *
 * Return: The entry stored at the @index or %NULL
 */
void *mtree_erase(struct maple_tree *mt, unsigned long index)
{
	void *entry = NULL;

	MA_STATE(mas, mt, index, index);
	trace_ma_op(__func__, &mas);

	mtree_lock(mt);
	entry = mas_erase(&mas);
	mtree_unlock(mt);

	return entry;
}
EXPORT_SYMBOL(mtree_erase);

/**
 * __mt_destroy() - Walk and free all nodes of a locked maple tree.
 * @mt: The maple tree
 *
 * Note: Does not handle locking.
 */
void __mt_destroy(struct maple_tree *mt)
{
	void *root = mt_root_locked(mt);

	rcu_assign_pointer(mt->ma_root, NULL);
	if (xa_is_node(root))
		mte_destroy_walk(root, mt);

	mt->ma_flags = 0;
}
EXPORT_SYMBOL_GPL(__mt_destroy);

/**
 * mtree_destroy() - Destroy a maple tree
 * @mt: The maple tree
 *
 * Frees all resources used by the tree.  Handles locking.
 */
void mtree_destroy(struct maple_tree *mt)
{
	mtree_lock(mt);
	__mt_destroy(mt);
	mtree_unlock(mt);
}
EXPORT_SYMBOL(mtree_destroy);

/**
 * mt_find() - Search from the start up until an entry is found.
 * @mt: The maple tree
 * @index: Pointer which contains the start location of the search
 * @max: The maximum value to check
 *
 * Handles locking.  @index will be incremented to one beyond the range.
 *
 * Return: The entry at or after the @index or %NULL
 */
void *mt_find(struct maple_tree *mt, unsigned long *index, unsigned long max)
{
	MA_STATE(mas, mt, *index, *index);
	void *entry;
#ifdef CONFIG_DEBUG_MAPLE_TREE
	unsigned long copy = *index;
#endif

	trace_ma_read(__func__, &mas);

	if ((*index) > max)
		return NULL;

	rcu_read_lock();
retry:
	entry = mas_state_walk(&mas);
	if (mas_is_start(&mas))
		goto retry;

	if (unlikely(xa_is_zero(entry)))
		entry = NULL;

	if (entry)
		goto unlock;

	while (mas_searchable(&mas) && (mas.index < max)) {
		entry = mas_next_entry(&mas, max);
		if (likely(entry && !xa_is_zero(entry)))
			break;
	}

	if (unlikely(xa_is_zero(entry)))
		entry = NULL;
unlock:
	rcu_read_unlock();
	if (likely(entry)) {
		*index = mas.last + 1;
#ifdef CONFIG_DEBUG_MAPLE_TREE
		if ((*index) && (*index) <= copy)
			pr_err("index not increased! %lx <= %lx\n",
			       *index, copy);
		MT_BUG_ON(mt, (*index) && ((*index) <= copy));
#endif
	}

	return entry;
}
EXPORT_SYMBOL(mt_find);

/**
 * mt_find_after() - Search from the start up until an entry is found.
 * @mt: The maple tree
 * @index: Pointer which contains the start location of the search
 * @max: The maximum value to check
 *
 * Handles locking, detects wrapping on index == 0
 *
 * Return: The entry at or after the @index or %NULL
 */
void *mt_find_after(struct maple_tree *mt, unsigned long *index,
		    unsigned long max)
{
	if (!(*index))
		return NULL;

	return mt_find(mt, index, max);
}
EXPORT_SYMBOL(mt_find_after);

#ifdef CONFIG_DEBUG_MAPLE_TREE
atomic_t maple_tree_tests_run;
EXPORT_SYMBOL_GPL(maple_tree_tests_run);
atomic_t maple_tree_tests_passed;
EXPORT_SYMBOL_GPL(maple_tree_tests_passed);

#ifndef __KERNEL__
extern void kmem_cache_set_non_kernel(struct kmem_cache *, unsigned int);
void mt_set_non_kernel(unsigned int val)
{
	kmem_cache_set_non_kernel(maple_node_cache, val);
}

extern unsigned long kmem_cache_get_alloc(struct kmem_cache *);
unsigned long mt_get_alloc_size(void)
{
	return kmem_cache_get_alloc(maple_node_cache);
}

extern void kmem_cache_zero_nr_tallocated(struct kmem_cache *);
void mt_zero_nr_tallocated(void)
{
	kmem_cache_zero_nr_tallocated(maple_node_cache);
}

extern unsigned int kmem_cache_nr_tallocated(struct kmem_cache *);
unsigned int mt_nr_tallocated(void)
{
	return kmem_cache_nr_tallocated(maple_node_cache);
}

extern unsigned int kmem_cache_nr_allocated(struct kmem_cache *);
unsigned int mt_nr_allocated(void)
{
	return kmem_cache_nr_allocated(maple_node_cache);
}

/*
 * mas_dead_node() - Check if the maple state is pointing to a dead node.
 * @mas: The maple state
 * @index: The index to restore in @mas.
 *
 * Used in test code.
 * Return: 1 if @mas has been reset to MAS_START, 0 otherwise.
 */
static inline int mas_dead_node(struct ma_state *mas, unsigned long index)
{
	if (unlikely(!mas_searchable(mas) || mas_is_start(mas)))
		return 0;

	if (likely(!mte_dead_node(mas->node)))
		return 0;

	mas_rewalk(mas, index);
	return 1;
}

void mt_cache_shrink(void)
{
}
#else
/*
 * mt_cache_shrink() - For testing, don't use this.
 *
 * Certain testcases can trigger an OOM when combined with other memory
 * debugging configuration options.  This function is used to reduce the
 * possibility of an out of memory even due to kmem_cache objects remaining
 * around for longer than usual.
 */
void mt_cache_shrink(void)
{
	kmem_cache_shrink(maple_node_cache);

}
EXPORT_SYMBOL_GPL(mt_cache_shrink);

#endif /* not defined __KERNEL__ */
/*
 * mas_get_slot() - Get the entry in the maple state node stored at @offset.
 * @mas: The maple state
 * @offset: The offset into the slot array to fetch.
 *
 * Return: The entry stored at @offset.
 */
static inline struct maple_enode *mas_get_slot(struct ma_state *mas,
		unsigned char offset)
{
	return mas_slot(mas, ma_slots(mas_mn(mas), mte_node_type(mas->node)),
			offset);
}


/*
 * mas_first_entry() - Go the first leaf and find the first entry.
 * @mas: the maple state.
 * @limit: the maximum index to check.
 * @*r_start: Pointer to set to the range start.
 *
 * Sets mas->offset to the offset of the entry, r_start to the range minimum.
 *
 * Return: The first entry or MAS_NONE.
 */
static inline void *mas_first_entry(struct ma_state *mas, struct maple_node *mn,
		unsigned long limit, enum maple_type mt)

{
	unsigned long max;
	unsigned long *pivots;
	void __rcu **slots;
	void *entry = NULL;

	mas->index = mas->min;
	if (mas->index > limit)
		goto none;

	max = mas->max;
	mas->offset = 0;
	while (likely(!ma_is_leaf(mt))) {
		MT_BUG_ON(mas->tree, mte_dead_node(mas->node));
		slots = ma_slots(mn, mt);
		pivots = ma_pivots(mn, mt);
		max = pivots[0];
		entry = mas_slot(mas, slots, 0);
		if (unlikely(ma_dead_node(mn)))
			return NULL;
		mas->node = entry;
		mn = mas_mn(mas);
		mt = mte_node_type(mas->node);
	}
	MT_BUG_ON(mas->tree, mte_dead_node(mas->node));

	mas->max = max;
	slots = ma_slots(mn, mt);
	entry = mas_slot(mas, slots, 0);
	if (unlikely(ma_dead_node(mn)))
		return NULL;

	/* Slot 0 or 1 must be set */
	if (mas->index > limit)
		goto none;

	if (likely(entry))
		return entry;

	pivots = ma_pivots(mn, mt);
	mas->index = pivots[0] + 1;
	mas->offset = 1;
	entry = mas_slot(mas, slots, 1);
	if (unlikely(ma_dead_node(mn)))
		return NULL;

	if (mas->index > limit)
		goto none;

	if (likely(entry))
		return entry;

none:
	if (likely(!ma_dead_node(mn)))
		mas->node = MAS_NONE;
	return NULL;
}

/* Depth first search, post-order */
static void mas_dfs_postorder(struct ma_state *mas, unsigned long max)
{

	struct maple_enode *p = MAS_NONE, *mn = mas->node;
	unsigned long p_min, p_max;

	mas_next_node(mas, mas_mn(mas), max);
	if (!mas_is_none(mas))
		return;

	if (mte_is_root(mn))
		return;

	mas->node = mn;
	mas_ascend(mas);
	while (mas->node != MAS_NONE) {
		p = mas->node;
		p_min = mas->min;
		p_max = mas->max;
		mas_prev_node(mas, 0);
	}

	if (p == MAS_NONE)
		return;

	mas->node = p;
	mas->max = p_max;
	mas->min = p_min;
}

/* Tree validations */
static void mt_dump_node(const struct maple_tree *mt, void *entry,
		unsigned long min, unsigned long max, unsigned int depth);
static void mt_dump_range(unsigned long min, unsigned long max,
			  unsigned int depth)
{
	static const char spaces[] = "                                ";

	if (min == max)
		pr_info("%.*s%lu: ", depth * 2, spaces, min);
	else
		pr_info("%.*s%lu-%lu: ", depth * 2, spaces, min, max);
}

static void mt_dump_entry(void *entry, unsigned long min, unsigned long max,
			  unsigned int depth)
{
	mt_dump_range(min, max, depth);

	if (xa_is_value(entry))
		pr_cont("value %ld (0x%lx) [%p]\n", xa_to_value(entry),
				xa_to_value(entry), entry);
	else if (xa_is_zero(entry))
		pr_cont("zero (%ld)\n", xa_to_internal(entry));
	else if (mt_is_reserved(entry))
		pr_cont("UNKNOWN ENTRY (%p)\n", entry);
	else
		pr_cont("%p\n", entry);
}

static void mt_dump_range64(const struct maple_tree *mt, void *entry,
			unsigned long min, unsigned long max, unsigned int depth)
{
	struct maple_range_64 *node = &mte_to_node(entry)->mr64;
	bool leaf = mte_is_leaf(entry);
	unsigned long first = min;
	int i;

	pr_cont(" contents: ");
	for (i = 0; i < MAPLE_RANGE64_SLOTS - 1; i++)
		pr_cont("%p %lu ", node->slot[i], node->pivot[i]);
	pr_cont("%p\n", node->slot[i]);
	for (i = 0; i < MAPLE_RANGE64_SLOTS; i++) {
		unsigned long last = max;

		if (i < (MAPLE_RANGE64_SLOTS - 1))
			last = node->pivot[i];
		else if (!node->slot[i] && max != mt_max[mte_node_type(entry)])
			break;
		if (last == 0 && i > 0)
			break;
		if (leaf)
			mt_dump_entry(mt_slot(mt, node->slot, i),
					first, last, depth + 1);
		else if (node->slot[i])
			mt_dump_node(mt, mt_slot(mt, node->slot, i),
					first, last, depth + 1);

		if (last == max)
			break;
		if (last > max) {
			pr_err("node %p last (%lu) > max (%lu) at pivot %d!\n",
					node, last, max, i);
			break;
		}
		first = last + 1;
	}
}

static void mt_dump_arange64(const struct maple_tree *mt, void *entry,
			unsigned long min, unsigned long max, unsigned int depth)
{
	struct maple_arange_64 *node = &mte_to_node(entry)->ma64;
	bool leaf = mte_is_leaf(entry);
	unsigned long first = min;
	int i;

	pr_cont(" contents: ");
	for (i = 0; i < MAPLE_ARANGE64_SLOTS; i++)
		pr_cont("%lu ", node->gap[i]);
	pr_cont("| %02X %02X| ", node->meta.end, node->meta.gap);
	for (i = 0; i < MAPLE_ARANGE64_SLOTS - 1; i++)
		pr_cont("%p %lu ", node->slot[i], node->pivot[i]);
	pr_cont("%p\n", node->slot[i]);
	for (i = 0; i < MAPLE_ARANGE64_SLOTS; i++) {
		unsigned long last = max;

		if (i < (MAPLE_ARANGE64_SLOTS - 1))
			last = node->pivot[i];
		else if (!node->slot[i])
			break;
		if (last == 0 && i > 0)
			break;
		if (leaf)
			mt_dump_entry(mt_slot(mt, node->slot, i),
					first, last, depth + 1);
		else if (node->slot[i])
			mt_dump_node(mt, mt_slot(mt, node->slot, i),
					first, last, depth + 1);

		if (last == max)
			break;
		if (last > max) {
			pr_err("node %p last (%lu) > max (%lu) at pivot %d!\n",
					node, last, max, i);
			break;
		}
		first = last + 1;
	}
}

static void mt_dump_node(const struct maple_tree *mt, void *entry,
		unsigned long min, unsigned long max, unsigned int depth)
{
	struct maple_node *node = mte_to_node(entry);
	unsigned int type = mte_node_type(entry);
	unsigned int i;

	mt_dump_range(min, max, depth);

	pr_cont("node %p depth %d type %d parent %p", node, depth, type,
			node ? node->parent : NULL);
	switch (type) {
	case maple_dense:
		pr_cont("\n");
		for (i = 0; i < MAPLE_NODE_SLOTS; i++) {
			if (min + i > max)
				pr_cont("OUT OF RANGE: ");
			mt_dump_entry(mt_slot(mt, node->slot, i),
					min + i, min + i, depth);
		}
		break;
	case maple_leaf_64:
	case maple_range_64:
		mt_dump_range64(mt, entry, min, max, depth);
		break;
	case maple_arange_64:
		mt_dump_arange64(mt, entry, min, max, depth);
		break;

	default:
		pr_cont(" UNKNOWN TYPE\n");
	}
}

void mt_dump(const struct maple_tree *mt)
{
	void *entry = rcu_dereference_check(mt->ma_root, mt_locked(mt));

	pr_info("maple_tree(%p) flags %X, height %u root %p\n",
		 mt, mt->ma_flags, mt_height(mt), entry);
	if (!xa_is_node(entry))
		mt_dump_entry(entry, 0, 0, 0);
	else if (entry)
		mt_dump_node(mt, entry, 0, mt_max[mte_node_type(entry)], 0);
}
EXPORT_SYMBOL_GPL(mt_dump);

/*
 * Calculate the maximum gap in a node and check if that's what is reported in
 * the parent (unless root).
 */
static void mas_validate_gaps(struct ma_state *mas)
{
	struct maple_enode *mte = mas->node;
	struct maple_node *p_mn;
	unsigned long gap = 0, max_gap = 0;
	unsigned long p_end, p_start = mas->min;
	unsigned char p_slot;
	unsigned long *gaps = NULL;
	unsigned long *pivots = ma_pivots(mte_to_node(mte), mte_node_type(mte));
	int i;

	if (ma_is_dense(mte_node_type(mte))) {
		for (i = 0; i < mt_slot_count(mte); i++) {
			if (mas_get_slot(mas, i)) {
				if (gap > max_gap)
					max_gap = gap;
				gap = 0;
				continue;
			}
			gap++;
		}
		goto counted;
	}

	gaps = ma_gaps(mte_to_node(mte), mte_node_type(mte));
	for (i = 0; i < mt_slot_count(mte); i++) {
		p_end = mas_logical_pivot(mas, pivots, i, mte_node_type(mte));

		if (!gaps) {
			if (mas_get_slot(mas, i)) {
				gap = 0;
				goto not_empty;
			}

			gap += p_end - p_start + 1;
		} else {
			void *entry = mas_get_slot(mas, i);

			gap = gaps[i];
			if (!entry) {
				if (gap != p_end - p_start + 1) {
					pr_err("%p[%u] -> %p %lu != %lu - %lu + 1\n",
						mas_mn(mas), i,
						mas_get_slot(mas, i), gap,
						p_end, p_start);
					mt_dump(mas->tree);

					MT_BUG_ON(mas->tree,
						gap != p_end - p_start + 1);
				}
			} else {
				if (gap > p_end - p_start + 1) {
					pr_err("%p[%u] %lu >= %lu - %lu + 1 (%lu)\n",
					mas_mn(mas), i, gap, p_end, p_start,
					p_end - p_start + 1);
					MT_BUG_ON(mas->tree,
						gap > p_end - p_start + 1);
				}
			}
		}

		if (gap > max_gap)
			max_gap = gap;
not_empty:
		p_start = p_end + 1;
		if (p_end >= mas->max)
			break;
	}

counted:
	if (mte_is_root(mte))
		return;

	p_slot = mte_parent_slot(mas->node);
	p_mn = mte_parent(mte);
	MT_BUG_ON(mas->tree, max_gap > mas->max);
	if (ma_gaps(p_mn, mas_parent_enum(mas, mte))[p_slot] != max_gap) {
		pr_err("gap %p[%u] != %lu\n", p_mn, p_slot, max_gap);
		mt_dump(mas->tree);
	}

	MT_BUG_ON(mas->tree,
		  ma_gaps(p_mn, mas_parent_enum(mas, mte))[p_slot] != max_gap);
}

static void mas_validate_parent_slot(struct ma_state *mas)
{
	struct maple_node *parent;
	struct maple_enode *node;
	enum maple_type p_type = mas_parent_enum(mas, mas->node);
	unsigned char p_slot = mte_parent_slot(mas->node);
	void __rcu **slots;
	int i;

	if (mte_is_root(mas->node))
		return;

	parent = mte_parent(mas->node);
	slots = ma_slots(parent, p_type);
	MT_BUG_ON(mas->tree, mas_mn(mas) == parent);

	/* Check prev/next parent slot for duplicate node entry */

	for (i = 0; i < mt_slots[p_type]; i++) {
		node = mas_slot(mas, slots, i);
		if (i == p_slot) {
			if (node != mas->node)
				pr_err("parent %p[%u] does not have %p\n",
					parent, i, mas_mn(mas));
			MT_BUG_ON(mas->tree, node != mas->node);
		} else if (node == mas->node) {
			pr_err("Invalid child %p at parent %p[%u] p_slot %u\n",
			       mas_mn(mas), parent, i, p_slot);
			MT_BUG_ON(mas->tree, node == mas->node);
		}
	}
}

static void mas_validate_child_slot(struct ma_state *mas)
{
	enum maple_type type = mte_node_type(mas->node);
	void __rcu **slots = ma_slots(mte_to_node(mas->node), type);
	unsigned long *pivots = ma_pivots(mte_to_node(mas->node), type);
	struct maple_enode *child;
	unsigned char i;

	if (mte_is_leaf(mas->node))
		return;

	for (i = 0; i < mt_slots[type]; i++) {
		child = mas_slot(mas, slots, i);
		if (!pivots[i] || pivots[i] == mas->max)
			break;

		if (!child)
			break;

		if (mte_parent_slot(child) != i) {
			pr_err("Slot error at %p[%u]: child %p has pslot %u\n",
			       mas_mn(mas), i, mte_to_node(child),
			       mte_parent_slot(child));
			MT_BUG_ON(mas->tree, 1);
		}

		if (mte_parent(child) != mte_to_node(mas->node)) {
			pr_err("child %p has parent %p not %p\n",
			       mte_to_node(child), mte_parent(child),
			       mte_to_node(mas->node));
			MT_BUG_ON(mas->tree, 1);
		}
	}
}

/*
 * Validate all pivots are within mas->min and mas->max.
 */
static void mas_validate_limits(struct ma_state *mas)
{
	int i;
	unsigned long prev_piv = 0;
	enum maple_type type = mte_node_type(mas->node);
	void __rcu **slots = ma_slots(mte_to_node(mas->node), type);
	unsigned long *pivots = ma_pivots(mas_mn(mas), type);

	/* all limits are fine here. */
	if (mte_is_root(mas->node))
		return;

	for (i = 0; i < mt_slots[type]; i++) {
		unsigned long piv;

		piv = mas_safe_pivot(mas, pivots, i, type);

		if (!piv && (i != 0))
			break;

		if (!mte_is_leaf(mas->node)) {
			void *entry = mas_slot(mas, slots, i);

			if (!entry)
				pr_err("%p[%u] cannot be null\n",
				       mas_mn(mas), i);

			MT_BUG_ON(mas->tree, !entry);
		}

		if (prev_piv > piv) {
			pr_err("%p[%u] piv %lu < prev_piv %lu\n",
				mas_mn(mas), i, piv, prev_piv);
			MT_BUG_ON(mas->tree, piv < prev_piv);
		}

		if (piv < mas->min) {
			pr_err("%p[%u] %lu < %lu\n", mas_mn(mas), i,
				piv, mas->min);
			MT_BUG_ON(mas->tree, piv < mas->min);
		}
		if (piv > mas->max) {
			pr_err("%p[%u] %lu > %lu\n", mas_mn(mas), i,
				piv, mas->max);
			MT_BUG_ON(mas->tree, piv > mas->max);
		}
		prev_piv = piv;
		if (piv == mas->max)
			break;
	}
	for (i += 1; i < mt_slots[type]; i++) {
		void *entry = mas_slot(mas, slots, i);

		if (entry && (i != mt_slots[type] - 1)) {
			pr_err("%p[%u] should not have entry %p\n", mas_mn(mas),
			       i, entry);
			MT_BUG_ON(mas->tree, entry != NULL);
		}

		if (i < mt_pivots[type]) {
			unsigned long piv = pivots[i];

			if (!piv)
				continue;

			pr_err("%p[%u] should not have piv %lu\n",
			       mas_mn(mas), i, piv);
			MT_BUG_ON(mas->tree, i < mt_pivots[type] - 1);
		}
	}
}

static void mt_validate_nulls(struct maple_tree *mt)
{
	void *entry, *last = (void *)1;
	unsigned char offset = 0;
	void __rcu **slots;
	MA_STATE(mas, mt, 0, 0);

	mas_start(&mas);
	if (mas_is_none(&mas) || (mas.node == MAS_ROOT))
		return;

	while (!mte_is_leaf(mas.node))
		mas_descend(&mas);

	slots = ma_slots(mte_to_node(mas.node), mte_node_type(mas.node));
	do {
		entry = mas_slot(&mas, slots, offset);
		if (!last && !entry) {
			pr_err("Sequential nulls end at %p[%u]\n",
				mas_mn(&mas), offset);
		}
		MT_BUG_ON(mt, !last && !entry);
		last = entry;
		if (offset == mas_data_end(&mas)) {
			mas_next_node(&mas, mas_mn(&mas), ULONG_MAX);
			if (mas_is_none(&mas))
				return;
			offset = 0;
			slots = ma_slots(mte_to_node(mas.node),
					 mte_node_type(mas.node));
		} else {
			offset++;
		}

	} while (!mas_is_none(&mas));
}

/*
 * validate a maple tree by checking:
 * 1. The limits (pivots are within mas->min to mas->max)
 * 2. The gap is correctly set in the parents
 */
void mt_validate(struct maple_tree *mt)
{
	unsigned char end;

	MA_STATE(mas, mt, 0, 0);
	rcu_read_lock();
	mas_start(&mas);
	if (!mas_searchable(&mas))
		goto done;

	mas_first_entry(&mas, mas_mn(&mas), ULONG_MAX, mte_node_type(mas.node));
	while (!mas_is_none(&mas)) {
		MT_BUG_ON(mas.tree, mte_dead_node(mas.node));
		if (!mte_is_root(mas.node)) {
			end = mas_data_end(&mas);
			if ((end < mt_min_slot_count(mas.node)) &&
			    (mas.max != ULONG_MAX)) {
				pr_err("Invalid size %u of %p\n", end,
				mas_mn(&mas));
				MT_BUG_ON(mas.tree, 1);
			}

		}
		mas_validate_parent_slot(&mas);
		mas_validate_child_slot(&mas);
		mas_validate_limits(&mas);
		if (mt_is_alloc(mt))
			mas_validate_gaps(&mas);
		mas_dfs_postorder(&mas, ULONG_MAX);
	}
	mt_validate_nulls(mt);
done:
	rcu_read_unlock();

}
EXPORT_SYMBOL_GPL(mt_validate);

#endif /* CONFIG_DEBUG_MAPLE_TREE */<|MERGE_RESOLUTION|>--- conflicted
+++ resolved
@@ -324,7 +324,6 @@
 }
 
 static inline void *mte_set_full(const struct maple_enode *node)
-<<<<<<< HEAD
 {
 	return (void *)((unsigned long)node & ~MAPLE_ENODE_NULL);
 }
@@ -336,19 +335,6 @@
 
 static inline bool mte_has_null(const struct maple_enode *node)
 {
-=======
-{
-	return (void *)((unsigned long)node & ~MAPLE_ENODE_NULL);
-}
-
-static inline void *mte_clear_full(const struct maple_enode *node)
-{
-	return (void *)((unsigned long)node | MAPLE_ENODE_NULL);
-}
-
-static inline bool mte_has_null(const struct maple_enode *node)
-{
->>>>>>> cf0a7c39
 	return (unsigned long)node & MAPLE_ENODE_NULL;
 }
 
