	acpi=		[HW,ACPI,X86,ARM64]
			Advanced Configuration and Power Interface
			Format: { force | on | off | strict | noirq | rsdt |
				  copy_dsdt }
			force -- enable ACPI if default was off
			on -- enable ACPI but allow fallback to DT [arm64]
			off -- disable ACPI if default was on
			noirq -- do not use ACPI for IRQ routing
			strict -- Be less tolerant of platforms that are not
				strictly ACPI specification compliant.
			rsdt -- prefer RSDT over (default) XSDT
			copy_dsdt -- copy DSDT to memory
			For ARM64, ONLY "acpi=off", "acpi=on" or "acpi=force"
			are available

			See also Documentation/power/runtime_pm.rst, pci=noacpi

	acpi_apic_instance=	[ACPI, IOAPIC]
			Format: <int>
			2: use 2nd APIC table, if available
			1,0: use 1st APIC table
			default: 0

	acpi_backlight=	[HW,ACPI]
			{ vendor | video | native | none }
			If set to vendor, prefer vendor-specific driver
			(e.g. thinkpad_acpi, sony_acpi, etc.) instead
			of the ACPI video.ko driver.
			If set to video, use the ACPI video.ko driver.
			If set to native, use the device's native backlight mode.
			If set to none, disable the ACPI backlight interface.

	acpi_force_32bit_fadt_addr
			force FADT to use 32 bit addresses rather than the
			64 bit X_* addresses. Some firmware have broken 64
			bit addresses for force ACPI ignore these and use
			the older legacy 32 bit addresses.

	acpica_no_return_repair [HW, ACPI]
			Disable AML predefined validation mechanism
			This mechanism can repair the evaluation result to make
			the return objects more ACPI specification compliant.
			This option is useful for developers to identify the
			root cause of an AML interpreter issue when the issue
			has something to do with the repair mechanism.

	acpi.debug_layer=	[HW,ACPI,ACPI_DEBUG]
	acpi.debug_level=	[HW,ACPI,ACPI_DEBUG]
			Format: <int>
			CONFIG_ACPI_DEBUG must be enabled to produce any ACPI
			debug output.  Bits in debug_layer correspond to a
			_COMPONENT in an ACPI source file, e.g.,
			    #define _COMPONENT ACPI_EVENTS
			Bits in debug_level correspond to a level in
			ACPI_DEBUG_PRINT statements, e.g.,
			    ACPI_DEBUG_PRINT((ACPI_DB_INFO, ...
			The debug_level mask defaults to "info".  See
			Documentation/firmware-guide/acpi/debug.rst for more information about
			debug layers and levels.

			Enable processor driver info messages:
			    acpi.debug_layer=0x20000000
			Enable AML "Debug" output, i.e., stores to the Debug
			object while interpreting AML:
			    acpi.debug_layer=0xffffffff acpi.debug_level=0x2
			Enable all messages related to ACPI hardware:
			    acpi.debug_layer=0x2 acpi.debug_level=0xffffffff

			Some values produce so much output that the system is
			unusable.  The "log_buf_len" parameter may be useful
			if you need to capture more output.

	acpi_enforce_resources=	[ACPI]
			{ strict | lax | no }
			Check for resource conflicts between native drivers
			and ACPI OperationRegions (SystemIO and SystemMemory
			only). IO ports and memory declared in ACPI might be
			used by the ACPI subsystem in arbitrary AML code and
			can interfere with legacy drivers.
			strict (default): access to resources claimed by ACPI
			is denied; legacy drivers trying to access reserved
			resources will fail to bind to device using them.
			lax: access to resources claimed by ACPI is allowed;
			legacy drivers trying to access reserved resources
			will bind successfully but a warning message is logged.
			no: ACPI OperationRegions are not marked as reserved,
			no further checks are performed.

	acpi_force_table_verification	[HW,ACPI]
			Enable table checksum verification during early stage.
			By default, this is disabled due to x86 early mapping
			size limitation.

	acpi_irq_balance [HW,ACPI]
			ACPI will balance active IRQs
			default in APIC mode

	acpi_irq_nobalance [HW,ACPI]
			ACPI will not move active IRQs (default)
			default in PIC mode

	acpi_irq_isa=	[HW,ACPI] If irq_balance, mark listed IRQs used by ISA
			Format: <irq>,<irq>...

	acpi_irq_pci=	[HW,ACPI] If irq_balance, clear listed IRQs for
			use by PCI
			Format: <irq>,<irq>...

	acpi_mask_gpe=	[HW,ACPI]
			Due to the existence of _Lxx/_Exx, some GPEs triggered
			by unsupported hardware/firmware features can result in
			GPE floodings that cannot be automatically disabled by
			the GPE dispatcher.
			This facility can be used to prevent such uncontrolled
			GPE floodings.
			Format: <byte> or <bitmap-list>

	acpi_no_auto_serialize	[HW,ACPI]
			Disable auto-serialization of AML methods
			AML control methods that contain the opcodes to create
			named objects will be marked as "Serialized" by the
			auto-serialization feature.
			This feature is enabled by default.
			This option allows to turn off the feature.

	acpi_no_memhotplug [ACPI] Disable memory hotplug.  Useful for kdump
			   kernels.

	acpi_no_static_ssdt	[HW,ACPI]
			Disable installation of static SSDTs at early boot time
			By default, SSDTs contained in the RSDT/XSDT will be
			installed automatically and they will appear under
			/sys/firmware/acpi/tables.
			This option turns off this feature.
			Note that specifying this option does not affect
			dynamic table installation which will install SSDT
			tables to /sys/firmware/acpi/tables/dynamic.

	acpi_no_watchdog	[HW,ACPI,WDT]
			Ignore the ACPI-based watchdog interface (WDAT) and let
			a native driver control the watchdog device instead.

	acpi_rsdp=	[ACPI,EFI,KEXEC]
			Pass the RSDP address to the kernel, mostly used
			on machines running EFI runtime service to boot the
			second kernel for kdump.

	acpi_os_name=	[HW,ACPI] Tell ACPI BIOS the name of the OS
			Format: To spoof as Windows 98: ="Microsoft Windows"

	acpi_rev_override [ACPI] Override the _REV object to return 5 (instead
			of 2 which is mandated by ACPI 6) as the supported ACPI
			specification revision (when using this switch, it may
			be necessary to carry out a cold reboot _twice_ in a
			row to make it take effect on the platform firmware).

	acpi_osi=	[HW,ACPI] Modify list of supported OS interface strings
			acpi_osi="string1"	# add string1
			acpi_osi="!string2"	# remove string2
			acpi_osi=!*		# remove all strings
			acpi_osi=!		# disable all built-in OS vendor
						  strings
			acpi_osi=!!		# enable all built-in OS vendor
						  strings
			acpi_osi=		# disable all strings

			'acpi_osi=!' can be used in combination with single or
			multiple 'acpi_osi="string1"' to support specific OS
			vendor string(s).  Note that such command can only
			affect the default state of the OS vendor strings, thus
			it cannot affect the default state of the feature group
			strings and the current state of the OS vendor strings,
			specifying it multiple times through kernel command line
			is meaningless.  This command is useful when one do not
			care about the state of the feature group strings which
			should be controlled by the OSPM.
			Examples:
			  1. 'acpi_osi=! acpi_osi="Windows 2000"' is equivalent
			     to 'acpi_osi="Windows 2000" acpi_osi=!', they all
			     can make '_OSI("Windows 2000")' TRUE.

			'acpi_osi=' cannot be used in combination with other
			'acpi_osi=' command lines, the _OSI method will not
			exist in the ACPI namespace.  NOTE that such command can
			only affect the _OSI support state, thus specifying it
			multiple times through kernel command line is also
			meaningless.
			Examples:
			  1. 'acpi_osi=' can make 'CondRefOf(_OSI, Local1)'
			     FALSE.

			'acpi_osi=!*' can be used in combination with single or
			multiple 'acpi_osi="string1"' to support specific
			string(s).  Note that such command can affect the
			current state of both the OS vendor strings and the
			feature group strings, thus specifying it multiple times
			through kernel command line is meaningful.  But it may
			still not able to affect the final state of a string if
			there are quirks related to this string.  This command
			is useful when one want to control the state of the
			feature group strings to debug BIOS issues related to
			the OSPM features.
			Examples:
			  1. 'acpi_osi="Module Device" acpi_osi=!*' can make
			     '_OSI("Module Device")' FALSE.
			  2. 'acpi_osi=!* acpi_osi="Module Device"' can make
			     '_OSI("Module Device")' TRUE.
			  3. 'acpi_osi=! acpi_osi=!* acpi_osi="Windows 2000"' is
			     equivalent to
			     'acpi_osi=!* acpi_osi=! acpi_osi="Windows 2000"'
			     and
			     'acpi_osi=!* acpi_osi="Windows 2000" acpi_osi=!',
			     they all will make '_OSI("Windows 2000")' TRUE.

	acpi_pm_good	[X86]
			Override the pmtimer bug detection: force the kernel
			to assume that this machine's pmtimer latches its value
			and always returns good values.

	acpi_sci=	[HW,ACPI] ACPI System Control Interrupt trigger mode
			Format: { level | edge | high | low }

	acpi_skip_timer_override [HW,ACPI]
			Recognize and ignore IRQ0/pin2 Interrupt Override.
			For broken nForce2 BIOS resulting in XT-PIC timer.

	acpi_sleep=	[HW,ACPI] Sleep options
			Format: { s3_bios, s3_mode, s3_beep, s4_hwsig,
				  s4_nohwsig, old_ordering, nonvs,
				  sci_force_enable, nobl }
			See Documentation/power/video.rst for information on
			s3_bios and s3_mode.
			s3_beep is for debugging; it makes the PC's speaker beep
			as soon as the kernel's real-mode entry point is called.
			s4_hwsig causes the kernel to check the ACPI hardware
			signature during resume from hibernation, and gracefully
			refuse to resume if it has changed. This complies with
			the ACPI specification but not with reality, since
			Windows does not do this and many laptops do change it
			on docking. So the default behaviour is to allow resume
			and simply warn when the signature changes, unless the
			s4_hwsig option is enabled.
			s4_nohwsig prevents ACPI hardware signature from being
			used (or even warned about) during resume.
			old_ordering causes the ACPI 1.0 ordering of the _PTS
			control method, with respect to putting devices into
			low power states, to be enforced (the ACPI 2.0 ordering
			of _PTS is used by default).
			nonvs prevents the kernel from saving/restoring the
			ACPI NVS memory during suspend/hibernation and resume.
			sci_force_enable causes the kernel to set SCI_EN directly
			on resume from S1/S3 (which is against the ACPI spec,
			but some broken systems don't work without it).
			nobl causes the internal blacklist of systems known to
			behave incorrectly in some ways with respect to system
			suspend and resume to be ignored (use wisely).

	acpi_use_timer_override [HW,ACPI]
			Use timer override. For some broken Nvidia NF5 boards
			that require a timer override, but don't have HPET

	add_efi_memmap	[EFI; X86] Include EFI memory map in
			kernel's map of available physical RAM.

	agp=		[AGP]
			{ off | try_unsupported }
			off: disable AGP support
			try_unsupported: try to drive unsupported chipsets
				(may crash computer or cause data corruption)

	ALSA		[HW,ALSA]
			See Documentation/sound/alsa-configuration.rst

	alignment=	[KNL,ARM]
			Allow the default userspace alignment fault handler
			behaviour to be specified.  Bit 0 enables warnings,
			bit 1 enables fixups, and bit 2 sends a segfault.

	align_va_addr=	[X86-64]
			Align virtual addresses by clearing slice [14:12] when
			allocating a VMA at process creation time. This option
			gives you up to 3% performance improvement on AMD F15h
			machines (where it is enabled by default) for a
			CPU-intensive style benchmark, and it can vary highly in
			a microbenchmark depending on workload and compiler.

			32: only for 32-bit processes
			64: only for 64-bit processes
			on: enable for both 32- and 64-bit processes
			off: disable for both 32- and 64-bit processes

	alloc_snapshot	[FTRACE]
			Allocate the ftrace snapshot buffer on boot up when the
			main buffer is allocated. This is handy if debugging
			and you need to use tracing_snapshot() on boot up, and
			do not want to use tracing_snapshot_alloc() as it needs
			to be done where GFP_KERNEL allocations are allowed.

	allow_mismatched_32bit_el0 [ARM64]
			Allow execve() of 32-bit applications and setting of the
			PER_LINUX32 personality on systems where only a strict
			subset of the CPUs support 32-bit EL0. When this
			parameter is present, the set of CPUs supporting 32-bit
			EL0 is indicated by /sys/devices/system/cpu/aarch32_el0
			and hot-unplug operations may be restricted.

			See Documentation/arm64/asymmetric-32bit.rst for more
			information.

	amd_iommu=	[HW,X86-64]
			Pass parameters to the AMD IOMMU driver in the system.
			Possible values are:
			fullflush - Deprecated, equivalent to iommu.strict=1
			off	  - do not initialize any AMD IOMMU found in
				    the system
			force_isolation - Force device isolation for all
					  devices. The IOMMU driver is not
					  allowed anymore to lift isolation
					  requirements as needed. This option
					  does not override iommu=pt
			force_enable - Force enable the IOMMU on platforms known
				       to be buggy with IOMMU enabled. Use this
				       option with care.
			pgtbl_v1     - Use v1 page table for DMA-API (Default).
			pgtbl_v2     - Use v2 page table for DMA-API.

	amd_iommu_dump=	[HW,X86-64]
			Enable AMD IOMMU driver option to dump the ACPI table
			for AMD IOMMU. With this option enabled, AMD IOMMU
			driver will print ACPI tables for AMD IOMMU during
			IOMMU initialization.

	amd_iommu_intr=	[HW,X86-64]
			Specifies one of the following AMD IOMMU interrupt
			remapping modes:
			legacy     - Use legacy interrupt remapping mode.
			vapic      - Use virtual APIC mode, which allows IOMMU
			             to inject interrupts directly into guest.
			             This mode requires kvm-amd.avic=1.
			             (Default when IOMMU HW support is present.)

	amd_pstate=	[X86]
			disable
			  Do not enable amd_pstate as the default
			  scaling driver for the supported processors
			passive
			  Use amd_pstate with passive mode as a scaling driver.
			  In this mode autonomous selection is disabled.
			  Driver requests a desired performance level and platform
			  tries to match the same performance level if it is
			  satisfied by guaranteed performance level.
			active
			  Use amd_pstate_epp driver instance as the scaling driver,
			  driver provides a hint to the hardware if software wants
			  to bias toward performance (0x0) or energy efficiency (0xff)
			  to the CPPC firmware. then CPPC power algorithm will
			  calculate the runtime workload and adjust the realtime cores
			  frequency.
			guided
			  Activate guided autonomous mode. Driver requests minimum and
			  maximum performance level and the platform autonomously
			  selects a performance level in this range and appropriate
			  to the current workload.

	amijoy.map=	[HW,JOY] Amiga joystick support
			Map of devices attached to JOY0DAT and JOY1DAT
			Format: <a>,<b>
			See also Documentation/input/joydev/joystick.rst

	analog.map=	[HW,JOY] Analog joystick and gamepad support
			Specifies type or capabilities of an analog joystick
			connected to one of 16 gameports
			Format: <type1>,<type2>,..<type16>

	apc=		[HW,SPARC]
			Power management functions (SPARCstation-4/5 + deriv.)
			Format: noidle
			Disable APC CPU standby support. SPARCstation-Fox does
			not play well with APC CPU idle - disable it if you have
			APC and your system crashes randomly.

	apic=		[APIC,X86] Advanced Programmable Interrupt Controller
			Change the output verbosity while booting
			Format: { quiet (default) | verbose | debug }
			Change the amount of debugging information output
			when initialising the APIC and IO-APIC components.
			For X86-32, this can also be used to specify an APIC
			driver name.
			Format: apic=driver_name
			Examples: apic=bigsmp

	apic_extnmi=	[APIC,X86] External NMI delivery setting
			Format: { bsp (default) | all | none }
			bsp:  External NMI is delivered only to CPU 0
			all:  External NMIs are broadcast to all CPUs as a
			      backup of CPU 0
			none: External NMI is masked for all CPUs. This is
			      useful so that a dump capture kernel won't be
			      shot down by NMI

	autoconf=	[IPV6]
			See Documentation/networking/ipv6.rst.

	apm=		[APM] Advanced Power Management
			See header of arch/x86/kernel/apm_32.c.

	apparmor=	[APPARMOR] Disable or enable AppArmor at boot time
			Format: { "0" | "1" }
			See security/apparmor/Kconfig help text
			0 -- disable.
			1 -- enable.
			Default value is set via kernel config option.

	arcrimi=	[HW,NET] ARCnet - "RIM I" (entirely mem-mapped) cards
			Format: <io>,<irq>,<nodeID>

	arm64.nobti	[ARM64] Unconditionally disable Branch Target
			Identification support

	arm64.nopauth	[ARM64] Unconditionally disable Pointer Authentication
			support

	arm64.nomte	[ARM64] Unconditionally disable Memory Tagging Extension
			support

	arm64.nosve	[ARM64] Unconditionally disable Scalable Vector
			Extension support

	arm64.nosme	[ARM64] Unconditionally disable Scalable Matrix
			Extension support

	ataflop=	[HW,M68k]

	atarimouse=	[HW,MOUSE] Atari Mouse

	atkbd.extra=	[HW] Enable extra LEDs and keys on IBM RapidAccess,
			EzKey and similar keyboards

	atkbd.reset=	[HW] Reset keyboard during initialization

	atkbd.set=	[HW] Select keyboard code set
			Format: <int> (2 = AT (default), 3 = PS/2)

	atkbd.scroll=	[HW] Enable scroll wheel on MS Office and similar
			keyboards

	atkbd.softraw=	[HW] Choose between synthetic and real raw mode
			Format: <bool> (0 = real, 1 = synthetic (default))

	atkbd.softrepeat= [HW]
			Use software keyboard repeat

	audit=		[KNL] Enable the audit sub-system
			Format: { "0" | "1" | "off" | "on" }
			0 | off - kernel audit is disabled and can not be
			    enabled until the next reboot
			unset - kernel audit is initialized but disabled and
			    will be fully enabled by the userspace auditd.
			1 | on - kernel audit is initialized and partially
			    enabled, storing at most audit_backlog_limit
			    messages in RAM until it is fully enabled by the
			    userspace auditd.
			Default: unset

	audit_backlog_limit= [KNL] Set the audit queue size limit.
			Format: <int> (must be >=0)
			Default: 64

	bau=		[X86_UV] Enable the BAU on SGI UV.  The default
			behavior is to disable the BAU (i.e. bau=0).
			Format: { "0" | "1" }
			0 - Disable the BAU.
			1 - Enable the BAU.
			unset - Disable the BAU.

	baycom_epp=	[HW,AX25]
			Format: <io>,<mode>

	baycom_par=	[HW,AX25] BayCom Parallel Port AX.25 Modem
			Format: <io>,<mode>
			See header of drivers/net/hamradio/baycom_par.c.

	baycom_ser_fdx=	[HW,AX25]
			BayCom Serial Port AX.25 Modem (Full Duplex Mode)
			Format: <io>,<irq>,<mode>[,<baud>]
			See header of drivers/net/hamradio/baycom_ser_fdx.c.

	baycom_ser_hdx=	[HW,AX25]
			BayCom Serial Port AX.25 Modem (Half Duplex Mode)
			Format: <io>,<irq>,<mode>
			See header of drivers/net/hamradio/baycom_ser_hdx.c.

	bert_disable	[ACPI]
			Disable BERT OS support on buggy BIOSes.

	bgrt_disable	[ACPI][X86]
			Disable BGRT to avoid flickering OEM logo.

	blkdevparts=	Manual partition parsing of block device(s) for
			embedded devices based on command line input.
			See Documentation/block/cmdline-partition.rst

	boot_delay=	Milliseconds to delay each printk during boot.
			Only works if CONFIG_BOOT_PRINTK_DELAY is enabled,
			and you may also have to specify "lpj=".  Boot_delay
			values larger than 10 seconds (10000) are assumed
			erroneous and ignored.
			Format: integer

	bootconfig	[KNL]
			Extended command line options can be added to an initrd
			and this will cause the kernel to look for it.

			See Documentation/admin-guide/bootconfig.rst

	bttv.card=	[HW,V4L] bttv (bt848 + bt878 based grabber cards)
	bttv.radio=	Most important insmod options are available as
			kernel args too.
	bttv.pll=	See Documentation/admin-guide/media/bttv.rst
	bttv.tuner=

	bulk_remove=off	[PPC]  This parameter disables the use of the pSeries
			firmware feature for flushing multiple hpte entries
			at a time.

	c101=		[NET] Moxa C101 synchronous serial card

	cachesize=	[BUGS=X86-32] Override level 2 CPU cache size detection.
			Sometimes CPU hardware bugs make them report the cache
			size incorrectly. The kernel will attempt work arounds
			to fix known problems, but for some CPUs it is not
			possible to determine what the correct size should be.
			This option provides an override for these situations.

	carrier_timeout=
			[NET] Specifies amount of time (in seconds) that
			the kernel should wait for a network carrier. By default
			it waits 120 seconds.

	ca_keys=	[KEYS] This parameter identifies a specific key(s) on
			the system trusted keyring to be used for certificate
			trust validation.
			format: { id:<keyid> | builtin }

	cca=		[MIPS] Override the kernel pages' cache coherency
			algorithm.  Accepted values range from 0 to 7
			inclusive. See arch/mips/include/asm/pgtable-bits.h
			for platform specific values (SB1, Loongson3 and
			others).

	ccw_timeout_log	[S390]
			See Documentation/s390/common_io.rst for details.

	cgroup_disable=	[KNL] Disable a particular controller or optional feature
			Format: {name of the controller(s) or feature(s) to disable}
			The effects of cgroup_disable=foo are:
			- foo isn't auto-mounted if you mount all cgroups in
			  a single hierarchy
			- foo isn't visible as an individually mountable
			  subsystem
			- if foo is an optional feature then the feature is
			  disabled and corresponding cgroup files are not
			  created
			{Currently only "memory" controller deal with this and
			cut the overhead, others just disable the usage. So
			only cgroup_disable=memory is actually worthy}
			Specifying "pressure" disables per-cgroup pressure
			stall information accounting feature

	cgroup_no_v1=	[KNL] Disable cgroup controllers and named hierarchies in v1
			Format: { { controller | "all" | "named" }
			          [,{ controller | "all" | "named" }...] }
			Like cgroup_disable, but only applies to cgroup v1;
			the blacklisted controllers remain available in cgroup2.
			"all" blacklists all controllers and "named" disables
			named mounts. Specifying both "all" and "named" disables
			all v1 hierarchies.

	cgroup.memory=	[KNL] Pass options to the cgroup memory controller.
			Format: <string>
			nosocket -- Disable socket memory accounting.
			nokmem -- Disable kernel memory accounting.
			nobpf -- Disable BPF memory accounting.

	checkreqprot=	[SELINUX] Set initial checkreqprot flag value.
			Format: { "0" | "1" }
			See security/selinux/Kconfig help text.
			0 -- check protection applied by kernel (includes
				any implied execute protection).
			1 -- check protection requested by application.
			Default value is set via a kernel config option.
			Value can be changed at runtime via
				/sys/fs/selinux/checkreqprot.
			Setting checkreqprot to 1 is deprecated.

	cio_ignore=	[S390]
			See Documentation/s390/common_io.rst for details.

	clearcpuid=X[,X...] [X86]
			Disable CPUID feature X for the kernel. See
			arch/x86/include/asm/cpufeatures.h for the valid bit
			numbers X. Note the Linux-specific bits are not necessarily
			stable over kernel options, but the vendor-specific
			ones should be.
			X can also be a string as appearing in the flags: line
			in /proc/cpuinfo which does not have the above
			instability issue. However, not all features have names
			in /proc/cpuinfo.
			Note that using this option will taint your kernel.
			Also note that user programs calling CPUID directly
			or using the feature without checking anything
			will still see it. This just prevents it from
			being used by the kernel or shown in /proc/cpuinfo.
			Also note the kernel might malfunction if you disable
			some critical bits.

	clk_ignore_unused
			[CLK]
			Prevents the clock framework from automatically gating
			clocks that have not been explicitly enabled by a Linux
			device driver but are enabled in hardware at reset or
			by the bootloader/firmware. Note that this does not
			force such clocks to be always-on nor does it reserve
			those clocks in any way. This parameter is useful for
			debug and development, but should not be needed on a
			platform with proper driver support.  For more
			information, see Documentation/driver-api/clk.rst.

	clock=		[BUGS=X86-32, HW] gettimeofday clocksource override.
			[Deprecated]
			Forces specified clocksource (if available) to be used
			when calculating gettimeofday(). If specified
			clocksource is not available, it defaults to PIT.
			Format: { pit | tsc | cyclone | pmtmr }

	clocksource=	Override the default clocksource
			Format: <string>
			Override the default clocksource and use the clocksource
			with the name specified.
			Some clocksource names to choose from, depending on
			the platform:
			[all] jiffies (this is the base, fallback clocksource)
			[ACPI] acpi_pm
			[ARM] imx_timer1,OSTS,netx_timer,mpu_timer2,
				pxa_timer,timer3,32k_counter,timer0_1
			[X86-32] pit,hpet,tsc;
				scx200_hrt on Geode; cyclone on IBM x440
			[MIPS] MIPS
			[PARISC] cr16
			[S390] tod
			[SH] SuperH
			[SPARC64] tick
			[X86-64] hpet,tsc

	clocksource.arm_arch_timer.evtstrm=
			[ARM,ARM64]
			Format: <bool>
			Enable/disable the eventstream feature of the ARM
			architected timer so that code using WFE-based polling
			loops can be debugged more effectively on production
			systems.

	clocksource.max_cswd_read_retries= [KNL]
			Number of clocksource_watchdog() retries due to
			external delays before the clock will be marked
			unstable.  Defaults to two retries, that is,
			three attempts to read the clock under test.

	clocksource.verify_n_cpus= [KNL]
			Limit the number of CPUs checked for clocksources
			marked with CLOCK_SOURCE_VERIFY_PERCPU that
			are marked unstable due to excessive skew.
			A negative value says to check all CPUs, while
			zero says not to check any.  Values larger than
			nr_cpu_ids are silently truncated to nr_cpu_ids.
			The actual CPUs are chosen randomly, with
			no replacement if the same CPU is chosen twice.

	clocksource-wdtest.holdoff= [KNL]
			Set the time in seconds that the clocksource
			watchdog test waits before commencing its tests.
			Defaults to zero when built as a module and to
			10 seconds when built into the kernel.

	cma=nn[MG]@[start[MG][-end[MG]]]
			[KNL,CMA]
			Sets the size of kernel global memory area for
			contiguous memory allocations and optionally the
			placement constraint by the physical address range of
			memory allocations. A value of 0 disables CMA
			altogether. For more information, see
			kernel/dma/contiguous.c

	cma_pernuma=nn[MG]
			[ARM64,KNL,CMA]
			Sets the size of kernel per-numa memory area for
			contiguous memory allocations. A value of 0 disables
			per-numa CMA altogether. And If this option is not
			specified, the default value is 0.
			With per-numa CMA enabled, DMA users on node nid will
			first try to allocate buffer from the pernuma area
			which is located in node nid, if the allocation fails,
			they will fallback to the global default memory area.

	cmo_free_hint=	[PPC] Format: { yes | no }
			Specify whether pages are marked as being inactive
			when they are freed.  This is used in CMO environments
			to determine OS memory pressure for page stealing by
			a hypervisor.
			Default: yes

	coherent_pool=nn[KMG]	[ARM,KNL]
			Sets the size of memory pool for coherent, atomic dma
			allocations, by default set to 256K.

	com20020=	[HW,NET] ARCnet - COM20020 chipset
			Format:
			<io>[,<irq>[,<nodeID>[,<backplane>[,<ckp>[,<timeout>]]]]]

	com90io=	[HW,NET] ARCnet - COM90xx chipset (IO-mapped buffers)
			Format: <io>[,<irq>]

	com90xx=	[HW,NET]
			ARCnet - COM90xx chipset (memory-mapped buffers)
			Format: <io>[,<irq>[,<memstart>]]

	condev=		[HW,S390] console device
	conmode=

	con3215_drop=	[S390] 3215 console drop mode.
			Format: y|n|Y|N|1|0
			When set to true, drop data on the 3215 console when
			the console buffer is full. In this case the
			operator using a 3270 terminal emulator (for example
			x3270) does not have to enter the clear key for the
			console output to advance and the kernel to continue.
			This leads to a much faster boot time when a 3270
			terminal emulator is active. If no 3270 terminal
			emulator is used, this parameter has no effect.

	console=	[KNL] Output console device and options.

		tty<n>	Use the virtual console device <n>.

		ttyS<n>[,options]
		ttyUSB0[,options]
			Use the specified serial port.  The options are of
			the form "bbbbpnf", where "bbbb" is the baud rate,
			"p" is parity ("n", "o", or "e"), "n" is number of
			bits, and "f" is flow control ("r" for RTS or
			omit it).  Default is "9600n8".

			See Documentation/admin-guide/serial-console.rst for more
			information.  See
			Documentation/networking/netconsole.rst for an
			alternative.

		uart[8250],io,<addr>[,options]
		uart[8250],mmio,<addr>[,options]
		uart[8250],mmio16,<addr>[,options]
		uart[8250],mmio32,<addr>[,options]
		uart[8250],0x<addr>[,options]
			Start an early, polled-mode console on the 8250/16550
			UART at the specified I/O port or MMIO address,
			switching to the matching ttyS device later.
			MMIO inter-register address stride is either 8-bit
			(mmio), 16-bit (mmio16), or 32-bit (mmio32).
			If none of [io|mmio|mmio16|mmio32], <addr> is assumed
			to be equivalent to 'mmio'. 'options' are specified in
			the same format described for ttyS above; if unspecified,
			the h/w is not re-initialized.

		hvc<n>	Use the hypervisor console device <n>. This is for
			both Xen and PowerPC hypervisors.

		{ null | "" }
			Use to disable console output, i.e., to have kernel
			console messages discarded.
			This must be the only console= parameter used on the
			kernel command line.

		If the device connected to the port is not a TTY but a braille
		device, prepend "brl," before the device type, for instance
			console=brl,ttyS0
		For now, only VisioBraille is supported.

	console_msg_format=
			[KNL] Change console messages format
		default
			By default we print messages on consoles in
			"[time stamp] text\n" format (time stamp may not be
			printed, depending on CONFIG_PRINTK_TIME or
			`printk_time' param).
		syslog
			Switch to syslog format: "<%u>[time stamp] text\n"
			IOW, each message will have a facility and loglevel
			prefix. The format is similar to one used by syslog()
			syscall, or to executing "dmesg -S --raw" or to reading
			from /proc/kmsg.

	consoleblank=	[KNL] The console blank (screen saver) timeout in
			seconds. A value of 0 disables the blank timer.
			Defaults to 0.

	coredump_filter=
			[KNL] Change the default value for
			/proc/<pid>/coredump_filter.
			See also Documentation/filesystems/proc.rst.

	coresight_cpu_debug.enable
			[ARM,ARM64]
			Format: <bool>
			Enable/disable the CPU sampling based debugging.
			0: default value, disable debugging
			1: enable debugging at boot time

	cpcihp_generic=	[HW,PCI] Generic port I/O CompactPCI driver
			Format:
			<first_slot>,<last_slot>,<port>,<enum_bit>[,<debug>]

	cpu0_hotplug	[X86] Turn on CPU0 hotplug feature when
			CONFIG_BOOTPARAM_HOTPLUG_CPU0 is off.
			Some features depend on CPU0. Known dependencies are:
			1. Resume from suspend/hibernate depends on CPU0.
			Suspend/hibernate will fail if CPU0 is offline and you
			need to online CPU0 before suspend/hibernate.
			2. PIC interrupts also depend on CPU0. CPU0 can't be
			removed if a PIC interrupt is detected.
			It's said poweroff/reboot may depend on CPU0 on some
			machines although I haven't seen such issues so far
			after CPU0 is offline on a few tested machines.
			If the dependencies are under your control, you can
			turn on cpu0_hotplug.

	cpuidle.off=1	[CPU_IDLE]
			disable the cpuidle sub-system

	cpuidle.governor=
			[CPU_IDLE] Name of the cpuidle governor to use.

	cpufreq.off=1	[CPU_FREQ]
			disable the cpufreq sub-system

	cpufreq.default_governor=
			[CPU_FREQ] Name of the default cpufreq governor or
			policy to use. This governor must be registered in the
			kernel before the cpufreq driver probes.

	cpu_init_udelay=N
			[X86] Delay for N microsec between assert and de-assert
			of APIC INIT to start processors.  This delay occurs
			on every CPU online, such as boot, and resume from suspend.
			Default: 10000

	crash_kexec_post_notifiers
			Run kdump after running panic-notifiers and dumping
			kmsg. This only for the users who doubt kdump always
			succeeds in any situation.
			Note that this also increases risks of kdump failure,
			because some panic notifiers can make the crashed
			kernel more unstable.

	crashkernel=size[KMG][@offset[KMG]]
			[KNL] Using kexec, Linux can switch to a 'crash kernel'
			upon panic. This parameter reserves the physical
			memory region [offset, offset + size] for that kernel
			image. If '@offset' is omitted, then a suitable offset
			is selected automatically.
			[KNL, X86-64, ARM64] Select a region under 4G first, and
			fall back to reserve region above 4G when '@offset'
			hasn't been specified.
			See Documentation/admin-guide/kdump/kdump.rst for further details.

	crashkernel=range1:size1[,range2:size2,...][@offset]
			[KNL] Same as above, but depends on the memory
			in the running system. The syntax of range is
			start-[end] where start and end are both
			a memory unit (amount[KMG]). See also
			Documentation/admin-guide/kdump/kdump.rst for an example.

	crashkernel=size[KMG],high
			[KNL, X86-64, ARM64] range could be above 4G. Allow kernel
			to allocate physical memory region from top, so could
			be above 4G if system have more than 4G ram installed.
			Otherwise memory region will be allocated below 4G, if
			available.
			It will be ignored if crashkernel=X is specified.
	crashkernel=size[KMG],low
			[KNL, X86-64, ARM64] range under 4G. When crashkernel=X,high
			is passed, kernel could allocate physical memory region
			above 4G, that cause second kernel crash on system
			that require some amount of low memory, e.g. swiotlb
			requires at least 64M+32K low memory, also enough extra
			low memory is needed to make sure DMA buffers for 32-bit
			devices won't run out. Kernel would try to allocate
			default	size of memory below 4G automatically. The default
			size is	platform dependent.
			  --> x86: max(swiotlb_size_or_default() + 8MiB, 256MiB)
			  --> arm64: 128MiB
			This one lets the user specify own low range under 4G
			for second kernel instead.
			0: to disable low allocation.
			It will be ignored when crashkernel=X,high is not used
			or memory reserved is below 4G.

	cryptomgr.notests
			[KNL] Disable crypto self-tests

	cs89x0_dma=	[HW,NET]
			Format: <dma>

	cs89x0_media=	[HW,NET]
			Format: { rj45 | aui | bnc }

	csdlock_debug=	[KNL] Enable or disable debug add-ons of cross-CPU
			function call handling. When switched on,
			additional debug data is printed to the console
			in case a hanging CPU is detected, and that
			CPU is pinged again in order to try to resolve
			the hang situation.  The default value of this
			option depends on the CSD_LOCK_WAIT_DEBUG_DEFAULT
			Kconfig option.

	dasd=		[HW,NET]
			See header of drivers/s390/block/dasd_devmap.c.

	db9.dev[2|3]=	[HW,JOY] Multisystem joystick support via parallel port
			(one device per port)
			Format: <port#>,<type>
			See also Documentation/input/devices/joystick-parport.rst

	debug		[KNL] Enable kernel debugging (events log level).

	debug_boot_weak_hash
			[KNL] Enable printing [hashed] pointers early in the
			boot sequence.  If enabled, we use a weak hash instead
			of siphash to hash pointers.  Use this option if you are
			seeing instances of '(___ptrval___)') and need to see a
			value (hashed pointer) instead. Cryptographically
			insecure, please do not use on production kernels.

	debug_locks_verbose=
			[KNL] verbose locking self-tests
			Format: <int>
			Print debugging info while doing the locking API
			self-tests.
			Bitmask for the various LOCKTYPE_ tests. Defaults to 0
			(no extra messages), setting it to -1 (all bits set)
			will print _a_lot_ more information - normally only
			useful to lockdep developers.

	debug_objects	[KNL] Enable object debugging

	debug_guardpage_minorder=
			[KNL] When CONFIG_DEBUG_PAGEALLOC is set, this
			parameter allows control of the order of pages that will
			be intentionally kept free (and hence protected) by the
			buddy allocator. Bigger value increase the probability
			of catching random memory corruption, but reduce the
			amount of memory for normal system use. The maximum
			possible value is MAX_ORDER/2.  Setting this parameter
			to 1 or 2 should be enough to identify most random
			memory corruption problems caused by bugs in kernel or
			driver code when a CPU writes to (or reads from) a
			random memory location. Note that there exists a class
			of memory corruptions problems caused by buggy H/W or
			F/W or by drivers badly programming DMA (basically when
			memory is written at bus level and the CPU MMU is
			bypassed) which are not detectable by
			CONFIG_DEBUG_PAGEALLOC, hence this option will not help
			tracking down these problems.

	debug_pagealloc=
			[KNL] When CONFIG_DEBUG_PAGEALLOC is set, this parameter
			enables the feature at boot time. By default, it is
			disabled and the system will work mostly the same as a
			kernel built without CONFIG_DEBUG_PAGEALLOC.
			Note: to get most of debug_pagealloc error reports, it's
			useful to also enable the page_owner functionality.
			on: enable the feature

	debugfs=    	[KNL] This parameter enables what is exposed to userspace
			and debugfs internal clients.
			Format: { on, no-mount, off }
			on: 	All functions are enabled.
			no-mount:
				Filesystem is not registered but kernel clients can
			        access APIs and a crashkernel can be used to read
				its content. There is nothing to mount.
			off: 	Filesystem is not registered and clients
			        get a -EPERM as result when trying to register files
				or directories within debugfs.
				This is equivalent of the runtime functionality if
				debugfs was not enabled in the kernel at all.
			Default value is set in build-time with a kernel configuration.

	debugpat	[X86] Enable PAT debugging

	default_hugepagesz=
			[HW] The size of the default HugeTLB page. This is
			the size represented by the legacy /proc/ hugepages
			APIs.  In addition, this is the default hugetlb size
			used for shmget(), mmap() and mounting hugetlbfs
			filesystems.  If not specified, defaults to the
			architecture's default huge page size.  Huge page
			sizes are architecture dependent.  See also
			Documentation/admin-guide/mm/hugetlbpage.rst.
			Format: size[KMG]

	deferred_probe_timeout=
			[KNL] Debugging option to set a timeout in seconds for
			deferred probe to give up waiting on dependencies to
			probe. Only specific dependencies (subsystems or
			drivers) that have opted in will be ignored. A timeout
			of 0 will timeout at the end of initcalls. If the time
			out hasn't expired, it'll be restarted by each
			successful driver registration. This option will also
			dump out devices still on the deferred probe list after
			retrying.

	delayacct	[KNL] Enable per-task delay accounting

	dell_smm_hwmon.ignore_dmi=
			[HW] Continue probing hardware even if DMI data
			indicates that the driver is running on unsupported
			hardware.

	dell_smm_hwmon.force=
			[HW] Activate driver even if SMM BIOS signature does
			not match list of supported models and enable otherwise
			blacklisted features.

	dell_smm_hwmon.power_status=
			[HW] Report power status in /proc/i8k
			(disabled by default).

	dell_smm_hwmon.restricted=
			[HW] Allow controlling fans only if SYS_ADMIN
			capability is set.

	dell_smm_hwmon.fan_mult=
			[HW] Factor to multiply fan speed with.

	dell_smm_hwmon.fan_max=
			[HW] Maximum configurable fan speed.

	dfltcc=		[HW,S390]
			Format: { on | off | def_only | inf_only | always }
			on:       s390 zlib hardware support for compression on
			          level 1 and decompression (default)
			off:      No s390 zlib hardware support
			def_only: s390 zlib hardware support for deflate
			          only (compression on level 1)
			inf_only: s390 zlib hardware support for inflate
			          only (decompression)
			always:   Same as 'on' but ignores the selected compression
			          level always using hardware support (used for debugging)

	dhash_entries=	[KNL]
			Set number of hash buckets for dentry cache.

	disable_1tb_segments [PPC]
			Disables the use of 1TB hash page table segments. This
			causes the kernel to fall back to 256MB segments which
			can be useful when debugging issues that require an SLB
			miss to occur.

	disable=	[IPV6]
			See Documentation/networking/ipv6.rst.

	disable_radix	[PPC]
			Disable RADIX MMU mode on POWER9

	disable_tlbie	[PPC]
			Disable TLBIE instruction. Currently does not work
			with KVM, with HASH MMU, or with coherent accelerators.

	disable_cpu_apicid= [X86,APIC,SMP]
			Format: <int>
			The number of initial APIC ID for the
			corresponding CPU to be disabled at boot,
			mostly used for the kdump 2nd kernel to
			disable BSP to wake up multiple CPUs without
			causing system reset or hang due to sending
			INIT from AP to BSP.

	disable_ddw	[PPC/PSERIES]
			Disable Dynamic DMA Window support. Use this
			to workaround buggy firmware.

	disable_ipv6=	[IPV6]
			See Documentation/networking/ipv6.rst.

	disable_mtrr_cleanup [X86]
			The kernel tries to adjust MTRR layout from continuous
			to discrete, to make X server driver able to add WB
			entry later. This parameter disables that.

	disable_mtrr_trim [X86, Intel and AMD only]
			By default the kernel will trim any uncacheable
			memory out of your available memory pool based on
			MTRR settings.  This parameter disables that behavior,
			possibly causing your machine to run very slowly.

	disable_timer_pin_1 [X86]
			Disable PIN 1 of APIC timer
			Can be useful to work around chipset bugs.

	dis_ucode_ldr	[X86] Disable the microcode loader.

	dma_debug=off	If the kernel is compiled with DMA_API_DEBUG support,
			this option disables the debugging code at boot.

	dma_debug_entries=<number>
			This option allows to tune the number of preallocated
			entries for DMA-API debugging code. One entry is
			required per DMA-API allocation. Use this if the
			DMA-API debugging code disables itself because the
			architectural default is too low.

	dma_debug_driver=<driver_name>
			With this option the DMA-API debugging driver
			filter feature can be enabled at boot time. Just
			pass the driver to filter for as the parameter.
			The filter can be disabled or changed to another
			driver later using sysfs.

	driver_async_probe=  [KNL]
			List of driver names to be probed asynchronously. *
			matches with all driver names. If * is specified, the
			rest of the listed driver names are those that will NOT
			match the *.
			Format: <driver_name1>,<driver_name2>...

	drm.edid_firmware=[<connector>:]<file>[,[<connector>:]<file>]
			Broken monitors, graphic adapters, KVMs and EDIDless
			panels may send no or incorrect EDID data sets.
			This parameter allows to specify an EDID data sets
			in the /lib/firmware directory that are used instead.
			Generic built-in EDID data sets are used, if one of
			edid/1024x768.bin, edid/1280x1024.bin,
			edid/1680x1050.bin, or edid/1920x1080.bin is given
			and no file with the same name exists. Details and
			instructions how to build your own EDID data are
			available in Documentation/admin-guide/edid.rst. An EDID
			data set will only be used for a particular connector,
			if its name and a colon are prepended to the EDID
			name. Each connector may use a unique EDID data
			set by separating the files with a comma.  An EDID
			data set with no connector name will be used for
			any connectors not explicitly specified.

	dscc4.setup=	[NET]

	dt_cpu_ftrs=	[PPC]
			Format: {"off" | "known"}
			Control how the dt_cpu_ftrs device-tree binding is
			used for CPU feature discovery and setup (if it
			exists).
			off: Do not use it, fall back to legacy cpu table.
			known: Do not pass through unknown features to guests
			or userspace, only those that the kernel is aware of.

	dump_apple_properties	[X86]
			Dump name and content of EFI device properties on
			x86 Macs.  Useful for driver authors to determine
			what data is available or for reverse-engineering.

	dyndbg[="val"]		[KNL,DYNAMIC_DEBUG]
	<module>.dyndbg[="val"]
			Enable debug messages at boot time.  See
			Documentation/admin-guide/dynamic-debug-howto.rst
			for details.

	early_ioremap_debug [KNL]
			Enable debug messages in early_ioremap support. This
			is useful for tracking down temporary early mappings
			which are not unmapped.

	earlycon=	[KNL] Output early console device and options.

			When used with no options, the early console is
			determined by stdout-path property in device tree's
			chosen node or the ACPI SPCR table if supported by
			the platform.

		cdns,<addr>[,options]
			Start an early, polled-mode console on a Cadence
			(xuartps) serial port at the specified address. Only
			supported option is baud rate. If baud rate is not
			specified, the serial port must already be setup and
			configured.

		uart[8250],io,<addr>[,options[,uartclk]]
		uart[8250],mmio,<addr>[,options[,uartclk]]
		uart[8250],mmio32,<addr>[,options[,uartclk]]
		uart[8250],mmio32be,<addr>[,options[,uartclk]]
		uart[8250],0x<addr>[,options]
			Start an early, polled-mode console on the 8250/16550
			UART at the specified I/O port or MMIO address.
			MMIO inter-register address stride is either 8-bit
			(mmio) or 32-bit (mmio32 or mmio32be).
			If none of [io|mmio|mmio32|mmio32be], <addr> is assumed
			to be equivalent to 'mmio'. 'options' are specified
			in the same format described for "console=ttyS<n>"; if
			unspecified, the h/w is not initialized. 'uartclk' is
			the uart clock frequency; if unspecified, it is set
			to 'BASE_BAUD' * 16.

		pl011,<addr>
		pl011,mmio32,<addr>
			Start an early, polled-mode console on a pl011 serial
			port at the specified address. The pl011 serial port
			must already be setup and configured. Options are not
			yet supported.  If 'mmio32' is specified, then only
			the driver will use only 32-bit accessors to read/write
			the device registers.

		liteuart,<addr>
			Start an early console on a litex serial port at the
			specified address. The serial port must already be
			setup and configured. Options are not yet supported.

		meson,<addr>
			Start an early, polled-mode console on a meson serial
			port at the specified address. The serial port must
			already be setup and configured. Options are not yet
			supported.

		msm_serial,<addr>
			Start an early, polled-mode console on an msm serial
			port at the specified address. The serial port
			must already be setup and configured. Options are not
			yet supported.

		msm_serial_dm,<addr>
			Start an early, polled-mode console on an msm serial
			dm port at the specified address. The serial port
			must already be setup and configured. Options are not
			yet supported.

		owl,<addr>
			Start an early, polled-mode console on a serial port
			of an Actions Semi SoC, such as S500 or S900, at the
			specified address. The serial port must already be
			setup and configured. Options are not yet supported.

		rda,<addr>
			Start an early, polled-mode console on a serial port
			of an RDA Micro SoC, such as RDA8810PL, at the
			specified address. The serial port must already be
			setup and configured. Options are not yet supported.

		sbi
			Use RISC-V SBI (Supervisor Binary Interface) for early
			console.

		smh	Use ARM semihosting calls for early console.

		s3c2410,<addr>
		s3c2412,<addr>
		s3c2440,<addr>
		s3c6400,<addr>
		s5pv210,<addr>
		exynos4210,<addr>
			Use early console provided by serial driver available
			on Samsung SoCs, requires selecting proper type and
			a correct base address of the selected UART port. The
			serial port must already be setup and configured.
			Options are not yet supported.

		lantiq,<addr>
			Start an early, polled-mode console on a lantiq serial
			(lqasc) port at the specified address. The serial port
			must already be setup and configured. Options are not
			yet supported.

		lpuart,<addr>
		lpuart32,<addr>
			Use early console provided by Freescale LP UART driver
			found on Freescale Vybrid and QorIQ LS1021A processors.
			A valid base address must be provided, and the serial
			port must already be setup and configured.

		ec_imx21,<addr>
		ec_imx6q,<addr>
			Start an early, polled-mode, output-only console on the
			Freescale i.MX UART at the specified address. The UART
			must already be setup and configured.

		ar3700_uart,<addr>
			Start an early, polled-mode console on the
			Armada 3700 serial port at the specified
			address. The serial port must already be setup
			and configured. Options are not yet supported.

		qcom_geni,<addr>
			Start an early, polled-mode console on a Qualcomm
			Generic Interface (GENI) based serial port at the
			specified address. The serial port must already be
			setup and configured. Options are not yet supported.

		efifb,[options]
			Start an early, unaccelerated console on the EFI
			memory mapped framebuffer (if available). On cache
			coherent non-x86 systems that use system memory for
			the framebuffer, pass the 'ram' option so that it is
			mapped with the correct attributes.

		linflex,<addr>
			Use early console provided by Freescale LINFlexD UART
			serial driver for NXP S32V234 SoCs. A valid base
			address must be provided, and the serial port must
			already be setup and configured.

	earlyprintk=	[X86,SH,ARM,M68k,S390]
			earlyprintk=vga
			earlyprintk=sclp
			earlyprintk=xen
			earlyprintk=serial[,ttySn[,baudrate]]
			earlyprintk=serial[,0x...[,baudrate]]
			earlyprintk=ttySn[,baudrate]
			earlyprintk=dbgp[debugController#]
			earlyprintk=pciserial[,force],bus:device.function[,baudrate]
			earlyprintk=xdbc[xhciController#]

			earlyprintk is useful when the kernel crashes before
			the normal console is initialized. It is not enabled by
			default because it has some cosmetic problems.

			Append ",keep" to not disable it when the real console
			takes over.

			Only one of vga, serial, or usb debug port can
			be used at a time.

			Currently only ttyS0 and ttyS1 may be specified by
			name.  Other I/O ports may be explicitly specified
			on some architectures (x86 and arm at least) by
			replacing ttySn with an I/O port address, like this:
				earlyprintk=serial,0x1008,115200
			You can find the port for a given device in
			/proc/tty/driver/serial:
				2: uart:ST16650V2 port:00001008 irq:18 ...

			Interaction with the standard serial driver is not
			very good.

			The VGA output is eventually overwritten by
			the real console.

			The xen option can only be used in Xen domains.

			The sclp output can only be used on s390.

			The optional "force" to "pciserial" enables use of a
			PCI device even when its classcode is not of the
			UART class.

	edac_report=	[HW,EDAC] Control how to report EDAC event
			Format: {"on" | "off" | "force"}
			on: enable EDAC to report H/W event. May be overridden
			by other higher priority error reporting module.
			off: disable H/W event reporting through EDAC.
			force: enforce the use of EDAC to report H/W event.
			default: on.

	edd=		[EDD]
			Format: {"off" | "on" | "skip[mbr]"}

	efi=		[EFI]
			Format: { "debug", "disable_early_pci_dma",
				  "nochunk", "noruntime", "nosoftreserve",
				  "novamap", "no_disable_early_pci_dma" }
			debug: enable misc debug output.
			disable_early_pci_dma: disable the busmaster bit on all
			PCI bridges while in the EFI boot stub.
			nochunk: disable reading files in "chunks" in the EFI
			boot stub, as chunking can cause problems with some
			firmware implementations.
			noruntime : disable EFI runtime services support
			nosoftreserve: The EFI_MEMORY_SP (Specific Purpose)
			attribute may cause the kernel to reserve the
			memory range for a memory mapping driver to
			claim. Specify efi=nosoftreserve to disable this
			reservation and treat the memory by its base type
			(i.e. EFI_CONVENTIONAL_MEMORY / "System RAM").
			novamap: do not call SetVirtualAddressMap().
			no_disable_early_pci_dma: Leave the busmaster bit set
			on all PCI bridges while in the EFI boot stub

	efi_no_storage_paranoia [EFI; X86]
			Using this parameter you can use more than 50% of
			your efi variable storage. Use this parameter only if
			you are really sure that your UEFI does sane gc and
			fulfills the spec otherwise your board may brick.

	efi_fake_mem=	nn[KMG]@ss[KMG]:aa[,nn[KMG]@ss[KMG]:aa,..] [EFI; X86]
			Add arbitrary attribute to specific memory range by
			updating original EFI memory map.
			Region of memory which aa attribute is added to is
			from ss to ss+nn.

			If efi_fake_mem=2G@4G:0x10000,2G@0x10a0000000:0x10000
			is specified, EFI_MEMORY_MORE_RELIABLE(0x10000)
			attribute is added to range 0x100000000-0x180000000 and
			0x10a0000000-0x1120000000.

			If efi_fake_mem=8G@9G:0x40000 is specified, the
			EFI_MEMORY_SP(0x40000) attribute is added to
			range 0x240000000-0x43fffffff.

			Using this parameter you can do debugging of EFI memmap
			related features. For example, you can do debugging of
			Address Range Mirroring feature even if your box
			doesn't support it, or mark specific memory as
			"soft reserved".

	efivar_ssdt=	[EFI; X86] Name of an EFI variable that contains an SSDT
			that is to be dynamically loaded by Linux. If there are
			multiple variables with the same name but with different
			vendor GUIDs, all of them will be loaded. See
			Documentation/admin-guide/acpi/ssdt-overlays.rst for details.


	eisa_irq_edge=	[PARISC,HW]
			See header of drivers/parisc/eisa.c.

	ekgdboc=	[X86,KGDB] Allow early kernel console debugging
			Format: ekgdboc=kbd

			This is designed to be used in conjunction with
			the boot argument: earlyprintk=vga

			This parameter works in place of the kgdboc parameter
			but can only be used if the backing tty is available
			very early in the boot process. For early debugging
			via a serial port see kgdboc_earlycon instead.

	elanfreq=	[X86-32]
			See comment before function elanfreq_setup() in
			arch/x86/kernel/cpu/cpufreq/elanfreq.c.

	elfcorehdr=[size[KMG]@]offset[KMG] [IA64,PPC,SH,X86,S390]
			Specifies physical address of start of kernel core
			image elf header and optionally the size. Generally
			kexec loader will pass this option to capture kernel.
			See Documentation/admin-guide/kdump/kdump.rst for details.

	enable_mtrr_cleanup [X86]
			The kernel tries to adjust MTRR layout from continuous
			to discrete, to make X server driver able to add WB
			entry later. This parameter enables that.

	enable_timer_pin_1 [X86]
			Enable PIN 1 of APIC timer
			Can be useful to work around chipset bugs
			(in particular on some ATI chipsets).
			The kernel tries to set a reasonable default.

	enforcing=	[SELINUX] Set initial enforcing status.
			Format: {"0" | "1"}
			See security/selinux/Kconfig help text.
			0 -- permissive (log only, no denials).
			1 -- enforcing (deny and log).
			Default value is 0.
			Value can be changed at runtime via
			/sys/fs/selinux/enforce.

	erst_disable	[ACPI]
			Disable Error Record Serialization Table (ERST)
			support.

	ether=		[HW,NET] Ethernet cards parameters
			This option is obsoleted by the "netdev=" option, which
			has equivalent usage. See its documentation for details.

	evm=		[EVM]
			Format: { "fix" }
			Permit 'security.evm' to be updated regardless of
			current integrity status.

	early_page_ext [KNL] Enforces page_ext initialization to earlier
			stages so cover more early boot allocations.
			Please note that as side effect some optimizations
			might be disabled to achieve that (e.g. parallelized
			memory initialization is disabled) so the boot process
			might take longer, especially on systems with a lot of
			memory. Available with CONFIG_PAGE_EXTENSION=y.

	failslab=
	fail_usercopy=
	fail_page_alloc=
	fail_make_request=[KNL]
			General fault injection mechanism.
			Format: <interval>,<probability>,<space>,<times>
			See also Documentation/fault-injection/.

	fb_tunnels=	[NET]
			Format: { initns | none }
			See Documentation/admin-guide/sysctl/net.rst for
			fb_tunnels_only_for_init_ns

	floppy=		[HW]
			See Documentation/admin-guide/blockdev/floppy.rst.

	force_pal_cache_flush
			[IA-64] Avoid check_sal_cache_flush which may hang on
			buggy SAL_CACHE_FLUSH implementations. Using this
			parameter will force ia64_sal_cache_flush to call
			ia64_pal_cache_flush instead of SAL_CACHE_FLUSH.

	forcepae	[X86-32]
			Forcefully enable Physical Address Extension (PAE).
			Many Pentium M systems disable PAE but may have a
			functionally usable PAE implementation.
			Warning: use of this parameter will taint the kernel
			and may cause unknown problems.

	ftrace=[tracer]
			[FTRACE] will set and start the specified tracer
			as early as possible in order to facilitate early
			boot debugging.

	ftrace_boot_snapshot
			[FTRACE] On boot up, a snapshot will be taken of the
			ftrace ring buffer that can be read at:
			/sys/kernel/tracing/snapshot.
			This is useful if you need tracing information from kernel
			boot up that is likely to be overridden by user space
			start up functionality.

			Optionally, the snapshot can also be defined for a tracing
			instance that was created by the trace_instance= command
			line parameter.

			trace_instance=foo,sched_switch ftrace_boot_snapshot=foo

			The above will cause the "foo" tracing instance to trigger
			a snapshot at the end of boot up.

	ftrace_dump_on_oops[=orig_cpu]
			[FTRACE] will dump the trace buffers on oops.
			If no parameter is passed, ftrace will dump
			buffers of all CPUs, but if you pass orig_cpu, it will
			dump only the buffer of the CPU that triggered the
			oops.

	ftrace_filter=[function-list]
			[FTRACE] Limit the functions traced by the function
			tracer at boot up. function-list is a comma-separated
			list of functions. This list can be changed at run
			time by the set_ftrace_filter file in the debugfs
			tracing directory.

	ftrace_notrace=[function-list]
			[FTRACE] Do not trace the functions specified in
			function-list. This list can be changed at run time
			by the set_ftrace_notrace file in the debugfs
			tracing directory.

	ftrace_graph_filter=[function-list]
			[FTRACE] Limit the top level callers functions traced
			by the function graph tracer at boot up.
			function-list is a comma-separated list of functions
			that can be changed at run time by the
			set_graph_function file in the debugfs tracing directory.

	ftrace_graph_notrace=[function-list]
			[FTRACE] Do not trace from the functions specified in
			function-list.  This list is a comma-separated list of
			functions that can be changed at run time by the
			set_graph_notrace file in the debugfs tracing directory.

	ftrace_graph_max_depth=<uint>
			[FTRACE] Used with the function graph tracer. This is
			the max depth it will trace into a function. This value
			can be changed at run time by the max_graph_depth file
			in the tracefs tracing directory. default: 0 (no limit)

	fw_devlink=	[KNL] Create device links between consumer and supplier
			devices by scanning the firmware to infer the
			consumer/supplier relationships. This feature is
			especially useful when drivers are loaded as modules as
			it ensures proper ordering of tasks like device probing
			(suppliers first, then consumers), supplier boot state
			clean up (only after all consumers have probed),
			suspend/resume & runtime PM (consumers first, then
			suppliers).
			Format: { off | permissive | on | rpm }
			off --	Don't create device links from firmware info.
			permissive -- Create device links from firmware info
				but use it only for ordering boot state clean
				up (sync_state() calls).
			on -- 	Create device links from firmware info and use it
				to enforce probe and suspend/resume ordering.
			rpm --	Like "on", but also use to order runtime PM.

	fw_devlink.strict=<bool>
			[KNL] Treat all inferred dependencies as mandatory
			dependencies. This only applies for fw_devlink=on|rpm.
			Format: <bool>

	fw_devlink.sync_state =
			[KNL] When all devices that could probe have finished
			probing, this parameter controls what to do with
			devices that haven't yet received their sync_state()
			calls.
			Format: { strict | timeout }
			strict -- Default. Continue waiting on consumers to
				probe successfully.
			timeout -- Give up waiting on consumers and call
				sync_state() on any devices that haven't yet
				received their sync_state() calls after
				deferred_probe_timeout has expired or by
				late_initcall() if !CONFIG_MODULES.

	gamecon.map[2|3]=
			[HW,JOY] Multisystem joystick and NES/SNES/PSX pad
			support via parallel port (up to 5 devices per port)
			Format: <port#>,<pad1>,<pad2>,<pad3>,<pad4>,<pad5>
			See also Documentation/input/devices/joystick-parport.rst

	gamma=		[HW,DRM]

	gart_fix_e820=	[X86-64] disable the fix e820 for K8 GART
			Format: off | on
			default: on

	gcov_persist=	[GCOV] When non-zero (default), profiling data for
			kernel modules is saved and remains accessible via
			debugfs, even when the module is unloaded/reloaded.
			When zero, profiling data is discarded and associated
			debugfs files are removed at module unload time.

	goldfish	[X86] Enable the goldfish android emulator platform.
			Don't use this when you are not running on the
			android emulator

	gpio-mockup.gpio_mockup_ranges
			[HW] Sets the ranges of gpiochip of for this device.
			Format: <start1>,<end1>,<start2>,<end2>...
	gpio-mockup.gpio_mockup_named_lines
			[HW] Let the driver know GPIO lines should be named.

	gpt		[EFI] Forces disk with valid GPT signature but
			invalid Protective MBR to be treated as GPT. If the
			primary GPT is corrupted, it enables the backup/alternate
			GPT to be used instead.

	grcan.enable0=	[HW] Configuration of physical interface 0. Determines
			the "Enable 0" bit of the configuration register.
			Format: 0 | 1
			Default: 0
	grcan.enable1=	[HW] Configuration of physical interface 1. Determines
			the "Enable 0" bit of the configuration register.
			Format: 0 | 1
			Default: 0
	grcan.select=	[HW] Select which physical interface to use.
			Format: 0 | 1
			Default: 0
	grcan.txsize=	[HW] Sets the size of the tx buffer.
			Format: <unsigned int> such that (txsize & ~0x1fffc0) == 0.
			Default: 1024
	grcan.rxsize=	[HW] Sets the size of the rx buffer.
			Format: <unsigned int> such that (rxsize & ~0x1fffc0) == 0.
			Default: 1024

	hardened_usercopy=
			[KNL] Under CONFIG_HARDENED_USERCOPY, whether
			hardening is enabled for this boot. Hardened
			usercopy checking is used to protect the kernel
			from reading or writing beyond known memory
			allocation boundaries as a proactive defense
			against bounds-checking flaws in the kernel's
			copy_to_user()/copy_from_user() interface.
		on	Perform hardened usercopy checks (default).
		off	Disable hardened usercopy checks.

	hardlockup_all_cpu_backtrace=
			[KNL] Should the hard-lockup detector generate
			backtraces on all cpus.
			Format: 0 | 1

	hashdist=	[KNL,NUMA] Large hashes allocated during boot
			are distributed across NUMA nodes.  Defaults on
			for 64-bit NUMA, off otherwise.
			Format: 0 | 1 (for off | on)

	hcl=		[IA-64] SGI's Hardware Graph compatibility layer

	hd=		[EIDE] (E)IDE hard drive subsystem geometry
			Format: <cyl>,<head>,<sect>

	hest_disable	[ACPI]
			Disable Hardware Error Source Table (HEST) support;
			corresponding firmware-first mode error processing
			logic will be disabled.

	hibernate=	[HIBERNATION]
		noresume	Don't check if there's a hibernation image
				present during boot.
		nocompress	Don't compress/decompress hibernation images.
		no		Disable hibernation and resume.
		protect_image	Turn on image protection during restoration
				(that will set all pages holding image data
				during restoration read-only).

	highmem=nn[KMG]	[KNL,BOOT] forces the highmem zone to have an exact
			size of <nn>. This works even on boxes that have no
			highmem otherwise. This also works to reduce highmem
			size on bigger boxes.

	highres=	[KNL] Enable/disable high resolution timer mode.
			Valid parameters: "on", "off"
			Default: "on"

	hlt		[BUGS=ARM,SH]

	hostname=	[KNL] Set the hostname (aka UTS nodename).
			Format: <string>
			This allows setting the system's hostname during early
			startup. This sets the name returned by gethostname.
			Using this parameter to set the hostname makes it
			possible to ensure the hostname is correctly set before
			any userspace processes run, avoiding the possibility
			that a process may call gethostname before the hostname
			has been explicitly set, resulting in the calling
			process getting an incorrect result. The string must
			not exceed the maximum allowed hostname length (usually
			64 characters) and will be truncated otherwise.

	hpet=		[X86-32,HPET] option to control HPET usage
			Format: { enable (default) | disable | force |
				verbose }
			disable: disable HPET and use PIT instead
			force: allow force enabled of undocumented chips (ICH4,
				VIA, nVidia)
			verbose: show contents of HPET registers during setup

	hpet_mmap=	[X86, HPET_MMAP] Allow userspace to mmap HPET
			registers.  Default set by CONFIG_HPET_MMAP_DEFAULT.

	hugepages=	[HW] Number of HugeTLB pages to allocate at boot.
			If this follows hugepagesz (below), it specifies
			the number of pages of hugepagesz to be allocated.
			If this is the first HugeTLB parameter on the command
			line, it specifies the number of pages to allocate for
			the default huge page size. If using node format, the
			number of pages to allocate per-node can be specified.
			See also Documentation/admin-guide/mm/hugetlbpage.rst.
			Format: <integer> or (node format)
				<node>:<integer>[,<node>:<integer>]

	hugepagesz=
			[HW] The size of the HugeTLB pages.  This is used in
			conjunction with hugepages (above) to allocate huge
			pages of a specific size at boot.  The pair
			hugepagesz=X hugepages=Y can be specified once for
			each supported huge page size. Huge page sizes are
			architecture dependent.  See also
			Documentation/admin-guide/mm/hugetlbpage.rst.
			Format: size[KMG]

	hugetlb_cma=	[HW,CMA] The size of a CMA area used for allocation
			of gigantic hugepages. Or using node format, the size
			of a CMA area per node can be specified.
			Format: nn[KMGTPE] or (node format)
				<node>:nn[KMGTPE][,<node>:nn[KMGTPE]]

			Reserve a CMA area of given size and allocate gigantic
			hugepages using the CMA allocator. If enabled, the
			boot-time allocation of gigantic hugepages is skipped.

	hugetlb_free_vmemmap=
			[KNL] Requires CONFIG_HUGETLB_PAGE_OPTIMIZE_VMEMMAP
			enabled.
			Control if HugeTLB Vmemmap Optimization (HVO) is enabled.
			Allows heavy hugetlb users to free up some more
			memory (7 * PAGE_SIZE for each 2MB hugetlb page).
			Format: { on | off (default) }

			on: enable HVO
			off: disable HVO

			Built with CONFIG_HUGETLB_PAGE_OPTIMIZE_VMEMMAP_DEFAULT_ON=y,
			the default is on.

			Note that the vmemmap pages may be allocated from the added
			memory block itself when memory_hotplug.memmap_on_memory is
			enabled, those vmemmap pages cannot be optimized even if this
			feature is enabled.  Other vmemmap pages not allocated from
			the added memory block itself do not be affected.

	hung_task_panic=
			[KNL] Should the hung task detector generate panics.
			Format: 0 | 1

			A value of 1 instructs the kernel to panic when a
			hung task is detected. The default value is controlled
			by the CONFIG_BOOTPARAM_HUNG_TASK_PANIC build-time
			option. The value selected by this boot parameter can
			be changed later by the kernel.hung_task_panic sysctl.

	hvc_iucv=	[S390]	Number of z/VM IUCV hypervisor console (HVC)
				terminal devices. Valid values: 0..8
	hvc_iucv_allow=	[S390]	Comma-separated list of z/VM user IDs.
				If specified, z/VM IUCV HVC accepts connections
				from listed z/VM user IDs only.

	hv_nopvspin	[X86,HYPER_V] Disables the paravirt spinlock optimizations
				      which allow the hypervisor to 'idle' the
				      guest on lock contention.

	i2c_bus=	[HW]	Override the default board specific I2C bus speed
				or register an additional I2C bus that is not
				registered from board initialization code.
				Format:
				<bus_id>,<clkrate>

	i8042.debug	[HW] Toggle i8042 debug mode
	i8042.unmask_kbd_data
			[HW] Enable printing of interrupt data from the KBD port
			     (disabled by default, and as a pre-condition
			     requires that i8042.debug=1 be enabled)
	i8042.direct	[HW] Put keyboard port into non-translated mode
	i8042.dumbkbd	[HW] Pretend that controller can only read data from
			     keyboard and cannot control its state
			     (Don't attempt to blink the leds)
	i8042.noaux	[HW] Don't check for auxiliary (== mouse) port
	i8042.nokbd	[HW] Don't check/create keyboard port
	i8042.noloop	[HW] Disable the AUX Loopback command while probing
			     for the AUX port
	i8042.nomux	[HW] Don't check presence of an active multiplexing
			     controller
	i8042.nopnp	[HW] Don't use ACPIPnP / PnPBIOS to discover KBD/AUX
			     controllers
	i8042.notimeout	[HW] Ignore timeout condition signalled by controller
	i8042.reset	[HW] Reset the controller during init, cleanup and
			     suspend-to-ram transitions, only during s2r
			     transitions, or never reset
			Format: { 1 | Y | y | 0 | N | n }
			1, Y, y: always reset controller
			0, N, n: don't ever reset controller
			Default: only on s2r transitions on x86; most other
			architectures force reset to be always executed
	i8042.unlock	[HW] Unlock (ignore) the keylock
	i8042.kbdreset	[HW] Reset device connected to KBD port
	i8042.probe_defer
			[HW] Allow deferred probing upon i8042 probe errors

	i810=		[HW,DRM]

	i915.invert_brightness=
			[DRM] Invert the sense of the variable that is used to
			set the brightness of the panel backlight. Normally a
			brightness value of 0 indicates backlight switched off,
			and the maximum of the brightness value sets the backlight
			to maximum brightness. If this parameter is set to 0
			(default) and the machine requires it, or this parameter
			is set to 1, a brightness value of 0 sets the backlight
			to maximum brightness, and the maximum of the brightness
			value switches the backlight off.
			-1 -- never invert brightness
			 0 -- machine default
			 1 -- force brightness inversion

	icn=		[HW,ISDN]
			Format: <io>[,<membase>[,<icn_id>[,<icn_id2>]]]


	idle=		[X86]
			Format: idle=poll, idle=halt, idle=nomwait
			Poll forces a polling idle loop that can slightly
			improve the performance of waking up a idle CPU, but
			will use a lot of power and make the system run hot.
			Not recommended.
			idle=halt: Halt is forced to be used for CPU idle.
			In such case C2/C3 won't be used again.
			idle=nomwait: Disable mwait for CPU C-states

	idxd.sva=	[HW]
			Format: <bool>
			Allow force disabling of Shared Virtual Memory (SVA)
			support for the idxd driver. By default it is set to
			true (1).

	idxd.tc_override= [HW]
			Format: <bool>
			Allow override of default traffic class configuration
			for the device. By default it is set to false (0).

	ieee754=	[MIPS] Select IEEE Std 754 conformance mode
			Format: { strict | legacy | 2008 | relaxed }
			Default: strict

			Choose which programs will be accepted for execution
			based on the IEEE 754 NaN encoding(s) supported by
			the FPU and the NaN encoding requested with the value
			of an ELF file header flag individually set by each
			binary.  Hardware implementations are permitted to
			support either or both of the legacy and the 2008 NaN
			encoding mode.

			Available settings are as follows:
			strict	accept binaries that request a NaN encoding
				supported by the FPU
			legacy	only accept legacy-NaN binaries, if supported
				by the FPU
			2008	only accept 2008-NaN binaries, if supported
				by the FPU
			relaxed	accept any binaries regardless of whether
				supported by the FPU

			The FPU emulator is always able to support both NaN
			encodings, so if no FPU hardware is present or it has
			been disabled with 'nofpu', then the settings of
			'legacy' and '2008' strap the emulator accordingly,
			'relaxed' straps the emulator for both legacy-NaN and
			2008-NaN, whereas 'strict' enables legacy-NaN only on
			legacy processors and both NaN encodings on MIPS32 or
			MIPS64 CPUs.

			The setting for ABS.fmt/NEG.fmt instruction execution
			mode generally follows that for the NaN encoding,
			except where unsupported by hardware.

	ignore_loglevel	[KNL]
			Ignore loglevel setting - this will print /all/
			kernel messages to the console. Useful for debugging.
			We also add it as printk module parameter, so users
			could change it dynamically, usually by
			/sys/module/printk/parameters/ignore_loglevel.

	ignore_rlimit_data
			Ignore RLIMIT_DATA setting for data mappings,
			print warning at first misuse.  Can be changed via
			/sys/module/kernel/parameters/ignore_rlimit_data.

	ihash_entries=	[KNL]
			Set number of hash buckets for inode cache.

	ima_appraise=	[IMA] appraise integrity measurements
			Format: { "off" | "enforce" | "fix" | "log" }
			default: "enforce"

	ima_appraise_tcb [IMA] Deprecated.  Use ima_policy= instead.
			The builtin appraise policy appraises all files
			owned by uid=0.

	ima_canonical_fmt [IMA]
			Use the canonical format for the binary runtime
			measurements, instead of host native format.

	ima_hash=	[IMA]
			Format: { md5 | sha1 | rmd160 | sha256 | sha384
				   | sha512 | ... }
			default: "sha1"

			The list of supported hash algorithms is defined
			in crypto/hash_info.h.

	ima_policy=	[IMA]
			The builtin policies to load during IMA setup.
			Format: "tcb | appraise_tcb | secure_boot |
				 fail_securely | critical_data"

			The "tcb" policy measures all programs exec'd, files
			mmap'd for exec, and all files opened with the read
			mode bit set by either the effective uid (euid=0) or
			uid=0.

			The "appraise_tcb" policy appraises the integrity of
			all files owned by root.

			The "secure_boot" policy appraises the integrity
			of files (eg. kexec kernel image, kernel modules,
			firmware, policy, etc) based on file signatures.

			The "fail_securely" policy forces file signature
			verification failure also on privileged mounted
			filesystems with the SB_I_UNVERIFIABLE_SIGNATURE
			flag.

			The "critical_data" policy measures kernel integrity
			critical data.

	ima_tcb		[IMA] Deprecated.  Use ima_policy= instead.
			Load a policy which meets the needs of the Trusted
			Computing Base.  This means IMA will measure all
			programs exec'd, files mmap'd for exec, and all files
			opened for read by uid=0.

	ima_template=	[IMA]
			Select one of defined IMA measurements template formats.
			Formats: { "ima" | "ima-ng" | "ima-ngv2" | "ima-sig" |
				   "ima-sigv2" }
			Default: "ima-ng"

	ima_template_fmt=
			[IMA] Define a custom template format.
			Format: { "field1|...|fieldN" }

	ima.ahash_minsize= [IMA] Minimum file size for asynchronous hash usage
			Format: <min_file_size>
			Set the minimal file size for using asynchronous hash.
			If left unspecified, ahash usage is disabled.

			ahash performance varies for different data sizes on
			different crypto accelerators. This option can be used
			to achieve the best performance for a particular HW.

	ima.ahash_bufsize= [IMA] Asynchronous hash buffer size
			Format: <bufsize>
			Set hashing buffer size. Default: 4k.

			ahash performance varies for different chunk sizes on
			different crypto accelerators. This option can be used
			to achieve best performance for particular HW.

	init=		[KNL]
			Format: <full_path>
			Run specified binary instead of /sbin/init as init
			process.

	initcall_debug	[KNL] Trace initcalls as they are executed.  Useful
			for working out where the kernel is dying during
			startup.

	initcall_blacklist=  [KNL] Do not execute a comma-separated list of
			initcall functions.  Useful for debugging built-in
			modules and initcalls.

	initramfs_async= [KNL]
			Format: <bool>
			Default: 1
			This parameter controls whether the initramfs
			image is unpacked asynchronously, concurrently
			with devices being probed and
			initialized. This should normally just work,
			but as a debugging aid, one can get the
			historical behaviour of the initramfs
			unpacking being completed before device_ and
			late_ initcalls.

	initrd=		[BOOT] Specify the location of the initial ramdisk

	initrdmem=	[KNL] Specify a physical address and size from which to
			load the initrd. If an initrd is compiled in or
			specified in the bootparams, it takes priority over this
			setting.
			Format: ss[KMG],nn[KMG]
			Default is 0, 0

	init_on_alloc=	[MM] Fill newly allocated pages and heap objects with
			zeroes.
			Format: 0 | 1
			Default set by CONFIG_INIT_ON_ALLOC_DEFAULT_ON.

	init_on_free=	[MM] Fill freed pages and heap objects with zeroes.
			Format: 0 | 1
			Default set by CONFIG_INIT_ON_FREE_DEFAULT_ON.

	init_pkru=	[X86] Specify the default memory protection keys rights
			register contents for all processes.  0x55555554 by
			default (disallow access to all but pkey 0).  Can
			override in debugfs after boot.

	inport.irq=	[HW] Inport (ATI XL and Microsoft) busmouse driver
			Format: <irq>

	int_pln_enable	[X86] Enable power limit notification interrupt

	integrity_audit=[IMA]
			Format: { "0" | "1" }
			0 -- basic integrity auditing messages. (Default)
			1 -- additional integrity auditing messages.

	intel_iommu=	[DMAR] Intel IOMMU driver (DMAR) option
		on
			Enable intel iommu driver.
		off
			Disable intel iommu driver.
		igfx_off [Default Off]
			By default, gfx is mapped as normal device. If a gfx
			device has a dedicated DMAR unit, the DMAR unit is
			bypassed by not enabling DMAR with this option. In
			this case, gfx device will use physical address for
			DMA.
		strict [Default Off]
			Deprecated, equivalent to iommu.strict=1.
		sp_off [Default Off]
			By default, super page will be supported if Intel IOMMU
			has the capability. With this option, super page will
			not be supported.
		sm_on
			Enable the Intel IOMMU scalable mode if the hardware
			advertises that it has support for the scalable mode
			translation.
		sm_off
			Disallow use of the Intel IOMMU scalable mode.
		tboot_noforce [Default Off]
			Do not force the Intel IOMMU enabled under tboot.
			By default, tboot will force Intel IOMMU on, which
			could harm performance of some high-throughput
			devices like 40GBit network cards, even if identity
			mapping is enabled.
			Note that using this option lowers the security
			provided by tboot because it makes the system
			vulnerable to DMA attacks.

	intel_idle.max_cstate=	[KNL,HW,ACPI,X86]
			0	disables intel_idle and fall back on acpi_idle.
			1 to 9	specify maximum depth of C-state.

	intel_pstate=	[X86]
			disable
			  Do not enable intel_pstate as the default
			  scaling driver for the supported processors
			passive
			  Use intel_pstate as a scaling driver, but configure it
			  to work with generic cpufreq governors (instead of
			  enabling its internal governor).  This mode cannot be
			  used along with the hardware-managed P-states (HWP)
			  feature.
			force
			  Enable intel_pstate on systems that prohibit it by default
			  in favor of acpi-cpufreq. Forcing the intel_pstate driver
			  instead of acpi-cpufreq may disable platform features, such
			  as thermal controls and power capping, that rely on ACPI
			  P-States information being indicated to OSPM and therefore
			  should be used with caution. This option does not work with
			  processors that aren't supported by the intel_pstate driver
			  or on platforms that use pcc-cpufreq instead of acpi-cpufreq.
			no_hwp
			  Do not enable hardware P state control (HWP)
			  if available.
			hwp_only
			  Only load intel_pstate on systems which support
			  hardware P state control (HWP) if available.
			support_acpi_ppc
			  Enforce ACPI _PPC performance limits. If the Fixed ACPI
			  Description Table, specifies preferred power management
			  profile as "Enterprise Server" or "Performance Server",
			  then this feature is turned on by default.
			per_cpu_perf_limits
			  Allow per-logical-CPU P-State performance control limits using
			  cpufreq sysfs interface

	intremap=	[X86-64, Intel-IOMMU]
			on	enable Interrupt Remapping (default)
			off	disable Interrupt Remapping
			nosid	disable Source ID checking
			no_x2apic_optout
				BIOS x2APIC opt-out request will be ignored
			nopost	disable Interrupt Posting

	iomem=		Disable strict checking of access to MMIO memory
		strict	regions from userspace.
		relaxed

	iommu=		[X86]
		off
		force
		noforce
		biomerge
		panic
		nopanic
		merge
		nomerge
		soft
		pt		[X86]
		nopt		[X86]
		nobypass	[PPC/POWERNV]
			Disable IOMMU bypass, using IOMMU for PCI devices.

	iommu.forcedac=	[ARM64, X86] Control IOVA allocation for PCI devices.
			Format: { "0" | "1" }
			0 - Try to allocate a 32-bit DMA address first, before
			  falling back to the full range if needed.
			1 - Allocate directly from the full usable range,
			  forcing Dual Address Cycle for PCI cards supporting
			  greater than 32-bit addressing.

	iommu.strict=	[ARM64, X86] Configure TLB invalidation behaviour
			Format: { "0" | "1" }
			0 - Lazy mode.
			  Request that DMA unmap operations use deferred
			  invalidation of hardware TLBs, for increased
			  throughput at the cost of reduced device isolation.
			  Will fall back to strict mode if not supported by
			  the relevant IOMMU driver.
			1 - Strict mode.
			  DMA unmap operations invalidate IOMMU hardware TLBs
			  synchronously.
			unset - Use value of CONFIG_IOMMU_DEFAULT_DMA_{LAZY,STRICT}.
			Note: on x86, strict mode specified via one of the
			legacy driver-specific options takes precedence.

	iommu.passthrough=
			[ARM64, X86] Configure DMA to bypass the IOMMU by default.
			Format: { "0" | "1" }
			0 - Use IOMMU translation for DMA.
			1 - Bypass the IOMMU for DMA.
			unset - Use value of CONFIG_IOMMU_DEFAULT_PASSTHROUGH.

	io7=		[HW] IO7 for Marvel-based Alpha systems
			See comment before marvel_specify_io7 in
			arch/alpha/kernel/core_marvel.c.

	io_delay=	[X86] I/O delay method
		0x80
			Standard port 0x80 based delay
		0xed
			Alternate port 0xed based delay (needed on some systems)
		udelay
			Simple two microseconds delay
		none
			No delay

	ip=		[IP_PNP]
			See Documentation/admin-guide/nfs/nfsroot.rst.

	ipcmni_extend	[KNL] Extend the maximum number of unique System V
			IPC identifiers from 32,768 to 16,777,216.

	irqaffinity=	[SMP] Set the default irq affinity mask
			The argument is a cpu list, as described above.

	irqchip.gicv2_force_probe=
			[ARM, ARM64]
			Format: <bool>
			Force the kernel to look for the second 4kB page
			of a GICv2 controller even if the memory range
			exposed by the device tree is too small.

	irqchip.gicv3_nolpi=
			[ARM, ARM64]
			Force the kernel to ignore the availability of
			LPIs (and by consequence ITSs). Intended for system
			that use the kernel as a bootloader, and thus want
			to let secondary kernels in charge of setting up
			LPIs.

	irqchip.gicv3_pseudo_nmi= [ARM64]
			Enables support for pseudo-NMIs in the kernel. This
			requires the kernel to be built with
			CONFIG_ARM64_PSEUDO_NMI.

	irqfixup	[HW]
			When an interrupt is not handled search all handlers
			for it. Intended to get systems with badly broken
			firmware running.

	irqpoll		[HW]
			When an interrupt is not handled search all handlers
			for it. Also check all handlers each timer
			interrupt. Intended to get systems with badly broken
			firmware running.

	isapnp=		[ISAPNP]
			Format: <RDP>,<reset>,<pci_scan>,<verbosity>

	isolcpus=	[KNL,SMP,ISOL] Isolate a given set of CPUs from disturbance.
			[Deprecated - use cpusets instead]
			Format: [flag-list,]<cpu-list>

			Specify one or more CPUs to isolate from disturbances
			specified in the flag list (default: domain):

			nohz
			  Disable the tick when a single task runs.

			  A residual 1Hz tick is offloaded to workqueues, which you
			  need to affine to housekeeping through the global
			  workqueue's affinity configured via the
			  /sys/devices/virtual/workqueue/cpumask sysfs file, or
			  by using the 'domain' flag described below.

			  NOTE: by default the global workqueue runs on all CPUs,
			  so to protect individual CPUs the 'cpumask' file has to
			  be configured manually after bootup.

			domain
			  Isolate from the general SMP balancing and scheduling
			  algorithms. Note that performing domain isolation this way
			  is irreversible: it's not possible to bring back a CPU to
			  the domains once isolated through isolcpus. It's strongly
			  advised to use cpusets instead to disable scheduler load
			  balancing through the "cpuset.sched_load_balance" file.
			  It offers a much more flexible interface where CPUs can
			  move in and out of an isolated set anytime.

			  You can move a process onto or off an "isolated" CPU via
			  the CPU affinity syscalls or cpuset.
			  <cpu number> begins at 0 and the maximum value is
			  "number of CPUs in system - 1".

			managed_irq

			  Isolate from being targeted by managed interrupts
			  which have an interrupt mask containing isolated
			  CPUs. The affinity of managed interrupts is
			  handled by the kernel and cannot be changed via
			  the /proc/irq/* interfaces.

			  This isolation is best effort and only effective
			  if the automatically assigned interrupt mask of a
			  device queue contains isolated and housekeeping
			  CPUs. If housekeeping CPUs are online then such
			  interrupts are directed to the housekeeping CPU
			  so that IO submitted on the housekeeping CPU
			  cannot disturb the isolated CPU.

			  If a queue's affinity mask contains only isolated
			  CPUs then this parameter has no effect on the
			  interrupt routing decision, though interrupts are
			  only delivered when tasks running on those
			  isolated CPUs submit IO. IO submitted on
			  housekeeping CPUs has no influence on those
			  queues.

			The format of <cpu-list> is described above.

	iucv=		[HW,NET]

	ivrs_ioapic	[HW,X86-64]
			Provide an override to the IOAPIC-ID<->DEVICE-ID
			mapping provided in the IVRS ACPI table.
			By default, PCI segment is 0, and can be omitted.

			For example, to map IOAPIC-ID decimal 10 to
			PCI segment 0x1 and PCI device 00:14.0,
			write the parameter as:
				ivrs_ioapic=10@0001:00:14.0

			Deprecated formats:
			* To map IOAPIC-ID decimal 10 to PCI device 00:14.0
			  write the parameter as:
				ivrs_ioapic[10]=00:14.0
			* To map IOAPIC-ID decimal 10 to PCI segment 0x1 and
			  PCI device 00:14.0 write the parameter as:
				ivrs_ioapic[10]=0001:00:14.0

	ivrs_hpet	[HW,X86-64]
			Provide an override to the HPET-ID<->DEVICE-ID
			mapping provided in the IVRS ACPI table.
			By default, PCI segment is 0, and can be omitted.

			For example, to map HPET-ID decimal 10 to
			PCI segment 0x1 and PCI device 00:14.0,
			write the parameter as:
				ivrs_hpet=10@0001:00:14.0

			Deprecated formats:
			* To map HPET-ID decimal 0 to PCI device 00:14.0
			  write the parameter as:
				ivrs_hpet[0]=00:14.0
			* To map HPET-ID decimal 10 to PCI segment 0x1 and
			  PCI device 00:14.0 write the parameter as:
				ivrs_ioapic[10]=0001:00:14.0

	ivrs_acpihid	[HW,X86-64]
			Provide an override to the ACPI-HID:UID<->DEVICE-ID
			mapping provided in the IVRS ACPI table.
			By default, PCI segment is 0, and can be omitted.

			For example, to map UART-HID:UID AMD0020:0 to
			PCI segment 0x1 and PCI device ID 00:14.5,
			write the parameter as:
				ivrs_acpihid=AMD0020:0@0001:00:14.5

			Deprecated formats:
			* To map UART-HID:UID AMD0020:0 to PCI segment is 0,
			  PCI device ID 00:14.5, write the parameter as:
				ivrs_acpihid[00:14.5]=AMD0020:0
			* To map UART-HID:UID AMD0020:0 to PCI segment 0x1 and
			  PCI device ID 00:14.5, write the parameter as:
				ivrs_acpihid[0001:00:14.5]=AMD0020:0

	js=		[HW,JOY] Analog joystick
			See Documentation/input/joydev/joystick.rst.

	kasan_multi_shot
			[KNL] Enforce KASAN (Kernel Address Sanitizer) to print
			report on every invalid memory access. Without this
			parameter KASAN will print report only for the first
			invalid access.

	keep_bootcon	[KNL]
			Do not unregister boot console at start. This is only
			useful for debugging when something happens in the window
			between unregistering the boot console and initializing
			the real console.

	keepinitrd	[HW,ARM]

	kernelcore=	[KNL,X86,IA-64,PPC]
			Format: nn[KMGTPE] | nn% | "mirror"
			This parameter specifies the amount of memory usable by
			the kernel for non-movable allocations.  The requested
			amount is spread evenly throughout all nodes in the
			system as ZONE_NORMAL.  The remaining memory is used for
			movable memory in its own zone, ZONE_MOVABLE.  In the
			event, a node is too small to have both ZONE_NORMAL and
			ZONE_MOVABLE, kernelcore memory will take priority and
			other nodes will have a larger ZONE_MOVABLE.

			ZONE_MOVABLE is used for the allocation of pages that
			may be reclaimed or moved by the page migration
			subsystem.  Note that allocations like PTEs-from-HighMem
			still use the HighMem zone if it exists, and the Normal
			zone if it does not.

			It is possible to specify the exact amount of memory in
			the form of "nn[KMGTPE]", a percentage of total system
			memory in the form of "nn%", or "mirror".  If "mirror"
			option is specified, mirrored (reliable) memory is used
			for non-movable allocations and remaining memory is used
			for Movable pages.  "nn[KMGTPE]", "nn%", and "mirror"
			are exclusive, so you cannot specify multiple forms.

	kgdbdbgp=	[KGDB,HW] kgdb over EHCI usb debug port.
			Format: <Controller#>[,poll interval]
			The controller # is the number of the ehci usb debug
			port as it is probed via PCI.  The poll interval is
			optional and is the number seconds in between
			each poll cycle to the debug port in case you need
			the functionality for interrupting the kernel with
			gdb or control-c on the dbgp connection.  When
			not using this parameter you use sysrq-g to break into
			the kernel debugger.

	kgdboc=		[KGDB,HW] kgdb over consoles.
			Requires a tty driver that supports console polling,
			or a supported polling keyboard driver (non-usb).
			 Serial only format: <serial_device>[,baud]
			 keyboard only format: kbd
			 keyboard and serial format: kbd,<serial_device>[,baud]
			Optional Kernel mode setting:
			 kms, kbd format: kms,kbd
			 kms, kbd and serial format: kms,kbd,<ser_dev>[,baud]

	kgdboc_earlycon=	[KGDB,HW]
			If the boot console provides the ability to read
			characters and can work in polling mode, you can use
			this parameter to tell kgdb to use it as a backend
			until the normal console is registered. Intended to
			be used together with the kgdboc parameter which
			specifies the normal console to transition to.

			The name of the early console should be specified
			as the value of this parameter. Note that the name of
			the early console might be different than the tty
			name passed to kgdboc. It's OK to leave the value
			blank and the first boot console that implements
			read() will be picked.

	kgdbwait	[KGDB] Stop kernel execution and enter the
			kernel debugger at the earliest opportunity.

	kmac=		[MIPS] Korina ethernet MAC address.
			Configure the RouterBoard 532 series on-chip
			Ethernet adapter MAC address.

	kmemleak=	[KNL] Boot-time kmemleak enable/disable
			Valid arguments: on, off
			Default: on
			Built with CONFIG_DEBUG_KMEMLEAK_DEFAULT_OFF=y,
			the default is off.

	kprobe_event=[probe-list]
			[FTRACE] Add kprobe events and enable at boot time.
			The probe-list is a semicolon delimited list of probe
			definitions. Each definition is same as kprobe_events
			interface, but the parameters are comma delimited.
			For example, to add a kprobe event on vfs_read with
			arg1 and arg2, add to the command line;

			      kprobe_event=p,vfs_read,$arg1,$arg2

			See also Documentation/trace/kprobetrace.rst "Kernel
			Boot Parameter" section.

	kpti=		[ARM64] Control page table isolation of user
			and kernel address spaces.
			Default: enabled on cores which need mitigation.
			0: force disabled
			1: force enabled

	kunit.enable=	[KUNIT] Enable executing KUnit tests. Requires
			CONFIG_KUNIT to be set to be fully enabled. The
			default value can be overridden via
			KUNIT_DEFAULT_ENABLED.
			Default is 1 (enabled)

	kvm.ignore_msrs=[KVM] Ignore guest accesses to unhandled MSRs.
			Default is 0 (don't ignore, but inject #GP)

	kvm.eager_page_split=
			[KVM,X86] Controls whether or not KVM will try to
			proactively split all huge pages during dirty logging.
			Eager page splitting reduces interruptions to vCPU
			execution by eliminating the write-protection faults
			and MMU lock contention that would otherwise be
			required to split huge pages lazily.

			VM workloads that rarely perform writes or that write
			only to a small region of VM memory may benefit from
			disabling eager page splitting to allow huge pages to
			still be used for reads.

			The behavior of eager page splitting depends on whether
			KVM_DIRTY_LOG_INITIALLY_SET is enabled or disabled. If
			disabled, all huge pages in a memslot will be eagerly
			split when dirty logging is enabled on that memslot. If
			enabled, eager page splitting will be performed during
			the KVM_CLEAR_DIRTY ioctl, and only for the pages being
			cleared.

			Eager page splitting is only supported when kvm.tdp_mmu=Y.

			Default is Y (on).

	kvm.enable_vmware_backdoor=[KVM] Support VMware backdoor PV interface.
				   Default is false (don't support).

	kvm.nx_huge_pages=
			[KVM] Controls the software workaround for the
			X86_BUG_ITLB_MULTIHIT bug.
			force	: Always deploy workaround.
			off	: Never deploy workaround.
			auto    : Deploy workaround based on the presence of
				  X86_BUG_ITLB_MULTIHIT.

			Default is 'auto'.

			If the software workaround is enabled for the host,
			guests do need not to enable it for nested guests.

	kvm.nx_huge_pages_recovery_ratio=
			[KVM] Controls how many 4KiB pages are periodically zapped
			back to huge pages.  0 disables the recovery, otherwise if
			the value is N KVM will zap 1/Nth of the 4KiB pages every
			period (see below).  The default is 60.

	kvm.nx_huge_pages_recovery_period_ms=
			[KVM] Controls the time period at which KVM zaps 4KiB pages
			back to huge pages. If the value is a non-zero N, KVM will
			zap a portion (see ratio above) of the pages every N msecs.
			If the value is 0 (the default), KVM will pick a period based
			on the ratio, such that a page is zapped after 1 hour on average.

	kvm-amd.nested=	[KVM,AMD] Allow nested virtualization in KVM/SVM.
			Default is 1 (enabled)

	kvm-amd.npt=	[KVM,AMD] Disable nested paging (virtualized MMU)
			for all guests.
			Default is 1 (enabled) if in 64-bit or 32-bit PAE mode.

	kvm-arm.mode=
			[KVM,ARM] Select one of KVM/arm64's modes of operation.

			none: Forcefully disable KVM.

			nvhe: Standard nVHE-based mode, without support for
			      protected guests.

			protected: nVHE-based mode with support for guests whose
				   state is kept private from the host.

			nested: VHE-based mode with support for nested
				virtualization. Requires at least ARMv8.3
				hardware.

			Defaults to VHE/nVHE based on hardware support. Setting
			mode to "protected" will disable kexec and hibernation
			for the host. "nested" is experimental and should be
			used with extreme caution.

	kvm-arm.vgic_v3_group0_trap=
			[KVM,ARM] Trap guest accesses to GICv3 group-0
			system registers

	kvm-arm.vgic_v3_group1_trap=
			[KVM,ARM] Trap guest accesses to GICv3 group-1
			system registers

	kvm-arm.vgic_v3_common_trap=
			[KVM,ARM] Trap guest accesses to GICv3 common
			system registers

	kvm-arm.vgic_v4_enable=
			[KVM,ARM] Allow use of GICv4 for direct injection of
			LPIs.

	kvm_cma_resv_ratio=n [PPC]
			Reserves given percentage from system memory area for
			contiguous memory allocation for KVM hash pagetable
			allocation.
			By default it reserves 5% of total system memory.
			Format: <integer>
			Default: 5

	kvm-intel.ept=	[KVM,Intel] Disable extended page tables
			(virtualized MMU) support on capable Intel chips.
			Default is 1 (enabled)

	kvm-intel.emulate_invalid_guest_state=
			[KVM,Intel] Disable emulation of invalid guest state.
			Ignored if kvm-intel.enable_unrestricted_guest=1, as
			guest state is never invalid for unrestricted guests.
			This param doesn't apply to nested guests (L2), as KVM
			never emulates invalid L2 guest state.
			Default is 1 (enabled)

	kvm-intel.flexpriority=
			[KVM,Intel] Disable FlexPriority feature (TPR shadow).
			Default is 1 (enabled)

	kvm-intel.nested=
			[KVM,Intel] Enable VMX nesting (nVMX).
			Default is 0 (disabled)

	kvm-intel.unrestricted_guest=
			[KVM,Intel] Disable unrestricted guest feature
			(virtualized real and unpaged mode) on capable
			Intel chips. Default is 1 (enabled)

	kvm-intel.vmentry_l1d_flush=[KVM,Intel] Mitigation for L1 Terminal Fault
			CVE-2018-3620.

			Valid arguments: never, cond, always

			always: L1D cache flush on every VMENTER.
			cond:	Flush L1D on VMENTER only when the code between
				VMEXIT and VMENTER can leak host memory.
			never:	Disables the mitigation

			Default is cond (do L1 cache flush in specific instances)

	kvm-intel.vpid=	[KVM,Intel] Disable Virtual Processor Identification
			feature (tagged TLBs) on capable Intel chips.
			Default is 1 (enabled)

	l1d_flush=	[X86,INTEL]
			Control mitigation for L1D based snooping vulnerability.

			Certain CPUs are vulnerable to an exploit against CPU
			internal buffers which can forward information to a
			disclosure gadget under certain conditions.

			In vulnerable processors, the speculatively
			forwarded data can be used in a cache side channel
			attack, to access data to which the attacker does
			not have direct access.

			This parameter controls the mitigation. The
			options are:

			on         - enable the interface for the mitigation

	l1tf=           [X86] Control mitigation of the L1TF vulnerability on
			      affected CPUs

			The kernel PTE inversion protection is unconditionally
			enabled and cannot be disabled.

			full
				Provides all available mitigations for the
				L1TF vulnerability. Disables SMT and
				enables all mitigations in the
				hypervisors, i.e. unconditional L1D flush.

				SMT control and L1D flush control via the
				sysfs interface is still possible after
				boot.  Hypervisors will issue a warning
				when the first VM is started in a
				potentially insecure configuration,
				i.e. SMT enabled or L1D flush disabled.

			full,force
				Same as 'full', but disables SMT and L1D
				flush runtime control. Implies the
				'nosmt=force' command line option.
				(i.e. sysfs control of SMT is disabled.)

			flush
				Leaves SMT enabled and enables the default
				hypervisor mitigation, i.e. conditional
				L1D flush.

				SMT control and L1D flush control via the
				sysfs interface is still possible after
				boot.  Hypervisors will issue a warning
				when the first VM is started in a
				potentially insecure configuration,
				i.e. SMT enabled or L1D flush disabled.

			flush,nosmt

				Disables SMT and enables the default
				hypervisor mitigation.

				SMT control and L1D flush control via the
				sysfs interface is still possible after
				boot.  Hypervisors will issue a warning
				when the first VM is started in a
				potentially insecure configuration,
				i.e. SMT enabled or L1D flush disabled.

			flush,nowarn
				Same as 'flush', but hypervisors will not
				warn when a VM is started in a potentially
				insecure configuration.

			off
				Disables hypervisor mitigations and doesn't
				emit any warnings.
				It also drops the swap size and available
				RAM limit restriction on both hypervisor and
				bare metal.

			Default is 'flush'.

			For details see: Documentation/admin-guide/hw-vuln/l1tf.rst

	l2cr=		[PPC]

	l3cr=		[PPC]

	lapic		[X86-32,APIC] Enable the local APIC even if BIOS
			disabled it.

	lapic=		[X86,APIC] Do not use TSC deadline
			value for LAPIC timer one-shot implementation. Default
			back to the programmable timer unit in the LAPIC.
			Format: notscdeadline

	lapic_timer_c2_ok	[X86,APIC] trust the local apic timer
			in C2 power state.

	libata.dma=	[LIBATA] DMA control
			libata.dma=0	  Disable all PATA and SATA DMA
			libata.dma=1	  PATA and SATA Disk DMA only
			libata.dma=2	  ATAPI (CDROM) DMA only
			libata.dma=4	  Compact Flash DMA only
			Combinations also work, so libata.dma=3 enables DMA
			for disks and CDROMs, but not CFs.

	libata.ignore_hpa=	[LIBATA] Ignore HPA limit
			libata.ignore_hpa=0	  keep BIOS limits (default)
			libata.ignore_hpa=1	  ignore limits, using full disk

	libata.noacpi	[LIBATA] Disables use of ACPI in libata suspend/resume
			when set.
			Format: <int>

	libata.force=	[LIBATA] Force configurations.  The format is a comma-
			separated list of "[ID:]VAL" where ID is PORT[.DEVICE].
			PORT and DEVICE are decimal numbers matching port, link
			or device.  Basically, it matches the ATA ID string
			printed on console by libata.  If the whole ID part is
			omitted, the last PORT and DEVICE values are used.  If
			ID hasn't been specified yet, the configuration applies
			to all ports, links and devices.

			If only DEVICE is omitted, the parameter applies to
			the port and all links and devices behind it.  DEVICE
			number of 0 either selects the first device or the
			first fan-out link behind PMP device.  It does not
			select the host link.  DEVICE number of 15 selects the
			host link and device attached to it.

			The VAL specifies the configuration to force.  As long
			as there is no ambiguity, shortcut notation is allowed.
			For example, both 1.5 and 1.5G would work for 1.5Gbps.
			The following configurations can be forced.

			* Cable type: 40c, 80c, short40c, unk, ign or sata.
			  Any ID with matching PORT is used.

			* SATA link speed limit: 1.5Gbps or 3.0Gbps.

			* Transfer mode: pio[0-7], mwdma[0-4] and udma[0-7].
			  udma[/][16,25,33,44,66,100,133] notation is also
			  allowed.

			* nohrst, nosrst, norst: suppress hard, soft and both
			  resets.

			* rstonce: only attempt one reset during hot-unplug
			  link recovery.

			* [no]dbdelay: Enable or disable the extra 200ms delay
			  before debouncing a link PHY and device presence
			  detection.

			* [no]ncq: Turn on or off NCQ.

			* [no]ncqtrim: Enable or disable queued DSM TRIM.

			* [no]ncqati: Enable or disable NCQ trim on ATI chipset.

			* [no]trim: Enable or disable (unqueued) TRIM.

			* trim_zero: Indicate that TRIM command zeroes data.

			* max_trim_128m: Set 128M maximum trim size limit.

			* [no]dma: Turn on or off DMA transfers.

			* atapi_dmadir: Enable ATAPI DMADIR bridge support.

			* atapi_mod16_dma: Enable the use of ATAPI DMA for
			  commands that are not a multiple of 16 bytes.

			* [no]dmalog: Enable or disable the use of the
			  READ LOG DMA EXT command to access logs.

			* [no]iddevlog: Enable or disable access to the
			  identify device data log.

			* [no]logdir: Enable or disable access to the general
			  purpose log directory.

			* max_sec_128: Set transfer size limit to 128 sectors.

			* max_sec_1024: Set or clear transfer size limit to
			  1024 sectors.

			* max_sec_lba48: Set or clear transfer size limit to
			  65535 sectors.

			* [no]lpm: Enable or disable link power management.

			* [no]setxfer: Indicate if transfer speed mode setting
			  should be skipped.

			* [no]fua: Disable or enable FUA (Force Unit Access)
			  support for devices supporting this feature.

			* dump_id: Dump IDENTIFY data.

			* disable: Disable this device.

			If there are multiple matching configurations changing
			the same attribute, the last one is used.

	load_ramdisk=	[RAM] [Deprecated]

	lockd.nlm_grace_period=P  [NFS] Assign grace period.
			Format: <integer>

	lockd.nlm_tcpport=N	[NFS] Assign TCP port.
			Format: <integer>

	lockd.nlm_timeout=T	[NFS] Assign timeout value.
			Format: <integer>

	lockd.nlm_udpport=M	[NFS] Assign UDP port.
			Format: <integer>

	lockdown=	[SECURITY]
			{ integrity | confidentiality }
			Enable the kernel lockdown feature. If set to
			integrity, kernel features that allow userland to
			modify the running kernel are disabled. If set to
			confidentiality, kernel features that allow userland
			to extract confidential information from the kernel
			are also disabled.

	locktorture.nreaders_stress= [KNL]
			Set the number of locking read-acquisition kthreads.
			Defaults to being automatically set based on the
			number of online CPUs.

	locktorture.nwriters_stress= [KNL]
			Set the number of locking write-acquisition kthreads.

	locktorture.onoff_holdoff= [KNL]
			Set time (s) after boot for CPU-hotplug testing.

	locktorture.onoff_interval= [KNL]
			Set time (s) between CPU-hotplug operations, or
			zero to disable CPU-hotplug testing.

	locktorture.shuffle_interval= [KNL]
			Set task-shuffle interval (jiffies).  Shuffling
			tasks allows some CPUs to go into dyntick-idle
			mode during the locktorture test.

	locktorture.shutdown_secs= [KNL]
			Set time (s) after boot system shutdown.  This
			is useful for hands-off automated testing.

	locktorture.stat_interval= [KNL]
			Time (s) between statistics printk()s.

	locktorture.stutter= [KNL]
			Time (s) to stutter testing, for example,
			specifying five seconds causes the test to run for
			five seconds, wait for five seconds, and so on.
			This tests the locking primitive's ability to
			transition abruptly to and from idle.

	locktorture.torture_type= [KNL]
			Specify the locking implementation to test.

	locktorture.verbose= [KNL]
			Enable additional printk() statements.

	logibm.irq=	[HW,MOUSE] Logitech Bus Mouse Driver
			Format: <irq>

	loglevel=	All Kernel Messages with a loglevel smaller than the
			console loglevel will be printed to the console. It can
			also be changed with klogd or other programs. The
			loglevels are defined as follows:

			0 (KERN_EMERG)		system is unusable
			1 (KERN_ALERT)		action must be taken immediately
			2 (KERN_CRIT)		critical conditions
			3 (KERN_ERR)		error conditions
			4 (KERN_WARNING)	warning conditions
			5 (KERN_NOTICE)		normal but significant condition
			6 (KERN_INFO)		informational
			7 (KERN_DEBUG)		debug-level messages

	log_buf_len=n[KMG]	Sets the size of the printk ring buffer,
			in bytes.  n must be a power of two and greater
			than the minimal size. The minimal size is defined
			by LOG_BUF_SHIFT kernel config parameter. There is
			also CONFIG_LOG_CPU_MAX_BUF_SHIFT config parameter
			that allows to increase the default size depending on
			the number of CPUs. See init/Kconfig for more details.

	logo.nologo	[FB] Disables display of the built-in Linux logo.
			This may be used to provide more screen space for
			kernel log messages and is useful when debugging
			kernel boot problems.

	lp=0		[LP]	Specify parallel ports to use, e.g,
	lp=port[,port...]	lp=none,parport0 (lp0 not configured, lp1 uses
	lp=reset		first parallel port). 'lp=0' disables the
	lp=auto			printer driver. 'lp=reset' (which can be
				specified in addition to the ports) causes
				attached printers to be reset. Using
				lp=port1,port2,... specifies the parallel ports
				to associate lp devices with, starting with
				lp0. A port specification may be 'none' to skip
				that lp device, or a parport name such as
				'parport0'. Specifying 'lp=auto' instead of a
				port specification list means that device IDs
				from each port should be examined, to see if
				an IEEE 1284-compliant printer is attached; if
				so, the driver will manage that printer.
				See also header of drivers/char/lp.c.

	lpj=n		[KNL]
			Sets loops_per_jiffy to given constant, thus avoiding
			time-consuming boot-time autodetection (up to 250 ms per
			CPU). 0 enables autodetection (default). To determine
			the correct value for your kernel, boot with normal
			autodetection and see what value is printed. Note that
			on SMP systems the preset will be applied to all CPUs,
			which is likely to cause problems if your CPUs need
			significantly divergent settings. An incorrect value
			will cause delays in the kernel to be wrong, leading to
			unpredictable I/O errors and other breakage. Although
			unlikely, in the extreme case this might damage your
			hardware.

	ltpc=		[NET]
			Format: <io>,<irq>,<dma>

	lsm.debug	[SECURITY] Enable LSM initialization debugging output.

	lsm=lsm1,...,lsmN
			[SECURITY] Choose order of LSM initialization. This
			overrides CONFIG_LSM, and the "security=" parameter.

	machvec=	[IA-64] Force the use of a particular machine-vector
			(machvec) in a generic kernel.
			Example: machvec=hpzx1

	machtype=	[Loongson] Share the same kernel image file between
			different yeeloong laptops.
			Example: machtype=lemote-yeeloong-2f-7inch

	max_addr=nn[KMG]	[KNL,BOOT,IA-64] All physical memory greater
			than or equal to this physical address is ignored.

	maxcpus=	[SMP] Maximum number of processors that	an SMP kernel
			will bring up during bootup.  maxcpus=n : n >= 0 limits
			the kernel to bring up 'n' processors. Surely after
			bootup you can bring up the other plugged cpu by executing
			"echo 1 > /sys/devices/system/cpu/cpuX/online". So maxcpus
			only takes effect during system bootup.
			While n=0 is a special case, it is equivalent to "nosmp",
			which also disables the IO APIC.

	max_loop=	[LOOP] The number of loop block devices that get
	(loop.max_loop)	unconditionally pre-created at init time. The default
			number is configured by BLK_DEV_LOOP_MIN_COUNT. Instead
			of statically allocating a predefined number, loop
			devices can be requested on-demand with the
			/dev/loop-control interface.

	mce		[X86-32] Machine Check Exception

	mce=option	[X86-64] See Documentation/arch/x86/x86_64/boot-options.rst

	md=		[HW] RAID subsystems devices and level
			See Documentation/admin-guide/md.rst.

	mdacon=		[MDA]
			Format: <first>,<last>
			Specifies range of consoles to be captured by the MDA.

	mds=		[X86,INTEL]
			Control mitigation for the Micro-architectural Data
			Sampling (MDS) vulnerability.

			Certain CPUs are vulnerable to an exploit against CPU
			internal buffers which can forward information to a
			disclosure gadget under certain conditions.

			In vulnerable processors, the speculatively
			forwarded data can be used in a cache side channel
			attack, to access data to which the attacker does
			not have direct access.

			This parameter controls the MDS mitigation. The
			options are:

			full       - Enable MDS mitigation on vulnerable CPUs
			full,nosmt - Enable MDS mitigation and disable
				     SMT on vulnerable CPUs
			off        - Unconditionally disable MDS mitigation

			On TAA-affected machines, mds=off can be prevented by
			an active TAA mitigation as both vulnerabilities are
			mitigated with the same mechanism so in order to disable
			this mitigation, you need to specify tsx_async_abort=off
			too.

			Not specifying this option is equivalent to
			mds=full.

			For details see: Documentation/admin-guide/hw-vuln/mds.rst

	mem=nn[KMG]	[HEXAGON] Set the memory size.
			Must be specified, otherwise memory size will be 0.

	mem=nn[KMG]	[KNL,BOOT] Force usage of a specific amount of memory
			Amount of memory to be used in cases as follows:

			1 for test;
			2 when the kernel is not able to see the whole system memory;
			3 memory that lies after 'mem=' boundary is excluded from
			 the hypervisor, then assigned to KVM guests.
			4 to limit the memory available for kdump kernel.

			[ARC,MICROBLAZE] - the limit applies only to low memory,
			high memory is not affected.

			[ARM64] - only limits memory covered by the linear
			mapping. The NOMAP regions are not affected.

			[X86] Work as limiting max address. Use together
			with memmap= to avoid physical address space collisions.
			Without memmap= PCI devices could be placed at addresses
			belonging to unused RAM.

			Note that this only takes effects during boot time since
			in above case 3, memory may need be hot added after boot
			if system memory of hypervisor is not sufficient.

	mem=nn[KMG]@ss[KMG]
			[ARM,MIPS] - override the memory layout reported by
			firmware.
			Define a memory region of size nn[KMG] starting at
			ss[KMG].
			Multiple different regions can be specified with
			multiple mem= parameters on the command line.

	mem=nopentium	[BUGS=X86-32] Disable usage of 4MB pages for kernel
			memory.

	memblock=debug	[KNL] Enable memblock debug messages.

	memchunk=nn[KMG]
			[KNL,SH] Allow user to override the default size for
			per-device physically contiguous DMA buffers.

	memhp_default_state=online/offline
			[KNL] Set the initial state for the memory hotplug
			onlining policy. If not specified, the default value is
			set according to the
			CONFIG_MEMORY_HOTPLUG_DEFAULT_ONLINE kernel config
			option.
			See Documentation/admin-guide/mm/memory-hotplug.rst.

	memmap=exactmap	[KNL,X86] Enable setting of an exact
			E820 memory map, as specified by the user.
			Such memmap=exactmap lines can be constructed based on
			BIOS output or other requirements. See the memmap=nn@ss
			option description.

	memmap=nn[KMG]@ss[KMG]
			[KNL, X86, MIPS, XTENSA] Force usage of a specific region of memory.
			Region of memory to be used is from ss to ss+nn.
			If @ss[KMG] is omitted, it is equivalent to mem=nn[KMG],
			which limits max address to nn[KMG].
			Multiple different regions can be specified,
			comma delimited.
			Example:
				memmap=100M@2G,100M#3G,1G!1024G

	memmap=nn[KMG]#ss[KMG]
			[KNL,ACPI] Mark specific memory as ACPI data.
			Region of memory to be marked is from ss to ss+nn.

	memmap=nn[KMG]$ss[KMG]
			[KNL,ACPI] Mark specific memory as reserved.
			Region of memory to be reserved is from ss to ss+nn.
			Example: Exclude memory from 0x18690000-0x1869ffff
			         memmap=64K$0x18690000
			         or
			         memmap=0x10000$0x18690000
			Some bootloaders may need an escape character before '$',
			like Grub2, otherwise '$' and the following number
			will be eaten.

	memmap=nn[KMG]!ss[KMG]
			[KNL,X86] Mark specific memory as protected.
			Region of memory to be used, from ss to ss+nn.
			The memory region may be marked as e820 type 12 (0xc)
			and is NVDIMM or ADR memory.

	memmap=<size>%<offset>-<oldtype>+<newtype>
			[KNL,ACPI] Convert memory within the specified region
			from <oldtype> to <newtype>. If "-<oldtype>" is left
			out, the whole region will be marked as <newtype>,
			even if previously unavailable. If "+<newtype>" is left
			out, matching memory will be removed. Types are
			specified as e820 types, e.g., 1 = RAM, 2 = reserved,
			3 = ACPI, 12 = PRAM.

	memory_corruption_check=0/1 [X86]
			Some BIOSes seem to corrupt the first 64k of
			memory when doing things like suspend/resume.
			Setting this option will scan the memory
			looking for corruption.  Enabling this will
			both detect corruption and prevent the kernel
			from using the memory being corrupted.
			However, its intended as a diagnostic tool; if
			repeatable BIOS-originated corruption always
			affects the same memory, you can use memmap=
			to prevent the kernel from using that memory.

	memory_corruption_check_size=size [X86]
			By default it checks for corruption in the low
			64k, making this memory unavailable for normal
			use.  Use this parameter to scan for
			corruption in more or less memory.

	memory_corruption_check_period=seconds [X86]
			By default it checks for corruption every 60
			seconds.  Use this parameter to check at some
			other rate.  0 disables periodic checking.

	memory_hotplug.memmap_on_memory
			[KNL,X86,ARM] Boolean flag to enable this feature.
			Format: {on | off (default)}
			When enabled, runtime hotplugged memory will
			allocate its internal metadata (struct pages,
			those vmemmap pages cannot be optimized even
			if hugetlb_free_vmemmap is enabled) from the
			hotadded memory which will allow to hotadd a
			lot of memory without requiring additional
			memory to do so.
			This feature is disabled by default because it
			has some implication on large (e.g. GB)
			allocations in some configurations (e.g. small
			memory blocks).
			The state of the flag can be read in
			/sys/module/memory_hotplug/parameters/memmap_on_memory.
			Note that even when enabled, there are a few cases where
			the feature is not effective.

	memtest=	[KNL,X86,ARM,M68K,PPC,RISCV] Enable memtest
			Format: <integer>
			default : 0 <disable>
			Specifies the number of memtest passes to be
			performed. Each pass selects another test
			pattern from a given set of patterns. Memtest
			fills the memory with this pattern, validates
			memory contents and reserves bad memory
			regions that are detected.

	mem_encrypt=	[X86-64] AMD Secure Memory Encryption (SME) control
			Valid arguments: on, off
			Default (depends on kernel configuration option):
			  on  (CONFIG_AMD_MEM_ENCRYPT_ACTIVE_BY_DEFAULT=y)
			  off (CONFIG_AMD_MEM_ENCRYPT_ACTIVE_BY_DEFAULT=n)
			mem_encrypt=on:		Activate SME
			mem_encrypt=off:	Do not activate SME

			Refer to Documentation/virt/kvm/x86/amd-memory-encryption.rst
			for details on when memory encryption can be activated.

	mem_sleep_default=	[SUSPEND] Default system suspend mode:
			s2idle  - Suspend-To-Idle
			shallow - Power-On Suspend or equivalent (if supported)
			deep    - Suspend-To-RAM or equivalent (if supported)
			See Documentation/admin-guide/pm/sleep-states.rst.

	mfgpt_irq=	[IA-32] Specify the IRQ to use for the
			Multi-Function General Purpose Timers on AMD Geode
			platforms.

	mfgptfix	[X86-32] Fix MFGPT timers on AMD Geode platforms when
			the BIOS has incorrectly applied a workaround. TinyBIOS
			version 0.98 is known to be affected, 0.99 fixes the
			problem by letting the user disable the workaround.

	mga=		[HW,DRM]

	min_addr=nn[KMG]	[KNL,BOOT,IA-64] All physical memory below this
			physical address is ignored.

	mini2440=	[ARM,HW,KNL]
			Format:[0..2][b][c][t]
			Default: "0tb"
			MINI2440 configuration specification:
			0 - The attached screen is the 3.5" TFT
			1 - The attached screen is the 7" TFT
			2 - The VGA Shield is attached (1024x768)
			Leaving out the screen size parameter will not load
			the TFT driver, and the framebuffer will be left
			unconfigured.
			b - Enable backlight. The TFT backlight pin will be
			linked to the kernel VESA blanking code and a GPIO
			LED. This parameter is not necessary when using the
			VGA shield.
			c - Enable the s3c camera interface.
			t - Reserved for enabling touchscreen support. The
			touchscreen support is not enabled in the mainstream
			kernel as of 2.6.30, a preliminary port can be found
			in the "bleeding edge" mini2440 support kernel at
			https://repo.or.cz/w/linux-2.6/mini2440.git

	mitigations=
			[X86,PPC,S390,ARM64] Control optional mitigations for
			CPU vulnerabilities.  This is a set of curated,
			arch-independent options, each of which is an
			aggregation of existing arch-specific options.

			off
				Disable all optional CPU mitigations.  This
				improves system performance, but it may also
				expose users to several CPU vulnerabilities.
				Equivalent to: nopti [X86,PPC]
					       if nokaslr then kpti=0 [ARM64]
					       nospectre_v1 [X86,PPC]
					       nobp=0 [S390]
					       nospectre_v2 [X86,PPC,S390,ARM64]
					       spectre_v2_user=off [X86]
					       spec_store_bypass_disable=off [X86,PPC]
					       ssbd=force-off [ARM64]
					       nospectre_bhb [ARM64]
					       l1tf=off [X86]
					       mds=off [X86]
					       tsx_async_abort=off [X86]
					       kvm.nx_huge_pages=off [X86]
					       srbds=off [X86,INTEL]
					       no_entry_flush [PPC]
					       no_uaccess_flush [PPC]
					       mmio_stale_data=off [X86]
					       retbleed=off [X86]

				Exceptions:
					       This does not have any effect on
					       kvm.nx_huge_pages when
					       kvm.nx_huge_pages=force.

			auto (default)
				Mitigate all CPU vulnerabilities, but leave SMT
				enabled, even if it's vulnerable.  This is for
				users who don't want to be surprised by SMT
				getting disabled across kernel upgrades, or who
				have other ways of avoiding SMT-based attacks.
				Equivalent to: (default behavior)

			auto,nosmt
				Mitigate all CPU vulnerabilities, disabling SMT
				if needed.  This is for users who always want to
				be fully mitigated, even if it means losing SMT.
				Equivalent to: l1tf=flush,nosmt [X86]
					       mds=full,nosmt [X86]
					       tsx_async_abort=full,nosmt [X86]
					       mmio_stale_data=full,nosmt [X86]
					       retbleed=auto,nosmt [X86]

	mminit_loglevel=
			[KNL] When CONFIG_DEBUG_MEMORY_INIT is set, this
			parameter allows control of the logging verbosity for
			the additional memory initialisation checks. A value
			of 0 disables mminit logging and a level of 4 will
			log everything. Information is printed at KERN_DEBUG
			so loglevel=8 may also need to be specified.

	mmio_stale_data=
			[X86,INTEL] Control mitigation for the Processor
			MMIO Stale Data vulnerabilities.

			Processor MMIO Stale Data is a class of
			vulnerabilities that may expose data after an MMIO
			operation. Exposed data could originate or end in
			the same CPU buffers as affected by MDS and TAA.
			Therefore, similar to MDS and TAA, the mitigation
			is to clear the affected CPU buffers.

			This parameter controls the mitigation. The
			options are:

			full       - Enable mitigation on vulnerable CPUs

			full,nosmt - Enable mitigation and disable SMT on
				     vulnerable CPUs.

			off        - Unconditionally disable mitigation

			On MDS or TAA affected machines,
			mmio_stale_data=off can be prevented by an active
			MDS or TAA mitigation as these vulnerabilities are
			mitigated with the same mechanism so in order to
			disable this mitigation, you need to specify
			mds=off and tsx_async_abort=off too.

			Not specifying this option is equivalent to
			mmio_stale_data=full.

			For details see:
			Documentation/admin-guide/hw-vuln/processor_mmio_stale_data.rst

	<module>.async_probe[=<bool>] [KNL]
			If no <bool> value is specified or if the value
			specified is not a valid <bool>, enable asynchronous
			probe on this module.  Otherwise, enable/disable
			asynchronous probe on this module as indicated by the
			<bool> value. See also: module.async_probe

	module.async_probe=<bool>
			[KNL] When set to true, modules will use async probing
			by default. To enable/disable async probing for a
			specific module, use the module specific control that
			is documented under <module>.async_probe. When both
			module.async_probe and <module>.async_probe are
			specified, <module>.async_probe takes precedence for
			the specific module.

	module.enable_dups_trace
			[KNL] When CONFIG_MODULE_DEBUG_AUTOLOAD_DUPS is set,
			this means that duplicate request_module() calls will
			trigger a WARN_ON() instead of a pr_warn(). Note that
			if MODULE_DEBUG_AUTOLOAD_DUPS_TRACE is set, WARN_ON()s
			will always be issued and this option does nothing.
	module.sig_enforce
			[KNL] When CONFIG_MODULE_SIG is set, this means that
			modules without (valid) signatures will fail to load.
			Note that if CONFIG_MODULE_SIG_FORCE is set, that
			is always true, so this option does nothing.

	module_blacklist=  [KNL] Do not load a comma-separated list of
			modules.  Useful for debugging problem modules.

	mousedev.tap_time=
			[MOUSE] Maximum time between finger touching and
			leaving touchpad surface for touch to be considered
			a tap and be reported as a left button click (for
			touchpads working in absolute mode only).
			Format: <msecs>
	mousedev.xres=	[MOUSE] Horizontal screen resolution, used for devices
			reporting absolute coordinates, such as tablets
	mousedev.yres=	[MOUSE] Vertical screen resolution, used for devices
			reporting absolute coordinates, such as tablets

	movablecore=	[KNL,X86,IA-64,PPC]
			Format: nn[KMGTPE] | nn%
			This parameter is the complement to kernelcore=, it
			specifies the amount of memory used for migratable
			allocations.  If both kernelcore and movablecore is
			specified, then kernelcore will be at *least* the
			specified value but may be more.  If movablecore on its
			own is specified, the administrator must be careful
			that the amount of memory usable for all allocations
			is not too small.

	movable_node	[KNL] Boot-time switch to make hotplugable memory
			NUMA nodes to be movable. This means that the memory
			of such nodes will be usable only for movable
			allocations which rules out almost all kernel
			allocations. Use with caution!

	MTD_Partition=	[MTD]
			Format: <name>,<region-number>,<size>,<offset>

	MTD_Region=	[MTD] Format:
			<name>,<region-number>[,<base>,<size>,<buswidth>,<altbuswidth>]

	mtdparts=	[MTD]
			See drivers/mtd/parsers/cmdlinepart.c

	mtdset=		[ARM]
			ARM/S3C2412 JIVE boot control

			See arch/arm/mach-s3c/mach-jive.c

	mtouchusb.raw_coordinates=
			[HW] Make the MicroTouch USB driver use raw coordinates
			('y', default) or cooked coordinates ('n')

	mtrr_chunk_size=nn[KMG] [X86]
			used for mtrr cleanup. It is largest continuous chunk
			that could hold holes aka. UC entries.

	mtrr_gran_size=nn[KMG] [X86]
			Used for mtrr cleanup. It is granularity of mtrr block.
			Default is 1.
			Large value could prevent small alignment from
			using up MTRRs.

	mtrr_spare_reg_nr=n [X86]
			Format: <integer>
			Range: 0,7 : spare reg number
			Default : 1
			Used for mtrr cleanup. It is spare mtrr entries number.
			Set to 2 or more if your graphical card needs more.

	multitce=off	[PPC]  This parameter disables the use of the pSeries
			firmware feature for updating multiple TCE entries
			at a time.

	n2=		[NET] SDL Inc. RISCom/N2 synchronous serial card

	netdev=		[NET] Network devices parameters
			Format: <irq>,<io>,<mem_start>,<mem_end>,<name>
			Note that mem_start is often overloaded to mean
			something different and driver-specific.
			This usage is only documented in each driver source
			file if at all.

	netpoll.carrier_timeout=
			[NET] Specifies amount of time (in seconds) that
			netpoll should wait for a carrier. By default netpoll
			waits 4 seconds.

	nf_conntrack.acct=
			[NETFILTER] Enable connection tracking flow accounting
			0 to disable accounting
			1 to enable accounting
			Default value is 0.

	nfs.cache_getent=
			[NFS] sets the pathname to the program which is used
			to update the NFS client cache entries.

	nfs.cache_getent_timeout=
			[NFS] sets the timeout after which an attempt to
			update a cache entry is deemed to have failed.

	nfs.callback_nr_threads=
			[NFSv4] set the total number of threads that the
			NFS client will assign to service NFSv4 callback
			requests.

	nfs.callback_tcpport=
			[NFS] set the TCP port on which the NFSv4 callback
			channel should listen.

	nfs.enable_ino64=
			[NFS] enable 64-bit inode numbers.
			If zero, the NFS client will fake up a 32-bit inode
			number for the readdir() and stat() syscalls instead
			of returning the full 64-bit number.
			The default is to return 64-bit inode numbers.

	nfs.idmap_cache_timeout=
			[NFS] set the maximum lifetime for idmapper cache
			entries.

	nfs.max_session_cb_slots=
			[NFSv4.1] Sets the maximum number of session
			slots the client will assign to the callback
			channel. This determines the maximum number of
			callbacks the client will process in parallel for
			a particular server.

	nfs.max_session_slots=
			[NFSv4.1] Sets the maximum number of session slots
			the client will attempt to negotiate with the server.
			This limits the number of simultaneous RPC requests
			that the client can send to the NFSv4.1 server.
			Note that there is little point in setting this
			value higher than the max_tcp_slot_table_limit.

	nfs.nfs4_disable_idmapping=
			[NFSv4] When set to the default of '1', this option
			ensures that both the RPC level authentication
			scheme and the NFS level operations agree to use
			numeric uids/gids if the mount is using the
			'sec=sys' security flavour. In effect it is
			disabling idmapping, which can make migration from
			legacy NFSv2/v3 systems to NFSv4 easier.
			Servers that do not support this mode of operation
			will be autodetected by the client, and it will fall
			back to using the idmapper.
			To turn off this behaviour, set the value to '0'.

	nfs.nfs4_unique_id=
			[NFS4] Specify an additional fixed unique ident-
			ification string that NFSv4 clients can insert into
			their nfs_client_id4 string.  This is typically a
			UUID that is generated at system install time.

	nfs.recover_lost_locks=
			[NFSv4] Attempt to recover locks that were lost due
			to a lease timeout on the server. Please note that
			doing this risks data corruption, since there are
			no guarantees that the file will remain unchanged
			after the locks are lost.
			If you want to enable the kernel legacy behaviour of
			attempting to recover these locks, then set this
			parameter to '1'.
			The default parameter value of '0' causes the kernel
			not to attempt recovery of lost locks.

	nfs.send_implementation_id=
			[NFSv4.1] Send client implementation identification
			information in exchange_id requests.
			If zero, no implementation identification information
			will be sent.
			The default is to send the implementation identification
			information.

	nfs4.layoutstats_timer=
			[NFSv4.2] Change the rate at which the kernel sends
			layoutstats to the pNFS metadata server.

			Setting this to value to 0 causes the kernel to use
			whatever value is the default set by the layout
			driver. A non-zero value sets the minimum interval
			in seconds between layoutstats transmissions.

	nfsd.inter_copy_offload_enable=
			[NFSv4.2] When set to 1, the server will support
			server-to-server copies for which this server is
			the destination of the copy.

	nfsd.nfs4_disable_idmapping=
			[NFSv4] When set to the default of '1', the NFSv4
			server will return only numeric uids and gids to
			clients using auth_sys, and will accept numeric uids
			and gids from such clients.  This is intended to ease
			migration from NFSv2/v3.

	nfsd.nfsd4_ssc_umount_timeout=
			[NFSv4.2] When used as the destination of a
			server-to-server copy, knfsd temporarily mounts
			the source server.  It caches the mount in case
			it will be needed again, and discards it if not
			used for the number of milliseconds specified by
			this parameter.

	nfsaddrs=	[NFS] Deprecated.  Use ip= instead.
			See Documentation/admin-guide/nfs/nfsroot.rst.
<<<<<<< HEAD

	nfsroot=	[NFS] nfs root filesystem for disk-less boxes.
			See Documentation/admin-guide/nfs/nfsroot.rst.

=======

	nfsroot=	[NFS] nfs root filesystem for disk-less boxes.
			See Documentation/admin-guide/nfs/nfsroot.rst.

>>>>>>> 70cc1b53
	nfsrootdebug	[NFS] enable nfsroot debugging messages.
			See Documentation/admin-guide/nfs/nfsroot.rst.

	nmi_backtrace.backtrace_idle [KNL]
			Dump stacks even of idle CPUs in response to an
			NMI stack-backtrace request.

	nmi_debug=	[KNL,SH] Specify one or more actions to take
			when a NMI is triggered.
			Format: [state][,regs][,debounce][,die]

	nmi_watchdog=	[KNL,BUGS=X86] Debugging features for SMP kernels
			Format: [panic,][nopanic,][num]
			Valid num: 0 or 1
			0 - turn hardlockup detector in nmi_watchdog off
			1 - turn hardlockup detector in nmi_watchdog on
			When panic is specified, panic when an NMI watchdog
			timeout occurs (or 'nopanic' to not panic on an NMI
			watchdog, if CONFIG_BOOTPARAM_HARDLOCKUP_PANIC is set)
			To disable both hard and soft lockup detectors,
			please see 'nowatchdog'.
			This is useful when you use a panic=... timeout and
			need the box quickly up again.

			These settings can be accessed at runtime via
			the nmi_watchdog and hardlockup_panic sysctls.

	no387		[BUGS=X86-32] Tells the kernel to use the 387 maths
			emulation library even if a 387 maths coprocessor
			is present.

	no5lvl		[X86-64] Disable 5-level paging mode. Forces
			kernel to use 4-level paging instead.

	noaliencache	[MM, NUMA, SLAB] Disables the allocation of alien
			caches in the slab allocator.  Saves per-node memory,
			but will impact performance.

	noalign		[KNL,ARM]

	noaltinstr	[S390] Disables alternative instructions patching
			(CPU alternatives feature).

	noapic		[SMP,APIC] Tells the kernel to not make use of any
			IOAPICs that may be present in the system.

	noautogroup	Disable scheduler automatic task group creation.

	nocache		[ARM]

	no_console_suspend
			[HW] Never suspend the console
			Disable suspending of consoles during suspend and
			hibernate operations.  Once disabled, debugging
			messages can reach various consoles while the rest
			of the system is being put to sleep (ie, while
			debugging driver suspend/resume hooks).  This may
			not work reliably with all consoles, but is known
			to work with serial and VGA consoles.
			To facilitate more flexible debugging, we also add
			console_suspend, a printk module parameter to control
			it. Users could use console_suspend (usually
			/sys/module/printk/parameters/console_suspend) to
			turn on/off it dynamically.

	no_debug_objects
			[KNL] Disable object debugging

	nodsp		[SH] Disable hardware DSP at boot time.

	noefi		Disable EFI runtime services support.

	no_entry_flush  [PPC] Don't flush the L1-D cache when entering the kernel.

	noexec		[IA-64]

	noexec32	[X86-64]
			This affects only 32-bit executables.
			noexec32=on: enable non-executable mappings (default)
				read doesn't imply executable mappings
			noexec32=off: disable non-executable mappings
				read implies executable mappings

	no_file_caps	Tells the kernel not to honor file capabilities.  The
			only way then for a file to be executed with privilege
			is to be setuid root or executed by root.

	nofpu		[MIPS,SH] Disable hardware FPU at boot time.

	nofsgsbase	[X86] Disables FSGSBASE instructions.

	nofxsr		[BUGS=X86-32] Disables x86 floating point extended
			register save and restore. The kernel will only save
			legacy floating-point registers on task switch.

	nohalt		[IA-64] Tells the kernel not to use the power saving
			function PAL_HALT_LIGHT when idle. This increases
			power-consumption. On the positive side, it reduces
			interrupt wake-up latency, which may improve performance
			in certain environments such as networked servers or
			real-time systems.

	no_hash_pointers
			Force pointers printed to the console or buffers to be
			unhashed.  By default, when a pointer is printed via %p
			format string, that pointer is "hashed", i.e. obscured
			by hashing the pointer value.  This is a security feature
			that hides actual kernel addresses from unprivileged
			users, but it also makes debugging the kernel more
			difficult since unequal pointers can no longer be
			compared.  However, if this command-line option is
			specified, then all normal pointers will have their true
			value printed. This option should only be specified when
			debugging the kernel.  Please do not use on production
			kernels.

	nohibernate	[HIBERNATION] Disable hibernation and resume.

	nohlt		[ARM,ARM64,MICROBLAZE,SH] Forces the kernel to busy wait
			in do_idle() and not use the arch_cpu_idle()
			implementation; requires CONFIG_GENERIC_IDLE_POLL_SETUP
			to be effective. This is useful on platforms where the
			sleep(SH) or wfi(ARM,ARM64) instructions do not work
			correctly or when doing power measurements to evaluate
			the impact of the sleep instructions. This is also
			useful when using JTAG debugger.

	nohugeiomap	[KNL,X86,PPC,ARM64] Disable kernel huge I/O mappings.

	nohugevmalloc	[KNL,X86,PPC,ARM64] Disable kernel huge vmalloc mappings.

	nohz=		[KNL] Boottime enable/disable dynamic ticks
			Valid arguments: on, off
			Default: on

	nohz_full=	[KNL,BOOT,SMP,ISOL]
			The argument is a cpu list, as described above.
			In kernels built with CONFIG_NO_HZ_FULL=y, set
			the specified list of CPUs whose tick will be stopped
			whenever possible. The boot CPU will be forced outside
			the range to maintain the timekeeping.  Any CPUs
			in this list will have their RCU callbacks offloaded,
			just as if they had also been called out in the
			rcu_nocbs= boot parameter.

			Note that this argument takes precedence over
			the CONFIG_RCU_NOCB_CPU_DEFAULT_ALL option.

	noinitrd	[RAM] Tells the kernel not to load any configured
			initial RAM disk.

	nointremap	[X86-64, Intel-IOMMU] Do not enable interrupt
			remapping.
			[Deprecated - use intremap=off]

	nointroute	[IA-64]

	noinvpcid	[X86] Disable the INVPCID cpu feature.

	noiotrap	[SH] Disables trapped I/O port accesses.

	noirqdebug	[X86-32] Disables the code which attempts to detect and
			disable unhandled interrupt sources.

	noisapnp	[ISAPNP] Disables ISA PnP code.

	nojitter	[IA-64] Disables jitter checking for ITC timers.

	nokaslr		[KNL]
			When CONFIG_RANDOMIZE_BASE is set, this disables
			kernel and module base offset ASLR (Address Space
			Layout Randomization).

	no-kvmapf	[X86,KVM] Disable paravirtualized asynchronous page
			fault handling.

	no-kvmclock	[X86,KVM] Disable paravirtualized KVM clock driver

	nolapic		[X86-32,APIC] Do not enable or use the local APIC.

	nolapic_timer	[X86-32,APIC] Do not use the local APIC timer.

	nomca		[IA-64] Disable machine check abort handling

	nomce		[X86-32] Disable Machine Check Exception

	nomfgpt		[X86-32] Disable Multi-Function General Purpose
			Timer usage (for AMD Geode machines).

	nomodeset	Disable kernel modesetting. Most systems' firmware
			sets up a display mode and provides framebuffer memory
			for output. With nomodeset, DRM and fbdev drivers will
			not load if they could possibly displace the pre-
			initialized output. Only the system framebuffer will
			be available for use. The respective drivers will not
			perform display-mode changes or accelerated rendering.

			Useful as error fallback, or for testing and debugging.

	nomodule	Disable module load

	nonmi_ipi	[X86] Disable using NMI IPIs during panic/reboot to
			shutdown the other cpus.  Instead use the REBOOT_VECTOR
			irq.

	nopat		[X86] Disable PAT (page attribute table extension of
			pagetables) support.

	nopcid		[X86-64] Disable the PCID cpu feature.

	nopku		[X86] Disable Memory Protection Keys CPU feature found
			in some Intel CPUs.

	nopti		[X86-64]
			Equivalent to pti=off

	nopv=		[X86,XEN,KVM,HYPER_V,VMWARE]
			Disables the PV optimizations forcing the guest to run
			as generic guest with no PV drivers. Currently support
			XEN HVM, KVM, HYPER_V and VMWARE guest.

	nopvspin	[X86,XEN,KVM]
			Disables the qspinlock slow path using PV optimizations
			which allow the hypervisor to 'idle' the guest on lock
			contention.

	norandmaps	Don't use address space randomization.  Equivalent to
			echo 0 > /proc/sys/kernel/randomize_va_space

	noreplace-smp	[X86-32,SMP] Don't replace SMP instructions
			with UP alternatives

	noresume	[SWSUSP] Disables resume and restores original swap
			space.

	nosbagart	[IA-64]

	no-scroll	[VGA] Disables scrollback.
			This is required for the Braillex ib80-piezo Braille
			reader made by F.H. Papenmeier (Germany).

	nosgx		[X86-64,SGX] Disables Intel SGX kernel support.

	nosmap		[PPC]
			Disable SMAP (Supervisor Mode Access Prevention)
			even if it is supported by processor.

	nosmep		[PPC64s]
			Disable SMEP (Supervisor Mode Execution Prevention)
			even if it is supported by processor.

	nosmp		[SMP] Tells an SMP kernel to act as a UP kernel,
			and disable the IO APIC.  legacy for "maxcpus=0".

	nosmt		[KNL,S390] Disable symmetric multithreading (SMT).
			Equivalent to smt=1.

			[KNL,X86] Disable symmetric multithreading (SMT).
			nosmt=force: Force disable SMT, cannot be undone
				     via the sysfs control file.

	nosoftlockup	[KNL] Disable the soft-lockup detector.

	nospec_store_bypass_disable
			[HW] Disable all mitigations for the Speculative Store Bypass vulnerability

	nospectre_bhb	[ARM64] Disable all mitigations for Spectre-BHB (branch
			history injection) vulnerability. System may allow data leaks
			with this option.

	nospectre_v1	[X86,PPC] Disable mitigations for Spectre Variant 1
			(bounds check bypass). With this option data leaks are
			possible in the system.

	nospectre_v2	[X86,PPC_E500,ARM64] Disable all mitigations for
			the Spectre variant 2 (indirect branch prediction)
			vulnerability. System may allow data leaks with this
			option.

	no-steal-acc	[X86,PV_OPS,ARM64,PPC/PSERIES] Disable paravirtualized
			steal time accounting. steal time is computed, but
			won't influence scheduler behaviour

	nosync		[HW,M68K] Disables sync negotiation for all devices.

	no_timer_check	[X86,APIC] Disables the code which tests for
			broken timer IRQ sources.

	no_uaccess_flush
	                [PPC] Don't flush the L1-D cache after accessing user data.

	novmcoredd	[KNL,KDUMP]
			Disable device dump. Device dump allows drivers to
			append dump data to vmcore so you can collect driver
			specified debug info.  Drivers can append the data
			without any limit and this data is stored in memory,
			so this may cause significant memory stress.  Disabling
			device dump can help save memory but the driver debug
			data will be no longer available.  This parameter
			is only available when CONFIG_PROC_VMCORE_DEVICE_DUMP
			is set.

	no-vmw-sched-clock
			[X86,PV_OPS] Disable paravirtualized VMware scheduler
			clock and use the default one.

	nowatchdog	[KNL] Disable both lockup detectors, i.e.
			soft-lockup and NMI watchdog (hard-lockup).

	nowb		[ARM]

	nox2apic	[X86-64,APIC] Do not enable x2APIC mode.

			NOTE: this parameter will be ignored on systems with the
			LEGACY_XAPIC_DISABLED bit set in the
			IA32_XAPIC_DISABLE_STATUS MSR.

	noxsave		[BUGS=X86] Disables x86 extended register state save
			and restore using xsave. The kernel will fallback to
			enabling legacy floating-point and sse state.

	noxsaveopt	[X86] Disables xsaveopt used in saving x86 extended
			register states. The kernel will fall back to use
			xsave to save the states. By using this parameter,
			performance of saving the states is degraded because
			xsave doesn't support modified optimization while
			xsaveopt supports it on xsaveopt enabled systems.

	noxsaves	[X86] Disables xsaves and xrstors used in saving and
			restoring x86 extended register state in compacted
			form of xsave area. The kernel will fall back to use
			xsaveopt and xrstor to save and restore the states
			in standard form of xsave area. By using this
			parameter, xsave area per process might occupy more
			memory on xsaves enabled systems.

	nps_mtm_hs_ctr=	[KNL,ARC]
			This parameter sets the maximum duration, in
			cycles, each HW thread of the CTOP can run
			without interruptions, before HW switches it.
			The actual maximum duration is 16 times this
			parameter's value.
			Format: integer between 1 and 255
			Default: 255

	nptcg=		[IA-64] Override max number of concurrent global TLB
			purges which is reported from either PAL_VM_SUMMARY or
			SAL PALO.

	nr_cpus=	[SMP] Maximum number of processors that	an SMP kernel
			could support.  nr_cpus=n : n >= 1 limits the kernel to
			support 'n' processors. It could be larger than the
			number of already plugged CPU during bootup, later in
			runtime you can physically add extra cpu until it reaches
			n. So during boot up some boot time memory for per-cpu
			variables need be pre-allocated for later physical cpu
			hot plugging.

	nr_uarts=	[SERIAL] maximum number of UARTs to be registered.

	numa=off 	[KNL, ARM64, PPC, RISCV, SPARC, X86] Disable NUMA, Only
			set up a single NUMA node spanning all memory.

	numa_balancing=	[KNL,ARM64,PPC,RISCV,S390,X86] Enable or disable automatic
			NUMA balancing.
			Allowed values are enable and disable

	numa_zonelist_order= [KNL, BOOT] Select zonelist order for NUMA.
			'node', 'default' can be specified
			This can be set from sysctl after boot.
			See Documentation/admin-guide/sysctl/vm.rst for details.

	ohci1394_dma=early	[HW] enable debugging via the ohci1394 driver.
			See Documentation/core-api/debugging-via-ohci1394.rst for more
			info.

	olpc_ec_timeout= [OLPC] ms delay when issuing EC commands
			Rather than timing out after 20 ms if an EC
			command is not properly ACKed, override the length
			of the timeout.  We have interrupts disabled while
			waiting for the ACK, so if this is set too high
			interrupts *may* be lost!

	omap_mux=	[OMAP] Override bootloader pin multiplexing.
			Format: <mux_mode0.mode_name=value>...
			For example, to override I2C bus2:
			omap_mux=i2c2_scl.i2c2_scl=0x100,i2c2_sda.i2c2_sda=0x100

	onenand.bdry=	[HW,MTD] Flex-OneNAND Boundary Configuration

			Format: [die0_boundary][,die0_lock][,die1_boundary][,die1_lock]

			boundary - index of last SLC block on Flex-OneNAND.
				   The remaining blocks are configured as MLC blocks.
			lock	 - Configure if Flex-OneNAND boundary should be locked.
				   Once locked, the boundary cannot be changed.
				   1 indicates lock status, 0 indicates unlock status.

	oops=panic	Always panic on oopses. Default is to just kill the
			process, but there is a small probability of
			deadlocking the machine.
			This will also cause panics on machine check exceptions.
			Useful together with panic=30 to trigger a reboot.

	page_alloc.shuffle=
			[KNL] Boolean flag to control whether the page allocator
			should randomize its free lists. The randomization may
			be automatically enabled if the kernel detects it is
			running on a platform with a direct-mapped memory-side
			cache, and this parameter can be used to
			override/disable that behavior. The state of the flag
			can be read from sysfs at:
			/sys/module/page_alloc/parameters/shuffle.

	page_owner=	[KNL] Boot-time page_owner enabling option.
			Storage of the information about who allocated
			each page is disabled in default. With this switch,
			we can turn it on.
			on: enable the feature

	page_poison=	[KNL] Boot-time parameter changing the state of
			poisoning on the buddy allocator, available with
			CONFIG_PAGE_POISONING=y.
			off: turn off poisoning (default)
			on: turn on poisoning

	page_reporting.page_reporting_order=
			[KNL] Minimal page reporting order
			Format: <integer>
			Adjust the minimal page reporting order. The page
			reporting is disabled when it exceeds MAX_ORDER.

	panic=		[KNL] Kernel behaviour on panic: delay <timeout>
			timeout > 0: seconds before rebooting
			timeout = 0: wait forever
			timeout < 0: reboot immediately
			Format: <timeout>

	panic_print=	Bitmask for printing system info when panic happens.
			User can chose combination of the following bits:
			bit 0: print all tasks info
			bit 1: print system memory info
			bit 2: print timer info
			bit 3: print locks info if CONFIG_LOCKDEP is on
			bit 4: print ftrace buffer
			bit 5: print all printk messages in buffer
			bit 6: print all CPUs backtrace (if available in the arch)
			*Be aware* that this option may print a _lot_ of lines,
			so there are risks of losing older messages in the log.
			Use this option carefully, maybe worth to setup a
			bigger log buffer with "log_buf_len" along with this.

	panic_on_taint=	Bitmask for conditionally calling panic() in add_taint()
			Format: <hex>[,nousertaint]
			Hexadecimal bitmask representing the set of TAINT flags
			that will cause the kernel to panic when add_taint() is
			called with any of the flags in this set.
			The optional switch "nousertaint" can be utilized to
			prevent userspace forced crashes by writing to sysctl
			/proc/sys/kernel/tainted any flagset matching with the
			bitmask set on panic_on_taint.
			See Documentation/admin-guide/tainted-kernels.rst for
			extra details on the taint flags that users can pick
			to compose the bitmask to assign to panic_on_taint.

	panic_on_warn	panic() instead of WARN().  Useful to cause kdump
			on a WARN().

	parkbd.port=	[HW] Parallel port number the keyboard adapter is
			connected to, default is 0.
			Format: <parport#>
	parkbd.mode=	[HW] Parallel port keyboard adapter mode of operation,
			0 for XT, 1 for AT (default is AT).
			Format: <mode>

	parport=	[HW,PPT] Specify parallel ports. 0 disables.
			Format: { 0 | auto | 0xBBB[,IRQ[,DMA]] }
			Use 'auto' to force the driver to use any
			IRQ/DMA settings detected (the default is to
			ignore detected IRQ/DMA settings because of
			possible conflicts). You can specify the base
			address, IRQ, and DMA settings; IRQ and DMA
			should be numbers, or 'auto' (for using detected
			settings on that particular port), or 'nofifo'
			(to avoid using a FIFO even if it is detected).
			Parallel ports are assigned in the order they
			are specified on the command line, starting
			with parport0.

	parport_init_mode=	[HW,PPT]
			Configure VIA parallel port to operate in
			a specific mode. This is necessary on Pegasos
			computer where firmware has no options for setting
			up parallel port mode and sets it to spp.
			Currently this function knows 686a and 8231 chips.
			Format: [spp|ps2|epp|ecp|ecpepp]

	pata_legacy.all=	[HW,LIBATA]
			Format: <int>
			Set to non-zero to probe primary and secondary ISA
			port ranges on PCI systems where no PCI PATA device
			has been found at either range.  Disabled by default.

	pata_legacy.autospeed=	[HW,LIBATA]
			Format: <int>
			Set to non-zero if a chip is present that snoops speed
			changes.  Disabled by default.

	pata_legacy.ht6560a=	[HW,LIBATA]
			Format: <int>
			Set to 1, 2, or 3 for HT 6560A on the primary channel,
			the secondary channel, or both channels respectively.
			Disabled by default.

	pata_legacy.ht6560b=	[HW,LIBATA]
			Format: <int>
			Set to 1, 2, or 3 for HT 6560B on the primary channel,
			the secondary channel, or both channels respectively.
			Disabled by default.

	pata_legacy.iordy_mask=	[HW,LIBATA]
			Format: <int>
			IORDY enable mask.  Set individual bits to allow IORDY
			for the respective channel.  Bit 0 is for the first
			legacy channel handled by this driver, bit 1 is for
			the second channel, and so on.  The sequence will often
			correspond to the primary legacy channel, the secondary
			legacy channel, and so on, but the handling of a PCI
			bus and the use of other driver options may interfere
			with the sequence.  By default IORDY is allowed across
			all channels.

	pata_legacy.opti82c46x=	[HW,LIBATA]
			Format: <int>
			Set to 1, 2, or 3 for Opti 82c611A on the primary
			channel, the secondary channel, or both channels
			respectively.  Disabled by default.

	pata_legacy.opti82c611a=	[HW,LIBATA]
			Format: <int>
			Set to 1, 2, or 3 for Opti 82c465MV on the primary
			channel, the secondary channel, or both channels
			respectively.  Disabled by default.

	pata_legacy.pio_mask=	[HW,LIBATA]
			Format: <int>
			PIO mode mask for autospeed devices.  Set individual
			bits to allow the use of the respective PIO modes.
			Bit 0 is for mode 0, bit 1 is for mode 1, and so on.
			All modes allowed by default.

	pata_legacy.probe_all=	[HW,LIBATA]
			Format: <int>
			Set to non-zero to probe tertiary and further ISA
			port ranges on PCI systems.  Disabled by default.

	pata_legacy.probe_mask=	[HW,LIBATA]
			Format: <int>
			Probe mask for legacy ISA PATA ports.  Depending on
			platform configuration and the use of other driver
			options up to 6 legacy ports are supported: 0x1f0,
			0x170, 0x1e8, 0x168, 0x1e0, 0x160, however probing
			of individual ports can be disabled by setting the
			corresponding bits in the mask to 1.  Bit 0 is for
			the first port in the list above (0x1f0), and so on.
			By default all supported ports are probed.

	pata_legacy.qdi=	[HW,LIBATA]
			Format: <int>
			Set to non-zero to probe QDI controllers.  By default
			set to 1 if CONFIG_PATA_QDI_MODULE, 0 otherwise.

	pata_legacy.winbond=	[HW,LIBATA]
			Format: <int>
			Set to non-zero to probe Winbond controllers.  Use
			the standard I/O port (0x130) if 1, otherwise the
			value given is the I/O port to use (typically 0x1b0).
			By default set to 1 if CONFIG_PATA_WINBOND_VLB_MODULE,
			0 otherwise.

	pata_platform.pio_mask=	[HW,LIBATA]
			Format: <int>
			Supported PIO mode mask.  Set individual bits to allow
			the use of the respective PIO modes.  Bit 0 is for
			mode 0, bit 1 is for mode 1, and so on.  Mode 0 only
			allowed by default.

	pause_on_oops=
			Halt all CPUs after the first oops has been printed for
			the specified number of seconds.  This is to be used if
			your oopses keep scrolling off the screen.

	pcbit=		[HW,ISDN]

	pci=option[,option...]	[PCI] various PCI subsystem options.

				Some options herein operate on a specific device
				or a set of devices (<pci_dev>). These are
				specified in one of the following formats:

				[<domain>:]<bus>:<dev>.<func>[/<dev>.<func>]*
				pci:<vendor>:<device>[:<subvendor>:<subdevice>]

				Note: the first format specifies a PCI
				bus/device/function address which may change
				if new hardware is inserted, if motherboard
				firmware changes, or due to changes caused
				by other kernel parameters. If the
				domain is left unspecified, it is
				taken to be zero. Optionally, a path
				to a device through multiple device/function
				addresses can be specified after the base
				address (this is more robust against
				renumbering issues).  The second format
				selects devices using IDs from the
				configuration space which may match multiple
				devices in the system.

		earlydump	dump PCI config space before the kernel
				changes anything
		off		[X86] don't probe for the PCI bus
		bios		[X86-32] force use of PCI BIOS, don't access
				the hardware directly. Use this if your machine
				has a non-standard PCI host bridge.
		nobios		[X86-32] disallow use of PCI BIOS, only direct
				hardware access methods are allowed. Use this
				if you experience crashes upon bootup and you
				suspect they are caused by the BIOS.
		conf1		[X86] Force use of PCI Configuration Access
				Mechanism 1 (config address in IO port 0xCF8,
				data in IO port 0xCFC, both 32-bit).
		conf2		[X86] Force use of PCI Configuration Access
				Mechanism 2 (IO port 0xCF8 is an 8-bit port for
				the function, IO port 0xCFA, also 8-bit, sets
				bus number. The config space is then accessed
				through ports 0xC000-0xCFFF).
				See http://wiki.osdev.org/PCI for more info
				on the configuration access mechanisms.
		noaer		[PCIE] If the PCIEAER kernel config parameter is
				enabled, this kernel boot option can be used to
				disable the use of PCIE advanced error reporting.
		nodomains	[PCI] Disable support for multiple PCI
				root domains (aka PCI segments, in ACPI-speak).
		nommconf	[X86] Disable use of MMCONFIG for PCI
				Configuration
		check_enable_amd_mmconf [X86] check for and enable
				properly configured MMIO access to PCI
				config space on AMD family 10h CPU
		nomsi		[MSI] If the PCI_MSI kernel config parameter is
				enabled, this kernel boot option can be used to
				disable the use of MSI interrupts system-wide.
		noioapicquirk	[APIC] Disable all boot interrupt quirks.
				Safety option to keep boot IRQs enabled. This
				should never be necessary.
		ioapicreroute	[APIC] Enable rerouting of boot IRQs to the
				primary IO-APIC for bridges that cannot disable
				boot IRQs. This fixes a source of spurious IRQs
				when the system masks IRQs.
		noioapicreroute	[APIC] Disable workaround that uses the
				boot IRQ equivalent of an IRQ that connects to
				a chipset where boot IRQs cannot be disabled.
				The opposite of ioapicreroute.
		biosirq		[X86-32] Use PCI BIOS calls to get the interrupt
				routing table. These calls are known to be buggy
				on several machines and they hang the machine
				when used, but on other computers it's the only
				way to get the interrupt routing table. Try
				this option if the kernel is unable to allocate
				IRQs or discover secondary PCI buses on your
				motherboard.
		rom		[X86] Assign address space to expansion ROMs.
				Use with caution as certain devices share
				address decoders between ROMs and other
				resources.
		norom		[X86] Do not assign address space to
				expansion ROMs that do not already have
				BIOS assigned address ranges.
		nobar		[X86] Do not assign address space to the
				BARs that weren't assigned by the BIOS.
		irqmask=0xMMMM	[X86] Set a bit mask of IRQs allowed to be
				assigned automatically to PCI devices. You can
				make the kernel exclude IRQs of your ISA cards
				this way.
		pirqaddr=0xAAAAA	[X86] Specify the physical address
				of the PIRQ table (normally generated
				by the BIOS) if it is outside the
				F0000h-100000h range.
		lastbus=N	[X86] Scan all buses thru bus #N. Can be
				useful if the kernel is unable to find your
				secondary buses and you want to tell it
				explicitly which ones they are.
		assign-busses	[X86] Always assign all PCI bus
				numbers ourselves, overriding
				whatever the firmware may have done.
		usepirqmask	[X86] Honor the possible IRQ mask stored
				in the BIOS $PIR table. This is needed on
				some systems with broken BIOSes, notably
				some HP Pavilion N5400 and Omnibook XE3
				notebooks. This will have no effect if ACPI
				IRQ routing is enabled.
		noacpi		[X86] Do not use ACPI for IRQ routing
				or for PCI scanning.
		use_crs		[X86] Use PCI host bridge window information
				from ACPI.  On BIOSes from 2008 or later, this
				is enabled by default.  If you need to use this,
				please report a bug.
		nocrs		[X86] Ignore PCI host bridge windows from ACPI.
				If you need to use this, please report a bug.
		use_e820	[X86] Use E820 reservations to exclude parts of
				PCI host bridge windows. This is a workaround
				for BIOS defects in host bridge _CRS methods.
				If you need to use this, please report a bug to
				<linux-pci@vger.kernel.org>.
		no_e820		[X86] Ignore E820 reservations for PCI host
				bridge windows. This is the default on modern
				hardware. If you need to use this, please report
				a bug to <linux-pci@vger.kernel.org>.
		routeirq	Do IRQ routing for all PCI devices.
				This is normally done in pci_enable_device(),
				so this option is a temporary workaround
				for broken drivers that don't call it.
		skip_isa_align	[X86] do not align io start addr, so can
				handle more pci cards
		noearly		[X86] Don't do any early type 1 scanning.
				This might help on some broken boards which
				machine check when some devices' config space
				is read. But various workarounds are disabled
				and some IOMMU drivers will not work.
		bfsort		Sort PCI devices into breadth-first order.
				This sorting is done to get a device
				order compatible with older (<= 2.4) kernels.
		nobfsort	Don't sort PCI devices into breadth-first order.
		pcie_bus_tune_off	Disable PCIe MPS (Max Payload Size)
				tuning and use the BIOS-configured MPS defaults.
		pcie_bus_safe	Set every device's MPS to the largest value
				supported by all devices below the root complex.
		pcie_bus_perf	Set device MPS to the largest allowable MPS
				based on its parent bus. Also set MRRS (Max
				Read Request Size) to the largest supported
				value (no larger than the MPS that the device
				or bus can support) for best performance.
		pcie_bus_peer2peer	Set every device's MPS to 128B, which
				every device is guaranteed to support. This
				configuration allows peer-to-peer DMA between
				any pair of devices, possibly at the cost of
				reduced performance.  This also guarantees
				that hot-added devices will work.
		cbiosize=nn[KMG]	The fixed amount of bus space which is
				reserved for the CardBus bridge's IO window.
				The default value is 256 bytes.
		cbmemsize=nn[KMG]	The fixed amount of bus space which is
				reserved for the CardBus bridge's memory
				window. The default value is 64 megabytes.
		resource_alignment=
				Format:
				[<order of align>@]<pci_dev>[; ...]
				Specifies alignment and device to reassign
				aligned memory resources. How to
				specify the device is described above.
				If <order of align> is not specified,
				PAGE_SIZE is used as alignment.
				A PCI-PCI bridge can be specified if resource
				windows need to be expanded.
				To specify the alignment for several
				instances of a device, the PCI vendor,
				device, subvendor, and subdevice may be
				specified, e.g., 12@pci:8086:9c22:103c:198f
				for 4096-byte alignment.
		ecrc=		Enable/disable PCIe ECRC (transaction layer
				end-to-end CRC checking). Only effective if
				OS has native AER control (either granted by
				ACPI _OSC or forced via "pcie_ports=native")
				bios: Use BIOS/firmware settings. This is the
				the default.
				off: Turn ECRC off
				on: Turn ECRC on.
		hpiosize=nn[KMG]	The fixed amount of bus space which is
				reserved for hotplug bridge's IO window.
				Default size is 256 bytes.
		hpmmiosize=nn[KMG]	The fixed amount of bus space which is
				reserved for hotplug bridge's MMIO window.
				Default size is 2 megabytes.
		hpmmioprefsize=nn[KMG]	The fixed amount of bus space which is
				reserved for hotplug bridge's MMIO_PREF window.
				Default size is 2 megabytes.
		hpmemsize=nn[KMG]	The fixed amount of bus space which is
				reserved for hotplug bridge's MMIO and
				MMIO_PREF window.
				Default size is 2 megabytes.
		hpbussize=nn	The minimum amount of additional bus numbers
				reserved for buses below a hotplug bridge.
				Default is 1.
		realloc=	Enable/disable reallocating PCI bridge resources
				if allocations done by BIOS are too small to
				accommodate resources required by all child
				devices.
				off: Turn realloc off
				on: Turn realloc on
		realloc		same as realloc=on
		noari		do not use PCIe ARI.
		noats		[PCIE, Intel-IOMMU, AMD-IOMMU]
				do not use PCIe ATS (and IOMMU device IOTLB).
		pcie_scan_all	Scan all possible PCIe devices.  Otherwise we
				only look for one device below a PCIe downstream
				port.
		big_root_window	Try to add a big 64bit memory window to the PCIe
				root complex on AMD CPUs. Some GFX hardware
				can resize a BAR to allow access to all VRAM.
				Adding the window is slightly risky (it may
				conflict with unreported devices), so this
				taints the kernel.
		disable_acs_redir=<pci_dev>[; ...]
				Specify one or more PCI devices (in the format
				specified above) separated by semicolons.
				Each device specified will have the PCI ACS
				redirect capabilities forced off which will
				allow P2P traffic between devices through
				bridges without forcing it upstream. Note:
				this removes isolation between devices and
				may put more devices in an IOMMU group.
		force_floating	[S390] Force usage of floating interrupts.
		nomio		[S390] Do not use MIO instructions.
		norid		[S390] ignore the RID field and force use of
				one PCI domain per PCI function

	pcie_aspm=	[PCIE] Forcibly enable or disable PCIe Active State Power
			Management.
		off	Disable ASPM.
		force	Enable ASPM even on devices that claim not to support it.
			WARNING: Forcing ASPM on may cause system lockups.

	pcie_ports=	[PCIE] PCIe port services handling:
		native	Use native PCIe services (PME, AER, DPC, PCIe hotplug)
			even if the platform doesn't give the OS permission to
			use them.  This may cause conflicts if the platform
			also tries to use these services.
		dpc-native	Use native PCIe service for DPC only.  May
				cause conflicts if firmware uses AER or DPC.
		compat	Disable native PCIe services (PME, AER, DPC, PCIe
			hotplug).

	pcie_port_pm=	[PCIE] PCIe port power management handling:
		off	Disable power management of all PCIe ports
		force	Forcibly enable power management of all PCIe ports

	pcie_pme=	[PCIE,PM] Native PCIe PME signaling options:
		nomsi	Do not use MSI for native PCIe PME signaling (this makes
			all PCIe root ports use INTx for all services).

	pcmv=		[HW,PCMCIA] BadgePAD 4

	pd_ignore_unused
			[PM]
			Keep all power-domains already enabled by bootloader on,
			even if no driver has claimed them. This is useful
			for debug and development, but should not be
			needed on a platform with proper driver support.

	pdcchassis=	[PARISC,HW] Disable/Enable PDC Chassis Status codes at
			boot time.
			Format: { 0 | 1 }
			See arch/parisc/kernel/pdc_chassis.c

	percpu_alloc=	Select which percpu first chunk allocator to use.
			Currently supported values are "embed" and "page".
			Archs may support subset or none of the	selections.
			See comments in mm/percpu.c for details on each
			allocator.  This parameter is primarily	for debugging
			and performance comparison.

	pirq=		[SMP,APIC] Manual mp-table setup
			See Documentation/arch/x86/i386/IO-APIC.rst.

	plip=		[PPT,NET] Parallel port network link
			Format: { parport<nr> | timid | 0 }
			See also Documentation/admin-guide/parport.rst.

	pmtmr=		[X86] Manual setup of pmtmr I/O Port.
			Override pmtimer IOPort with a hex value.
			e.g. pmtmr=0x508

	pmu_override=	[PPC] Override the PMU.
			This option takes over the PMU facility, so it is no
			longer usable by perf. Setting this option starts the
			PMU counters by setting MMCR0 to 0 (the FC bit is
			cleared). If a number is given, then MMCR1 is set to
			that number, otherwise (e.g., 'pmu_override=on'), MMCR1
			remains 0.

	pm_debug_messages	[SUSPEND,KNL]
			Enable suspend/resume debug messages during boot up.

	pnp.debug=1	[PNP]
			Enable PNP debug messages (depends on the
			CONFIG_PNP_DEBUG_MESSAGES option).  Change at run-time
			via /sys/module/pnp/parameters/debug.  We always show
			current resource usage; turning this on also shows
			possible settings and some assignment information.

	pnpacpi=	[ACPI]
			{ off }

	pnpbios=	[ISAPNP]
			{ on | off | curr | res | no-curr | no-res }

	pnp_reserve_irq=
			[ISAPNP] Exclude IRQs for the autoconfiguration

	pnp_reserve_dma=
			[ISAPNP] Exclude DMAs for the autoconfiguration

	pnp_reserve_io=	[ISAPNP] Exclude I/O ports for the autoconfiguration
			Ranges are in pairs (I/O port base and size).

	pnp_reserve_mem=
			[ISAPNP] Exclude memory regions for the
			autoconfiguration.
			Ranges are in pairs (memory base and size).

	ports=		[IP_VS_FTP] IPVS ftp helper module
			Default is 21.
			Up to 8 (IP_VS_APP_MAX_PORTS) ports
			may be specified.
			Format: <port>,<port>....

	powersave=off	[PPC] This option disables power saving features.
			It specifically disables cpuidle and sets the
			platform machine description specific power_save
			function to NULL. On Idle the CPU just reduces
			execution priority.

	ppc_strict_facility_enable
			[PPC] This option catches any kernel floating point,
			Altivec, VSX and SPE outside of regions specifically
			allowed (eg kernel_enable_fpu()/kernel_disable_fpu()).
			There is some performance impact when enabling this.

	ppc_tm=		[PPC]
			Format: {"off"}
			Disable Hardware Transactional Memory

	preempt=	[KNL]
			Select preemption mode if you have CONFIG_PREEMPT_DYNAMIC
			none - Limited to cond_resched() calls
			voluntary - Limited to cond_resched() and might_sleep() calls
			full - Any section that isn't explicitly preempt disabled
			       can be preempted anytime.

	print-fatal-signals=
			[KNL] debug: print fatal signals

			If enabled, warn about various signal handling
			related application anomalies: too many signals,
			too many POSIX.1 timers, fatal signals causing a
			coredump - etc.

			If you hit the warning due to signal overflow,
			you might want to try "ulimit -i unlimited".

			default: off.

	printk.always_kmsg_dump=
			Trigger kmsg_dump for cases other than kernel oops or
			panics
			Format: <bool>  (1/Y/y=enable, 0/N/n=disable)
			default: disabled

	printk.console_no_auto_verbose=
			Disable console loglevel raise on oops, panic
			or lockdep-detected issues (only if lock debug is on).
			With an exception to setups with low baudrate on
			serial console, keeping this 0 is a good choice
			in order to provide more debug information.
			Format: <bool>
			default: 0 (auto_verbose is enabled)

	printk.devkmsg={on,off,ratelimit}
			Control writing to /dev/kmsg.
			on - unlimited logging to /dev/kmsg from userspace
			off - logging to /dev/kmsg disabled
			ratelimit - ratelimit the logging
			Default: ratelimit

	printk.time=	Show timing data prefixed to each printk message line
			Format: <bool>  (1/Y/y=enable, 0/N/n=disable)

	processor.max_cstate=	[HW,ACPI]
			Limit processor to maximum C-state
			max_cstate=9 overrides any DMI blacklist limit.

	processor.nocst	[HW,ACPI]
			Ignore the _CST method to determine C-states,
			instead using the legacy FADT method

	profile=	[KNL] Enable kernel profiling via /proc/profile
			Format: [<profiletype>,]<number>
			Param: <profiletype>: "schedule", "sleep", or "kvm"
				[defaults to kernel profiling]
			Param: "schedule" - profile schedule points.
			Param: "sleep" - profile D-state sleeping (millisecs).
				Requires CONFIG_SCHEDSTATS
			Param: "kvm" - profile VM exits.
			Param: <number> - step/bucket size as a power of 2 for
				statistical time based profiling.

	prompt_ramdisk=	[RAM] [Deprecated]

	prot_virt=	[S390] enable hosting protected virtual machines
			isolated from the hypervisor (if hardware supports
			that).
			Format: <bool>

	psi=		[KNL] Enable or disable pressure stall information
			tracking.
			Format: <bool>

	psmouse.proto=	[HW,MOUSE] Highest PS2 mouse protocol extension to
			probe for; one of (bare|imps|exps|lifebook|any).
	psmouse.rate=	[HW,MOUSE] Set desired mouse report rate, in reports
			per second.
	psmouse.resetafter=	[HW,MOUSE]
			Try to reset the device after so many bad packets
			(0 = never).
	psmouse.resolution=
			[HW,MOUSE] Set desired mouse resolution, in dpi.
	psmouse.smartscroll=
			[HW,MOUSE] Controls Logitech smartscroll autorepeat.
			0 = disabled, 1 = enabled (default).

	pstore.backend=	Specify the name of the pstore backend to use

	pti=		[X86-64] Control Page Table Isolation of user and
			kernel address spaces.  Disabling this feature
			removes hardening, but improves performance of
			system calls and interrupts.

			on   - unconditionally enable
			off  - unconditionally disable
			auto - kernel detects whether your CPU model is
			       vulnerable to issues that PTI mitigates

			Not specifying this option is equivalent to pti=auto.

	pty.legacy_count=
			[KNL] Number of legacy pty's. Overwrites compiled-in
			default number.

	quiet		[KNL] Disable most log messages

	r128=		[HW,DRM]

	radix_hcall_invalidate=on  [PPC/PSERIES]
			Disable RADIX GTSE feature and use hcall for TLB
			invalidate.

	raid=		[HW,RAID]
			See Documentation/admin-guide/md.rst.

	ramdisk_size=	[RAM] Sizes of RAM disks in kilobytes
			See Documentation/admin-guide/blockdev/ramdisk.rst.

	ramdisk_start=	[RAM] RAM disk image start address

	random.trust_cpu=off
			[KNL] Disable trusting the use of the CPU's
			random number generator (if available) to
			initialize the kernel's RNG.

	random.trust_bootloader=off
			[KNL] Disable trusting the use of the a seed
			passed by the bootloader (if available) to
			initialize the kernel's RNG.

	randomize_kstack_offset=
			[KNL] Enable or disable kernel stack offset
			randomization, which provides roughly 5 bits of
			entropy, frustrating memory corruption attacks
			that depend on stack address determinism or
			cross-syscall address exposures. This is only
			available on architectures that have defined
			CONFIG_HAVE_ARCH_RANDOMIZE_KSTACK_OFFSET.
			Format: <bool>  (1/Y/y=enable, 0/N/n=disable)
			Default is CONFIG_RANDOMIZE_KSTACK_OFFSET_DEFAULT.

	ras=option[,option,...]	[KNL] RAS-specific options

		cec_disable	[X86]
				Disable the Correctable Errors Collector,
				see CONFIG_RAS_CEC help text.

	rcu_nocbs[=cpu-list]
			[KNL] The optional argument is a cpu list,
			as described above.

			In kernels built with CONFIG_RCU_NOCB_CPU=y,
			enable the no-callback CPU mode, which prevents
			such CPUs' callbacks from being invoked in
			softirq context.  Invocation of such CPUs' RCU
			callbacks will instead be offloaded to "rcuox/N"
			kthreads created for that purpose, where "x" is
			"p" for RCU-preempt, "s" for RCU-sched, and "g"
			for the kthreads that mediate grace periods; and
			"N" is the CPU number. This reduces OS jitter on
			the offloaded CPUs, which can be useful for HPC
			and real-time workloads.  It can also improve
			energy efficiency for asymmetric multiprocessors.

			If a cpulist is passed as an argument, the specified
			list of	CPUs is set to no-callback mode from boot.

			Otherwise, if the '=' sign and the cpulist
			arguments are omitted, no CPU will be set to
			no-callback mode from boot but the mode may be
			toggled at runtime via cpusets.

			Note that this argument takes precedence over
			the CONFIG_RCU_NOCB_CPU_DEFAULT_ALL option.

	rcu_nocb_poll	[KNL]
			Rather than requiring that offloaded CPUs
			(specified by rcu_nocbs= above) explicitly
			awaken the corresponding "rcuoN" kthreads,
			make these kthreads poll for callbacks.
			This improves the real-time response for the
			offloaded CPUs by relieving them of the need to
			wake up the corresponding kthread, but degrades
			energy efficiency by requiring that the kthreads
			periodically wake up to do the polling.

	rcutree.blimit=	[KNL]
			Set maximum number of finished RCU callbacks to
			process in one batch.

	rcutree.dump_tree=	[KNL]
			Dump the structure of the rcu_node combining tree
			out at early boot.  This is used for diagnostic
			purposes, to verify correct tree setup.

	rcutree.gp_cleanup_delay=	[KNL]
			Set the number of jiffies to delay each step of
			RCU grace-period cleanup.

	rcutree.gp_init_delay=	[KNL]
			Set the number of jiffies to delay each step of
			RCU grace-period initialization.

	rcutree.gp_preinit_delay=	[KNL]
			Set the number of jiffies to delay each step of
			RCU grace-period pre-initialization, that is,
			the propagation of recent CPU-hotplug changes up
			the rcu_node combining tree.

	rcutree.use_softirq=	[KNL]
			If set to zero, move all RCU_SOFTIRQ processing to
			per-CPU rcuc kthreads.  Defaults to a non-zero
			value, meaning that RCU_SOFTIRQ is used by default.
			Specify rcutree.use_softirq=0 to use rcuc kthreads.

			But note that CONFIG_PREEMPT_RT=y kernels disable
			this kernel boot parameter, forcibly setting it
			to zero.

	rcutree.rcu_fanout_exact= [KNL]
			Disable autobalancing of the rcu_node combining
			tree.  This is used by rcutorture, and might
			possibly be useful for architectures having high
			cache-to-cache transfer latencies.

	rcutree.rcu_fanout_leaf= [KNL]
			Change the number of CPUs assigned to each
			leaf rcu_node structure.  Useful for very
			large systems, which will choose the value 64,
			and for NUMA systems with large remote-access
			latencies, which will choose a value aligned
			with the appropriate hardware boundaries.

	rcutree.rcu_min_cached_objs= [KNL]
			Minimum number of objects which are cached and
			maintained per one CPU. Object size is equal
			to PAGE_SIZE. The cache allows to reduce the
			pressure to page allocator, also it makes the
			whole algorithm to behave better in low memory
			condition.

	rcutree.rcu_delay_page_cache_fill_msec= [KNL]
			Set the page-cache refill delay (in milliseconds)
			in response to low-memory conditions.  The range
			of permitted values is in the range 0:100000.

	rcutree.jiffies_till_first_fqs= [KNL]
			Set delay from grace-period initialization to
			first attempt to force quiescent states.
			Units are jiffies, minimum value is zero,
			and maximum value is HZ.

	rcutree.jiffies_till_next_fqs= [KNL]
			Set delay between subsequent attempts to force
			quiescent states.  Units are jiffies, minimum
			value is one, and maximum value is HZ.

	rcutree.jiffies_till_sched_qs= [KNL]
			Set required age in jiffies for a
			given grace period before RCU starts
			soliciting quiescent-state help from
			rcu_note_context_switch() and cond_resched().
			If not specified, the kernel will calculate
			a value based on the most recent settings
			of rcutree.jiffies_till_first_fqs
			and rcutree.jiffies_till_next_fqs.
			This calculated value may be viewed in
			rcutree.jiffies_to_sched_qs.  Any attempt to set
			rcutree.jiffies_to_sched_qs will be cheerfully
			overwritten.

	rcutree.kthread_prio= 	 [KNL,BOOT]
			Set the SCHED_FIFO priority of the RCU per-CPU
			kthreads (rcuc/N). This value is also used for
			the priority of the RCU boost threads (rcub/N)
			and for the RCU grace-period kthreads (rcu_bh,
			rcu_preempt, and rcu_sched). If RCU_BOOST is
			set, valid values are 1-99 and the default is 1
			(the least-favored priority).  Otherwise, when
			RCU_BOOST is not set, valid values are 0-99 and
			the default is zero (non-realtime operation).
			When RCU_NOCB_CPU is set, also adjust the
			priority of NOCB callback kthreads.

	rcutree.rcu_divisor= [KNL]
			Set the shift-right count to use to compute
			the callback-invocation batch limit bl from
			the number of callbacks queued on this CPU.
			The result will be bounded below by the value of
			the rcutree.blimit kernel parameter.  Every bl
			callbacks, the softirq handler will exit in
			order to allow the CPU to do other work.

			Please note that this callback-invocation batch
			limit applies only to non-offloaded callback
			invocation.  Offloaded callbacks are instead
			invoked in the context of an rcuoc kthread, which
			scheduler will preempt as it does any other task.

	rcutree.nocb_nobypass_lim_per_jiffy= [KNL]
			On callback-offloaded (rcu_nocbs) CPUs,
			RCU reduces the lock contention that would
			otherwise be caused by callback floods through
			use of the ->nocb_bypass list.	However, in the
			common non-flooded case, RCU queues directly to
			the main ->cblist in order to avoid the extra
			overhead of the ->nocb_bypass list and its lock.
			But if there are too many callbacks queued during
			a single jiffy, RCU pre-queues the callbacks into
			the ->nocb_bypass queue.  The definition of "too
			many" is supplied by this kernel boot parameter.

	rcutree.rcu_nocb_gp_stride= [KNL]
			Set the number of NOCB callback kthreads in
			each group, which defaults to the square root
			of the number of CPUs.	Larger numbers reduce
			the wakeup overhead on the global grace-period
			kthread, but increases that same overhead on
			each group's NOCB grace-period kthread.

	rcutree.qhimark= [KNL]
			Set threshold of queued RCU callbacks beyond which
			batch limiting is disabled.

	rcutree.qlowmark= [KNL]
			Set threshold of queued RCU callbacks below which
			batch limiting is re-enabled.

	rcutree.qovld= [KNL]
			Set threshold of queued RCU callbacks beyond which
			RCU's force-quiescent-state scan will aggressively
			enlist help from cond_resched() and sched IPIs to
			help CPUs more quickly reach quiescent states.
			Set to less than zero to make this be set based
			on rcutree.qhimark at boot time and to zero to
			disable more aggressive help enlistment.

	rcutree.rcu_kick_kthreads= [KNL]
			Cause the grace-period kthread to get an extra
			wake_up() if it sleeps three times longer than
			it should at force-quiescent-state time.
			This wake_up() will be accompanied by a
			WARN_ONCE() splat and an ftrace_dump().

	rcutree.rcu_unlock_delay= [KNL]
			In CONFIG_RCU_STRICT_GRACE_PERIOD=y kernels,
			this specifies an rcu_read_unlock()-time delay
			in microseconds.  This defaults to zero.
			Larger delays increase the probability of
			catching RCU pointer leaks, that is, buggy use
			of RCU-protected pointers after the relevant
			rcu_read_unlock() has completed.

	rcutree.sysrq_rcu= [KNL]
			Commandeer a sysrq key to dump out Tree RCU's
			rcu_node tree with an eye towards determining
			why a new grace period has not yet started.

	rcuscale.gp_async= [KNL]
			Measure performance of asynchronous
			grace-period primitives such as call_rcu().

	rcuscale.gp_async_max= [KNL]
			Specify the maximum number of outstanding
			callbacks per writer thread.  When a writer
			thread exceeds this limit, it invokes the
			corresponding flavor of rcu_barrier() to allow
			previously posted callbacks to drain.

	rcuscale.gp_exp= [KNL]
			Measure performance of expedited synchronous
			grace-period primitives.

	rcuscale.holdoff= [KNL]
			Set test-start holdoff period.  The purpose of
			this parameter is to delay the start of the
			test until boot completes in order to avoid
			interference.

	rcuscale.kfree_rcu_test= [KNL]
			Set to measure performance of kfree_rcu() flooding.

	rcuscale.kfree_rcu_test_double= [KNL]
			Test the double-argument variant of kfree_rcu().
			If this parameter has the same value as
			rcuscale.kfree_rcu_test_single, both the single-
			and double-argument variants are tested.

	rcuscale.kfree_rcu_test_single= [KNL]
			Test the single-argument variant of kfree_rcu().
			If this parameter has the same value as
			rcuscale.kfree_rcu_test_double, both the single-
			and double-argument variants are tested.

	rcuscale.kfree_nthreads= [KNL]
			The number of threads running loops of kfree_rcu().

	rcuscale.kfree_alloc_num= [KNL]
			Number of allocations and frees done in an iteration.

	rcuscale.kfree_loops= [KNL]
			Number of loops doing rcuscale.kfree_alloc_num number
			of allocations and frees.

	rcuscale.nreaders= [KNL]
			Set number of RCU readers.  The value -1 selects
			N, where N is the number of CPUs.  A value
			"n" less than -1 selects N-n+1, where N is again
			the number of CPUs.  For example, -2 selects N
			(the number of CPUs), -3 selects N+1, and so on.
			A value of "n" less than or equal to -N selects
			a single reader.

	rcuscale.nwriters= [KNL]
			Set number of RCU writers.  The values operate
			the same as for rcuscale.nreaders.
			N, where N is the number of CPUs

	rcuscale.perf_type= [KNL]
			Specify the RCU implementation to test.

	rcuscale.shutdown= [KNL]
			Shut the system down after performance tests
			complete.  This is useful for hands-off automated
			testing.

	rcuscale.verbose= [KNL]
			Enable additional printk() statements.

	rcuscale.writer_holdoff= [KNL]
			Write-side holdoff between grace periods,
			in microseconds.  The default of zero says
			no holdoff.

	rcutorture.fqs_duration= [KNL]
			Set duration of force_quiescent_state bursts
			in microseconds.

	rcutorture.fqs_holdoff= [KNL]
			Set holdoff time within force_quiescent_state bursts
			in microseconds.

	rcutorture.fqs_stutter= [KNL]
			Set wait time between force_quiescent_state bursts
			in seconds.

	rcutorture.fwd_progress= [KNL]
			Specifies the number of kthreads to be used
			for  RCU grace-period forward-progress testing
			for the types of RCU supporting this notion.
			Defaults to 1 kthread, values less than zero or
			greater than the number of CPUs cause the number
			of CPUs to be used.

	rcutorture.fwd_progress_div= [KNL]
			Specify the fraction of a CPU-stall-warning
			period to do tight-loop forward-progress testing.

	rcutorture.fwd_progress_holdoff= [KNL]
			Number of seconds to wait between successive
			forward-progress tests.

	rcutorture.fwd_progress_need_resched= [KNL]
			Enclose cond_resched() calls within checks for
			need_resched() during tight-loop forward-progress
			testing.

	rcutorture.gp_cond= [KNL]
			Use conditional/asynchronous update-side
			primitives, if available.

	rcutorture.gp_exp= [KNL]
			Use expedited update-side primitives, if available.

	rcutorture.gp_normal= [KNL]
			Use normal (non-expedited) asynchronous
			update-side primitives, if available.

	rcutorture.gp_sync= [KNL]
			Use normal (non-expedited) synchronous
			update-side primitives, if available.  If all
			of rcutorture.gp_cond=, rcutorture.gp_exp=,
			rcutorture.gp_normal=, and rcutorture.gp_sync=
			are zero, rcutorture acts as if is interpreted
			they are all non-zero.

	rcutorture.irqreader= [KNL]
			Run RCU readers from irq handlers, or, more
			accurately, from a timer handler.  Not all RCU
			flavors take kindly to this sort of thing.

	rcutorture.leakpointer= [KNL]
			Leak an RCU-protected pointer out of the reader.
			This can of course result in splats, and is
			intended to test the ability of things like
			CONFIG_RCU_STRICT_GRACE_PERIOD=y to detect
			such leaks.

	rcutorture.n_barrier_cbs= [KNL]
			Set callbacks/threads for rcu_barrier() testing.

	rcutorture.nfakewriters= [KNL]
			Set number of concurrent RCU writers.  These just
			stress RCU, they don't participate in the actual
			test, hence the "fake".

	rcutorture.nocbs_nthreads= [KNL]
			Set number of RCU callback-offload togglers.
			Zero (the default) disables toggling.

	rcutorture.nocbs_toggle= [KNL]
			Set the delay in milliseconds between successive
			callback-offload toggling attempts.

	rcutorture.nreaders= [KNL]
			Set number of RCU readers.  The value -1 selects
			N-1, where N is the number of CPUs.  A value
			"n" less than -1 selects N-n-2, where N is again
			the number of CPUs.  For example, -2 selects N
			(the number of CPUs), -3 selects N+1, and so on.

	rcutorture.object_debug= [KNL]
			Enable debug-object double-call_rcu() testing.

	rcutorture.onoff_holdoff= [KNL]
			Set time (s) after boot for CPU-hotplug testing.

	rcutorture.onoff_interval= [KNL]
			Set time (jiffies) between CPU-hotplug operations,
			or zero to disable CPU-hotplug testing.

	rcutorture.read_exit= [KNL]
			Set the number of read-then-exit kthreads used
			to test the interaction of RCU updaters and
			task-exit processing.

	rcutorture.read_exit_burst= [KNL]
			The number of times in a given read-then-exit
			episode that a set of read-then-exit kthreads
			is spawned.

	rcutorture.read_exit_delay= [KNL]
			The delay, in seconds, between successive
			read-then-exit testing episodes.

	rcutorture.shuffle_interval= [KNL]
			Set task-shuffle interval (s).  Shuffling tasks
			allows some CPUs to go into dyntick-idle mode
			during the rcutorture test.

	rcutorture.shutdown_secs= [KNL]
			Set time (s) after boot system shutdown.  This
			is useful for hands-off automated testing.

	rcutorture.stall_cpu= [KNL]
			Duration of CPU stall (s) to test RCU CPU stall
			warnings, zero to disable.

	rcutorture.stall_cpu_block= [KNL]
			Sleep while stalling if set.  This will result
			in warnings from preemptible RCU in addition
			to any other stall-related activity.

	rcutorture.stall_cpu_holdoff= [KNL]
			Time to wait (s) after boot before inducing stall.

	rcutorture.stall_cpu_irqsoff= [KNL]
			Disable interrupts while stalling if set.

	rcutorture.stall_gp_kthread= [KNL]
			Duration (s) of forced sleep within RCU
			grace-period kthread to test RCU CPU stall
			warnings, zero to disable.  If both stall_cpu
			and stall_gp_kthread are specified, the
			kthread is starved first, then the CPU.

	rcutorture.stat_interval= [KNL]
			Time (s) between statistics printk()s.

	rcutorture.stutter= [KNL]
			Time (s) to stutter testing, for example, specifying
			five seconds causes the test to run for five seconds,
			wait for five seconds, and so on.  This tests RCU's
			ability to transition abruptly to and from idle.

	rcutorture.test_boost= [KNL]
			Test RCU priority boosting?  0=no, 1=maybe, 2=yes.
			"Maybe" means test if the RCU implementation
			under test support RCU priority boosting.

	rcutorture.test_boost_duration= [KNL]
			Duration (s) of each individual boost test.

	rcutorture.test_boost_interval= [KNL]
			Interval (s) between each boost test.

	rcutorture.test_no_idle_hz= [KNL]
			Test RCU's dyntick-idle handling.  See also the
			rcutorture.shuffle_interval parameter.

	rcutorture.torture_type= [KNL]
			Specify the RCU implementation to test.

	rcutorture.verbose= [KNL]
			Enable additional printk() statements.

	rcupdate.rcu_cpu_stall_ftrace_dump= [KNL]
			Dump ftrace buffer after reporting RCU CPU
			stall warning.

	rcupdate.rcu_cpu_stall_suppress= [KNL]
			Suppress RCU CPU stall warning messages.

	rcupdate.rcu_cpu_stall_suppress_at_boot= [KNL]
			Suppress RCU CPU stall warning messages and
			rcutorture writer stall warnings that occur
			during early boot, that is, during the time
			before the init task is spawned.

	rcupdate.rcu_cpu_stall_timeout= [KNL]
			Set timeout for RCU CPU stall warning messages.
			The value is in seconds and the maximum allowed
			value is 300 seconds.

	rcupdate.rcu_exp_cpu_stall_timeout= [KNL]
			Set timeout for expedited RCU CPU stall warning
			messages.  The value is in milliseconds
			and the maximum allowed value is 21000
			milliseconds. Please note that this value is
			adjusted to an arch timer tick resolution.
			Setting this to zero causes the value from
			rcupdate.rcu_cpu_stall_timeout to be used (after
			conversion from seconds to milliseconds).

	rcupdate.rcu_cpu_stall_cputime= [KNL]
			Provide statistics on the cputime and count of
			interrupts and tasks during the sampling period. For
			multiple continuous RCU stalls, all sampling periods
			begin at half of the first RCU stall timeout.

	rcupdate.rcu_exp_stall_task_details= [KNL]
			Print stack dumps of any tasks blocking the
			current expedited RCU grace period during an
			expedited RCU CPU stall warning.

	rcupdate.rcu_expedited= [KNL]
			Use expedited grace-period primitives, for
			example, synchronize_rcu_expedited() instead
			of synchronize_rcu().  This reduces latency,
			but can increase CPU utilization, degrade
			real-time latency, and degrade energy efficiency.
			No effect on CONFIG_TINY_RCU kernels.

	rcupdate.rcu_normal= [KNL]
			Use only normal grace-period primitives,
			for example, synchronize_rcu() instead of
			synchronize_rcu_expedited().  This improves
			real-time latency, CPU utilization, and
			energy efficiency, but can expose users to
			increased grace-period latency.  This parameter
			overrides rcupdate.rcu_expedited.  No effect on
			CONFIG_TINY_RCU kernels.

	rcupdate.rcu_normal_after_boot= [KNL]
			Once boot has completed (that is, after
			rcu_end_inkernel_boot() has been invoked), use
			only normal grace-period primitives.  No effect
			on CONFIG_TINY_RCU kernels.

			But note that CONFIG_PREEMPT_RT=y kernels enables
			this kernel boot parameter, forcibly setting
			it to the value one, that is, converting any
			post-boot attempt at an expedited RCU grace
			period to instead use normal non-expedited
			grace-period processing.

	rcupdate.rcu_task_collapse_lim= [KNL]
			Set the maximum number of callbacks present
			at the beginning of a grace period that allows
			the RCU Tasks flavors to collapse back to using
			a single callback queue.  This switching only
			occurs when rcupdate.rcu_task_enqueue_lim is
			set to the default value of -1.

	rcupdate.rcu_task_contend_lim= [KNL]
			Set the minimum number of callback-queuing-time
			lock-contention events per jiffy required to
			cause the RCU Tasks flavors to switch to per-CPU
			callback queuing.  This switching only occurs
			when rcupdate.rcu_task_enqueue_lim is set to
			the default value of -1.

	rcupdate.rcu_task_enqueue_lim= [KNL]
			Set the number of callback queues to use for the
			RCU Tasks family of RCU flavors.  The default
			of -1 allows this to be automatically (and
			dynamically) adjusted.	This parameter is intended
			for use in testing.

	rcupdate.rcu_task_ipi_delay= [KNL]
			Set time in jiffies during which RCU tasks will
			avoid sending IPIs, starting with the beginning
			of a given grace period.  Setting a large
			number avoids disturbing real-time workloads,
			but lengthens grace periods.

	rcupdate.rcu_task_stall_info= [KNL]
			Set initial timeout in jiffies for RCU task stall
			informational messages, which give some indication
			of the problem for those not patient enough to
			wait for ten minutes.  Informational messages are
			only printed prior to the stall-warning message
			for a given grace period. Disable with a value
			less than or equal to zero.  Defaults to ten
			seconds.  A change in value does not take effect
			until the beginning of the next grace period.

	rcupdate.rcu_task_stall_info_mult= [KNL]
			Multiplier for time interval between successive
			RCU task stall informational messages for a given
			RCU tasks grace period.  This value is clamped
			to one through ten, inclusive.	It defaults to
			the value three, so that the first informational
			message is printed 10 seconds into the grace
			period, the second at 40 seconds, the third at
			160 seconds, and then the stall warning at 600
			seconds would prevent a fourth at 640 seconds.

	rcupdate.rcu_task_stall_timeout= [KNL]
			Set timeout in jiffies for RCU task stall
			warning messages.  Disable with a value less
			than or equal to zero.	Defaults to ten minutes.
			A change in value does not take effect until
			the beginning of the next grace period.

	rcupdate.rcu_self_test= [KNL]
			Run the RCU early boot self tests

	rdinit=		[KNL]
			Format: <full_path>
			Run specified binary instead of /init from the ramdisk,
			used for early userspace startup. See initrd.

	rdrand=		[X86]
			force - Override the decision by the kernel to hide the
				advertisement of RDRAND support (this affects
				certain AMD processors because of buggy BIOS
				support, specifically around the suspend/resume
				path).

	rdt=		[HW,X86,RDT]
			Turn on/off individual RDT features. List is:
			cmt, mbmtotal, mbmlocal, l3cat, l3cdp, l2cat, l2cdp,
			mba, smba, bmec.
			E.g. to turn on cmt and turn off mba use:
				rdt=cmt,!mba

	reboot=		[KNL]
			Format (x86 or x86_64):
				[w[arm] | c[old] | h[ard] | s[oft] | g[pio]] | d[efault] \
				[[,]s[mp]#### \
				[[,]b[ios] | a[cpi] | k[bd] | t[riple] | e[fi] | p[ci]] \
				[[,]f[orce]
			Where reboot_mode is one of warm (soft) or cold (hard) or gpio
					(prefix with 'panic_' to set mode for panic
					reboot only),
			      reboot_type is one of bios, acpi, kbd, triple, efi, or pci,
			      reboot_force is either force or not specified,
			      reboot_cpu is s[mp]#### with #### being the processor
					to be used for rebooting.

	refscale.holdoff= [KNL]
			Set test-start holdoff period.  The purpose of
			this parameter is to delay the start of the
			test until boot completes in order to avoid
			interference.

	refscale.loops= [KNL]
			Set the number of loops over the synchronization
			primitive under test.  Increasing this number
			reduces noise due to loop start/end overhead,
			but the default has already reduced the per-pass
			noise to a handful of picoseconds on ca. 2020
			x86 laptops.

	refscale.nreaders= [KNL]
			Set number of readers.  The default value of -1
			selects N, where N is roughly 75% of the number
			of CPUs.  A value of zero is an interesting choice.

	refscale.nruns= [KNL]
			Set number of runs, each of which is dumped onto
			the console log.

	refscale.readdelay= [KNL]
			Set the read-side critical-section duration,
			measured in microseconds.

	refscale.scale_type= [KNL]
			Specify the read-protection implementation to test.

	refscale.shutdown= [KNL]
			Shut down the system at the end of the performance
			test.  This defaults to 1 (shut it down) when
			refscale is built into the kernel and to 0 (leave
			it running) when refscale is built as a module.

	refscale.verbose= [KNL]
			Enable additional printk() statements.

	refscale.verbose_batched= [KNL]
			Batch the additional printk() statements.  If zero
			(the default) or negative, print everything.  Otherwise,
			print every Nth verbose statement, where N is the value
			specified.

	relax_domain_level=
			[KNL, SMP] Set scheduler's default relax_domain_level.
			See Documentation/admin-guide/cgroup-v1/cpusets.rst.

	reserve=	[KNL,BUGS] Force kernel to ignore I/O ports or memory
			Format: <base1>,<size1>[,<base2>,<size2>,...]
			Reserve I/O ports or memory so the kernel won't use
			them.  If <base> is less than 0x10000, the region
			is assumed to be I/O ports; otherwise it is memory.

	reservetop=	[X86-32]
			Format: nn[KMG]
			Reserves a hole at the top of the kernel virtual
			address space.

	reset_devices	[KNL] Force drivers to reset the underlying device
			during initialization.

	resume=		[SWSUSP]
			Specify the partition device for software suspend
			Format:
			{/dev/<dev> | PARTUUID=<uuid> | <int>:<int> | <hex>}

	resume_offset=	[SWSUSP]
			Specify the offset from the beginning of the partition
			given by "resume=" at which the swap header is located,
			in <PAGE_SIZE> units (needed only for swap files).
			See  Documentation/power/swsusp-and-swap-files.rst

	resumedelay=	[HIBERNATION] Delay (in seconds) to pause before attempting to
			read the resume files

	resumewait	[HIBERNATION] Wait (indefinitely) for resume device to show up.
			Useful for devices that are detected asynchronously
			(e.g. USB and MMC devices).

	retain_initrd	[RAM] Keep initrd memory after extraction

	retbleed=	[X86] Control mitigation of RETBleed (Arbitrary
			Speculative Code Execution with Return Instructions)
			vulnerability.

			AMD-based UNRET and IBPB mitigations alone do not stop
			sibling threads from influencing the predictions of other
			sibling threads. For that reason, STIBP is used on pro-
			cessors that support it, and mitigate SMT on processors
			that don't.

			off          - no mitigation
			auto         - automatically select a migitation
			auto,nosmt   - automatically select a mitigation,
				       disabling SMT if necessary for
				       the full mitigation (only on Zen1
				       and older without STIBP).
			ibpb         - On AMD, mitigate short speculation
				       windows on basic block boundaries too.
				       Safe, highest perf impact. It also
				       enables STIBP if present. Not suitable
				       on Intel.
			ibpb,nosmt   - Like "ibpb" above but will disable SMT
				       when STIBP is not available. This is
				       the alternative for systems which do not
				       have STIBP.
			unret        - Force enable untrained return thunks,
				       only effective on AMD f15h-f17h based
				       systems.
			unret,nosmt  - Like unret, but will disable SMT when STIBP
				       is not available. This is the alternative for
				       systems which do not have STIBP.

			Selecting 'auto' will choose a mitigation method at run
			time according to the CPU.

			Not specifying this option is equivalent to retbleed=auto.

	rfkill.default_state=
		0	"airplane mode".  All wifi, bluetooth, wimax, gps, fm,
			etc. communication is blocked by default.
		1	Unblocked.

	rfkill.master_switch_mode=
		0	The "airplane mode" button does nothing.
		1	The "airplane mode" button toggles between everything
			blocked and the previous configuration.
		2	The "airplane mode" button toggles between everything
			blocked and everything unblocked.

	rhash_entries=	[KNL,NET]
			Set number of hash buckets for route cache

	ring3mwait=disable
			[KNL] Disable ring 3 MONITOR/MWAIT feature on supported
			CPUs.

	ro		[KNL] Mount root device read-only on boot

	rodata=		[KNL]
		on	Mark read-only kernel memory as read-only (default).
		off	Leave read-only kernel memory writable for debugging.
		full	Mark read-only kernel memory and aliases as read-only
		        [arm64]

	rockchip.usb_uart
			Enable the uart passthrough on the designated usb port
			on Rockchip SoCs. When active, the signals of the
			debug-uart get routed to the D+ and D- pins of the usb
			port and the regular usb controller gets disabled.

	root=		[KNL] Root filesystem
			See name_to_dev_t comment in init/do_mounts.c.

	rootdelay=	[KNL] Delay (in seconds) to pause before attempting to
			mount the root filesystem

	rootflags=	[KNL] Set root filesystem mount option string

	rootfstype=	[KNL] Set root filesystem type

	rootwait	[KNL] Wait (indefinitely) for root device to show up.
			Useful for devices that are detected asynchronously
			(e.g. USB and MMC devices).

	rproc_mem=nn[KMG][@address]
			[KNL,ARM,CMA] Remoteproc physical memory block.
			Memory area to be used by remote processor image,
			managed by CMA.

	rw		[KNL] Mount root device read-write on boot

	S		[KNL] Run init in single mode

	s390_iommu=	[HW,S390]
			Set s390 IOTLB flushing mode
		strict
			With strict flushing every unmap operation will result in
			an IOTLB flush. Default is lazy flushing before reuse,
			which is faster.

	s390_iommu_aperture=	[KNL,S390]
			Specifies the size of the per device DMA address space
			accessible through the DMA and IOMMU APIs as a decimal
			factor of the size of main memory.
			The default is 1 meaning that one can concurrently use
			as many DMA addresses as physical memory is installed,
			if supported by hardware, and thus map all of memory
			once. With a value of 2 one can map all of memory twice
			and so on. As a special case a factor of 0 imposes no
			restrictions other than those given by hardware at the
			cost of significant additional memory use for tables.

	sa1100ir	[NET]
			See drivers/net/irda/sa1100_ir.c.

	sched_verbose	[KNL] Enables verbose scheduler debug messages.

	schedstats=	[KNL,X86] Enable or disable scheduled statistics.
			Allowed values are enable and disable. This feature
			incurs a small amount of overhead in the scheduler
			but is useful for debugging and performance tuning.

	sched_thermal_decay_shift=
			[KNL, SMP] Set a decay shift for scheduler thermal
			pressure signal. Thermal pressure signal follows the
			default decay period of other scheduler pelt
			signals(usually 32 ms but configurable). Setting
			sched_thermal_decay_shift will left shift the decay
			period for the thermal pressure signal by the shift
			value.
			i.e. with the default pelt decay period of 32 ms
			sched_thermal_decay_shift   thermal pressure decay pr
				1			64 ms
				2			128 ms
			and so on.
			Format: integer between 0 and 10
			Default is 0.

	scftorture.holdoff= [KNL]
			Number of seconds to hold off before starting
			test.  Defaults to zero for module insertion and
			to 10 seconds for built-in smp_call_function()
			tests.

	scftorture.longwait= [KNL]
			Request ridiculously long waits randomly selected
			up to the chosen limit in seconds.  Zero (the
			default) disables this feature.  Please note
			that requesting even small non-zero numbers of
			seconds can result in RCU CPU stall warnings,
			softlockup complaints, and so on.

	scftorture.nthreads= [KNL]
			Number of kthreads to spawn to invoke the
			smp_call_function() family of functions.
			The default of -1 specifies a number of kthreads
			equal to the number of CPUs.

	scftorture.onoff_holdoff= [KNL]
			Number seconds to wait after the start of the
			test before initiating CPU-hotplug operations.

	scftorture.onoff_interval= [KNL]
			Number seconds to wait between successive
			CPU-hotplug operations.  Specifying zero (which
			is the default) disables CPU-hotplug operations.

	scftorture.shutdown_secs= [KNL]
			The number of seconds following the start of the
			test after which to shut down the system.  The
			default of zero avoids shutting down the system.
			Non-zero values are useful for automated tests.

	scftorture.stat_interval= [KNL]
			The number of seconds between outputting the
			current test statistics to the console.  A value
			of zero disables statistics output.

	scftorture.stutter_cpus= [KNL]
			The number of jiffies to wait between each change
			to the set of CPUs under test.

	scftorture.use_cpus_read_lock= [KNL]
			Use use_cpus_read_lock() instead of the default
			preempt_disable() to disable CPU hotplug
			while invoking one of the smp_call_function*()
			functions.

	scftorture.verbose= [KNL]
			Enable additional printk() statements.

	scftorture.weight_single= [KNL]
			The probability weighting to use for the
			smp_call_function_single() function with a zero
			"wait" parameter.  A value of -1 selects the
			default if all other weights are -1.  However,
			if at least one weight has some other value, a
			value of -1 will instead select a weight of zero.

	scftorture.weight_single_wait= [KNL]
			The probability weighting to use for the
			smp_call_function_single() function with a
			non-zero "wait" parameter.  See weight_single.

	scftorture.weight_many= [KNL]
			The probability weighting to use for the
			smp_call_function_many() function with a zero
			"wait" parameter.  See weight_single.
			Note well that setting a high probability for
			this weighting can place serious IPI load
			on the system.

	scftorture.weight_many_wait= [KNL]
			The probability weighting to use for the
			smp_call_function_many() function with a
			non-zero "wait" parameter.  See weight_single
			and weight_many.

	scftorture.weight_all= [KNL]
			The probability weighting to use for the
			smp_call_function_all() function with a zero
			"wait" parameter.  See weight_single and
			weight_many.

	scftorture.weight_all_wait= [KNL]
			The probability weighting to use for the
			smp_call_function_all() function with a
			non-zero "wait" parameter.  See weight_single
			and weight_many.

	skew_tick=	[KNL] Offset the periodic timer tick per cpu to mitigate
			xtime_lock contention on larger systems, and/or RCU lock
			contention on all systems with CONFIG_MAXSMP set.
			Format: { "0" | "1" }
			0 -- disable. (may be 1 via CONFIG_CMDLINE="skew_tick=1"
			1 -- enable.
			Note: increases power consumption, thus should only be
			enabled if running jitter sensitive (HPC/RT) workloads.

	security=	[SECURITY] Choose a legacy "major" security module to
			enable at boot. This has been deprecated by the
			"lsm=" parameter.

	selinux=	[SELINUX] Disable or enable SELinux at boot time.
			Format: { "0" | "1" }
			See security/selinux/Kconfig help text.
			0 -- disable.
			1 -- enable.
			Default value is 1.

	serialnumber	[BUGS=X86-32]

	sev=option[,option...] [X86-64] See Documentation/arch/x86/x86_64/boot-options.rst

	shapers=	[NET]
			Maximal number of shapers.

	show_lapic=	[APIC,X86] Advanced Programmable Interrupt Controller
			Limit apic dumping. The parameter defines the maximal
			number of local apics being dumped. Also it is possible
			to set it to "all" by meaning -- no limit here.
			Format: { 1 (default) | 2 | ... | all }.
			The parameter valid if only apic=debug or
			apic=verbose is specified.
			Example: apic=debug show_lapic=all

	simeth=		[IA-64]
	simscsi=

	slram=		[HW,MTD]

	slab_merge	[MM]
			Enable merging of slabs with similar size when the
			kernel is built without CONFIG_SLAB_MERGE_DEFAULT.

	slab_nomerge	[MM]
			Disable merging of slabs with similar size. May be
			necessary if there is some reason to distinguish
			allocs to different slabs, especially in hardened
			environments where the risk of heap overflows and
			layout control by attackers can usually be
			frustrated by disabling merging. This will reduce
			most of the exposure of a heap attack to a single
			cache (risks via metadata attacks are mostly
			unchanged). Debug options disable merging on their
			own.
			For more information see Documentation/mm/slub.rst.

	slab_max_order=	[MM, SLAB]
			Determines the maximum allowed order for slabs.
			A high setting may cause OOMs due to memory
			fragmentation.  Defaults to 1 for systems with
			more than 32MB of RAM, 0 otherwise.

	slub_debug[=options[,slabs][;[options[,slabs]]...]	[MM, SLUB]
			Enabling slub_debug allows one to determine the
			culprit if slab objects become corrupted. Enabling
			slub_debug can create guard zones around objects and
			may poison objects when not in use. Also tracks the
			last alloc / free. For more information see
			Documentation/mm/slub.rst.

	slub_max_order= [MM, SLUB]
			Determines the maximum allowed order for slabs.
			A high setting may cause OOMs due to memory
			fragmentation. For more information see
			Documentation/mm/slub.rst.

	slub_min_objects=	[MM, SLUB]
			The minimum number of objects per slab. SLUB will
			increase the slab order up to slub_max_order to
			generate a sufficiently large slab able to contain
			the number of objects indicated. The higher the number
			of objects the smaller the overhead of tracking slabs
			and the less frequently locks need to be acquired.
			For more information see Documentation/mm/slub.rst.

	slub_min_order=	[MM, SLUB]
			Determines the minimum page order for slabs. Must be
			lower than slub_max_order.
			For more information see Documentation/mm/slub.rst.

	slub_merge	[MM, SLUB]
			Same with slab_merge.

	slub_nomerge	[MM, SLUB]
			Same with slab_nomerge. This is supported for legacy.
			See slab_nomerge for more information.

	smart2=		[HW]
			Format: <io1>[,<io2>[,...,<io8>]]

	smp.csd_lock_timeout= [KNL]
			Specify the period of time in milliseconds
			that smp_call_function() and friends will wait
			for a CPU to release the CSD lock.  This is
			useful when diagnosing bugs involving CPUs
			disabling interrupts for extended periods
			of time.  Defaults to 5,000 milliseconds, and
			setting a value of zero disables this feature.
			This feature may be more efficiently disabled
			using the csdlock_debug- kernel parameter.

	smsc-ircc2.nopnp	[HW] Don't use PNP to discover SMC devices
	smsc-ircc2.ircc_cfg=	[HW] Device configuration I/O port
	smsc-ircc2.ircc_sir=	[HW] SIR base I/O port
	smsc-ircc2.ircc_fir=	[HW] FIR base I/O port
	smsc-ircc2.ircc_irq=	[HW] IRQ line
	smsc-ircc2.ircc_dma=	[HW] DMA channel
	smsc-ircc2.ircc_transceiver= [HW] Transceiver type:
				0: Toshiba Satellite 1800 (GP data pin select)
				1: Fast pin select (default)
				2: ATC IRMode

	smt=		[KNL,S390] Set the maximum number of threads (logical
			CPUs) to use per physical CPU on systems capable of
			symmetric multithreading (SMT). Will be capped to the
			actual hardware limit.
			Format: <integer>
			Default: -1 (no limit)

	softlockup_panic=
			[KNL] Should the soft-lockup detector generate panics.
			Format: 0 | 1

			A value of 1 instructs the soft-lockup detector
			to panic the machine when a soft-lockup occurs. It is
			also controlled by the kernel.softlockup_panic sysctl
			and CONFIG_BOOTPARAM_SOFTLOCKUP_PANIC, which is the
			respective build-time switch to that functionality.

	softlockup_all_cpu_backtrace=
			[KNL] Should the soft-lockup detector generate
			backtraces on all cpus.
			Format: 0 | 1

	sonypi.*=	[HW] Sony Programmable I/O Control Device driver
			See Documentation/admin-guide/laptops/sonypi.rst

	spectre_v2=	[X86] Control mitigation of Spectre variant 2
			(indirect branch speculation) vulnerability.
			The default operation protects the kernel from
			user space attacks.

			on   - unconditionally enable, implies
			       spectre_v2_user=on
			off  - unconditionally disable, implies
			       spectre_v2_user=off
			auto - kernel detects whether your CPU model is
			       vulnerable

			Selecting 'on' will, and 'auto' may, choose a
			mitigation method at run time according to the
			CPU, the available microcode, the setting of the
			CONFIG_RETPOLINE configuration option, and the
			compiler with which the kernel was built.

			Selecting 'on' will also enable the mitigation
			against user space to user space task attacks.

			Selecting 'off' will disable both the kernel and
			the user space protections.

			Specific mitigations can also be selected manually:

			retpoline	  - replace indirect branches
			retpoline,generic - Retpolines
			retpoline,lfence  - LFENCE; indirect branch
			retpoline,amd     - alias for retpoline,lfence
			eibrs		  - Enhanced/Auto IBRS
			eibrs,retpoline   - Enhanced/Auto IBRS + Retpolines
			eibrs,lfence      - Enhanced/Auto IBRS + LFENCE
			ibrs		  - use IBRS to protect kernel

			Not specifying this option is equivalent to
			spectre_v2=auto.

	spectre_v2_user=
			[X86] Control mitigation of Spectre variant 2
		        (indirect branch speculation) vulnerability between
		        user space tasks

			on	- Unconditionally enable mitigations. Is
				  enforced by spectre_v2=on

			off     - Unconditionally disable mitigations. Is
				  enforced by spectre_v2=off

			prctl   - Indirect branch speculation is enabled,
				  but mitigation can be enabled via prctl
				  per thread.  The mitigation control state
				  is inherited on fork.

			prctl,ibpb
				- Like "prctl" above, but only STIBP is
				  controlled per thread. IBPB is issued
				  always when switching between different user
				  space processes.

			seccomp
				- Same as "prctl" above, but all seccomp
				  threads will enable the mitigation unless
				  they explicitly opt out.

			seccomp,ibpb
				- Like "seccomp" above, but only STIBP is
				  controlled per thread. IBPB is issued
				  always when switching between different
				  user space processes.

			auto    - Kernel selects the mitigation depending on
				  the available CPU features and vulnerability.

			Default mitigation: "prctl"

			Not specifying this option is equivalent to
			spectre_v2_user=auto.

	spec_store_bypass_disable=
			[HW] Control Speculative Store Bypass (SSB) Disable mitigation
			(Speculative Store Bypass vulnerability)

			Certain CPUs are vulnerable to an exploit against a
			a common industry wide performance optimization known
			as "Speculative Store Bypass" in which recent stores
			to the same memory location may not be observed by
			later loads during speculative execution. The idea
			is that such stores are unlikely and that they can
			be detected prior to instruction retirement at the
			end of a particular speculation execution window.

			In vulnerable processors, the speculatively forwarded
			store can be used in a cache side channel attack, for
			example to read memory to which the attacker does not
			directly have access (e.g. inside sandboxed code).

			This parameter controls whether the Speculative Store
			Bypass optimization is used.

			On x86 the options are:

			on      - Unconditionally disable Speculative Store Bypass
			off     - Unconditionally enable Speculative Store Bypass
			auto    - Kernel detects whether the CPU model contains an
				  implementation of Speculative Store Bypass and
				  picks the most appropriate mitigation. If the
				  CPU is not vulnerable, "off" is selected. If the
				  CPU is vulnerable the default mitigation is
				  architecture and Kconfig dependent. See below.
			prctl   - Control Speculative Store Bypass per thread
				  via prctl. Speculative Store Bypass is enabled
				  for a process by default. The state of the control
				  is inherited on fork.
			seccomp - Same as "prctl" above, but all seccomp threads
				  will disable SSB unless they explicitly opt out.

			Default mitigations:
			X86:	"prctl"

			On powerpc the options are:

			on,auto - On Power8 and Power9 insert a store-forwarding
				  barrier on kernel entry and exit. On Power7
				  perform a software flush on kernel entry and
				  exit.
			off	- No action.

			Not specifying this option is equivalent to
			spec_store_bypass_disable=auto.

	spia_io_base=	[HW,MTD]
	spia_fio_base=
	spia_pedr=
	spia_peddr=

	split_lock_detect=
			[X86] Enable split lock detection or bus lock detection

			When enabled (and if hardware support is present), atomic
			instructions that access data across cache line
			boundaries will result in an alignment check exception
			for split lock detection or a debug exception for
			bus lock detection.

			off	- not enabled

			warn	- the kernel will emit rate-limited warnings
				  about applications triggering the #AC
				  exception or the #DB exception. This mode is
				  the default on CPUs that support split lock
				  detection or bus lock detection. Default
				  behavior is by #AC if both features are
				  enabled in hardware.

			fatal	- the kernel will send SIGBUS to applications
				  that trigger the #AC exception or the #DB
				  exception. Default behavior is by #AC if
				  both features are enabled in hardware.

			ratelimit:N -
				  Set system wide rate limit to N bus locks
				  per second for bus lock detection.
				  0 < N <= 1000.

				  N/A for split lock detection.


			If an #AC exception is hit in the kernel or in
			firmware (i.e. not while executing in user mode)
			the kernel will oops in either "warn" or "fatal"
			mode.

			#DB exception for bus lock is triggered only when
			CPL > 0.

	srbds=		[X86,INTEL]
			Control the Special Register Buffer Data Sampling
			(SRBDS) mitigation.

			Certain CPUs are vulnerable to an MDS-like
			exploit which can leak bits from the random
			number generator.

			By default, this issue is mitigated by
			microcode.  However, the microcode fix can cause
			the RDRAND and RDSEED instructions to become
			much slower.  Among other effects, this will
			result in reduced throughput from /dev/urandom.

			The microcode mitigation can be disabled with
			the following option:

			off:    Disable mitigation and remove
				performance impact to RDRAND and RDSEED

	srcutree.big_cpu_lim [KNL]
			Specifies the number of CPUs constituting a
			large system, such that srcu_struct structures
			should immediately allocate an srcu_node array.
			This kernel-boot parameter defaults to 128,
			but takes effect only when the low-order four
			bits of srcutree.convert_to_big is equal to 3
			(decide at boot).

	srcutree.convert_to_big [KNL]
			Specifies under what conditions an SRCU tree
			srcu_struct structure will be converted to big
			form, that is, with an rcu_node tree:

				   0:  Never.
				   1:  At init_srcu_struct() time.
				   2:  When rcutorture decides to.
				   3:  Decide at boot time (default).
				0x1X:  Above plus if high contention.

			Either way, the srcu_node tree will be sized based
			on the actual runtime number of CPUs (nr_cpu_ids)
			instead of the compile-time CONFIG_NR_CPUS.

	srcutree.counter_wrap_check [KNL]
			Specifies how frequently to check for
			grace-period sequence counter wrap for the
			srcu_data structure's ->srcu_gp_seq_needed field.
			The greater the number of bits set in this kernel
			parameter, the less frequently counter wrap will
			be checked for.  Note that the bottom two bits
			are ignored.

	srcutree.exp_holdoff [KNL]
			Specifies how many nanoseconds must elapse
			since the end of the last SRCU grace period for
			a given srcu_struct until the next normal SRCU
			grace period will be considered for automatic
			expediting.  Set to zero to disable automatic
			expediting.

	srcutree.srcu_max_nodelay [KNL]
			Specifies the number of no-delay instances
			per jiffy for which the SRCU grace period
			worker thread will be rescheduled with zero
			delay. Beyond this limit, worker thread will
			be rescheduled with a sleep delay of one jiffy.

	srcutree.srcu_max_nodelay_phase [KNL]
			Specifies the per-grace-period phase, number of
			non-sleeping polls of readers. Beyond this limit,
			grace period worker thread will be rescheduled
			with a sleep delay of one jiffy, between each
			rescan of the readers, for a grace period phase.

	srcutree.srcu_retry_check_delay [KNL]
			Specifies number of microseconds of non-sleeping
			delay between each non-sleeping poll of readers.

	srcutree.small_contention_lim [KNL]
			Specifies the number of update-side contention
			events per jiffy will be tolerated before
			initiating a conversion of an srcu_struct
			structure to big form.	Note that the value of
			srcutree.convert_to_big must have the 0x10 bit
			set for contention-based conversions to occur.

	ssbd=		[ARM64,HW]
			Speculative Store Bypass Disable control

			On CPUs that are vulnerable to the Speculative
			Store Bypass vulnerability and offer a
			firmware based mitigation, this parameter
			indicates how the mitigation should be used:

			force-on:  Unconditionally enable mitigation for
				   for both kernel and userspace
			force-off: Unconditionally disable mitigation for
				   for both kernel and userspace
			kernel:    Always enable mitigation in the
				   kernel, and offer a prctl interface
				   to allow userspace to register its
				   interest in being mitigated too.

	stack_guard_gap=	[MM]
			override the default stack gap protection. The value
			is in page units and it defines how many pages prior
			to (for stacks growing down) resp. after (for stacks
			growing up) the main stack are reserved for no other
			mapping. Default value is 256 pages.

	stack_depot_disable= [KNL]
			Setting this to true through kernel command line will
			disable the stack depot thereby saving the static memory
			consumed by the stack hash table. By default this is set
			to false.

	stacktrace	[FTRACE]
			Enabled the stack tracer on boot up.

	stacktrace_filter=[function-list]
			[FTRACE] Limit the functions that the stack tracer
			will trace at boot up. function-list is a comma-separated
			list of functions. This list can be changed at run
			time by the stack_trace_filter file in the debugfs
			tracing directory. Note, this enables stack tracing
			and the stacktrace above is not needed.

	sti=		[PARISC,HW]
			Format: <num>
			Set the STI (builtin display/keyboard on the HP-PARISC
			machines) console (graphic card) which should be used
			as the initial boot-console.
			See also comment in drivers/video/console/sticore.c.

	sti_font=	[HW]
			See comment in drivers/video/console/sticore.c.

	stifb=		[HW]
			Format: bpp:<bpp1>[:<bpp2>[:<bpp3>...]]

        strict_sas_size=
			[X86]
			Format: <bool>
			Enable or disable strict sigaltstack size checks
			against the required signal frame size which
			depends on the supported FPU features. This can
			be used to filter out binaries which have
			not yet been made aware of AT_MINSIGSTKSZ.

	stress_hpt	[PPC]
			Limits the number of kernel HPT entries in the hash
			page table to increase the rate of hash page table
			faults on kernel addresses.

	stress_slb	[PPC]
			Limits the number of kernel SLB entries, and flushes
			them frequently to increase the rate of SLB faults
			on kernel addresses.

	sunrpc.min_resvport=
	sunrpc.max_resvport=
			[NFS,SUNRPC]
			SunRPC servers often require that client requests
			originate from a privileged port (i.e. a port in the
			range 0 < portnr < 1024).
			An administrator who wishes to reserve some of these
			ports for other uses may adjust the range that the
			kernel's sunrpc client considers to be privileged
			using these two parameters to set the minimum and
			maximum port values.

	sunrpc.svc_rpc_per_connection_limit=
			[NFS,SUNRPC]
			Limit the number of requests that the server will
			process in parallel from a single connection.
			The default value is 0 (no limit).

	sunrpc.pool_mode=
			[NFS]
			Control how the NFS server code allocates CPUs to
			service thread pools.  Depending on how many NICs
			you have and where their interrupts are bound, this
			option will affect which CPUs will do NFS serving.
			Note: this parameter cannot be changed while the
			NFS server is running.

			auto	    the server chooses an appropriate mode
				    automatically using heuristics
			global	    a single global pool contains all CPUs
			percpu	    one pool for each CPU
			pernode	    one pool for each NUMA node (equivalent
				    to global on non-NUMA machines)

	sunrpc.tcp_slot_table_entries=
	sunrpc.udp_slot_table_entries=
			[NFS,SUNRPC]
			Sets the upper limit on the number of simultaneous
			RPC calls that can be sent from the client to a
			server. Increasing these values may allow you to
			improve throughput, but will also increase the
			amount of memory reserved for use by the client.

	suspend.pm_test_delay=
			[SUSPEND]
			Sets the number of seconds to remain in a suspend test
			mode before resuming the system (see
			/sys/power/pm_test). Only available when CONFIG_PM_DEBUG
			is set. Default value is 5.

	svm=		[PPC]
			Format: { on | off | y | n | 1 | 0 }
			This parameter controls use of the Protected
			Execution Facility on pSeries.

	swiotlb=	[ARM,IA-64,PPC,MIPS,X86]
			Format: { <int> [,<int>] | force | noforce }
			<int> -- Number of I/O TLB slabs
			<int> -- Second integer after comma. Number of swiotlb
				 areas with their own lock. Will be rounded up
				 to a power of 2.
			force -- force using of bounce buffers even if they
			         wouldn't be automatically used by the kernel
			noforce -- Never use bounce buffers (for debugging)

	switches=	[HW,M68k]

	sysctl.*=	[KNL]
			Set a sysctl parameter, right before loading the init
			process, as if the value was written to the respective
			/proc/sys/... file. Both '.' and '/' are recognized as
			separators. Unrecognized parameters and invalid values
			are reported in the kernel log. Sysctls registered
			later by a loaded module cannot be set this way.
			Example: sysctl.vm.swappiness=40

	sysrq_always_enabled
			[KNL]
			Ignore sysrq setting - this boot parameter will
			neutralize any effect of /proc/sys/kernel/sysrq.
			Useful for debugging.

	tcpmhash_entries= [KNL,NET]
			Set the number of tcp_metrics_hash slots.
			Default value is 8192 or 16384 depending on total
			ram pages. This is used to specify the TCP metrics
			cache size. See Documentation/networking/ip-sysctl.rst
			"tcp_no_metrics_save" section for more details.

	tdfx=		[HW,DRM]

	test_suspend=	[SUSPEND]
			Format: { "mem" | "standby" | "freeze" }[,N]
			Specify "mem" (for Suspend-to-RAM) or "standby" (for
			standby suspend) or "freeze" (for suspend type freeze)
			as the system sleep state during system startup with
			the optional capability to repeat N number of times.
			The system is woken from this state using a
			wakeup-capable RTC alarm.

	thash_entries=	[KNL,NET]
			Set number of hash buckets for TCP connection

	thermal.act=	[HW,ACPI]
			-1: disable all active trip points in all thermal zones
			<degrees C>: override all lowest active trip points

	thermal.crt=	[HW,ACPI]
			-1: disable all critical trip points in all thermal zones
			<degrees C>: override all critical trip points

	thermal.nocrt=	[HW,ACPI]
			Set to disable actions on ACPI thermal zone
			critical and hot trip points.

	thermal.off=	[HW,ACPI]
			1: disable ACPI thermal control

	thermal.psv=	[HW,ACPI]
			-1: disable all passive trip points
			<degrees C>: override all passive trip points to this
			value

	thermal.tzp=	[HW,ACPI]
			Specify global default ACPI thermal zone polling rate
			<deci-seconds>: poll all this frequency
			0: no polling (default)

	threadirqs	[KNL]
			Force threading of all interrupt handlers except those
			marked explicitly IRQF_NO_THREAD.

	topology=	[S390]
			Format: {off | on}
			Specify if the kernel should make use of the cpu
			topology information if the hardware supports this.
			The scheduler will make use of this information and
			e.g. base its process migration decisions on it.
			Default is on.

	topology_updates= [KNL, PPC, NUMA]
			Format: {off}
			Specify if the kernel should ignore (off)
			topology updates sent by the hypervisor to this
			LPAR.

	torture.disable_onoff_at_boot= [KNL]
			Prevent the CPU-hotplug component of torturing
			until after init has spawned.

	torture.ftrace_dump_at_shutdown= [KNL]
			Dump the ftrace buffer at torture-test shutdown,
			even if there were no errors.  This can be a
			very costly operation when many torture tests
			are running concurrently, especially on systems
			with rotating-rust storage.

	torture.verbose_sleep_frequency= [KNL]
			Specifies how many verbose printk()s should be
			emitted between each sleep.  The default of zero
			disables verbose-printk() sleeping.

	torture.verbose_sleep_duration= [KNL]
			Duration of each verbose-printk() sleep in jiffies.

	tp720=		[HW,PS2]

	tpm_suspend_pcr=[HW,TPM]
			Format: integer pcr id
			Specify that at suspend time, the tpm driver
			should extend the specified pcr with zeros,
			as a workaround for some chips which fail to
			flush the last written pcr on TPM_SaveState.
			This will guarantee that all the other pcrs
			are saved.

	tp_printk	[FTRACE]
			Have the tracepoints sent to printk as well as the
			tracing ring buffer. This is useful for early boot up
			where the system hangs or reboots and does not give the
			option for reading the tracing buffer or performing a
			ftrace_dump_on_oops.

			To turn off having tracepoints sent to printk,
			 echo 0 > /proc/sys/kernel/tracepoint_printk
			Note, echoing 1 into this file without the
			tracepoint_printk kernel cmdline option has no effect.

			The tp_printk_stop_on_boot (see below) can also be used
			to stop the printing of events to console at
			late_initcall_sync.

			** CAUTION **

			Having tracepoints sent to printk() and activating high
			frequency tracepoints such as irq or sched, can cause
			the system to live lock.

	tp_printk_stop_on_boot [FTRACE]
			When tp_printk (above) is set, it can cause a lot of noise
			on the console. It may be useful to only include the
			printing of events during boot up, as user space may
			make the system inoperable.

			This command line option will stop the printing of events
			to console at the late_initcall_sync() time frame.

	trace_buf_size=nn[KMG]
			[FTRACE] will set tracing buffer size on each cpu.

	trace_clock=	[FTRACE] Set the clock used for tracing events
			at boot up.
			local - Use the per CPU time stamp counter
				(converted into nanoseconds). Fast, but
				depending on the architecture, may not be
				in sync between CPUs.
			global - Event time stamps are synchronize across
				CPUs. May be slower than the local clock,
				but better for some race conditions.
			counter - Simple counting of events (1, 2, ..)
				note, some counts may be skipped due to the
				infrastructure grabbing the clock more than
				once per event.
			uptime - Use jiffies as the time stamp.
			perf - Use the same clock that perf uses.
			mono - Use ktime_get_mono_fast_ns() for time stamps.
			mono_raw - Use ktime_get_raw_fast_ns() for time
				stamps.
			boot - Use ktime_get_boot_fast_ns() for time stamps.
			Architectures may add more clocks. See
			Documentation/trace/ftrace.rst for more details.

	trace_event=[event-list]
			[FTRACE] Set and start specified trace events in order
			to facilitate early boot debugging. The event-list is a
			comma-separated list of trace events to enable. See
			also Documentation/trace/events.rst

	trace_instance=[instance-info]
			[FTRACE] Create a ring buffer instance early in boot up.
			This will be listed in:

				/sys/kernel/tracing/instances

			Events can be enabled at the time the instance is created
			via:

				trace_instance=<name>,<system1>:<event1>,<system2>:<event2>

			Note, the "<system*>:" portion is optional if the event is
			unique.

				trace_instance=foo,sched:sched_switch,irq_handler_entry,initcall

			will enable the "sched_switch" event (note, the "sched:" is optional, and
			the same thing would happen if it was left off). The irq_handler_entry
			event, and all events under the "initcall" system.

	trace_options=[option-list]
			[FTRACE] Enable or disable tracer options at boot.
			The option-list is a comma delimited list of options
			that can be enabled or disabled just as if you were
			to echo the option name into

			    /sys/kernel/tracing/trace_options

			For example, to enable stacktrace option (to dump the
			stack trace of each event), add to the command line:

			      trace_options=stacktrace

			See also Documentation/trace/ftrace.rst "trace options"
			section.

	trace_trigger=[trigger-list]
			[FTRACE] Add a event trigger on specific events.
			Set a trigger on top of a specific event, with an optional
			filter.

			The format is is "trace_trigger=<event>.<trigger>[ if <filter>],..."
			Where more than one trigger may be specified that are comma deliminated.

			For example:

			  trace_trigger="sched_switch.stacktrace if prev_state == 2"

			The above will enable the "stacktrace" trigger on the "sched_switch"
			event but only trigger it if the "prev_state" of the "sched_switch"
			event is "2" (TASK_UNINTERUPTIBLE).

			See also "Event triggers" in Documentation/trace/events.rst


	traceoff_on_warning
			[FTRACE] enable this option to disable tracing when a
			warning is hit. This turns off "tracing_on". Tracing can
			be enabled again by echoing '1' into the "tracing_on"
			file located in /sys/kernel/tracing/

			This option is useful, as it disables the trace before
			the WARNING dump is called, which prevents the trace to
			be filled with content caused by the warning output.

			This option can also be set at run time via the sysctl
			option:  kernel/traceoff_on_warning

	transparent_hugepage=
			[KNL]
			Format: [always|madvise|never]
			Can be used to control the default behavior of the system
			with respect to transparent hugepages.
			See Documentation/admin-guide/mm/transhuge.rst
			for more details.

	trusted.source=	[KEYS]
			Format: <string>
			This parameter identifies the trust source as a backend
			for trusted keys implementation. Supported trust
			sources:
			- "tpm"
			- "tee"
			- "caam"
			If not specified then it defaults to iterating through
			the trust source list starting with TPM and assigns the
			first trust source as a backend which is initialized
			successfully during iteration.

	trusted.rng=	[KEYS]
			Format: <string>
			The RNG used to generate key material for trusted keys.
			Can be one of:
			- "kernel"
			- the same value as trusted.source: "tpm" or "tee"
			- "default"
			If not specified, "default" is used. In this case,
			the RNG's choice is left to each individual trust source.

	tsc=		Disable clocksource stability checks for TSC.
			Format: <string>
			[x86] reliable: mark tsc clocksource as reliable, this
			disables clocksource verification at runtime, as well
			as the stability checks done at bootup.	Used to enable
			high-resolution timer mode on older hardware, and in
			virtualized environment.
			[x86] noirqtime: Do not use TSC to do irq accounting.
			Used to run time disable IRQ_TIME_ACCOUNTING on any
			platforms where RDTSC is slow and this accounting
			can add overhead.
			[x86] unstable: mark the TSC clocksource as unstable, this
			marks the TSC unconditionally unstable at bootup and
			avoids any further wobbles once the TSC watchdog notices.
			[x86] nowatchdog: disable clocksource watchdog. Used
			in situations with strict latency requirements (where
			interruptions from clocksource watchdog are not
			acceptable).
			[x86] recalibrate: force recalibration against a HW timer
			(HPET or PM timer) on systems whose TSC frequency was
			obtained from HW or FW using either an MSR or CPUID(0x15).
			Warn if the difference is more than 500 ppm.
			[x86] watchdog: Use TSC as the watchdog clocksource with
			which to check other HW timers (HPET or PM timer), but
			only on systems where TSC has been deemed trustworthy.
			This will be suppressed by an earlier tsc=nowatchdog and
			can be overridden by a later tsc=nowatchdog.  A console
			message will flag any such suppression or overriding.

	tsc_early_khz=  [X86] Skip early TSC calibration and use the given
			value instead. Useful when the early TSC frequency discovery
			procedure is not reliable, such as on overclocked systems
			with CPUID.16h support and partial CPUID.15h support.
			Format: <unsigned int>

	tsx=		[X86] Control Transactional Synchronization
			Extensions (TSX) feature in Intel processors that
			support TSX control.

			This parameter controls the TSX feature. The options are:

			on	- Enable TSX on the system. Although there are
				mitigations for all known security vulnerabilities,
				TSX has been known to be an accelerator for
				several previous speculation-related CVEs, and
				so there may be unknown	security risks associated
				with leaving it enabled.

			off	- Disable TSX on the system. (Note that this
				option takes effect only on newer CPUs which are
				not vulnerable to MDS, i.e., have
				MSR_IA32_ARCH_CAPABILITIES.MDS_NO=1 and which get
				the new IA32_TSX_CTRL MSR through a microcode
				update. This new MSR allows for the reliable
				deactivation of the TSX functionality.)

			auto	- Disable TSX if X86_BUG_TAA is present,
				  otherwise enable TSX on the system.

			Not specifying this option is equivalent to tsx=off.

			See Documentation/admin-guide/hw-vuln/tsx_async_abort.rst
			for more details.

	tsx_async_abort= [X86,INTEL] Control mitigation for the TSX Async
			Abort (TAA) vulnerability.

			Similar to Micro-architectural Data Sampling (MDS)
			certain CPUs that support Transactional
			Synchronization Extensions (TSX) are vulnerable to an
			exploit against CPU internal buffers which can forward
			information to a disclosure gadget under certain
			conditions.

			In vulnerable processors, the speculatively forwarded
			data can be used in a cache side channel attack, to
			access data to which the attacker does not have direct
			access.

			This parameter controls the TAA mitigation.  The
			options are:

			full       - Enable TAA mitigation on vulnerable CPUs
				     if TSX is enabled.

			full,nosmt - Enable TAA mitigation and disable SMT on
				     vulnerable CPUs. If TSX is disabled, SMT
				     is not disabled because CPU is not
				     vulnerable to cross-thread TAA attacks.
			off        - Unconditionally disable TAA mitigation

			On MDS-affected machines, tsx_async_abort=off can be
			prevented by an active MDS mitigation as both vulnerabilities
			are mitigated with the same mechanism so in order to disable
			this mitigation, you need to specify mds=off too.

			Not specifying this option is equivalent to
			tsx_async_abort=full.  On CPUs which are MDS affected
			and deploy MDS mitigation, TAA mitigation is not
			required and doesn't provide any additional
			mitigation.

			For details see:
			Documentation/admin-guide/hw-vuln/tsx_async_abort.rst

	turbografx.map[2|3]=	[HW,JOY]
			TurboGraFX parallel port interface
			Format:
			<port#>,<js1>,<js2>,<js3>,<js4>,<js5>,<js6>,<js7>
			See also Documentation/input/devices/joystick-parport.rst

	udbg-immortal	[PPC] When debugging early kernel crashes that
			happen after console_init() and before a proper
			console driver takes over, this boot options might
			help "seeing" what's going on.

	uhash_entries=	[KNL,NET]
			Set number of hash buckets for UDP/UDP-Lite connections

	uhci-hcd.ignore_oc=
			[USB] Ignore overcurrent events (default N).
			Some badly-designed motherboards generate lots of
			bogus events, for ports that aren't wired to
			anything.  Set this parameter to avoid log spamming.
			Note that genuine overcurrent events won't be
			reported either.

	unknown_nmi_panic
			[X86] Cause panic on unknown NMI.

	usbcore.authorized_default=
			[USB] Default USB device authorization:
			(default -1 = authorized except for wireless USB,
			0 = not authorized, 1 = authorized, 2 = authorized
			if device connected to internal port)

	usbcore.autosuspend=
			[USB] The autosuspend time delay (in seconds) used
			for newly-detected USB devices (default 2).  This
			is the time required before an idle device will be
			autosuspended.  Devices for which the delay is set
			to a negative value won't be autosuspended at all.

	usbcore.usbfs_snoop=
			[USB] Set to log all usbfs traffic (default 0 = off).

	usbcore.usbfs_snoop_max=
			[USB] Maximum number of bytes to snoop in each URB
			(default = 65536).

	usbcore.blinkenlights=
			[USB] Set to cycle leds on hubs (default 0 = off).

	usbcore.old_scheme_first=
			[USB] Start with the old device initialization
			scheme (default 0 = off).

	usbcore.usbfs_memory_mb=
			[USB] Memory limit (in MB) for buffers allocated by
			usbfs (default = 16, 0 = max = 2047).

	usbcore.use_both_schemes=
			[USB] Try the other device initialization scheme
			if the first one fails (default 1 = enabled).

	usbcore.initial_descriptor_timeout=
			[USB] Specifies timeout for the initial 64-byte
			USB_REQ_GET_DESCRIPTOR request in milliseconds
			(default 5000 = 5.0 seconds).

	usbcore.nousb	[USB] Disable the USB subsystem

	usbcore.quirks=
			[USB] A list of quirk entries to augment the built-in
			usb core quirk list. List entries are separated by
			commas. Each entry has the form
			VendorID:ProductID:Flags. The IDs are 4-digit hex
			numbers and Flags is a set of letters. Each letter
			will change the built-in quirk; setting it if it is
			clear and clearing it if it is set. The letters have
			the following meanings:
				a = USB_QUIRK_STRING_FETCH_255 (string
					descriptors must not be fetched using
					a 255-byte read);
				b = USB_QUIRK_RESET_RESUME (device can't resume
					correctly so reset it instead);
				c = USB_QUIRK_NO_SET_INTF (device can't handle
					Set-Interface requests);
				d = USB_QUIRK_CONFIG_INTF_STRINGS (device can't
					handle its Configuration or Interface
					strings);
				e = USB_QUIRK_RESET (device can't be reset
					(e.g morph devices), don't use reset);
				f = USB_QUIRK_HONOR_BNUMINTERFACES (device has
					more interface descriptions than the
					bNumInterfaces count, and can't handle
					talking to these interfaces);
				g = USB_QUIRK_DELAY_INIT (device needs a pause
					during initialization, after we read
					the device descriptor);
				h = USB_QUIRK_LINEAR_UFRAME_INTR_BINTERVAL (For
					high speed and super speed interrupt
					endpoints, the USB 2.0 and USB 3.0 spec
					require the interval in microframes (1
					microframe = 125 microseconds) to be
					calculated as interval = 2 ^
					(bInterval-1).
					Devices with this quirk report their
					bInterval as the result of this
					calculation instead of the exponent
					variable used in the calculation);
				i = USB_QUIRK_DEVICE_QUALIFIER (device can't
					handle device_qualifier descriptor
					requests);
				j = USB_QUIRK_IGNORE_REMOTE_WAKEUP (device
					generates spurious wakeup, ignore
					remote wakeup capability);
				k = USB_QUIRK_NO_LPM (device can't handle Link
					Power Management);
				l = USB_QUIRK_LINEAR_FRAME_INTR_BINTERVAL
					(Device reports its bInterval as linear
					frames instead of the USB 2.0
					calculation);
				m = USB_QUIRK_DISCONNECT_SUSPEND (Device needs
					to be disconnected before suspend to
					prevent spurious wakeup);
				n = USB_QUIRK_DELAY_CTRL_MSG (Device needs a
					pause after every control message);
				o = USB_QUIRK_HUB_SLOW_RESET (Hub needs extra
					delay after resetting its port);
			Example: quirks=0781:5580:bk,0a5c:5834:gij

	usbhid.mousepoll=
			[USBHID] The interval which mice are to be polled at.

	usbhid.jspoll=
			[USBHID] The interval which joysticks are to be polled at.

	usbhid.kbpoll=
			[USBHID] The interval which keyboards are to be polled at.

	usb-storage.delay_use=
			[UMS] The delay in seconds before a new device is
			scanned for Logical Units (default 1).

	usb-storage.quirks=
			[UMS] A list of quirks entries to supplement or
			override the built-in unusual_devs list.  List
			entries are separated by commas.  Each entry has
			the form VID:PID:Flags where VID and PID are Vendor
			and Product ID values (4-digit hex numbers) and
			Flags is a set of characters, each corresponding
			to a common usb-storage quirk flag as follows:
				a = SANE_SENSE (collect more than 18 bytes
					of sense data, not on uas);
				b = BAD_SENSE (don't collect more than 18
					bytes of sense data, not on uas);
				c = FIX_CAPACITY (decrease the reported
					device capacity by one sector);
				d = NO_READ_DISC_INFO (don't use
					READ_DISC_INFO command, not on uas);
				e = NO_READ_CAPACITY_16 (don't use
					READ_CAPACITY_16 command);
				f = NO_REPORT_OPCODES (don't use report opcodes
					command, uas only);
				g = MAX_SECTORS_240 (don't transfer more than
					240 sectors at a time, uas only);
				h = CAPACITY_HEURISTICS (decrease the
					reported device capacity by one
					sector if the number is odd);
				i = IGNORE_DEVICE (don't bind to this
					device);
				j = NO_REPORT_LUNS (don't use report luns
					command, uas only);
				k = NO_SAME (do not use WRITE_SAME, uas only)
				l = NOT_LOCKABLE (don't try to lock and
					unlock ejectable media, not on uas);
				m = MAX_SECTORS_64 (don't transfer more
					than 64 sectors = 32 KB at a time,
					not on uas);
				n = INITIAL_READ10 (force a retry of the
					initial READ(10) command, not on uas);
				o = CAPACITY_OK (accept the capacity
					reported by the device, not on uas);
				p = WRITE_CACHE (the device cache is ON
					by default, not on uas);
				r = IGNORE_RESIDUE (the device reports
					bogus residue values, not on uas);
				s = SINGLE_LUN (the device has only one
					Logical Unit);
				t = NO_ATA_1X (don't allow ATA(12) and ATA(16)
					commands, uas only);
				u = IGNORE_UAS (don't bind to the uas driver);
				w = NO_WP_DETECT (don't test whether the
					medium is write-protected).
				y = ALWAYS_SYNC (issue a SYNCHRONIZE_CACHE
					even if the device claims no cache,
					not on uas)
			Example: quirks=0419:aaf5:rl,0421:0433:rc

	user_debug=	[KNL,ARM]
			Format: <int>
			See arch/arm/Kconfig.debug help text.
				 1 - undefined instruction events
				 2 - system calls
				 4 - invalid data aborts
				 8 - SIGSEGV faults
				16 - SIGBUS faults
			Example: user_debug=31

	userpte=
			[X86] Flags controlling user PTE allocations.

				nohigh = do not allocate PTE pages in
					HIGHMEM regardless of setting
					of CONFIG_HIGHPTE.

	vdso=		[X86,SH,SPARC]
			On X86_32, this is an alias for vdso32=.  Otherwise:

			vdso=1: enable VDSO (the default)
			vdso=0: disable VDSO mapping

	vdso32=		[X86] Control the 32-bit vDSO
			vdso32=1: enable 32-bit VDSO
			vdso32=0 or vdso32=2: disable 32-bit VDSO

			See the help text for CONFIG_COMPAT_VDSO for more
			details.  If CONFIG_COMPAT_VDSO is set, the default is
			vdso32=0; otherwise, the default is vdso32=1.

			For compatibility with older kernels, vdso32=2 is an
			alias for vdso32=0.

			Try vdso32=0 if you encounter an error that says:
			dl_main: Assertion `(void *) ph->p_vaddr == _rtld_local._dl_sysinfo_dso' failed!

	vector=		[IA-64,SMP]
			vector=percpu: enable percpu vector domain

	video=		[FB] Frame buffer configuration
			See Documentation/fb/modedb.rst.

	video.brightness_switch_enabled= [ACPI]
			Format: [0|1]
			If set to 1, on receiving an ACPI notify event
			generated by hotkey, video driver will adjust brightness
			level and then send out the event to user space through
			the allocated input device. If set to 0, video driver
			will only send out the event without touching backlight
			brightness level.
			default: 1

	virtio_mmio.device=
			[VMMIO] Memory mapped virtio (platform) device.

				<size>@<baseaddr>:<irq>[:<id>]
			where:
				<size>     := size (can use standard suffixes
						like K, M and G)
				<baseaddr> := physical base address
				<irq>      := interrupt number (as passed to
						request_irq())
				<id>       := (optional) platform device id
			example:
				virtio_mmio.device=1K@0x100b0000:48:7

			Can be used multiple times for multiple devices.

	vga=		[BOOT,X86-32] Select a particular video mode
			See Documentation/arch/x86/boot.rst and
			Documentation/admin-guide/svga.rst.
			Use vga=ask for menu.
			This is actually a boot loader parameter; the value is
			passed to the kernel using a special protocol.

	vm_debug[=options]	[KNL] Available with CONFIG_DEBUG_VM=y.
			May slow down system boot speed, especially when
			enabled on systems with a large amount of memory.
			All options are enabled by default, and this
			interface is meant to allow for selectively
			enabling or disabling specific virtual memory
			debugging features.

			Available options are:
			  P	Enable page structure init time poisoning
			  -	Disable all of the above options

	vmalloc=nn[KMG]	[KNL,BOOT] Forces the vmalloc area to have an exact
			size of <nn>. This can be used to increase the
			minimum size (128MB on x86). It can also be used to
			decrease the size and leave more room for directly
			mapped kernel RAM.

	vmcp_cma=nn[MG]	[KNL,S390]
			Sets the memory size reserved for contiguous memory
			allocations for the vmcp device driver.

	vmhalt=		[KNL,S390] Perform z/VM CP command after system halt.
			Format: <command>

	vmpanic=	[KNL,S390] Perform z/VM CP command after kernel panic.
			Format: <command>

	vmpoff=		[KNL,S390] Perform z/VM CP command after power off.
			Format: <command>

	vsyscall=	[X86-64]
			Controls the behavior of vsyscalls (i.e. calls to
			fixed addresses of 0xffffffffff600x00 from legacy
			code).  Most statically-linked binaries and older
			versions of glibc use these calls.  Because these
			functions are at fixed addresses, they make nice
			targets for exploits that can control RIP.

			emulate     Vsyscalls turn into traps and are emulated
			            reasonably safely.  The vsyscall page is
				    readable.

			xonly       [default] Vsyscalls turn into traps and are
			            emulated reasonably safely.  The vsyscall
				    page is not readable.

			none        Vsyscalls don't work at all.  This makes
			            them quite hard to use for exploits but
			            might break your system.

	vt.color=	[VT] Default text color.
			Format: 0xYX, X = foreground, Y = background.
			Default: 0x07 = light gray on black.

	vt.cur_default=	[VT] Default cursor shape.
			Format: 0xCCBBAA, where AA, BB, and CC are the same as
			the parameters of the <Esc>[?A;B;Cc escape sequence;
			see VGA-softcursor.txt. Default: 2 = underline.

	vt.default_blu=	[VT]
			Format: <blue0>,<blue1>,<blue2>,...,<blue15>
			Change the default blue palette of the console.
			This is a 16-member array composed of values
			ranging from 0-255.

	vt.default_grn=	[VT]
			Format: <green0>,<green1>,<green2>,...,<green15>
			Change the default green palette of the console.
			This is a 16-member array composed of values
			ranging from 0-255.

	vt.default_red=	[VT]
			Format: <red0>,<red1>,<red2>,...,<red15>
			Change the default red palette of the console.
			This is a 16-member array composed of values
			ranging from 0-255.

	vt.default_utf8=
			[VT]
			Format=<0|1>
			Set system-wide default UTF-8 mode for all tty's.
			Default is 1, i.e. UTF-8 mode is enabled for all
			newly opened terminals.

	vt.global_cursor_default=
			[VT]
			Format=<-1|0|1>
			Set system-wide default for whether a cursor
			is shown on new VTs. Default is -1,
			i.e. cursors will be created by default unless
			overridden by individual drivers. 0 will hide
			cursors, 1 will display them.

	vt.italic=	[VT] Default color for italic text; 0-15.
			Default: 2 = green.

	vt.underline=	[VT] Default color for underlined text; 0-15.
			Default: 3 = cyan.

	watchdog timers	[HW,WDT] For information on watchdog timers,
			see Documentation/watchdog/watchdog-parameters.rst
			or other driver-specific files in the
			Documentation/watchdog/ directory.

	watchdog_thresh=
			[KNL]
			Set the hard lockup detector stall duration
			threshold in seconds. The soft lockup detector
			threshold is set to twice the value. A value of 0
			disables both lockup detectors. Default is 10
			seconds.

	workqueue.watchdog_thresh=
			If CONFIG_WQ_WATCHDOG is configured, workqueue can
			warn stall conditions and dump internal state to
			help debugging.  0 disables workqueue stall
			detection; otherwise, it's the stall threshold
			duration in seconds.  The default value is 30 and
			it can be updated at runtime by writing to the
			corresponding sysfs file.

	workqueue.disable_numa
			By default, all work items queued to unbound
			workqueues are affine to the NUMA nodes they're
			issued on, which results in better behavior in
			general.  If NUMA affinity needs to be disabled for
			whatever reason, this option can be used.  Note
			that this also can be controlled per-workqueue for
			workqueues visible under /sys/bus/workqueue/.

	workqueue.power_efficient
			Per-cpu workqueues are generally preferred because
			they show better performance thanks to cache
			locality; unfortunately, per-cpu workqueues tend to
			be more power hungry than unbound workqueues.

			Enabling this makes the per-cpu workqueues which
			were observed to contribute significantly to power
			consumption unbound, leading to measurably lower
			power usage at the cost of small performance
			overhead.

			The default value of this parameter is determined by
			the config option CONFIG_WQ_POWER_EFFICIENT_DEFAULT.

	workqueue.debug_force_rr_cpu
			Workqueue used to implicitly guarantee that work
			items queued without explicit CPU specified are put
			on the local CPU.  This guarantee is no longer true
			and while local CPU is still preferred work items
			may be put on foreign CPUs.  This debug option
			forces round-robin CPU selection to flush out
			usages which depend on the now broken guarantee.
			When enabled, memory and cache locality will be
			impacted.

	writecombine=	[LOONGARCH] Control the MAT (Memory Access Type) of
			ioremap_wc().

			on   - Enable writecombine, use WUC for ioremap_wc()
			off  - Disable writecombine, use SUC for ioremap_wc()

	x2apic_phys	[X86-64,APIC] Use x2apic physical mode instead of
			default x2apic cluster mode on platforms
			supporting x2apic.

	xen_512gb_limit		[KNL,X86-64,XEN]
			Restricts the kernel running paravirtualized under Xen
			to use only up to 512 GB of RAM. The reason to do so is
			crash analysis tools and Xen tools for doing domain
			save/restore/migration must be enabled to handle larger
			domains.

	xen_emul_unplug=		[HW,X86,XEN]
			Unplug Xen emulated devices
			Format: [unplug0,][unplug1]
			ide-disks -- unplug primary master IDE devices
			aux-ide-disks -- unplug non-primary-master IDE devices
			nics -- unplug network devices
			all -- unplug all emulated devices (NICs and IDE disks)
			unnecessary -- unplugging emulated devices is
				unnecessary even if the host did not respond to
				the unplug protocol
			never -- do not unplug even if version check succeeds

	xen_legacy_crash	[X86,XEN]
			Crash from Xen panic notifier, without executing late
			panic() code such as dumping handler.

	xen_msr_safe=	[X86,XEN]
			Format: <bool>
			Select whether to always use non-faulting (safe) MSR
			access functions when running as Xen PV guest. The
			default value is controlled by CONFIG_XEN_PV_MSR_SAFE.

	xen_nopvspin	[X86,XEN]
			Disables the qspinlock slowpath using Xen PV optimizations.
			This parameter is obsoleted by "nopvspin" parameter, which
			has equivalent effect for XEN platform.

	xen_nopv	[X86]
			Disables the PV optimizations forcing the HVM guest to
			run as generic HVM guest with no PV drivers.
			This option is obsoleted by the "nopv" option, which
			has equivalent effect for XEN platform.

	xen_no_vector_callback
			[KNL,X86,XEN] Disable the vector callback for Xen
			event channel interrupts.

	xen_scrub_pages=	[XEN]
			Boolean option to control scrubbing pages before giving them back
			to Xen, for use by other domains. Can be also changed at runtime
			with /sys/devices/system/xen_memory/xen_memory0/scrub_pages.
			Default value controlled with CONFIG_XEN_SCRUB_PAGES_DEFAULT.

	xen_timer_slop=	[X86-64,XEN]
			Set the timer slop (in nanoseconds) for the virtual Xen
			timers (default is 100000). This adjusts the minimum
			delta of virtualized Xen timers, where lower values
			improve timer resolution at the expense of processing
			more timer interrupts.

	xen.balloon_boot_timeout= [XEN]
			The time (in seconds) to wait before giving up to boot
			in case initial ballooning fails to free enough memory.
			Applies only when running as HVM or PVH guest and
			started with less memory configured than allowed at
			max. Default is 180.

	xen.event_eoi_delay=	[XEN]
			How long to delay EOI handling in case of event
			storms (jiffies). Default is 10.

	xen.event_loop_timeout=	[XEN]
			After which time (jiffies) the event handling loop
			should start to delay EOI handling. Default is 2.

	xen.fifo_events=	[XEN]
			Boolean parameter to disable using fifo event handling
			even if available. Normally fifo event handling is
			preferred over the 2-level event handling, as it is
			fairer and the number of possible event channels is
			much higher. Default is on (use fifo events).

	xirc2ps_cs=	[NET,PCMCIA]
			Format:
			<irq>,<irq_mask>,<io>,<full_duplex>,<do_sound>,<lockup_hack>[,<irq2>[,<irq3>[,<irq4>]]]

	xive=		[PPC]
			By default on POWER9 and above, the kernel will
			natively use the XIVE interrupt controller. This option
			allows the fallback firmware mode to be used:

			off       Fallback to firmware control of XIVE interrupt
				  controller on both pseries and powernv
				  platforms. Only useful on POWER9 and above.

	xive.store-eoi=off	[PPC]
			By default on POWER10 and above, the kernel will use
			stores for EOI handling when the XIVE interrupt mode
			is active. This option allows the XIVE driver to use
			loads instead, as on POWER9.

	xhci-hcd.quirks		[USB,KNL]
			A hex value specifying bitmask with supplemental xhci
			host controller quirks. Meaning of each bit can be
			consulted in header drivers/usb/host/xhci.h.

	xmon		[PPC]
			Format: { early | on | rw | ro | off }
			Controls if xmon debugger is enabled. Default is off.
			Passing only "xmon" is equivalent to "xmon=early".
			early	Call xmon as early as possible on boot; xmon
				debugger is called from setup_arch().
			on	xmon debugger hooks will be installed so xmon
				is only called on a kernel crash. Default mode,
				i.e. either "ro" or "rw" mode, is controlled
				with CONFIG_XMON_DEFAULT_RO_MODE.
			rw	xmon debugger hooks will be installed so xmon
				is called only on a kernel crash, mode is write,
				meaning SPR registers, memory and, other data
				can be written using xmon commands.
			ro 	same as "rw" option above but SPR registers,
				memory, and other data can't be written using
				xmon commands.
			off	xmon is disabled.
<|MERGE_RESOLUTION|>--- conflicted
+++ resolved
@@ -3577,17 +3577,10 @@
 
 	nfsaddrs=	[NFS] Deprecated.  Use ip= instead.
 			See Documentation/admin-guide/nfs/nfsroot.rst.
-<<<<<<< HEAD
 
 	nfsroot=	[NFS] nfs root filesystem for disk-less boxes.
 			See Documentation/admin-guide/nfs/nfsroot.rst.
 
-=======
-
-	nfsroot=	[NFS] nfs root filesystem for disk-less boxes.
-			See Documentation/admin-guide/nfs/nfsroot.rst.
-
->>>>>>> 70cc1b53
 	nfsrootdebug	[NFS] enable nfsroot debugging messages.
 			See Documentation/admin-guide/nfs/nfsroot.rst.
 
