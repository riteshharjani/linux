# SPDX-License-Identifier: GPL-2.0
# Copyright 2019 Jonathan Corbet <corbet@lwn.net>
#
# Apply kernel-specific tweaks after the initial document processing
# has been done.
#
from docutils import nodes
import sphinx
from sphinx import addnodes
if sphinx.version_info[0] < 2 or \
   sphinx.version_info[0] == 2 and sphinx.version_info[1] < 1:
    from sphinx.environment import NoUri
else:
    from sphinx.errors import NoUri
import re
from itertools import chain

#
# Regex nastiness.  Of course.
# Try to identify "function()" that's not already marked up some
# other way.  Sphinx doesn't like a lot of stuff right after a
# :c:func: block (i.e. ":c:func:`mmap()`s" flakes out), so the last
# bit tries to restrict matches to things that won't create trouble.
#
<<<<<<< HEAD
RE_function = re.compile(r'(([\w_][\w\d_]+)\(\))')
RE_type = re.compile(r'(struct|union|enum|typedef)\s+([\w_][\w\d_]+)')
=======
RE_function = re.compile(r'\b(([a-zA-Z_]\w+)\(\))', flags=re.ASCII)

#
# Sphinx 2 uses the same :c:type role for struct, union, enum and typedef
#
RE_generic_type = re.compile(r'\b(struct|union|enum|typedef)\s+([a-zA-Z_]\w+)',
                             flags=re.ASCII)

#
# Sphinx 3 uses a different C role for each one of struct, union, enum and
# typedef
#
RE_struct = re.compile(r'\b(struct)\s+([a-zA-Z_]\w+)', flags=re.ASCII)
RE_union = re.compile(r'\b(union)\s+([a-zA-Z_]\w+)', flags=re.ASCII)
RE_enum = re.compile(r'\b(enum)\s+([a-zA-Z_]\w+)', flags=re.ASCII)
RE_typedef = re.compile(r'\b(typedef)\s+([a-zA-Z_]\w+)', flags=re.ASCII)

>>>>>>> 071a0578
#
# Detects a reference to a documentation page of the form Documentation/... with
# an optional extension
#
<<<<<<< HEAD
RE_doc = re.compile(r'Documentation(/[\w\-_/]+)(\.\w+)*')
=======
RE_doc = re.compile(r'\bDocumentation(/[\w\-_/]+)(\.\w+)*')

#
# Reserved C words that we should skip when cross-referencing
#
Skipnames = [ 'for', 'if', 'register', 'sizeof', 'struct', 'unsigned' ]

>>>>>>> 071a0578

#
# Many places in the docs refer to common system calls.  It is
# pointless to try to cross-reference them and, as has been known
# to happen, somebody defining a function by these names can lead
# to the creation of incorrect and confusing cross references.  So
# just don't even try with these names.
#
Skipfuncs = [ 'open', 'close', 'read', 'write', 'fcntl', 'mmap',
              'select', 'poll', 'fork', 'execve', 'clone', 'ioctl',
              'socket' ]

def markup_refs(docname, app, node):
    t = node.astext()
    done = 0
    repl = [ ]
    #
    # Associate each regex with the function that will markup its matches
    #
<<<<<<< HEAD
    markup_func = {RE_type: markup_c_ref,
                   RE_function: markup_c_ref,
                   RE_doc: markup_doc_ref}
=======
    markup_func_sphinx2 = {RE_doc: markup_doc_ref,
                           RE_function: markup_c_ref,
                           RE_generic_type: markup_c_ref}

    markup_func_sphinx3 = {RE_doc: markup_doc_ref,
                           RE_function: markup_func_ref_sphinx3,
                           RE_struct: markup_c_ref,
                           RE_union: markup_c_ref,
                           RE_enum: markup_c_ref,
                           RE_typedef: markup_c_ref}

    if sphinx.version_info[0] >= 3:
        markup_func = markup_func_sphinx3
    else:
        markup_func = markup_func_sphinx2

>>>>>>> 071a0578
    match_iterators = [regex.finditer(t) for regex in markup_func]
    #
    # Sort all references by the starting position in text
    #
    sorted_matches = sorted(chain(*match_iterators), key=lambda m: m.start())
    for m in sorted_matches:
        #
        # Include any text prior to match as a normal text node.
        #
        if m.start() > done:
            repl.append(nodes.Text(t[done:m.start()]))

        #
        # Call the function associated with the regex that matched this text and
        # append its return to the text
<<<<<<< HEAD
        #
        repl.append(markup_func[m.re](docname, app, m))

        done = m.end()
    if done < len(t):
        repl.append(nodes.Text(t[done:]))
    return repl
=======
        #
        repl.append(markup_func[m.re](docname, app, m))

        done = m.end()
    if done < len(t):
        repl.append(nodes.Text(t[done:]))
    return repl

#
# In sphinx3 we can cross-reference to C macro and function, each one with its
# own C role, but both match the same regex, so we try both.
#
def markup_func_ref_sphinx3(docname, app, match):
    class_str = ['c-func', 'c-macro']
    reftype_str = ['function', 'macro']

    cdom = app.env.domains['c']
    #
    # Go through the dance of getting an xref out of the C domain
    #
    target = match.group(2)
    target_text = nodes.Text(match.group(0))
    xref = None
    if not (target in Skipfuncs or target in Skipnames):
        for class_s, reftype_s in zip(class_str, reftype_str):
            lit_text = nodes.literal(classes=['xref', 'c', class_s])
            lit_text += target_text
            pxref = addnodes.pending_xref('', refdomain = 'c',
                                          reftype = reftype_s,
                                          reftarget = target, modname = None,
                                          classname = None)
            #
            # XXX The Latex builder will throw NoUri exceptions here,
            # work around that by ignoring them.
            #
            try:
                xref = cdom.resolve_xref(app.env, docname, app.builder,
                                         reftype_s, target, pxref,
                                         lit_text)
            except NoUri:
                xref = None

            if xref:
                return xref

    return target_text

def markup_c_ref(docname, app, match):
    class_str = {# Sphinx 2 only
                 RE_function: 'c-func',
                 RE_generic_type: 'c-type',
                 # Sphinx 3+ only
                 RE_struct: 'c-struct',
                 RE_union: 'c-union',
                 RE_enum: 'c-enum',
                 RE_typedef: 'c-type',
                 }
    reftype_str = {# Sphinx 2 only
                   RE_function: 'function',
                   RE_generic_type: 'type',
                   # Sphinx 3+ only
                   RE_struct: 'struct',
                   RE_union: 'union',
                   RE_enum: 'enum',
                   RE_typedef: 'type',
                   }

    cdom = app.env.domains['c']
    #
    # Go through the dance of getting an xref out of the C domain
    #
    target = match.group(2)
    target_text = nodes.Text(match.group(0))
    xref = None
    if not ((match.re == RE_function and target in Skipfuncs)
            or (target in Skipnames)):
        lit_text = nodes.literal(classes=['xref', 'c', class_str[match.re]])
        lit_text += target_text
        pxref = addnodes.pending_xref('', refdomain = 'c',
                                      reftype = reftype_str[match.re],
                                      reftarget = target, modname = None,
                                      classname = None)
        #
        # XXX The Latex builder will throw NoUri exceptions here,
        # work around that by ignoring them.
        #
        try:
            xref = cdom.resolve_xref(app.env, docname, app.builder,
                                     reftype_str[match.re], target, pxref,
                                     lit_text)
        except NoUri:
            xref = None
    #
    # Return the xref if we got it; otherwise just return the plain text.
    #
    if xref:
        return xref
    else:
        return target_text

#
# Try to replace a documentation reference of the form Documentation/... with a
# cross reference to that page
#
def markup_doc_ref(docname, app, match):
    stddom = app.env.domains['std']
    #
    # Go through the dance of getting an xref out of the std domain
    #
    target = match.group(1)
    xref = None
    pxref = addnodes.pending_xref('', refdomain = 'std', reftype = 'doc',
                                  reftarget = target, modname = None,
                                  classname = None, refexplicit = False)
    #
    # XXX The Latex builder will throw NoUri exceptions here,
    # work around that by ignoring them.
    #
    try:
        xref = stddom.resolve_xref(app.env, docname, app.builder, 'doc',
                                   target, pxref, None)
    except NoUri:
        xref = None
    #
    # Return the xref if we got it; otherwise just return the plain text.
    #
    if xref:
        return xref
    else:
        return nodes.Text(match.group(0))
>>>>>>> 071a0578

#
# Try to replace a C reference (function() or struct/union/enum/typedef
# type_name) with an appropriate cross reference.
#
def markup_c_ref(docname, app, match):
    class_str = {RE_function: 'c-func', RE_type: 'c-type'}
    reftype_str = {RE_function: 'function', RE_type: 'type'}

    cdom = app.env.domains['c']
    #
    # Go through the dance of getting an xref out of the C domain
    #
    target = match.group(2)
    target_text = nodes.Text(match.group(0))
    xref = None
    if not (match.re == RE_function and target in Skipfuncs):
        lit_text = nodes.literal(classes=['xref', 'c', class_str[match.re]])
        lit_text += target_text
        pxref = addnodes.pending_xref('', refdomain = 'c',
                                      reftype = reftype_str[match.re],
                                      reftarget = target, modname = None,
                                      classname = None)
        #
        # XXX The Latex builder will throw NoUri exceptions here,
        # work around that by ignoring them.
        #
        try:
            xref = cdom.resolve_xref(app.env, docname, app.builder,
                                     reftype_str[match.re], target, pxref,
                                     lit_text)
        except NoUri:
            xref = None
    #
    # Return the xref if we got it; otherwise just return the plain text.
    #
    if xref:
        return xref
    else:
        return target_text

#
# Try to replace a documentation reference of the form Documentation/... with a
# cross reference to that page
#
def markup_doc_ref(docname, app, match):
    stddom = app.env.domains['std']
    #
    # Go through the dance of getting an xref out of the std domain
    #
    target = match.group(1)
    xref = None
    pxref = addnodes.pending_xref('', refdomain = 'std', reftype = 'doc',
                                  reftarget = target, modname = None,
                                  classname = None, refexplicit = False)
    #
    # XXX The Latex builder will throw NoUri exceptions here,
    # work around that by ignoring them.
    #
    try:
        xref = stddom.resolve_xref(app.env, docname, app.builder, 'doc',
                                   target, pxref, None)
    except NoUri:
        xref = None
    #
    # Return the xref if we got it; otherwise just return the plain text.
    #
    if xref:
        return xref
    else:
        return nodes.Text(match.group(0))

def auto_markup(app, doctree, name):
    #
    # This loop could eventually be improved on.  Someday maybe we
    # want a proper tree traversal with a lot of awareness of which
    # kinds of nodes to prune.  But this works well for now.
    #
    # The nodes.literal test catches ``literal text``, its purpose is to
    # avoid adding cross-references to functions that have been explicitly
    # marked with cc:func:.
    #
    for para in doctree.traverse(nodes.paragraph):
        for node in para.traverse(nodes.Text):
            if not isinstance(node.parent, nodes.literal):
                node.parent.replace(node, markup_refs(name, app, node))

def setup(app):
    app.connect('doctree-resolved', auto_markup)
    return {
        'parallel_read_safe': True,
        'parallel_write_safe': True,
        }<|MERGE_RESOLUTION|>--- conflicted
+++ resolved
@@ -22,10 +22,6 @@
 # :c:func: block (i.e. ":c:func:`mmap()`s" flakes out), so the last
 # bit tries to restrict matches to things that won't create trouble.
 #
-<<<<<<< HEAD
-RE_function = re.compile(r'(([\w_][\w\d_]+)\(\))')
-RE_type = re.compile(r'(struct|union|enum|typedef)\s+([\w_][\w\d_]+)')
-=======
 RE_function = re.compile(r'\b(([a-zA-Z_]\w+)\(\))', flags=re.ASCII)
 
 #
@@ -43,14 +39,10 @@
 RE_enum = re.compile(r'\b(enum)\s+([a-zA-Z_]\w+)', flags=re.ASCII)
 RE_typedef = re.compile(r'\b(typedef)\s+([a-zA-Z_]\w+)', flags=re.ASCII)
 
->>>>>>> 071a0578
 #
 # Detects a reference to a documentation page of the form Documentation/... with
 # an optional extension
 #
-<<<<<<< HEAD
-RE_doc = re.compile(r'Documentation(/[\w\-_/]+)(\.\w+)*')
-=======
 RE_doc = re.compile(r'\bDocumentation(/[\w\-_/]+)(\.\w+)*')
 
 #
@@ -58,7 +50,6 @@
 #
 Skipnames = [ 'for', 'if', 'register', 'sizeof', 'struct', 'unsigned' ]
 
->>>>>>> 071a0578
 
 #
 # Many places in the docs refer to common system calls.  It is
@@ -78,11 +69,6 @@
     #
     # Associate each regex with the function that will markup its matches
     #
-<<<<<<< HEAD
-    markup_func = {RE_type: markup_c_ref,
-                   RE_function: markup_c_ref,
-                   RE_doc: markup_doc_ref}
-=======
     markup_func_sphinx2 = {RE_doc: markup_doc_ref,
                            RE_function: markup_c_ref,
                            RE_generic_type: markup_c_ref}
@@ -99,7 +85,6 @@
     else:
         markup_func = markup_func_sphinx2
 
->>>>>>> 071a0578
     match_iterators = [regex.finditer(t) for regex in markup_func]
     #
     # Sort all references by the starting position in text
@@ -115,15 +100,6 @@
         #
         # Call the function associated with the regex that matched this text and
         # append its return to the text
-<<<<<<< HEAD
-        #
-        repl.append(markup_func[m.re](docname, app, m))
-
-        done = m.end()
-    if done < len(t):
-        repl.append(nodes.Text(t[done:]))
-    return repl
-=======
         #
         repl.append(markup_func[m.re](docname, app, m))
 
@@ -254,78 +230,6 @@
         return xref
     else:
         return nodes.Text(match.group(0))
->>>>>>> 071a0578
-
-#
-# Try to replace a C reference (function() or struct/union/enum/typedef
-# type_name) with an appropriate cross reference.
-#
-def markup_c_ref(docname, app, match):
-    class_str = {RE_function: 'c-func', RE_type: 'c-type'}
-    reftype_str = {RE_function: 'function', RE_type: 'type'}
-
-    cdom = app.env.domains['c']
-    #
-    # Go through the dance of getting an xref out of the C domain
-    #
-    target = match.group(2)
-    target_text = nodes.Text(match.group(0))
-    xref = None
-    if not (match.re == RE_function and target in Skipfuncs):
-        lit_text = nodes.literal(classes=['xref', 'c', class_str[match.re]])
-        lit_text += target_text
-        pxref = addnodes.pending_xref('', refdomain = 'c',
-                                      reftype = reftype_str[match.re],
-                                      reftarget = target, modname = None,
-                                      classname = None)
-        #
-        # XXX The Latex builder will throw NoUri exceptions here,
-        # work around that by ignoring them.
-        #
-        try:
-            xref = cdom.resolve_xref(app.env, docname, app.builder,
-                                     reftype_str[match.re], target, pxref,
-                                     lit_text)
-        except NoUri:
-            xref = None
-    #
-    # Return the xref if we got it; otherwise just return the plain text.
-    #
-    if xref:
-        return xref
-    else:
-        return target_text
-
-#
-# Try to replace a documentation reference of the form Documentation/... with a
-# cross reference to that page
-#
-def markup_doc_ref(docname, app, match):
-    stddom = app.env.domains['std']
-    #
-    # Go through the dance of getting an xref out of the std domain
-    #
-    target = match.group(1)
-    xref = None
-    pxref = addnodes.pending_xref('', refdomain = 'std', reftype = 'doc',
-                                  reftarget = target, modname = None,
-                                  classname = None, refexplicit = False)
-    #
-    # XXX The Latex builder will throw NoUri exceptions here,
-    # work around that by ignoring them.
-    #
-    try:
-        xref = stddom.resolve_xref(app.env, docname, app.builder, 'doc',
-                                   target, pxref, None)
-    except NoUri:
-        xref = None
-    #
-    # Return the xref if we got it; otherwise just return the plain text.
-    #
-    if xref:
-        return xref
-    else:
-        return nodes.Text(match.group(0))
 
 def auto_markup(app, doctree, name):
     #
