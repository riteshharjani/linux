--- conflicted
+++ resolved
@@ -24,10 +24,7 @@
               - qcom,apss-wdt-sc8280xp
               - qcom,apss-wdt-sdm845
               - qcom,apss-wdt-sdx55
-<<<<<<< HEAD
-=======
               - qcom,apss-wdt-sdx65
->>>>>>> 7365df19
               - qcom,apss-wdt-sm6350
               - qcom,apss-wdt-sm8150
               - qcom,apss-wdt-sm8250
