--- conflicted
+++ resolved
@@ -94,8 +94,5 @@
             rotation = <270>;
             backlight = <&backlight>;
         };
-<<<<<<< HEAD
-=======
     };
->>>>>>> 7365df19
 ...