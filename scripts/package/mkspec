--- conflicted
+++ resolved
@@ -19,12 +19,7 @@
 	mkdir -p rpmbuild/SOURCES
 	cp linux.tar.gz rpmbuild/SOURCES
 	cp "${KCONFIG_CONFIG}" rpmbuild/SOURCES/config
-<<<<<<< HEAD
-	$(dirname $0)/gen-diff-patch rpmbuild/SOURCES/diff.patch rpmbuild/SOURCES/untracked.patch
-	touch rpmbuild/SOURCES/diff.patch rpmbuild/SOURCES/untracked.patch
-=======
 	"${srctree}/scripts/package/gen-diff-patch" rpmbuild/SOURCES/diff.patch
->>>>>>> af67688d
 fi
 
 if grep -q CONFIG_MODULES=y include/config/auto.conf; then
@@ -60,10 +55,6 @@
 $S	Source0: linux.tar.gz
 $S	Source1: config
 $S	Source2: diff.patch
-<<<<<<< HEAD
-$S	Source3: untracked.patch
-=======
->>>>>>> af67688d
 	Provides: $PROVIDES
 $S	BuildRequires: bc binutils bison dwarves
 $S	BuildRequires: (elfutils-libelf-devel or libelf-devel) flex
@@ -101,16 +92,7 @@
 $S	%prep
 $S	%setup -q -n linux
 $S	cp %{SOURCE1} .config
-<<<<<<< HEAD
-$S	if [ -s %{SOURCE2} ]; then
-$S		patch -p1 < %{SOURCE2}
-$S	fi
-$S	if [ -s %{SOURCE3} ]; then
-$S		patch -p1 < %{SOURCE3}
-$S	fi
-=======
 $S	patch -p1 < %{SOURCE2}
->>>>>>> af67688d
 $S
 $S	%build
 $S	$MAKE %{?_smp_mflags} KERNELRELEASE=$KERNELRELEASE KBUILD_BUILD_VERSION=%{release}
