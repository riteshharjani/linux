--- conflicted
+++ resolved
@@ -111,11 +111,7 @@
 
 	# Go through each of the object's symbols which match the func name.
 	# In rare cases there might be duplicates.
-<<<<<<< HEAD
-	file_end=$(size -Ax $objfile | awk '$1 == ".text" {print $2}')
-=======
 	file_end=$(${SIZE} -Ax $objfile | awk '$1 == ".text" {print $2}')
->>>>>>> ae64f9bd
 	while read symbol; do
 		local fields=($symbol)
 		local sym_base=0x${fields[0]}
@@ -170,11 +166,7 @@
 		${ADDR2LINE} -fpie $objfile $addr | sed "s; $dir_prefix\(\./\)*; ;"
 		DONE=1
 
-<<<<<<< HEAD
-	done < <(nm -n $objfile | awk -v fn=$func -v end=$file_end '$3 == fn { found=1; line=$0; start=$1; next } found == 1 { found=0; print line, "0x"$1 } END {if (found == 1) print line, end; }')
-=======
 	done < <(${NM} -n $objfile | awk -v fn=$func -v end=$file_end '$3 == fn { found=1; line=$0; start=$1; next } found == 1 { found=0; print line, "0x"$1 } END {if (found == 1) print line, end; }')
->>>>>>> ae64f9bd
 }
 
 [[ $# -lt 2 ]] && usage
