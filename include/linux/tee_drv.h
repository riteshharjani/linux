/* SPDX-License-Identifier: GPL-2.0-only */
/*
 * Copyright (c) 2015-2024 Linaro Limited
 */

#ifndef __TEE_DRV_H
#define __TEE_DRV_H

#include <linux/device.h>
#include <linux/kref.h>
#include <linux/list.h>
#include <linux/mod_devicetable.h>
#include <linux/tee.h>
#include <linux/types.h>

/*
 * The file describes the API provided by the TEE subsystem to the
 * TEE client drivers.
 */

struct tee_device;

/**
 * struct tee_context - driver specific context on file pointer data
 * @teedev:	pointer to this drivers struct tee_device
 * @data:	driver specific context data, managed by the driver
 * @refcount:	reference counter for this structure
 * @releasing:  flag that indicates if context is being released right now.
 *		It is needed to break circular dependency on context during
 *              shared memory release.
 * @supp_nowait: flag that indicates that requests in this context should not
 *              wait for tee-supplicant daemon to be started if not present
 *              and just return with an error code. It is needed for requests
 *              that arises from TEE based kernel drivers that should be
 *              non-blocking in nature.
 * @cap_memref_null: flag indicating if the TEE Client support shared
 *                   memory buffer with a NULL pointer.
 */
struct tee_context {
	struct tee_device *teedev;
	void *data;
	struct kref refcount;
	bool releasing;
	bool supp_nowait;
	bool cap_memref_null;
};

<<<<<<< HEAD
struct tee_param_memref {
	size_t shm_offs;
	size_t size;
	struct tee_shm *shm;
};

struct tee_param_value {
	u64 a;
	u64 b;
	u64 c;
};

struct tee_param {
	u64 attr;
	union {
		struct tee_param_memref memref;
		struct tee_param_value value;
	} u;
};

/**
 * struct tee_driver_ops - driver operations vtable
 * @get_version:	returns version of driver
 * @open:		called when the device file is opened
 * @release:		release this open file
 * @open_session:	open a new session
 * @close_session:	close a session
 * @system_session:	declare session as a system session
 * @invoke_func:	invoke a trusted function
 * @cancel_req:		request cancel of an ongoing invoke or open
 * @supp_recv:		called for supplicant to get a command
 * @supp_send:		called for supplicant to send a response
 * @shm_register:	register shared memory buffer in TEE
 * @shm_unregister:	unregister shared memory buffer in TEE
 */
struct tee_driver_ops {
	void (*get_version)(struct tee_device *teedev,
			    struct tee_ioctl_version_data *vers);
	int (*open)(struct tee_context *ctx);
	void (*release)(struct tee_context *ctx);
	int (*open_session)(struct tee_context *ctx,
			    struct tee_ioctl_open_session_arg *arg,
			    struct tee_param *param);
	int (*close_session)(struct tee_context *ctx, u32 session);
	int (*system_session)(struct tee_context *ctx, u32 session);
	int (*invoke_func)(struct tee_context *ctx,
			   struct tee_ioctl_invoke_arg *arg,
			   struct tee_param *param);
	int (*cancel_req)(struct tee_context *ctx, u32 cancel_id, u32 session);
	int (*supp_recv)(struct tee_context *ctx, u32 *func, u32 *num_params,
			 struct tee_param *param);
	int (*supp_send)(struct tee_context *ctx, u32 ret, u32 num_params,
			 struct tee_param *param);
	int (*shm_register)(struct tee_context *ctx, struct tee_shm *shm,
			    struct page **pages, size_t num_pages,
			    unsigned long start);
	int (*shm_unregister)(struct tee_context *ctx, struct tee_shm *shm);
};

/**
 * struct tee_desc - Describes the TEE driver to the subsystem
 * @name:	name of driver
 * @ops:	driver operations vtable
 * @owner:	module providing the driver
 * @flags:	Extra properties of driver, defined by TEE_DESC_* below
 */
#define TEE_DESC_PRIVILEGED	0x1
struct tee_desc {
	const char *name;
	const struct tee_driver_ops *ops;
	struct module *owner;
	u32 flags;
};

/**
 * tee_device_alloc() - Allocate a new struct tee_device instance
 * @teedesc:	Descriptor for this driver
 * @dev:	Parent device for this device
 * @pool:	Shared memory pool, NULL if not used
 * @driver_data: Private driver data for this device
 *
 * Allocates a new struct tee_device instance. The device is
 * removed by tee_device_unregister().
 *
 * @returns a pointer to a 'struct tee_device' or an ERR_PTR on failure
 */
struct tee_device *tee_device_alloc(const struct tee_desc *teedesc,
				    struct device *dev,
				    struct tee_shm_pool *pool,
				    void *driver_data);

/**
 * tee_device_register() - Registers a TEE device
 * @teedev:	Device to register
 *
 * tee_device_unregister() need to be called to remove the @teedev if
 * this function fails.
 *
 * @returns < 0 on failure
 */
int tee_device_register(struct tee_device *teedev);

/**
 * tee_device_unregister() - Removes a TEE device
 * @teedev:	Device to unregister
 *
 * This function should be called to remove the @teedev even if
 * tee_device_register() hasn't been called yet. Does nothing if
 * @teedev is NULL.
 */
void tee_device_unregister(struct tee_device *teedev);

/**
 * tee_session_calc_client_uuid() - Calculates client UUID for session
 * @uuid:		Resulting UUID
 * @connection_method:	Connection method for session (TEE_IOCTL_LOGIN_*)
 * @connectuon_data:	Connection data for opening session
 *
 * Based on connection method calculates UUIDv5 based client UUID.
 *
 * For group based logins verifies that calling process has specified
 * credentials.
 *
 * @return < 0 on failure
 */
int tee_session_calc_client_uuid(uuid_t *uuid, u32 connection_method,
				 const u8 connection_data[TEE_IOCTL_UUID_LEN]);

=======
>>>>>>> 0c383648
/**
 * struct tee_shm - shared memory object
 * @ctx:	context using the object
 * @paddr:	physical address of the shared memory
 * @kaddr:	virtual address of the shared memory
 * @size:	size of shared memory
 * @offset:	offset of buffer in user space
 * @pages:	locked pages from userspace
 * @num_pages:	number of locked pages
 * @refcount:	reference counter
 * @flags:	defined by TEE_SHM_* in tee_core.h
 * @id:		unique id of a shared memory object on this device, shared
 *		with user space
 * @sec_world_id:
 *		secure world assigned id of this shared memory object, not
 *		used by all drivers
 */
struct tee_shm {
	struct tee_context *ctx;
	phys_addr_t paddr;
	void *kaddr;
	size_t size;
	unsigned int offset;
	struct page **pages;
	size_t num_pages;
	refcount_t refcount;
	u32 flags;
	int id;
	u64 sec_world_id;
};

struct tee_param_memref {
	size_t shm_offs;
	size_t size;
	struct tee_shm *shm;
};

struct tee_param_value {
	u64 a;
	u64 b;
	u64 c;
};

struct tee_param {
	u64 attr;
	union {
		struct tee_param_memref memref;
		struct tee_param_value value;
	} u;
};

/**
 * tee_shm_alloc_kernel_buf() - Allocate kernel shared memory for a
 *                              particular TEE client driver
 * @ctx:	The TEE context for shared memory allocation
 * @size:	Shared memory allocation size
 * @returns a pointer to 'struct tee_shm' on success or an ERR_PTR on failure
 */
struct tee_shm *tee_shm_alloc_kernel_buf(struct tee_context *ctx, size_t size);

/**
 * tee_shm_register_kernel_buf() - Register kernel shared memory for a
 *                                 particular TEE client driver
 * @ctx:	The TEE context for shared memory registration
 * @addr:	Kernel buffer address
 * @length:	Kernel buffer length
 * @returns a pointer to 'struct tee_shm' on success or an ERR_PTR on failure
 */
struct tee_shm *tee_shm_register_kernel_buf(struct tee_context *ctx,
					    void *addr, size_t length);

/**
 * tee_shm_free() - Free shared memory
 * @shm:	Handle to shared memory to free
 */
void tee_shm_free(struct tee_shm *shm);

/**
 * tee_shm_get_va() - Get virtual address of a shared memory plus an offset
 * @shm:	Shared memory handle
 * @offs:	Offset from start of this shared memory
 * @returns virtual address of the shared memory + offs if offs is within
 *	the bounds of this shared memory, else an ERR_PTR
 */
void *tee_shm_get_va(struct tee_shm *shm, size_t offs);

/**
 * tee_shm_get_pa() - Get physical address of a shared memory plus an offset
 * @shm:	Shared memory handle
 * @offs:	Offset from start of this shared memory
 * @pa:		Physical address to return
 * @returns 0 if offs is within the bounds of this shared memory, else an
 *	error code.
 */
int tee_shm_get_pa(struct tee_shm *shm, size_t offs, phys_addr_t *pa);

/**
 * tee_shm_get_size() - Get size of shared memory buffer
 * @shm:	Shared memory handle
 * @returns size of shared memory
 */
static inline size_t tee_shm_get_size(struct tee_shm *shm)
{
	return shm->size;
}

/**
 * tee_shm_get_pages() - Get list of pages that hold shared buffer
 * @shm:	Shared memory handle
 * @num_pages:	Number of pages will be stored there
 * @returns pointer to pages array
 */
static inline struct page **tee_shm_get_pages(struct tee_shm *shm,
					      size_t *num_pages)
{
	*num_pages = shm->num_pages;
	return shm->pages;
}

/**
 * tee_shm_get_page_offset() - Get shared buffer offset from page start
 * @shm:	Shared memory handle
 * @returns page offset of shared buffer
 */
static inline size_t tee_shm_get_page_offset(struct tee_shm *shm)
{
	return shm->offset;
}

/**
 * tee_client_open_context() - Open a TEE context
 * @start:	if not NULL, continue search after this context
 * @match:	function to check TEE device
 * @data:	data for match function
 * @vers:	if not NULL, version data of TEE device of the context returned
 *
 * This function does an operation similar to open("/dev/teeX") in user space.
 * A returned context must be released with tee_client_close_context().
 *
 * Returns a TEE context of the first TEE device matched by the match()
 * callback or an ERR_PTR.
 */
struct tee_context *
tee_client_open_context(struct tee_context *start,
			int (*match)(struct tee_ioctl_version_data *,
				     const void *),
			const void *data, struct tee_ioctl_version_data *vers);

/**
 * tee_client_close_context() - Close a TEE context
 * @ctx:	TEE context to close
 *
 * Note that all sessions previously opened with this context will be
 * closed when this function is called.
 */
void tee_client_close_context(struct tee_context *ctx);

/**
 * tee_client_get_version() - Query version of TEE
 * @ctx:	TEE context to TEE to query
 * @vers:	Pointer to version data
 */
void tee_client_get_version(struct tee_context *ctx,
			    struct tee_ioctl_version_data *vers);

/**
 * tee_client_open_session() - Open a session to a Trusted Application
 * @ctx:	TEE context
 * @arg:	Open session arguments, see description of
 *		struct tee_ioctl_open_session_arg
 * @param:	Parameters passed to the Trusted Application
 *
 * Returns < 0 on error else see @arg->ret for result. If @arg->ret
 * is TEEC_SUCCESS the session identifier is available in @arg->session.
 */
int tee_client_open_session(struct tee_context *ctx,
			    struct tee_ioctl_open_session_arg *arg,
			    struct tee_param *param);

/**
 * tee_client_close_session() - Close a session to a Trusted Application
 * @ctx:	TEE Context
 * @session:	Session id
 *
 * Return < 0 on error else 0, regardless the session will not be
 * valid after this function has returned.
 */
int tee_client_close_session(struct tee_context *ctx, u32 session);

/**
 * tee_client_system_session() - Declare session as a system session
 * @ctx:	TEE Context
 * @session:	Session id
 *
 * This function requests TEE to provision an entry context ready to use for
 * that session only. The provisioned entry context is used for command
 * invocation and session closure, not for command cancelling requests.
 * TEE releases the provisioned context upon session closure.
 *
 * Return < 0 on error else 0 if an entry context has been provisioned.
 */
int tee_client_system_session(struct tee_context *ctx, u32 session);

/**
 * tee_client_invoke_func() - Invoke a function in a Trusted Application
 * @ctx:	TEE Context
 * @arg:	Invoke arguments, see description of
 *		struct tee_ioctl_invoke_arg
 * @param:	Parameters passed to the Trusted Application
 *
 * Returns < 0 on error else see @arg->ret for result.
 */
int tee_client_invoke_func(struct tee_context *ctx,
			   struct tee_ioctl_invoke_arg *arg,
			   struct tee_param *param);

/**
 * tee_client_cancel_req() - Request cancellation of the previous open-session
 * or invoke-command operations in a Trusted Application
 * @ctx:       TEE Context
 * @arg:       Cancellation arguments, see description of
 *             struct tee_ioctl_cancel_arg
 *
 * Returns < 0 on error else 0 if the cancellation was successfully requested.
 */
int tee_client_cancel_req(struct tee_context *ctx,
			  struct tee_ioctl_cancel_arg *arg);

<<<<<<< HEAD
static inline bool tee_param_is_memref(struct tee_param *param)
{
	switch (param->attr & TEE_IOCTL_PARAM_ATTR_TYPE_MASK) {
	case TEE_IOCTL_PARAM_ATTR_TYPE_MEMREF_INPUT:
	case TEE_IOCTL_PARAM_ATTR_TYPE_MEMREF_OUTPUT:
	case TEE_IOCTL_PARAM_ATTR_TYPE_MEMREF_INOUT:
		return true;
	default:
		return false;
	}
}

=======
>>>>>>> 0c383648
extern const struct bus_type tee_bus_type;

/**
 * struct tee_client_device - tee based device
 * @id:			device identifier
 * @dev:		device structure
 */
struct tee_client_device {
	struct tee_client_device_id id;
	struct device dev;
};

#define to_tee_client_device(d) container_of(d, struct tee_client_device, dev)

/**
 * struct tee_client_driver - tee client driver
 * @id_table:		device id table supported by this driver
 * @driver:		driver structure
 */
struct tee_client_driver {
	const struct tee_client_device_id *id_table;
	struct device_driver driver;
};

#define to_tee_client_driver(d) \
		container_of(d, struct tee_client_driver, driver)

#endif /*__TEE_DRV_H*/<|MERGE_RESOLUTION|>--- conflicted
+++ resolved
@@ -45,137 +45,6 @@
 	bool cap_memref_null;
 };
 
-<<<<<<< HEAD
-struct tee_param_memref {
-	size_t shm_offs;
-	size_t size;
-	struct tee_shm *shm;
-};
-
-struct tee_param_value {
-	u64 a;
-	u64 b;
-	u64 c;
-};
-
-struct tee_param {
-	u64 attr;
-	union {
-		struct tee_param_memref memref;
-		struct tee_param_value value;
-	} u;
-};
-
-/**
- * struct tee_driver_ops - driver operations vtable
- * @get_version:	returns version of driver
- * @open:		called when the device file is opened
- * @release:		release this open file
- * @open_session:	open a new session
- * @close_session:	close a session
- * @system_session:	declare session as a system session
- * @invoke_func:	invoke a trusted function
- * @cancel_req:		request cancel of an ongoing invoke or open
- * @supp_recv:		called for supplicant to get a command
- * @supp_send:		called for supplicant to send a response
- * @shm_register:	register shared memory buffer in TEE
- * @shm_unregister:	unregister shared memory buffer in TEE
- */
-struct tee_driver_ops {
-	void (*get_version)(struct tee_device *teedev,
-			    struct tee_ioctl_version_data *vers);
-	int (*open)(struct tee_context *ctx);
-	void (*release)(struct tee_context *ctx);
-	int (*open_session)(struct tee_context *ctx,
-			    struct tee_ioctl_open_session_arg *arg,
-			    struct tee_param *param);
-	int (*close_session)(struct tee_context *ctx, u32 session);
-	int (*system_session)(struct tee_context *ctx, u32 session);
-	int (*invoke_func)(struct tee_context *ctx,
-			   struct tee_ioctl_invoke_arg *arg,
-			   struct tee_param *param);
-	int (*cancel_req)(struct tee_context *ctx, u32 cancel_id, u32 session);
-	int (*supp_recv)(struct tee_context *ctx, u32 *func, u32 *num_params,
-			 struct tee_param *param);
-	int (*supp_send)(struct tee_context *ctx, u32 ret, u32 num_params,
-			 struct tee_param *param);
-	int (*shm_register)(struct tee_context *ctx, struct tee_shm *shm,
-			    struct page **pages, size_t num_pages,
-			    unsigned long start);
-	int (*shm_unregister)(struct tee_context *ctx, struct tee_shm *shm);
-};
-
-/**
- * struct tee_desc - Describes the TEE driver to the subsystem
- * @name:	name of driver
- * @ops:	driver operations vtable
- * @owner:	module providing the driver
- * @flags:	Extra properties of driver, defined by TEE_DESC_* below
- */
-#define TEE_DESC_PRIVILEGED	0x1
-struct tee_desc {
-	const char *name;
-	const struct tee_driver_ops *ops;
-	struct module *owner;
-	u32 flags;
-};
-
-/**
- * tee_device_alloc() - Allocate a new struct tee_device instance
- * @teedesc:	Descriptor for this driver
- * @dev:	Parent device for this device
- * @pool:	Shared memory pool, NULL if not used
- * @driver_data: Private driver data for this device
- *
- * Allocates a new struct tee_device instance. The device is
- * removed by tee_device_unregister().
- *
- * @returns a pointer to a 'struct tee_device' or an ERR_PTR on failure
- */
-struct tee_device *tee_device_alloc(const struct tee_desc *teedesc,
-				    struct device *dev,
-				    struct tee_shm_pool *pool,
-				    void *driver_data);
-
-/**
- * tee_device_register() - Registers a TEE device
- * @teedev:	Device to register
- *
- * tee_device_unregister() need to be called to remove the @teedev if
- * this function fails.
- *
- * @returns < 0 on failure
- */
-int tee_device_register(struct tee_device *teedev);
-
-/**
- * tee_device_unregister() - Removes a TEE device
- * @teedev:	Device to unregister
- *
- * This function should be called to remove the @teedev even if
- * tee_device_register() hasn't been called yet. Does nothing if
- * @teedev is NULL.
- */
-void tee_device_unregister(struct tee_device *teedev);
-
-/**
- * tee_session_calc_client_uuid() - Calculates client UUID for session
- * @uuid:		Resulting UUID
- * @connection_method:	Connection method for session (TEE_IOCTL_LOGIN_*)
- * @connectuon_data:	Connection data for opening session
- *
- * Based on connection method calculates UUIDv5 based client UUID.
- *
- * For group based logins verifies that calling process has specified
- * credentials.
- *
- * @return < 0 on failure
- */
-int tee_session_calc_client_uuid(uuid_t *uuid, u32 connection_method,
-				 const u8 connection_data[TEE_IOCTL_UUID_LEN]);
-
-=======
->>>>>>> 0c383648
 /**
  * struct tee_shm - shared memory object
  * @ctx:	context using the object
@@ -404,21 +273,6 @@
 int tee_client_cancel_req(struct tee_context *ctx,
 			  struct tee_ioctl_cancel_arg *arg);
 
-<<<<<<< HEAD
-static inline bool tee_param_is_memref(struct tee_param *param)
-{
-	switch (param->attr & TEE_IOCTL_PARAM_ATTR_TYPE_MASK) {
-	case TEE_IOCTL_PARAM_ATTR_TYPE_MEMREF_INPUT:
-	case TEE_IOCTL_PARAM_ATTR_TYPE_MEMREF_OUTPUT:
-	case TEE_IOCTL_PARAM_ATTR_TYPE_MEMREF_INOUT:
-		return true;
-	default:
-		return false;
-	}
-}
-
-=======
->>>>>>> 0c383648
 extern const struct bus_type tee_bus_type;
 
 /**
