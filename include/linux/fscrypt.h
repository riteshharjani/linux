--- conflicted
+++ resolved
@@ -307,11 +307,7 @@
 }
 
 /* keyring.c */
-<<<<<<< HEAD
-void fscrypt_sb_delete(struct super_block *sb);
-=======
 void fscrypt_destroy_keyring(struct super_block *sb);
->>>>>>> 7073888c
 int fscrypt_ioctl_add_key(struct file *filp, void __user *arg);
 int fscrypt_add_test_dummy_key(struct super_block *sb,
 			       const struct fscrypt_dummy_policy *dummy_policy);
@@ -525,11 +521,7 @@
 }
 
 /* keyring.c */
-<<<<<<< HEAD
-static inline void fscrypt_sb_delete(struct super_block *sb)
-=======
 static inline void fscrypt_destroy_keyring(struct super_block *sb)
->>>>>>> 7073888c
 {
 }
 
