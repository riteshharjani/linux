--- conflicted
+++ resolved
@@ -68,11 +68,8 @@
 extern ssize_t cpu_show_mmio_stale_data(struct device *dev,
 					struct device_attribute *attr,
 					char *buf);
-<<<<<<< HEAD
-=======
 extern ssize_t cpu_show_retbleed(struct device *dev,
 				 struct device_attribute *attr, char *buf);
->>>>>>> e0dccc3b
 
 extern __printf(4, 5)
 struct device *cpu_device_create(struct device *parent, void *drvdata,
