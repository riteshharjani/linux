/* SPDX-License-Identifier: GPL-2.0 */
#ifndef _LINUX_MM_H
#define _LINUX_MM_H

#include <linux/errno.h>
#include <linux/mmdebug.h>
#include <linux/gfp.h>
#include <linux/pgalloc_tag.h>
#include <linux/bug.h>
#include <linux/list.h>
#include <linux/mmzone.h>
#include <linux/rbtree.h>
#include <linux/atomic.h>
#include <linux/debug_locks.h>
#include <linux/mm_types.h>
#include <linux/mmap_lock.h>
#include <linux/range.h>
#include <linux/pfn.h>
#include <linux/percpu-refcount.h>
#include <linux/bit_spinlock.h>
#include <linux/shrinker.h>
#include <linux/resource.h>
#include <linux/page_ext.h>
#include <linux/err.h>
#include <linux/page-flags.h>
#include <linux/page_ref.h>
#include <linux/overflow.h>
#include <linux/sizes.h>
#include <linux/sched.h>
#include <linux/pgtable.h>
#include <linux/kasan.h>
#include <linux/memremap.h>
#include <linux/slab.h>

struct mempolicy;
struct anon_vma;
struct anon_vma_chain;
struct user_struct;
struct pt_regs;
struct folio_batch;

extern int sysctl_page_lock_unfairness;

void mm_core_init(void);
void init_mm_internals(void);

#ifndef CONFIG_NUMA		/* Don't use mapnrs, do it properly */
extern unsigned long max_mapnr;

static inline void set_max_mapnr(unsigned long limit)
{
	max_mapnr = limit;
}
#else
static inline void set_max_mapnr(unsigned long limit) { }
#endif

extern atomic_long_t _totalram_pages;
static inline unsigned long totalram_pages(void)
{
	return (unsigned long)atomic_long_read(&_totalram_pages);
}

static inline void totalram_pages_inc(void)
{
	atomic_long_inc(&_totalram_pages);
}

static inline void totalram_pages_dec(void)
{
	atomic_long_dec(&_totalram_pages);
}

static inline void totalram_pages_add(long count)
{
	atomic_long_add(count, &_totalram_pages);
}

extern void * high_memory;
extern int page_cluster;
extern const int page_cluster_max;

#ifdef CONFIG_SYSCTL
extern int sysctl_legacy_va_layout;
#else
#define sysctl_legacy_va_layout 0
#endif

#ifdef CONFIG_HAVE_ARCH_MMAP_RND_BITS
extern const int mmap_rnd_bits_min;
extern int mmap_rnd_bits_max __ro_after_init;
extern int mmap_rnd_bits __read_mostly;
#endif
#ifdef CONFIG_HAVE_ARCH_MMAP_RND_COMPAT_BITS
extern const int mmap_rnd_compat_bits_min;
extern const int mmap_rnd_compat_bits_max;
extern int mmap_rnd_compat_bits __read_mostly;
#endif

#include <asm/page.h>
#include <asm/processor.h>

#ifndef __pa_symbol
#define __pa_symbol(x)  __pa(RELOC_HIDE((unsigned long)(x), 0))
#endif

#ifndef page_to_virt
#define page_to_virt(x)	__va(PFN_PHYS(page_to_pfn(x)))
#endif

#ifndef lm_alias
#define lm_alias(x)	__va(__pa_symbol(x))
#endif

/*
 * To prevent common memory management code establishing
 * a zero page mapping on a read fault.
 * This macro should be defined within <asm/pgtable.h>.
 * s390 does this to prevent multiplexing of hardware bits
 * related to the physical page in case of virtualization.
 */
#ifndef mm_forbids_zeropage
#define mm_forbids_zeropage(X)	(0)
#endif

/*
 * On some architectures it is expensive to call memset() for small sizes.
 * If an architecture decides to implement their own version of
 * mm_zero_struct_page they should wrap the defines below in a #ifndef and
 * define their own version of this macro in <asm/pgtable.h>
 */
#if BITS_PER_LONG == 64
/* This function must be updated when the size of struct page grows above 96
 * or reduces below 56. The idea that compiler optimizes out switch()
 * statement, and only leaves move/store instructions. Also the compiler can
 * combine write statements if they are both assignments and can be reordered,
 * this can result in several of the writes here being dropped.
 */
#define	mm_zero_struct_page(pp) __mm_zero_struct_page(pp)
static inline void __mm_zero_struct_page(struct page *page)
{
	unsigned long *_pp = (void *)page;

	 /* Check that struct page is either 56, 64, 72, 80, 88 or 96 bytes */
	BUILD_BUG_ON(sizeof(struct page) & 7);
	BUILD_BUG_ON(sizeof(struct page) < 56);
	BUILD_BUG_ON(sizeof(struct page) > 96);

	switch (sizeof(struct page)) {
	case 96:
		_pp[11] = 0;
		fallthrough;
	case 88:
		_pp[10] = 0;
		fallthrough;
	case 80:
		_pp[9] = 0;
		fallthrough;
	case 72:
		_pp[8] = 0;
		fallthrough;
	case 64:
		_pp[7] = 0;
		fallthrough;
	case 56:
		_pp[6] = 0;
		_pp[5] = 0;
		_pp[4] = 0;
		_pp[3] = 0;
		_pp[2] = 0;
		_pp[1] = 0;
		_pp[0] = 0;
	}
}
#else
#define mm_zero_struct_page(pp)  ((void)memset((pp), 0, sizeof(struct page)))
#endif

/*
 * Default maximum number of active map areas, this limits the number of vmas
 * per mm struct. Users can overwrite this number by sysctl but there is a
 * problem.
 *
 * When a program's coredump is generated as ELF format, a section is created
 * per a vma. In ELF, the number of sections is represented in unsigned short.
 * This means the number of sections should be smaller than 65535 at coredump.
 * Because the kernel adds some informative sections to a image of program at
 * generating coredump, we need some margin. The number of extra sections is
 * 1-3 now and depends on arch. We use "5" as safe margin, here.
 *
 * ELF extended numbering allows more than 65535 sections, so 16-bit bound is
 * not a hard limit any more. Although some userspace tools can be surprised by
 * that.
 */
#define MAPCOUNT_ELF_CORE_MARGIN	(5)
#define DEFAULT_MAX_MAP_COUNT	(USHRT_MAX - MAPCOUNT_ELF_CORE_MARGIN)

extern int sysctl_max_map_count;

extern unsigned long sysctl_user_reserve_kbytes;
extern unsigned long sysctl_admin_reserve_kbytes;

extern int sysctl_overcommit_memory;
extern int sysctl_overcommit_ratio;
extern unsigned long sysctl_overcommit_kbytes;

int overcommit_ratio_handler(const struct ctl_table *, int, void *, size_t *,
		loff_t *);
int overcommit_kbytes_handler(const struct ctl_table *, int, void *, size_t *,
		loff_t *);
int overcommit_policy_handler(const struct ctl_table *, int, void *, size_t *,
		loff_t *);

#if defined(CONFIG_SPARSEMEM) && !defined(CONFIG_SPARSEMEM_VMEMMAP)
#define nth_page(page,n) pfn_to_page(page_to_pfn((page)) + (n))
#define folio_page_idx(folio, p)	(page_to_pfn(p) - folio_pfn(folio))
#else
#define nth_page(page,n) ((page) + (n))
#define folio_page_idx(folio, p)	((p) - &(folio)->page)
#endif

/* to align the pointer to the (next) page boundary */
#define PAGE_ALIGN(addr) ALIGN(addr, PAGE_SIZE)

/* to align the pointer to the (prev) page boundary */
#define PAGE_ALIGN_DOWN(addr) ALIGN_DOWN(addr, PAGE_SIZE)

/* test whether an address (unsigned long or pointer) is aligned to PAGE_SIZE */
#define PAGE_ALIGNED(addr)	IS_ALIGNED((unsigned long)(addr), PAGE_SIZE)

static inline struct folio *lru_to_folio(struct list_head *head)
{
	return list_entry((head)->prev, struct folio, lru);
}

void setup_initial_init_mm(void *start_code, void *end_code,
			   void *end_data, void *brk);

/*
 * Linux kernel virtual memory manager primitives.
 * The idea being to have a "virtual" mm in the same way
 * we have a virtual fs - giving a cleaner interface to the
 * mm details, and allowing different kinds of memory mappings
 * (from shared memory to executable loading to arbitrary
 * mmap() functions).
 */

struct vm_area_struct *vm_area_alloc(struct mm_struct *);
struct vm_area_struct *vm_area_dup(struct vm_area_struct *);
void vm_area_free(struct vm_area_struct *);
/* Use only if VMA has no other users */
void __vm_area_free(struct vm_area_struct *vma);

#ifndef CONFIG_MMU
extern struct rb_root nommu_region_tree;
extern struct rw_semaphore nommu_region_sem;

extern unsigned int kobjsize(const void *objp);
#endif

/*
 * vm_flags in vm_area_struct, see mm_types.h.
 * When changing, update also include/trace/events/mmflags.h
 */
#define VM_NONE		0x00000000

#define VM_READ		0x00000001	/* currently active flags */
#define VM_WRITE	0x00000002
#define VM_EXEC		0x00000004
#define VM_SHARED	0x00000008

/* mprotect() hardcodes VM_MAYREAD >> 4 == VM_READ, and so for r/w/x bits. */
#define VM_MAYREAD	0x00000010	/* limits for mprotect() etc */
#define VM_MAYWRITE	0x00000020
#define VM_MAYEXEC	0x00000040
#define VM_MAYSHARE	0x00000080

#define VM_GROWSDOWN	0x00000100	/* general info on the segment */
#ifdef CONFIG_MMU
#define VM_UFFD_MISSING	0x00000200	/* missing pages tracking */
#else /* CONFIG_MMU */
#define VM_MAYOVERLAY	0x00000200	/* nommu: R/O MAP_PRIVATE mapping that might overlay a file mapping */
#define VM_UFFD_MISSING	0
#endif /* CONFIG_MMU */
#define VM_PFNMAP	0x00000400	/* Page-ranges managed without "struct page", just pure PFN */
#define VM_UFFD_WP	0x00001000	/* wrprotect pages tracking */

#define VM_LOCKED	0x00002000
#define VM_IO           0x00004000	/* Memory mapped I/O or similar */

					/* Used by sys_madvise() */
#define VM_SEQ_READ	0x00008000	/* App will access data sequentially */
#define VM_RAND_READ	0x00010000	/* App will not benefit from clustered reads */

#define VM_DONTCOPY	0x00020000      /* Do not copy this vma on fork */
#define VM_DONTEXPAND	0x00040000	/* Cannot expand with mremap() */
#define VM_LOCKONFAULT	0x00080000	/* Lock the pages covered when they are faulted in */
#define VM_ACCOUNT	0x00100000	/* Is a VM accounted object */
#define VM_NORESERVE	0x00200000	/* should the VM suppress accounting */
#define VM_HUGETLB	0x00400000	/* Huge TLB Page VM */
#define VM_SYNC		0x00800000	/* Synchronous page faults */
#define VM_ARCH_1	0x01000000	/* Architecture-specific flag */
#define VM_WIPEONFORK	0x02000000	/* Wipe VMA contents in child. */
#define VM_DONTDUMP	0x04000000	/* Do not include in the core dump */

#ifdef CONFIG_MEM_SOFT_DIRTY
# define VM_SOFTDIRTY	0x08000000	/* Not soft dirty clean area */
#else
# define VM_SOFTDIRTY	0
#endif

#define VM_MIXEDMAP	0x10000000	/* Can contain "struct page" and pure PFN pages */
#define VM_HUGEPAGE	0x20000000	/* MADV_HUGEPAGE marked this vma */
#define VM_NOHUGEPAGE	0x40000000	/* MADV_NOHUGEPAGE marked this vma */
#define VM_MERGEABLE	0x80000000	/* KSM may merge identical pages */

#ifdef CONFIG_ARCH_USES_HIGH_VMA_FLAGS
#define VM_HIGH_ARCH_BIT_0	32	/* bit only usable on 64-bit architectures */
#define VM_HIGH_ARCH_BIT_1	33	/* bit only usable on 64-bit architectures */
#define VM_HIGH_ARCH_BIT_2	34	/* bit only usable on 64-bit architectures */
#define VM_HIGH_ARCH_BIT_3	35	/* bit only usable on 64-bit architectures */
#define VM_HIGH_ARCH_BIT_4	36	/* bit only usable on 64-bit architectures */
#define VM_HIGH_ARCH_BIT_5	37	/* bit only usable on 64-bit architectures */
#define VM_HIGH_ARCH_0	BIT(VM_HIGH_ARCH_BIT_0)
#define VM_HIGH_ARCH_1	BIT(VM_HIGH_ARCH_BIT_1)
#define VM_HIGH_ARCH_2	BIT(VM_HIGH_ARCH_BIT_2)
#define VM_HIGH_ARCH_3	BIT(VM_HIGH_ARCH_BIT_3)
#define VM_HIGH_ARCH_4	BIT(VM_HIGH_ARCH_BIT_4)
#define VM_HIGH_ARCH_5	BIT(VM_HIGH_ARCH_BIT_5)
#endif /* CONFIG_ARCH_USES_HIGH_VMA_FLAGS */

#ifdef CONFIG_ARCH_HAS_PKEYS
# define VM_PKEY_SHIFT	VM_HIGH_ARCH_BIT_0
# define VM_PKEY_BIT0	VM_HIGH_ARCH_0	/* A protection key is a 4-bit value */
# define VM_PKEY_BIT1	VM_HIGH_ARCH_1	/* on x86 and 5-bit value on ppc64   */
# define VM_PKEY_BIT2	VM_HIGH_ARCH_2
# define VM_PKEY_BIT3	VM_HIGH_ARCH_3
#ifdef CONFIG_PPC
# define VM_PKEY_BIT4  VM_HIGH_ARCH_4
#else
# define VM_PKEY_BIT4  0
#endif
#endif /* CONFIG_ARCH_HAS_PKEYS */

#ifdef CONFIG_X86_USER_SHADOW_STACK
/*
 * VM_SHADOW_STACK should not be set with VM_SHARED because of lack of
 * support core mm.
 *
 * These VMAs will get a single end guard page. This helps userspace protect
 * itself from attacks. A single page is enough for current shadow stack archs
 * (x86). See the comments near alloc_shstk() in arch/x86/kernel/shstk.c
 * for more details on the guard size.
 */
# define VM_SHADOW_STACK	VM_HIGH_ARCH_5
#else
# define VM_SHADOW_STACK	VM_NONE
#endif

#if defined(CONFIG_X86)
# define VM_PAT		VM_ARCH_1	/* PAT reserves whole VMA at once (x86) */
#elif defined(CONFIG_PPC)
# define VM_SAO		VM_ARCH_1	/* Strong Access Ordering (powerpc) */
#elif defined(CONFIG_PARISC)
# define VM_GROWSUP	VM_ARCH_1
#elif defined(CONFIG_SPARC64)
# define VM_SPARC_ADI	VM_ARCH_1	/* Uses ADI tag for access control */
# define VM_ARCH_CLEAR	VM_SPARC_ADI
#elif defined(CONFIG_ARM64)
# define VM_ARM64_BTI	VM_ARCH_1	/* BTI guarded page, a.k.a. GP bit */
# define VM_ARCH_CLEAR	VM_ARM64_BTI
#elif !defined(CONFIG_MMU)
# define VM_MAPPED_COPY	VM_ARCH_1	/* T if mapped copy of data (nommu mmap) */
#endif

#if defined(CONFIG_ARM64_MTE)
# define VM_MTE		VM_HIGH_ARCH_0	/* Use Tagged memory for access control */
# define VM_MTE_ALLOWED	VM_HIGH_ARCH_1	/* Tagged memory permitted */
#else
# define VM_MTE		VM_NONE
# define VM_MTE_ALLOWED	VM_NONE
#endif

#ifndef VM_GROWSUP
# define VM_GROWSUP	VM_NONE
#endif

#ifdef CONFIG_HAVE_ARCH_USERFAULTFD_MINOR
# define VM_UFFD_MINOR_BIT	38
# define VM_UFFD_MINOR		BIT(VM_UFFD_MINOR_BIT)	/* UFFD minor faults */
#else /* !CONFIG_HAVE_ARCH_USERFAULTFD_MINOR */
# define VM_UFFD_MINOR		VM_NONE
#endif /* CONFIG_HAVE_ARCH_USERFAULTFD_MINOR */

/*
 * This flag is used to connect VFIO to arch specific KVM code. It
 * indicates that the memory under this VMA is safe for use with any
 * non-cachable memory type inside KVM. Some VFIO devices, on some
 * platforms, are thought to be unsafe and can cause machine crashes
 * if KVM does not lock down the memory type.
 */
#ifdef CONFIG_64BIT
#define VM_ALLOW_ANY_UNCACHED_BIT	39
#define VM_ALLOW_ANY_UNCACHED		BIT(VM_ALLOW_ANY_UNCACHED_BIT)
#else
#define VM_ALLOW_ANY_UNCACHED		VM_NONE
#endif

#ifdef CONFIG_64BIT
<<<<<<< HEAD
=======
#define VM_DROPPABLE_BIT	40
#define VM_DROPPABLE		BIT(VM_DROPPABLE_BIT)
#else
#define VM_DROPPABLE		VM_NONE
#endif

#ifdef CONFIG_64BIT
>>>>>>> 8400291e
/* VM is sealed, in vm_flags */
#define VM_SEALED	_BITUL(63)
#endif

/* Bits set in the VMA until the stack is in its final location */
#define VM_STACK_INCOMPLETE_SETUP (VM_RAND_READ | VM_SEQ_READ | VM_STACK_EARLY)

#define TASK_EXEC ((current->personality & READ_IMPLIES_EXEC) ? VM_EXEC : 0)

/* Common data flag combinations */
#define VM_DATA_FLAGS_TSK_EXEC	(VM_READ | VM_WRITE | TASK_EXEC | \
				 VM_MAYREAD | VM_MAYWRITE | VM_MAYEXEC)
#define VM_DATA_FLAGS_NON_EXEC	(VM_READ | VM_WRITE | VM_MAYREAD | \
				 VM_MAYWRITE | VM_MAYEXEC)
#define VM_DATA_FLAGS_EXEC	(VM_READ | VM_WRITE | VM_EXEC | \
				 VM_MAYREAD | VM_MAYWRITE | VM_MAYEXEC)

#ifndef VM_DATA_DEFAULT_FLAGS		/* arch can override this */
#define VM_DATA_DEFAULT_FLAGS  VM_DATA_FLAGS_EXEC
#endif

#ifndef VM_STACK_DEFAULT_FLAGS		/* arch can override this */
#define VM_STACK_DEFAULT_FLAGS VM_DATA_DEFAULT_FLAGS
#endif

#define VM_STARTGAP_FLAGS (VM_GROWSDOWN | VM_SHADOW_STACK)

#ifdef CONFIG_STACK_GROWSUP
#define VM_STACK	VM_GROWSUP
#define VM_STACK_EARLY	VM_GROWSDOWN
#else
#define VM_STACK	VM_GROWSDOWN
#define VM_STACK_EARLY	0
#endif

#define VM_STACK_FLAGS	(VM_STACK | VM_STACK_DEFAULT_FLAGS | VM_ACCOUNT)

/* VMA basic access permission flags */
#define VM_ACCESS_FLAGS (VM_READ | VM_WRITE | VM_EXEC)


/*
 * Special vmas that are non-mergable, non-mlock()able.
 */
#define VM_SPECIAL (VM_IO | VM_DONTEXPAND | VM_PFNMAP | VM_MIXEDMAP)

/* This mask prevents VMA from being scanned with khugepaged */
#define VM_NO_KHUGEPAGED (VM_SPECIAL | VM_HUGETLB)

/* This mask defines which mm->def_flags a process can inherit its parent */
#define VM_INIT_DEF_MASK	VM_NOHUGEPAGE

/* This mask represents all the VMA flag bits used by mlock */
#define VM_LOCKED_MASK	(VM_LOCKED | VM_LOCKONFAULT)

/* Arch-specific flags to clear when updating VM flags on protection change */
#ifndef VM_ARCH_CLEAR
# define VM_ARCH_CLEAR	VM_NONE
#endif
#define VM_FLAGS_CLEAR	(ARCH_VM_PKEY_FLAGS | VM_ARCH_CLEAR)

/*
 * mapping from the currently active vm_flags protection bits (the
 * low four bits) to a page protection mask..
 */

/*
 * The default fault flags that should be used by most of the
 * arch-specific page fault handlers.
 */
#define FAULT_FLAG_DEFAULT  (FAULT_FLAG_ALLOW_RETRY | \
			     FAULT_FLAG_KILLABLE | \
			     FAULT_FLAG_INTERRUPTIBLE)

/**
 * fault_flag_allow_retry_first - check ALLOW_RETRY the first time
 * @flags: Fault flags.
 *
 * This is mostly used for places where we want to try to avoid taking
 * the mmap_lock for too long a time when waiting for another condition
 * to change, in which case we can try to be polite to release the
 * mmap_lock in the first round to avoid potential starvation of other
 * processes that would also want the mmap_lock.
 *
 * Return: true if the page fault allows retry and this is the first
 * attempt of the fault handling; false otherwise.
 */
static inline bool fault_flag_allow_retry_first(enum fault_flag flags)
{
	return (flags & FAULT_FLAG_ALLOW_RETRY) &&
	    (!(flags & FAULT_FLAG_TRIED));
}

#define FAULT_FLAG_TRACE \
	{ FAULT_FLAG_WRITE,		"WRITE" }, \
	{ FAULT_FLAG_MKWRITE,		"MKWRITE" }, \
	{ FAULT_FLAG_ALLOW_RETRY,	"ALLOW_RETRY" }, \
	{ FAULT_FLAG_RETRY_NOWAIT,	"RETRY_NOWAIT" }, \
	{ FAULT_FLAG_KILLABLE,		"KILLABLE" }, \
	{ FAULT_FLAG_TRIED,		"TRIED" }, \
	{ FAULT_FLAG_USER,		"USER" }, \
	{ FAULT_FLAG_REMOTE,		"REMOTE" }, \
	{ FAULT_FLAG_INSTRUCTION,	"INSTRUCTION" }, \
	{ FAULT_FLAG_INTERRUPTIBLE,	"INTERRUPTIBLE" }, \
	{ FAULT_FLAG_VMA_LOCK,		"VMA_LOCK" }

/*
 * vm_fault is filled by the pagefault handler and passed to the vma's
 * ->fault function. The vma's ->fault is responsible for returning a bitmask
 * of VM_FAULT_xxx flags that give details about how the fault was handled.
 *
 * MM layer fills up gfp_mask for page allocations but fault handler might
 * alter it if its implementation requires a different allocation context.
 *
 * pgoff should be used in favour of virtual_address, if possible.
 */
struct vm_fault {
	const struct {
		struct vm_area_struct *vma;	/* Target VMA */
		gfp_t gfp_mask;			/* gfp mask to be used for allocations */
		pgoff_t pgoff;			/* Logical page offset based on vma */
		unsigned long address;		/* Faulting virtual address - masked */
		unsigned long real_address;	/* Faulting virtual address - unmasked */
	};
	enum fault_flag flags;		/* FAULT_FLAG_xxx flags
					 * XXX: should really be 'const' */
	pmd_t *pmd;			/* Pointer to pmd entry matching
					 * the 'address' */
	pud_t *pud;			/* Pointer to pud entry matching
					 * the 'address'
					 */
	union {
		pte_t orig_pte;		/* Value of PTE at the time of fault */
		pmd_t orig_pmd;		/* Value of PMD at the time of fault,
					 * used by PMD fault only.
					 */
	};

	struct page *cow_page;		/* Page handler may use for COW fault */
	struct page *page;		/* ->fault handlers should return a
					 * page here, unless VM_FAULT_NOPAGE
					 * is set (which is also implied by
					 * VM_FAULT_ERROR).
					 */
	/* These three entries are valid only while holding ptl lock */
	pte_t *pte;			/* Pointer to pte entry matching
					 * the 'address'. NULL if the page
					 * table hasn't been allocated.
					 */
	spinlock_t *ptl;		/* Page table lock.
					 * Protects pte page table if 'pte'
					 * is not NULL, otherwise pmd.
					 */
	pgtable_t prealloc_pte;		/* Pre-allocated pte page table.
					 * vm_ops->map_pages() sets up a page
					 * table from atomic context.
					 * do_fault_around() pre-allocates
					 * page table to avoid allocation from
					 * atomic context.
					 */
};

/*
 * These are the virtual MM functions - opening of an area, closing and
 * unmapping it (needed to keep files on disk up-to-date etc), pointer
 * to the functions called when a no-page or a wp-page exception occurs.
 */
struct vm_operations_struct {
	void (*open)(struct vm_area_struct * area);
	/**
	 * @close: Called when the VMA is being removed from the MM.
	 * Context: User context.  May sleep.  Caller holds mmap_lock.
	 */
	void (*close)(struct vm_area_struct * area);
	/* Called any time before splitting to check if it's allowed */
	int (*may_split)(struct vm_area_struct *area, unsigned long addr);
	int (*mremap)(struct vm_area_struct *area);
	/*
	 * Called by mprotect() to make driver-specific permission
	 * checks before mprotect() is finalised.   The VMA must not
	 * be modified.  Returns 0 if mprotect() can proceed.
	 */
	int (*mprotect)(struct vm_area_struct *vma, unsigned long start,
			unsigned long end, unsigned long newflags);
	vm_fault_t (*fault)(struct vm_fault *vmf);
	vm_fault_t (*huge_fault)(struct vm_fault *vmf, unsigned int order);
	vm_fault_t (*map_pages)(struct vm_fault *vmf,
			pgoff_t start_pgoff, pgoff_t end_pgoff);
	unsigned long (*pagesize)(struct vm_area_struct * area);

	/* notification that a previously read-only page is about to become
	 * writable, if an error is returned it will cause a SIGBUS */
	vm_fault_t (*page_mkwrite)(struct vm_fault *vmf);

	/* same as page_mkwrite when using VM_PFNMAP|VM_MIXEDMAP */
	vm_fault_t (*pfn_mkwrite)(struct vm_fault *vmf);

	/* called by access_process_vm when get_user_pages() fails, typically
	 * for use by special VMAs. See also generic_access_phys() for a generic
	 * implementation useful for any iomem mapping.
	 */
	int (*access)(struct vm_area_struct *vma, unsigned long addr,
		      void *buf, int len, int write);

	/* Called by the /proc/PID/maps code to ask the vma whether it
	 * has a special name.  Returning non-NULL will also cause this
	 * vma to be dumped unconditionally. */
	const char *(*name)(struct vm_area_struct *vma);

#ifdef CONFIG_NUMA
	/*
	 * set_policy() op must add a reference to any non-NULL @new mempolicy
	 * to hold the policy upon return.  Caller should pass NULL @new to
	 * remove a policy and fall back to surrounding context--i.e. do not
	 * install a MPOL_DEFAULT policy, nor the task or system default
	 * mempolicy.
	 */
	int (*set_policy)(struct vm_area_struct *vma, struct mempolicy *new);

	/*
	 * get_policy() op must add reference [mpol_get()] to any policy at
	 * (vma,addr) marked as MPOL_SHARED.  The shared policy infrastructure
	 * in mm/mempolicy.c will do this automatically.
	 * get_policy() must NOT add a ref if the policy at (vma,addr) is not
	 * marked as MPOL_SHARED. vma policies are protected by the mmap_lock.
	 * If no [shared/vma] mempolicy exists at the addr, get_policy() op
	 * must return NULL--i.e., do not "fallback" to task or system default
	 * policy.
	 */
	struct mempolicy *(*get_policy)(struct vm_area_struct *vma,
					unsigned long addr, pgoff_t *ilx);
#endif
	/*
	 * Called by vm_normal_page() for special PTEs to find the
	 * page for @addr.  This is useful if the default behavior
	 * (using pte_page()) would not find the correct page.
	 */
	struct page *(*find_special_page)(struct vm_area_struct *vma,
					  unsigned long addr);
};

#ifdef CONFIG_NUMA_BALANCING
static inline void vma_numab_state_init(struct vm_area_struct *vma)
{
	vma->numab_state = NULL;
}
static inline void vma_numab_state_free(struct vm_area_struct *vma)
{
	kfree(vma->numab_state);
}
#else
static inline void vma_numab_state_init(struct vm_area_struct *vma) {}
static inline void vma_numab_state_free(struct vm_area_struct *vma) {}
#endif /* CONFIG_NUMA_BALANCING */

#ifdef CONFIG_PER_VMA_LOCK
/*
 * Try to read-lock a vma. The function is allowed to occasionally yield false
 * locked result to avoid performance overhead, in which case we fall back to
 * using mmap_lock. The function should never yield false unlocked result.
 */
static inline bool vma_start_read(struct vm_area_struct *vma)
{
	/*
	 * Check before locking. A race might cause false locked result.
	 * We can use READ_ONCE() for the mm_lock_seq here, and don't need
	 * ACQUIRE semantics, because this is just a lockless check whose result
	 * we don't rely on for anything - the mm_lock_seq read against which we
	 * need ordering is below.
	 */
	if (READ_ONCE(vma->vm_lock_seq) == READ_ONCE(vma->vm_mm->mm_lock_seq))
		return false;

	if (unlikely(down_read_trylock(&vma->vm_lock->lock) == 0))
		return false;

	/*
	 * Overflow might produce false locked result.
	 * False unlocked result is impossible because we modify and check
	 * vma->vm_lock_seq under vma->vm_lock protection and mm->mm_lock_seq
	 * modification invalidates all existing locks.
	 *
	 * We must use ACQUIRE semantics for the mm_lock_seq so that if we are
	 * racing with vma_end_write_all(), we only start reading from the VMA
	 * after it has been unlocked.
	 * This pairs with RELEASE semantics in vma_end_write_all().
	 */
	if (unlikely(vma->vm_lock_seq == smp_load_acquire(&vma->vm_mm->mm_lock_seq))) {
		up_read(&vma->vm_lock->lock);
		return false;
	}
	return true;
}

static inline void vma_end_read(struct vm_area_struct *vma)
{
	rcu_read_lock(); /* keeps vma alive till the end of up_read */
	up_read(&vma->vm_lock->lock);
	rcu_read_unlock();
}

/* WARNING! Can only be used if mmap_lock is expected to be write-locked */
static bool __is_vma_write_locked(struct vm_area_struct *vma, int *mm_lock_seq)
{
	mmap_assert_write_locked(vma->vm_mm);

	/*
	 * current task is holding mmap_write_lock, both vma->vm_lock_seq and
	 * mm->mm_lock_seq can't be concurrently modified.
	 */
	*mm_lock_seq = vma->vm_mm->mm_lock_seq;
	return (vma->vm_lock_seq == *mm_lock_seq);
}

/*
 * Begin writing to a VMA.
 * Exclude concurrent readers under the per-VMA lock until the currently
 * write-locked mmap_lock is dropped or downgraded.
 */
static inline void vma_start_write(struct vm_area_struct *vma)
{
	int mm_lock_seq;

	if (__is_vma_write_locked(vma, &mm_lock_seq))
		return;

	down_write(&vma->vm_lock->lock);
	/*
	 * We should use WRITE_ONCE() here because we can have concurrent reads
	 * from the early lockless pessimistic check in vma_start_read().
	 * We don't really care about the correctness of that early check, but
	 * we should use WRITE_ONCE() for cleanliness and to keep KCSAN happy.
	 */
	WRITE_ONCE(vma->vm_lock_seq, mm_lock_seq);
	up_write(&vma->vm_lock->lock);
}

static inline void vma_assert_write_locked(struct vm_area_struct *vma)
{
	int mm_lock_seq;

	VM_BUG_ON_VMA(!__is_vma_write_locked(vma, &mm_lock_seq), vma);
}

static inline void vma_assert_locked(struct vm_area_struct *vma)
{
	if (!rwsem_is_locked(&vma->vm_lock->lock))
		vma_assert_write_locked(vma);
}

static inline void vma_mark_detached(struct vm_area_struct *vma, bool detached)
{
	/* When detaching vma should be write-locked */
	if (detached)
		vma_assert_write_locked(vma);
	vma->detached = detached;
}

static inline void release_fault_lock(struct vm_fault *vmf)
{
	if (vmf->flags & FAULT_FLAG_VMA_LOCK)
		vma_end_read(vmf->vma);
	else
		mmap_read_unlock(vmf->vma->vm_mm);
}

static inline void assert_fault_locked(struct vm_fault *vmf)
{
	if (vmf->flags & FAULT_FLAG_VMA_LOCK)
		vma_assert_locked(vmf->vma);
	else
		mmap_assert_locked(vmf->vma->vm_mm);
}

struct vm_area_struct *lock_vma_under_rcu(struct mm_struct *mm,
					  unsigned long address);

#else /* CONFIG_PER_VMA_LOCK */

static inline bool vma_start_read(struct vm_area_struct *vma)
		{ return false; }
static inline void vma_end_read(struct vm_area_struct *vma) {}
static inline void vma_start_write(struct vm_area_struct *vma) {}
static inline void vma_assert_write_locked(struct vm_area_struct *vma)
		{ mmap_assert_write_locked(vma->vm_mm); }
static inline void vma_mark_detached(struct vm_area_struct *vma,
				     bool detached) {}

static inline struct vm_area_struct *lock_vma_under_rcu(struct mm_struct *mm,
		unsigned long address)
{
	return NULL;
}

static inline void vma_assert_locked(struct vm_area_struct *vma)
{
	mmap_assert_locked(vma->vm_mm);
}

static inline void release_fault_lock(struct vm_fault *vmf)
{
	mmap_read_unlock(vmf->vma->vm_mm);
}

static inline void assert_fault_locked(struct vm_fault *vmf)
{
	mmap_assert_locked(vmf->vma->vm_mm);
}

#endif /* CONFIG_PER_VMA_LOCK */

extern const struct vm_operations_struct vma_dummy_vm_ops;

/*
 * WARNING: vma_init does not initialize vma->vm_lock.
 * Use vm_area_alloc()/vm_area_free() if vma needs locking.
 */
static inline void vma_init(struct vm_area_struct *vma, struct mm_struct *mm)
{
	memset(vma, 0, sizeof(*vma));
	vma->vm_mm = mm;
	vma->vm_ops = &vma_dummy_vm_ops;
	INIT_LIST_HEAD(&vma->anon_vma_chain);
	vma_mark_detached(vma, false);
	vma_numab_state_init(vma);
}

/* Use when VMA is not part of the VMA tree and needs no locking */
static inline void vm_flags_init(struct vm_area_struct *vma,
				 vm_flags_t flags)
{
	ACCESS_PRIVATE(vma, __vm_flags) = flags;
}

/*
 * Use when VMA is part of the VMA tree and modifications need coordination
 * Note: vm_flags_reset and vm_flags_reset_once do not lock the vma and
 * it should be locked explicitly beforehand.
 */
static inline void vm_flags_reset(struct vm_area_struct *vma,
				  vm_flags_t flags)
{
	vma_assert_write_locked(vma);
	vm_flags_init(vma, flags);
}

static inline void vm_flags_reset_once(struct vm_area_struct *vma,
				       vm_flags_t flags)
{
	vma_assert_write_locked(vma);
	WRITE_ONCE(ACCESS_PRIVATE(vma, __vm_flags), flags);
}

static inline void vm_flags_set(struct vm_area_struct *vma,
				vm_flags_t flags)
{
	vma_start_write(vma);
	ACCESS_PRIVATE(vma, __vm_flags) |= flags;
}

static inline void vm_flags_clear(struct vm_area_struct *vma,
				  vm_flags_t flags)
{
	vma_start_write(vma);
	ACCESS_PRIVATE(vma, __vm_flags) &= ~flags;
}

/*
 * Use only if VMA is not part of the VMA tree or has no other users and
 * therefore needs no locking.
 */
static inline void __vm_flags_mod(struct vm_area_struct *vma,
				  vm_flags_t set, vm_flags_t clear)
{
	vm_flags_init(vma, (vma->vm_flags | set) & ~clear);
}

/*
 * Use only when the order of set/clear operations is unimportant, otherwise
 * use vm_flags_{set|clear} explicitly.
 */
static inline void vm_flags_mod(struct vm_area_struct *vma,
				vm_flags_t set, vm_flags_t clear)
{
	vma_start_write(vma);
	__vm_flags_mod(vma, set, clear);
}

static inline void vma_set_anonymous(struct vm_area_struct *vma)
{
	vma->vm_ops = NULL;
}

static inline bool vma_is_anonymous(struct vm_area_struct *vma)
{
	return !vma->vm_ops;
}

/*
 * Indicate if the VMA is a heap for the given task; for
 * /proc/PID/maps that is the heap of the main task.
 */
static inline bool vma_is_initial_heap(const struct vm_area_struct *vma)
{
	return vma->vm_start < vma->vm_mm->brk &&
		vma->vm_end > vma->vm_mm->start_brk;
}

/*
 * Indicate if the VMA is a stack for the given task; for
 * /proc/PID/maps that is the stack of the main task.
 */
static inline bool vma_is_initial_stack(const struct vm_area_struct *vma)
{
	/*
	 * We make no effort to guess what a given thread considers to be
	 * its "stack".  It's not even well-defined for programs written
	 * languages like Go.
	 */
	return vma->vm_start <= vma->vm_mm->start_stack &&
		vma->vm_end >= vma->vm_mm->start_stack;
}

static inline bool vma_is_temporary_stack(struct vm_area_struct *vma)
{
	int maybe_stack = vma->vm_flags & (VM_GROWSDOWN | VM_GROWSUP);

	if (!maybe_stack)
		return false;

	if ((vma->vm_flags & VM_STACK_INCOMPLETE_SETUP) ==
						VM_STACK_INCOMPLETE_SETUP)
		return true;

	return false;
}

static inline bool vma_is_foreign(struct vm_area_struct *vma)
{
	if (!current->mm)
		return true;

	if (current->mm != vma->vm_mm)
		return true;

	return false;
}

static inline bool vma_is_accessible(struct vm_area_struct *vma)
{
	return vma->vm_flags & VM_ACCESS_FLAGS;
}

static inline bool is_shared_maywrite(vm_flags_t vm_flags)
{
	return (vm_flags & (VM_SHARED | VM_MAYWRITE)) ==
		(VM_SHARED | VM_MAYWRITE);
}

static inline bool vma_is_shared_maywrite(struct vm_area_struct *vma)
{
	return is_shared_maywrite(vma->vm_flags);
}

static inline
struct vm_area_struct *vma_find(struct vma_iterator *vmi, unsigned long max)
{
	return mas_find(&vmi->mas, max - 1);
}

static inline struct vm_area_struct *vma_next(struct vma_iterator *vmi)
{
	/*
	 * Uses mas_find() to get the first VMA when the iterator starts.
	 * Calling mas_next() could skip the first entry.
	 */
	return mas_find(&vmi->mas, ULONG_MAX);
}

static inline
struct vm_area_struct *vma_iter_next_range(struct vma_iterator *vmi)
{
	return mas_next_range(&vmi->mas, ULONG_MAX);
}


static inline struct vm_area_struct *vma_prev(struct vma_iterator *vmi)
{
	return mas_prev(&vmi->mas, 0);
}

static inline
struct vm_area_struct *vma_iter_prev_range(struct vma_iterator *vmi)
{
	return mas_prev_range(&vmi->mas, 0);
}

static inline unsigned long vma_iter_addr(struct vma_iterator *vmi)
{
	return vmi->mas.index;
}

static inline unsigned long vma_iter_end(struct vma_iterator *vmi)
{
	return vmi->mas.last + 1;
}
static inline int vma_iter_bulk_alloc(struct vma_iterator *vmi,
				      unsigned long count)
{
	return mas_expected_entries(&vmi->mas, count);
}

static inline int vma_iter_clear_gfp(struct vma_iterator *vmi,
			unsigned long start, unsigned long end, gfp_t gfp)
{
	__mas_set_range(&vmi->mas, start, end - 1);
	mas_store_gfp(&vmi->mas, NULL, gfp);
	if (unlikely(mas_is_err(&vmi->mas)))
		return -ENOMEM;

	return 0;
}

/* Free any unused preallocations */
static inline void vma_iter_free(struct vma_iterator *vmi)
{
	mas_destroy(&vmi->mas);
}

static inline int vma_iter_bulk_store(struct vma_iterator *vmi,
				      struct vm_area_struct *vma)
{
	vmi->mas.index = vma->vm_start;
	vmi->mas.last = vma->vm_end - 1;
	mas_store(&vmi->mas, vma);
	if (unlikely(mas_is_err(&vmi->mas)))
		return -ENOMEM;

	return 0;
}

static inline void vma_iter_invalidate(struct vma_iterator *vmi)
{
	mas_pause(&vmi->mas);
}

static inline void vma_iter_set(struct vma_iterator *vmi, unsigned long addr)
{
	mas_set(&vmi->mas, addr);
}

#define for_each_vma(__vmi, __vma)					\
	while (((__vma) = vma_next(&(__vmi))) != NULL)

/* The MM code likes to work with exclusive end addresses */
#define for_each_vma_range(__vmi, __vma, __end)				\
	while (((__vma) = vma_find(&(__vmi), (__end))) != NULL)

#ifdef CONFIG_SHMEM
/*
 * The vma_is_shmem is not inline because it is used only by slow
 * paths in userfault.
 */
bool vma_is_shmem(struct vm_area_struct *vma);
bool vma_is_anon_shmem(struct vm_area_struct *vma);
#else
static inline bool vma_is_shmem(struct vm_area_struct *vma) { return false; }
static inline bool vma_is_anon_shmem(struct vm_area_struct *vma) { return false; }
#endif

int vma_is_stack_for_current(struct vm_area_struct *vma);

/* flush_tlb_range() takes a vma, not a mm, and can care about flags */
#define TLB_FLUSH_VMA(mm,flags) { .vm_mm = (mm), .vm_flags = (flags) }

struct mmu_gather;
struct inode;

/*
 * compound_order() can be called without holding a reference, which means
 * that niceties like page_folio() don't work.  These callers should be
 * prepared to handle wild return values.  For example, PG_head may be
 * set before the order is initialised, or this may be a tail page.
 * See compaction.c for some good examples.
 */
static inline unsigned int compound_order(struct page *page)
{
	struct folio *folio = (struct folio *)page;

	if (!test_bit(PG_head, &folio->flags))
		return 0;
	return folio->_flags_1 & 0xff;
}

/**
 * folio_order - The allocation order of a folio.
 * @folio: The folio.
 *
 * A folio is composed of 2^order pages.  See get_order() for the definition
 * of order.
 *
 * Return: The order of the folio.
 */
static inline unsigned int folio_order(const struct folio *folio)
{
	if (!folio_test_large(folio))
		return 0;
	return folio->_flags_1 & 0xff;
}

#include <linux/huge_mm.h>

/*
 * Methods to modify the page usage count.
 *
 * What counts for a page usage:
 * - cache mapping   (page->mapping)
 * - private data    (page->private)
 * - page mapped in a task's page tables, each mapping
 *   is counted separately
 *
 * Also, many kernel routines increase the page count before a critical
 * routine so they can be sure the page doesn't go away from under them.
 */

/*
 * Drop a ref, return true if the refcount fell to zero (the page has no users)
 */
static inline int put_page_testzero(struct page *page)
{
	VM_BUG_ON_PAGE(page_ref_count(page) == 0, page);
	return page_ref_dec_and_test(page);
}

static inline int folio_put_testzero(struct folio *folio)
{
	return put_page_testzero(&folio->page);
}

/*
 * Try to grab a ref unless the page has a refcount of zero, return false if
 * that is the case.
 * This can be called when MMU is off so it must not access
 * any of the virtual mappings.
 */
static inline bool get_page_unless_zero(struct page *page)
{
	return page_ref_add_unless(page, 1, 0);
}

static inline struct folio *folio_get_nontail_page(struct page *page)
{
	if (unlikely(!get_page_unless_zero(page)))
		return NULL;
	return (struct folio *)page;
}

extern int page_is_ram(unsigned long pfn);

enum {
	REGION_INTERSECTS,
	REGION_DISJOINT,
	REGION_MIXED,
};

int region_intersects(resource_size_t offset, size_t size, unsigned long flags,
		      unsigned long desc);

/* Support for virtually mapped pages */
struct page *vmalloc_to_page(const void *addr);
unsigned long vmalloc_to_pfn(const void *addr);

/*
 * Determine if an address is within the vmalloc range
 *
 * On nommu, vmalloc/vfree wrap through kmalloc/kfree directly, so there
 * is no special casing required.
 */
#ifdef CONFIG_MMU
extern bool is_vmalloc_addr(const void *x);
extern int is_vmalloc_or_module_addr(const void *x);
#else
static inline bool is_vmalloc_addr(const void *x)
{
	return false;
}
static inline int is_vmalloc_or_module_addr(const void *x)
{
	return 0;
}
#endif

/*
 * How many times the entire folio is mapped as a single unit (eg by a
 * PMD or PUD entry).  This is probably not what you want, except for
 * debugging purposes or implementation of other core folio_*() primitives.
 */
static inline int folio_entire_mapcount(const struct folio *folio)
{
	VM_BUG_ON_FOLIO(!folio_test_large(folio), folio);
	return atomic_read(&folio->_entire_mapcount) + 1;
}

static inline int folio_large_mapcount(const struct folio *folio)
{
	VM_WARN_ON_FOLIO(!folio_test_large(folio), folio);
	return atomic_read(&folio->_large_mapcount) + 1;
}

/**
 * folio_mapcount() - Number of mappings of this folio.
 * @folio: The folio.
 *
 * The folio mapcount corresponds to the number of present user page table
 * entries that reference any part of a folio. Each such present user page
 * table entry must be paired with exactly on folio reference.
 *
 * For ordindary folios, each user page table entry (PTE/PMD/PUD/...) counts
 * exactly once.
 *
 * For hugetlb folios, each abstracted "hugetlb" user page table entry that
 * references the entire folio counts exactly once, even when such special
 * page table entries are comprised of multiple ordinary page table entries.
 *
 * Will report 0 for pages which cannot be mapped into userspace, such as
 * slab, page tables and similar.
 *
 * Return: The number of times this folio is mapped.
 */
static inline int folio_mapcount(const struct folio *folio)
{
	int mapcount;

	if (likely(!folio_test_large(folio))) {
		mapcount = atomic_read(&folio->_mapcount) + 1;
		/* Handle page_has_type() pages */
		if (mapcount < PAGE_MAPCOUNT_RESERVE + 1)
			mapcount = 0;
		return mapcount;
	}
	return folio_large_mapcount(folio);
}

/**
 * folio_mapped - Is this folio mapped into userspace?
 * @folio: The folio.
 *
 * Return: True if any page in this folio is referenced by user page tables.
 */
static inline bool folio_mapped(const struct folio *folio)
{
	return folio_mapcount(folio) >= 1;
}

/*
 * Return true if this page is mapped into pagetables.
 * For compound page it returns true if any sub-page of compound page is mapped,
 * even if this particular sub-page is not itself mapped by any PTE or PMD.
 */
static inline bool page_mapped(const struct page *page)
{
	return folio_mapped(page_folio(page));
}

static inline struct page *virt_to_head_page(const void *x)
{
	struct page *page = virt_to_page(x);

	return compound_head(page);
}

static inline struct folio *virt_to_folio(const void *x)
{
	struct page *page = virt_to_page(x);

	return page_folio(page);
}

void __folio_put(struct folio *folio);

void put_pages_list(struct list_head *pages);

void split_page(struct page *page, unsigned int order);
void folio_copy(struct folio *dst, struct folio *src);
int folio_mc_copy(struct folio *dst, struct folio *src);

unsigned long nr_free_buffer_pages(void);

/* Returns the number of bytes in this potentially compound page. */
static inline unsigned long page_size(struct page *page)
{
	return PAGE_SIZE << compound_order(page);
}

/* Returns the number of bits needed for the number of bytes in a page */
static inline unsigned int page_shift(struct page *page)
{
	return PAGE_SHIFT + compound_order(page);
}

/**
 * thp_order - Order of a transparent huge page.
 * @page: Head page of a transparent huge page.
 */
static inline unsigned int thp_order(struct page *page)
{
	VM_BUG_ON_PGFLAGS(PageTail(page), page);
	return compound_order(page);
}

/**
 * thp_size - Size of a transparent huge page.
 * @page: Head page of a transparent huge page.
 *
 * Return: Number of bytes in this page.
 */
static inline unsigned long thp_size(struct page *page)
{
	return PAGE_SIZE << thp_order(page);
}

#ifdef CONFIG_MMU
/*
 * Do pte_mkwrite, but only if the vma says VM_WRITE.  We do this when
 * servicing faults for write access.  In the normal case, do always want
 * pte_mkwrite.  But get_user_pages can cause write faults for mappings
 * that do not have writing enabled, when used by access_process_vm.
 */
static inline pte_t maybe_mkwrite(pte_t pte, struct vm_area_struct *vma)
{
	if (likely(vma->vm_flags & VM_WRITE))
		pte = pte_mkwrite(pte, vma);
	return pte;
}

vm_fault_t do_set_pmd(struct vm_fault *vmf, struct page *page);
void set_pte_range(struct vm_fault *vmf, struct folio *folio,
		struct page *page, unsigned int nr, unsigned long addr);

vm_fault_t finish_fault(struct vm_fault *vmf);
#endif

/*
 * Multiple processes may "see" the same page. E.g. for untouched
 * mappings of /dev/null, all processes see the same page full of
 * zeroes, and text pages of executables and shared libraries have
 * only one copy in memory, at most, normally.
 *
 * For the non-reserved pages, page_count(page) denotes a reference count.
 *   page_count() == 0 means the page is free. page->lru is then used for
 *   freelist management in the buddy allocator.
 *   page_count() > 0  means the page has been allocated.
 *
 * Pages are allocated by the slab allocator in order to provide memory
 * to kmalloc and kmem_cache_alloc. In this case, the management of the
 * page, and the fields in 'struct page' are the responsibility of mm/slab.c
 * unless a particular usage is carefully commented. (the responsibility of
 * freeing the kmalloc memory is the caller's, of course).
 *
 * A page may be used by anyone else who does a __get_free_page().
 * In this case, page_count still tracks the references, and should only
 * be used through the normal accessor functions. The top bits of page->flags
 * and page->virtual store page management information, but all other fields
 * are unused and could be used privately, carefully. The management of this
 * page is the responsibility of the one who allocated it, and those who have
 * subsequently been given references to it.
 *
 * The other pages (we may call them "pagecache pages") are completely
 * managed by the Linux memory manager: I/O, buffers, swapping etc.
 * The following discussion applies only to them.
 *
 * A pagecache page contains an opaque `private' member, which belongs to the
 * page's address_space. Usually, this is the address of a circular list of
 * the page's disk buffers. PG_private must be set to tell the VM to call
 * into the filesystem to release these pages.
 *
 * A page may belong to an inode's memory mapping. In this case, page->mapping
 * is the pointer to the inode, and page->index is the file offset of the page,
 * in units of PAGE_SIZE.
 *
 * If pagecache pages are not associated with an inode, they are said to be
 * anonymous pages. These may become associated with the swapcache, and in that
 * case PG_swapcache is set, and page->private is an offset into the swapcache.
 *
 * In either case (swapcache or inode backed), the pagecache itself holds one
 * reference to the page. Setting PG_private should also increment the
 * refcount. The each user mapping also has a reference to the page.
 *
 * The pagecache pages are stored in a per-mapping radix tree, which is
 * rooted at mapping->i_pages, and indexed by offset.
 * Where 2.4 and early 2.6 kernels kept dirty/clean pages in per-address_space
 * lists, we instead now tag pages as dirty/writeback in the radix tree.
 *
 * All pagecache pages may be subject to I/O:
 * - inode pages may need to be read from disk,
 * - inode pages which have been modified and are MAP_SHARED may need
 *   to be written back to the inode on disk,
 * - anonymous pages (including MAP_PRIVATE file mappings) which have been
 *   modified may need to be swapped out to swap space and (later) to be read
 *   back into memory.
 */

#if defined(CONFIG_ZONE_DEVICE) && defined(CONFIG_FS_DAX)
DECLARE_STATIC_KEY_FALSE(devmap_managed_key);

bool __put_devmap_managed_folio_refs(struct folio *folio, int refs);
static inline bool put_devmap_managed_folio_refs(struct folio *folio, int refs)
{
	if (!static_branch_unlikely(&devmap_managed_key))
		return false;
	if (!folio_is_zone_device(folio))
		return false;
	return __put_devmap_managed_folio_refs(folio, refs);
}
#else /* CONFIG_ZONE_DEVICE && CONFIG_FS_DAX */
static inline bool put_devmap_managed_folio_refs(struct folio *folio, int refs)
{
	return false;
}
#endif /* CONFIG_ZONE_DEVICE && CONFIG_FS_DAX */

/* 127: arbitrary random number, small enough to assemble well */
#define folio_ref_zero_or_close_to_overflow(folio) \
	((unsigned int) folio_ref_count(folio) + 127u <= 127u)

/**
 * folio_get - Increment the reference count on a folio.
 * @folio: The folio.
 *
 * Context: May be called in any context, as long as you know that
 * you have a refcount on the folio.  If you do not already have one,
 * folio_try_get() may be the right interface for you to use.
 */
static inline void folio_get(struct folio *folio)
{
	VM_BUG_ON_FOLIO(folio_ref_zero_or_close_to_overflow(folio), folio);
	folio_ref_inc(folio);
}

static inline void get_page(struct page *page)
{
	folio_get(page_folio(page));
}

static inline __must_check bool try_get_page(struct page *page)
{
	page = compound_head(page);
	if (WARN_ON_ONCE(page_ref_count(page) <= 0))
		return false;
	page_ref_inc(page);
	return true;
}

/**
 * folio_put - Decrement the reference count on a folio.
 * @folio: The folio.
 *
 * If the folio's reference count reaches zero, the memory will be
 * released back to the page allocator and may be used by another
 * allocation immediately.  Do not access the memory or the struct folio
 * after calling folio_put() unless you can be sure that it wasn't the
 * last reference.
 *
 * Context: May be called in process or interrupt context, but not in NMI
 * context.  May be called while holding a spinlock.
 */
static inline void folio_put(struct folio *folio)
{
	if (folio_put_testzero(folio))
		__folio_put(folio);
}

/**
 * folio_put_refs - Reduce the reference count on a folio.
 * @folio: The folio.
 * @refs: The amount to subtract from the folio's reference count.
 *
 * If the folio's reference count reaches zero, the memory will be
 * released back to the page allocator and may be used by another
 * allocation immediately.  Do not access the memory or the struct folio
 * after calling folio_put_refs() unless you can be sure that these weren't
 * the last references.
 *
 * Context: May be called in process or interrupt context, but not in NMI
 * context.  May be called while holding a spinlock.
 */
static inline void folio_put_refs(struct folio *folio, int refs)
{
	if (folio_ref_sub_and_test(folio, refs))
		__folio_put(folio);
}

void folios_put_refs(struct folio_batch *folios, unsigned int *refs);

/*
 * union release_pages_arg - an array of pages or folios
 *
 * release_pages() releases a simple array of multiple pages, and
 * accepts various different forms of said page array: either
 * a regular old boring array of pages, an array of folios, or
 * an array of encoded page pointers.
 *
 * The transparent union syntax for this kind of "any of these
 * argument types" is all kinds of ugly, so look away.
 */
typedef union {
	struct page **pages;
	struct folio **folios;
	struct encoded_page **encoded_pages;
} release_pages_arg __attribute__ ((__transparent_union__));

void release_pages(release_pages_arg, int nr);

/**
 * folios_put - Decrement the reference count on an array of folios.
 * @folios: The folios.
 *
 * Like folio_put(), but for a batch of folios.  This is more efficient
 * than writing the loop yourself as it will optimise the locks which need
 * to be taken if the folios are freed.  The folios batch is returned
 * empty and ready to be reused for another batch; there is no need to
 * reinitialise it.
 *
 * Context: May be called in process or interrupt context, but not in NMI
 * context.  May be called while holding a spinlock.
 */
static inline void folios_put(struct folio_batch *folios)
{
	folios_put_refs(folios, NULL);
}

static inline void put_page(struct page *page)
{
	struct folio *folio = page_folio(page);

	/*
	 * For some devmap managed pages we need to catch refcount transition
	 * from 2 to 1:
	 */
	if (put_devmap_managed_folio_refs(folio, 1))
		return;
	folio_put(folio);
}

/*
 * GUP_PIN_COUNTING_BIAS, and the associated functions that use it, overload
 * the page's refcount so that two separate items are tracked: the original page
 * reference count, and also a new count of how many pin_user_pages() calls were
 * made against the page. ("gup-pinned" is another term for the latter).
 *
 * With this scheme, pin_user_pages() becomes special: such pages are marked as
 * distinct from normal pages. As such, the unpin_user_page() call (and its
 * variants) must be used in order to release gup-pinned pages.
 *
 * Choice of value:
 *
 * By making GUP_PIN_COUNTING_BIAS a power of two, debugging of page reference
 * counts with respect to pin_user_pages() and unpin_user_page() becomes
 * simpler, due to the fact that adding an even power of two to the page
 * refcount has the effect of using only the upper N bits, for the code that
 * counts up using the bias value. This means that the lower bits are left for
 * the exclusive use of the original code that increments and decrements by one
 * (or at least, by much smaller values than the bias value).
 *
 * Of course, once the lower bits overflow into the upper bits (and this is
 * OK, because subtraction recovers the original values), then visual inspection
 * no longer suffices to directly view the separate counts. However, for normal
 * applications that don't have huge page reference counts, this won't be an
 * issue.
 *
 * Locking: the lockless algorithm described in folio_try_get_rcu()
 * provides safe operation for get_user_pages(), folio_mkclean() and
 * other calls that race to set up page table entries.
 */
#define GUP_PIN_COUNTING_BIAS (1U << 10)

void unpin_user_page(struct page *page);
void unpin_folio(struct folio *folio);
void unpin_user_pages_dirty_lock(struct page **pages, unsigned long npages,
				 bool make_dirty);
void unpin_user_page_range_dirty_lock(struct page *page, unsigned long npages,
				      bool make_dirty);
void unpin_user_pages(struct page **pages, unsigned long npages);
void unpin_folios(struct folio **folios, unsigned long nfolios);

static inline bool is_cow_mapping(vm_flags_t flags)
{
	return (flags & (VM_SHARED | VM_MAYWRITE)) == VM_MAYWRITE;
}

#ifndef CONFIG_MMU
static inline bool is_nommu_shared_mapping(vm_flags_t flags)
{
	/*
	 * NOMMU shared mappings are ordinary MAP_SHARED mappings and selected
	 * R/O MAP_PRIVATE file mappings that are an effective R/O overlay of
	 * a file mapping. R/O MAP_PRIVATE mappings might still modify
	 * underlying memory if ptrace is active, so this is only possible if
	 * ptrace does not apply. Note that there is no mprotect() to upgrade
	 * write permissions later.
	 */
	return flags & (VM_MAYSHARE | VM_MAYOVERLAY);
}
#endif

#if defined(CONFIG_SPARSEMEM) && !defined(CONFIG_SPARSEMEM_VMEMMAP)
#define SECTION_IN_PAGE_FLAGS
#endif

/*
 * The identification function is mainly used by the buddy allocator for
 * determining if two pages could be buddies. We are not really identifying
 * the zone since we could be using the section number id if we do not have
 * node id available in page flags.
 * We only guarantee that it will return the same value for two combinable
 * pages in a zone.
 */
static inline int page_zone_id(struct page *page)
{
	return (page->flags >> ZONEID_PGSHIFT) & ZONEID_MASK;
}

#ifdef NODE_NOT_IN_PAGE_FLAGS
int page_to_nid(const struct page *page);
#else
static inline int page_to_nid(const struct page *page)
{
	return (PF_POISONED_CHECK(page)->flags >> NODES_PGSHIFT) & NODES_MASK;
}
#endif

static inline int folio_nid(const struct folio *folio)
{
	return page_to_nid(&folio->page);
}

#ifdef CONFIG_NUMA_BALANCING
/* page access time bits needs to hold at least 4 seconds */
#define PAGE_ACCESS_TIME_MIN_BITS	12
#if LAST_CPUPID_SHIFT < PAGE_ACCESS_TIME_MIN_BITS
#define PAGE_ACCESS_TIME_BUCKETS				\
	(PAGE_ACCESS_TIME_MIN_BITS - LAST_CPUPID_SHIFT)
#else
#define PAGE_ACCESS_TIME_BUCKETS	0
#endif

#define PAGE_ACCESS_TIME_MASK				\
	(LAST_CPUPID_MASK << PAGE_ACCESS_TIME_BUCKETS)

static inline int cpu_pid_to_cpupid(int cpu, int pid)
{
	return ((cpu & LAST__CPU_MASK) << LAST__PID_SHIFT) | (pid & LAST__PID_MASK);
}

static inline int cpupid_to_pid(int cpupid)
{
	return cpupid & LAST__PID_MASK;
}

static inline int cpupid_to_cpu(int cpupid)
{
	return (cpupid >> LAST__PID_SHIFT) & LAST__CPU_MASK;
}

static inline int cpupid_to_nid(int cpupid)
{
	return cpu_to_node(cpupid_to_cpu(cpupid));
}

static inline bool cpupid_pid_unset(int cpupid)
{
	return cpupid_to_pid(cpupid) == (-1 & LAST__PID_MASK);
}

static inline bool cpupid_cpu_unset(int cpupid)
{
	return cpupid_to_cpu(cpupid) == (-1 & LAST__CPU_MASK);
}

static inline bool __cpupid_match_pid(pid_t task_pid, int cpupid)
{
	return (task_pid & LAST__PID_MASK) == cpupid_to_pid(cpupid);
}

#define cpupid_match_pid(task, cpupid) __cpupid_match_pid(task->pid, cpupid)
#ifdef LAST_CPUPID_NOT_IN_PAGE_FLAGS
static inline int folio_xchg_last_cpupid(struct folio *folio, int cpupid)
{
	return xchg(&folio->_last_cpupid, cpupid & LAST_CPUPID_MASK);
}

static inline int folio_last_cpupid(struct folio *folio)
{
	return folio->_last_cpupid;
}
static inline void page_cpupid_reset_last(struct page *page)
{
	page->_last_cpupid = -1 & LAST_CPUPID_MASK;
}
#else
static inline int folio_last_cpupid(struct folio *folio)
{
	return (folio->flags >> LAST_CPUPID_PGSHIFT) & LAST_CPUPID_MASK;
}

int folio_xchg_last_cpupid(struct folio *folio, int cpupid);

static inline void page_cpupid_reset_last(struct page *page)
{
	page->flags |= LAST_CPUPID_MASK << LAST_CPUPID_PGSHIFT;
}
#endif /* LAST_CPUPID_NOT_IN_PAGE_FLAGS */

static inline int folio_xchg_access_time(struct folio *folio, int time)
{
	int last_time;

	last_time = folio_xchg_last_cpupid(folio,
					   time >> PAGE_ACCESS_TIME_BUCKETS);
	return last_time << PAGE_ACCESS_TIME_BUCKETS;
}

static inline void vma_set_access_pid_bit(struct vm_area_struct *vma)
{
	unsigned int pid_bit;

	pid_bit = hash_32(current->pid, ilog2(BITS_PER_LONG));
	if (vma->numab_state && !test_bit(pid_bit, &vma->numab_state->pids_active[1])) {
		__set_bit(pid_bit, &vma->numab_state->pids_active[1]);
	}
}
#else /* !CONFIG_NUMA_BALANCING */
static inline int folio_xchg_last_cpupid(struct folio *folio, int cpupid)
{
	return folio_nid(folio); /* XXX */
}

static inline int folio_xchg_access_time(struct folio *folio, int time)
{
	return 0;
}

static inline int folio_last_cpupid(struct folio *folio)
{
	return folio_nid(folio); /* XXX */
}

static inline int cpupid_to_nid(int cpupid)
{
	return -1;
}

static inline int cpupid_to_pid(int cpupid)
{
	return -1;
}

static inline int cpupid_to_cpu(int cpupid)
{
	return -1;
}

static inline int cpu_pid_to_cpupid(int nid, int pid)
{
	return -1;
}

static inline bool cpupid_pid_unset(int cpupid)
{
	return true;
}

static inline void page_cpupid_reset_last(struct page *page)
{
}

static inline bool cpupid_match_pid(struct task_struct *task, int cpupid)
{
	return false;
}

static inline void vma_set_access_pid_bit(struct vm_area_struct *vma)
{
}
#endif /* CONFIG_NUMA_BALANCING */

#if defined(CONFIG_KASAN_SW_TAGS) || defined(CONFIG_KASAN_HW_TAGS)

/*
 * KASAN per-page tags are stored xor'ed with 0xff. This allows to avoid
 * setting tags for all pages to native kernel tag value 0xff, as the default
 * value 0x00 maps to 0xff.
 */

static inline u8 page_kasan_tag(const struct page *page)
{
	u8 tag = KASAN_TAG_KERNEL;

	if (kasan_enabled()) {
		tag = (page->flags >> KASAN_TAG_PGSHIFT) & KASAN_TAG_MASK;
		tag ^= 0xff;
	}

	return tag;
}

static inline void page_kasan_tag_set(struct page *page, u8 tag)
{
	unsigned long old_flags, flags;

	if (!kasan_enabled())
		return;

	tag ^= 0xff;
	old_flags = READ_ONCE(page->flags);
	do {
		flags = old_flags;
		flags &= ~(KASAN_TAG_MASK << KASAN_TAG_PGSHIFT);
		flags |= (tag & KASAN_TAG_MASK) << KASAN_TAG_PGSHIFT;
	} while (unlikely(!try_cmpxchg(&page->flags, &old_flags, flags)));
}

static inline void page_kasan_tag_reset(struct page *page)
{
	if (kasan_enabled())
		page_kasan_tag_set(page, KASAN_TAG_KERNEL);
}

#else /* CONFIG_KASAN_SW_TAGS || CONFIG_KASAN_HW_TAGS */

static inline u8 page_kasan_tag(const struct page *page)
{
	return 0xff;
}

static inline void page_kasan_tag_set(struct page *page, u8 tag) { }
static inline void page_kasan_tag_reset(struct page *page) { }

#endif /* CONFIG_KASAN_SW_TAGS || CONFIG_KASAN_HW_TAGS */

static inline struct zone *page_zone(const struct page *page)
{
	return &NODE_DATA(page_to_nid(page))->node_zones[page_zonenum(page)];
}

static inline pg_data_t *page_pgdat(const struct page *page)
{
	return NODE_DATA(page_to_nid(page));
}

static inline struct zone *folio_zone(const struct folio *folio)
{
	return page_zone(&folio->page);
}

static inline pg_data_t *folio_pgdat(const struct folio *folio)
{
	return page_pgdat(&folio->page);
}

#ifdef SECTION_IN_PAGE_FLAGS
static inline void set_page_section(struct page *page, unsigned long section)
{
	page->flags &= ~(SECTIONS_MASK << SECTIONS_PGSHIFT);
	page->flags |= (section & SECTIONS_MASK) << SECTIONS_PGSHIFT;
}

static inline unsigned long page_to_section(const struct page *page)
{
	return (page->flags >> SECTIONS_PGSHIFT) & SECTIONS_MASK;
}
#endif

/**
 * folio_pfn - Return the Page Frame Number of a folio.
 * @folio: The folio.
 *
 * A folio may contain multiple pages.  The pages have consecutive
 * Page Frame Numbers.
 *
 * Return: The Page Frame Number of the first page in the folio.
 */
static inline unsigned long folio_pfn(struct folio *folio)
{
	return page_to_pfn(&folio->page);
}

static inline struct folio *pfn_folio(unsigned long pfn)
{
	return page_folio(pfn_to_page(pfn));
}

/**
 * folio_maybe_dma_pinned - Report if a folio may be pinned for DMA.
 * @folio: The folio.
 *
 * This function checks if a folio has been pinned via a call to
 * a function in the pin_user_pages() family.
 *
 * For small folios, the return value is partially fuzzy: false is not fuzzy,
 * because it means "definitely not pinned for DMA", but true means "probably
 * pinned for DMA, but possibly a false positive due to having at least
 * GUP_PIN_COUNTING_BIAS worth of normal folio references".
 *
 * False positives are OK, because: a) it's unlikely for a folio to
 * get that many refcounts, and b) all the callers of this routine are
 * expected to be able to deal gracefully with a false positive.
 *
 * For large folios, the result will be exactly correct. That's because
 * we have more tracking data available: the _pincount field is used
 * instead of the GUP_PIN_COUNTING_BIAS scheme.
 *
 * For more information, please see Documentation/core-api/pin_user_pages.rst.
 *
 * Return: True, if it is likely that the folio has been "dma-pinned".
 * False, if the folio is definitely not dma-pinned.
 */
static inline bool folio_maybe_dma_pinned(struct folio *folio)
{
	if (folio_test_large(folio))
		return atomic_read(&folio->_pincount) > 0;

	/*
	 * folio_ref_count() is signed. If that refcount overflows, then
	 * folio_ref_count() returns a negative value, and callers will avoid
	 * further incrementing the refcount.
	 *
	 * Here, for that overflow case, use the sign bit to count a little
	 * bit higher via unsigned math, and thus still get an accurate result.
	 */
	return ((unsigned int)folio_ref_count(folio)) >=
		GUP_PIN_COUNTING_BIAS;
}

/*
 * This should most likely only be called during fork() to see whether we
 * should break the cow immediately for an anon page on the src mm.
 *
 * The caller has to hold the PT lock and the vma->vm_mm->->write_protect_seq.
 */
static inline bool folio_needs_cow_for_dma(struct vm_area_struct *vma,
					  struct folio *folio)
{
	VM_BUG_ON(!(raw_read_seqcount(&vma->vm_mm->write_protect_seq) & 1));

	if (!test_bit(MMF_HAS_PINNED, &vma->vm_mm->flags))
		return false;

	return folio_maybe_dma_pinned(folio);
}

/**
 * is_zero_page - Query if a page is a zero page
 * @page: The page to query
 *
 * This returns true if @page is one of the permanent zero pages.
 */
static inline bool is_zero_page(const struct page *page)
{
	return is_zero_pfn(page_to_pfn(page));
}

/**
 * is_zero_folio - Query if a folio is a zero page
 * @folio: The folio to query
 *
 * This returns true if @folio is one of the permanent zero pages.
 */
static inline bool is_zero_folio(const struct folio *folio)
{
	return is_zero_page(&folio->page);
}

/* MIGRATE_CMA and ZONE_MOVABLE do not allow pin folios */
#ifdef CONFIG_MIGRATION
static inline bool folio_is_longterm_pinnable(struct folio *folio)
{
#ifdef CONFIG_CMA
	int mt = folio_migratetype(folio);

	if (mt == MIGRATE_CMA || mt == MIGRATE_ISOLATE)
		return false;
#endif
	/* The zero page can be "pinned" but gets special handling. */
	if (is_zero_folio(folio))
		return true;

	/* Coherent device memory must always allow eviction. */
	if (folio_is_device_coherent(folio))
		return false;

	/* Otherwise, non-movable zone folios can be pinned. */
	return !folio_is_zone_movable(folio);

}
#else
static inline bool folio_is_longterm_pinnable(struct folio *folio)
{
	return true;
}
#endif

static inline void set_page_zone(struct page *page, enum zone_type zone)
{
	page->flags &= ~(ZONES_MASK << ZONES_PGSHIFT);
	page->flags |= (zone & ZONES_MASK) << ZONES_PGSHIFT;
}

static inline void set_page_node(struct page *page, unsigned long node)
{
	page->flags &= ~(NODES_MASK << NODES_PGSHIFT);
	page->flags |= (node & NODES_MASK) << NODES_PGSHIFT;
}

static inline void set_page_links(struct page *page, enum zone_type zone,
	unsigned long node, unsigned long pfn)
{
	set_page_zone(page, zone);
	set_page_node(page, node);
#ifdef SECTION_IN_PAGE_FLAGS
	set_page_section(page, pfn_to_section_nr(pfn));
#endif
}

/**
 * folio_nr_pages - The number of pages in the folio.
 * @folio: The folio.
 *
 * Return: A positive power of two.
 */
static inline long folio_nr_pages(const struct folio *folio)
{
	if (!folio_test_large(folio))
		return 1;
#ifdef CONFIG_64BIT
	return folio->_folio_nr_pages;
#else
	return 1L << (folio->_flags_1 & 0xff);
#endif
}

/* Only hugetlbfs can allocate folios larger than MAX_ORDER */
#ifdef CONFIG_ARCH_HAS_GIGANTIC_PAGE
#define MAX_FOLIO_NR_PAGES	(1UL << PUD_ORDER)
#else
#define MAX_FOLIO_NR_PAGES	MAX_ORDER_NR_PAGES
#endif

/*
 * compound_nr() returns the number of pages in this potentially compound
 * page.  compound_nr() can be called on a tail page, and is defined to
 * return 1 in that case.
 */
static inline unsigned long compound_nr(struct page *page)
{
	struct folio *folio = (struct folio *)page;

	if (!test_bit(PG_head, &folio->flags))
		return 1;
#ifdef CONFIG_64BIT
	return folio->_folio_nr_pages;
#else
	return 1L << (folio->_flags_1 & 0xff);
#endif
}

/**
 * thp_nr_pages - The number of regular pages in this huge page.
 * @page: The head page of a huge page.
 */
static inline int thp_nr_pages(struct page *page)
{
	return folio_nr_pages((struct folio *)page);
}

/**
 * folio_next - Move to the next physical folio.
 * @folio: The folio we're currently operating on.
 *
 * If you have physically contiguous memory which may span more than
 * one folio (eg a &struct bio_vec), use this function to move from one
 * folio to the next.  Do not use it if the memory is only virtually
 * contiguous as the folios are almost certainly not adjacent to each
 * other.  This is the folio equivalent to writing ``page++``.
 *
 * Context: We assume that the folios are refcounted and/or locked at a
 * higher level and do not adjust the reference counts.
 * Return: The next struct folio.
 */
static inline struct folio *folio_next(struct folio *folio)
{
	return (struct folio *)folio_page(folio, folio_nr_pages(folio));
}

/**
 * folio_shift - The size of the memory described by this folio.
 * @folio: The folio.
 *
 * A folio represents a number of bytes which is a power-of-two in size.
 * This function tells you which power-of-two the folio is.  See also
 * folio_size() and folio_order().
 *
 * Context: The caller should have a reference on the folio to prevent
 * it from being split.  It is not necessary for the folio to be locked.
 * Return: The base-2 logarithm of the size of this folio.
 */
static inline unsigned int folio_shift(const struct folio *folio)
{
	return PAGE_SHIFT + folio_order(folio);
}

/**
 * folio_size - The number of bytes in a folio.
 * @folio: The folio.
 *
 * Context: The caller should have a reference on the folio to prevent
 * it from being split.  It is not necessary for the folio to be locked.
 * Return: The number of bytes in this folio.
 */
static inline size_t folio_size(const struct folio *folio)
{
	return PAGE_SIZE << folio_order(folio);
}

/**
 * folio_likely_mapped_shared - Estimate if the folio is mapped into the page
 *				tables of more than one MM
 * @folio: The folio.
 *
 * This function checks if the folio is currently mapped into more than one
 * MM ("mapped shared"), or if the folio is only mapped into a single MM
 * ("mapped exclusively").
 *
 * As precise information is not easily available for all folios, this function
 * estimates the number of MMs ("sharers") that are currently mapping a folio
 * using the number of times the first page of the folio is currently mapped
 * into page tables.
 *
 * For small anonymous folios (except KSM folios) and anonymous hugetlb folios,
 * the return value will be exactly correct, because they can only be mapped
 * at most once into an MM, and they cannot be partially mapped.
 *
 * For other folios, the result can be fuzzy:
 *    #. For partially-mappable large folios (THP), the return value can wrongly
 *       indicate "mapped exclusively" (false negative) when the folio is
 *       only partially mapped into at least one MM.
 *    #. For pagecache folios (including hugetlb), the return value can wrongly
 *       indicate "mapped shared" (false positive) when two VMAs in the same MM
 *       cover the same file range.
 *    #. For (small) KSM folios, the return value can wrongly indicate "mapped
 *       shared" (false positive), when the folio is mapped multiple times into
 *       the same MM.
 *
 * Further, this function only considers current page table mappings that
 * are tracked using the folio mapcount(s).
 *
 * This function does not consider:
 *    #. If the folio might get mapped in the (near) future (e.g., swapcache,
 *       pagecache, temporary unmapping for migration).
 *    #. If the folio is mapped differently (VM_PFNMAP).
 *    #. If hugetlb page table sharing applies. Callers might want to check
 *       hugetlb_pmd_shared().
 *
 * Return: Whether the folio is estimated to be mapped into more than one MM.
 */
static inline bool folio_likely_mapped_shared(struct folio *folio)
{
	int mapcount = folio_mapcount(folio);

	/* Only partially-mappable folios require more care. */
	if (!folio_test_large(folio) || unlikely(folio_test_hugetlb(folio)))
		return mapcount > 1;

	/* A single mapping implies "mapped exclusively". */
	if (mapcount <= 1)
		return false;

	/* If any page is mapped more than once we treat it "mapped shared". */
	if (folio_entire_mapcount(folio) || mapcount > folio_nr_pages(folio))
		return true;

	/* Let's guess based on the first subpage. */
	return atomic_read(&folio->_mapcount) > 0;
}

#ifndef HAVE_ARCH_MAKE_PAGE_ACCESSIBLE
static inline int arch_make_page_accessible(struct page *page)
{
	return 0;
}
#endif

#ifndef HAVE_ARCH_MAKE_FOLIO_ACCESSIBLE
static inline int arch_make_folio_accessible(struct folio *folio)
{
	int ret;
	long i, nr = folio_nr_pages(folio);

	for (i = 0; i < nr; i++) {
		ret = arch_make_page_accessible(folio_page(folio, i));
		if (ret)
			break;
	}

	return ret;
}
#endif

/*
 * Some inline functions in vmstat.h depend on page_zone()
 */
#include <linux/vmstat.h>

#if defined(CONFIG_HIGHMEM) && !defined(WANT_PAGE_VIRTUAL)
#define HASHED_PAGE_VIRTUAL
#endif

#if defined(WANT_PAGE_VIRTUAL)
static inline void *page_address(const struct page *page)
{
	return page->virtual;
}
static inline void set_page_address(struct page *page, void *address)
{
	page->virtual = address;
}
#define page_address_init()  do { } while(0)
#endif

#if defined(HASHED_PAGE_VIRTUAL)
void *page_address(const struct page *page);
void set_page_address(struct page *page, void *virtual);
void page_address_init(void);
#endif

static __always_inline void *lowmem_page_address(const struct page *page)
{
	return page_to_virt(page);
}

#if !defined(HASHED_PAGE_VIRTUAL) && !defined(WANT_PAGE_VIRTUAL)
#define page_address(page) lowmem_page_address(page)
#define set_page_address(page, address)  do { } while(0)
#define page_address_init()  do { } while(0)
#endif

static inline void *folio_address(const struct folio *folio)
{
	return page_address(&folio->page);
}

/*
 * Return true only if the page has been allocated with
 * ALLOC_NO_WATERMARKS and the low watermark was not
 * met implying that the system is under some pressure.
 */
static inline bool page_is_pfmemalloc(const struct page *page)
{
	/*
	 * lru.next has bit 1 set if the page is allocated from the
	 * pfmemalloc reserves.  Callers may simply overwrite it if
	 * they do not need to preserve that information.
	 */
	return (uintptr_t)page->lru.next & BIT(1);
}

/*
 * Return true only if the folio has been allocated with
 * ALLOC_NO_WATERMARKS and the low watermark was not
 * met implying that the system is under some pressure.
 */
static inline bool folio_is_pfmemalloc(const struct folio *folio)
{
	/*
	 * lru.next has bit 1 set if the page is allocated from the
	 * pfmemalloc reserves.  Callers may simply overwrite it if
	 * they do not need to preserve that information.
	 */
	return (uintptr_t)folio->lru.next & BIT(1);
}

/*
 * Only to be called by the page allocator on a freshly allocated
 * page.
 */
static inline void set_page_pfmemalloc(struct page *page)
{
	page->lru.next = (void *)BIT(1);
}

static inline void clear_page_pfmemalloc(struct page *page)
{
	page->lru.next = NULL;
}

/*
 * Can be called by the pagefault handler when it gets a VM_FAULT_OOM.
 */
extern void pagefault_out_of_memory(void);

#define offset_in_page(p)	((unsigned long)(p) & ~PAGE_MASK)
#define offset_in_thp(page, p)	((unsigned long)(p) & (thp_size(page) - 1))
#define offset_in_folio(folio, p) ((unsigned long)(p) & (folio_size(folio) - 1))

/*
 * Parameter block passed down to zap_pte_range in exceptional cases.
 */
struct zap_details {
	struct folio *single_folio;	/* Locked folio to be unmapped */
	bool even_cows;			/* Zap COWed private pages too? */
	zap_flags_t zap_flags;		/* Extra flags for zapping */
};

/*
 * Whether to drop the pte markers, for example, the uffd-wp information for
 * file-backed memory.  This should only be specified when we will completely
 * drop the page in the mm, either by truncation or unmapping of the vma.  By
 * default, the flag is not set.
 */
#define  ZAP_FLAG_DROP_MARKER        ((__force zap_flags_t) BIT(0))
/* Set in unmap_vmas() to indicate a final unmap call.  Only used by hugetlb */
#define  ZAP_FLAG_UNMAP              ((__force zap_flags_t) BIT(1))

#ifdef CONFIG_SCHED_MM_CID
void sched_mm_cid_before_execve(struct task_struct *t);
void sched_mm_cid_after_execve(struct task_struct *t);
void sched_mm_cid_fork(struct task_struct *t);
void sched_mm_cid_exit_signals(struct task_struct *t);
static inline int task_mm_cid(struct task_struct *t)
{
	return t->mm_cid;
}
#else
static inline void sched_mm_cid_before_execve(struct task_struct *t) { }
static inline void sched_mm_cid_after_execve(struct task_struct *t) { }
static inline void sched_mm_cid_fork(struct task_struct *t) { }
static inline void sched_mm_cid_exit_signals(struct task_struct *t) { }
static inline int task_mm_cid(struct task_struct *t)
{
	/*
	 * Use the processor id as a fall-back when the mm cid feature is
	 * disabled. This provides functional per-cpu data structure accesses
	 * in user-space, althrough it won't provide the memory usage benefits.
	 */
	return raw_smp_processor_id();
}
#endif

#ifdef CONFIG_MMU
extern bool can_do_mlock(void);
#else
static inline bool can_do_mlock(void) { return false; }
#endif
extern int user_shm_lock(size_t, struct ucounts *);
extern void user_shm_unlock(size_t, struct ucounts *);

struct folio *vm_normal_folio(struct vm_area_struct *vma, unsigned long addr,
			     pte_t pte);
struct page *vm_normal_page(struct vm_area_struct *vma, unsigned long addr,
			     pte_t pte);
struct folio *vm_normal_folio_pmd(struct vm_area_struct *vma,
				  unsigned long addr, pmd_t pmd);
struct page *vm_normal_page_pmd(struct vm_area_struct *vma, unsigned long addr,
				pmd_t pmd);

void zap_vma_ptes(struct vm_area_struct *vma, unsigned long address,
		  unsigned long size);
void zap_page_range_single(struct vm_area_struct *vma, unsigned long address,
			   unsigned long size, struct zap_details *details);
static inline void zap_vma_pages(struct vm_area_struct *vma)
{
	zap_page_range_single(vma, vma->vm_start,
			      vma->vm_end - vma->vm_start, NULL);
}
void unmap_vmas(struct mmu_gather *tlb, struct ma_state *mas,
		struct vm_area_struct *start_vma, unsigned long start,
		unsigned long end, unsigned long tree_end, bool mm_wr_locked);

struct mmu_notifier_range;

void free_pgd_range(struct mmu_gather *tlb, unsigned long addr,
		unsigned long end, unsigned long floor, unsigned long ceiling);
int
copy_page_range(struct vm_area_struct *dst_vma, struct vm_area_struct *src_vma);
int follow_pte(struct vm_area_struct *vma, unsigned long address,
	       pte_t **ptepp, spinlock_t **ptlp);
int generic_access_phys(struct vm_area_struct *vma, unsigned long addr,
			void *buf, int len, int write);

extern void truncate_pagecache(struct inode *inode, loff_t new);
extern void truncate_setsize(struct inode *inode, loff_t newsize);
void pagecache_isize_extended(struct inode *inode, loff_t from, loff_t to);
void truncate_pagecache_range(struct inode *inode, loff_t offset, loff_t end);
int generic_error_remove_folio(struct address_space *mapping,
		struct folio *folio);

struct vm_area_struct *lock_mm_and_find_vma(struct mm_struct *mm,
		unsigned long address, struct pt_regs *regs);

#ifdef CONFIG_MMU
extern vm_fault_t handle_mm_fault(struct vm_area_struct *vma,
				  unsigned long address, unsigned int flags,
				  struct pt_regs *regs);
extern int fixup_user_fault(struct mm_struct *mm,
			    unsigned long address, unsigned int fault_flags,
			    bool *unlocked);
void unmap_mapping_pages(struct address_space *mapping,
		pgoff_t start, pgoff_t nr, bool even_cows);
void unmap_mapping_range(struct address_space *mapping,
		loff_t const holebegin, loff_t const holelen, int even_cows);
#else
static inline vm_fault_t handle_mm_fault(struct vm_area_struct *vma,
					 unsigned long address, unsigned int flags,
					 struct pt_regs *regs)
{
	/* should never happen if there's no MMU */
	BUG();
	return VM_FAULT_SIGBUS;
}
static inline int fixup_user_fault(struct mm_struct *mm, unsigned long address,
		unsigned int fault_flags, bool *unlocked)
{
	/* should never happen if there's no MMU */
	BUG();
	return -EFAULT;
}
static inline void unmap_mapping_pages(struct address_space *mapping,
		pgoff_t start, pgoff_t nr, bool even_cows) { }
static inline void unmap_mapping_range(struct address_space *mapping,
		loff_t const holebegin, loff_t const holelen, int even_cows) { }
#endif

static inline void unmap_shared_mapping_range(struct address_space *mapping,
		loff_t const holebegin, loff_t const holelen)
{
	unmap_mapping_range(mapping, holebegin, holelen, 0);
}

static inline struct vm_area_struct *vma_lookup(struct mm_struct *mm,
						unsigned long addr);

extern int access_process_vm(struct task_struct *tsk, unsigned long addr,
		void *buf, int len, unsigned int gup_flags);
extern int access_remote_vm(struct mm_struct *mm, unsigned long addr,
		void *buf, int len, unsigned int gup_flags);

long get_user_pages_remote(struct mm_struct *mm,
			   unsigned long start, unsigned long nr_pages,
			   unsigned int gup_flags, struct page **pages,
			   int *locked);
long pin_user_pages_remote(struct mm_struct *mm,
			   unsigned long start, unsigned long nr_pages,
			   unsigned int gup_flags, struct page **pages,
			   int *locked);

/*
 * Retrieves a single page alongside its VMA. Does not support FOLL_NOWAIT.
 */
static inline struct page *get_user_page_vma_remote(struct mm_struct *mm,
						    unsigned long addr,
						    int gup_flags,
						    struct vm_area_struct **vmap)
{
	struct page *page;
	struct vm_area_struct *vma;
	int got;

	if (WARN_ON_ONCE(unlikely(gup_flags & FOLL_NOWAIT)))
		return ERR_PTR(-EINVAL);

	got = get_user_pages_remote(mm, addr, 1, gup_flags, &page, NULL);

	if (got < 0)
		return ERR_PTR(got);

	vma = vma_lookup(mm, addr);
	if (WARN_ON_ONCE(!vma)) {
		put_page(page);
		return ERR_PTR(-EINVAL);
	}

	*vmap = vma;
	return page;
}

long get_user_pages(unsigned long start, unsigned long nr_pages,
		    unsigned int gup_flags, struct page **pages);
long pin_user_pages(unsigned long start, unsigned long nr_pages,
		    unsigned int gup_flags, struct page **pages);
long get_user_pages_unlocked(unsigned long start, unsigned long nr_pages,
		    struct page **pages, unsigned int gup_flags);
long pin_user_pages_unlocked(unsigned long start, unsigned long nr_pages,
		    struct page **pages, unsigned int gup_flags);
long memfd_pin_folios(struct file *memfd, loff_t start, loff_t end,
		      struct folio **folios, unsigned int max_folios,
		      pgoff_t *offset);

int get_user_pages_fast(unsigned long start, int nr_pages,
			unsigned int gup_flags, struct page **pages);
int pin_user_pages_fast(unsigned long start, int nr_pages,
			unsigned int gup_flags, struct page **pages);
void folio_add_pin(struct folio *folio);

int account_locked_vm(struct mm_struct *mm, unsigned long pages, bool inc);
int __account_locked_vm(struct mm_struct *mm, unsigned long pages, bool inc,
			struct task_struct *task, bool bypass_rlim);

struct kvec;
struct page *get_dump_page(unsigned long addr);

bool folio_mark_dirty(struct folio *folio);
bool set_page_dirty(struct page *page);
int set_page_dirty_lock(struct page *page);

int get_cmdline(struct task_struct *task, char *buffer, int buflen);

extern unsigned long move_page_tables(struct vm_area_struct *vma,
		unsigned long old_addr, struct vm_area_struct *new_vma,
		unsigned long new_addr, unsigned long len,
		bool need_rmap_locks, bool for_stack);

/*
 * Flags used by change_protection().  For now we make it a bitmap so
 * that we can pass in multiple flags just like parameters.  However
 * for now all the callers are only use one of the flags at the same
 * time.
 */
/*
 * Whether we should manually check if we can map individual PTEs writable,
 * because something (e.g., COW, uffd-wp) blocks that from happening for all
 * PTEs automatically in a writable mapping.
 */
#define  MM_CP_TRY_CHANGE_WRITABLE	   (1UL << 0)
/* Whether this protection change is for NUMA hints */
#define  MM_CP_PROT_NUMA                   (1UL << 1)
/* Whether this change is for write protecting */
#define  MM_CP_UFFD_WP                     (1UL << 2) /* do wp */
#define  MM_CP_UFFD_WP_RESOLVE             (1UL << 3) /* Resolve wp */
#define  MM_CP_UFFD_WP_ALL                 (MM_CP_UFFD_WP | \
					    MM_CP_UFFD_WP_RESOLVE)

bool vma_needs_dirty_tracking(struct vm_area_struct *vma);
bool vma_wants_writenotify(struct vm_area_struct *vma, pgprot_t vm_page_prot);
static inline bool vma_wants_manual_pte_write_upgrade(struct vm_area_struct *vma)
{
	/*
	 * We want to check manually if we can change individual PTEs writable
	 * if we can't do that automatically for all PTEs in a mapping. For
	 * private mappings, that's always the case when we have write
	 * permissions as we properly have to handle COW.
	 */
	if (vma->vm_flags & VM_SHARED)
		return vma_wants_writenotify(vma, vma->vm_page_prot);
	return !!(vma->vm_flags & VM_WRITE);

}
bool can_change_pte_writable(struct vm_area_struct *vma, unsigned long addr,
			     pte_t pte);
extern long change_protection(struct mmu_gather *tlb,
			      struct vm_area_struct *vma, unsigned long start,
			      unsigned long end, unsigned long cp_flags);
extern int mprotect_fixup(struct vma_iterator *vmi, struct mmu_gather *tlb,
	  struct vm_area_struct *vma, struct vm_area_struct **pprev,
	  unsigned long start, unsigned long end, unsigned long newflags);

/*
 * doesn't attempt to fault and will return short.
 */
int get_user_pages_fast_only(unsigned long start, int nr_pages,
			     unsigned int gup_flags, struct page **pages);

static inline bool get_user_page_fast_only(unsigned long addr,
			unsigned int gup_flags, struct page **pagep)
{
	return get_user_pages_fast_only(addr, 1, gup_flags, pagep) == 1;
}
/*
 * per-process(per-mm_struct) statistics.
 */
static inline unsigned long get_mm_counter(struct mm_struct *mm, int member)
{
	return percpu_counter_read_positive(&mm->rss_stat[member]);
}

void mm_trace_rss_stat(struct mm_struct *mm, int member);

static inline void add_mm_counter(struct mm_struct *mm, int member, long value)
{
	percpu_counter_add(&mm->rss_stat[member], value);

	mm_trace_rss_stat(mm, member);
}

static inline void inc_mm_counter(struct mm_struct *mm, int member)
{
	percpu_counter_inc(&mm->rss_stat[member]);

	mm_trace_rss_stat(mm, member);
}

static inline void dec_mm_counter(struct mm_struct *mm, int member)
{
	percpu_counter_dec(&mm->rss_stat[member]);

	mm_trace_rss_stat(mm, member);
}

/* Optimized variant when folio is already known not to be anon */
static inline int mm_counter_file(struct folio *folio)
{
	if (folio_test_swapbacked(folio))
		return MM_SHMEMPAGES;
	return MM_FILEPAGES;
}

static inline int mm_counter(struct folio *folio)
{
	if (folio_test_anon(folio))
		return MM_ANONPAGES;
	return mm_counter_file(folio);
}

static inline unsigned long get_mm_rss(struct mm_struct *mm)
{
	return get_mm_counter(mm, MM_FILEPAGES) +
		get_mm_counter(mm, MM_ANONPAGES) +
		get_mm_counter(mm, MM_SHMEMPAGES);
}

static inline unsigned long get_mm_hiwater_rss(struct mm_struct *mm)
{
	return max(mm->hiwater_rss, get_mm_rss(mm));
}

static inline unsigned long get_mm_hiwater_vm(struct mm_struct *mm)
{
	return max(mm->hiwater_vm, mm->total_vm);
}

static inline void update_hiwater_rss(struct mm_struct *mm)
{
	unsigned long _rss = get_mm_rss(mm);

	if ((mm)->hiwater_rss < _rss)
		(mm)->hiwater_rss = _rss;
}

static inline void update_hiwater_vm(struct mm_struct *mm)
{
	if (mm->hiwater_vm < mm->total_vm)
		mm->hiwater_vm = mm->total_vm;
}

static inline void reset_mm_hiwater_rss(struct mm_struct *mm)
{
	mm->hiwater_rss = get_mm_rss(mm);
}

static inline void setmax_mm_hiwater_rss(unsigned long *maxrss,
					 struct mm_struct *mm)
{
	unsigned long hiwater_rss = get_mm_hiwater_rss(mm);

	if (*maxrss < hiwater_rss)
		*maxrss = hiwater_rss;
}

#ifndef CONFIG_ARCH_HAS_PTE_SPECIAL
static inline int pte_special(pte_t pte)
{
	return 0;
}

static inline pte_t pte_mkspecial(pte_t pte)
{
	return pte;
}
#endif

#ifndef CONFIG_ARCH_HAS_PTE_DEVMAP
static inline int pte_devmap(pte_t pte)
{
	return 0;
}
#endif

extern pte_t *__get_locked_pte(struct mm_struct *mm, unsigned long addr,
			       spinlock_t **ptl);
static inline pte_t *get_locked_pte(struct mm_struct *mm, unsigned long addr,
				    spinlock_t **ptl)
{
	pte_t *ptep;
	__cond_lock(*ptl, ptep = __get_locked_pte(mm, addr, ptl));
	return ptep;
}

#ifdef __PAGETABLE_P4D_FOLDED
static inline int __p4d_alloc(struct mm_struct *mm, pgd_t *pgd,
						unsigned long address)
{
	return 0;
}
#else
int __p4d_alloc(struct mm_struct *mm, pgd_t *pgd, unsigned long address);
#endif

#if defined(__PAGETABLE_PUD_FOLDED) || !defined(CONFIG_MMU)
static inline int __pud_alloc(struct mm_struct *mm, p4d_t *p4d,
						unsigned long address)
{
	return 0;
}
static inline void mm_inc_nr_puds(struct mm_struct *mm) {}
static inline void mm_dec_nr_puds(struct mm_struct *mm) {}

#else
int __pud_alloc(struct mm_struct *mm, p4d_t *p4d, unsigned long address);

static inline void mm_inc_nr_puds(struct mm_struct *mm)
{
	if (mm_pud_folded(mm))
		return;
	atomic_long_add(PTRS_PER_PUD * sizeof(pud_t), &mm->pgtables_bytes);
}

static inline void mm_dec_nr_puds(struct mm_struct *mm)
{
	if (mm_pud_folded(mm))
		return;
	atomic_long_sub(PTRS_PER_PUD * sizeof(pud_t), &mm->pgtables_bytes);
}
#endif

#if defined(__PAGETABLE_PMD_FOLDED) || !defined(CONFIG_MMU)
static inline int __pmd_alloc(struct mm_struct *mm, pud_t *pud,
						unsigned long address)
{
	return 0;
}

static inline void mm_inc_nr_pmds(struct mm_struct *mm) {}
static inline void mm_dec_nr_pmds(struct mm_struct *mm) {}

#else
int __pmd_alloc(struct mm_struct *mm, pud_t *pud, unsigned long address);

static inline void mm_inc_nr_pmds(struct mm_struct *mm)
{
	if (mm_pmd_folded(mm))
		return;
	atomic_long_add(PTRS_PER_PMD * sizeof(pmd_t), &mm->pgtables_bytes);
}

static inline void mm_dec_nr_pmds(struct mm_struct *mm)
{
	if (mm_pmd_folded(mm))
		return;
	atomic_long_sub(PTRS_PER_PMD * sizeof(pmd_t), &mm->pgtables_bytes);
}
#endif

#ifdef CONFIG_MMU
static inline void mm_pgtables_bytes_init(struct mm_struct *mm)
{
	atomic_long_set(&mm->pgtables_bytes, 0);
}

static inline unsigned long mm_pgtables_bytes(const struct mm_struct *mm)
{
	return atomic_long_read(&mm->pgtables_bytes);
}

static inline void mm_inc_nr_ptes(struct mm_struct *mm)
{
	atomic_long_add(PTRS_PER_PTE * sizeof(pte_t), &mm->pgtables_bytes);
}

static inline void mm_dec_nr_ptes(struct mm_struct *mm)
{
	atomic_long_sub(PTRS_PER_PTE * sizeof(pte_t), &mm->pgtables_bytes);
}
#else

static inline void mm_pgtables_bytes_init(struct mm_struct *mm) {}
static inline unsigned long mm_pgtables_bytes(const struct mm_struct *mm)
{
	return 0;
}

static inline void mm_inc_nr_ptes(struct mm_struct *mm) {}
static inline void mm_dec_nr_ptes(struct mm_struct *mm) {}
#endif

int __pte_alloc(struct mm_struct *mm, pmd_t *pmd);
int __pte_alloc_kernel(pmd_t *pmd);

#if defined(CONFIG_MMU)

static inline p4d_t *p4d_alloc(struct mm_struct *mm, pgd_t *pgd,
		unsigned long address)
{
	return (unlikely(pgd_none(*pgd)) && __p4d_alloc(mm, pgd, address)) ?
		NULL : p4d_offset(pgd, address);
}

static inline pud_t *pud_alloc(struct mm_struct *mm, p4d_t *p4d,
		unsigned long address)
{
	return (unlikely(p4d_none(*p4d)) && __pud_alloc(mm, p4d, address)) ?
		NULL : pud_offset(p4d, address);
}

static inline pmd_t *pmd_alloc(struct mm_struct *mm, pud_t *pud, unsigned long address)
{
	return (unlikely(pud_none(*pud)) && __pmd_alloc(mm, pud, address))?
		NULL: pmd_offset(pud, address);
}
#endif /* CONFIG_MMU */

static inline struct ptdesc *virt_to_ptdesc(const void *x)
{
	return page_ptdesc(virt_to_page(x));
}

static inline void *ptdesc_to_virt(const struct ptdesc *pt)
{
	return page_to_virt(ptdesc_page(pt));
}

static inline void *ptdesc_address(const struct ptdesc *pt)
{
	return folio_address(ptdesc_folio(pt));
}

static inline bool pagetable_is_reserved(struct ptdesc *pt)
{
	return folio_test_reserved(ptdesc_folio(pt));
}

/**
 * pagetable_alloc - Allocate pagetables
 * @gfp:    GFP flags
 * @order:  desired pagetable order
 *
 * pagetable_alloc allocates memory for page tables as well as a page table
 * descriptor to describe that memory.
 *
 * Return: The ptdesc describing the allocated page tables.
 */
static inline struct ptdesc *pagetable_alloc_noprof(gfp_t gfp, unsigned int order)
{
	struct page *page = alloc_pages_noprof(gfp | __GFP_COMP, order);

	return page_ptdesc(page);
}
#define pagetable_alloc(...)	alloc_hooks(pagetable_alloc_noprof(__VA_ARGS__))

/**
 * pagetable_free - Free pagetables
 * @pt:	The page table descriptor
 *
 * pagetable_free frees the memory of all page tables described by a page
 * table descriptor and the memory for the descriptor itself.
 */
static inline void pagetable_free(struct ptdesc *pt)
{
	struct page *page = ptdesc_page(pt);

	__free_pages(page, compound_order(page));
}

#if USE_SPLIT_PTE_PTLOCKS
#if ALLOC_SPLIT_PTLOCKS
void __init ptlock_cache_init(void);
bool ptlock_alloc(struct ptdesc *ptdesc);
void ptlock_free(struct ptdesc *ptdesc);

static inline spinlock_t *ptlock_ptr(struct ptdesc *ptdesc)
{
	return ptdesc->ptl;
}
#else /* ALLOC_SPLIT_PTLOCKS */
static inline void ptlock_cache_init(void)
{
}

static inline bool ptlock_alloc(struct ptdesc *ptdesc)
{
	return true;
}

static inline void ptlock_free(struct ptdesc *ptdesc)
{
}

static inline spinlock_t *ptlock_ptr(struct ptdesc *ptdesc)
{
	return &ptdesc->ptl;
}
#endif /* ALLOC_SPLIT_PTLOCKS */

static inline spinlock_t *pte_lockptr(struct mm_struct *mm, pmd_t *pmd)
{
	return ptlock_ptr(page_ptdesc(pmd_page(*pmd)));
}

static inline bool ptlock_init(struct ptdesc *ptdesc)
{
	/*
	 * prep_new_page() initialize page->private (and therefore page->ptl)
	 * with 0. Make sure nobody took it in use in between.
	 *
	 * It can happen if arch try to use slab for page table allocation:
	 * slab code uses page->slab_cache, which share storage with page->ptl.
	 */
	VM_BUG_ON_PAGE(*(unsigned long *)&ptdesc->ptl, ptdesc_page(ptdesc));
	if (!ptlock_alloc(ptdesc))
		return false;
	spin_lock_init(ptlock_ptr(ptdesc));
	return true;
}

#else	/* !USE_SPLIT_PTE_PTLOCKS */
/*
 * We use mm->page_table_lock to guard all pagetable pages of the mm.
 */
static inline spinlock_t *pte_lockptr(struct mm_struct *mm, pmd_t *pmd)
{
	return &mm->page_table_lock;
}
static inline void ptlock_cache_init(void) {}
static inline bool ptlock_init(struct ptdesc *ptdesc) { return true; }
static inline void ptlock_free(struct ptdesc *ptdesc) {}
#endif /* USE_SPLIT_PTE_PTLOCKS */

static inline bool pagetable_pte_ctor(struct ptdesc *ptdesc)
{
	struct folio *folio = ptdesc_folio(ptdesc);

	if (!ptlock_init(ptdesc))
		return false;
	__folio_set_pgtable(folio);
	lruvec_stat_add_folio(folio, NR_PAGETABLE);
	return true;
}

static inline void pagetable_pte_dtor(struct ptdesc *ptdesc)
{
	struct folio *folio = ptdesc_folio(ptdesc);

	ptlock_free(ptdesc);
	__folio_clear_pgtable(folio);
	lruvec_stat_sub_folio(folio, NR_PAGETABLE);
}

pte_t *__pte_offset_map(pmd_t *pmd, unsigned long addr, pmd_t *pmdvalp);
static inline pte_t *pte_offset_map(pmd_t *pmd, unsigned long addr)
{
	return __pte_offset_map(pmd, addr, NULL);
}

pte_t *__pte_offset_map_lock(struct mm_struct *mm, pmd_t *pmd,
			unsigned long addr, spinlock_t **ptlp);
static inline pte_t *pte_offset_map_lock(struct mm_struct *mm, pmd_t *pmd,
			unsigned long addr, spinlock_t **ptlp)
{
	pte_t *pte;

	__cond_lock(*ptlp, pte = __pte_offset_map_lock(mm, pmd, addr, ptlp));
	return pte;
}

pte_t *pte_offset_map_nolock(struct mm_struct *mm, pmd_t *pmd,
			unsigned long addr, spinlock_t **ptlp);

#define pte_unmap_unlock(pte, ptl)	do {		\
	spin_unlock(ptl);				\
	pte_unmap(pte);					\
} while (0)

#define pte_alloc(mm, pmd) (unlikely(pmd_none(*(pmd))) && __pte_alloc(mm, pmd))

#define pte_alloc_map(mm, pmd, address)			\
	(pte_alloc(mm, pmd) ? NULL : pte_offset_map(pmd, address))

#define pte_alloc_map_lock(mm, pmd, address, ptlp)	\
	(pte_alloc(mm, pmd) ?			\
		 NULL : pte_offset_map_lock(mm, pmd, address, ptlp))

#define pte_alloc_kernel(pmd, address)			\
	((unlikely(pmd_none(*(pmd))) && __pte_alloc_kernel(pmd))? \
		NULL: pte_offset_kernel(pmd, address))

#if USE_SPLIT_PMD_PTLOCKS

static inline struct page *pmd_pgtable_page(pmd_t *pmd)
{
	unsigned long mask = ~(PTRS_PER_PMD * sizeof(pmd_t) - 1);
	return virt_to_page((void *)((unsigned long) pmd & mask));
}

static inline struct ptdesc *pmd_ptdesc(pmd_t *pmd)
{
	return page_ptdesc(pmd_pgtable_page(pmd));
}

static inline spinlock_t *pmd_lockptr(struct mm_struct *mm, pmd_t *pmd)
{
	return ptlock_ptr(pmd_ptdesc(pmd));
}

static inline bool pmd_ptlock_init(struct ptdesc *ptdesc)
{
#ifdef CONFIG_TRANSPARENT_HUGEPAGE
	ptdesc->pmd_huge_pte = NULL;
#endif
	return ptlock_init(ptdesc);
}

static inline void pmd_ptlock_free(struct ptdesc *ptdesc)
{
#ifdef CONFIG_TRANSPARENT_HUGEPAGE
	VM_BUG_ON_PAGE(ptdesc->pmd_huge_pte, ptdesc_page(ptdesc));
#endif
	ptlock_free(ptdesc);
}

#define pmd_huge_pte(mm, pmd) (pmd_ptdesc(pmd)->pmd_huge_pte)

#else

static inline spinlock_t *pmd_lockptr(struct mm_struct *mm, pmd_t *pmd)
{
	return &mm->page_table_lock;
}

static inline bool pmd_ptlock_init(struct ptdesc *ptdesc) { return true; }
static inline void pmd_ptlock_free(struct ptdesc *ptdesc) {}

#define pmd_huge_pte(mm, pmd) ((mm)->pmd_huge_pte)

#endif

static inline spinlock_t *pmd_lock(struct mm_struct *mm, pmd_t *pmd)
{
	spinlock_t *ptl = pmd_lockptr(mm, pmd);
	spin_lock(ptl);
	return ptl;
}

static inline bool pagetable_pmd_ctor(struct ptdesc *ptdesc)
{
	struct folio *folio = ptdesc_folio(ptdesc);

	if (!pmd_ptlock_init(ptdesc))
		return false;
	__folio_set_pgtable(folio);
	lruvec_stat_add_folio(folio, NR_PAGETABLE);
	return true;
}

static inline void pagetable_pmd_dtor(struct ptdesc *ptdesc)
{
	struct folio *folio = ptdesc_folio(ptdesc);

	pmd_ptlock_free(ptdesc);
	__folio_clear_pgtable(folio);
	lruvec_stat_sub_folio(folio, NR_PAGETABLE);
}

/*
 * No scalability reason to split PUD locks yet, but follow the same pattern
 * as the PMD locks to make it easier if we decide to.  The VM should not be
 * considered ready to switch to split PUD locks yet; there may be places
 * which need to be converted from page_table_lock.
 */
static inline spinlock_t *pud_lockptr(struct mm_struct *mm, pud_t *pud)
{
	return &mm->page_table_lock;
}

static inline spinlock_t *pud_lock(struct mm_struct *mm, pud_t *pud)
{
	spinlock_t *ptl = pud_lockptr(mm, pud);

	spin_lock(ptl);
	return ptl;
}

static inline void pagetable_pud_ctor(struct ptdesc *ptdesc)
{
	struct folio *folio = ptdesc_folio(ptdesc);

	__folio_set_pgtable(folio);
	lruvec_stat_add_folio(folio, NR_PAGETABLE);
}

static inline void pagetable_pud_dtor(struct ptdesc *ptdesc)
{
	struct folio *folio = ptdesc_folio(ptdesc);

	__folio_clear_pgtable(folio);
	lruvec_stat_sub_folio(folio, NR_PAGETABLE);
}

extern void __init pagecache_init(void);
extern void free_initmem(void);

/*
 * Free reserved pages within range [PAGE_ALIGN(start), end & PAGE_MASK)
 * into the buddy system. The freed pages will be poisoned with pattern
 * "poison" if it's within range [0, UCHAR_MAX].
 * Return pages freed into the buddy system.
 */
extern unsigned long free_reserved_area(void *start, void *end,
					int poison, const char *s);

extern void adjust_managed_page_count(struct page *page, long count);

extern void reserve_bootmem_region(phys_addr_t start,
				   phys_addr_t end, int nid);

/* Free the reserved page into the buddy system, so it gets managed. */
void free_reserved_page(struct page *page);
#define free_highmem_page(page) free_reserved_page(page)

static inline void mark_page_reserved(struct page *page)
{
	SetPageReserved(page);
	adjust_managed_page_count(page, -1);
}

static inline void free_reserved_ptdesc(struct ptdesc *pt)
{
	free_reserved_page(ptdesc_page(pt));
}

/*
 * Default method to free all the __init memory into the buddy system.
 * The freed pages will be poisoned with pattern "poison" if it's within
 * range [0, UCHAR_MAX].
 * Return pages freed into the buddy system.
 */
static inline unsigned long free_initmem_default(int poison)
{
	extern char __init_begin[], __init_end[];

	return free_reserved_area(&__init_begin, &__init_end,
				  poison, "unused kernel image (initmem)");
}

static inline unsigned long get_num_physpages(void)
{
	int nid;
	unsigned long phys_pages = 0;

	for_each_online_node(nid)
		phys_pages += node_present_pages(nid);

	return phys_pages;
}

/*
 * Using memblock node mappings, an architecture may initialise its
 * zones, allocate the backing mem_map and account for memory holes in an
 * architecture independent manner.
 *
 * An architecture is expected to register range of page frames backed by
 * physical memory with memblock_add[_node]() before calling
 * free_area_init() passing in the PFN each zone ends at. At a basic
 * usage, an architecture is expected to do something like
 *
 * unsigned long max_zone_pfns[MAX_NR_ZONES] = {max_dma, max_normal_pfn,
 * 							 max_highmem_pfn};
 * for_each_valid_physical_page_range()
 *	memblock_add_node(base, size, nid, MEMBLOCK_NONE)
 * free_area_init(max_zone_pfns);
 */
void free_area_init(unsigned long *max_zone_pfn);
unsigned long node_map_pfn_alignment(void);
extern unsigned long absent_pages_in_range(unsigned long start_pfn,
						unsigned long end_pfn);
extern void get_pfn_range_for_nid(unsigned int nid,
			unsigned long *start_pfn, unsigned long *end_pfn);

#ifndef CONFIG_NUMA
static inline int early_pfn_to_nid(unsigned long pfn)
{
	return 0;
}
#else
/* please see mm/page_alloc.c */
extern int __meminit early_pfn_to_nid(unsigned long pfn);
#endif

extern void mem_init(void);
extern void __init mmap_init(void);

extern void __show_mem(unsigned int flags, nodemask_t *nodemask, int max_zone_idx);
static inline void show_mem(void)
{
	__show_mem(0, NULL, MAX_NR_ZONES - 1);
}
extern long si_mem_available(void);
extern void si_meminfo(struct sysinfo * val);
extern void si_meminfo_node(struct sysinfo *val, int nid);

extern __printf(3, 4)
void warn_alloc(gfp_t gfp_mask, nodemask_t *nodemask, const char *fmt, ...);

extern void setup_per_cpu_pageset(void);

/* nommu.c */
extern atomic_long_t mmap_pages_allocated;
extern int nommu_shrink_inode_mappings(struct inode *, size_t, size_t);

/* interval_tree.c */
void vma_interval_tree_insert(struct vm_area_struct *node,
			      struct rb_root_cached *root);
void vma_interval_tree_insert_after(struct vm_area_struct *node,
				    struct vm_area_struct *prev,
				    struct rb_root_cached *root);
void vma_interval_tree_remove(struct vm_area_struct *node,
			      struct rb_root_cached *root);
struct vm_area_struct *vma_interval_tree_iter_first(struct rb_root_cached *root,
				unsigned long start, unsigned long last);
struct vm_area_struct *vma_interval_tree_iter_next(struct vm_area_struct *node,
				unsigned long start, unsigned long last);

#define vma_interval_tree_foreach(vma, root, start, last)		\
	for (vma = vma_interval_tree_iter_first(root, start, last);	\
	     vma; vma = vma_interval_tree_iter_next(vma, start, last))

void anon_vma_interval_tree_insert(struct anon_vma_chain *node,
				   struct rb_root_cached *root);
void anon_vma_interval_tree_remove(struct anon_vma_chain *node,
				   struct rb_root_cached *root);
struct anon_vma_chain *
anon_vma_interval_tree_iter_first(struct rb_root_cached *root,
				  unsigned long start, unsigned long last);
struct anon_vma_chain *anon_vma_interval_tree_iter_next(
	struct anon_vma_chain *node, unsigned long start, unsigned long last);
#ifdef CONFIG_DEBUG_VM_RB
void anon_vma_interval_tree_verify(struct anon_vma_chain *node);
#endif

#define anon_vma_interval_tree_foreach(avc, root, start, last)		 \
	for (avc = anon_vma_interval_tree_iter_first(root, start, last); \
	     avc; avc = anon_vma_interval_tree_iter_next(avc, start, last))

/* mmap.c */
extern int __vm_enough_memory(struct mm_struct *mm, long pages, int cap_sys_admin);
extern int vma_expand(struct vma_iterator *vmi, struct vm_area_struct *vma,
		      unsigned long start, unsigned long end, pgoff_t pgoff,
		      struct vm_area_struct *next);
extern int vma_shrink(struct vma_iterator *vmi, struct vm_area_struct *vma,
		       unsigned long start, unsigned long end, pgoff_t pgoff);
extern struct anon_vma *find_mergeable_anon_vma(struct vm_area_struct *);
extern int insert_vm_struct(struct mm_struct *, struct vm_area_struct *);
extern void unlink_file_vma(struct vm_area_struct *);
extern struct vm_area_struct *copy_vma(struct vm_area_struct **,
	unsigned long addr, unsigned long len, pgoff_t pgoff,
	bool *need_rmap_locks);
extern void exit_mmap(struct mm_struct *);
struct vm_area_struct *vma_modify(struct vma_iterator *vmi,
				  struct vm_area_struct *prev,
				  struct vm_area_struct *vma,
				  unsigned long start, unsigned long end,
				  unsigned long vm_flags,
				  struct mempolicy *policy,
				  struct vm_userfaultfd_ctx uffd_ctx,
				  struct anon_vma_name *anon_name);

/* We are about to modify the VMA's flags. */
static inline struct vm_area_struct
*vma_modify_flags(struct vma_iterator *vmi,
		  struct vm_area_struct *prev,
		  struct vm_area_struct *vma,
		  unsigned long start, unsigned long end,
		  unsigned long new_flags)
{
	return vma_modify(vmi, prev, vma, start, end, new_flags,
			  vma_policy(vma), vma->vm_userfaultfd_ctx,
			  anon_vma_name(vma));
}

/* We are about to modify the VMA's flags and/or anon_name. */
static inline struct vm_area_struct
*vma_modify_flags_name(struct vma_iterator *vmi,
		       struct vm_area_struct *prev,
		       struct vm_area_struct *vma,
		       unsigned long start,
		       unsigned long end,
		       unsigned long new_flags,
		       struct anon_vma_name *new_name)
{
	return vma_modify(vmi, prev, vma, start, end, new_flags,
			  vma_policy(vma), vma->vm_userfaultfd_ctx, new_name);
}

/* We are about to modify the VMA's memory policy. */
static inline struct vm_area_struct
*vma_modify_policy(struct vma_iterator *vmi,
		   struct vm_area_struct *prev,
		   struct vm_area_struct *vma,
		   unsigned long start, unsigned long end,
		   struct mempolicy *new_pol)
{
	return vma_modify(vmi, prev, vma, start, end, vma->vm_flags,
			  new_pol, vma->vm_userfaultfd_ctx, anon_vma_name(vma));
}

/* We are about to modify the VMA's flags and/or uffd context. */
static inline struct vm_area_struct
*vma_modify_flags_uffd(struct vma_iterator *vmi,
		       struct vm_area_struct *prev,
		       struct vm_area_struct *vma,
		       unsigned long start, unsigned long end,
		       unsigned long new_flags,
		       struct vm_userfaultfd_ctx new_ctx)
{
	return vma_modify(vmi, prev, vma, start, end, new_flags,
			  vma_policy(vma), new_ctx, anon_vma_name(vma));
}

static inline int check_data_rlimit(unsigned long rlim,
				    unsigned long new,
				    unsigned long start,
				    unsigned long end_data,
				    unsigned long start_data)
{
	if (rlim < RLIM_INFINITY) {
		if (((new - start) + (end_data - start_data)) > rlim)
			return -ENOSPC;
	}

	return 0;
}

extern int mm_take_all_locks(struct mm_struct *mm);
extern void mm_drop_all_locks(struct mm_struct *mm);

extern int set_mm_exe_file(struct mm_struct *mm, struct file *new_exe_file);
extern int replace_mm_exe_file(struct mm_struct *mm, struct file *new_exe_file);
extern struct file *get_mm_exe_file(struct mm_struct *mm);
extern struct file *get_task_exe_file(struct task_struct *task);

extern bool may_expand_vm(struct mm_struct *, vm_flags_t, unsigned long npages);
extern void vm_stat_account(struct mm_struct *, vm_flags_t, long npages);

extern bool vma_is_special_mapping(const struct vm_area_struct *vma,
				   const struct vm_special_mapping *sm);
extern struct vm_area_struct *_install_special_mapping(struct mm_struct *mm,
				   unsigned long addr, unsigned long len,
				   unsigned long flags,
				   const struct vm_special_mapping *spec);
/* This is an obsolete alternative to _install_special_mapping. */
extern int install_special_mapping(struct mm_struct *mm,
				   unsigned long addr, unsigned long len,
				   unsigned long flags, struct page **pages);

unsigned long randomize_stack_top(unsigned long stack_top);
unsigned long randomize_page(unsigned long start, unsigned long range);

unsigned long
__get_unmapped_area(struct file *file, unsigned long addr, unsigned long len,
		    unsigned long pgoff, unsigned long flags, vm_flags_t vm_flags);

static inline unsigned long
get_unmapped_area(struct file *file, unsigned long addr, unsigned long len,
		  unsigned long pgoff, unsigned long flags)
{
	return __get_unmapped_area(file, addr, len, pgoff, flags, 0);
}

extern unsigned long mmap_region(struct file *file, unsigned long addr,
	unsigned long len, vm_flags_t vm_flags, unsigned long pgoff,
	struct list_head *uf);
extern unsigned long do_mmap(struct file *file, unsigned long addr,
	unsigned long len, unsigned long prot, unsigned long flags,
	vm_flags_t vm_flags, unsigned long pgoff, unsigned long *populate,
	struct list_head *uf);
extern int do_vmi_munmap(struct vma_iterator *vmi, struct mm_struct *mm,
			 unsigned long start, size_t len, struct list_head *uf,
			 bool unlock);
extern int do_munmap(struct mm_struct *, unsigned long, size_t,
		     struct list_head *uf);
extern int do_madvise(struct mm_struct *mm, unsigned long start, size_t len_in, int behavior);

#ifdef CONFIG_MMU
extern int do_vma_munmap(struct vma_iterator *vmi, struct vm_area_struct *vma,
			 unsigned long start, unsigned long end,
			 struct list_head *uf, bool unlock);
extern int __mm_populate(unsigned long addr, unsigned long len,
			 int ignore_errors);
static inline void mm_populate(unsigned long addr, unsigned long len)
{
	/* Ignore errors */
	(void) __mm_populate(addr, len, 1);
}
#else
static inline void mm_populate(unsigned long addr, unsigned long len) {}
#endif

/* This takes the mm semaphore itself */
extern int __must_check vm_brk_flags(unsigned long, unsigned long, unsigned long);
extern int vm_munmap(unsigned long, size_t);
extern unsigned long __must_check vm_mmap(struct file *, unsigned long,
        unsigned long, unsigned long,
        unsigned long, unsigned long);

struct vm_unmapped_area_info {
#define VM_UNMAPPED_AREA_TOPDOWN 1
	unsigned long flags;
	unsigned long length;
	unsigned long low_limit;
	unsigned long high_limit;
	unsigned long align_mask;
	unsigned long align_offset;
	unsigned long start_gap;
};

extern unsigned long vm_unmapped_area(struct vm_unmapped_area_info *info);

/* truncate.c */
extern void truncate_inode_pages(struct address_space *, loff_t);
extern void truncate_inode_pages_range(struct address_space *,
				       loff_t lstart, loff_t lend);
extern void truncate_inode_pages_final(struct address_space *);

/* generic vm_area_ops exported for stackable file systems */
extern vm_fault_t filemap_fault(struct vm_fault *vmf);
extern vm_fault_t filemap_map_pages(struct vm_fault *vmf,
		pgoff_t start_pgoff, pgoff_t end_pgoff);
extern vm_fault_t filemap_page_mkwrite(struct vm_fault *vmf);

extern unsigned long stack_guard_gap;
/* Generic expand stack which grows the stack according to GROWS{UP,DOWN} */
int expand_stack_locked(struct vm_area_struct *vma, unsigned long address);
struct vm_area_struct *expand_stack(struct mm_struct * mm, unsigned long addr);

/* CONFIG_STACK_GROWSUP still needs to grow downwards at some places */
int expand_downwards(struct vm_area_struct *vma, unsigned long address);

/* Look up the first VMA which satisfies  addr < vm_end,  NULL if none. */
extern struct vm_area_struct * find_vma(struct mm_struct * mm, unsigned long addr);
extern struct vm_area_struct * find_vma_prev(struct mm_struct * mm, unsigned long addr,
					     struct vm_area_struct **pprev);

/*
 * Look up the first VMA which intersects the interval [start_addr, end_addr)
 * NULL if none.  Assume start_addr < end_addr.
 */
struct vm_area_struct *find_vma_intersection(struct mm_struct *mm,
			unsigned long start_addr, unsigned long end_addr);

/**
 * vma_lookup() - Find a VMA at a specific address
 * @mm: The process address space.
 * @addr: The user address.
 *
 * Return: The vm_area_struct at the given address, %NULL otherwise.
 */
static inline
struct vm_area_struct *vma_lookup(struct mm_struct *mm, unsigned long addr)
{
	return mtree_load(&mm->mm_mt, addr);
}

static inline unsigned long stack_guard_start_gap(struct vm_area_struct *vma)
{
	if (vma->vm_flags & VM_GROWSDOWN)
		return stack_guard_gap;

	/* See reasoning around the VM_SHADOW_STACK definition */
	if (vma->vm_flags & VM_SHADOW_STACK)
		return PAGE_SIZE;

	return 0;
}

static inline unsigned long vm_start_gap(struct vm_area_struct *vma)
{
	unsigned long gap = stack_guard_start_gap(vma);
	unsigned long vm_start = vma->vm_start;

	vm_start -= gap;
	if (vm_start > vma->vm_start)
		vm_start = 0;
	return vm_start;
}

static inline unsigned long vm_end_gap(struct vm_area_struct *vma)
{
	unsigned long vm_end = vma->vm_end;

	if (vma->vm_flags & VM_GROWSUP) {
		vm_end += stack_guard_gap;
		if (vm_end < vma->vm_end)
			vm_end = -PAGE_SIZE;
	}
	return vm_end;
}

static inline unsigned long vma_pages(struct vm_area_struct *vma)
{
	return (vma->vm_end - vma->vm_start) >> PAGE_SHIFT;
}

/* Look up the first VMA which exactly match the interval vm_start ... vm_end */
static inline struct vm_area_struct *find_exact_vma(struct mm_struct *mm,
				unsigned long vm_start, unsigned long vm_end)
{
	struct vm_area_struct *vma = vma_lookup(mm, vm_start);

	if (vma && (vma->vm_start != vm_start || vma->vm_end != vm_end))
		vma = NULL;

	return vma;
}

static inline bool range_in_vma(struct vm_area_struct *vma,
				unsigned long start, unsigned long end)
{
	return (vma && vma->vm_start <= start && end <= vma->vm_end);
}

#ifdef CONFIG_MMU
pgprot_t vm_get_page_prot(unsigned long vm_flags);
void vma_set_page_prot(struct vm_area_struct *vma);
#else
static inline pgprot_t vm_get_page_prot(unsigned long vm_flags)
{
	return __pgprot(0);
}
static inline void vma_set_page_prot(struct vm_area_struct *vma)
{
	vma->vm_page_prot = vm_get_page_prot(vma->vm_flags);
}
#endif

void vma_set_file(struct vm_area_struct *vma, struct file *file);

#ifdef CONFIG_NUMA_BALANCING
unsigned long change_prot_numa(struct vm_area_struct *vma,
			unsigned long start, unsigned long end);
#endif

struct vm_area_struct *find_extend_vma_locked(struct mm_struct *,
		unsigned long addr);
int remap_pfn_range(struct vm_area_struct *, unsigned long addr,
			unsigned long pfn, unsigned long size, pgprot_t);
int remap_pfn_range_notrack(struct vm_area_struct *vma, unsigned long addr,
		unsigned long pfn, unsigned long size, pgprot_t prot);
int vm_insert_page(struct vm_area_struct *, unsigned long addr, struct page *);
int vm_insert_pages(struct vm_area_struct *vma, unsigned long addr,
			struct page **pages, unsigned long *num);
int vm_map_pages(struct vm_area_struct *vma, struct page **pages,
				unsigned long num);
int vm_map_pages_zero(struct vm_area_struct *vma, struct page **pages,
				unsigned long num);
vm_fault_t vmf_insert_pfn(struct vm_area_struct *vma, unsigned long addr,
			unsigned long pfn);
vm_fault_t vmf_insert_pfn_prot(struct vm_area_struct *vma, unsigned long addr,
			unsigned long pfn, pgprot_t pgprot);
vm_fault_t vmf_insert_mixed(struct vm_area_struct *vma, unsigned long addr,
			pfn_t pfn);
vm_fault_t vmf_insert_mixed_mkwrite(struct vm_area_struct *vma,
		unsigned long addr, pfn_t pfn);
int vm_iomap_memory(struct vm_area_struct *vma, phys_addr_t start, unsigned long len);

static inline vm_fault_t vmf_insert_page(struct vm_area_struct *vma,
				unsigned long addr, struct page *page)
{
	int err = vm_insert_page(vma, addr, page);

	if (err == -ENOMEM)
		return VM_FAULT_OOM;
	if (err < 0 && err != -EBUSY)
		return VM_FAULT_SIGBUS;

	return VM_FAULT_NOPAGE;
}

#ifndef io_remap_pfn_range
static inline int io_remap_pfn_range(struct vm_area_struct *vma,
				     unsigned long addr, unsigned long pfn,
				     unsigned long size, pgprot_t prot)
{
	return remap_pfn_range(vma, addr, pfn, size, pgprot_decrypted(prot));
}
#endif

static inline vm_fault_t vmf_error(int err)
{
	if (err == -ENOMEM)
		return VM_FAULT_OOM;
	else if (err == -EHWPOISON)
		return VM_FAULT_HWPOISON;
	return VM_FAULT_SIGBUS;
}

/*
 * Convert errno to return value for ->page_mkwrite() calls.
 *
 * This should eventually be merged with vmf_error() above, but will need a
 * careful audit of all vmf_error() callers.
 */
static inline vm_fault_t vmf_fs_error(int err)
{
	if (err == 0)
		return VM_FAULT_LOCKED;
	if (err == -EFAULT || err == -EAGAIN)
		return VM_FAULT_NOPAGE;
	if (err == -ENOMEM)
		return VM_FAULT_OOM;
	/* -ENOSPC, -EDQUOT, -EIO ... */
	return VM_FAULT_SIGBUS;
}

struct page *follow_page(struct vm_area_struct *vma, unsigned long address,
			 unsigned int foll_flags);

static inline int vm_fault_to_errno(vm_fault_t vm_fault, int foll_flags)
{
	if (vm_fault & VM_FAULT_OOM)
		return -ENOMEM;
	if (vm_fault & (VM_FAULT_HWPOISON | VM_FAULT_HWPOISON_LARGE))
		return (foll_flags & FOLL_HWPOISON) ? -EHWPOISON : -EFAULT;
	if (vm_fault & (VM_FAULT_SIGBUS | VM_FAULT_SIGSEGV))
		return -EFAULT;
	return 0;
}

/*
 * Indicates whether GUP can follow a PROT_NONE mapped page, or whether
 * a (NUMA hinting) fault is required.
 */
static inline bool gup_can_follow_protnone(struct vm_area_struct *vma,
					   unsigned int flags)
{
	/*
	 * If callers don't want to honor NUMA hinting faults, no need to
	 * determine if we would actually have to trigger a NUMA hinting fault.
	 */
	if (!(flags & FOLL_HONOR_NUMA_FAULT))
		return true;

	/*
	 * NUMA hinting faults don't apply in inaccessible (PROT_NONE) VMAs.
	 *
	 * Requiring a fault here even for inaccessible VMAs would mean that
	 * FOLL_FORCE cannot make any progress, because handle_mm_fault()
	 * refuses to process NUMA hinting faults in inaccessible VMAs.
	 */
	return !vma_is_accessible(vma);
}

typedef int (*pte_fn_t)(pte_t *pte, unsigned long addr, void *data);
extern int apply_to_page_range(struct mm_struct *mm, unsigned long address,
			       unsigned long size, pte_fn_t fn, void *data);
extern int apply_to_existing_page_range(struct mm_struct *mm,
				   unsigned long address, unsigned long size,
				   pte_fn_t fn, void *data);

#ifdef CONFIG_PAGE_POISONING
extern void __kernel_poison_pages(struct page *page, int numpages);
extern void __kernel_unpoison_pages(struct page *page, int numpages);
extern bool _page_poisoning_enabled_early;
DECLARE_STATIC_KEY_FALSE(_page_poisoning_enabled);
static inline bool page_poisoning_enabled(void)
{
	return _page_poisoning_enabled_early;
}
/*
 * For use in fast paths after init_mem_debugging() has run, or when a
 * false negative result is not harmful when called too early.
 */
static inline bool page_poisoning_enabled_static(void)
{
	return static_branch_unlikely(&_page_poisoning_enabled);
}
static inline void kernel_poison_pages(struct page *page, int numpages)
{
	if (page_poisoning_enabled_static())
		__kernel_poison_pages(page, numpages);
}
static inline void kernel_unpoison_pages(struct page *page, int numpages)
{
	if (page_poisoning_enabled_static())
		__kernel_unpoison_pages(page, numpages);
}
#else
static inline bool page_poisoning_enabled(void) { return false; }
static inline bool page_poisoning_enabled_static(void) { return false; }
static inline void __kernel_poison_pages(struct page *page, int nunmpages) { }
static inline void kernel_poison_pages(struct page *page, int numpages) { }
static inline void kernel_unpoison_pages(struct page *page, int numpages) { }
#endif

DECLARE_STATIC_KEY_MAYBE(CONFIG_INIT_ON_ALLOC_DEFAULT_ON, init_on_alloc);
static inline bool want_init_on_alloc(gfp_t flags)
{
	if (static_branch_maybe(CONFIG_INIT_ON_ALLOC_DEFAULT_ON,
				&init_on_alloc))
		return true;
	return flags & __GFP_ZERO;
}

DECLARE_STATIC_KEY_MAYBE(CONFIG_INIT_ON_FREE_DEFAULT_ON, init_on_free);
static inline bool want_init_on_free(void)
{
	return static_branch_maybe(CONFIG_INIT_ON_FREE_DEFAULT_ON,
				   &init_on_free);
}

extern bool _debug_pagealloc_enabled_early;
DECLARE_STATIC_KEY_FALSE(_debug_pagealloc_enabled);

static inline bool debug_pagealloc_enabled(void)
{
	return IS_ENABLED(CONFIG_DEBUG_PAGEALLOC) &&
		_debug_pagealloc_enabled_early;
}

/*
 * For use in fast paths after mem_debugging_and_hardening_init() has run,
 * or when a false negative result is not harmful when called too early.
 */
static inline bool debug_pagealloc_enabled_static(void)
{
	if (!IS_ENABLED(CONFIG_DEBUG_PAGEALLOC))
		return false;

	return static_branch_unlikely(&_debug_pagealloc_enabled);
}

/*
 * To support DEBUG_PAGEALLOC architecture must ensure that
 * __kernel_map_pages() never fails
 */
extern void __kernel_map_pages(struct page *page, int numpages, int enable);
#ifdef CONFIG_DEBUG_PAGEALLOC
static inline void debug_pagealloc_map_pages(struct page *page, int numpages)
{
	if (debug_pagealloc_enabled_static())
		__kernel_map_pages(page, numpages, 1);
}

static inline void debug_pagealloc_unmap_pages(struct page *page, int numpages)
{
	if (debug_pagealloc_enabled_static())
		__kernel_map_pages(page, numpages, 0);
}

extern unsigned int _debug_guardpage_minorder;
DECLARE_STATIC_KEY_FALSE(_debug_guardpage_enabled);

static inline unsigned int debug_guardpage_minorder(void)
{
	return _debug_guardpage_minorder;
}

static inline bool debug_guardpage_enabled(void)
{
	return static_branch_unlikely(&_debug_guardpage_enabled);
}

static inline bool page_is_guard(struct page *page)
{
	if (!debug_guardpage_enabled())
		return false;

	return PageGuard(page);
}

bool __set_page_guard(struct zone *zone, struct page *page, unsigned int order);
static inline bool set_page_guard(struct zone *zone, struct page *page,
				  unsigned int order)
{
	if (!debug_guardpage_enabled())
		return false;
	return __set_page_guard(zone, page, order);
}

void __clear_page_guard(struct zone *zone, struct page *page, unsigned int order);
static inline void clear_page_guard(struct zone *zone, struct page *page,
				    unsigned int order)
{
	if (!debug_guardpage_enabled())
		return;
	__clear_page_guard(zone, page, order);
}

#else	/* CONFIG_DEBUG_PAGEALLOC */
static inline void debug_pagealloc_map_pages(struct page *page, int numpages) {}
static inline void debug_pagealloc_unmap_pages(struct page *page, int numpages) {}
static inline unsigned int debug_guardpage_minorder(void) { return 0; }
static inline bool debug_guardpage_enabled(void) { return false; }
static inline bool page_is_guard(struct page *page) { return false; }
static inline bool set_page_guard(struct zone *zone, struct page *page,
			unsigned int order) { return false; }
static inline void clear_page_guard(struct zone *zone, struct page *page,
				unsigned int order) {}
#endif	/* CONFIG_DEBUG_PAGEALLOC */

#ifdef __HAVE_ARCH_GATE_AREA
extern struct vm_area_struct *get_gate_vma(struct mm_struct *mm);
extern int in_gate_area_no_mm(unsigned long addr);
extern int in_gate_area(struct mm_struct *mm, unsigned long addr);
#else
static inline struct vm_area_struct *get_gate_vma(struct mm_struct *mm)
{
	return NULL;
}
static inline int in_gate_area_no_mm(unsigned long addr) { return 0; }
static inline int in_gate_area(struct mm_struct *mm, unsigned long addr)
{
	return 0;
}
#endif	/* __HAVE_ARCH_GATE_AREA */

extern bool process_shares_mm(struct task_struct *p, struct mm_struct *mm);

#ifdef CONFIG_SYSCTL
extern int sysctl_drop_caches;
int drop_caches_sysctl_handler(const struct ctl_table *, int, void *, size_t *,
		loff_t *);
#endif

void drop_slab(void);

#ifndef CONFIG_MMU
#define randomize_va_space 0
#else
extern int randomize_va_space;
#endif

const char * arch_vma_name(struct vm_area_struct *vma);
#ifdef CONFIG_MMU
void print_vma_addr(char *prefix, unsigned long rip);
#else
static inline void print_vma_addr(char *prefix, unsigned long rip)
{
}
#endif

void *sparse_buffer_alloc(unsigned long size);
struct page * __populate_section_memmap(unsigned long pfn,
		unsigned long nr_pages, int nid, struct vmem_altmap *altmap,
		struct dev_pagemap *pgmap);
void pmd_init(void *addr);
void pud_init(void *addr);
pgd_t *vmemmap_pgd_populate(unsigned long addr, int node);
p4d_t *vmemmap_p4d_populate(pgd_t *pgd, unsigned long addr, int node);
pud_t *vmemmap_pud_populate(p4d_t *p4d, unsigned long addr, int node);
pmd_t *vmemmap_pmd_populate(pud_t *pud, unsigned long addr, int node);
pte_t *vmemmap_pte_populate(pmd_t *pmd, unsigned long addr, int node,
			    struct vmem_altmap *altmap, struct page *reuse);
void *vmemmap_alloc_block(unsigned long size, int node);
struct vmem_altmap;
void *vmemmap_alloc_block_buf(unsigned long size, int node,
			      struct vmem_altmap *altmap);
void vmemmap_verify(pte_t *, int, unsigned long, unsigned long);
void vmemmap_set_pmd(pmd_t *pmd, void *p, int node,
		     unsigned long addr, unsigned long next);
int vmemmap_check_pmd(pmd_t *pmd, int node,
		      unsigned long addr, unsigned long next);
int vmemmap_populate_basepages(unsigned long start, unsigned long end,
			       int node, struct vmem_altmap *altmap);
int vmemmap_populate_hugepages(unsigned long start, unsigned long end,
			       int node, struct vmem_altmap *altmap);
int vmemmap_populate(unsigned long start, unsigned long end, int node,
		struct vmem_altmap *altmap);
void vmemmap_populate_print_last(void);
#ifdef CONFIG_MEMORY_HOTPLUG
void vmemmap_free(unsigned long start, unsigned long end,
		struct vmem_altmap *altmap);
#endif

#ifdef CONFIG_SPARSEMEM_VMEMMAP
static inline unsigned long vmem_altmap_offset(struct vmem_altmap *altmap)
{
	/* number of pfns from base where pfn_to_page() is valid */
	if (altmap)
		return altmap->reserve + altmap->free;
	return 0;
}

static inline void vmem_altmap_free(struct vmem_altmap *altmap,
				    unsigned long nr_pfns)
{
	altmap->alloc -= nr_pfns;
}
#else
static inline unsigned long vmem_altmap_offset(struct vmem_altmap *altmap)
{
	return 0;
}

static inline void vmem_altmap_free(struct vmem_altmap *altmap,
				    unsigned long nr_pfns)
{
}
#endif

#define VMEMMAP_RESERVE_NR	2
#ifdef CONFIG_ARCH_WANT_OPTIMIZE_DAX_VMEMMAP
static inline bool __vmemmap_can_optimize(struct vmem_altmap *altmap,
					  struct dev_pagemap *pgmap)
{
	unsigned long nr_pages;
	unsigned long nr_vmemmap_pages;

	if (!pgmap || !is_power_of_2(sizeof(struct page)))
		return false;

	nr_pages = pgmap_vmemmap_nr(pgmap);
	nr_vmemmap_pages = ((nr_pages * sizeof(struct page)) >> PAGE_SHIFT);
	/*
	 * For vmemmap optimization with DAX we need minimum 2 vmemmap
	 * pages. See layout diagram in Documentation/mm/vmemmap_dedup.rst
	 */
	return !altmap && (nr_vmemmap_pages > VMEMMAP_RESERVE_NR);
}
/*
 * If we don't have an architecture override, use the generic rule
 */
#ifndef vmemmap_can_optimize
#define vmemmap_can_optimize __vmemmap_can_optimize
#endif

#else
static inline bool vmemmap_can_optimize(struct vmem_altmap *altmap,
					   struct dev_pagemap *pgmap)
{
	return false;
}
#endif

void register_page_bootmem_memmap(unsigned long section_nr, struct page *map,
				  unsigned long nr_pages);

enum mf_flags {
	MF_COUNT_INCREASED = 1 << 0,
	MF_ACTION_REQUIRED = 1 << 1,
	MF_MUST_KILL = 1 << 2,
	MF_SOFT_OFFLINE = 1 << 3,
	MF_UNPOISON = 1 << 4,
	MF_SW_SIMULATED = 1 << 5,
	MF_NO_RETRY = 1 << 6,
	MF_MEM_PRE_REMOVE = 1 << 7,
};
int mf_dax_kill_procs(struct address_space *mapping, pgoff_t index,
		      unsigned long count, int mf_flags);
extern int memory_failure(unsigned long pfn, int flags);
extern void memory_failure_queue_kick(int cpu);
extern int unpoison_memory(unsigned long pfn);
extern atomic_long_t num_poisoned_pages __read_mostly;
extern int soft_offline_page(unsigned long pfn, int flags);
#ifdef CONFIG_MEMORY_FAILURE
/*
 * Sysfs entries for memory failure handling statistics.
 */
extern const struct attribute_group memory_failure_attr_group;
extern void memory_failure_queue(unsigned long pfn, int flags);
extern int __get_huge_page_for_hwpoison(unsigned long pfn, int flags,
					bool *migratable_cleared);
void num_poisoned_pages_inc(unsigned long pfn);
void num_poisoned_pages_sub(unsigned long pfn, long i);
#else
static inline void memory_failure_queue(unsigned long pfn, int flags)
{
}

static inline int __get_huge_page_for_hwpoison(unsigned long pfn, int flags,
					bool *migratable_cleared)
{
	return 0;
}

static inline void num_poisoned_pages_inc(unsigned long pfn)
{
}

static inline void num_poisoned_pages_sub(unsigned long pfn, long i)
{
}
#endif

#if defined(CONFIG_MEMORY_FAILURE) && defined(CONFIG_MEMORY_HOTPLUG)
extern void memblk_nr_poison_inc(unsigned long pfn);
extern void memblk_nr_poison_sub(unsigned long pfn, long i);
#else
static inline void memblk_nr_poison_inc(unsigned long pfn)
{
}

static inline void memblk_nr_poison_sub(unsigned long pfn, long i)
{
}
#endif

#ifndef arch_memory_failure
static inline int arch_memory_failure(unsigned long pfn, int flags)
{
	return -ENXIO;
}
#endif

#ifndef arch_is_platform_page
static inline bool arch_is_platform_page(u64 paddr)
{
	return false;
}
#endif

/*
 * Error handlers for various types of pages.
 */
enum mf_result {
	MF_IGNORED,	/* Error: cannot be handled */
	MF_FAILED,	/* Error: handling failed */
	MF_DELAYED,	/* Will be handled later */
	MF_RECOVERED,	/* Successfully recovered */
};

enum mf_action_page_type {
	MF_MSG_KERNEL,
	MF_MSG_KERNEL_HIGH_ORDER,
	MF_MSG_DIFFERENT_COMPOUND,
	MF_MSG_HUGE,
	MF_MSG_FREE_HUGE,
	MF_MSG_GET_HWPOISON,
	MF_MSG_UNMAP_FAILED,
	MF_MSG_DIRTY_SWAPCACHE,
	MF_MSG_CLEAN_SWAPCACHE,
	MF_MSG_DIRTY_MLOCKED_LRU,
	MF_MSG_CLEAN_MLOCKED_LRU,
	MF_MSG_DIRTY_UNEVICTABLE_LRU,
	MF_MSG_CLEAN_UNEVICTABLE_LRU,
	MF_MSG_DIRTY_LRU,
	MF_MSG_CLEAN_LRU,
	MF_MSG_TRUNCATED_LRU,
	MF_MSG_BUDDY,
	MF_MSG_DAX,
	MF_MSG_UNSPLIT_THP,
	MF_MSG_ALREADY_POISONED,
	MF_MSG_UNKNOWN,
};

#if defined(CONFIG_TRANSPARENT_HUGEPAGE) || defined(CONFIG_HUGETLBFS)
void folio_zero_user(struct folio *folio, unsigned long addr_hint);
int copy_user_large_folio(struct folio *dst, struct folio *src,
			  unsigned long addr_hint,
			  struct vm_area_struct *vma);
long copy_folio_from_user(struct folio *dst_folio,
			   const void __user *usr_src,
			   bool allow_pagefault);

/**
 * vma_is_special_huge - Are transhuge page-table entries considered special?
 * @vma: Pointer to the struct vm_area_struct to consider
 *
 * Whether transhuge page-table entries are considered "special" following
 * the definition in vm_normal_page().
 *
 * Return: true if transhuge page-table entries should be considered special,
 * false otherwise.
 */
static inline bool vma_is_special_huge(const struct vm_area_struct *vma)
{
	return vma_is_dax(vma) || (vma->vm_file &&
				   (vma->vm_flags & (VM_PFNMAP | VM_MIXEDMAP)));
}

#endif /* CONFIG_TRANSPARENT_HUGEPAGE || CONFIG_HUGETLBFS */

#if MAX_NUMNODES > 1
void __init setup_nr_node_ids(void);
#else
static inline void setup_nr_node_ids(void) {}
#endif

extern int memcmp_pages(struct page *page1, struct page *page2);

static inline int pages_identical(struct page *page1, struct page *page2)
{
	return !memcmp_pages(page1, page2);
}

#ifdef CONFIG_MAPPING_DIRTY_HELPERS
unsigned long clean_record_shared_mapping_range(struct address_space *mapping,
						pgoff_t first_index, pgoff_t nr,
						pgoff_t bitmap_pgoff,
						unsigned long *bitmap,
						pgoff_t *start,
						pgoff_t *end);

unsigned long wp_shared_mapping_range(struct address_space *mapping,
				      pgoff_t first_index, pgoff_t nr);
#endif

extern int sysctl_nr_trim_pages;

#ifdef CONFIG_PRINTK
void mem_dump_obj(void *object);
#else
static inline void mem_dump_obj(void *object) {}
#endif

/**
 * seal_check_write - Check for F_SEAL_WRITE or F_SEAL_FUTURE_WRITE flags and
 *                    handle them.
 * @seals: the seals to check
 * @vma: the vma to operate on
 *
 * Check whether F_SEAL_WRITE or F_SEAL_FUTURE_WRITE are set; if so, do proper
 * check/handling on the vma flags.  Return 0 if check pass, or <0 for errors.
 */
static inline int seal_check_write(int seals, struct vm_area_struct *vma)
{
	if (seals & (F_SEAL_WRITE | F_SEAL_FUTURE_WRITE)) {
		/*
		 * New PROT_WRITE and MAP_SHARED mmaps are not allowed when
		 * write seals are active.
		 */
		if ((vma->vm_flags & VM_SHARED) && (vma->vm_flags & VM_WRITE))
			return -EPERM;

		/*
		 * Since an F_SEAL_[FUTURE_]WRITE sealed memfd can be mapped as
		 * MAP_SHARED and read-only, take care to not allow mprotect to
		 * revert protections on such mappings. Do this only for shared
		 * mappings. For private mappings, don't need to mask
		 * VM_MAYWRITE as we still want them to be COW-writable.
		 */
		if (vma->vm_flags & VM_SHARED)
			vm_flags_clear(vma, VM_MAYWRITE);
	}

	return 0;
}

#ifdef CONFIG_ANON_VMA_NAME
int madvise_set_anon_name(struct mm_struct *mm, unsigned long start,
			  unsigned long len_in,
			  struct anon_vma_name *anon_name);
#else
static inline int
madvise_set_anon_name(struct mm_struct *mm, unsigned long start,
		      unsigned long len_in, struct anon_vma_name *anon_name) {
	return 0;
}
#endif

#ifdef CONFIG_UNACCEPTED_MEMORY

bool range_contains_unaccepted_memory(phys_addr_t start, phys_addr_t end);
void accept_memory(phys_addr_t start, phys_addr_t end);

#else

static inline bool range_contains_unaccepted_memory(phys_addr_t start,
						    phys_addr_t end)
{
	return false;
}

static inline void accept_memory(phys_addr_t start, phys_addr_t end)
{
}

#endif

static inline bool pfn_is_unaccepted_memory(unsigned long pfn)
{
	phys_addr_t paddr = pfn << PAGE_SHIFT;

	return range_contains_unaccepted_memory(paddr, paddr + PAGE_SIZE);
}

void vma_pgtable_walk_begin(struct vm_area_struct *vma);
void vma_pgtable_walk_end(struct vm_area_struct *vma);

int reserve_mem_find_by_name(const char *name, phys_addr_t *start, phys_addr_t *size);

#endif /* _LINUX_MM_H */<|MERGE_RESOLUTION|>--- conflicted
+++ resolved
@@ -407,8 +407,6 @@
 #endif
 
 #ifdef CONFIG_64BIT
-<<<<<<< HEAD
-=======
 #define VM_DROPPABLE_BIT	40
 #define VM_DROPPABLE		BIT(VM_DROPPABLE_BIT)
 #else
@@ -416,7 +414,6 @@
 #endif
 
 #ifdef CONFIG_64BIT
->>>>>>> 8400291e
 /* VM is sealed, in vm_flags */
 #define VM_SEALED	_BITUL(63)
 #endif
