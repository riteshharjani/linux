--- conflicted
+++ resolved
@@ -1028,8 +1028,6 @@
 				   (parent_hws), NULL, (flags), (reg),        \
 				   (shift), BIT((width)) - 1,		      \
 				   (clk_mux_flags), NULL, (lock))
-<<<<<<< HEAD
-=======
 #define devm_clk_hw_register_mux_parent_data_table(dev, name, parent_data,    \
 					      num_parents, flags, reg, shift, \
 					      width, clk_mux_flags, table,    \
@@ -1037,7 +1035,6 @@
 	__devm_clk_hw_register_mux((dev), NULL, (name), (num_parents), NULL,  \
 			      NULL, (parent_data), (flags), (reg), (shift),   \
 			      BIT((width)) - 1, (clk_mux_flags), table, (lock))
->>>>>>> 7365df19
 
 int clk_mux_val_to_index(struct clk_hw *hw, const u32 *table, unsigned int flags,
 			 unsigned int val);
