--- conflicted
+++ resolved
@@ -707,12 +707,9 @@
 void iommu_group_release_dma_owner(struct iommu_group *group);
 bool iommu_group_dma_owner_claimed(struct iommu_group *group);
 
-<<<<<<< HEAD
-=======
 int iommu_device_claim_dma_owner(struct device *dev, void *owner);
 void iommu_device_release_dma_owner(struct device *dev);
 
->>>>>>> 90d3d725
 struct iommu_domain *iommu_sva_domain_alloc(struct device *dev,
 					    struct mm_struct *mm);
 int iommu_attach_device_pasid(struct iommu_domain *domain,
@@ -1070,8 +1067,6 @@
 	return false;
 }
 
-<<<<<<< HEAD
-=======
 static inline void iommu_device_release_dma_owner(struct device *dev)
 {
 }
@@ -1081,7 +1076,6 @@
 	return -ENODEV;
 }
 
->>>>>>> 90d3d725
 static inline struct iommu_domain *
 iommu_sva_domain_alloc(struct device *dev, struct mm_struct *mm)
 {
