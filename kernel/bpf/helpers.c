// SPDX-License-Identifier: GPL-2.0-only
/* Copyright (c) 2011-2014 PLUMgrid, http://plumgrid.com
 */
#include <linux/bpf.h>
#include <linux/btf.h>
#include <linux/bpf-cgroup.h>
#include <linux/cgroup.h>
#include <linux/rcupdate.h>
#include <linux/random.h>
#include <linux/smp.h>
#include <linux/topology.h>
#include <linux/ktime.h>
#include <linux/sched.h>
#include <linux/uidgid.h>
#include <linux/filter.h>
#include <linux/ctype.h>
#include <linux/jiffies.h>
#include <linux/pid_namespace.h>
#include <linux/poison.h>
#include <linux/proc_ns.h>
#include <linux/sched/task.h>
#include <linux/security.h>
#include <linux/btf_ids.h>
#include <linux/bpf_mem_alloc.h>
#include <linux/kasan.h>

#include "../../lib/kstrtox.h"

/* If kernel subsystem is allowing eBPF programs to call this function,
 * inside its own verifier_ops->get_func_proto() callback it should return
 * bpf_map_lookup_elem_proto, so that verifier can properly check the arguments
 *
 * Different map implementations will rely on rcu in map methods
 * lookup/update/delete, therefore eBPF programs must run under rcu lock
 * if program is allowed to access maps, so check rcu_read_lock_held() or
 * rcu_read_lock_trace_held() in all three functions.
 */
BPF_CALL_2(bpf_map_lookup_elem, struct bpf_map *, map, void *, key)
{
	WARN_ON_ONCE(!rcu_read_lock_held() && !rcu_read_lock_trace_held() &&
		     !rcu_read_lock_bh_held());
	return (unsigned long) map->ops->map_lookup_elem(map, key);
}

const struct bpf_func_proto bpf_map_lookup_elem_proto = {
	.func		= bpf_map_lookup_elem,
	.gpl_only	= false,
	.pkt_access	= true,
	.ret_type	= RET_PTR_TO_MAP_VALUE_OR_NULL,
	.arg1_type	= ARG_CONST_MAP_PTR,
	.arg2_type	= ARG_PTR_TO_MAP_KEY,
};

BPF_CALL_4(bpf_map_update_elem, struct bpf_map *, map, void *, key,
	   void *, value, u64, flags)
{
	WARN_ON_ONCE(!rcu_read_lock_held() && !rcu_read_lock_trace_held() &&
		     !rcu_read_lock_bh_held());
	return map->ops->map_update_elem(map, key, value, flags);
}

const struct bpf_func_proto bpf_map_update_elem_proto = {
	.func		= bpf_map_update_elem,
	.gpl_only	= false,
	.pkt_access	= true,
	.ret_type	= RET_INTEGER,
	.arg1_type	= ARG_CONST_MAP_PTR,
	.arg2_type	= ARG_PTR_TO_MAP_KEY,
	.arg3_type	= ARG_PTR_TO_MAP_VALUE,
	.arg4_type	= ARG_ANYTHING,
};

BPF_CALL_2(bpf_map_delete_elem, struct bpf_map *, map, void *, key)
{
	WARN_ON_ONCE(!rcu_read_lock_held() && !rcu_read_lock_trace_held() &&
		     !rcu_read_lock_bh_held());
	return map->ops->map_delete_elem(map, key);
}

const struct bpf_func_proto bpf_map_delete_elem_proto = {
	.func		= bpf_map_delete_elem,
	.gpl_only	= false,
	.pkt_access	= true,
	.ret_type	= RET_INTEGER,
	.arg1_type	= ARG_CONST_MAP_PTR,
	.arg2_type	= ARG_PTR_TO_MAP_KEY,
};

BPF_CALL_3(bpf_map_push_elem, struct bpf_map *, map, void *, value, u64, flags)
{
	return map->ops->map_push_elem(map, value, flags);
}

const struct bpf_func_proto bpf_map_push_elem_proto = {
	.func		= bpf_map_push_elem,
	.gpl_only	= false,
	.pkt_access	= true,
	.ret_type	= RET_INTEGER,
	.arg1_type	= ARG_CONST_MAP_PTR,
	.arg2_type	= ARG_PTR_TO_MAP_VALUE,
	.arg3_type	= ARG_ANYTHING,
};

BPF_CALL_2(bpf_map_pop_elem, struct bpf_map *, map, void *, value)
{
	return map->ops->map_pop_elem(map, value);
}

const struct bpf_func_proto bpf_map_pop_elem_proto = {
	.func		= bpf_map_pop_elem,
	.gpl_only	= false,
	.ret_type	= RET_INTEGER,
	.arg1_type	= ARG_CONST_MAP_PTR,
	.arg2_type	= ARG_PTR_TO_MAP_VALUE | MEM_UNINIT,
};

BPF_CALL_2(bpf_map_peek_elem, struct bpf_map *, map, void *, value)
{
	return map->ops->map_peek_elem(map, value);
}

const struct bpf_func_proto bpf_map_peek_elem_proto = {
	.func		= bpf_map_peek_elem,
	.gpl_only	= false,
	.ret_type	= RET_INTEGER,
	.arg1_type	= ARG_CONST_MAP_PTR,
	.arg2_type	= ARG_PTR_TO_MAP_VALUE | MEM_UNINIT,
};

BPF_CALL_3(bpf_map_lookup_percpu_elem, struct bpf_map *, map, void *, key, u32, cpu)
{
	WARN_ON_ONCE(!rcu_read_lock_held() && !rcu_read_lock_bh_held());
	return (unsigned long) map->ops->map_lookup_percpu_elem(map, key, cpu);
}

const struct bpf_func_proto bpf_map_lookup_percpu_elem_proto = {
	.func		= bpf_map_lookup_percpu_elem,
	.gpl_only	= false,
	.pkt_access	= true,
	.ret_type	= RET_PTR_TO_MAP_VALUE_OR_NULL,
	.arg1_type	= ARG_CONST_MAP_PTR,
	.arg2_type	= ARG_PTR_TO_MAP_KEY,
	.arg3_type	= ARG_ANYTHING,
};

const struct bpf_func_proto bpf_get_prandom_u32_proto = {
	.func		= bpf_user_rnd_u32,
	.gpl_only	= false,
	.ret_type	= RET_INTEGER,
};

BPF_CALL_0(bpf_get_smp_processor_id)
{
	return smp_processor_id();
}

const struct bpf_func_proto bpf_get_smp_processor_id_proto = {
	.func		= bpf_get_smp_processor_id,
	.gpl_only	= false,
	.ret_type	= RET_INTEGER,
};

BPF_CALL_0(bpf_get_numa_node_id)
{
	return numa_node_id();
}

const struct bpf_func_proto bpf_get_numa_node_id_proto = {
	.func		= bpf_get_numa_node_id,
	.gpl_only	= false,
	.ret_type	= RET_INTEGER,
};

BPF_CALL_0(bpf_ktime_get_ns)
{
	/* NMI safe access to clock monotonic */
	return ktime_get_mono_fast_ns();
}

const struct bpf_func_proto bpf_ktime_get_ns_proto = {
	.func		= bpf_ktime_get_ns,
	.gpl_only	= false,
	.ret_type	= RET_INTEGER,
};

BPF_CALL_0(bpf_ktime_get_boot_ns)
{
	/* NMI safe access to clock boottime */
	return ktime_get_boot_fast_ns();
}

const struct bpf_func_proto bpf_ktime_get_boot_ns_proto = {
	.func		= bpf_ktime_get_boot_ns,
	.gpl_only	= false,
	.ret_type	= RET_INTEGER,
};

BPF_CALL_0(bpf_ktime_get_coarse_ns)
{
	return ktime_get_coarse_ns();
}

const struct bpf_func_proto bpf_ktime_get_coarse_ns_proto = {
	.func		= bpf_ktime_get_coarse_ns,
	.gpl_only	= false,
	.ret_type	= RET_INTEGER,
};

BPF_CALL_0(bpf_ktime_get_tai_ns)
{
	/* NMI safe access to clock tai */
	return ktime_get_tai_fast_ns();
}

const struct bpf_func_proto bpf_ktime_get_tai_ns_proto = {
	.func		= bpf_ktime_get_tai_ns,
	.gpl_only	= false,
	.ret_type	= RET_INTEGER,
};

BPF_CALL_0(bpf_get_current_pid_tgid)
{
	struct task_struct *task = current;

	if (unlikely(!task))
		return -EINVAL;

	return (u64) task->tgid << 32 | task->pid;
}

const struct bpf_func_proto bpf_get_current_pid_tgid_proto = {
	.func		= bpf_get_current_pid_tgid,
	.gpl_only	= false,
	.ret_type	= RET_INTEGER,
};

BPF_CALL_0(bpf_get_current_uid_gid)
{
	struct task_struct *task = current;
	kuid_t uid;
	kgid_t gid;

	if (unlikely(!task))
		return -EINVAL;

	current_uid_gid(&uid, &gid);
	return (u64) from_kgid(&init_user_ns, gid) << 32 |
		     from_kuid(&init_user_ns, uid);
}

const struct bpf_func_proto bpf_get_current_uid_gid_proto = {
	.func		= bpf_get_current_uid_gid,
	.gpl_only	= false,
	.ret_type	= RET_INTEGER,
};

BPF_CALL_2(bpf_get_current_comm, char *, buf, u32, size)
{
	struct task_struct *task = current;

	if (unlikely(!task))
		goto err_clear;

	/* Verifier guarantees that size > 0 */
	strscpy_pad(buf, task->comm, size);
	return 0;
err_clear:
	memset(buf, 0, size);
	return -EINVAL;
}

const struct bpf_func_proto bpf_get_current_comm_proto = {
	.func		= bpf_get_current_comm,
	.gpl_only	= false,
	.ret_type	= RET_INTEGER,
	.arg1_type	= ARG_PTR_TO_UNINIT_MEM,
	.arg2_type	= ARG_CONST_SIZE,
};

#if defined(CONFIG_QUEUED_SPINLOCKS) || defined(CONFIG_BPF_ARCH_SPINLOCK)

static inline void __bpf_spin_lock(struct bpf_spin_lock *lock)
{
	arch_spinlock_t *l = (void *)lock;
	union {
		__u32 val;
		arch_spinlock_t lock;
	} u = { .lock = __ARCH_SPIN_LOCK_UNLOCKED };

	compiletime_assert(u.val == 0, "__ARCH_SPIN_LOCK_UNLOCKED not 0");
	BUILD_BUG_ON(sizeof(*l) != sizeof(__u32));
	BUILD_BUG_ON(sizeof(*lock) != sizeof(__u32));
	preempt_disable();
	arch_spin_lock(l);
}

static inline void __bpf_spin_unlock(struct bpf_spin_lock *lock)
{
	arch_spinlock_t *l = (void *)lock;

	arch_spin_unlock(l);
	preempt_enable();
}

#else

static inline void __bpf_spin_lock(struct bpf_spin_lock *lock)
{
	atomic_t *l = (void *)lock;

	BUILD_BUG_ON(sizeof(*l) != sizeof(*lock));
	do {
		atomic_cond_read_relaxed(l, !VAL);
	} while (atomic_xchg(l, 1));
}

static inline void __bpf_spin_unlock(struct bpf_spin_lock *lock)
{
	atomic_t *l = (void *)lock;

	atomic_set_release(l, 0);
}

#endif

static DEFINE_PER_CPU(unsigned long, irqsave_flags);

static inline void __bpf_spin_lock_irqsave(struct bpf_spin_lock *lock)
{
	unsigned long flags;

	local_irq_save(flags);
	__bpf_spin_lock(lock);
	__this_cpu_write(irqsave_flags, flags);
}

NOTRACE_BPF_CALL_1(bpf_spin_lock, struct bpf_spin_lock *, lock)
{
	__bpf_spin_lock_irqsave(lock);
	return 0;
}

const struct bpf_func_proto bpf_spin_lock_proto = {
	.func		= bpf_spin_lock,
	.gpl_only	= false,
	.ret_type	= RET_VOID,
	.arg1_type	= ARG_PTR_TO_SPIN_LOCK,
	.arg1_btf_id    = BPF_PTR_POISON,
};

static inline void __bpf_spin_unlock_irqrestore(struct bpf_spin_lock *lock)
{
	unsigned long flags;

	flags = __this_cpu_read(irqsave_flags);
	__bpf_spin_unlock(lock);
	local_irq_restore(flags);
}

NOTRACE_BPF_CALL_1(bpf_spin_unlock, struct bpf_spin_lock *, lock)
{
	__bpf_spin_unlock_irqrestore(lock);
	return 0;
}

const struct bpf_func_proto bpf_spin_unlock_proto = {
	.func		= bpf_spin_unlock,
	.gpl_only	= false,
	.ret_type	= RET_VOID,
	.arg1_type	= ARG_PTR_TO_SPIN_LOCK,
	.arg1_btf_id    = BPF_PTR_POISON,
};

void copy_map_value_locked(struct bpf_map *map, void *dst, void *src,
			   bool lock_src)
{
	struct bpf_spin_lock *lock;

	if (lock_src)
		lock = src + map->record->spin_lock_off;
	else
		lock = dst + map->record->spin_lock_off;
	preempt_disable();
	__bpf_spin_lock_irqsave(lock);
	copy_map_value(map, dst, src);
	__bpf_spin_unlock_irqrestore(lock);
	preempt_enable();
}

BPF_CALL_0(bpf_jiffies64)
{
	return get_jiffies_64();
}

const struct bpf_func_proto bpf_jiffies64_proto = {
	.func		= bpf_jiffies64,
	.gpl_only	= false,
	.ret_type	= RET_INTEGER,
};

#ifdef CONFIG_CGROUPS
BPF_CALL_0(bpf_get_current_cgroup_id)
{
	struct cgroup *cgrp;
	u64 cgrp_id;

	rcu_read_lock();
	cgrp = task_dfl_cgroup(current);
	cgrp_id = cgroup_id(cgrp);
	rcu_read_unlock();

	return cgrp_id;
}

const struct bpf_func_proto bpf_get_current_cgroup_id_proto = {
	.func		= bpf_get_current_cgroup_id,
	.gpl_only	= false,
	.ret_type	= RET_INTEGER,
};

BPF_CALL_1(bpf_get_current_ancestor_cgroup_id, int, ancestor_level)
{
	struct cgroup *cgrp;
	struct cgroup *ancestor;
	u64 cgrp_id;

	rcu_read_lock();
	cgrp = task_dfl_cgroup(current);
	ancestor = cgroup_ancestor(cgrp, ancestor_level);
	cgrp_id = ancestor ? cgroup_id(ancestor) : 0;
	rcu_read_unlock();

	return cgrp_id;
}

const struct bpf_func_proto bpf_get_current_ancestor_cgroup_id_proto = {
	.func		= bpf_get_current_ancestor_cgroup_id,
	.gpl_only	= false,
	.ret_type	= RET_INTEGER,
	.arg1_type	= ARG_ANYTHING,
};
#endif /* CONFIG_CGROUPS */

#define BPF_STRTOX_BASE_MASK 0x1F

static int __bpf_strtoull(const char *buf, size_t buf_len, u64 flags,
			  unsigned long long *res, bool *is_negative)
{
	unsigned int base = flags & BPF_STRTOX_BASE_MASK;
	const char *cur_buf = buf;
	size_t cur_len = buf_len;
	unsigned int consumed;
	size_t val_len;
	char str[64];

	if (!buf || !buf_len || !res || !is_negative)
		return -EINVAL;

	if (base != 0 && base != 8 && base != 10 && base != 16)
		return -EINVAL;

	if (flags & ~BPF_STRTOX_BASE_MASK)
		return -EINVAL;

	while (cur_buf < buf + buf_len && isspace(*cur_buf))
		++cur_buf;

	*is_negative = (cur_buf < buf + buf_len && *cur_buf == '-');
	if (*is_negative)
		++cur_buf;

	consumed = cur_buf - buf;
	cur_len -= consumed;
	if (!cur_len)
		return -EINVAL;

	cur_len = min(cur_len, sizeof(str) - 1);
	memcpy(str, cur_buf, cur_len);
	str[cur_len] = '\0';
	cur_buf = str;

	cur_buf = _parse_integer_fixup_radix(cur_buf, &base);
	val_len = _parse_integer(cur_buf, base, res);

	if (val_len & KSTRTOX_OVERFLOW)
		return -ERANGE;

	if (val_len == 0)
		return -EINVAL;

	cur_buf += val_len;
	consumed += cur_buf - str;

	return consumed;
}

static int __bpf_strtoll(const char *buf, size_t buf_len, u64 flags,
			 long long *res)
{
	unsigned long long _res;
	bool is_negative;
	int err;

	err = __bpf_strtoull(buf, buf_len, flags, &_res, &is_negative);
	if (err < 0)
		return err;
	if (is_negative) {
		if ((long long)-_res > 0)
			return -ERANGE;
		*res = -_res;
	} else {
		if ((long long)_res < 0)
			return -ERANGE;
		*res = _res;
	}
	return err;
}

BPF_CALL_4(bpf_strtol, const char *, buf, size_t, buf_len, u64, flags,
	   long *, res)
{
	long long _res;
	int err;

	err = __bpf_strtoll(buf, buf_len, flags, &_res);
	if (err < 0)
		return err;
	if (_res != (long)_res)
		return -ERANGE;
	*res = _res;
	return err;
}

const struct bpf_func_proto bpf_strtol_proto = {
	.func		= bpf_strtol,
	.gpl_only	= false,
	.ret_type	= RET_INTEGER,
	.arg1_type	= ARG_PTR_TO_MEM | MEM_RDONLY,
	.arg2_type	= ARG_CONST_SIZE,
	.arg3_type	= ARG_ANYTHING,
	.arg4_type	= ARG_PTR_TO_LONG,
};

BPF_CALL_4(bpf_strtoul, const char *, buf, size_t, buf_len, u64, flags,
	   unsigned long *, res)
{
	unsigned long long _res;
	bool is_negative;
	int err;

	err = __bpf_strtoull(buf, buf_len, flags, &_res, &is_negative);
	if (err < 0)
		return err;
	if (is_negative)
		return -EINVAL;
	if (_res != (unsigned long)_res)
		return -ERANGE;
	*res = _res;
	return err;
}

const struct bpf_func_proto bpf_strtoul_proto = {
	.func		= bpf_strtoul,
	.gpl_only	= false,
	.ret_type	= RET_INTEGER,
	.arg1_type	= ARG_PTR_TO_MEM | MEM_RDONLY,
	.arg2_type	= ARG_CONST_SIZE,
	.arg3_type	= ARG_ANYTHING,
	.arg4_type	= ARG_PTR_TO_LONG,
};

BPF_CALL_3(bpf_strncmp, const char *, s1, u32, s1_sz, const char *, s2)
{
	return strncmp(s1, s2, s1_sz);
}

static const struct bpf_func_proto bpf_strncmp_proto = {
	.func		= bpf_strncmp,
	.gpl_only	= false,
	.ret_type	= RET_INTEGER,
	.arg1_type	= ARG_PTR_TO_MEM | MEM_RDONLY,
	.arg2_type	= ARG_CONST_SIZE,
	.arg3_type	= ARG_PTR_TO_CONST_STR,
};

BPF_CALL_4(bpf_get_ns_current_pid_tgid, u64, dev, u64, ino,
	   struct bpf_pidns_info *, nsdata, u32, size)
{
	struct task_struct *task = current;
	struct pid_namespace *pidns;
	int err = -EINVAL;

	if (unlikely(size != sizeof(struct bpf_pidns_info)))
		goto clear;

	if (unlikely((u64)(dev_t)dev != dev))
		goto clear;

	if (unlikely(!task))
		goto clear;

	pidns = task_active_pid_ns(task);
	if (unlikely(!pidns)) {
		err = -ENOENT;
		goto clear;
	}

	if (!ns_match(&pidns->ns, (dev_t)dev, ino))
		goto clear;

	nsdata->pid = task_pid_nr_ns(task, pidns);
	nsdata->tgid = task_tgid_nr_ns(task, pidns);
	return 0;
clear:
	memset((void *)nsdata, 0, (size_t) size);
	return err;
}

const struct bpf_func_proto bpf_get_ns_current_pid_tgid_proto = {
	.func		= bpf_get_ns_current_pid_tgid,
	.gpl_only	= false,
	.ret_type	= RET_INTEGER,
	.arg1_type	= ARG_ANYTHING,
	.arg2_type	= ARG_ANYTHING,
	.arg3_type      = ARG_PTR_TO_UNINIT_MEM,
	.arg4_type      = ARG_CONST_SIZE,
};

static const struct bpf_func_proto bpf_get_raw_smp_processor_id_proto = {
	.func		= bpf_get_raw_cpu_id,
	.gpl_only	= false,
	.ret_type	= RET_INTEGER,
};

BPF_CALL_5(bpf_event_output_data, void *, ctx, struct bpf_map *, map,
	   u64, flags, void *, data, u64, size)
{
	if (unlikely(flags & ~(BPF_F_INDEX_MASK)))
		return -EINVAL;

	return bpf_event_output(map, flags, data, size, NULL, 0, NULL);
}

const struct bpf_func_proto bpf_event_output_data_proto =  {
	.func		= bpf_event_output_data,
	.gpl_only       = true,
	.ret_type       = RET_INTEGER,
	.arg1_type      = ARG_PTR_TO_CTX,
	.arg2_type      = ARG_CONST_MAP_PTR,
	.arg3_type      = ARG_ANYTHING,
	.arg4_type      = ARG_PTR_TO_MEM | MEM_RDONLY,
	.arg5_type      = ARG_CONST_SIZE_OR_ZERO,
};

BPF_CALL_3(bpf_copy_from_user, void *, dst, u32, size,
	   const void __user *, user_ptr)
{
	int ret = copy_from_user(dst, user_ptr, size);

	if (unlikely(ret)) {
		memset(dst, 0, size);
		ret = -EFAULT;
	}

	return ret;
}

const struct bpf_func_proto bpf_copy_from_user_proto = {
	.func		= bpf_copy_from_user,
	.gpl_only	= false,
	.might_sleep	= true,
	.ret_type	= RET_INTEGER,
	.arg1_type	= ARG_PTR_TO_UNINIT_MEM,
	.arg2_type	= ARG_CONST_SIZE_OR_ZERO,
	.arg3_type	= ARG_ANYTHING,
};

BPF_CALL_5(bpf_copy_from_user_task, void *, dst, u32, size,
	   const void __user *, user_ptr, struct task_struct *, tsk, u64, flags)
{
	int ret;

	/* flags is not used yet */
	if (unlikely(flags))
		return -EINVAL;

	if (unlikely(!size))
		return 0;

	ret = access_process_vm(tsk, (unsigned long)user_ptr, dst, size, 0);
	if (ret == size)
		return 0;

	memset(dst, 0, size);
	/* Return -EFAULT for partial read */
	return ret < 0 ? ret : -EFAULT;
}

const struct bpf_func_proto bpf_copy_from_user_task_proto = {
	.func		= bpf_copy_from_user_task,
	.gpl_only	= true,
	.might_sleep	= true,
	.ret_type	= RET_INTEGER,
	.arg1_type	= ARG_PTR_TO_UNINIT_MEM,
	.arg2_type	= ARG_CONST_SIZE_OR_ZERO,
	.arg3_type	= ARG_ANYTHING,
	.arg4_type	= ARG_PTR_TO_BTF_ID,
	.arg4_btf_id	= &btf_tracing_ids[BTF_TRACING_TYPE_TASK],
	.arg5_type	= ARG_ANYTHING
};

BPF_CALL_2(bpf_per_cpu_ptr, const void *, ptr, u32, cpu)
{
	if (cpu >= nr_cpu_ids)
		return (unsigned long)NULL;

	return (unsigned long)per_cpu_ptr((const void __percpu *)ptr, cpu);
}

const struct bpf_func_proto bpf_per_cpu_ptr_proto = {
	.func		= bpf_per_cpu_ptr,
	.gpl_only	= false,
	.ret_type	= RET_PTR_TO_MEM_OR_BTF_ID | PTR_MAYBE_NULL | MEM_RDONLY,
	.arg1_type	= ARG_PTR_TO_PERCPU_BTF_ID,
	.arg2_type	= ARG_ANYTHING,
};

BPF_CALL_1(bpf_this_cpu_ptr, const void *, percpu_ptr)
{
	return (unsigned long)this_cpu_ptr((const void __percpu *)percpu_ptr);
}

const struct bpf_func_proto bpf_this_cpu_ptr_proto = {
	.func		= bpf_this_cpu_ptr,
	.gpl_only	= false,
	.ret_type	= RET_PTR_TO_MEM_OR_BTF_ID | MEM_RDONLY,
	.arg1_type	= ARG_PTR_TO_PERCPU_BTF_ID,
};

static int bpf_trace_copy_string(char *buf, void *unsafe_ptr, char fmt_ptype,
		size_t bufsz)
{
	void __user *user_ptr = (__force void __user *)unsafe_ptr;

	buf[0] = 0;

	switch (fmt_ptype) {
	case 's':
#ifdef CONFIG_ARCH_HAS_NON_OVERLAPPING_ADDRESS_SPACE
		if ((unsigned long)unsafe_ptr < TASK_SIZE)
			return strncpy_from_user_nofault(buf, user_ptr, bufsz);
		fallthrough;
#endif
	case 'k':
		return strncpy_from_kernel_nofault(buf, unsafe_ptr, bufsz);
	case 'u':
		return strncpy_from_user_nofault(buf, user_ptr, bufsz);
	}

	return -EINVAL;
}

/* Per-cpu temp buffers used by printf-like helpers to store the bprintf binary
 * arguments representation.
 */
#define MAX_BPRINTF_BIN_ARGS	512

/* Support executing three nested bprintf helper calls on a given CPU */
#define MAX_BPRINTF_NEST_LEVEL	3
struct bpf_bprintf_buffers {
	char bin_args[MAX_BPRINTF_BIN_ARGS];
	char buf[MAX_BPRINTF_BUF];
};

static DEFINE_PER_CPU(struct bpf_bprintf_buffers[MAX_BPRINTF_NEST_LEVEL], bpf_bprintf_bufs);
static DEFINE_PER_CPU(int, bpf_bprintf_nest_level);

static int try_get_buffers(struct bpf_bprintf_buffers **bufs)
{
	int nest_level;

	preempt_disable();
	nest_level = this_cpu_inc_return(bpf_bprintf_nest_level);
	if (WARN_ON_ONCE(nest_level > MAX_BPRINTF_NEST_LEVEL)) {
		this_cpu_dec(bpf_bprintf_nest_level);
		preempt_enable();
		return -EBUSY;
	}
	*bufs = this_cpu_ptr(&bpf_bprintf_bufs[nest_level - 1]);

	return 0;
}

void bpf_bprintf_cleanup(struct bpf_bprintf_data *data)
{
	if (!data->bin_args && !data->buf)
		return;
	if (WARN_ON_ONCE(this_cpu_read(bpf_bprintf_nest_level) == 0))
		return;
	this_cpu_dec(bpf_bprintf_nest_level);
	preempt_enable();
}

/*
 * bpf_bprintf_prepare - Generic pass on format strings for bprintf-like helpers
 *
 * Returns a negative value if fmt is an invalid format string or 0 otherwise.
 *
 * This can be used in two ways:
 * - Format string verification only: when data->get_bin_args is false
 * - Arguments preparation: in addition to the above verification, it writes in
 *   data->bin_args a binary representation of arguments usable by bstr_printf
 *   where pointers from BPF have been sanitized.
 *
 * In argument preparation mode, if 0 is returned, safe temporary buffers are
 * allocated and bpf_bprintf_cleanup should be called to free them after use.
 */
int bpf_bprintf_prepare(char *fmt, u32 fmt_size, const u64 *raw_args,
			u32 num_args, struct bpf_bprintf_data *data)
{
	bool get_buffers = (data->get_bin_args && num_args) || data->get_buf;
	char *unsafe_ptr = NULL, *tmp_buf = NULL, *tmp_buf_end, *fmt_end;
	struct bpf_bprintf_buffers *buffers = NULL;
	size_t sizeof_cur_arg, sizeof_cur_ip;
	int err, i, num_spec = 0;
	u64 cur_arg;
	char fmt_ptype, cur_ip[16], ip_spec[] = "%pXX";

	fmt_end = strnchr(fmt, fmt_size, 0);
	if (!fmt_end)
		return -EINVAL;
	fmt_size = fmt_end - fmt;

	if (get_buffers && try_get_buffers(&buffers))
		return -EBUSY;

	if (data->get_bin_args) {
		if (num_args)
			tmp_buf = buffers->bin_args;
		tmp_buf_end = tmp_buf + MAX_BPRINTF_BIN_ARGS;
		data->bin_args = (u32 *)tmp_buf;
	}

	if (data->get_buf)
		data->buf = buffers->buf;

	for (i = 0; i < fmt_size; i++) {
		if ((!isprint(fmt[i]) && !isspace(fmt[i])) || !isascii(fmt[i])) {
			err = -EINVAL;
			goto out;
		}

		if (fmt[i] != '%')
			continue;

		if (fmt[i + 1] == '%') {
			i++;
			continue;
		}

		if (num_spec >= num_args) {
			err = -EINVAL;
			goto out;
		}

		/* The string is zero-terminated so if fmt[i] != 0, we can
		 * always access fmt[i + 1], in the worst case it will be a 0
		 */
		i++;

		/* skip optional "[0 +-][num]" width formatting field */
		while (fmt[i] == '0' || fmt[i] == '+'  || fmt[i] == '-' ||
		       fmt[i] == ' ')
			i++;
		if (fmt[i] >= '1' && fmt[i] <= '9') {
			i++;
			while (fmt[i] >= '0' && fmt[i] <= '9')
				i++;
		}

		if (fmt[i] == 'p') {
			sizeof_cur_arg = sizeof(long);

			if ((fmt[i + 1] == 'k' || fmt[i + 1] == 'u') &&
			    fmt[i + 2] == 's') {
				fmt_ptype = fmt[i + 1];
				i += 2;
				goto fmt_str;
			}

			if (fmt[i + 1] == 0 || isspace(fmt[i + 1]) ||
			    ispunct(fmt[i + 1]) || fmt[i + 1] == 'K' ||
			    fmt[i + 1] == 'x' || fmt[i + 1] == 's' ||
			    fmt[i + 1] == 'S') {
				/* just kernel pointers */
				if (tmp_buf)
					cur_arg = raw_args[num_spec];
				i++;
				goto nocopy_fmt;
			}

			if (fmt[i + 1] == 'B') {
				if (tmp_buf)  {
					err = snprintf(tmp_buf,
						       (tmp_buf_end - tmp_buf),
						       "%pB",
						       (void *)(long)raw_args[num_spec]);
					tmp_buf += (err + 1);
				}

				i++;
				num_spec++;
				continue;
			}

			/* only support "%pI4", "%pi4", "%pI6" and "%pi6". */
			if ((fmt[i + 1] != 'i' && fmt[i + 1] != 'I') ||
			    (fmt[i + 2] != '4' && fmt[i + 2] != '6')) {
				err = -EINVAL;
				goto out;
			}

			i += 2;
			if (!tmp_buf)
				goto nocopy_fmt;

			sizeof_cur_ip = (fmt[i] == '4') ? 4 : 16;
			if (tmp_buf_end - tmp_buf < sizeof_cur_ip) {
				err = -ENOSPC;
				goto out;
			}

			unsafe_ptr = (char *)(long)raw_args[num_spec];
			err = copy_from_kernel_nofault(cur_ip, unsafe_ptr,
						       sizeof_cur_ip);
			if (err < 0)
				memset(cur_ip, 0, sizeof_cur_ip);

			/* hack: bstr_printf expects IP addresses to be
			 * pre-formatted as strings, ironically, the easiest way
			 * to do that is to call snprintf.
			 */
			ip_spec[2] = fmt[i - 1];
			ip_spec[3] = fmt[i];
			err = snprintf(tmp_buf, tmp_buf_end - tmp_buf,
				       ip_spec, &cur_ip);

			tmp_buf += err + 1;
			num_spec++;

			continue;
		} else if (fmt[i] == 's') {
			fmt_ptype = fmt[i];
fmt_str:
			if (fmt[i + 1] != 0 &&
			    !isspace(fmt[i + 1]) &&
			    !ispunct(fmt[i + 1])) {
				err = -EINVAL;
				goto out;
			}

			if (!tmp_buf)
				goto nocopy_fmt;

			if (tmp_buf_end == tmp_buf) {
				err = -ENOSPC;
				goto out;
			}

			unsafe_ptr = (char *)(long)raw_args[num_spec];
			err = bpf_trace_copy_string(tmp_buf, unsafe_ptr,
						    fmt_ptype,
						    tmp_buf_end - tmp_buf);
			if (err < 0) {
				tmp_buf[0] = '\0';
				err = 1;
			}

			tmp_buf += err;
			num_spec++;

			continue;
		} else if (fmt[i] == 'c') {
			if (!tmp_buf)
				goto nocopy_fmt;

			if (tmp_buf_end == tmp_buf) {
				err = -ENOSPC;
				goto out;
			}

			*tmp_buf = raw_args[num_spec];
			tmp_buf++;
			num_spec++;

			continue;
		}

		sizeof_cur_arg = sizeof(int);

		if (fmt[i] == 'l') {
			sizeof_cur_arg = sizeof(long);
			i++;
		}
		if (fmt[i] == 'l') {
			sizeof_cur_arg = sizeof(long long);
			i++;
		}

		if (fmt[i] != 'i' && fmt[i] != 'd' && fmt[i] != 'u' &&
		    fmt[i] != 'x' && fmt[i] != 'X') {
			err = -EINVAL;
			goto out;
		}

		if (tmp_buf)
			cur_arg = raw_args[num_spec];
nocopy_fmt:
		if (tmp_buf) {
			tmp_buf = PTR_ALIGN(tmp_buf, sizeof(u32));
			if (tmp_buf_end - tmp_buf < sizeof_cur_arg) {
				err = -ENOSPC;
				goto out;
			}

			if (sizeof_cur_arg == 8) {
				*(u32 *)tmp_buf = *(u32 *)&cur_arg;
				*(u32 *)(tmp_buf + 4) = *((u32 *)&cur_arg + 1);
			} else {
				*(u32 *)tmp_buf = (u32)(long)cur_arg;
			}
			tmp_buf += sizeof_cur_arg;
		}
		num_spec++;
	}

	err = 0;
out:
	if (err)
		bpf_bprintf_cleanup(data);
	return err;
}

BPF_CALL_5(bpf_snprintf, char *, str, u32, str_size, char *, fmt,
	   const void *, args, u32, data_len)
{
	struct bpf_bprintf_data data = {
		.get_bin_args	= true,
	};
	int err, num_args;

	if (data_len % 8 || data_len > MAX_BPRINTF_VARARGS * 8 ||
	    (data_len && !args))
		return -EINVAL;
	num_args = data_len / 8;

	/* ARG_PTR_TO_CONST_STR guarantees that fmt is zero-terminated so we
	 * can safely give an unbounded size.
	 */
	err = bpf_bprintf_prepare(fmt, UINT_MAX, args, num_args, &data);
	if (err < 0)
		return err;

	err = bstr_printf(str, str_size, fmt, data.bin_args);

	bpf_bprintf_cleanup(&data);

	return err + 1;
}

const struct bpf_func_proto bpf_snprintf_proto = {
	.func		= bpf_snprintf,
	.gpl_only	= true,
	.ret_type	= RET_INTEGER,
	.arg1_type	= ARG_PTR_TO_MEM_OR_NULL,
	.arg2_type	= ARG_CONST_SIZE_OR_ZERO,
	.arg3_type	= ARG_PTR_TO_CONST_STR,
	.arg4_type	= ARG_PTR_TO_MEM | PTR_MAYBE_NULL | MEM_RDONLY,
	.arg5_type	= ARG_CONST_SIZE_OR_ZERO,
};

struct bpf_async_cb {
	struct bpf_map *map;
	struct bpf_prog *prog;
	void __rcu *callback_fn;
	void *value;
	union {
		struct rcu_head rcu;
		struct work_struct delete_work;
	};
	u64 flags;
};

/* BPF map elements can contain 'struct bpf_timer'.
 * Such map owns all of its BPF timers.
 * 'struct bpf_timer' is allocated as part of map element allocation
 * and it's zero initialized.
 * That space is used to keep 'struct bpf_async_kern'.
 * bpf_timer_init() allocates 'struct bpf_hrtimer', inits hrtimer, and
 * remembers 'struct bpf_map *' pointer it's part of.
 * bpf_timer_set_callback() increments prog refcnt and assign bpf callback_fn.
 * bpf_timer_start() arms the timer.
 * If user space reference to a map goes to zero at this point
 * ops->map_release_uref callback is responsible for cancelling the timers,
 * freeing their memory, and decrementing prog's refcnts.
 * bpf_timer_cancel() cancels the timer and decrements prog's refcnt.
 * Inner maps can contain bpf timers as well. ops->map_release_uref is
 * freeing the timers when inner map is replaced or deleted by user space.
 */
struct bpf_hrtimer {
	struct bpf_async_cb cb;
	struct hrtimer timer;
	atomic_t cancelling;
};

struct bpf_work {
	struct bpf_async_cb cb;
	struct work_struct work;
	struct work_struct delete_work;
};

/* the actual struct hidden inside uapi struct bpf_timer and bpf_wq */
struct bpf_async_kern {
	union {
		struct bpf_async_cb *cb;
		struct bpf_hrtimer *timer;
		struct bpf_work *work;
	};
	/* bpf_spin_lock is used here instead of spinlock_t to make
	 * sure that it always fits into space reserved by struct bpf_timer
	 * regardless of LOCKDEP and spinlock debug flags.
	 */
	struct bpf_spin_lock lock;
} __attribute__((aligned(8)));

enum bpf_async_type {
	BPF_ASYNC_TYPE_TIMER = 0,
	BPF_ASYNC_TYPE_WQ,
};

static DEFINE_PER_CPU(struct bpf_hrtimer *, hrtimer_running);

static enum hrtimer_restart bpf_timer_cb(struct hrtimer *hrtimer)
{
	struct bpf_hrtimer *t = container_of(hrtimer, struct bpf_hrtimer, timer);
	struct bpf_map *map = t->cb.map;
	void *value = t->cb.value;
	bpf_callback_t callback_fn;
	void *key;
	u32 idx;

	BTF_TYPE_EMIT(struct bpf_timer);
	callback_fn = rcu_dereference_check(t->cb.callback_fn, rcu_read_lock_bh_held());
	if (!callback_fn)
		goto out;

	/* bpf_timer_cb() runs in hrtimer_run_softirq. It doesn't migrate and
	 * cannot be preempted by another bpf_timer_cb() on the same cpu.
	 * Remember the timer this callback is servicing to prevent
	 * deadlock if callback_fn() calls bpf_timer_cancel() or
	 * bpf_map_delete_elem() on the same timer.
	 */
	this_cpu_write(hrtimer_running, t);
	if (map->map_type == BPF_MAP_TYPE_ARRAY) {
		struct bpf_array *array = container_of(map, struct bpf_array, map);

		/* compute the key */
		idx = ((char *)value - array->value) / array->elem_size;
		key = &idx;
	} else { /* hash or lru */
		key = value - round_up(map->key_size, 8);
	}

	callback_fn((u64)(long)map, (u64)(long)key, (u64)(long)value, 0, 0);
	/* The verifier checked that return value is zero. */

	this_cpu_write(hrtimer_running, NULL);
out:
	return HRTIMER_NORESTART;
}

static void bpf_wq_work(struct work_struct *work)
{
	struct bpf_work *w = container_of(work, struct bpf_work, work);
	struct bpf_async_cb *cb = &w->cb;
	struct bpf_map *map = cb->map;
	bpf_callback_t callback_fn;
	void *value = cb->value;
	void *key;
	u32 idx;

	BTF_TYPE_EMIT(struct bpf_wq);

	callback_fn = READ_ONCE(cb->callback_fn);
	if (!callback_fn)
		return;

	if (map->map_type == BPF_MAP_TYPE_ARRAY) {
		struct bpf_array *array = container_of(map, struct bpf_array, map);

		/* compute the key */
		idx = ((char *)value - array->value) / array->elem_size;
		key = &idx;
	} else { /* hash or lru */
		key = value - round_up(map->key_size, 8);
	}

        rcu_read_lock_trace();
        migrate_disable();

	callback_fn((u64)(long)map, (u64)(long)key, (u64)(long)value, 0, 0);

	migrate_enable();
	rcu_read_unlock_trace();
}

static void bpf_wq_delete_work(struct work_struct *work)
{
	struct bpf_work *w = container_of(work, struct bpf_work, delete_work);

	cancel_work_sync(&w->work);

	kfree_rcu(w, cb.rcu);
}

static void bpf_timer_delete_work(struct work_struct *work)
{
	struct bpf_hrtimer *t = container_of(work, struct bpf_hrtimer, cb.delete_work);

	/* Cancel the timer and wait for callback to complete if it was running.
	 * If hrtimer_cancel() can be safely called it's safe to call
	 * kfree_rcu(t) right after for both preallocated and non-preallocated
	 * maps.  The async->cb = NULL was already done and no code path can see
	 * address 't' anymore. Timer if armed for existing bpf_hrtimer before
	 * bpf_timer_cancel_and_free will have been cancelled.
	 */
	hrtimer_cancel(&t->timer);
	kfree_rcu(t, cb.rcu);
}

static int __bpf_async_init(struct bpf_async_kern *async, struct bpf_map *map, u64 flags,
			    enum bpf_async_type type)
{
	struct bpf_async_cb *cb;
	struct bpf_hrtimer *t;
	struct bpf_work *w;
	clockid_t clockid;
	size_t size;
	int ret = 0;

	if (in_nmi())
		return -EOPNOTSUPP;

	switch (type) {
	case BPF_ASYNC_TYPE_TIMER:
		size = sizeof(struct bpf_hrtimer);
		break;
	case BPF_ASYNC_TYPE_WQ:
		size = sizeof(struct bpf_work);
		break;
	default:
		return -EINVAL;
	}

	__bpf_spin_lock_irqsave(&async->lock);
	t = async->timer;
	if (t) {
		ret = -EBUSY;
		goto out;
	}

	/* allocate hrtimer via map_kmalloc to use memcg accounting */
	cb = bpf_map_kmalloc_node(map, size, GFP_ATOMIC, map->numa_node);
	if (!cb) {
		ret = -ENOMEM;
		goto out;
	}

	switch (type) {
	case BPF_ASYNC_TYPE_TIMER:
		clockid = flags & (MAX_CLOCKS - 1);
		t = (struct bpf_hrtimer *)cb;

		atomic_set(&t->cancelling, 0);
		INIT_WORK(&t->cb.delete_work, bpf_timer_delete_work);
		hrtimer_init(&t->timer, clockid, HRTIMER_MODE_REL_SOFT);
		t->timer.function = bpf_timer_cb;
		cb->value = (void *)async - map->record->timer_off;
		break;
	case BPF_ASYNC_TYPE_WQ:
		w = (struct bpf_work *)cb;

		INIT_WORK(&w->work, bpf_wq_work);
		INIT_WORK(&w->delete_work, bpf_wq_delete_work);
		cb->value = (void *)async - map->record->wq_off;
		break;
	}
	cb->map = map;
	cb->prog = NULL;
	cb->flags = flags;
	rcu_assign_pointer(cb->callback_fn, NULL);

	WRITE_ONCE(async->cb, cb);
	/* Guarantee the order between async->cb and map->usercnt. So
	 * when there are concurrent uref release and bpf timer init, either
	 * bpf_timer_cancel_and_free() called by uref release reads a no-NULL
	 * timer or atomic64_read() below returns a zero usercnt.
	 */
	smp_mb();
	if (!atomic64_read(&map->usercnt)) {
		/* maps with timers must be either held by user space
		 * or pinned in bpffs.
		 */
		WRITE_ONCE(async->cb, NULL);
		kfree(cb);
		ret = -EPERM;
	}
out:
	__bpf_spin_unlock_irqrestore(&async->lock);
	return ret;
}

BPF_CALL_3(bpf_timer_init, struct bpf_async_kern *, timer, struct bpf_map *, map,
	   u64, flags)
{
	clock_t clockid = flags & (MAX_CLOCKS - 1);

	BUILD_BUG_ON(MAX_CLOCKS != 16);
	BUILD_BUG_ON(sizeof(struct bpf_async_kern) > sizeof(struct bpf_timer));
	BUILD_BUG_ON(__alignof__(struct bpf_async_kern) != __alignof__(struct bpf_timer));

	if (flags >= MAX_CLOCKS ||
	    /* similar to timerfd except _ALARM variants are not supported */
	    (clockid != CLOCK_MONOTONIC &&
	     clockid != CLOCK_REALTIME &&
	     clockid != CLOCK_BOOTTIME))
		return -EINVAL;

	return __bpf_async_init(timer, map, flags, BPF_ASYNC_TYPE_TIMER);
}

static const struct bpf_func_proto bpf_timer_init_proto = {
	.func		= bpf_timer_init,
	.gpl_only	= true,
	.ret_type	= RET_INTEGER,
	.arg1_type	= ARG_PTR_TO_TIMER,
	.arg2_type	= ARG_CONST_MAP_PTR,
	.arg3_type	= ARG_ANYTHING,
};

static int __bpf_async_set_callback(struct bpf_async_kern *async, void *callback_fn,
				    struct bpf_prog_aux *aux, unsigned int flags,
				    enum bpf_async_type type)
{
	struct bpf_prog *prev, *prog = aux->prog;
	struct bpf_async_cb *cb;
	int ret = 0;

	if (in_nmi())
		return -EOPNOTSUPP;
	__bpf_spin_lock_irqsave(&async->lock);
	cb = async->cb;
	if (!cb) {
		ret = -EINVAL;
		goto out;
	}
	if (!atomic64_read(&cb->map->usercnt)) {
		/* maps with timers must be either held by user space
		 * or pinned in bpffs. Otherwise timer might still be
		 * running even when bpf prog is detached and user space
		 * is gone, since map_release_uref won't ever be called.
		 */
		ret = -EPERM;
		goto out;
	}
	prev = cb->prog;
	if (prev != prog) {
		/* Bump prog refcnt once. Every bpf_timer_set_callback()
		 * can pick different callback_fn-s within the same prog.
		 */
		prog = bpf_prog_inc_not_zero(prog);
		if (IS_ERR(prog)) {
			ret = PTR_ERR(prog);
			goto out;
		}
		if (prev)
			/* Drop prev prog refcnt when swapping with new prog */
			bpf_prog_put(prev);
		cb->prog = prog;
	}
	rcu_assign_pointer(cb->callback_fn, callback_fn);
out:
	__bpf_spin_unlock_irqrestore(&async->lock);
	return ret;
}

BPF_CALL_3(bpf_timer_set_callback, struct bpf_async_kern *, timer, void *, callback_fn,
	   struct bpf_prog_aux *, aux)
{
	return __bpf_async_set_callback(timer, callback_fn, aux, 0, BPF_ASYNC_TYPE_TIMER);
}

static const struct bpf_func_proto bpf_timer_set_callback_proto = {
	.func		= bpf_timer_set_callback,
	.gpl_only	= true,
	.ret_type	= RET_INTEGER,
	.arg1_type	= ARG_PTR_TO_TIMER,
	.arg2_type	= ARG_PTR_TO_FUNC,
};

BPF_CALL_3(bpf_timer_start, struct bpf_async_kern *, timer, u64, nsecs, u64, flags)
{
	struct bpf_hrtimer *t;
	int ret = 0;
	enum hrtimer_mode mode;

	if (in_nmi())
		return -EOPNOTSUPP;
	if (flags & ~(BPF_F_TIMER_ABS | BPF_F_TIMER_CPU_PIN))
		return -EINVAL;
	__bpf_spin_lock_irqsave(&timer->lock);
	t = timer->timer;
	if (!t || !t->cb.prog) {
		ret = -EINVAL;
		goto out;
	}

	if (flags & BPF_F_TIMER_ABS)
		mode = HRTIMER_MODE_ABS_SOFT;
	else
		mode = HRTIMER_MODE_REL_SOFT;

	if (flags & BPF_F_TIMER_CPU_PIN)
		mode |= HRTIMER_MODE_PINNED;

	hrtimer_start(&t->timer, ns_to_ktime(nsecs), mode);
out:
	__bpf_spin_unlock_irqrestore(&timer->lock);
	return ret;
}

static const struct bpf_func_proto bpf_timer_start_proto = {
	.func		= bpf_timer_start,
	.gpl_only	= true,
	.ret_type	= RET_INTEGER,
	.arg1_type	= ARG_PTR_TO_TIMER,
	.arg2_type	= ARG_ANYTHING,
	.arg3_type	= ARG_ANYTHING,
};

static void drop_prog_refcnt(struct bpf_async_cb *async)
{
	struct bpf_prog *prog = async->prog;

	if (prog) {
		bpf_prog_put(prog);
		async->prog = NULL;
		rcu_assign_pointer(async->callback_fn, NULL);
	}
}

BPF_CALL_1(bpf_timer_cancel, struct bpf_async_kern *, timer)
{
	struct bpf_hrtimer *t, *cur_t;
	bool inc = false;
	int ret = 0;

	if (in_nmi())
		return -EOPNOTSUPP;
	rcu_read_lock();
	__bpf_spin_lock_irqsave(&timer->lock);
	t = timer->timer;
	if (!t) {
		ret = -EINVAL;
		goto out;
	}

	cur_t = this_cpu_read(hrtimer_running);
	if (cur_t == t) {
		/* If bpf callback_fn is trying to bpf_timer_cancel()
		 * its own timer the hrtimer_cancel() will deadlock
		 * since it waits for callback_fn to finish.
<<<<<<< HEAD
=======
		 */
		ret = -EDEADLK;
		goto out;
	}

	/* Only account in-flight cancellations when invoked from a timer
	 * callback, since we want to avoid waiting only if other _callbacks_
	 * are waiting on us, to avoid introducing lockups. Non-callback paths
	 * are ok, since nobody would synchronously wait for their completion.
	 */
	if (!cur_t)
		goto drop;
	atomic_inc(&t->cancelling);
	/* Need full barrier after relaxed atomic_inc */
	smp_mb__after_atomic();
	inc = true;
	if (atomic_read(&cur_t->cancelling)) {
		/* We're cancelling timer t, while some other timer callback is
		 * attempting to cancel us. In such a case, it might be possible
		 * that timer t belongs to the other callback, or some other
		 * callback waiting upon it (creating transitive dependencies
		 * upon us), and we will enter a deadlock if we continue
		 * cancelling and waiting for it synchronously, since it might
		 * do the same. Bail!
>>>>>>> 8400291e
		 */
		ret = -EDEADLK;
		goto out;
	}
<<<<<<< HEAD

	/* Only account in-flight cancellations when invoked from a timer
	 * callback, since we want to avoid waiting only if other _callbacks_
	 * are waiting on us, to avoid introducing lockups. Non-callback paths
	 * are ok, since nobody would synchronously wait for their completion.
	 */
	if (!cur_t)
		goto drop;
	atomic_inc(&t->cancelling);
	/* Need full barrier after relaxed atomic_inc */
	smp_mb__after_atomic();
	inc = true;
	if (atomic_read(&cur_t->cancelling)) {
		/* We're cancelling timer t, while some other timer callback is
		 * attempting to cancel us. In such a case, it might be possible
		 * that timer t belongs to the other callback, or some other
		 * callback waiting upon it (creating transitive dependencies
		 * upon us), and we will enter a deadlock if we continue
		 * cancelling and waiting for it synchronously, since it might
		 * do the same. Bail!
		 */
		ret = -EDEADLK;
		goto out;
	}
=======
>>>>>>> 8400291e
drop:
	drop_prog_refcnt(&t->cb);
out:
	__bpf_spin_unlock_irqrestore(&timer->lock);
	/* Cancel the timer and wait for associated callback to finish
	 * if it was running.
	 */
	ret = ret ?: hrtimer_cancel(&t->timer);
	if (inc)
		atomic_dec(&t->cancelling);
	rcu_read_unlock();
	return ret;
}

static const struct bpf_func_proto bpf_timer_cancel_proto = {
	.func		= bpf_timer_cancel,
	.gpl_only	= true,
	.ret_type	= RET_INTEGER,
	.arg1_type	= ARG_PTR_TO_TIMER,
};

static struct bpf_async_cb *__bpf_async_cancel_and_free(struct bpf_async_kern *async)
{
	struct bpf_async_cb *cb;

	/* Performance optimization: read async->cb without lock first. */
	if (!READ_ONCE(async->cb))
		return NULL;

	__bpf_spin_lock_irqsave(&async->lock);
	/* re-read it under lock */
	cb = async->cb;
	if (!cb)
		goto out;
	drop_prog_refcnt(cb);
	/* The subsequent bpf_timer_start/cancel() helpers won't be able to use
	 * this timer, since it won't be initialized.
	 */
	WRITE_ONCE(async->cb, NULL);
out:
	__bpf_spin_unlock_irqrestore(&async->lock);
	return cb;
}

/* This function is called by map_delete/update_elem for individual element and
 * by ops->map_release_uref when the user space reference to a map reaches zero.
 */
void bpf_timer_cancel_and_free(void *val)
{
	struct bpf_hrtimer *t;

	t = (struct bpf_hrtimer *)__bpf_async_cancel_and_free(val);

	if (!t)
		return;
	/* We check that bpf_map_delete/update_elem() was called from timer
	 * callback_fn. In such case we don't call hrtimer_cancel() (since it
	 * will deadlock) and don't call hrtimer_try_to_cancel() (since it will
	 * just return -1). Though callback_fn is still running on this cpu it's
	 * safe to do kfree(t) because bpf_timer_cb() read everything it needed
	 * from 't'. The bpf subprog callback_fn won't be able to access 't',
	 * since async->cb = NULL was already done. The timer will be
	 * effectively cancelled because bpf_timer_cb() will return
	 * HRTIMER_NORESTART.
	 *
	 * However, it is possible the timer callback_fn calling us armed the
	 * timer _before_ calling us, such that failing to cancel it here will
	 * cause it to possibly use struct hrtimer after freeing bpf_hrtimer.
	 * Therefore, we _need_ to cancel any outstanding timers before we do
	 * kfree_rcu, even though no more timers can be armed.
	 *
	 * Moreover, we need to schedule work even if timer does not belong to
	 * the calling callback_fn, as on two different CPUs, we can end up in a
	 * situation where both sides run in parallel, try to cancel one
	 * another, and we end up waiting on both sides in hrtimer_cancel
	 * without making forward progress, since timer1 depends on time2
	 * callback to finish, and vice versa.
	 *
	 *  CPU 1 (timer1_cb)			CPU 2 (timer2_cb)
	 *  bpf_timer_cancel_and_free(timer2)	bpf_timer_cancel_and_free(timer1)
	 *
	 * To avoid these issues, punt to workqueue context when we are in a
	 * timer callback.
	 */
	if (this_cpu_read(hrtimer_running))
		queue_work(system_unbound_wq, &t->cb.delete_work);
	else
		bpf_timer_delete_work(&t->cb.delete_work);
}

/* This function is called by map_delete/update_elem for individual element and
 * by ops->map_release_uref when the user space reference to a map reaches zero.
 */
void bpf_wq_cancel_and_free(void *val)
{
	struct bpf_work *work;

	BTF_TYPE_EMIT(struct bpf_wq);

	work = (struct bpf_work *)__bpf_async_cancel_and_free(val);
	if (!work)
		return;
	/* Trigger cancel of the sleepable work, but *do not* wait for
	 * it to finish if it was running as we might not be in a
	 * sleepable context.
	 * kfree will be called once the work has finished.
	 */
	schedule_work(&work->delete_work);
}

BPF_CALL_2(bpf_kptr_xchg, void *, map_value, void *, ptr)
{
	unsigned long *kptr = map_value;

	/* This helper may be inlined by verifier. */
	return xchg(kptr, (unsigned long)ptr);
}

/* Unlike other PTR_TO_BTF_ID helpers the btf_id in bpf_kptr_xchg()
 * helper is determined dynamically by the verifier. Use BPF_PTR_POISON to
 * denote type that verifier will determine.
 */
static const struct bpf_func_proto bpf_kptr_xchg_proto = {
	.func         = bpf_kptr_xchg,
	.gpl_only     = false,
	.ret_type     = RET_PTR_TO_BTF_ID_OR_NULL,
	.ret_btf_id   = BPF_PTR_POISON,
	.arg1_type    = ARG_PTR_TO_KPTR,
	.arg2_type    = ARG_PTR_TO_BTF_ID_OR_NULL | OBJ_RELEASE,
	.arg2_btf_id  = BPF_PTR_POISON,
};

/* Since the upper 8 bits of dynptr->size is reserved, the
 * maximum supported size is 2^24 - 1.
 */
#define DYNPTR_MAX_SIZE	((1UL << 24) - 1)
#define DYNPTR_TYPE_SHIFT	28
#define DYNPTR_SIZE_MASK	0xFFFFFF
#define DYNPTR_RDONLY_BIT	BIT(31)

bool __bpf_dynptr_is_rdonly(const struct bpf_dynptr_kern *ptr)
{
	return ptr->size & DYNPTR_RDONLY_BIT;
}

void bpf_dynptr_set_rdonly(struct bpf_dynptr_kern *ptr)
{
	ptr->size |= DYNPTR_RDONLY_BIT;
}

static void bpf_dynptr_set_type(struct bpf_dynptr_kern *ptr, enum bpf_dynptr_type type)
{
	ptr->size |= type << DYNPTR_TYPE_SHIFT;
}

static enum bpf_dynptr_type bpf_dynptr_get_type(const struct bpf_dynptr_kern *ptr)
{
	return (ptr->size & ~(DYNPTR_RDONLY_BIT)) >> DYNPTR_TYPE_SHIFT;
}

u32 __bpf_dynptr_size(const struct bpf_dynptr_kern *ptr)
{
	return ptr->size & DYNPTR_SIZE_MASK;
}

static void bpf_dynptr_set_size(struct bpf_dynptr_kern *ptr, u32 new_size)
{
	u32 metadata = ptr->size & ~DYNPTR_SIZE_MASK;

	ptr->size = new_size | metadata;
}

int bpf_dynptr_check_size(u32 size)
{
	return size > DYNPTR_MAX_SIZE ? -E2BIG : 0;
}

void bpf_dynptr_init(struct bpf_dynptr_kern *ptr, void *data,
		     enum bpf_dynptr_type type, u32 offset, u32 size)
{
	ptr->data = data;
	ptr->offset = offset;
	ptr->size = size;
	bpf_dynptr_set_type(ptr, type);
}

void bpf_dynptr_set_null(struct bpf_dynptr_kern *ptr)
{
	memset(ptr, 0, sizeof(*ptr));
}

static int bpf_dynptr_check_off_len(const struct bpf_dynptr_kern *ptr, u32 offset, u32 len)
{
	u32 size = __bpf_dynptr_size(ptr);

	if (len > size || offset > size - len)
		return -E2BIG;

	return 0;
}

BPF_CALL_4(bpf_dynptr_from_mem, void *, data, u32, size, u64, flags, struct bpf_dynptr_kern *, ptr)
{
	int err;

	BTF_TYPE_EMIT(struct bpf_dynptr);

	err = bpf_dynptr_check_size(size);
	if (err)
		goto error;

	/* flags is currently unsupported */
	if (flags) {
		err = -EINVAL;
		goto error;
	}

	bpf_dynptr_init(ptr, data, BPF_DYNPTR_TYPE_LOCAL, 0, size);

	return 0;

error:
	bpf_dynptr_set_null(ptr);
	return err;
}

static const struct bpf_func_proto bpf_dynptr_from_mem_proto = {
	.func		= bpf_dynptr_from_mem,
	.gpl_only	= false,
	.ret_type	= RET_INTEGER,
	.arg1_type	= ARG_PTR_TO_UNINIT_MEM,
	.arg2_type	= ARG_CONST_SIZE_OR_ZERO,
	.arg3_type	= ARG_ANYTHING,
	.arg4_type	= ARG_PTR_TO_DYNPTR | DYNPTR_TYPE_LOCAL | MEM_UNINIT,
};

BPF_CALL_5(bpf_dynptr_read, void *, dst, u32, len, const struct bpf_dynptr_kern *, src,
	   u32, offset, u64, flags)
{
	enum bpf_dynptr_type type;
	int err;

	if (!src->data || flags)
		return -EINVAL;

	err = bpf_dynptr_check_off_len(src, offset, len);
	if (err)
		return err;

	type = bpf_dynptr_get_type(src);

	switch (type) {
	case BPF_DYNPTR_TYPE_LOCAL:
	case BPF_DYNPTR_TYPE_RINGBUF:
		/* Source and destination may possibly overlap, hence use memmove to
		 * copy the data. E.g. bpf_dynptr_from_mem may create two dynptr
		 * pointing to overlapping PTR_TO_MAP_VALUE regions.
		 */
		memmove(dst, src->data + src->offset + offset, len);
		return 0;
	case BPF_DYNPTR_TYPE_SKB:
		return __bpf_skb_load_bytes(src->data, src->offset + offset, dst, len);
	case BPF_DYNPTR_TYPE_XDP:
		return __bpf_xdp_load_bytes(src->data, src->offset + offset, dst, len);
	default:
		WARN_ONCE(true, "bpf_dynptr_read: unknown dynptr type %d\n", type);
		return -EFAULT;
	}
}

static const struct bpf_func_proto bpf_dynptr_read_proto = {
	.func		= bpf_dynptr_read,
	.gpl_only	= false,
	.ret_type	= RET_INTEGER,
	.arg1_type	= ARG_PTR_TO_UNINIT_MEM,
	.arg2_type	= ARG_CONST_SIZE_OR_ZERO,
	.arg3_type	= ARG_PTR_TO_DYNPTR | MEM_RDONLY,
	.arg4_type	= ARG_ANYTHING,
	.arg5_type	= ARG_ANYTHING,
};

BPF_CALL_5(bpf_dynptr_write, const struct bpf_dynptr_kern *, dst, u32, offset, void *, src,
	   u32, len, u64, flags)
{
	enum bpf_dynptr_type type;
	int err;

	if (!dst->data || __bpf_dynptr_is_rdonly(dst))
		return -EINVAL;

	err = bpf_dynptr_check_off_len(dst, offset, len);
	if (err)
		return err;

	type = bpf_dynptr_get_type(dst);

	switch (type) {
	case BPF_DYNPTR_TYPE_LOCAL:
	case BPF_DYNPTR_TYPE_RINGBUF:
		if (flags)
			return -EINVAL;
		/* Source and destination may possibly overlap, hence use memmove to
		 * copy the data. E.g. bpf_dynptr_from_mem may create two dynptr
		 * pointing to overlapping PTR_TO_MAP_VALUE regions.
		 */
		memmove(dst->data + dst->offset + offset, src, len);
		return 0;
	case BPF_DYNPTR_TYPE_SKB:
		return __bpf_skb_store_bytes(dst->data, dst->offset + offset, src, len,
					     flags);
	case BPF_DYNPTR_TYPE_XDP:
		if (flags)
			return -EINVAL;
		return __bpf_xdp_store_bytes(dst->data, dst->offset + offset, src, len);
	default:
		WARN_ONCE(true, "bpf_dynptr_write: unknown dynptr type %d\n", type);
		return -EFAULT;
	}
}

static const struct bpf_func_proto bpf_dynptr_write_proto = {
	.func		= bpf_dynptr_write,
	.gpl_only	= false,
	.ret_type	= RET_INTEGER,
	.arg1_type	= ARG_PTR_TO_DYNPTR | MEM_RDONLY,
	.arg2_type	= ARG_ANYTHING,
	.arg3_type	= ARG_PTR_TO_MEM | MEM_RDONLY,
	.arg4_type	= ARG_CONST_SIZE_OR_ZERO,
	.arg5_type	= ARG_ANYTHING,
};

BPF_CALL_3(bpf_dynptr_data, const struct bpf_dynptr_kern *, ptr, u32, offset, u32, len)
{
	enum bpf_dynptr_type type;
	int err;

	if (!ptr->data)
		return 0;

	err = bpf_dynptr_check_off_len(ptr, offset, len);
	if (err)
		return 0;

	if (__bpf_dynptr_is_rdonly(ptr))
		return 0;

	type = bpf_dynptr_get_type(ptr);

	switch (type) {
	case BPF_DYNPTR_TYPE_LOCAL:
	case BPF_DYNPTR_TYPE_RINGBUF:
		return (unsigned long)(ptr->data + ptr->offset + offset);
	case BPF_DYNPTR_TYPE_SKB:
	case BPF_DYNPTR_TYPE_XDP:
		/* skb and xdp dynptrs should use bpf_dynptr_slice / bpf_dynptr_slice_rdwr */
		return 0;
	default:
		WARN_ONCE(true, "bpf_dynptr_data: unknown dynptr type %d\n", type);
		return 0;
	}
}

static const struct bpf_func_proto bpf_dynptr_data_proto = {
	.func		= bpf_dynptr_data,
	.gpl_only	= false,
	.ret_type	= RET_PTR_TO_DYNPTR_MEM_OR_NULL,
	.arg1_type	= ARG_PTR_TO_DYNPTR | MEM_RDONLY,
	.arg2_type	= ARG_ANYTHING,
	.arg3_type	= ARG_CONST_ALLOC_SIZE_OR_ZERO,
};

const struct bpf_func_proto bpf_get_current_task_proto __weak;
const struct bpf_func_proto bpf_get_current_task_btf_proto __weak;
const struct bpf_func_proto bpf_probe_read_user_proto __weak;
const struct bpf_func_proto bpf_probe_read_user_str_proto __weak;
const struct bpf_func_proto bpf_probe_read_kernel_proto __weak;
const struct bpf_func_proto bpf_probe_read_kernel_str_proto __weak;
const struct bpf_func_proto bpf_task_pt_regs_proto __weak;

const struct bpf_func_proto *
bpf_base_func_proto(enum bpf_func_id func_id, const struct bpf_prog *prog)
{
	switch (func_id) {
	case BPF_FUNC_map_lookup_elem:
		return &bpf_map_lookup_elem_proto;
	case BPF_FUNC_map_update_elem:
		return &bpf_map_update_elem_proto;
	case BPF_FUNC_map_delete_elem:
		return &bpf_map_delete_elem_proto;
	case BPF_FUNC_map_push_elem:
		return &bpf_map_push_elem_proto;
	case BPF_FUNC_map_pop_elem:
		return &bpf_map_pop_elem_proto;
	case BPF_FUNC_map_peek_elem:
		return &bpf_map_peek_elem_proto;
	case BPF_FUNC_map_lookup_percpu_elem:
		return &bpf_map_lookup_percpu_elem_proto;
	case BPF_FUNC_get_prandom_u32:
		return &bpf_get_prandom_u32_proto;
	case BPF_FUNC_get_smp_processor_id:
		return &bpf_get_raw_smp_processor_id_proto;
	case BPF_FUNC_get_numa_node_id:
		return &bpf_get_numa_node_id_proto;
	case BPF_FUNC_tail_call:
		return &bpf_tail_call_proto;
	case BPF_FUNC_ktime_get_ns:
		return &bpf_ktime_get_ns_proto;
	case BPF_FUNC_ktime_get_boot_ns:
		return &bpf_ktime_get_boot_ns_proto;
	case BPF_FUNC_ktime_get_tai_ns:
		return &bpf_ktime_get_tai_ns_proto;
	case BPF_FUNC_ringbuf_output:
		return &bpf_ringbuf_output_proto;
	case BPF_FUNC_ringbuf_reserve:
		return &bpf_ringbuf_reserve_proto;
	case BPF_FUNC_ringbuf_submit:
		return &bpf_ringbuf_submit_proto;
	case BPF_FUNC_ringbuf_discard:
		return &bpf_ringbuf_discard_proto;
	case BPF_FUNC_ringbuf_query:
		return &bpf_ringbuf_query_proto;
	case BPF_FUNC_strncmp:
		return &bpf_strncmp_proto;
	case BPF_FUNC_strtol:
		return &bpf_strtol_proto;
	case BPF_FUNC_strtoul:
		return &bpf_strtoul_proto;
	case BPF_FUNC_get_current_pid_tgid:
		return &bpf_get_current_pid_tgid_proto;
	case BPF_FUNC_get_ns_current_pid_tgid:
		return &bpf_get_ns_current_pid_tgid_proto;
	default:
		break;
	}

	if (!bpf_token_capable(prog->aux->token, CAP_BPF))
		return NULL;

	switch (func_id) {
	case BPF_FUNC_spin_lock:
		return &bpf_spin_lock_proto;
	case BPF_FUNC_spin_unlock:
		return &bpf_spin_unlock_proto;
	case BPF_FUNC_jiffies64:
		return &bpf_jiffies64_proto;
	case BPF_FUNC_per_cpu_ptr:
		return &bpf_per_cpu_ptr_proto;
	case BPF_FUNC_this_cpu_ptr:
		return &bpf_this_cpu_ptr_proto;
	case BPF_FUNC_timer_init:
		return &bpf_timer_init_proto;
	case BPF_FUNC_timer_set_callback:
		return &bpf_timer_set_callback_proto;
	case BPF_FUNC_timer_start:
		return &bpf_timer_start_proto;
	case BPF_FUNC_timer_cancel:
		return &bpf_timer_cancel_proto;
	case BPF_FUNC_kptr_xchg:
		return &bpf_kptr_xchg_proto;
	case BPF_FUNC_for_each_map_elem:
		return &bpf_for_each_map_elem_proto;
	case BPF_FUNC_loop:
		return &bpf_loop_proto;
	case BPF_FUNC_user_ringbuf_drain:
		return &bpf_user_ringbuf_drain_proto;
	case BPF_FUNC_ringbuf_reserve_dynptr:
		return &bpf_ringbuf_reserve_dynptr_proto;
	case BPF_FUNC_ringbuf_submit_dynptr:
		return &bpf_ringbuf_submit_dynptr_proto;
	case BPF_FUNC_ringbuf_discard_dynptr:
		return &bpf_ringbuf_discard_dynptr_proto;
	case BPF_FUNC_dynptr_from_mem:
		return &bpf_dynptr_from_mem_proto;
	case BPF_FUNC_dynptr_read:
		return &bpf_dynptr_read_proto;
	case BPF_FUNC_dynptr_write:
		return &bpf_dynptr_write_proto;
	case BPF_FUNC_dynptr_data:
		return &bpf_dynptr_data_proto;
#ifdef CONFIG_CGROUPS
	case BPF_FUNC_cgrp_storage_get:
		return &bpf_cgrp_storage_get_proto;
	case BPF_FUNC_cgrp_storage_delete:
		return &bpf_cgrp_storage_delete_proto;
	case BPF_FUNC_get_current_cgroup_id:
		return &bpf_get_current_cgroup_id_proto;
	case BPF_FUNC_get_current_ancestor_cgroup_id:
		return &bpf_get_current_ancestor_cgroup_id_proto;
#endif
	default:
		break;
	}

	if (!bpf_token_capable(prog->aux->token, CAP_PERFMON))
		return NULL;

	switch (func_id) {
	case BPF_FUNC_trace_printk:
		return bpf_get_trace_printk_proto();
	case BPF_FUNC_get_current_task:
		return &bpf_get_current_task_proto;
	case BPF_FUNC_get_current_task_btf:
		return &bpf_get_current_task_btf_proto;
	case BPF_FUNC_probe_read_user:
		return &bpf_probe_read_user_proto;
	case BPF_FUNC_probe_read_kernel:
		return security_locked_down(LOCKDOWN_BPF_READ_KERNEL) < 0 ?
		       NULL : &bpf_probe_read_kernel_proto;
	case BPF_FUNC_probe_read_user_str:
		return &bpf_probe_read_user_str_proto;
	case BPF_FUNC_probe_read_kernel_str:
		return security_locked_down(LOCKDOWN_BPF_READ_KERNEL) < 0 ?
		       NULL : &bpf_probe_read_kernel_str_proto;
	case BPF_FUNC_snprintf_btf:
		return &bpf_snprintf_btf_proto;
	case BPF_FUNC_snprintf:
		return &bpf_snprintf_proto;
	case BPF_FUNC_task_pt_regs:
		return &bpf_task_pt_regs_proto;
	case BPF_FUNC_trace_vprintk:
		return bpf_get_trace_vprintk_proto();
	default:
		return NULL;
	}
}

void bpf_list_head_free(const struct btf_field *field, void *list_head,
			struct bpf_spin_lock *spin_lock)
{
	struct list_head *head = list_head, *orig_head = list_head;

	BUILD_BUG_ON(sizeof(struct list_head) > sizeof(struct bpf_list_head));
	BUILD_BUG_ON(__alignof__(struct list_head) > __alignof__(struct bpf_list_head));

	/* Do the actual list draining outside the lock to not hold the lock for
	 * too long, and also prevent deadlocks if tracing programs end up
	 * executing on entry/exit of functions called inside the critical
	 * section, and end up doing map ops that call bpf_list_head_free for
	 * the same map value again.
	 */
	__bpf_spin_lock_irqsave(spin_lock);
	if (!head->next || list_empty(head))
		goto unlock;
	head = head->next;
unlock:
	INIT_LIST_HEAD(orig_head);
	__bpf_spin_unlock_irqrestore(spin_lock);

	while (head != orig_head) {
		void *obj = head;

		obj -= field->graph_root.node_offset;
		head = head->next;
		/* The contained type can also have resources, including a
		 * bpf_list_head which needs to be freed.
		 */
		migrate_disable();
		__bpf_obj_drop_impl(obj, field->graph_root.value_rec, false);
		migrate_enable();
	}
}

/* Like rbtree_postorder_for_each_entry_safe, but 'pos' and 'n' are
 * 'rb_node *', so field name of rb_node within containing struct is not
 * needed.
 *
 * Since bpf_rb_tree's node type has a corresponding struct btf_field with
 * graph_root.node_offset, it's not necessary to know field name
 * or type of node struct
 */
#define bpf_rbtree_postorder_for_each_entry_safe(pos, n, root) \
	for (pos = rb_first_postorder(root); \
	    pos && ({ n = rb_next_postorder(pos); 1; }); \
	    pos = n)

void bpf_rb_root_free(const struct btf_field *field, void *rb_root,
		      struct bpf_spin_lock *spin_lock)
{
	struct rb_root_cached orig_root, *root = rb_root;
	struct rb_node *pos, *n;
	void *obj;

	BUILD_BUG_ON(sizeof(struct rb_root_cached) > sizeof(struct bpf_rb_root));
	BUILD_BUG_ON(__alignof__(struct rb_root_cached) > __alignof__(struct bpf_rb_root));

	__bpf_spin_lock_irqsave(spin_lock);
	orig_root = *root;
	*root = RB_ROOT_CACHED;
	__bpf_spin_unlock_irqrestore(spin_lock);

	bpf_rbtree_postorder_for_each_entry_safe(pos, n, &orig_root.rb_root) {
		obj = pos;
		obj -= field->graph_root.node_offset;


		migrate_disable();
		__bpf_obj_drop_impl(obj, field->graph_root.value_rec, false);
		migrate_enable();
	}
}

__bpf_kfunc_start_defs();

__bpf_kfunc void *bpf_obj_new_impl(u64 local_type_id__k, void *meta__ign)
{
	struct btf_struct_meta *meta = meta__ign;
	u64 size = local_type_id__k;
	void *p;

	p = bpf_mem_alloc(&bpf_global_ma, size);
	if (!p)
		return NULL;
	if (meta)
		bpf_obj_init(meta->record, p);
	return p;
}

__bpf_kfunc void *bpf_percpu_obj_new_impl(u64 local_type_id__k, void *meta__ign)
{
	u64 size = local_type_id__k;

	/* The verifier has ensured that meta__ign must be NULL */
	return bpf_mem_alloc(&bpf_global_percpu_ma, size);
}

/* Must be called under migrate_disable(), as required by bpf_mem_free */
void __bpf_obj_drop_impl(void *p, const struct btf_record *rec, bool percpu)
{
	struct bpf_mem_alloc *ma;

	if (rec && rec->refcount_off >= 0 &&
	    !refcount_dec_and_test((refcount_t *)(p + rec->refcount_off))) {
		/* Object is refcounted and refcount_dec didn't result in 0
		 * refcount. Return without freeing the object
		 */
		return;
	}

	if (rec)
		bpf_obj_free_fields(rec, p);

	if (percpu)
		ma = &bpf_global_percpu_ma;
	else
		ma = &bpf_global_ma;
	bpf_mem_free_rcu(ma, p);
}

__bpf_kfunc void bpf_obj_drop_impl(void *p__alloc, void *meta__ign)
{
	struct btf_struct_meta *meta = meta__ign;
	void *p = p__alloc;

	__bpf_obj_drop_impl(p, meta ? meta->record : NULL, false);
}

__bpf_kfunc void bpf_percpu_obj_drop_impl(void *p__alloc, void *meta__ign)
{
	/* The verifier has ensured that meta__ign must be NULL */
	bpf_mem_free_rcu(&bpf_global_percpu_ma, p__alloc);
}

__bpf_kfunc void *bpf_refcount_acquire_impl(void *p__refcounted_kptr, void *meta__ign)
{
	struct btf_struct_meta *meta = meta__ign;
	struct bpf_refcount *ref;

	/* Could just cast directly to refcount_t *, but need some code using
	 * bpf_refcount type so that it is emitted in vmlinux BTF
	 */
	ref = (struct bpf_refcount *)(p__refcounted_kptr + meta->record->refcount_off);
	if (!refcount_inc_not_zero((refcount_t *)ref))
		return NULL;

	/* Verifier strips KF_RET_NULL if input is owned ref, see is_kfunc_ret_null
	 * in verifier.c
	 */
	return (void *)p__refcounted_kptr;
}

static int __bpf_list_add(struct bpf_list_node_kern *node,
			  struct bpf_list_head *head,
			  bool tail, struct btf_record *rec, u64 off)
{
	struct list_head *n = &node->list_head, *h = (void *)head;

	/* If list_head was 0-initialized by map, bpf_obj_init_field wasn't
	 * called on its fields, so init here
	 */
	if (unlikely(!h->next))
		INIT_LIST_HEAD(h);

	/* node->owner != NULL implies !list_empty(n), no need to separately
	 * check the latter
	 */
	if (cmpxchg(&node->owner, NULL, BPF_PTR_POISON)) {
		/* Only called from BPF prog, no need to migrate_disable */
		__bpf_obj_drop_impl((void *)n - off, rec, false);
		return -EINVAL;
	}

	tail ? list_add_tail(n, h) : list_add(n, h);
	WRITE_ONCE(node->owner, head);

	return 0;
}

__bpf_kfunc int bpf_list_push_front_impl(struct bpf_list_head *head,
					 struct bpf_list_node *node,
					 void *meta__ign, u64 off)
{
	struct bpf_list_node_kern *n = (void *)node;
	struct btf_struct_meta *meta = meta__ign;

	return __bpf_list_add(n, head, false, meta ? meta->record : NULL, off);
}

__bpf_kfunc int bpf_list_push_back_impl(struct bpf_list_head *head,
					struct bpf_list_node *node,
					void *meta__ign, u64 off)
{
	struct bpf_list_node_kern *n = (void *)node;
	struct btf_struct_meta *meta = meta__ign;

	return __bpf_list_add(n, head, true, meta ? meta->record : NULL, off);
}

static struct bpf_list_node *__bpf_list_del(struct bpf_list_head *head, bool tail)
{
	struct list_head *n, *h = (void *)head;
	struct bpf_list_node_kern *node;

	/* If list_head was 0-initialized by map, bpf_obj_init_field wasn't
	 * called on its fields, so init here
	 */
	if (unlikely(!h->next))
		INIT_LIST_HEAD(h);
	if (list_empty(h))
		return NULL;

	n = tail ? h->prev : h->next;
	node = container_of(n, struct bpf_list_node_kern, list_head);
	if (WARN_ON_ONCE(READ_ONCE(node->owner) != head))
		return NULL;

	list_del_init(n);
	WRITE_ONCE(node->owner, NULL);
	return (struct bpf_list_node *)n;
}

__bpf_kfunc struct bpf_list_node *bpf_list_pop_front(struct bpf_list_head *head)
{
	return __bpf_list_del(head, false);
}

__bpf_kfunc struct bpf_list_node *bpf_list_pop_back(struct bpf_list_head *head)
{
	return __bpf_list_del(head, true);
}

__bpf_kfunc struct bpf_rb_node *bpf_rbtree_remove(struct bpf_rb_root *root,
						  struct bpf_rb_node *node)
{
	struct bpf_rb_node_kern *node_internal = (struct bpf_rb_node_kern *)node;
	struct rb_root_cached *r = (struct rb_root_cached *)root;
	struct rb_node *n = &node_internal->rb_node;

	/* node_internal->owner != root implies either RB_EMPTY_NODE(n) or
	 * n is owned by some other tree. No need to check RB_EMPTY_NODE(n)
	 */
	if (READ_ONCE(node_internal->owner) != root)
		return NULL;

	rb_erase_cached(n, r);
	RB_CLEAR_NODE(n);
	WRITE_ONCE(node_internal->owner, NULL);
	return (struct bpf_rb_node *)n;
}

/* Need to copy rbtree_add_cached's logic here because our 'less' is a BPF
 * program
 */
static int __bpf_rbtree_add(struct bpf_rb_root *root,
			    struct bpf_rb_node_kern *node,
			    void *less, struct btf_record *rec, u64 off)
{
	struct rb_node **link = &((struct rb_root_cached *)root)->rb_root.rb_node;
	struct rb_node *parent = NULL, *n = &node->rb_node;
	bpf_callback_t cb = (bpf_callback_t)less;
	bool leftmost = true;

	/* node->owner != NULL implies !RB_EMPTY_NODE(n), no need to separately
	 * check the latter
	 */
	if (cmpxchg(&node->owner, NULL, BPF_PTR_POISON)) {
		/* Only called from BPF prog, no need to migrate_disable */
		__bpf_obj_drop_impl((void *)n - off, rec, false);
		return -EINVAL;
	}

	while (*link) {
		parent = *link;
		if (cb((uintptr_t)node, (uintptr_t)parent, 0, 0, 0)) {
			link = &parent->rb_left;
		} else {
			link = &parent->rb_right;
			leftmost = false;
		}
	}

	rb_link_node(n, parent, link);
	rb_insert_color_cached(n, (struct rb_root_cached *)root, leftmost);
	WRITE_ONCE(node->owner, root);
	return 0;
}

__bpf_kfunc int bpf_rbtree_add_impl(struct bpf_rb_root *root, struct bpf_rb_node *node,
				    bool (less)(struct bpf_rb_node *a, const struct bpf_rb_node *b),
				    void *meta__ign, u64 off)
{
	struct btf_struct_meta *meta = meta__ign;
	struct bpf_rb_node_kern *n = (void *)node;

	return __bpf_rbtree_add(root, n, (void *)less, meta ? meta->record : NULL, off);
}

__bpf_kfunc struct bpf_rb_node *bpf_rbtree_first(struct bpf_rb_root *root)
{
	struct rb_root_cached *r = (struct rb_root_cached *)root;

	return (struct bpf_rb_node *)rb_first_cached(r);
}

/**
 * bpf_task_acquire - Acquire a reference to a task. A task acquired by this
 * kfunc which is not stored in a map as a kptr, must be released by calling
 * bpf_task_release().
 * @p: The task on which a reference is being acquired.
 */
__bpf_kfunc struct task_struct *bpf_task_acquire(struct task_struct *p)
{
	if (refcount_inc_not_zero(&p->rcu_users))
		return p;
	return NULL;
}

/**
 * bpf_task_release - Release the reference acquired on a task.
 * @p: The task on which a reference is being released.
 */
__bpf_kfunc void bpf_task_release(struct task_struct *p)
{
	put_task_struct_rcu_user(p);
}

__bpf_kfunc void bpf_task_release_dtor(void *p)
{
	put_task_struct_rcu_user(p);
}
CFI_NOSEAL(bpf_task_release_dtor);

#ifdef CONFIG_CGROUPS
/**
 * bpf_cgroup_acquire - Acquire a reference to a cgroup. A cgroup acquired by
 * this kfunc which is not stored in a map as a kptr, must be released by
 * calling bpf_cgroup_release().
 * @cgrp: The cgroup on which a reference is being acquired.
 */
__bpf_kfunc struct cgroup *bpf_cgroup_acquire(struct cgroup *cgrp)
{
	return cgroup_tryget(cgrp) ? cgrp : NULL;
}

/**
 * bpf_cgroup_release - Release the reference acquired on a cgroup.
 * If this kfunc is invoked in an RCU read region, the cgroup is guaranteed to
 * not be freed until the current grace period has ended, even if its refcount
 * drops to 0.
 * @cgrp: The cgroup on which a reference is being released.
 */
__bpf_kfunc void bpf_cgroup_release(struct cgroup *cgrp)
{
	cgroup_put(cgrp);
}

__bpf_kfunc void bpf_cgroup_release_dtor(void *cgrp)
{
	cgroup_put(cgrp);
}
CFI_NOSEAL(bpf_cgroup_release_dtor);

/**
 * bpf_cgroup_ancestor - Perform a lookup on an entry in a cgroup's ancestor
 * array. A cgroup returned by this kfunc which is not subsequently stored in a
 * map, must be released by calling bpf_cgroup_release().
 * @cgrp: The cgroup for which we're performing a lookup.
 * @level: The level of ancestor to look up.
 */
__bpf_kfunc struct cgroup *bpf_cgroup_ancestor(struct cgroup *cgrp, int level)
{
	struct cgroup *ancestor;

	if (level > cgrp->level || level < 0)
		return NULL;

	/* cgrp's refcnt could be 0 here, but ancestors can still be accessed */
	ancestor = cgrp->ancestors[level];
	if (!cgroup_tryget(ancestor))
		return NULL;
	return ancestor;
}

/**
 * bpf_cgroup_from_id - Find a cgroup from its ID. A cgroup returned by this
 * kfunc which is not subsequently stored in a map, must be released by calling
 * bpf_cgroup_release().
 * @cgid: cgroup id.
 */
__bpf_kfunc struct cgroup *bpf_cgroup_from_id(u64 cgid)
{
	struct cgroup *cgrp;

	cgrp = cgroup_get_from_id(cgid);
	if (IS_ERR(cgrp))
		return NULL;
	return cgrp;
}

/**
 * bpf_task_under_cgroup - wrap task_under_cgroup_hierarchy() as a kfunc, test
 * task's membership of cgroup ancestry.
 * @task: the task to be tested
 * @ancestor: possible ancestor of @task's cgroup
 *
 * Tests whether @task's default cgroup hierarchy is a descendant of @ancestor.
 * It follows all the same rules as cgroup_is_descendant, and only applies
 * to the default hierarchy.
 */
__bpf_kfunc long bpf_task_under_cgroup(struct task_struct *task,
				       struct cgroup *ancestor)
{
	long ret;

	rcu_read_lock();
	ret = task_under_cgroup_hierarchy(task, ancestor);
	rcu_read_unlock();
	return ret;
}

/**
 * bpf_task_get_cgroup1 - Acquires the associated cgroup of a task within a
 * specific cgroup1 hierarchy. The cgroup1 hierarchy is identified by its
 * hierarchy ID.
 * @task: The target task
 * @hierarchy_id: The ID of a cgroup1 hierarchy
 *
 * On success, the cgroup is returen. On failure, NULL is returned.
 */
__bpf_kfunc struct cgroup *
bpf_task_get_cgroup1(struct task_struct *task, int hierarchy_id)
{
	struct cgroup *cgrp = task_get_cgroup1(task, hierarchy_id);

	if (IS_ERR(cgrp))
		return NULL;
	return cgrp;
}
#endif /* CONFIG_CGROUPS */

/**
 * bpf_task_from_pid - Find a struct task_struct from its pid by looking it up
 * in the root pid namespace idr. If a task is returned, it must either be
 * stored in a map, or released with bpf_task_release().
 * @pid: The pid of the task being looked up.
 */
__bpf_kfunc struct task_struct *bpf_task_from_pid(s32 pid)
{
	struct task_struct *p;

	rcu_read_lock();
	p = find_task_by_pid_ns(pid, &init_pid_ns);
	if (p)
		p = bpf_task_acquire(p);
	rcu_read_unlock();

	return p;
}

/**
 * bpf_dynptr_slice() - Obtain a read-only pointer to the dynptr data.
 * @p: The dynptr whose data slice to retrieve
 * @offset: Offset into the dynptr
 * @buffer__opt: User-provided buffer to copy contents into.  May be NULL
 * @buffer__szk: Size (in bytes) of the buffer if present. This is the
 *               length of the requested slice. This must be a constant.
 *
 * For non-skb and non-xdp type dynptrs, there is no difference between
 * bpf_dynptr_slice and bpf_dynptr_data.
 *
 *  If buffer__opt is NULL, the call will fail if buffer_opt was needed.
 *
 * If the intention is to write to the data slice, please use
 * bpf_dynptr_slice_rdwr.
 *
 * The user must check that the returned pointer is not null before using it.
 *
 * Please note that in the case of skb and xdp dynptrs, bpf_dynptr_slice
 * does not change the underlying packet data pointers, so a call to
 * bpf_dynptr_slice will not invalidate any ctx->data/data_end pointers in
 * the bpf program.
 *
 * Return: NULL if the call failed (eg invalid dynptr), pointer to a read-only
 * data slice (can be either direct pointer to the data or a pointer to the user
 * provided buffer, with its contents containing the data, if unable to obtain
 * direct pointer)
 */
__bpf_kfunc void *bpf_dynptr_slice(const struct bpf_dynptr *p, u32 offset,
				   void *buffer__opt, u32 buffer__szk)
{
	const struct bpf_dynptr_kern *ptr = (struct bpf_dynptr_kern *)p;
	enum bpf_dynptr_type type;
	u32 len = buffer__szk;
	int err;

	if (!ptr->data)
		return NULL;

	err = bpf_dynptr_check_off_len(ptr, offset, len);
	if (err)
		return NULL;

	type = bpf_dynptr_get_type(ptr);

	switch (type) {
	case BPF_DYNPTR_TYPE_LOCAL:
	case BPF_DYNPTR_TYPE_RINGBUF:
		return ptr->data + ptr->offset + offset;
	case BPF_DYNPTR_TYPE_SKB:
		if (buffer__opt)
			return skb_header_pointer(ptr->data, ptr->offset + offset, len, buffer__opt);
		else
			return skb_pointer_if_linear(ptr->data, ptr->offset + offset, len);
	case BPF_DYNPTR_TYPE_XDP:
	{
		void *xdp_ptr = bpf_xdp_pointer(ptr->data, ptr->offset + offset, len);
		if (!IS_ERR_OR_NULL(xdp_ptr))
			return xdp_ptr;

		if (!buffer__opt)
			return NULL;
		bpf_xdp_copy_buf(ptr->data, ptr->offset + offset, buffer__opt, len, false);
		return buffer__opt;
	}
	default:
		WARN_ONCE(true, "unknown dynptr type %d\n", type);
		return NULL;
	}
}

/**
 * bpf_dynptr_slice_rdwr() - Obtain a writable pointer to the dynptr data.
 * @p: The dynptr whose data slice to retrieve
 * @offset: Offset into the dynptr
 * @buffer__opt: User-provided buffer to copy contents into. May be NULL
 * @buffer__szk: Size (in bytes) of the buffer if present. This is the
 *               length of the requested slice. This must be a constant.
 *
 * For non-skb and non-xdp type dynptrs, there is no difference between
 * bpf_dynptr_slice and bpf_dynptr_data.
 *
 * If buffer__opt is NULL, the call will fail if buffer_opt was needed.
 *
 * The returned pointer is writable and may point to either directly the dynptr
 * data at the requested offset or to the buffer if unable to obtain a direct
 * data pointer to (example: the requested slice is to the paged area of an skb
 * packet). In the case where the returned pointer is to the buffer, the user
 * is responsible for persisting writes through calling bpf_dynptr_write(). This
 * usually looks something like this pattern:
 *
 * struct eth_hdr *eth = bpf_dynptr_slice_rdwr(&dynptr, 0, buffer, sizeof(buffer));
 * if (!eth)
 *	return TC_ACT_SHOT;
 *
 * // mutate eth header //
 *
 * if (eth == buffer)
 *	bpf_dynptr_write(&ptr, 0, buffer, sizeof(buffer), 0);
 *
 * Please note that, as in the example above, the user must check that the
 * returned pointer is not null before using it.
 *
 * Please also note that in the case of skb and xdp dynptrs, bpf_dynptr_slice_rdwr
 * does not change the underlying packet data pointers, so a call to
 * bpf_dynptr_slice_rdwr will not invalidate any ctx->data/data_end pointers in
 * the bpf program.
 *
 * Return: NULL if the call failed (eg invalid dynptr), pointer to a
 * data slice (can be either direct pointer to the data or a pointer to the user
 * provided buffer, with its contents containing the data, if unable to obtain
 * direct pointer)
 */
__bpf_kfunc void *bpf_dynptr_slice_rdwr(const struct bpf_dynptr *p, u32 offset,
					void *buffer__opt, u32 buffer__szk)
{
	const struct bpf_dynptr_kern *ptr = (struct bpf_dynptr_kern *)p;

	if (!ptr->data || __bpf_dynptr_is_rdonly(ptr))
		return NULL;

	/* bpf_dynptr_slice_rdwr is the same logic as bpf_dynptr_slice.
	 *
	 * For skb-type dynptrs, it is safe to write into the returned pointer
	 * if the bpf program allows skb data writes. There are two possibilities
	 * that may occur when calling bpf_dynptr_slice_rdwr:
	 *
	 * 1) The requested slice is in the head of the skb. In this case, the
	 * returned pointer is directly to skb data, and if the skb is cloned, the
	 * verifier will have uncloned it (see bpf_unclone_prologue()) already.
	 * The pointer can be directly written into.
	 *
	 * 2) Some portion of the requested slice is in the paged buffer area.
	 * In this case, the requested data will be copied out into the buffer
	 * and the returned pointer will be a pointer to the buffer. The skb
	 * will not be pulled. To persist the write, the user will need to call
	 * bpf_dynptr_write(), which will pull the skb and commit the write.
	 *
	 * Similarly for xdp programs, if the requested slice is not across xdp
	 * fragments, then a direct pointer will be returned, otherwise the data
	 * will be copied out into the buffer and the user will need to call
	 * bpf_dynptr_write() to commit changes.
	 */
	return bpf_dynptr_slice(p, offset, buffer__opt, buffer__szk);
}

__bpf_kfunc int bpf_dynptr_adjust(const struct bpf_dynptr *p, u32 start, u32 end)
{
	struct bpf_dynptr_kern *ptr = (struct bpf_dynptr_kern *)p;
	u32 size;

	if (!ptr->data || start > end)
		return -EINVAL;

	size = __bpf_dynptr_size(ptr);

	if (start > size || end > size)
		return -ERANGE;

	ptr->offset += start;
	bpf_dynptr_set_size(ptr, end - start);

	return 0;
}

__bpf_kfunc bool bpf_dynptr_is_null(const struct bpf_dynptr *p)
{
	struct bpf_dynptr_kern *ptr = (struct bpf_dynptr_kern *)p;

	return !ptr->data;
}

__bpf_kfunc bool bpf_dynptr_is_rdonly(const struct bpf_dynptr *p)
{
	struct bpf_dynptr_kern *ptr = (struct bpf_dynptr_kern *)p;

	if (!ptr->data)
		return false;

	return __bpf_dynptr_is_rdonly(ptr);
}

__bpf_kfunc __u32 bpf_dynptr_size(const struct bpf_dynptr *p)
{
	struct bpf_dynptr_kern *ptr = (struct bpf_dynptr_kern *)p;

	if (!ptr->data)
		return -EINVAL;

	return __bpf_dynptr_size(ptr);
}

__bpf_kfunc int bpf_dynptr_clone(const struct bpf_dynptr *p,
				 struct bpf_dynptr *clone__uninit)
{
	struct bpf_dynptr_kern *clone = (struct bpf_dynptr_kern *)clone__uninit;
	struct bpf_dynptr_kern *ptr = (struct bpf_dynptr_kern *)p;

	if (!ptr->data) {
		bpf_dynptr_set_null(clone);
		return -EINVAL;
	}

	*clone = *ptr;

	return 0;
}

__bpf_kfunc void *bpf_cast_to_kern_ctx(void *obj)
{
	return obj;
}

__bpf_kfunc void *bpf_rdonly_cast(const void *obj__ign, u32 btf_id__k)
{
	return (void *)obj__ign;
}

__bpf_kfunc void bpf_rcu_read_lock(void)
{
	rcu_read_lock();
}

__bpf_kfunc void bpf_rcu_read_unlock(void)
{
	rcu_read_unlock();
}

struct bpf_throw_ctx {
	struct bpf_prog_aux *aux;
	u64 sp;
	u64 bp;
	int cnt;
};

static bool bpf_stack_walker(void *cookie, u64 ip, u64 sp, u64 bp)
{
	struct bpf_throw_ctx *ctx = cookie;
	struct bpf_prog *prog;

	if (!is_bpf_text_address(ip))
		return !ctx->cnt;
	prog = bpf_prog_ksym_find(ip);
	ctx->cnt++;
	if (bpf_is_subprog(prog))
		return true;
	ctx->aux = prog->aux;
	ctx->sp = sp;
	ctx->bp = bp;
	return false;
}

__bpf_kfunc void bpf_throw(u64 cookie)
{
	struct bpf_throw_ctx ctx = {};

	arch_bpf_stack_walk(bpf_stack_walker, &ctx);
	WARN_ON_ONCE(!ctx.aux);
	if (ctx.aux)
		WARN_ON_ONCE(!ctx.aux->exception_boundary);
	WARN_ON_ONCE(!ctx.bp);
	WARN_ON_ONCE(!ctx.cnt);
	/* Prevent KASAN false positives for CONFIG_KASAN_STACK by unpoisoning
	 * deeper stack depths than ctx.sp as we do not return from bpf_throw,
	 * which skips compiler generated instrumentation to do the same.
	 */
	kasan_unpoison_task_stack_below((void *)(long)ctx.sp);
	ctx.aux->bpf_exception_cb(cookie, ctx.sp, ctx.bp, 0, 0);
	WARN(1, "A call to BPF exception callback should never return\n");
}

__bpf_kfunc int bpf_wq_init(struct bpf_wq *wq, void *p__map, unsigned int flags)
{
	struct bpf_async_kern *async = (struct bpf_async_kern *)wq;
	struct bpf_map *map = p__map;

	BUILD_BUG_ON(sizeof(struct bpf_async_kern) > sizeof(struct bpf_wq));
	BUILD_BUG_ON(__alignof__(struct bpf_async_kern) != __alignof__(struct bpf_wq));

	if (flags)
		return -EINVAL;

	return __bpf_async_init(async, map, flags, BPF_ASYNC_TYPE_WQ);
}

__bpf_kfunc int bpf_wq_start(struct bpf_wq *wq, unsigned int flags)
{
	struct bpf_async_kern *async = (struct bpf_async_kern *)wq;
	struct bpf_work *w;

	if (in_nmi())
		return -EOPNOTSUPP;
	if (flags)
		return -EINVAL;
	w = READ_ONCE(async->work);
	if (!w || !READ_ONCE(w->cb.prog))
		return -EINVAL;

	schedule_work(&w->work);
	return 0;
}

__bpf_kfunc int bpf_wq_set_callback_impl(struct bpf_wq *wq,
					 int (callback_fn)(void *map, int *key, void *value),
					 unsigned int flags,
					 void *aux__ign)
{
	struct bpf_prog_aux *aux = (struct bpf_prog_aux *)aux__ign;
	struct bpf_async_kern *async = (struct bpf_async_kern *)wq;

	if (flags)
		return -EINVAL;

	return __bpf_async_set_callback(async, callback_fn, aux, flags, BPF_ASYNC_TYPE_WQ);
}

__bpf_kfunc void bpf_preempt_disable(void)
{
	preempt_disable();
}

__bpf_kfunc void bpf_preempt_enable(void)
{
	preempt_enable();
}

struct bpf_iter_bits {
	__u64 __opaque[2];
} __aligned(8);

struct bpf_iter_bits_kern {
	union {
		unsigned long *bits;
		unsigned long bits_copy;
	};
	u32 nr_bits;
	int bit;
} __aligned(8);

/**
 * bpf_iter_bits_new() - Initialize a new bits iterator for a given memory area
 * @it: The new bpf_iter_bits to be created
 * @unsafe_ptr__ign: A pointer pointing to a memory area to be iterated over
 * @nr_words: The size of the specified memory area, measured in 8-byte units.
 * Due to the limitation of memalloc, it can't be greater than 512.
 *
 * This function initializes a new bpf_iter_bits structure for iterating over
 * a memory area which is specified by the @unsafe_ptr__ign and @nr_words. It
 * copies the data of the memory area to the newly created bpf_iter_bits @it for
 * subsequent iteration operations.
 *
 * On success, 0 is returned. On failure, ERR is returned.
 */
__bpf_kfunc int
bpf_iter_bits_new(struct bpf_iter_bits *it, const u64 *unsafe_ptr__ign, u32 nr_words)
{
	struct bpf_iter_bits_kern *kit = (void *)it;
	u32 nr_bytes = nr_words * sizeof(u64);
	u32 nr_bits = BYTES_TO_BITS(nr_bytes);
	int err;

	BUILD_BUG_ON(sizeof(struct bpf_iter_bits_kern) != sizeof(struct bpf_iter_bits));
	BUILD_BUG_ON(__alignof__(struct bpf_iter_bits_kern) !=
		     __alignof__(struct bpf_iter_bits));

	kit->nr_bits = 0;
	kit->bits_copy = 0;
	kit->bit = -1;

	if (!unsafe_ptr__ign || !nr_words)
		return -EINVAL;

	/* Optimization for u64 mask */
	if (nr_bits == 64) {
		err = bpf_probe_read_kernel_common(&kit->bits_copy, nr_bytes, unsafe_ptr__ign);
		if (err)
			return -EFAULT;

		kit->nr_bits = nr_bits;
		return 0;
	}

	/* Fallback to memalloc */
	kit->bits = bpf_mem_alloc(&bpf_global_ma, nr_bytes);
	if (!kit->bits)
		return -ENOMEM;

	err = bpf_probe_read_kernel_common(kit->bits, nr_bytes, unsafe_ptr__ign);
	if (err) {
		bpf_mem_free(&bpf_global_ma, kit->bits);
		return err;
	}

	kit->nr_bits = nr_bits;
	return 0;
}

/**
 * bpf_iter_bits_next() - Get the next bit in a bpf_iter_bits
 * @it: The bpf_iter_bits to be checked
 *
 * This function returns a pointer to a number representing the value of the
 * next bit in the bits.
 *
 * If there are no further bits available, it returns NULL.
 */
__bpf_kfunc int *bpf_iter_bits_next(struct bpf_iter_bits *it)
{
	struct bpf_iter_bits_kern *kit = (void *)it;
	u32 nr_bits = kit->nr_bits;
	const unsigned long *bits;
	int bit;

	if (nr_bits == 0)
		return NULL;

	bits = nr_bits == 64 ? &kit->bits_copy : kit->bits;
	bit = find_next_bit(bits, nr_bits, kit->bit + 1);
	if (bit >= nr_bits) {
		kit->nr_bits = 0;
		return NULL;
	}

	kit->bit = bit;
	return &kit->bit;
}

/**
 * bpf_iter_bits_destroy() - Destroy a bpf_iter_bits
 * @it: The bpf_iter_bits to be destroyed
 *
 * Destroy the resource associated with the bpf_iter_bits.
 */
__bpf_kfunc void bpf_iter_bits_destroy(struct bpf_iter_bits *it)
{
	struct bpf_iter_bits_kern *kit = (void *)it;

	if (kit->nr_bits <= 64)
		return;
	bpf_mem_free(&bpf_global_ma, kit->bits);
}

__bpf_kfunc_end_defs();

BTF_KFUNCS_START(generic_btf_ids)
#ifdef CONFIG_CRASH_DUMP
BTF_ID_FLAGS(func, crash_kexec, KF_DESTRUCTIVE)
#endif
BTF_ID_FLAGS(func, bpf_obj_new_impl, KF_ACQUIRE | KF_RET_NULL)
BTF_ID_FLAGS(func, bpf_percpu_obj_new_impl, KF_ACQUIRE | KF_RET_NULL)
BTF_ID_FLAGS(func, bpf_obj_drop_impl, KF_RELEASE)
BTF_ID_FLAGS(func, bpf_percpu_obj_drop_impl, KF_RELEASE)
BTF_ID_FLAGS(func, bpf_refcount_acquire_impl, KF_ACQUIRE | KF_RET_NULL | KF_RCU)
BTF_ID_FLAGS(func, bpf_list_push_front_impl)
BTF_ID_FLAGS(func, bpf_list_push_back_impl)
BTF_ID_FLAGS(func, bpf_list_pop_front, KF_ACQUIRE | KF_RET_NULL)
BTF_ID_FLAGS(func, bpf_list_pop_back, KF_ACQUIRE | KF_RET_NULL)
BTF_ID_FLAGS(func, bpf_task_acquire, KF_ACQUIRE | KF_RCU | KF_RET_NULL)
BTF_ID_FLAGS(func, bpf_task_release, KF_RELEASE)
BTF_ID_FLAGS(func, bpf_rbtree_remove, KF_ACQUIRE | KF_RET_NULL)
BTF_ID_FLAGS(func, bpf_rbtree_add_impl)
BTF_ID_FLAGS(func, bpf_rbtree_first, KF_RET_NULL)

#ifdef CONFIG_CGROUPS
BTF_ID_FLAGS(func, bpf_cgroup_acquire, KF_ACQUIRE | KF_RCU | KF_RET_NULL)
BTF_ID_FLAGS(func, bpf_cgroup_release, KF_RELEASE)
BTF_ID_FLAGS(func, bpf_cgroup_ancestor, KF_ACQUIRE | KF_RCU | KF_RET_NULL)
BTF_ID_FLAGS(func, bpf_cgroup_from_id, KF_ACQUIRE | KF_RET_NULL)
BTF_ID_FLAGS(func, bpf_task_under_cgroup, KF_RCU)
BTF_ID_FLAGS(func, bpf_task_get_cgroup1, KF_ACQUIRE | KF_RCU | KF_RET_NULL)
#endif
BTF_ID_FLAGS(func, bpf_task_from_pid, KF_ACQUIRE | KF_RET_NULL)
BTF_ID_FLAGS(func, bpf_throw)
BTF_KFUNCS_END(generic_btf_ids)

static const struct btf_kfunc_id_set generic_kfunc_set = {
	.owner = THIS_MODULE,
	.set   = &generic_btf_ids,
};


BTF_ID_LIST(generic_dtor_ids)
BTF_ID(struct, task_struct)
BTF_ID(func, bpf_task_release_dtor)
#ifdef CONFIG_CGROUPS
BTF_ID(struct, cgroup)
BTF_ID(func, bpf_cgroup_release_dtor)
#endif

BTF_KFUNCS_START(common_btf_ids)
BTF_ID_FLAGS(func, bpf_cast_to_kern_ctx)
BTF_ID_FLAGS(func, bpf_rdonly_cast)
BTF_ID_FLAGS(func, bpf_rcu_read_lock)
BTF_ID_FLAGS(func, bpf_rcu_read_unlock)
BTF_ID_FLAGS(func, bpf_dynptr_slice, KF_RET_NULL)
BTF_ID_FLAGS(func, bpf_dynptr_slice_rdwr, KF_RET_NULL)
BTF_ID_FLAGS(func, bpf_iter_num_new, KF_ITER_NEW)
BTF_ID_FLAGS(func, bpf_iter_num_next, KF_ITER_NEXT | KF_RET_NULL)
BTF_ID_FLAGS(func, bpf_iter_num_destroy, KF_ITER_DESTROY)
BTF_ID_FLAGS(func, bpf_iter_task_vma_new, KF_ITER_NEW | KF_RCU)
BTF_ID_FLAGS(func, bpf_iter_task_vma_next, KF_ITER_NEXT | KF_RET_NULL)
BTF_ID_FLAGS(func, bpf_iter_task_vma_destroy, KF_ITER_DESTROY)
#ifdef CONFIG_CGROUPS
BTF_ID_FLAGS(func, bpf_iter_css_task_new, KF_ITER_NEW | KF_TRUSTED_ARGS)
BTF_ID_FLAGS(func, bpf_iter_css_task_next, KF_ITER_NEXT | KF_RET_NULL)
BTF_ID_FLAGS(func, bpf_iter_css_task_destroy, KF_ITER_DESTROY)
BTF_ID_FLAGS(func, bpf_iter_css_new, KF_ITER_NEW | KF_TRUSTED_ARGS | KF_RCU_PROTECTED)
BTF_ID_FLAGS(func, bpf_iter_css_next, KF_ITER_NEXT | KF_RET_NULL)
BTF_ID_FLAGS(func, bpf_iter_css_destroy, KF_ITER_DESTROY)
#endif
BTF_ID_FLAGS(func, bpf_iter_task_new, KF_ITER_NEW | KF_TRUSTED_ARGS | KF_RCU_PROTECTED)
BTF_ID_FLAGS(func, bpf_iter_task_next, KF_ITER_NEXT | KF_RET_NULL)
BTF_ID_FLAGS(func, bpf_iter_task_destroy, KF_ITER_DESTROY)
BTF_ID_FLAGS(func, bpf_dynptr_adjust)
BTF_ID_FLAGS(func, bpf_dynptr_is_null)
BTF_ID_FLAGS(func, bpf_dynptr_is_rdonly)
BTF_ID_FLAGS(func, bpf_dynptr_size)
BTF_ID_FLAGS(func, bpf_dynptr_clone)
BTF_ID_FLAGS(func, bpf_modify_return_test_tp)
BTF_ID_FLAGS(func, bpf_wq_init)
BTF_ID_FLAGS(func, bpf_wq_set_callback_impl)
BTF_ID_FLAGS(func, bpf_wq_start)
BTF_ID_FLAGS(func, bpf_preempt_disable)
BTF_ID_FLAGS(func, bpf_preempt_enable)
BTF_ID_FLAGS(func, bpf_iter_bits_new, KF_ITER_NEW)
BTF_ID_FLAGS(func, bpf_iter_bits_next, KF_ITER_NEXT | KF_RET_NULL)
BTF_ID_FLAGS(func, bpf_iter_bits_destroy, KF_ITER_DESTROY)
BTF_KFUNCS_END(common_btf_ids)

static const struct btf_kfunc_id_set common_kfunc_set = {
	.owner = THIS_MODULE,
	.set   = &common_btf_ids,
};

static int __init kfunc_init(void)
{
	int ret;
	const struct btf_id_dtor_kfunc generic_dtors[] = {
		{
			.btf_id       = generic_dtor_ids[0],
			.kfunc_btf_id = generic_dtor_ids[1]
		},
#ifdef CONFIG_CGROUPS
		{
			.btf_id       = generic_dtor_ids[2],
			.kfunc_btf_id = generic_dtor_ids[3]
		},
#endif
	};

	ret = register_btf_kfunc_id_set(BPF_PROG_TYPE_TRACING, &generic_kfunc_set);
	ret = ret ?: register_btf_kfunc_id_set(BPF_PROG_TYPE_SCHED_CLS, &generic_kfunc_set);
	ret = ret ?: register_btf_kfunc_id_set(BPF_PROG_TYPE_XDP, &generic_kfunc_set);
	ret = ret ?: register_btf_kfunc_id_set(BPF_PROG_TYPE_STRUCT_OPS, &generic_kfunc_set);
	ret = ret ?: register_btf_kfunc_id_set(BPF_PROG_TYPE_SYSCALL, &generic_kfunc_set);
	ret = ret ?: register_btf_id_dtor_kfuncs(generic_dtors,
						  ARRAY_SIZE(generic_dtors),
						  THIS_MODULE);
	return ret ?: register_btf_kfunc_id_set(BPF_PROG_TYPE_UNSPEC, &common_kfunc_set);
}

late_initcall(kfunc_init);

/* Get a pointer to dynptr data up to len bytes for read only access. If
 * the dynptr doesn't have continuous data up to len bytes, return NULL.
 */
const void *__bpf_dynptr_data(const struct bpf_dynptr_kern *ptr, u32 len)
{
	const struct bpf_dynptr *p = (struct bpf_dynptr *)ptr;

	return bpf_dynptr_slice(p, 0, NULL, len);
}

/* Get a pointer to dynptr data up to len bytes for read write access. If
 * the dynptr doesn't have continuous data up to len bytes, or the dynptr
 * is read only, return NULL.
 */
void *__bpf_dynptr_data_rw(const struct bpf_dynptr_kern *ptr, u32 len)
{
	if (__bpf_dynptr_is_rdonly(ptr))
		return NULL;
	return (void *)__bpf_dynptr_data(ptr, len);
}<|MERGE_RESOLUTION|>--- conflicted
+++ resolved
@@ -1480,38 +1480,10 @@
 		/* If bpf callback_fn is trying to bpf_timer_cancel()
 		 * its own timer the hrtimer_cancel() will deadlock
 		 * since it waits for callback_fn to finish.
-<<<<<<< HEAD
-=======
 		 */
 		ret = -EDEADLK;
 		goto out;
 	}
-
-	/* Only account in-flight cancellations when invoked from a timer
-	 * callback, since we want to avoid waiting only if other _callbacks_
-	 * are waiting on us, to avoid introducing lockups. Non-callback paths
-	 * are ok, since nobody would synchronously wait for their completion.
-	 */
-	if (!cur_t)
-		goto drop;
-	atomic_inc(&t->cancelling);
-	/* Need full barrier after relaxed atomic_inc */
-	smp_mb__after_atomic();
-	inc = true;
-	if (atomic_read(&cur_t->cancelling)) {
-		/* We're cancelling timer t, while some other timer callback is
-		 * attempting to cancel us. In such a case, it might be possible
-		 * that timer t belongs to the other callback, or some other
-		 * callback waiting upon it (creating transitive dependencies
-		 * upon us), and we will enter a deadlock if we continue
-		 * cancelling and waiting for it synchronously, since it might
-		 * do the same. Bail!
->>>>>>> 8400291e
-		 */
-		ret = -EDEADLK;
-		goto out;
-	}
-<<<<<<< HEAD
 
 	/* Only account in-flight cancellations when invoked from a timer
 	 * callback, since we want to avoid waiting only if other _callbacks_
@@ -1536,8 +1508,6 @@
 		ret = -EDEADLK;
 		goto out;
 	}
-=======
->>>>>>> 8400291e
 drop:
 	drop_prog_refcnt(&t->cb);
 out:
