// SPDX-License-Identifier: GPL-2.0-only
/* Copyright (c) 2011-2014 PLUMgrid, http://plumgrid.com
 * Copyright (c) 2016 Facebook
 * Copyright (c) 2018 Covalent IO, Inc. http://covalent.io
 */
#include <uapi/linux/btf.h>
#include <linux/bpf-cgroup.h>
#include <linux/kernel.h>
#include <linux/types.h>
#include <linux/slab.h>
#include <linux/bpf.h>
#include <linux/btf.h>
#include <linux/bpf_verifier.h>
#include <linux/filter.h>
#include <net/netlink.h>
#include <linux/file.h>
#include <linux/vmalloc.h>
#include <linux/stringify.h>
#include <linux/bsearch.h>
#include <linux/sort.h>
#include <linux/perf_event.h>
#include <linux/ctype.h>
#include <linux/error-injection.h>
#include <linux/bpf_lsm.h>
#include <linux/btf_ids.h>
#include <linux/poison.h>

#include "disasm.h"

static const struct bpf_verifier_ops * const bpf_verifier_ops[] = {
#define BPF_PROG_TYPE(_id, _name, prog_ctx_type, kern_ctx_type) \
	[_id] = & _name ## _verifier_ops,
#define BPF_MAP_TYPE(_id, _ops)
#define BPF_LINK_TYPE(_id, _name)
#include <linux/bpf_types.h>
#undef BPF_PROG_TYPE
#undef BPF_MAP_TYPE
#undef BPF_LINK_TYPE
};

/* bpf_check() is a static code analyzer that walks eBPF program
 * instruction by instruction and updates register/stack state.
 * All paths of conditional branches are analyzed until 'bpf_exit' insn.
 *
 * The first pass is depth-first-search to check that the program is a DAG.
 * It rejects the following programs:
 * - larger than BPF_MAXINSNS insns
 * - if loop is present (detected via back-edge)
 * - unreachable insns exist (shouldn't be a forest. program = one function)
 * - out of bounds or malformed jumps
 * The second pass is all possible path descent from the 1st insn.
 * Since it's analyzing all paths through the program, the length of the
 * analysis is limited to 64k insn, which may be hit even if total number of
 * insn is less then 4K, but there are too many branches that change stack/regs.
 * Number of 'branches to be analyzed' is limited to 1k
 *
 * On entry to each instruction, each register has a type, and the instruction
 * changes the types of the registers depending on instruction semantics.
 * If instruction is BPF_MOV64_REG(BPF_REG_1, BPF_REG_5), then type of R5 is
 * copied to R1.
 *
 * All registers are 64-bit.
 * R0 - return register
 * R1-R5 argument passing registers
 * R6-R9 callee saved registers
 * R10 - frame pointer read-only
 *
 * At the start of BPF program the register R1 contains a pointer to bpf_context
 * and has type PTR_TO_CTX.
 *
 * Verifier tracks arithmetic operations on pointers in case:
 *    BPF_MOV64_REG(BPF_REG_1, BPF_REG_10),
 *    BPF_ALU64_IMM(BPF_ADD, BPF_REG_1, -20),
 * 1st insn copies R10 (which has FRAME_PTR) type into R1
 * and 2nd arithmetic instruction is pattern matched to recognize
 * that it wants to construct a pointer to some element within stack.
 * So after 2nd insn, the register R1 has type PTR_TO_STACK
 * (and -20 constant is saved for further stack bounds checking).
 * Meaning that this reg is a pointer to stack plus known immediate constant.
 *
 * Most of the time the registers have SCALAR_VALUE type, which
 * means the register has some value, but it's not a valid pointer.
 * (like pointer plus pointer becomes SCALAR_VALUE type)
 *
 * When verifier sees load or store instructions the type of base register
 * can be: PTR_TO_MAP_VALUE, PTR_TO_CTX, PTR_TO_STACK, PTR_TO_SOCKET. These are
 * four pointer types recognized by check_mem_access() function.
 *
 * PTR_TO_MAP_VALUE means that this register is pointing to 'map element value'
 * and the range of [ptr, ptr + map's value_size) is accessible.
 *
 * registers used to pass values to function calls are checked against
 * function argument constraints.
 *
 * ARG_PTR_TO_MAP_KEY is one of such argument constraints.
 * It means that the register type passed to this function must be
 * PTR_TO_STACK and it will be used inside the function as
 * 'pointer to map element key'
 *
 * For example the argument constraints for bpf_map_lookup_elem():
 *   .ret_type = RET_PTR_TO_MAP_VALUE_OR_NULL,
 *   .arg1_type = ARG_CONST_MAP_PTR,
 *   .arg2_type = ARG_PTR_TO_MAP_KEY,
 *
 * ret_type says that this function returns 'pointer to map elem value or null'
 * function expects 1st argument to be a const pointer to 'struct bpf_map' and
 * 2nd argument should be a pointer to stack, which will be used inside
 * the helper function as a pointer to map element key.
 *
 * On the kernel side the helper function looks like:
 * u64 bpf_map_lookup_elem(u64 r1, u64 r2, u64 r3, u64 r4, u64 r5)
 * {
 *    struct bpf_map *map = (struct bpf_map *) (unsigned long) r1;
 *    void *key = (void *) (unsigned long) r2;
 *    void *value;
 *
 *    here kernel can access 'key' and 'map' pointers safely, knowing that
 *    [key, key + map->key_size) bytes are valid and were initialized on
 *    the stack of eBPF program.
 * }
 *
 * Corresponding eBPF program may look like:
 *    BPF_MOV64_REG(BPF_REG_2, BPF_REG_10),  // after this insn R2 type is FRAME_PTR
 *    BPF_ALU64_IMM(BPF_ADD, BPF_REG_2, -4), // after this insn R2 type is PTR_TO_STACK
 *    BPF_LD_MAP_FD(BPF_REG_1, map_fd),      // after this insn R1 type is CONST_PTR_TO_MAP
 *    BPF_RAW_INSN(BPF_JMP | BPF_CALL, 0, 0, 0, BPF_FUNC_map_lookup_elem),
 * here verifier looks at prototype of map_lookup_elem() and sees:
 * .arg1_type == ARG_CONST_MAP_PTR and R1->type == CONST_PTR_TO_MAP, which is ok,
 * Now verifier knows that this map has key of R1->map_ptr->key_size bytes
 *
 * Then .arg2_type == ARG_PTR_TO_MAP_KEY and R2->type == PTR_TO_STACK, ok so far,
 * Now verifier checks that [R2, R2 + map's key_size) are within stack limits
 * and were initialized prior to this call.
 * If it's ok, then verifier allows this BPF_CALL insn and looks at
 * .ret_type which is RET_PTR_TO_MAP_VALUE_OR_NULL, so it sets
 * R0->type = PTR_TO_MAP_VALUE_OR_NULL which means bpf_map_lookup_elem() function
 * returns either pointer to map value or NULL.
 *
 * When type PTR_TO_MAP_VALUE_OR_NULL passes through 'if (reg != 0) goto +off'
 * insn, the register holding that pointer in the true branch changes state to
 * PTR_TO_MAP_VALUE and the same register changes state to CONST_IMM in the false
 * branch. See check_cond_jmp_op().
 *
 * After the call R0 is set to return type of the function and registers R1-R5
 * are set to NOT_INIT to indicate that they are no longer readable.
 *
 * The following reference types represent a potential reference to a kernel
 * resource which, after first being allocated, must be checked and freed by
 * the BPF program:
 * - PTR_TO_SOCKET_OR_NULL, PTR_TO_SOCKET
 *
 * When the verifier sees a helper call return a reference type, it allocates a
 * pointer id for the reference and stores it in the current function state.
 * Similar to the way that PTR_TO_MAP_VALUE_OR_NULL is converted into
 * PTR_TO_MAP_VALUE, PTR_TO_SOCKET_OR_NULL becomes PTR_TO_SOCKET when the type
 * passes through a NULL-check conditional. For the branch wherein the state is
 * changed to CONST_IMM, the verifier releases the reference.
 *
 * For each helper function that allocates a reference, such as
 * bpf_sk_lookup_tcp(), there is a corresponding release function, such as
 * bpf_sk_release(). When a reference type passes into the release function,
 * the verifier also releases the reference. If any unchecked or unreleased
 * reference remains at the end of the program, the verifier rejects it.
 */

/* verifier_state + insn_idx are pushed to stack when branch is encountered */
struct bpf_verifier_stack_elem {
	/* verifer state is 'st'
	 * before processing instruction 'insn_idx'
	 * and after processing instruction 'prev_insn_idx'
	 */
	struct bpf_verifier_state st;
	int insn_idx;
	int prev_insn_idx;
	struct bpf_verifier_stack_elem *next;
	/* length of verifier log at the time this state was pushed on stack */
	u32 log_pos;
};

#define BPF_COMPLEXITY_LIMIT_JMP_SEQ	8192
#define BPF_COMPLEXITY_LIMIT_STATES	64

#define BPF_MAP_KEY_POISON	(1ULL << 63)
#define BPF_MAP_KEY_SEEN	(1ULL << 62)

#define BPF_MAP_PTR_UNPRIV	1UL
#define BPF_MAP_PTR_POISON	((void *)((0xeB9FUL << 1) +	\
					  POISON_POINTER_DELTA))
#define BPF_MAP_PTR(X)		((struct bpf_map *)((X) & ~BPF_MAP_PTR_UNPRIV))

static int acquire_reference_state(struct bpf_verifier_env *env, int insn_idx);
static int release_reference(struct bpf_verifier_env *env, int ref_obj_id);

static bool bpf_map_ptr_poisoned(const struct bpf_insn_aux_data *aux)
{
	return BPF_MAP_PTR(aux->map_ptr_state) == BPF_MAP_PTR_POISON;
}

static bool bpf_map_ptr_unpriv(const struct bpf_insn_aux_data *aux)
{
	return aux->map_ptr_state & BPF_MAP_PTR_UNPRIV;
}

static void bpf_map_ptr_store(struct bpf_insn_aux_data *aux,
			      const struct bpf_map *map, bool unpriv)
{
	BUILD_BUG_ON((unsigned long)BPF_MAP_PTR_POISON & BPF_MAP_PTR_UNPRIV);
	unpriv |= bpf_map_ptr_unpriv(aux);
	aux->map_ptr_state = (unsigned long)map |
			     (unpriv ? BPF_MAP_PTR_UNPRIV : 0UL);
}

static bool bpf_map_key_poisoned(const struct bpf_insn_aux_data *aux)
{
	return aux->map_key_state & BPF_MAP_KEY_POISON;
}

static bool bpf_map_key_unseen(const struct bpf_insn_aux_data *aux)
{
	return !(aux->map_key_state & BPF_MAP_KEY_SEEN);
}

static u64 bpf_map_key_immediate(const struct bpf_insn_aux_data *aux)
{
	return aux->map_key_state & ~(BPF_MAP_KEY_SEEN | BPF_MAP_KEY_POISON);
}

static void bpf_map_key_store(struct bpf_insn_aux_data *aux, u64 state)
{
	bool poisoned = bpf_map_key_poisoned(aux);

	aux->map_key_state = state | BPF_MAP_KEY_SEEN |
			     (poisoned ? BPF_MAP_KEY_POISON : 0ULL);
}

static bool bpf_pseudo_call(const struct bpf_insn *insn)
{
	return insn->code == (BPF_JMP | BPF_CALL) &&
	       insn->src_reg == BPF_PSEUDO_CALL;
}

static bool bpf_pseudo_kfunc_call(const struct bpf_insn *insn)
{
	return insn->code == (BPF_JMP | BPF_CALL) &&
	       insn->src_reg == BPF_PSEUDO_KFUNC_CALL;
}

struct bpf_call_arg_meta {
	struct bpf_map *map_ptr;
	bool raw_mode;
	bool pkt_access;
	u8 release_regno;
	int regno;
	int access_size;
	int mem_size;
	u64 msize_max_value;
	int ref_obj_id;
	int map_uid;
	int func_id;
	struct btf *btf;
	u32 btf_id;
	struct btf *ret_btf;
	u32 ret_btf_id;
	u32 subprogno;
	struct bpf_map_value_off_desc *kptr_off_desc;
	u8 uninit_dynptr_regno;
};

struct btf *btf_vmlinux;

static DEFINE_MUTEX(bpf_verifier_lock);

static const struct bpf_line_info *
find_linfo(const struct bpf_verifier_env *env, u32 insn_off)
{
	const struct bpf_line_info *linfo;
	const struct bpf_prog *prog;
	u32 i, nr_linfo;

	prog = env->prog;
	nr_linfo = prog->aux->nr_linfo;

	if (!nr_linfo || insn_off >= prog->len)
		return NULL;

	linfo = prog->aux->linfo;
	for (i = 1; i < nr_linfo; i++)
		if (insn_off < linfo[i].insn_off)
			break;

	return &linfo[i - 1];
}

void bpf_verifier_vlog(struct bpf_verifier_log *log, const char *fmt,
		       va_list args)
{
	unsigned int n;

	n = vscnprintf(log->kbuf, BPF_VERIFIER_TMP_LOG_SIZE, fmt, args);

	WARN_ONCE(n >= BPF_VERIFIER_TMP_LOG_SIZE - 1,
		  "verifier log line truncated - local buffer too short\n");

	if (log->level == BPF_LOG_KERNEL) {
		bool newline = n > 0 && log->kbuf[n - 1] == '\n';

		pr_err("BPF: %s%s", log->kbuf, newline ? "" : "\n");
		return;
	}

	n = min(log->len_total - log->len_used - 1, n);
	log->kbuf[n] = '\0';
	if (!copy_to_user(log->ubuf + log->len_used, log->kbuf, n + 1))
		log->len_used += n;
	else
		log->ubuf = NULL;
}

static void bpf_vlog_reset(struct bpf_verifier_log *log, u32 new_pos)
{
	char zero = 0;

	if (!bpf_verifier_log_needed(log))
		return;

	log->len_used = new_pos;
	if (put_user(zero, log->ubuf + new_pos))
		log->ubuf = NULL;
}

/* log_level controls verbosity level of eBPF verifier.
 * bpf_verifier_log_write() is used to dump the verification trace to the log,
 * so the user can figure out what's wrong with the program
 */
__printf(2, 3) void bpf_verifier_log_write(struct bpf_verifier_env *env,
					   const char *fmt, ...)
{
	va_list args;

	if (!bpf_verifier_log_needed(&env->log))
		return;

	va_start(args, fmt);
	bpf_verifier_vlog(&env->log, fmt, args);
	va_end(args);
}
EXPORT_SYMBOL_GPL(bpf_verifier_log_write);

__printf(2, 3) static void verbose(void *private_data, const char *fmt, ...)
{
	struct bpf_verifier_env *env = private_data;
	va_list args;

	if (!bpf_verifier_log_needed(&env->log))
		return;

	va_start(args, fmt);
	bpf_verifier_vlog(&env->log, fmt, args);
	va_end(args);
}

__printf(2, 3) void bpf_log(struct bpf_verifier_log *log,
			    const char *fmt, ...)
{
	va_list args;

	if (!bpf_verifier_log_needed(log))
		return;

	va_start(args, fmt);
	bpf_verifier_vlog(log, fmt, args);
	va_end(args);
}
EXPORT_SYMBOL_GPL(bpf_log);

static const char *ltrim(const char *s)
{
	while (isspace(*s))
		s++;

	return s;
}

__printf(3, 4) static void verbose_linfo(struct bpf_verifier_env *env,
					 u32 insn_off,
					 const char *prefix_fmt, ...)
{
	const struct bpf_line_info *linfo;

	if (!bpf_verifier_log_needed(&env->log))
		return;

	linfo = find_linfo(env, insn_off);
	if (!linfo || linfo == env->prev_linfo)
		return;

	if (prefix_fmt) {
		va_list args;

		va_start(args, prefix_fmt);
		bpf_verifier_vlog(&env->log, prefix_fmt, args);
		va_end(args);
	}

	verbose(env, "%s\n",
		ltrim(btf_name_by_offset(env->prog->aux->btf,
					 linfo->line_off)));

	env->prev_linfo = linfo;
}

static void verbose_invalid_scalar(struct bpf_verifier_env *env,
				   struct bpf_reg_state *reg,
				   struct tnum *range, const char *ctx,
				   const char *reg_name)
{
	char tn_buf[48];

	verbose(env, "At %s the register %s ", ctx, reg_name);
	if (!tnum_is_unknown(reg->var_off)) {
		tnum_strn(tn_buf, sizeof(tn_buf), reg->var_off);
		verbose(env, "has value %s", tn_buf);
	} else {
		verbose(env, "has unknown scalar value");
	}
	tnum_strn(tn_buf, sizeof(tn_buf), *range);
	verbose(env, " should have been in %s\n", tn_buf);
}

static bool type_is_pkt_pointer(enum bpf_reg_type type)
{
	type = base_type(type);
	return type == PTR_TO_PACKET ||
	       type == PTR_TO_PACKET_META;
}

static bool type_is_sk_pointer(enum bpf_reg_type type)
{
	return type == PTR_TO_SOCKET ||
		type == PTR_TO_SOCK_COMMON ||
		type == PTR_TO_TCP_SOCK ||
		type == PTR_TO_XDP_SOCK;
}

static bool reg_type_not_null(enum bpf_reg_type type)
{
	return type == PTR_TO_SOCKET ||
		type == PTR_TO_TCP_SOCK ||
		type == PTR_TO_MAP_VALUE ||
		type == PTR_TO_MAP_KEY ||
		type == PTR_TO_SOCK_COMMON;
}

static bool reg_may_point_to_spin_lock(const struct bpf_reg_state *reg)
{
	return reg->type == PTR_TO_MAP_VALUE &&
		map_value_has_spin_lock(reg->map_ptr);
}

static bool reg_type_may_be_refcounted_or_null(enum bpf_reg_type type)
{
	type = base_type(type);
	return type == PTR_TO_SOCKET || type == PTR_TO_TCP_SOCK ||
		type == PTR_TO_MEM || type == PTR_TO_BTF_ID;
}

static bool type_is_rdonly_mem(u32 type)
{
	return type & MEM_RDONLY;
}

static bool type_may_be_null(u32 type)
{
	return type & PTR_MAYBE_NULL;
}

static bool is_acquire_function(enum bpf_func_id func_id,
				const struct bpf_map *map)
{
	enum bpf_map_type map_type = map ? map->map_type : BPF_MAP_TYPE_UNSPEC;

	if (func_id == BPF_FUNC_sk_lookup_tcp ||
	    func_id == BPF_FUNC_sk_lookup_udp ||
	    func_id == BPF_FUNC_skc_lookup_tcp ||
	    func_id == BPF_FUNC_ringbuf_reserve ||
	    func_id == BPF_FUNC_kptr_xchg)
		return true;

	if (func_id == BPF_FUNC_map_lookup_elem &&
	    (map_type == BPF_MAP_TYPE_SOCKMAP ||
	     map_type == BPF_MAP_TYPE_SOCKHASH))
		return true;

	return false;
}

static bool is_ptr_cast_function(enum bpf_func_id func_id)
{
	return func_id == BPF_FUNC_tcp_sock ||
		func_id == BPF_FUNC_sk_fullsock ||
		func_id == BPF_FUNC_skc_to_tcp_sock ||
		func_id == BPF_FUNC_skc_to_tcp6_sock ||
		func_id == BPF_FUNC_skc_to_udp6_sock ||
		func_id == BPF_FUNC_skc_to_mptcp_sock ||
		func_id == BPF_FUNC_skc_to_tcp_timewait_sock ||
		func_id == BPF_FUNC_skc_to_tcp_request_sock;
}

static bool is_dynptr_ref_function(enum bpf_func_id func_id)
{
	return func_id == BPF_FUNC_dynptr_data;
}

static bool helper_multiple_ref_obj_use(enum bpf_func_id func_id,
					const struct bpf_map *map)
{
	int ref_obj_uses = 0;

	if (is_ptr_cast_function(func_id))
		ref_obj_uses++;
	if (is_acquire_function(func_id, map))
		ref_obj_uses++;
	if (is_dynptr_ref_function(func_id))
		ref_obj_uses++;

	return ref_obj_uses > 1;
}

static bool is_cmpxchg_insn(const struct bpf_insn *insn)
{
	return BPF_CLASS(insn->code) == BPF_STX &&
	       BPF_MODE(insn->code) == BPF_ATOMIC &&
	       insn->imm == BPF_CMPXCHG;
}

/* string representation of 'enum bpf_reg_type'
 *
 * Note that reg_type_str() can not appear more than once in a single verbose()
 * statement.
 */
static const char *reg_type_str(struct bpf_verifier_env *env,
				enum bpf_reg_type type)
{
	char postfix[16] = {0}, prefix[32] = {0};
	static const char * const str[] = {
		[NOT_INIT]		= "?",
		[SCALAR_VALUE]		= "scalar",
		[PTR_TO_CTX]		= "ctx",
		[CONST_PTR_TO_MAP]	= "map_ptr",
		[PTR_TO_MAP_VALUE]	= "map_value",
		[PTR_TO_STACK]		= "fp",
		[PTR_TO_PACKET]		= "pkt",
		[PTR_TO_PACKET_META]	= "pkt_meta",
		[PTR_TO_PACKET_END]	= "pkt_end",
		[PTR_TO_FLOW_KEYS]	= "flow_keys",
		[PTR_TO_SOCKET]		= "sock",
		[PTR_TO_SOCK_COMMON]	= "sock_common",
		[PTR_TO_TCP_SOCK]	= "tcp_sock",
		[PTR_TO_TP_BUFFER]	= "tp_buffer",
		[PTR_TO_XDP_SOCK]	= "xdp_sock",
		[PTR_TO_BTF_ID]		= "ptr_",
		[PTR_TO_MEM]		= "mem",
		[PTR_TO_BUF]		= "buf",
		[PTR_TO_FUNC]		= "func",
		[PTR_TO_MAP_KEY]	= "map_key",
		[PTR_TO_DYNPTR]		= "dynptr_ptr",
	};

	if (type & PTR_MAYBE_NULL) {
		if (base_type(type) == PTR_TO_BTF_ID)
			strncpy(postfix, "or_null_", 16);
		else
			strncpy(postfix, "_or_null", 16);
	}

	if (type & MEM_RDONLY)
		strncpy(prefix, "rdonly_", 32);
	if (type & MEM_ALLOC)
		strncpy(prefix, "alloc_", 32);
	if (type & MEM_USER)
		strncpy(prefix, "user_", 32);
	if (type & MEM_PERCPU)
		strncpy(prefix, "percpu_", 32);
	if (type & PTR_UNTRUSTED)
		strncpy(prefix, "untrusted_", 32);

	snprintf(env->type_str_buf, TYPE_STR_BUF_LEN, "%s%s%s",
		 prefix, str[base_type(type)], postfix);
	return env->type_str_buf;
}

static char slot_type_char[] = {
	[STACK_INVALID]	= '?',
	[STACK_SPILL]	= 'r',
	[STACK_MISC]	= 'm',
	[STACK_ZERO]	= '0',
	[STACK_DYNPTR]	= 'd',
};

static void print_liveness(struct bpf_verifier_env *env,
			   enum bpf_reg_liveness live)
{
	if (live & (REG_LIVE_READ | REG_LIVE_WRITTEN | REG_LIVE_DONE))
	    verbose(env, "_");
	if (live & REG_LIVE_READ)
		verbose(env, "r");
	if (live & REG_LIVE_WRITTEN)
		verbose(env, "w");
	if (live & REG_LIVE_DONE)
		verbose(env, "D");
}

static int get_spi(s32 off)
{
	return (-off - 1) / BPF_REG_SIZE;
}

static bool is_spi_bounds_valid(struct bpf_func_state *state, int spi, int nr_slots)
{
	int allocated_slots = state->allocated_stack / BPF_REG_SIZE;

	/* We need to check that slots between [spi - nr_slots + 1, spi] are
	 * within [0, allocated_stack).
	 *
	 * Please note that the spi grows downwards. For example, a dynptr
	 * takes the size of two stack slots; the first slot will be at
	 * spi and the second slot will be at spi - 1.
	 */
	return spi - nr_slots + 1 >= 0 && spi < allocated_slots;
}

static struct bpf_func_state *func(struct bpf_verifier_env *env,
				   const struct bpf_reg_state *reg)
{
	struct bpf_verifier_state *cur = env->cur_state;

	return cur->frame[reg->frameno];
}

static const char *kernel_type_name(const struct btf* btf, u32 id)
{
	return btf_name_by_offset(btf, btf_type_by_id(btf, id)->name_off);
}

static void mark_reg_scratched(struct bpf_verifier_env *env, u32 regno)
{
	env->scratched_regs |= 1U << regno;
}

static void mark_stack_slot_scratched(struct bpf_verifier_env *env, u32 spi)
{
	env->scratched_stack_slots |= 1ULL << spi;
}

static bool reg_scratched(const struct bpf_verifier_env *env, u32 regno)
{
	return (env->scratched_regs >> regno) & 1;
}

static bool stack_slot_scratched(const struct bpf_verifier_env *env, u64 regno)
{
	return (env->scratched_stack_slots >> regno) & 1;
}

static bool verifier_state_scratched(const struct bpf_verifier_env *env)
{
	return env->scratched_regs || env->scratched_stack_slots;
}

static void mark_verifier_state_clean(struct bpf_verifier_env *env)
{
	env->scratched_regs = 0U;
	env->scratched_stack_slots = 0ULL;
}

/* Used for printing the entire verifier state. */
static void mark_verifier_state_scratched(struct bpf_verifier_env *env)
{
	env->scratched_regs = ~0U;
	env->scratched_stack_slots = ~0ULL;
}

static enum bpf_dynptr_type arg_to_dynptr_type(enum bpf_arg_type arg_type)
{
	switch (arg_type & DYNPTR_TYPE_FLAG_MASK) {
	case DYNPTR_TYPE_LOCAL:
		return BPF_DYNPTR_TYPE_LOCAL;
	case DYNPTR_TYPE_RINGBUF:
		return BPF_DYNPTR_TYPE_RINGBUF;
	default:
		return BPF_DYNPTR_TYPE_INVALID;
	}
}

static bool dynptr_type_refcounted(enum bpf_dynptr_type type)
{
	return type == BPF_DYNPTR_TYPE_RINGBUF;
}

static int mark_stack_slots_dynptr(struct bpf_verifier_env *env, struct bpf_reg_state *reg,
				   enum bpf_arg_type arg_type, int insn_idx)
{
	struct bpf_func_state *state = func(env, reg);
	enum bpf_dynptr_type type;
	int spi, i, id;

	spi = get_spi(reg->off);

	if (!is_spi_bounds_valid(state, spi, BPF_DYNPTR_NR_SLOTS))
		return -EINVAL;

	for (i = 0; i < BPF_REG_SIZE; i++) {
		state->stack[spi].slot_type[i] = STACK_DYNPTR;
		state->stack[spi - 1].slot_type[i] = STACK_DYNPTR;
	}

	type = arg_to_dynptr_type(arg_type);
	if (type == BPF_DYNPTR_TYPE_INVALID)
		return -EINVAL;

	state->stack[spi].spilled_ptr.dynptr.first_slot = true;
	state->stack[spi].spilled_ptr.dynptr.type = type;
	state->stack[spi - 1].spilled_ptr.dynptr.type = type;

	if (dynptr_type_refcounted(type)) {
		/* The id is used to track proper releasing */
		id = acquire_reference_state(env, insn_idx);
		if (id < 0)
			return id;

		state->stack[spi].spilled_ptr.id = id;
		state->stack[spi - 1].spilled_ptr.id = id;
	}

	return 0;
}

static int unmark_stack_slots_dynptr(struct bpf_verifier_env *env, struct bpf_reg_state *reg)
{
	struct bpf_func_state *state = func(env, reg);
	int spi, i;

	spi = get_spi(reg->off);

	if (!is_spi_bounds_valid(state, spi, BPF_DYNPTR_NR_SLOTS))
		return -EINVAL;

	for (i = 0; i < BPF_REG_SIZE; i++) {
		state->stack[spi].slot_type[i] = STACK_INVALID;
		state->stack[spi - 1].slot_type[i] = STACK_INVALID;
	}

	/* Invalidate any slices associated with this dynptr */
	if (dynptr_type_refcounted(state->stack[spi].spilled_ptr.dynptr.type)) {
		release_reference(env, state->stack[spi].spilled_ptr.id);
		state->stack[spi].spilled_ptr.id = 0;
		state->stack[spi - 1].spilled_ptr.id = 0;
	}

	state->stack[spi].spilled_ptr.dynptr.first_slot = false;
	state->stack[spi].spilled_ptr.dynptr.type = 0;
	state->stack[spi - 1].spilled_ptr.dynptr.type = 0;

	return 0;
}

static bool is_dynptr_reg_valid_uninit(struct bpf_verifier_env *env, struct bpf_reg_state *reg)
{
	struct bpf_func_state *state = func(env, reg);
	int spi = get_spi(reg->off);
	int i;

	if (!is_spi_bounds_valid(state, spi, BPF_DYNPTR_NR_SLOTS))
		return true;

	for (i = 0; i < BPF_REG_SIZE; i++) {
		if (state->stack[spi].slot_type[i] == STACK_DYNPTR ||
		    state->stack[spi - 1].slot_type[i] == STACK_DYNPTR)
			return false;
	}

	return true;
}

bool is_dynptr_reg_valid_init(struct bpf_verifier_env *env,
			      struct bpf_reg_state *reg)
{
	struct bpf_func_state *state = func(env, reg);
	int spi = get_spi(reg->off);
	int i;

	if (!is_spi_bounds_valid(state, spi, BPF_DYNPTR_NR_SLOTS) ||
	    !state->stack[spi].spilled_ptr.dynptr.first_slot)
		return false;

	for (i = 0; i < BPF_REG_SIZE; i++) {
		if (state->stack[spi].slot_type[i] != STACK_DYNPTR ||
		    state->stack[spi - 1].slot_type[i] != STACK_DYNPTR)
			return false;
	}

	return true;
}

bool is_dynptr_type_expected(struct bpf_verifier_env *env,
			     struct bpf_reg_state *reg,
			     enum bpf_arg_type arg_type)
{
	struct bpf_func_state *state = func(env, reg);
	enum bpf_dynptr_type dynptr_type;
	int spi = get_spi(reg->off);

	/* ARG_PTR_TO_DYNPTR takes any type of dynptr */
	if (arg_type == ARG_PTR_TO_DYNPTR)
		return true;

	dynptr_type = arg_to_dynptr_type(arg_type);

	return state->stack[spi].spilled_ptr.dynptr.type == dynptr_type;
}

/* The reg state of a pointer or a bounded scalar was saved when
 * it was spilled to the stack.
 */
static bool is_spilled_reg(const struct bpf_stack_state *stack)
{
	return stack->slot_type[BPF_REG_SIZE - 1] == STACK_SPILL;
}

static void scrub_spilled_slot(u8 *stype)
{
	if (*stype != STACK_INVALID)
		*stype = STACK_MISC;
}

static void print_verifier_state(struct bpf_verifier_env *env,
				 const struct bpf_func_state *state,
				 bool print_all)
{
	const struct bpf_reg_state *reg;
	enum bpf_reg_type t;
	int i;

	if (state->frameno)
		verbose(env, " frame%d:", state->frameno);
	for (i = 0; i < MAX_BPF_REG; i++) {
		reg = &state->regs[i];
		t = reg->type;
		if (t == NOT_INIT)
			continue;
		if (!print_all && !reg_scratched(env, i))
			continue;
		verbose(env, " R%d", i);
		print_liveness(env, reg->live);
		verbose(env, "=");
		if (t == SCALAR_VALUE && reg->precise)
			verbose(env, "P");
		if ((t == SCALAR_VALUE || t == PTR_TO_STACK) &&
		    tnum_is_const(reg->var_off)) {
			/* reg->off should be 0 for SCALAR_VALUE */
			verbose(env, "%s", t == SCALAR_VALUE ? "" : reg_type_str(env, t));
			verbose(env, "%lld", reg->var_off.value + reg->off);
		} else {
			const char *sep = "";

			verbose(env, "%s", reg_type_str(env, t));
			if (base_type(t) == PTR_TO_BTF_ID)
				verbose(env, "%s", kernel_type_name(reg->btf, reg->btf_id));
			verbose(env, "(");
/*
 * _a stands for append, was shortened to avoid multiline statements below.
 * This macro is used to output a comma separated list of attributes.
 */
#define verbose_a(fmt, ...) ({ verbose(env, "%s" fmt, sep, __VA_ARGS__); sep = ","; })

			if (reg->id)
				verbose_a("id=%d", reg->id);
			if (reg_type_may_be_refcounted_or_null(t) && reg->ref_obj_id)
				verbose_a("ref_obj_id=%d", reg->ref_obj_id);
			if (t != SCALAR_VALUE)
				verbose_a("off=%d", reg->off);
			if (type_is_pkt_pointer(t))
				verbose_a("r=%d", reg->range);
			else if (base_type(t) == CONST_PTR_TO_MAP ||
				 base_type(t) == PTR_TO_MAP_KEY ||
				 base_type(t) == PTR_TO_MAP_VALUE)
				verbose_a("ks=%d,vs=%d",
					  reg->map_ptr->key_size,
					  reg->map_ptr->value_size);
			if (tnum_is_const(reg->var_off)) {
				/* Typically an immediate SCALAR_VALUE, but
				 * could be a pointer whose offset is too big
				 * for reg->off
				 */
				verbose_a("imm=%llx", reg->var_off.value);
			} else {
				if (reg->smin_value != reg->umin_value &&
				    reg->smin_value != S64_MIN)
					verbose_a("smin=%lld", (long long)reg->smin_value);
				if (reg->smax_value != reg->umax_value &&
				    reg->smax_value != S64_MAX)
					verbose_a("smax=%lld", (long long)reg->smax_value);
				if (reg->umin_value != 0)
					verbose_a("umin=%llu", (unsigned long long)reg->umin_value);
				if (reg->umax_value != U64_MAX)
					verbose_a("umax=%llu", (unsigned long long)reg->umax_value);
				if (!tnum_is_unknown(reg->var_off)) {
					char tn_buf[48];

					tnum_strn(tn_buf, sizeof(tn_buf), reg->var_off);
					verbose_a("var_off=%s", tn_buf);
				}
				if (reg->s32_min_value != reg->smin_value &&
				    reg->s32_min_value != S32_MIN)
					verbose_a("s32_min=%d", (int)(reg->s32_min_value));
				if (reg->s32_max_value != reg->smax_value &&
				    reg->s32_max_value != S32_MAX)
					verbose_a("s32_max=%d", (int)(reg->s32_max_value));
				if (reg->u32_min_value != reg->umin_value &&
				    reg->u32_min_value != U32_MIN)
					verbose_a("u32_min=%d", (int)(reg->u32_min_value));
				if (reg->u32_max_value != reg->umax_value &&
				    reg->u32_max_value != U32_MAX)
					verbose_a("u32_max=%d", (int)(reg->u32_max_value));
			}
#undef verbose_a

			verbose(env, ")");
		}
	}
	for (i = 0; i < state->allocated_stack / BPF_REG_SIZE; i++) {
		char types_buf[BPF_REG_SIZE + 1];
		bool valid = false;
		int j;

		for (j = 0; j < BPF_REG_SIZE; j++) {
			if (state->stack[i].slot_type[j] != STACK_INVALID)
				valid = true;
			types_buf[j] = slot_type_char[
					state->stack[i].slot_type[j]];
		}
		types_buf[BPF_REG_SIZE] = 0;
		if (!valid)
			continue;
		if (!print_all && !stack_slot_scratched(env, i))
			continue;
		verbose(env, " fp%d", (-i - 1) * BPF_REG_SIZE);
		print_liveness(env, state->stack[i].spilled_ptr.live);
		if (is_spilled_reg(&state->stack[i])) {
			reg = &state->stack[i].spilled_ptr;
			t = reg->type;
			verbose(env, "=%s", t == SCALAR_VALUE ? "" : reg_type_str(env, t));
			if (t == SCALAR_VALUE && reg->precise)
				verbose(env, "P");
			if (t == SCALAR_VALUE && tnum_is_const(reg->var_off))
				verbose(env, "%lld", reg->var_off.value + reg->off);
		} else {
			verbose(env, "=%s", types_buf);
		}
	}
	if (state->acquired_refs && state->refs[0].id) {
		verbose(env, " refs=%d", state->refs[0].id);
		for (i = 1; i < state->acquired_refs; i++)
			if (state->refs[i].id)
				verbose(env, ",%d", state->refs[i].id);
	}
	if (state->in_callback_fn)
		verbose(env, " cb");
	if (state->in_async_callback_fn)
		verbose(env, " async_cb");
	verbose(env, "\n");
	mark_verifier_state_clean(env);
}

static inline u32 vlog_alignment(u32 pos)
{
	return round_up(max(pos + BPF_LOG_MIN_ALIGNMENT / 2, BPF_LOG_ALIGNMENT),
			BPF_LOG_MIN_ALIGNMENT) - pos - 1;
}

static void print_insn_state(struct bpf_verifier_env *env,
			     const struct bpf_func_state *state)
{
	if (env->prev_log_len && env->prev_log_len == env->log.len_used) {
		/* remove new line character */
		bpf_vlog_reset(&env->log, env->prev_log_len - 1);
		verbose(env, "%*c;", vlog_alignment(env->prev_insn_print_len), ' ');
	} else {
		verbose(env, "%d:", env->insn_idx);
	}
	print_verifier_state(env, state, false);
}

/* copy array src of length n * size bytes to dst. dst is reallocated if it's too
 * small to hold src. This is different from krealloc since we don't want to preserve
 * the contents of dst.
 *
 * Leaves dst untouched if src is NULL or length is zero. Returns NULL if memory could
 * not be allocated.
 */
static void *copy_array(void *dst, const void *src, size_t n, size_t size, gfp_t flags)
{
	size_t bytes;

	if (ZERO_OR_NULL_PTR(src))
		goto out;

	if (unlikely(check_mul_overflow(n, size, &bytes)))
		return NULL;

	if (ksize(dst) < bytes) {
		kfree(dst);
		dst = kmalloc_track_caller(bytes, flags);
		if (!dst)
			return NULL;
	}

	memcpy(dst, src, bytes);
out:
	return dst ? dst : ZERO_SIZE_PTR;
}

/* resize an array from old_n items to new_n items. the array is reallocated if it's too
 * small to hold new_n items. new items are zeroed out if the array grows.
 *
 * Contrary to krealloc_array, does not free arr if new_n is zero.
 */
static void *realloc_array(void *arr, size_t old_n, size_t new_n, size_t size)
{
	if (!new_n || old_n == new_n)
		goto out;

	arr = krealloc_array(arr, new_n, size, GFP_KERNEL);
	if (!arr)
		return NULL;

	if (new_n > old_n)
		memset(arr + old_n * size, 0, (new_n - old_n) * size);

out:
	return arr ? arr : ZERO_SIZE_PTR;
}

static int copy_reference_state(struct bpf_func_state *dst, const struct bpf_func_state *src)
{
	dst->refs = copy_array(dst->refs, src->refs, src->acquired_refs,
			       sizeof(struct bpf_reference_state), GFP_KERNEL);
	if (!dst->refs)
		return -ENOMEM;

	dst->acquired_refs = src->acquired_refs;
	return 0;
}

static int copy_stack_state(struct bpf_func_state *dst, const struct bpf_func_state *src)
{
	size_t n = src->allocated_stack / BPF_REG_SIZE;

	dst->stack = copy_array(dst->stack, src->stack, n, sizeof(struct bpf_stack_state),
				GFP_KERNEL);
	if (!dst->stack)
		return -ENOMEM;

	dst->allocated_stack = src->allocated_stack;
	return 0;
}

static int resize_reference_state(struct bpf_func_state *state, size_t n)
{
	state->refs = realloc_array(state->refs, state->acquired_refs, n,
				    sizeof(struct bpf_reference_state));
	if (!state->refs)
		return -ENOMEM;

	state->acquired_refs = n;
	return 0;
}

static int grow_stack_state(struct bpf_func_state *state, int size)
{
	size_t old_n = state->allocated_stack / BPF_REG_SIZE, n = size / BPF_REG_SIZE;

	if (old_n >= n)
		return 0;

	state->stack = realloc_array(state->stack, old_n, n, sizeof(struct bpf_stack_state));
	if (!state->stack)
		return -ENOMEM;

	state->allocated_stack = size;
	return 0;
}

/* Acquire a pointer id from the env and update the state->refs to include
 * this new pointer reference.
 * On success, returns a valid pointer id to associate with the register
 * On failure, returns a negative errno.
 */
static int acquire_reference_state(struct bpf_verifier_env *env, int insn_idx)
{
	struct bpf_func_state *state = cur_func(env);
	int new_ofs = state->acquired_refs;
	int id, err;

	err = resize_reference_state(state, state->acquired_refs + 1);
	if (err)
		return err;
	id = ++env->id_gen;
	state->refs[new_ofs].id = id;
	state->refs[new_ofs].insn_idx = insn_idx;
	state->refs[new_ofs].callback_ref = state->in_callback_fn ? state->frameno : 0;

	return id;
}

/* release function corresponding to acquire_reference_state(). Idempotent. */
static int release_reference_state(struct bpf_func_state *state, int ptr_id)
{
	int i, last_idx;

	last_idx = state->acquired_refs - 1;
	for (i = 0; i < state->acquired_refs; i++) {
		if (state->refs[i].id == ptr_id) {
			/* Cannot release caller references in callbacks */
			if (state->in_callback_fn && state->refs[i].callback_ref != state->frameno)
				return -EINVAL;
			if (last_idx && i != last_idx)
				memcpy(&state->refs[i], &state->refs[last_idx],
				       sizeof(*state->refs));
			memset(&state->refs[last_idx], 0, sizeof(*state->refs));
			state->acquired_refs--;
			return 0;
		}
	}
	return -EINVAL;
}

static void free_func_state(struct bpf_func_state *state)
{
	if (!state)
		return;
	kfree(state->refs);
	kfree(state->stack);
	kfree(state);
}

static void clear_jmp_history(struct bpf_verifier_state *state)
{
	kfree(state->jmp_history);
	state->jmp_history = NULL;
	state->jmp_history_cnt = 0;
}

static void free_verifier_state(struct bpf_verifier_state *state,
				bool free_self)
{
	int i;

	for (i = 0; i <= state->curframe; i++) {
		free_func_state(state->frame[i]);
		state->frame[i] = NULL;
	}
	clear_jmp_history(state);
	if (free_self)
		kfree(state);
}

/* copy verifier state from src to dst growing dst stack space
 * when necessary to accommodate larger src stack
 */
static int copy_func_state(struct bpf_func_state *dst,
			   const struct bpf_func_state *src)
{
	int err;

	memcpy(dst, src, offsetof(struct bpf_func_state, acquired_refs));
	err = copy_reference_state(dst, src);
	if (err)
		return err;
	return copy_stack_state(dst, src);
}

static int copy_verifier_state(struct bpf_verifier_state *dst_state,
			       const struct bpf_verifier_state *src)
{
	struct bpf_func_state *dst;
	int i, err;

	dst_state->jmp_history = copy_array(dst_state->jmp_history, src->jmp_history,
					    src->jmp_history_cnt, sizeof(struct bpf_idx_pair),
					    GFP_USER);
	if (!dst_state->jmp_history)
		return -ENOMEM;
	dst_state->jmp_history_cnt = src->jmp_history_cnt;

	/* if dst has more stack frames then src frame, free them */
	for (i = src->curframe + 1; i <= dst_state->curframe; i++) {
		free_func_state(dst_state->frame[i]);
		dst_state->frame[i] = NULL;
	}
	dst_state->speculative = src->speculative;
	dst_state->curframe = src->curframe;
	dst_state->active_spin_lock = src->active_spin_lock;
	dst_state->branches = src->branches;
	dst_state->parent = src->parent;
	dst_state->first_insn_idx = src->first_insn_idx;
	dst_state->last_insn_idx = src->last_insn_idx;
	for (i = 0; i <= src->curframe; i++) {
		dst = dst_state->frame[i];
		if (!dst) {
			dst = kzalloc(sizeof(*dst), GFP_KERNEL);
			if (!dst)
				return -ENOMEM;
			dst_state->frame[i] = dst;
		}
		err = copy_func_state(dst, src->frame[i]);
		if (err)
			return err;
	}
	return 0;
}

static void update_branch_counts(struct bpf_verifier_env *env, struct bpf_verifier_state *st)
{
	while (st) {
		u32 br = --st->branches;

		/* WARN_ON(br > 1) technically makes sense here,
		 * but see comment in push_stack(), hence:
		 */
		WARN_ONCE((int)br < 0,
			  "BUG update_branch_counts:branches_to_explore=%d\n",
			  br);
		if (br)
			break;
		st = st->parent;
	}
}

static int pop_stack(struct bpf_verifier_env *env, int *prev_insn_idx,
		     int *insn_idx, bool pop_log)
{
	struct bpf_verifier_state *cur = env->cur_state;
	struct bpf_verifier_stack_elem *elem, *head = env->head;
	int err;

	if (env->head == NULL)
		return -ENOENT;

	if (cur) {
		err = copy_verifier_state(cur, &head->st);
		if (err)
			return err;
	}
	if (pop_log)
		bpf_vlog_reset(&env->log, head->log_pos);
	if (insn_idx)
		*insn_idx = head->insn_idx;
	if (prev_insn_idx)
		*prev_insn_idx = head->prev_insn_idx;
	elem = head->next;
	free_verifier_state(&head->st, false);
	kfree(head);
	env->head = elem;
	env->stack_size--;
	return 0;
}

static struct bpf_verifier_state *push_stack(struct bpf_verifier_env *env,
					     int insn_idx, int prev_insn_idx,
					     bool speculative)
{
	struct bpf_verifier_state *cur = env->cur_state;
	struct bpf_verifier_stack_elem *elem;
	int err;

	elem = kzalloc(sizeof(struct bpf_verifier_stack_elem), GFP_KERNEL);
	if (!elem)
		goto err;

	elem->insn_idx = insn_idx;
	elem->prev_insn_idx = prev_insn_idx;
	elem->next = env->head;
	elem->log_pos = env->log.len_used;
	env->head = elem;
	env->stack_size++;
	err = copy_verifier_state(&elem->st, cur);
	if (err)
		goto err;
	elem->st.speculative |= speculative;
	if (env->stack_size > BPF_COMPLEXITY_LIMIT_JMP_SEQ) {
		verbose(env, "The sequence of %d jumps is too complex.\n",
			env->stack_size);
		goto err;
	}
	if (elem->st.parent) {
		++elem->st.parent->branches;
		/* WARN_ON(branches > 2) technically makes sense here,
		 * but
		 * 1. speculative states will bump 'branches' for non-branch
		 * instructions
		 * 2. is_state_visited() heuristics may decide not to create
		 * a new state for a sequence of branches and all such current
		 * and cloned states will be pointing to a single parent state
		 * which might have large 'branches' count.
		 */
	}
	return &elem->st;
err:
	free_verifier_state(env->cur_state, true);
	env->cur_state = NULL;
	/* pop all elements and return */
	while (!pop_stack(env, NULL, NULL, false));
	return NULL;
}

#define CALLER_SAVED_REGS 6
static const int caller_saved[CALLER_SAVED_REGS] = {
	BPF_REG_0, BPF_REG_1, BPF_REG_2, BPF_REG_3, BPF_REG_4, BPF_REG_5
};

static void __mark_reg_not_init(const struct bpf_verifier_env *env,
				struct bpf_reg_state *reg);

/* This helper doesn't clear reg->id */
static void ___mark_reg_known(struct bpf_reg_state *reg, u64 imm)
{
	reg->var_off = tnum_const(imm);
	reg->smin_value = (s64)imm;
	reg->smax_value = (s64)imm;
	reg->umin_value = imm;
	reg->umax_value = imm;

	reg->s32_min_value = (s32)imm;
	reg->s32_max_value = (s32)imm;
	reg->u32_min_value = (u32)imm;
	reg->u32_max_value = (u32)imm;
}

/* Mark the unknown part of a register (variable offset or scalar value) as
 * known to have the value @imm.
 */
static void __mark_reg_known(struct bpf_reg_state *reg, u64 imm)
{
	/* Clear id, off, and union(map_ptr, range) */
	memset(((u8 *)reg) + sizeof(reg->type), 0,
	       offsetof(struct bpf_reg_state, var_off) - sizeof(reg->type));
	___mark_reg_known(reg, imm);
}

static void __mark_reg32_known(struct bpf_reg_state *reg, u64 imm)
{
	reg->var_off = tnum_const_subreg(reg->var_off, imm);
	reg->s32_min_value = (s32)imm;
	reg->s32_max_value = (s32)imm;
	reg->u32_min_value = (u32)imm;
	reg->u32_max_value = (u32)imm;
}

/* Mark the 'variable offset' part of a register as zero.  This should be
 * used only on registers holding a pointer type.
 */
static void __mark_reg_known_zero(struct bpf_reg_state *reg)
{
	__mark_reg_known(reg, 0);
}

static void __mark_reg_const_zero(struct bpf_reg_state *reg)
{
	__mark_reg_known(reg, 0);
	reg->type = SCALAR_VALUE;
}

static void mark_reg_known_zero(struct bpf_verifier_env *env,
				struct bpf_reg_state *regs, u32 regno)
{
	if (WARN_ON(regno >= MAX_BPF_REG)) {
		verbose(env, "mark_reg_known_zero(regs, %u)\n", regno);
		/* Something bad happened, let's kill all regs */
		for (regno = 0; regno < MAX_BPF_REG; regno++)
			__mark_reg_not_init(env, regs + regno);
		return;
	}
	__mark_reg_known_zero(regs + regno);
}

static void mark_ptr_not_null_reg(struct bpf_reg_state *reg)
{
	if (base_type(reg->type) == PTR_TO_MAP_VALUE) {
		const struct bpf_map *map = reg->map_ptr;

		if (map->inner_map_meta) {
			reg->type = CONST_PTR_TO_MAP;
			reg->map_ptr = map->inner_map_meta;
			/* transfer reg's id which is unique for every map_lookup_elem
			 * as UID of the inner map.
			 */
			if (map_value_has_timer(map->inner_map_meta))
				reg->map_uid = reg->id;
		} else if (map->map_type == BPF_MAP_TYPE_XSKMAP) {
			reg->type = PTR_TO_XDP_SOCK;
		} else if (map->map_type == BPF_MAP_TYPE_SOCKMAP ||
			   map->map_type == BPF_MAP_TYPE_SOCKHASH) {
			reg->type = PTR_TO_SOCKET;
		} else {
			reg->type = PTR_TO_MAP_VALUE;
		}
		return;
	}

	reg->type &= ~PTR_MAYBE_NULL;
}

static bool reg_is_pkt_pointer(const struct bpf_reg_state *reg)
{
	return type_is_pkt_pointer(reg->type);
}

static bool reg_is_pkt_pointer_any(const struct bpf_reg_state *reg)
{
	return reg_is_pkt_pointer(reg) ||
	       reg->type == PTR_TO_PACKET_END;
}

/* Unmodified PTR_TO_PACKET[_META,_END] register from ctx access. */
static bool reg_is_init_pkt_pointer(const struct bpf_reg_state *reg,
				    enum bpf_reg_type which)
{
	/* The register can already have a range from prior markings.
	 * This is fine as long as it hasn't been advanced from its
	 * origin.
	 */
	return reg->type == which &&
	       reg->id == 0 &&
	       reg->off == 0 &&
	       tnum_equals_const(reg->var_off, 0);
}

/* Reset the min/max bounds of a register */
static void __mark_reg_unbounded(struct bpf_reg_state *reg)
{
	reg->smin_value = S64_MIN;
	reg->smax_value = S64_MAX;
	reg->umin_value = 0;
	reg->umax_value = U64_MAX;

	reg->s32_min_value = S32_MIN;
	reg->s32_max_value = S32_MAX;
	reg->u32_min_value = 0;
	reg->u32_max_value = U32_MAX;
}

static void __mark_reg64_unbounded(struct bpf_reg_state *reg)
{
	reg->smin_value = S64_MIN;
	reg->smax_value = S64_MAX;
	reg->umin_value = 0;
	reg->umax_value = U64_MAX;
}

static void __mark_reg32_unbounded(struct bpf_reg_state *reg)
{
	reg->s32_min_value = S32_MIN;
	reg->s32_max_value = S32_MAX;
	reg->u32_min_value = 0;
	reg->u32_max_value = U32_MAX;
}

static void __update_reg32_bounds(struct bpf_reg_state *reg)
{
	struct tnum var32_off = tnum_subreg(reg->var_off);

	/* min signed is max(sign bit) | min(other bits) */
	reg->s32_min_value = max_t(s32, reg->s32_min_value,
			var32_off.value | (var32_off.mask & S32_MIN));
	/* max signed is min(sign bit) | max(other bits) */
	reg->s32_max_value = min_t(s32, reg->s32_max_value,
			var32_off.value | (var32_off.mask & S32_MAX));
	reg->u32_min_value = max_t(u32, reg->u32_min_value, (u32)var32_off.value);
	reg->u32_max_value = min(reg->u32_max_value,
				 (u32)(var32_off.value | var32_off.mask));
}

static void __update_reg64_bounds(struct bpf_reg_state *reg)
{
	/* min signed is max(sign bit) | min(other bits) */
	reg->smin_value = max_t(s64, reg->smin_value,
				reg->var_off.value | (reg->var_off.mask & S64_MIN));
	/* max signed is min(sign bit) | max(other bits) */
	reg->smax_value = min_t(s64, reg->smax_value,
				reg->var_off.value | (reg->var_off.mask & S64_MAX));
	reg->umin_value = max(reg->umin_value, reg->var_off.value);
	reg->umax_value = min(reg->umax_value,
			      reg->var_off.value | reg->var_off.mask);
}

static void __update_reg_bounds(struct bpf_reg_state *reg)
{
	__update_reg32_bounds(reg);
	__update_reg64_bounds(reg);
}

/* Uses signed min/max values to inform unsigned, and vice-versa */
static void __reg32_deduce_bounds(struct bpf_reg_state *reg)
{
	/* Learn sign from signed bounds.
	 * If we cannot cross the sign boundary, then signed and unsigned bounds
	 * are the same, so combine.  This works even in the negative case, e.g.
	 * -3 s<= x s<= -1 implies 0xf...fd u<= x u<= 0xf...ff.
	 */
	if (reg->s32_min_value >= 0 || reg->s32_max_value < 0) {
		reg->s32_min_value = reg->u32_min_value =
			max_t(u32, reg->s32_min_value, reg->u32_min_value);
		reg->s32_max_value = reg->u32_max_value =
			min_t(u32, reg->s32_max_value, reg->u32_max_value);
		return;
	}
	/* Learn sign from unsigned bounds.  Signed bounds cross the sign
	 * boundary, so we must be careful.
	 */
	if ((s32)reg->u32_max_value >= 0) {
		/* Positive.  We can't learn anything from the smin, but smax
		 * is positive, hence safe.
		 */
		reg->s32_min_value = reg->u32_min_value;
		reg->s32_max_value = reg->u32_max_value =
			min_t(u32, reg->s32_max_value, reg->u32_max_value);
	} else if ((s32)reg->u32_min_value < 0) {
		/* Negative.  We can't learn anything from the smax, but smin
		 * is negative, hence safe.
		 */
		reg->s32_min_value = reg->u32_min_value =
			max_t(u32, reg->s32_min_value, reg->u32_min_value);
		reg->s32_max_value = reg->u32_max_value;
	}
}

static void __reg64_deduce_bounds(struct bpf_reg_state *reg)
{
	/* Learn sign from signed bounds.
	 * If we cannot cross the sign boundary, then signed and unsigned bounds
	 * are the same, so combine.  This works even in the negative case, e.g.
	 * -3 s<= x s<= -1 implies 0xf...fd u<= x u<= 0xf...ff.
	 */
	if (reg->smin_value >= 0 || reg->smax_value < 0) {
		reg->smin_value = reg->umin_value = max_t(u64, reg->smin_value,
							  reg->umin_value);
		reg->smax_value = reg->umax_value = min_t(u64, reg->smax_value,
							  reg->umax_value);
		return;
	}
	/* Learn sign from unsigned bounds.  Signed bounds cross the sign
	 * boundary, so we must be careful.
	 */
	if ((s64)reg->umax_value >= 0) {
		/* Positive.  We can't learn anything from the smin, but smax
		 * is positive, hence safe.
		 */
		reg->smin_value = reg->umin_value;
		reg->smax_value = reg->umax_value = min_t(u64, reg->smax_value,
							  reg->umax_value);
	} else if ((s64)reg->umin_value < 0) {
		/* Negative.  We can't learn anything from the smax, but smin
		 * is negative, hence safe.
		 */
		reg->smin_value = reg->umin_value = max_t(u64, reg->smin_value,
							  reg->umin_value);
		reg->smax_value = reg->umax_value;
	}
}

static void __reg_deduce_bounds(struct bpf_reg_state *reg)
{
	__reg32_deduce_bounds(reg);
	__reg64_deduce_bounds(reg);
}

/* Attempts to improve var_off based on unsigned min/max information */
static void __reg_bound_offset(struct bpf_reg_state *reg)
{
	struct tnum var64_off = tnum_intersect(reg->var_off,
					       tnum_range(reg->umin_value,
							  reg->umax_value));
	struct tnum var32_off = tnum_intersect(tnum_subreg(reg->var_off),
						tnum_range(reg->u32_min_value,
							   reg->u32_max_value));

	reg->var_off = tnum_or(tnum_clear_subreg(var64_off), var32_off);
}

static void reg_bounds_sync(struct bpf_reg_state *reg)
{
	/* We might have learned new bounds from the var_off. */
	__update_reg_bounds(reg);
	/* We might have learned something about the sign bit. */
	__reg_deduce_bounds(reg);
	/* We might have learned some bits from the bounds. */
	__reg_bound_offset(reg);
	/* Intersecting with the old var_off might have improved our bounds
	 * slightly, e.g. if umax was 0x7f...f and var_off was (0; 0xf...fc),
	 * then new var_off is (0; 0x7f...fc) which improves our umax.
	 */
	__update_reg_bounds(reg);
}

static bool __reg32_bound_s64(s32 a)
{
	return a >= 0 && a <= S32_MAX;
}

static void __reg_assign_32_into_64(struct bpf_reg_state *reg)
{
	reg->umin_value = reg->u32_min_value;
	reg->umax_value = reg->u32_max_value;

	/* Attempt to pull 32-bit signed bounds into 64-bit bounds but must
	 * be positive otherwise set to worse case bounds and refine later
	 * from tnum.
	 */
	if (__reg32_bound_s64(reg->s32_min_value) &&
	    __reg32_bound_s64(reg->s32_max_value)) {
		reg->smin_value = reg->s32_min_value;
		reg->smax_value = reg->s32_max_value;
	} else {
		reg->smin_value = 0;
		reg->smax_value = U32_MAX;
	}
}

static void __reg_combine_32_into_64(struct bpf_reg_state *reg)
{
	/* special case when 64-bit register has upper 32-bit register
	 * zeroed. Typically happens after zext or <<32, >>32 sequence
	 * allowing us to use 32-bit bounds directly,
	 */
	if (tnum_equals_const(tnum_clear_subreg(reg->var_off), 0)) {
		__reg_assign_32_into_64(reg);
	} else {
		/* Otherwise the best we can do is push lower 32bit known and
		 * unknown bits into register (var_off set from jmp logic)
		 * then learn as much as possible from the 64-bit tnum
		 * known and unknown bits. The previous smin/smax bounds are
		 * invalid here because of jmp32 compare so mark them unknown
		 * so they do not impact tnum bounds calculation.
		 */
		__mark_reg64_unbounded(reg);
	}
	reg_bounds_sync(reg);
}

static bool __reg64_bound_s32(s64 a)
{
	return a >= S32_MIN && a <= S32_MAX;
}

static bool __reg64_bound_u32(u64 a)
{
	return a >= U32_MIN && a <= U32_MAX;
}

static void __reg_combine_64_into_32(struct bpf_reg_state *reg)
{
	__mark_reg32_unbounded(reg);
	if (__reg64_bound_s32(reg->smin_value) && __reg64_bound_s32(reg->smax_value)) {
		reg->s32_min_value = (s32)reg->smin_value;
		reg->s32_max_value = (s32)reg->smax_value;
	}
	if (__reg64_bound_u32(reg->umin_value) && __reg64_bound_u32(reg->umax_value)) {
		reg->u32_min_value = (u32)reg->umin_value;
		reg->u32_max_value = (u32)reg->umax_value;
	}
	reg_bounds_sync(reg);
}

/* Mark a register as having a completely unknown (scalar) value. */
static void __mark_reg_unknown(const struct bpf_verifier_env *env,
			       struct bpf_reg_state *reg)
{
	/*
	 * Clear type, id, off, and union(map_ptr, range) and
	 * padding between 'type' and union
	 */
	memset(reg, 0, offsetof(struct bpf_reg_state, var_off));
	reg->type = SCALAR_VALUE;
	reg->var_off = tnum_unknown;
	reg->frameno = 0;
	reg->precise = env->subprog_cnt > 1 || !env->bpf_capable;
	__mark_reg_unbounded(reg);
}

static void mark_reg_unknown(struct bpf_verifier_env *env,
			     struct bpf_reg_state *regs, u32 regno)
{
	if (WARN_ON(regno >= MAX_BPF_REG)) {
		verbose(env, "mark_reg_unknown(regs, %u)\n", regno);
		/* Something bad happened, let's kill all regs except FP */
		for (regno = 0; regno < BPF_REG_FP; regno++)
			__mark_reg_not_init(env, regs + regno);
		return;
	}
	__mark_reg_unknown(env, regs + regno);
}

static void __mark_reg_not_init(const struct bpf_verifier_env *env,
				struct bpf_reg_state *reg)
{
	__mark_reg_unknown(env, reg);
	reg->type = NOT_INIT;
}

static void mark_reg_not_init(struct bpf_verifier_env *env,
			      struct bpf_reg_state *regs, u32 regno)
{
	if (WARN_ON(regno >= MAX_BPF_REG)) {
		verbose(env, "mark_reg_not_init(regs, %u)\n", regno);
		/* Something bad happened, let's kill all regs except FP */
		for (regno = 0; regno < BPF_REG_FP; regno++)
			__mark_reg_not_init(env, regs + regno);
		return;
	}
	__mark_reg_not_init(env, regs + regno);
}

static void mark_btf_ld_reg(struct bpf_verifier_env *env,
			    struct bpf_reg_state *regs, u32 regno,
			    enum bpf_reg_type reg_type,
			    struct btf *btf, u32 btf_id,
			    enum bpf_type_flag flag)
{
	if (reg_type == SCALAR_VALUE) {
		mark_reg_unknown(env, regs, regno);
		return;
	}
	mark_reg_known_zero(env, regs, regno);
	regs[regno].type = PTR_TO_BTF_ID | flag;
	regs[regno].btf = btf;
	regs[regno].btf_id = btf_id;
}

#define DEF_NOT_SUBREG	(0)
static void init_reg_state(struct bpf_verifier_env *env,
			   struct bpf_func_state *state)
{
	struct bpf_reg_state *regs = state->regs;
	int i;

	for (i = 0; i < MAX_BPF_REG; i++) {
		mark_reg_not_init(env, regs, i);
		regs[i].live = REG_LIVE_NONE;
		regs[i].parent = NULL;
		regs[i].subreg_def = DEF_NOT_SUBREG;
	}

	/* frame pointer */
	regs[BPF_REG_FP].type = PTR_TO_STACK;
	mark_reg_known_zero(env, regs, BPF_REG_FP);
	regs[BPF_REG_FP].frameno = state->frameno;
}

#define BPF_MAIN_FUNC (-1)
static void init_func_state(struct bpf_verifier_env *env,
			    struct bpf_func_state *state,
			    int callsite, int frameno, int subprogno)
{
	state->callsite = callsite;
	state->frameno = frameno;
	state->subprogno = subprogno;
	state->callback_ret_range = tnum_range(0, 0);
	init_reg_state(env, state);
	mark_verifier_state_scratched(env);
}

/* Similar to push_stack(), but for async callbacks */
static struct bpf_verifier_state *push_async_cb(struct bpf_verifier_env *env,
						int insn_idx, int prev_insn_idx,
						int subprog)
{
	struct bpf_verifier_stack_elem *elem;
	struct bpf_func_state *frame;

	elem = kzalloc(sizeof(struct bpf_verifier_stack_elem), GFP_KERNEL);
	if (!elem)
		goto err;

	elem->insn_idx = insn_idx;
	elem->prev_insn_idx = prev_insn_idx;
	elem->next = env->head;
	elem->log_pos = env->log.len_used;
	env->head = elem;
	env->stack_size++;
	if (env->stack_size > BPF_COMPLEXITY_LIMIT_JMP_SEQ) {
		verbose(env,
			"The sequence of %d jumps is too complex for async cb.\n",
			env->stack_size);
		goto err;
	}
	/* Unlike push_stack() do not copy_verifier_state().
	 * The caller state doesn't matter.
	 * This is async callback. It starts in a fresh stack.
	 * Initialize it similar to do_check_common().
	 */
	elem->st.branches = 1;
	frame = kzalloc(sizeof(*frame), GFP_KERNEL);
	if (!frame)
		goto err;
	init_func_state(env, frame,
			BPF_MAIN_FUNC /* callsite */,
			0 /* frameno within this callchain */,
			subprog /* subprog number within this prog */);
	elem->st.frame[0] = frame;
	return &elem->st;
err:
	free_verifier_state(env->cur_state, true);
	env->cur_state = NULL;
	/* pop all elements and return */
	while (!pop_stack(env, NULL, NULL, false));
	return NULL;
}


enum reg_arg_type {
	SRC_OP,		/* register is used as source operand */
	DST_OP,		/* register is used as destination operand */
	DST_OP_NO_MARK	/* same as above, check only, don't mark */
};

static int cmp_subprogs(const void *a, const void *b)
{
	return ((struct bpf_subprog_info *)a)->start -
	       ((struct bpf_subprog_info *)b)->start;
}

static int find_subprog(struct bpf_verifier_env *env, int off)
{
	struct bpf_subprog_info *p;

	p = bsearch(&off, env->subprog_info, env->subprog_cnt,
		    sizeof(env->subprog_info[0]), cmp_subprogs);
	if (!p)
		return -ENOENT;
	return p - env->subprog_info;

}

static int add_subprog(struct bpf_verifier_env *env, int off)
{
	int insn_cnt = env->prog->len;
	int ret;

	if (off >= insn_cnt || off < 0) {
		verbose(env, "call to invalid destination\n");
		return -EINVAL;
	}
	ret = find_subprog(env, off);
	if (ret >= 0)
		return ret;
	if (env->subprog_cnt >= BPF_MAX_SUBPROGS) {
		verbose(env, "too many subprograms\n");
		return -E2BIG;
	}
	/* determine subprog starts. The end is one before the next starts */
	env->subprog_info[env->subprog_cnt++].start = off;
	sort(env->subprog_info, env->subprog_cnt,
	     sizeof(env->subprog_info[0]), cmp_subprogs, NULL);
	return env->subprog_cnt - 1;
}

#define MAX_KFUNC_DESCS 256
#define MAX_KFUNC_BTFS	256

struct bpf_kfunc_desc {
	struct btf_func_model func_model;
	u32 func_id;
	s32 imm;
	u16 offset;
};

struct bpf_kfunc_btf {
	struct btf *btf;
	struct module *module;
	u16 offset;
};

struct bpf_kfunc_desc_tab {
	struct bpf_kfunc_desc descs[MAX_KFUNC_DESCS];
	u32 nr_descs;
};

struct bpf_kfunc_btf_tab {
	struct bpf_kfunc_btf descs[MAX_KFUNC_BTFS];
	u32 nr_descs;
};

static int kfunc_desc_cmp_by_id_off(const void *a, const void *b)
{
	const struct bpf_kfunc_desc *d0 = a;
	const struct bpf_kfunc_desc *d1 = b;

	/* func_id is not greater than BTF_MAX_TYPE */
	return d0->func_id - d1->func_id ?: d0->offset - d1->offset;
}

static int kfunc_btf_cmp_by_off(const void *a, const void *b)
{
	const struct bpf_kfunc_btf *d0 = a;
	const struct bpf_kfunc_btf *d1 = b;

	return d0->offset - d1->offset;
}

static const struct bpf_kfunc_desc *
find_kfunc_desc(const struct bpf_prog *prog, u32 func_id, u16 offset)
{
	struct bpf_kfunc_desc desc = {
		.func_id = func_id,
		.offset = offset,
	};
	struct bpf_kfunc_desc_tab *tab;

	tab = prog->aux->kfunc_tab;
	return bsearch(&desc, tab->descs, tab->nr_descs,
		       sizeof(tab->descs[0]), kfunc_desc_cmp_by_id_off);
}

static struct btf *__find_kfunc_desc_btf(struct bpf_verifier_env *env,
					 s16 offset)
{
	struct bpf_kfunc_btf kf_btf = { .offset = offset };
	struct bpf_kfunc_btf_tab *tab;
	struct bpf_kfunc_btf *b;
	struct module *mod;
	struct btf *btf;
	int btf_fd;

	tab = env->prog->aux->kfunc_btf_tab;
	b = bsearch(&kf_btf, tab->descs, tab->nr_descs,
		    sizeof(tab->descs[0]), kfunc_btf_cmp_by_off);
	if (!b) {
		if (tab->nr_descs == MAX_KFUNC_BTFS) {
			verbose(env, "too many different module BTFs\n");
			return ERR_PTR(-E2BIG);
		}

		if (bpfptr_is_null(env->fd_array)) {
			verbose(env, "kfunc offset > 0 without fd_array is invalid\n");
			return ERR_PTR(-EPROTO);
		}

		if (copy_from_bpfptr_offset(&btf_fd, env->fd_array,
					    offset * sizeof(btf_fd),
					    sizeof(btf_fd)))
			return ERR_PTR(-EFAULT);

		btf = btf_get_by_fd(btf_fd);
		if (IS_ERR(btf)) {
			verbose(env, "invalid module BTF fd specified\n");
			return btf;
		}

		if (!btf_is_module(btf)) {
			verbose(env, "BTF fd for kfunc is not a module BTF\n");
			btf_put(btf);
			return ERR_PTR(-EINVAL);
		}

		mod = btf_try_get_module(btf);
		if (!mod) {
			btf_put(btf);
			return ERR_PTR(-ENXIO);
		}

		b = &tab->descs[tab->nr_descs++];
		b->btf = btf;
		b->module = mod;
		b->offset = offset;

		sort(tab->descs, tab->nr_descs, sizeof(tab->descs[0]),
		     kfunc_btf_cmp_by_off, NULL);
	}
	return b->btf;
}

void bpf_free_kfunc_btf_tab(struct bpf_kfunc_btf_tab *tab)
{
	if (!tab)
		return;

	while (tab->nr_descs--) {
		module_put(tab->descs[tab->nr_descs].module);
		btf_put(tab->descs[tab->nr_descs].btf);
	}
	kfree(tab);
}

static struct btf *find_kfunc_desc_btf(struct bpf_verifier_env *env, s16 offset)
{
	if (offset) {
		if (offset < 0) {
			/* In the future, this can be allowed to increase limit
			 * of fd index into fd_array, interpreted as u16.
			 */
			verbose(env, "negative offset disallowed for kernel module function call\n");
			return ERR_PTR(-EINVAL);
		}

		return __find_kfunc_desc_btf(env, offset);
	}
	return btf_vmlinux ?: ERR_PTR(-ENOENT);
}

static int add_kfunc_call(struct bpf_verifier_env *env, u32 func_id, s16 offset)
{
	const struct btf_type *func, *func_proto;
	struct bpf_kfunc_btf_tab *btf_tab;
	struct bpf_kfunc_desc_tab *tab;
	struct bpf_prog_aux *prog_aux;
	struct bpf_kfunc_desc *desc;
	const char *func_name;
	struct btf *desc_btf;
	unsigned long call_imm;
	unsigned long addr;
	int err;

	prog_aux = env->prog->aux;
	tab = prog_aux->kfunc_tab;
	btf_tab = prog_aux->kfunc_btf_tab;
	if (!tab) {
		if (!btf_vmlinux) {
			verbose(env, "calling kernel function is not supported without CONFIG_DEBUG_INFO_BTF\n");
			return -ENOTSUPP;
		}

		if (!env->prog->jit_requested) {
			verbose(env, "JIT is required for calling kernel function\n");
			return -ENOTSUPP;
		}

		if (!bpf_jit_supports_kfunc_call()) {
			verbose(env, "JIT does not support calling kernel function\n");
			return -ENOTSUPP;
		}

		if (!env->prog->gpl_compatible) {
			verbose(env, "cannot call kernel function from non-GPL compatible program\n");
			return -EINVAL;
		}

		tab = kzalloc(sizeof(*tab), GFP_KERNEL);
		if (!tab)
			return -ENOMEM;
		prog_aux->kfunc_tab = tab;
	}

	/* func_id == 0 is always invalid, but instead of returning an error, be
	 * conservative and wait until the code elimination pass before returning
	 * error, so that invalid calls that get pruned out can be in BPF programs
	 * loaded from userspace.  It is also required that offset be untouched
	 * for such calls.
	 */
	if (!func_id && !offset)
		return 0;

	if (!btf_tab && offset) {
		btf_tab = kzalloc(sizeof(*btf_tab), GFP_KERNEL);
		if (!btf_tab)
			return -ENOMEM;
		prog_aux->kfunc_btf_tab = btf_tab;
	}

	desc_btf = find_kfunc_desc_btf(env, offset);
	if (IS_ERR(desc_btf)) {
		verbose(env, "failed to find BTF for kernel function\n");
		return PTR_ERR(desc_btf);
	}

	if (find_kfunc_desc(env->prog, func_id, offset))
		return 0;

	if (tab->nr_descs == MAX_KFUNC_DESCS) {
		verbose(env, "too many different kernel function calls\n");
		return -E2BIG;
	}

	func = btf_type_by_id(desc_btf, func_id);
	if (!func || !btf_type_is_func(func)) {
		verbose(env, "kernel btf_id %u is not a function\n",
			func_id);
		return -EINVAL;
	}
	func_proto = btf_type_by_id(desc_btf, func->type);
	if (!func_proto || !btf_type_is_func_proto(func_proto)) {
		verbose(env, "kernel function btf_id %u does not have a valid func_proto\n",
			func_id);
		return -EINVAL;
	}

	func_name = btf_name_by_offset(desc_btf, func->name_off);
	addr = kallsyms_lookup_name(func_name);
	if (!addr) {
		verbose(env, "cannot find address for kernel function %s\n",
			func_name);
		return -EINVAL;
	}

	call_imm = BPF_CALL_IMM(addr);
	/* Check whether or not the relative offset overflows desc->imm */
	if ((unsigned long)(s32)call_imm != call_imm) {
		verbose(env, "address of kernel function %s is out of range\n",
			func_name);
		return -EINVAL;
	}

	desc = &tab->descs[tab->nr_descs++];
	desc->func_id = func_id;
	desc->imm = call_imm;
	desc->offset = offset;
	err = btf_distill_func_proto(&env->log, desc_btf,
				     func_proto, func_name,
				     &desc->func_model);
	if (!err)
		sort(tab->descs, tab->nr_descs, sizeof(tab->descs[0]),
		     kfunc_desc_cmp_by_id_off, NULL);
	return err;
}

static int kfunc_desc_cmp_by_imm(const void *a, const void *b)
{
	const struct bpf_kfunc_desc *d0 = a;
	const struct bpf_kfunc_desc *d1 = b;

	if (d0->imm > d1->imm)
		return 1;
	else if (d0->imm < d1->imm)
		return -1;
	return 0;
}

static void sort_kfunc_descs_by_imm(struct bpf_prog *prog)
{
	struct bpf_kfunc_desc_tab *tab;

	tab = prog->aux->kfunc_tab;
	if (!tab)
		return;

	sort(tab->descs, tab->nr_descs, sizeof(tab->descs[0]),
	     kfunc_desc_cmp_by_imm, NULL);
}

bool bpf_prog_has_kfunc_call(const struct bpf_prog *prog)
{
	return !!prog->aux->kfunc_tab;
}

const struct btf_func_model *
bpf_jit_find_kfunc_model(const struct bpf_prog *prog,
			 const struct bpf_insn *insn)
{
	const struct bpf_kfunc_desc desc = {
		.imm = insn->imm,
	};
	const struct bpf_kfunc_desc *res;
	struct bpf_kfunc_desc_tab *tab;

	tab = prog->aux->kfunc_tab;
	res = bsearch(&desc, tab->descs, tab->nr_descs,
		      sizeof(tab->descs[0]), kfunc_desc_cmp_by_imm);

	return res ? &res->func_model : NULL;
}

static int add_subprog_and_kfunc(struct bpf_verifier_env *env)
{
	struct bpf_subprog_info *subprog = env->subprog_info;
	struct bpf_insn *insn = env->prog->insnsi;
	int i, ret, insn_cnt = env->prog->len;

	/* Add entry function. */
	ret = add_subprog(env, 0);
	if (ret)
		return ret;

	for (i = 0; i < insn_cnt; i++, insn++) {
		if (!bpf_pseudo_func(insn) && !bpf_pseudo_call(insn) &&
		    !bpf_pseudo_kfunc_call(insn))
			continue;

		if (!env->bpf_capable) {
			verbose(env, "loading/calling other bpf or kernel functions are allowed for CAP_BPF and CAP_SYS_ADMIN\n");
			return -EPERM;
		}

		if (bpf_pseudo_func(insn) || bpf_pseudo_call(insn))
			ret = add_subprog(env, i + insn->imm + 1);
		else
			ret = add_kfunc_call(env, insn->imm, insn->off);

		if (ret < 0)
			return ret;
	}

	/* Add a fake 'exit' subprog which could simplify subprog iteration
	 * logic. 'subprog_cnt' should not be increased.
	 */
	subprog[env->subprog_cnt].start = insn_cnt;

	if (env->log.level & BPF_LOG_LEVEL2)
		for (i = 0; i < env->subprog_cnt; i++)
			verbose(env, "func#%d @%d\n", i, subprog[i].start);

	return 0;
}

static int check_subprogs(struct bpf_verifier_env *env)
{
	int i, subprog_start, subprog_end, off, cur_subprog = 0;
	struct bpf_subprog_info *subprog = env->subprog_info;
	struct bpf_insn *insn = env->prog->insnsi;
	int insn_cnt = env->prog->len;

	/* now check that all jumps are within the same subprog */
	subprog_start = subprog[cur_subprog].start;
	subprog_end = subprog[cur_subprog + 1].start;
	for (i = 0; i < insn_cnt; i++) {
		u8 code = insn[i].code;

		if (code == (BPF_JMP | BPF_CALL) &&
		    insn[i].imm == BPF_FUNC_tail_call &&
		    insn[i].src_reg != BPF_PSEUDO_CALL)
			subprog[cur_subprog].has_tail_call = true;
		if (BPF_CLASS(code) == BPF_LD &&
		    (BPF_MODE(code) == BPF_ABS || BPF_MODE(code) == BPF_IND))
			subprog[cur_subprog].has_ld_abs = true;
		if (BPF_CLASS(code) != BPF_JMP && BPF_CLASS(code) != BPF_JMP32)
			goto next;
		if (BPF_OP(code) == BPF_EXIT || BPF_OP(code) == BPF_CALL)
			goto next;
		off = i + insn[i].off + 1;
		if (off < subprog_start || off >= subprog_end) {
			verbose(env, "jump out of range from insn %d to %d\n", i, off);
			return -EINVAL;
		}
next:
		if (i == subprog_end - 1) {
			/* to avoid fall-through from one subprog into another
			 * the last insn of the subprog should be either exit
			 * or unconditional jump back
			 */
			if (code != (BPF_JMP | BPF_EXIT) &&
			    code != (BPF_JMP | BPF_JA)) {
				verbose(env, "last insn is not an exit or jmp\n");
				return -EINVAL;
			}
			subprog_start = subprog_end;
			cur_subprog++;
			if (cur_subprog < env->subprog_cnt)
				subprog_end = subprog[cur_subprog + 1].start;
		}
	}
	return 0;
}

/* Parentage chain of this register (or stack slot) should take care of all
 * issues like callee-saved registers, stack slot allocation time, etc.
 */
static int mark_reg_read(struct bpf_verifier_env *env,
			 const struct bpf_reg_state *state,
			 struct bpf_reg_state *parent, u8 flag)
{
	bool writes = parent == state->parent; /* Observe write marks */
	int cnt = 0;

	while (parent) {
		/* if read wasn't screened by an earlier write ... */
		if (writes && state->live & REG_LIVE_WRITTEN)
			break;
		if (parent->live & REG_LIVE_DONE) {
			verbose(env, "verifier BUG type %s var_off %lld off %d\n",
				reg_type_str(env, parent->type),
				parent->var_off.value, parent->off);
			return -EFAULT;
		}
		/* The first condition is more likely to be true than the
		 * second, checked it first.
		 */
		if ((parent->live & REG_LIVE_READ) == flag ||
		    parent->live & REG_LIVE_READ64)
			/* The parentage chain never changes and
			 * this parent was already marked as LIVE_READ.
			 * There is no need to keep walking the chain again and
			 * keep re-marking all parents as LIVE_READ.
			 * This case happens when the same register is read
			 * multiple times without writes into it in-between.
			 * Also, if parent has the stronger REG_LIVE_READ64 set,
			 * then no need to set the weak REG_LIVE_READ32.
			 */
			break;
		/* ... then we depend on parent's value */
		parent->live |= flag;
		/* REG_LIVE_READ64 overrides REG_LIVE_READ32. */
		if (flag == REG_LIVE_READ64)
			parent->live &= ~REG_LIVE_READ32;
		state = parent;
		parent = state->parent;
		writes = true;
		cnt++;
	}

	if (env->longest_mark_read_walk < cnt)
		env->longest_mark_read_walk = cnt;
	return 0;
}

/* This function is supposed to be used by the following 32-bit optimization
 * code only. It returns TRUE if the source or destination register operates
 * on 64-bit, otherwise return FALSE.
 */
static bool is_reg64(struct bpf_verifier_env *env, struct bpf_insn *insn,
		     u32 regno, struct bpf_reg_state *reg, enum reg_arg_type t)
{
	u8 code, class, op;

	code = insn->code;
	class = BPF_CLASS(code);
	op = BPF_OP(code);
	if (class == BPF_JMP) {
		/* BPF_EXIT for "main" will reach here. Return TRUE
		 * conservatively.
		 */
		if (op == BPF_EXIT)
			return true;
		if (op == BPF_CALL) {
			/* BPF to BPF call will reach here because of marking
			 * caller saved clobber with DST_OP_NO_MARK for which we
			 * don't care the register def because they are anyway
			 * marked as NOT_INIT already.
			 */
			if (insn->src_reg == BPF_PSEUDO_CALL)
				return false;
			/* Helper call will reach here because of arg type
			 * check, conservatively return TRUE.
			 */
			if (t == SRC_OP)
				return true;

			return false;
		}
	}

	if (class == BPF_ALU64 || class == BPF_JMP ||
	    /* BPF_END always use BPF_ALU class. */
	    (class == BPF_ALU && op == BPF_END && insn->imm == 64))
		return true;

	if (class == BPF_ALU || class == BPF_JMP32)
		return false;

	if (class == BPF_LDX) {
		if (t != SRC_OP)
			return BPF_SIZE(code) == BPF_DW;
		/* LDX source must be ptr. */
		return true;
	}

	if (class == BPF_STX) {
		/* BPF_STX (including atomic variants) has multiple source
		 * operands, one of which is a ptr. Check whether the caller is
		 * asking about it.
		 */
		if (t == SRC_OP && reg->type != SCALAR_VALUE)
			return true;
		return BPF_SIZE(code) == BPF_DW;
	}

	if (class == BPF_LD) {
		u8 mode = BPF_MODE(code);

		/* LD_IMM64 */
		if (mode == BPF_IMM)
			return true;

		/* Both LD_IND and LD_ABS return 32-bit data. */
		if (t != SRC_OP)
			return  false;

		/* Implicit ctx ptr. */
		if (regno == BPF_REG_6)
			return true;

		/* Explicit source could be any width. */
		return true;
	}

	if (class == BPF_ST)
		/* The only source register for BPF_ST is a ptr. */
		return true;

	/* Conservatively return true at default. */
	return true;
}

/* Return the regno defined by the insn, or -1. */
static int insn_def_regno(const struct bpf_insn *insn)
{
	switch (BPF_CLASS(insn->code)) {
	case BPF_JMP:
	case BPF_JMP32:
	case BPF_ST:
		return -1;
	case BPF_STX:
		if (BPF_MODE(insn->code) == BPF_ATOMIC &&
		    (insn->imm & BPF_FETCH)) {
			if (insn->imm == BPF_CMPXCHG)
				return BPF_REG_0;
			else
				return insn->src_reg;
		} else {
			return -1;
		}
	default:
		return insn->dst_reg;
	}
}

/* Return TRUE if INSN has defined any 32-bit value explicitly. */
static bool insn_has_def32(struct bpf_verifier_env *env, struct bpf_insn *insn)
{
	int dst_reg = insn_def_regno(insn);

	if (dst_reg == -1)
		return false;

	return !is_reg64(env, insn, dst_reg, NULL, DST_OP);
}

static void mark_insn_zext(struct bpf_verifier_env *env,
			   struct bpf_reg_state *reg)
{
	s32 def_idx = reg->subreg_def;

	if (def_idx == DEF_NOT_SUBREG)
		return;

	env->insn_aux_data[def_idx - 1].zext_dst = true;
	/* The dst will be zero extended, so won't be sub-register anymore. */
	reg->subreg_def = DEF_NOT_SUBREG;
}

static int check_reg_arg(struct bpf_verifier_env *env, u32 regno,
			 enum reg_arg_type t)
{
	struct bpf_verifier_state *vstate = env->cur_state;
	struct bpf_func_state *state = vstate->frame[vstate->curframe];
	struct bpf_insn *insn = env->prog->insnsi + env->insn_idx;
	struct bpf_reg_state *reg, *regs = state->regs;
	bool rw64;

	if (regno >= MAX_BPF_REG) {
		verbose(env, "R%d is invalid\n", regno);
		return -EINVAL;
	}

	mark_reg_scratched(env, regno);

	reg = &regs[regno];
	rw64 = is_reg64(env, insn, regno, reg, t);
	if (t == SRC_OP) {
		/* check whether register used as source operand can be read */
		if (reg->type == NOT_INIT) {
			verbose(env, "R%d !read_ok\n", regno);
			return -EACCES;
		}
		/* We don't need to worry about FP liveness because it's read-only */
		if (regno == BPF_REG_FP)
			return 0;

		if (rw64)
			mark_insn_zext(env, reg);

		return mark_reg_read(env, reg, reg->parent,
				     rw64 ? REG_LIVE_READ64 : REG_LIVE_READ32);
	} else {
		/* check whether register used as dest operand can be written to */
		if (regno == BPF_REG_FP) {
			verbose(env, "frame pointer is read only\n");
			return -EACCES;
		}
		reg->live |= REG_LIVE_WRITTEN;
		reg->subreg_def = rw64 ? DEF_NOT_SUBREG : env->insn_idx + 1;
		if (t == DST_OP)
			mark_reg_unknown(env, regs, regno);
	}
	return 0;
}

/* for any branch, call, exit record the history of jmps in the given state */
static int push_jmp_history(struct bpf_verifier_env *env,
			    struct bpf_verifier_state *cur)
{
	u32 cnt = cur->jmp_history_cnt;
	struct bpf_idx_pair *p;

	cnt++;
	p = krealloc(cur->jmp_history, cnt * sizeof(*p), GFP_USER);
	if (!p)
		return -ENOMEM;
	p[cnt - 1].idx = env->insn_idx;
	p[cnt - 1].prev_idx = env->prev_insn_idx;
	cur->jmp_history = p;
	cur->jmp_history_cnt = cnt;
	return 0;
}

/* Backtrack one insn at a time. If idx is not at the top of recorded
 * history then previous instruction came from straight line execution.
 */
static int get_prev_insn_idx(struct bpf_verifier_state *st, int i,
			     u32 *history)
{
	u32 cnt = *history;

	if (cnt && st->jmp_history[cnt - 1].idx == i) {
		i = st->jmp_history[cnt - 1].prev_idx;
		(*history)--;
	} else {
		i--;
	}
	return i;
}

static const char *disasm_kfunc_name(void *data, const struct bpf_insn *insn)
{
	const struct btf_type *func;
	struct btf *desc_btf;

	if (insn->src_reg != BPF_PSEUDO_KFUNC_CALL)
		return NULL;

	desc_btf = find_kfunc_desc_btf(data, insn->off);
	if (IS_ERR(desc_btf))
		return "<error>";

	func = btf_type_by_id(desc_btf, insn->imm);
	return btf_name_by_offset(desc_btf, func->name_off);
}

/* For given verifier state backtrack_insn() is called from the last insn to
 * the first insn. Its purpose is to compute a bitmask of registers and
 * stack slots that needs precision in the parent verifier state.
 */
static int backtrack_insn(struct bpf_verifier_env *env, int idx,
			  u32 *reg_mask, u64 *stack_mask)
{
	const struct bpf_insn_cbs cbs = {
		.cb_call	= disasm_kfunc_name,
		.cb_print	= verbose,
		.private_data	= env,
	};
	struct bpf_insn *insn = env->prog->insnsi + idx;
	u8 class = BPF_CLASS(insn->code);
	u8 opcode = BPF_OP(insn->code);
	u8 mode = BPF_MODE(insn->code);
	u32 dreg = 1u << insn->dst_reg;
	u32 sreg = 1u << insn->src_reg;
	u32 spi;

	if (insn->code == 0)
		return 0;
	if (env->log.level & BPF_LOG_LEVEL2) {
		verbose(env, "regs=%x stack=%llx before ", *reg_mask, *stack_mask);
		verbose(env, "%d: ", idx);
		print_bpf_insn(&cbs, insn, env->allow_ptr_leaks);
	}

	if (class == BPF_ALU || class == BPF_ALU64) {
		if (!(*reg_mask & dreg))
			return 0;
		if (opcode == BPF_MOV) {
			if (BPF_SRC(insn->code) == BPF_X) {
				/* dreg = sreg
				 * dreg needs precision after this insn
				 * sreg needs precision before this insn
				 */
				*reg_mask &= ~dreg;
				*reg_mask |= sreg;
			} else {
				/* dreg = K
				 * dreg needs precision after this insn.
				 * Corresponding register is already marked
				 * as precise=true in this verifier state.
				 * No further markings in parent are necessary
				 */
				*reg_mask &= ~dreg;
			}
		} else {
			if (BPF_SRC(insn->code) == BPF_X) {
				/* dreg += sreg
				 * both dreg and sreg need precision
				 * before this insn
				 */
				*reg_mask |= sreg;
			} /* else dreg += K
			   * dreg still needs precision before this insn
			   */
		}
	} else if (class == BPF_LDX) {
		if (!(*reg_mask & dreg))
			return 0;
		*reg_mask &= ~dreg;

		/* scalars can only be spilled into stack w/o losing precision.
		 * Load from any other memory can be zero extended.
		 * The desire to keep that precision is already indicated
		 * by 'precise' mark in corresponding register of this state.
		 * No further tracking necessary.
		 */
		if (insn->src_reg != BPF_REG_FP)
			return 0;

		/* dreg = *(u64 *)[fp - off] was a fill from the stack.
		 * that [fp - off] slot contains scalar that needs to be
		 * tracked with precision
		 */
		spi = (-insn->off - 1) / BPF_REG_SIZE;
		if (spi >= 64) {
			verbose(env, "BUG spi %d\n", spi);
			WARN_ONCE(1, "verifier backtracking bug");
			return -EFAULT;
		}
		*stack_mask |= 1ull << spi;
	} else if (class == BPF_STX || class == BPF_ST) {
		if (*reg_mask & dreg)
			/* stx & st shouldn't be using _scalar_ dst_reg
			 * to access memory. It means backtracking
			 * encountered a case of pointer subtraction.
			 */
			return -ENOTSUPP;
		/* scalars can only be spilled into stack */
		if (insn->dst_reg != BPF_REG_FP)
			return 0;
		spi = (-insn->off - 1) / BPF_REG_SIZE;
		if (spi >= 64) {
			verbose(env, "BUG spi %d\n", spi);
			WARN_ONCE(1, "verifier backtracking bug");
			return -EFAULT;
		}
		if (!(*stack_mask & (1ull << spi)))
			return 0;
		*stack_mask &= ~(1ull << spi);
		if (class == BPF_STX)
			*reg_mask |= sreg;
	} else if (class == BPF_JMP || class == BPF_JMP32) {
		if (opcode == BPF_CALL) {
			if (insn->src_reg == BPF_PSEUDO_CALL)
				return -ENOTSUPP;
			/* regular helper call sets R0 */
			*reg_mask &= ~1;
			if (*reg_mask & 0x3f) {
				/* if backtracing was looking for registers R1-R5
				 * they should have been found already.
				 */
				verbose(env, "BUG regs %x\n", *reg_mask);
				WARN_ONCE(1, "verifier backtracking bug");
				return -EFAULT;
			}
		} else if (opcode == BPF_EXIT) {
			return -ENOTSUPP;
		}
	} else if (class == BPF_LD) {
		if (!(*reg_mask & dreg))
			return 0;
		*reg_mask &= ~dreg;
		/* It's ld_imm64 or ld_abs or ld_ind.
		 * For ld_imm64 no further tracking of precision
		 * into parent is necessary
		 */
		if (mode == BPF_IND || mode == BPF_ABS)
			/* to be analyzed */
			return -ENOTSUPP;
	}
	return 0;
}

/* the scalar precision tracking algorithm:
 * . at the start all registers have precise=false.
 * . scalar ranges are tracked as normal through alu and jmp insns.
 * . once precise value of the scalar register is used in:
 *   .  ptr + scalar alu
 *   . if (scalar cond K|scalar)
 *   .  helper_call(.., scalar, ...) where ARG_CONST is expected
 *   backtrack through the verifier states and mark all registers and
 *   stack slots with spilled constants that these scalar regisers
 *   should be precise.
 * . during state pruning two registers (or spilled stack slots)
 *   are equivalent if both are not precise.
 *
 * Note the verifier cannot simply walk register parentage chain,
 * since many different registers and stack slots could have been
 * used to compute single precise scalar.
 *
 * The approach of starting with precise=true for all registers and then
 * backtrack to mark a register as not precise when the verifier detects
 * that program doesn't care about specific value (e.g., when helper
 * takes register as ARG_ANYTHING parameter) is not safe.
 *
 * It's ok to walk single parentage chain of the verifier states.
 * It's possible that this backtracking will go all the way till 1st insn.
 * All other branches will be explored for needing precision later.
 *
 * The backtracking needs to deal with cases like:
 *   R8=map_value(id=0,off=0,ks=4,vs=1952,imm=0) R9_w=map_value(id=0,off=40,ks=4,vs=1952,imm=0)
 * r9 -= r8
 * r5 = r9
 * if r5 > 0x79f goto pc+7
 *    R5_w=inv(id=0,umax_value=1951,var_off=(0x0; 0x7ff))
 * r5 += 1
 * ...
 * call bpf_perf_event_output#25
 *   where .arg5_type = ARG_CONST_SIZE_OR_ZERO
 *
 * and this case:
 * r6 = 1
 * call foo // uses callee's r6 inside to compute r0
 * r0 += r6
 * if r0 == 0 goto
 *
 * to track above reg_mask/stack_mask needs to be independent for each frame.
 *
 * Also if parent's curframe > frame where backtracking started,
 * the verifier need to mark registers in both frames, otherwise callees
 * may incorrectly prune callers. This is similar to
 * commit 7640ead93924 ("bpf: verifier: make sure callees don't prune with caller differences")
 *
 * For now backtracking falls back into conservative marking.
 */
static void mark_all_scalars_precise(struct bpf_verifier_env *env,
				     struct bpf_verifier_state *st)
{
	struct bpf_func_state *func;
	struct bpf_reg_state *reg;
	int i, j;

	/* big hammer: mark all scalars precise in this path.
	 * pop_stack may still get !precise scalars.
	 */
	for (; st; st = st->parent)
		for (i = 0; i <= st->curframe; i++) {
			func = st->frame[i];
			for (j = 0; j < BPF_REG_FP; j++) {
				reg = &func->regs[j];
				if (reg->type != SCALAR_VALUE)
					continue;
				reg->precise = true;
			}
			for (j = 0; j < func->allocated_stack / BPF_REG_SIZE; j++) {
				if (!is_spilled_reg(&func->stack[j]))
					continue;
				reg = &func->stack[j].spilled_ptr;
				if (reg->type != SCALAR_VALUE)
					continue;
				reg->precise = true;
			}
		}
}

static int __mark_chain_precision(struct bpf_verifier_env *env, int regno,
				  int spi)
{
	struct bpf_verifier_state *st = env->cur_state;
	int first_idx = st->first_insn_idx;
	int last_idx = env->insn_idx;
	struct bpf_func_state *func;
	struct bpf_reg_state *reg;
	u32 reg_mask = regno >= 0 ? 1u << regno : 0;
	u64 stack_mask = spi >= 0 ? 1ull << spi : 0;
	bool skip_first = true;
	bool new_marks = false;
	int i, err;

	if (!env->bpf_capable)
		return 0;

	func = st->frame[st->curframe];
	if (regno >= 0) {
		reg = &func->regs[regno];
		if (reg->type != SCALAR_VALUE) {
			WARN_ONCE(1, "backtracing misuse");
			return -EFAULT;
		}
		if (!reg->precise)
			new_marks = true;
		else
			reg_mask = 0;
		reg->precise = true;
	}

	while (spi >= 0) {
		if (!is_spilled_reg(&func->stack[spi])) {
			stack_mask = 0;
			break;
		}
		reg = &func->stack[spi].spilled_ptr;
		if (reg->type != SCALAR_VALUE) {
			stack_mask = 0;
			break;
		}
		if (!reg->precise)
			new_marks = true;
		else
			stack_mask = 0;
		reg->precise = true;
		break;
	}

	if (!new_marks)
		return 0;
	if (!reg_mask && !stack_mask)
		return 0;
	for (;;) {
		DECLARE_BITMAP(mask, 64);
		u32 history = st->jmp_history_cnt;

		if (env->log.level & BPF_LOG_LEVEL2)
			verbose(env, "last_idx %d first_idx %d\n", last_idx, first_idx);
		for (i = last_idx;;) {
			if (skip_first) {
				err = 0;
				skip_first = false;
			} else {
				err = backtrack_insn(env, i, &reg_mask, &stack_mask);
			}
			if (err == -ENOTSUPP) {
				mark_all_scalars_precise(env, st);
				return 0;
			} else if (err) {
				return err;
			}
			if (!reg_mask && !stack_mask)
				/* Found assignment(s) into tracked register in this state.
				 * Since this state is already marked, just return.
				 * Nothing to be tracked further in the parent state.
				 */
				return 0;
			if (i == first_idx)
				break;
			i = get_prev_insn_idx(st, i, &history);
			if (i >= env->prog->len) {
				/* This can happen if backtracking reached insn 0
				 * and there are still reg_mask or stack_mask
				 * to backtrack.
				 * It means the backtracking missed the spot where
				 * particular register was initialized with a constant.
				 */
				verbose(env, "BUG backtracking idx %d\n", i);
				WARN_ONCE(1, "verifier backtracking bug");
				return -EFAULT;
			}
		}
		st = st->parent;
		if (!st)
			break;

		new_marks = false;
		func = st->frame[st->curframe];
		bitmap_from_u64(mask, reg_mask);
		for_each_set_bit(i, mask, 32) {
			reg = &func->regs[i];
			if (reg->type != SCALAR_VALUE) {
				reg_mask &= ~(1u << i);
				continue;
			}
			if (!reg->precise)
				new_marks = true;
			reg->precise = true;
		}

		bitmap_from_u64(mask, stack_mask);
		for_each_set_bit(i, mask, 64) {
			if (i >= func->allocated_stack / BPF_REG_SIZE) {
				/* the sequence of instructions:
				 * 2: (bf) r3 = r10
				 * 3: (7b) *(u64 *)(r3 -8) = r0
				 * 4: (79) r4 = *(u64 *)(r10 -8)
				 * doesn't contain jmps. It's backtracked
				 * as a single block.
				 * During backtracking insn 3 is not recognized as
				 * stack access, so at the end of backtracking
				 * stack slot fp-8 is still marked in stack_mask.
				 * However the parent state may not have accessed
				 * fp-8 and it's "unallocated" stack space.
				 * In such case fallback to conservative.
				 */
				mark_all_scalars_precise(env, st);
				return 0;
			}

			if (!is_spilled_reg(&func->stack[i])) {
				stack_mask &= ~(1ull << i);
				continue;
			}
			reg = &func->stack[i].spilled_ptr;
			if (reg->type != SCALAR_VALUE) {
				stack_mask &= ~(1ull << i);
				continue;
			}
			if (!reg->precise)
				new_marks = true;
			reg->precise = true;
		}
		if (env->log.level & BPF_LOG_LEVEL2) {
			verbose(env, "parent %s regs=%x stack=%llx marks:",
				new_marks ? "didn't have" : "already had",
				reg_mask, stack_mask);
			print_verifier_state(env, func, true);
		}

		if (!reg_mask && !stack_mask)
			break;
		if (!new_marks)
			break;

		last_idx = st->last_insn_idx;
		first_idx = st->first_insn_idx;
	}
	return 0;
}

int mark_chain_precision(struct bpf_verifier_env *env, int regno)
{
	return __mark_chain_precision(env, regno, -1);
}

static int mark_chain_precision_stack(struct bpf_verifier_env *env, int spi)
{
	return __mark_chain_precision(env, -1, spi);
}

static bool is_spillable_regtype(enum bpf_reg_type type)
{
	switch (base_type(type)) {
	case PTR_TO_MAP_VALUE:
	case PTR_TO_STACK:
	case PTR_TO_CTX:
	case PTR_TO_PACKET:
	case PTR_TO_PACKET_META:
	case PTR_TO_PACKET_END:
	case PTR_TO_FLOW_KEYS:
	case CONST_PTR_TO_MAP:
	case PTR_TO_SOCKET:
	case PTR_TO_SOCK_COMMON:
	case PTR_TO_TCP_SOCK:
	case PTR_TO_XDP_SOCK:
	case PTR_TO_BTF_ID:
	case PTR_TO_BUF:
	case PTR_TO_MEM:
	case PTR_TO_FUNC:
	case PTR_TO_MAP_KEY:
		return true;
	default:
		return false;
	}
}

/* Does this register contain a constant zero? */
static bool register_is_null(struct bpf_reg_state *reg)
{
	return reg->type == SCALAR_VALUE && tnum_equals_const(reg->var_off, 0);
}

static bool register_is_const(struct bpf_reg_state *reg)
{
	return reg->type == SCALAR_VALUE && tnum_is_const(reg->var_off);
}

static bool __is_scalar_unbounded(struct bpf_reg_state *reg)
{
	return tnum_is_unknown(reg->var_off) &&
	       reg->smin_value == S64_MIN && reg->smax_value == S64_MAX &&
	       reg->umin_value == 0 && reg->umax_value == U64_MAX &&
	       reg->s32_min_value == S32_MIN && reg->s32_max_value == S32_MAX &&
	       reg->u32_min_value == 0 && reg->u32_max_value == U32_MAX;
}

static bool register_is_bounded(struct bpf_reg_state *reg)
{
	return reg->type == SCALAR_VALUE && !__is_scalar_unbounded(reg);
}

static bool __is_pointer_value(bool allow_ptr_leaks,
			       const struct bpf_reg_state *reg)
{
	if (allow_ptr_leaks)
		return false;

	return reg->type != SCALAR_VALUE;
}

static void save_register_state(struct bpf_func_state *state,
				int spi, struct bpf_reg_state *reg,
				int size)
{
	int i;

	state->stack[spi].spilled_ptr = *reg;
	if (size == BPF_REG_SIZE)
		state->stack[spi].spilled_ptr.live |= REG_LIVE_WRITTEN;

	for (i = BPF_REG_SIZE; i > BPF_REG_SIZE - size; i--)
		state->stack[spi].slot_type[i - 1] = STACK_SPILL;

	/* size < 8 bytes spill */
	for (; i; i--)
		scrub_spilled_slot(&state->stack[spi].slot_type[i - 1]);
}

/* check_stack_{read,write}_fixed_off functions track spill/fill of registers,
 * stack boundary and alignment are checked in check_mem_access()
 */
static int check_stack_write_fixed_off(struct bpf_verifier_env *env,
				       /* stack frame we're writing to */
				       struct bpf_func_state *state,
				       int off, int size, int value_regno,
				       int insn_idx)
{
	struct bpf_func_state *cur; /* state of the current function */
	int i, slot = -off - 1, spi = slot / BPF_REG_SIZE, err;
	u32 dst_reg = env->prog->insnsi[insn_idx].dst_reg;
	struct bpf_reg_state *reg = NULL;

	err = grow_stack_state(state, round_up(slot + 1, BPF_REG_SIZE));
	if (err)
		return err;
	/* caller checked that off % size == 0 and -MAX_BPF_STACK <= off < 0,
	 * so it's aligned access and [off, off + size) are within stack limits
	 */
	if (!env->allow_ptr_leaks &&
	    state->stack[spi].slot_type[0] == STACK_SPILL &&
	    size != BPF_REG_SIZE) {
		verbose(env, "attempt to corrupt spilled pointer on stack\n");
		return -EACCES;
	}

	cur = env->cur_state->frame[env->cur_state->curframe];
	if (value_regno >= 0)
		reg = &cur->regs[value_regno];
	if (!env->bypass_spec_v4) {
		bool sanitize = reg && is_spillable_regtype(reg->type);

		for (i = 0; i < size; i++) {
			if (state->stack[spi].slot_type[i] == STACK_INVALID) {
				sanitize = true;
				break;
			}
		}

		if (sanitize)
			env->insn_aux_data[insn_idx].sanitize_stack_spill = true;
	}

	mark_stack_slot_scratched(env, spi);
	if (reg && !(off % BPF_REG_SIZE) && register_is_bounded(reg) &&
	    !register_is_null(reg) && env->bpf_capable) {
		if (dst_reg != BPF_REG_FP) {
			/* The backtracking logic can only recognize explicit
			 * stack slot address like [fp - 8]. Other spill of
			 * scalar via different register has to be conservative.
			 * Backtrack from here and mark all registers as precise
			 * that contributed into 'reg' being a constant.
			 */
			err = mark_chain_precision(env, value_regno);
			if (err)
				return err;
		}
		save_register_state(state, spi, reg, size);
	} else if (reg && is_spillable_regtype(reg->type)) {
		/* register containing pointer is being spilled into stack */
		if (size != BPF_REG_SIZE) {
			verbose_linfo(env, insn_idx, "; ");
			verbose(env, "invalid size of register spill\n");
			return -EACCES;
		}
		if (state != cur && reg->type == PTR_TO_STACK) {
			verbose(env, "cannot spill pointers to stack into stack frame of the caller\n");
			return -EINVAL;
		}
		save_register_state(state, spi, reg, size);
	} else {
		u8 type = STACK_MISC;

		/* regular write of data into stack destroys any spilled ptr */
		state->stack[spi].spilled_ptr.type = NOT_INIT;
		/* Mark slots as STACK_MISC if they belonged to spilled ptr. */
		if (is_spilled_reg(&state->stack[spi]))
			for (i = 0; i < BPF_REG_SIZE; i++)
				scrub_spilled_slot(&state->stack[spi].slot_type[i]);

		/* only mark the slot as written if all 8 bytes were written
		 * otherwise read propagation may incorrectly stop too soon
		 * when stack slots are partially written.
		 * This heuristic means that read propagation will be
		 * conservative, since it will add reg_live_read marks
		 * to stack slots all the way to first state when programs
		 * writes+reads less than 8 bytes
		 */
		if (size == BPF_REG_SIZE)
			state->stack[spi].spilled_ptr.live |= REG_LIVE_WRITTEN;

		/* when we zero initialize stack slots mark them as such */
		if (reg && register_is_null(reg)) {
			/* backtracking doesn't work for STACK_ZERO yet. */
			err = mark_chain_precision(env, value_regno);
			if (err)
				return err;
			type = STACK_ZERO;
		}

		/* Mark slots affected by this stack write. */
		for (i = 0; i < size; i++)
			state->stack[spi].slot_type[(slot - i) % BPF_REG_SIZE] =
				type;
	}
	return 0;
}

/* Write the stack: 'stack[ptr_regno + off] = value_regno'. 'ptr_regno' is
 * known to contain a variable offset.
 * This function checks whether the write is permitted and conservatively
 * tracks the effects of the write, considering that each stack slot in the
 * dynamic range is potentially written to.
 *
 * 'off' includes 'regno->off'.
 * 'value_regno' can be -1, meaning that an unknown value is being written to
 * the stack.
 *
 * Spilled pointers in range are not marked as written because we don't know
 * what's going to be actually written. This means that read propagation for
 * future reads cannot be terminated by this write.
 *
 * For privileged programs, uninitialized stack slots are considered
 * initialized by this write (even though we don't know exactly what offsets
 * are going to be written to). The idea is that we don't want the verifier to
 * reject future reads that access slots written to through variable offsets.
 */
static int check_stack_write_var_off(struct bpf_verifier_env *env,
				     /* func where register points to */
				     struct bpf_func_state *state,
				     int ptr_regno, int off, int size,
				     int value_regno, int insn_idx)
{
	struct bpf_func_state *cur; /* state of the current function */
	int min_off, max_off;
	int i, err;
	struct bpf_reg_state *ptr_reg = NULL, *value_reg = NULL;
	bool writing_zero = false;
	/* set if the fact that we're writing a zero is used to let any
	 * stack slots remain STACK_ZERO
	 */
	bool zero_used = false;

	cur = env->cur_state->frame[env->cur_state->curframe];
	ptr_reg = &cur->regs[ptr_regno];
	min_off = ptr_reg->smin_value + off;
	max_off = ptr_reg->smax_value + off + size;
	if (value_regno >= 0)
		value_reg = &cur->regs[value_regno];
	if (value_reg && register_is_null(value_reg))
		writing_zero = true;

	err = grow_stack_state(state, round_up(-min_off, BPF_REG_SIZE));
	if (err)
		return err;


	/* Variable offset writes destroy any spilled pointers in range. */
	for (i = min_off; i < max_off; i++) {
		u8 new_type, *stype;
		int slot, spi;

		slot = -i - 1;
		spi = slot / BPF_REG_SIZE;
		stype = &state->stack[spi].slot_type[slot % BPF_REG_SIZE];
		mark_stack_slot_scratched(env, spi);

		if (!env->allow_ptr_leaks
				&& *stype != NOT_INIT
				&& *stype != SCALAR_VALUE) {
			/* Reject the write if there's are spilled pointers in
			 * range. If we didn't reject here, the ptr status
			 * would be erased below (even though not all slots are
			 * actually overwritten), possibly opening the door to
			 * leaks.
			 */
			verbose(env, "spilled ptr in range of var-offset stack write; insn %d, ptr off: %d",
				insn_idx, i);
			return -EINVAL;
		}

		/* Erase all spilled pointers. */
		state->stack[spi].spilled_ptr.type = NOT_INIT;

		/* Update the slot type. */
		new_type = STACK_MISC;
		if (writing_zero && *stype == STACK_ZERO) {
			new_type = STACK_ZERO;
			zero_used = true;
		}
		/* If the slot is STACK_INVALID, we check whether it's OK to
		 * pretend that it will be initialized by this write. The slot
		 * might not actually be written to, and so if we mark it as
		 * initialized future reads might leak uninitialized memory.
		 * For privileged programs, we will accept such reads to slots
		 * that may or may not be written because, if we're reject
		 * them, the error would be too confusing.
		 */
		if (*stype == STACK_INVALID && !env->allow_uninit_stack) {
			verbose(env, "uninit stack in range of var-offset write prohibited for !root; insn %d, off: %d",
					insn_idx, i);
			return -EINVAL;
		}
		*stype = new_type;
	}
	if (zero_used) {
		/* backtracking doesn't work for STACK_ZERO yet. */
		err = mark_chain_precision(env, value_regno);
		if (err)
			return err;
	}
	return 0;
}

/* When register 'dst_regno' is assigned some values from stack[min_off,
 * max_off), we set the register's type according to the types of the
 * respective stack slots. If all the stack values are known to be zeros, then
 * so is the destination reg. Otherwise, the register is considered to be
 * SCALAR. This function does not deal with register filling; the caller must
 * ensure that all spilled registers in the stack range have been marked as
 * read.
 */
static void mark_reg_stack_read(struct bpf_verifier_env *env,
				/* func where src register points to */
				struct bpf_func_state *ptr_state,
				int min_off, int max_off, int dst_regno)
{
	struct bpf_verifier_state *vstate = env->cur_state;
	struct bpf_func_state *state = vstate->frame[vstate->curframe];
	int i, slot, spi;
	u8 *stype;
	int zeros = 0;

	for (i = min_off; i < max_off; i++) {
		slot = -i - 1;
		spi = slot / BPF_REG_SIZE;
		stype = ptr_state->stack[spi].slot_type;
		if (stype[slot % BPF_REG_SIZE] != STACK_ZERO)
			break;
		zeros++;
	}
	if (zeros == max_off - min_off) {
		/* any access_size read into register is zero extended,
		 * so the whole register == const_zero
		 */
		__mark_reg_const_zero(&state->regs[dst_regno]);
		/* backtracking doesn't support STACK_ZERO yet,
		 * so mark it precise here, so that later
		 * backtracking can stop here.
		 * Backtracking may not need this if this register
		 * doesn't participate in pointer adjustment.
		 * Forward propagation of precise flag is not
		 * necessary either. This mark is only to stop
		 * backtracking. Any register that contributed
		 * to const 0 was marked precise before spill.
		 */
		state->regs[dst_regno].precise = true;
	} else {
		/* have read misc data from the stack */
		mark_reg_unknown(env, state->regs, dst_regno);
	}
	state->regs[dst_regno].live |= REG_LIVE_WRITTEN;
}

/* Read the stack at 'off' and put the results into the register indicated by
 * 'dst_regno'. It handles reg filling if the addressed stack slot is a
 * spilled reg.
 *
 * 'dst_regno' can be -1, meaning that the read value is not going to a
 * register.
 *
 * The access is assumed to be within the current stack bounds.
 */
static int check_stack_read_fixed_off(struct bpf_verifier_env *env,
				      /* func where src register points to */
				      struct bpf_func_state *reg_state,
				      int off, int size, int dst_regno)
{
	struct bpf_verifier_state *vstate = env->cur_state;
	struct bpf_func_state *state = vstate->frame[vstate->curframe];
	int i, slot = -off - 1, spi = slot / BPF_REG_SIZE;
	struct bpf_reg_state *reg;
	u8 *stype, type;

	stype = reg_state->stack[spi].slot_type;
	reg = &reg_state->stack[spi].spilled_ptr;

	if (is_spilled_reg(&reg_state->stack[spi])) {
		u8 spill_size = 1;

		for (i = BPF_REG_SIZE - 1; i > 0 && stype[i - 1] == STACK_SPILL; i--)
			spill_size++;

		if (size != BPF_REG_SIZE || spill_size != BPF_REG_SIZE) {
			if (reg->type != SCALAR_VALUE) {
				verbose_linfo(env, env->insn_idx, "; ");
				verbose(env, "invalid size of register fill\n");
				return -EACCES;
			}

			mark_reg_read(env, reg, reg->parent, REG_LIVE_READ64);
			if (dst_regno < 0)
				return 0;

			if (!(off % BPF_REG_SIZE) && size == spill_size) {
				/* The earlier check_reg_arg() has decided the
				 * subreg_def for this insn.  Save it first.
				 */
				s32 subreg_def = state->regs[dst_regno].subreg_def;

				state->regs[dst_regno] = *reg;
				state->regs[dst_regno].subreg_def = subreg_def;
			} else {
				for (i = 0; i < size; i++) {
					type = stype[(slot - i) % BPF_REG_SIZE];
					if (type == STACK_SPILL)
						continue;
					if (type == STACK_MISC)
						continue;
					verbose(env, "invalid read from stack off %d+%d size %d\n",
						off, i, size);
					return -EACCES;
				}
				mark_reg_unknown(env, state->regs, dst_regno);
			}
			state->regs[dst_regno].live |= REG_LIVE_WRITTEN;
			return 0;
		}

		if (dst_regno >= 0) {
			/* restore register state from stack */
			state->regs[dst_regno] = *reg;
			/* mark reg as written since spilled pointer state likely
			 * has its liveness marks cleared by is_state_visited()
			 * which resets stack/reg liveness for state transitions
			 */
			state->regs[dst_regno].live |= REG_LIVE_WRITTEN;
		} else if (__is_pointer_value(env->allow_ptr_leaks, reg)) {
			/* If dst_regno==-1, the caller is asking us whether
			 * it is acceptable to use this value as a SCALAR_VALUE
			 * (e.g. for XADD).
			 * We must not allow unprivileged callers to do that
			 * with spilled pointers.
			 */
			verbose(env, "leaking pointer from stack off %d\n",
				off);
			return -EACCES;
		}
		mark_reg_read(env, reg, reg->parent, REG_LIVE_READ64);
	} else {
		for (i = 0; i < size; i++) {
			type = stype[(slot - i) % BPF_REG_SIZE];
			if (type == STACK_MISC)
				continue;
			if (type == STACK_ZERO)
				continue;
			verbose(env, "invalid read from stack off %d+%d size %d\n",
				off, i, size);
			return -EACCES;
		}
		mark_reg_read(env, reg, reg->parent, REG_LIVE_READ64);
		if (dst_regno >= 0)
			mark_reg_stack_read(env, reg_state, off, off + size, dst_regno);
	}
	return 0;
}

enum bpf_access_src {
	ACCESS_DIRECT = 1,  /* the access is performed by an instruction */
	ACCESS_HELPER = 2,  /* the access is performed by a helper */
};

static int check_stack_range_initialized(struct bpf_verifier_env *env,
					 int regno, int off, int access_size,
					 bool zero_size_allowed,
					 enum bpf_access_src type,
					 struct bpf_call_arg_meta *meta);

static struct bpf_reg_state *reg_state(struct bpf_verifier_env *env, int regno)
{
	return cur_regs(env) + regno;
}

/* Read the stack at 'ptr_regno + off' and put the result into the register
 * 'dst_regno'.
 * 'off' includes the pointer register's fixed offset(i.e. 'ptr_regno.off'),
 * but not its variable offset.
 * 'size' is assumed to be <= reg size and the access is assumed to be aligned.
 *
 * As opposed to check_stack_read_fixed_off, this function doesn't deal with
 * filling registers (i.e. reads of spilled register cannot be detected when
 * the offset is not fixed). We conservatively mark 'dst_regno' as containing
 * SCALAR_VALUE. That's why we assert that the 'ptr_regno' has a variable
 * offset; for a fixed offset check_stack_read_fixed_off should be used
 * instead.
 */
static int check_stack_read_var_off(struct bpf_verifier_env *env,
				    int ptr_regno, int off, int size, int dst_regno)
{
	/* The state of the source register. */
	struct bpf_reg_state *reg = reg_state(env, ptr_regno);
	struct bpf_func_state *ptr_state = func(env, reg);
	int err;
	int min_off, max_off;

	/* Note that we pass a NULL meta, so raw access will not be permitted.
	 */
	err = check_stack_range_initialized(env, ptr_regno, off, size,
					    false, ACCESS_DIRECT, NULL);
	if (err)
		return err;

	min_off = reg->smin_value + off;
	max_off = reg->smax_value + off;
	mark_reg_stack_read(env, ptr_state, min_off, max_off + size, dst_regno);
	return 0;
}

/* check_stack_read dispatches to check_stack_read_fixed_off or
 * check_stack_read_var_off.
 *
 * The caller must ensure that the offset falls within the allocated stack
 * bounds.
 *
 * 'dst_regno' is a register which will receive the value from the stack. It
 * can be -1, meaning that the read value is not going to a register.
 */
static int check_stack_read(struct bpf_verifier_env *env,
			    int ptr_regno, int off, int size,
			    int dst_regno)
{
	struct bpf_reg_state *reg = reg_state(env, ptr_regno);
	struct bpf_func_state *state = func(env, reg);
	int err;
	/* Some accesses are only permitted with a static offset. */
	bool var_off = !tnum_is_const(reg->var_off);

	/* The offset is required to be static when reads don't go to a
	 * register, in order to not leak pointers (see
	 * check_stack_read_fixed_off).
	 */
	if (dst_regno < 0 && var_off) {
		char tn_buf[48];

		tnum_strn(tn_buf, sizeof(tn_buf), reg->var_off);
		verbose(env, "variable offset stack pointer cannot be passed into helper function; var_off=%s off=%d size=%d\n",
			tn_buf, off, size);
		return -EACCES;
	}
	/* Variable offset is prohibited for unprivileged mode for simplicity
	 * since it requires corresponding support in Spectre masking for stack
	 * ALU. See also retrieve_ptr_limit().
	 */
	if (!env->bypass_spec_v1 && var_off) {
		char tn_buf[48];

		tnum_strn(tn_buf, sizeof(tn_buf), reg->var_off);
		verbose(env, "R%d variable offset stack access prohibited for !root, var_off=%s\n",
				ptr_regno, tn_buf);
		return -EACCES;
	}

	if (!var_off) {
		off += reg->var_off.value;
		err = check_stack_read_fixed_off(env, state, off, size,
						 dst_regno);
	} else {
		/* Variable offset stack reads need more conservative handling
		 * than fixed offset ones. Note that dst_regno >= 0 on this
		 * branch.
		 */
		err = check_stack_read_var_off(env, ptr_regno, off, size,
					       dst_regno);
	}
	return err;
}


/* check_stack_write dispatches to check_stack_write_fixed_off or
 * check_stack_write_var_off.
 *
 * 'ptr_regno' is the register used as a pointer into the stack.
 * 'off' includes 'ptr_regno->off', but not its variable offset (if any).
 * 'value_regno' is the register whose value we're writing to the stack. It can
 * be -1, meaning that we're not writing from a register.
 *
 * The caller must ensure that the offset falls within the maximum stack size.
 */
static int check_stack_write(struct bpf_verifier_env *env,
			     int ptr_regno, int off, int size,
			     int value_regno, int insn_idx)
{
	struct bpf_reg_state *reg = reg_state(env, ptr_regno);
	struct bpf_func_state *state = func(env, reg);
	int err;

	if (tnum_is_const(reg->var_off)) {
		off += reg->var_off.value;
		err = check_stack_write_fixed_off(env, state, off, size,
						  value_regno, insn_idx);
	} else {
		/* Variable offset stack reads need more conservative handling
		 * than fixed offset ones.
		 */
		err = check_stack_write_var_off(env, state,
						ptr_regno, off, size,
						value_regno, insn_idx);
	}
	return err;
}

static int check_map_access_type(struct bpf_verifier_env *env, u32 regno,
				 int off, int size, enum bpf_access_type type)
{
	struct bpf_reg_state *regs = cur_regs(env);
	struct bpf_map *map = regs[regno].map_ptr;
	u32 cap = bpf_map_flags_to_cap(map);

	if (type == BPF_WRITE && !(cap & BPF_MAP_CAN_WRITE)) {
		verbose(env, "write into map forbidden, value_size=%d off=%d size=%d\n",
			map->value_size, off, size);
		return -EACCES;
	}

	if (type == BPF_READ && !(cap & BPF_MAP_CAN_READ)) {
		verbose(env, "read from map forbidden, value_size=%d off=%d size=%d\n",
			map->value_size, off, size);
		return -EACCES;
	}

	return 0;
}

/* check read/write into memory region (e.g., map value, ringbuf sample, etc) */
static int __check_mem_access(struct bpf_verifier_env *env, int regno,
			      int off, int size, u32 mem_size,
			      bool zero_size_allowed)
{
	bool size_ok = size > 0 || (size == 0 && zero_size_allowed);
	struct bpf_reg_state *reg;

	if (off >= 0 && size_ok && (u64)off + size <= mem_size)
		return 0;

	reg = &cur_regs(env)[regno];
	switch (reg->type) {
	case PTR_TO_MAP_KEY:
		verbose(env, "invalid access to map key, key_size=%d off=%d size=%d\n",
			mem_size, off, size);
		break;
	case PTR_TO_MAP_VALUE:
		verbose(env, "invalid access to map value, value_size=%d off=%d size=%d\n",
			mem_size, off, size);
		break;
	case PTR_TO_PACKET:
	case PTR_TO_PACKET_META:
	case PTR_TO_PACKET_END:
		verbose(env, "invalid access to packet, off=%d size=%d, R%d(id=%d,off=%d,r=%d)\n",
			off, size, regno, reg->id, off, mem_size);
		break;
	case PTR_TO_MEM:
	default:
		verbose(env, "invalid access to memory, mem_size=%u off=%d size=%d\n",
			mem_size, off, size);
	}

	return -EACCES;
}

/* check read/write into a memory region with possible variable offset */
static int check_mem_region_access(struct bpf_verifier_env *env, u32 regno,
				   int off, int size, u32 mem_size,
				   bool zero_size_allowed)
{
	struct bpf_verifier_state *vstate = env->cur_state;
	struct bpf_func_state *state = vstate->frame[vstate->curframe];
	struct bpf_reg_state *reg = &state->regs[regno];
	int err;

	/* We may have adjusted the register pointing to memory region, so we
	 * need to try adding each of min_value and max_value to off
	 * to make sure our theoretical access will be safe.
	 *
	 * The minimum value is only important with signed
	 * comparisons where we can't assume the floor of a
	 * value is 0.  If we are using signed variables for our
	 * index'es we need to make sure that whatever we use
	 * will have a set floor within our range.
	 */
	if (reg->smin_value < 0 &&
	    (reg->smin_value == S64_MIN ||
	     (off + reg->smin_value != (s64)(s32)(off + reg->smin_value)) ||
	      reg->smin_value + off < 0)) {
		verbose(env, "R%d min value is negative, either use unsigned index or do a if (index >=0) check.\n",
			regno);
		return -EACCES;
	}
	err = __check_mem_access(env, regno, reg->smin_value + off, size,
				 mem_size, zero_size_allowed);
	if (err) {
		verbose(env, "R%d min value is outside of the allowed memory range\n",
			regno);
		return err;
	}

	/* If we haven't set a max value then we need to bail since we can't be
	 * sure we won't do bad things.
	 * If reg->umax_value + off could overflow, treat that as unbounded too.
	 */
	if (reg->umax_value >= BPF_MAX_VAR_OFF) {
		verbose(env, "R%d unbounded memory access, make sure to bounds check any such access\n",
			regno);
		return -EACCES;
	}
	err = __check_mem_access(env, regno, reg->umax_value + off, size,
				 mem_size, zero_size_allowed);
	if (err) {
		verbose(env, "R%d max value is outside of the allowed memory range\n",
			regno);
		return err;
	}

	return 0;
}

static int __check_ptr_off_reg(struct bpf_verifier_env *env,
			       const struct bpf_reg_state *reg, int regno,
			       bool fixed_off_ok)
{
	/* Access to this pointer-typed register or passing it to a helper
	 * is only allowed in its original, unmodified form.
	 */

	if (reg->off < 0) {
		verbose(env, "negative offset %s ptr R%d off=%d disallowed\n",
			reg_type_str(env, reg->type), regno, reg->off);
		return -EACCES;
	}

	if (!fixed_off_ok && reg->off) {
		verbose(env, "dereference of modified %s ptr R%d off=%d disallowed\n",
			reg_type_str(env, reg->type), regno, reg->off);
		return -EACCES;
	}

	if (!tnum_is_const(reg->var_off) || reg->var_off.value) {
		char tn_buf[48];

		tnum_strn(tn_buf, sizeof(tn_buf), reg->var_off);
		verbose(env, "variable %s access var_off=%s disallowed\n",
			reg_type_str(env, reg->type), tn_buf);
		return -EACCES;
	}

	return 0;
}

int check_ptr_off_reg(struct bpf_verifier_env *env,
		      const struct bpf_reg_state *reg, int regno)
{
	return __check_ptr_off_reg(env, reg, regno, false);
}

static int map_kptr_match_type(struct bpf_verifier_env *env,
			       struct bpf_map_value_off_desc *off_desc,
			       struct bpf_reg_state *reg, u32 regno)
{
	const char *targ_name = kernel_type_name(off_desc->kptr.btf, off_desc->kptr.btf_id);
	int perm_flags = PTR_MAYBE_NULL;
	const char *reg_name = "";

	/* Only unreferenced case accepts untrusted pointers */
	if (off_desc->type == BPF_KPTR_UNREF)
		perm_flags |= PTR_UNTRUSTED;

	if (base_type(reg->type) != PTR_TO_BTF_ID || (type_flag(reg->type) & ~perm_flags))
		goto bad_type;

	if (!btf_is_kernel(reg->btf)) {
		verbose(env, "R%d must point to kernel BTF\n", regno);
		return -EINVAL;
	}
	/* We need to verify reg->type and reg->btf, before accessing reg->btf */
	reg_name = kernel_type_name(reg->btf, reg->btf_id);

	/* For ref_ptr case, release function check should ensure we get one
	 * referenced PTR_TO_BTF_ID, and that its fixed offset is 0. For the
	 * normal store of unreferenced kptr, we must ensure var_off is zero.
	 * Since ref_ptr cannot be accessed directly by BPF insns, checks for
	 * reg->off and reg->ref_obj_id are not needed here.
	 */
	if (__check_ptr_off_reg(env, reg, regno, true))
		return -EACCES;

	/* A full type match is needed, as BTF can be vmlinux or module BTF, and
	 * we also need to take into account the reg->off.
	 *
	 * We want to support cases like:
	 *
	 * struct foo {
	 *         struct bar br;
	 *         struct baz bz;
	 * };
	 *
	 * struct foo *v;
	 * v = func();	      // PTR_TO_BTF_ID
	 * val->foo = v;      // reg->off is zero, btf and btf_id match type
	 * val->bar = &v->br; // reg->off is still zero, but we need to retry with
	 *                    // first member type of struct after comparison fails
	 * val->baz = &v->bz; // reg->off is non-zero, so struct needs to be walked
	 *                    // to match type
	 *
	 * In the kptr_ref case, check_func_arg_reg_off already ensures reg->off
	 * is zero. We must also ensure that btf_struct_ids_match does not walk
	 * the struct to match type against first member of struct, i.e. reject
	 * second case from above. Hence, when type is BPF_KPTR_REF, we set
	 * strict mode to true for type match.
	 */
	if (!btf_struct_ids_match(&env->log, reg->btf, reg->btf_id, reg->off,
				  off_desc->kptr.btf, off_desc->kptr.btf_id,
				  off_desc->type == BPF_KPTR_REF))
		goto bad_type;
	return 0;
bad_type:
	verbose(env, "invalid kptr access, R%d type=%s%s ", regno,
		reg_type_str(env, reg->type), reg_name);
	verbose(env, "expected=%s%s", reg_type_str(env, PTR_TO_BTF_ID), targ_name);
	if (off_desc->type == BPF_KPTR_UNREF)
		verbose(env, " or %s%s\n", reg_type_str(env, PTR_TO_BTF_ID | PTR_UNTRUSTED),
			targ_name);
	else
		verbose(env, "\n");
	return -EINVAL;
}

static int check_map_kptr_access(struct bpf_verifier_env *env, u32 regno,
				 int value_regno, int insn_idx,
				 struct bpf_map_value_off_desc *off_desc)
{
	struct bpf_insn *insn = &env->prog->insnsi[insn_idx];
	int class = BPF_CLASS(insn->code);
	struct bpf_reg_state *val_reg;

	/* Things we already checked for in check_map_access and caller:
	 *  - Reject cases where variable offset may touch kptr
	 *  - size of access (must be BPF_DW)
	 *  - tnum_is_const(reg->var_off)
	 *  - off_desc->offset == off + reg->var_off.value
	 */
	/* Only BPF_[LDX,STX,ST] | BPF_MEM | BPF_DW is supported */
	if (BPF_MODE(insn->code) != BPF_MEM) {
		verbose(env, "kptr in map can only be accessed using BPF_MEM instruction mode\n");
		return -EACCES;
	}

	/* We only allow loading referenced kptr, since it will be marked as
	 * untrusted, similar to unreferenced kptr.
	 */
	if (class != BPF_LDX && off_desc->type == BPF_KPTR_REF) {
		verbose(env, "store to referenced kptr disallowed\n");
		return -EACCES;
	}

	if (class == BPF_LDX) {
		val_reg = reg_state(env, value_regno);
		/* We can simply mark the value_regno receiving the pointer
		 * value from map as PTR_TO_BTF_ID, with the correct type.
		 */
		mark_btf_ld_reg(env, cur_regs(env), value_regno, PTR_TO_BTF_ID, off_desc->kptr.btf,
				off_desc->kptr.btf_id, PTR_MAYBE_NULL | PTR_UNTRUSTED);
		/* For mark_ptr_or_null_reg */
		val_reg->id = ++env->id_gen;
	} else if (class == BPF_STX) {
		val_reg = reg_state(env, value_regno);
		if (!register_is_null(val_reg) &&
		    map_kptr_match_type(env, off_desc, val_reg, value_regno))
			return -EACCES;
	} else if (class == BPF_ST) {
		if (insn->imm) {
			verbose(env, "BPF_ST imm must be 0 when storing to kptr at off=%u\n",
				off_desc->offset);
			return -EACCES;
		}
	} else {
		verbose(env, "kptr in map can only be accessed using BPF_LDX/BPF_STX/BPF_ST\n");
		return -EACCES;
	}
	return 0;
}

/* check read/write into a map element with possible variable offset */
static int check_map_access(struct bpf_verifier_env *env, u32 regno,
			    int off, int size, bool zero_size_allowed,
			    enum bpf_access_src src)
{
	struct bpf_verifier_state *vstate = env->cur_state;
	struct bpf_func_state *state = vstate->frame[vstate->curframe];
	struct bpf_reg_state *reg = &state->regs[regno];
	struct bpf_map *map = reg->map_ptr;
	int err;

	err = check_mem_region_access(env, regno, off, size, map->value_size,
				      zero_size_allowed);
	if (err)
		return err;

	if (map_value_has_spin_lock(map)) {
		u32 lock = map->spin_lock_off;

		/* if any part of struct bpf_spin_lock can be touched by
		 * load/store reject this program.
		 * To check that [x1, x2) overlaps with [y1, y2)
		 * it is sufficient to check x1 < y2 && y1 < x2.
		 */
		if (reg->smin_value + off < lock + sizeof(struct bpf_spin_lock) &&
		     lock < reg->umax_value + off + size) {
			verbose(env, "bpf_spin_lock cannot be accessed directly by load/store\n");
			return -EACCES;
		}
	}
	if (map_value_has_timer(map)) {
		u32 t = map->timer_off;

		if (reg->smin_value + off < t + sizeof(struct bpf_timer) &&
		     t < reg->umax_value + off + size) {
			verbose(env, "bpf_timer cannot be accessed directly by load/store\n");
			return -EACCES;
		}
	}
	if (map_value_has_kptrs(map)) {
		struct bpf_map_value_off *tab = map->kptr_off_tab;
		int i;

		for (i = 0; i < tab->nr_off; i++) {
			u32 p = tab->off[i].offset;

			if (reg->smin_value + off < p + sizeof(u64) &&
			    p < reg->umax_value + off + size) {
				if (src != ACCESS_DIRECT) {
					verbose(env, "kptr cannot be accessed indirectly by helper\n");
					return -EACCES;
				}
				if (!tnum_is_const(reg->var_off)) {
					verbose(env, "kptr access cannot have variable offset\n");
					return -EACCES;
				}
				if (p != off + reg->var_off.value) {
					verbose(env, "kptr access misaligned expected=%u off=%llu\n",
						p, off + reg->var_off.value);
					return -EACCES;
				}
				if (size != bpf_size_to_bytes(BPF_DW)) {
					verbose(env, "kptr access size must be BPF_DW\n");
					return -EACCES;
				}
				break;
			}
		}
	}
	return err;
}

#define MAX_PACKET_OFF 0xffff

static bool may_access_direct_pkt_data(struct bpf_verifier_env *env,
				       const struct bpf_call_arg_meta *meta,
				       enum bpf_access_type t)
{
	enum bpf_prog_type prog_type = resolve_prog_type(env->prog);

	switch (prog_type) {
	/* Program types only with direct read access go here! */
	case BPF_PROG_TYPE_LWT_IN:
	case BPF_PROG_TYPE_LWT_OUT:
	case BPF_PROG_TYPE_LWT_SEG6LOCAL:
	case BPF_PROG_TYPE_SK_REUSEPORT:
	case BPF_PROG_TYPE_FLOW_DISSECTOR:
	case BPF_PROG_TYPE_CGROUP_SKB:
		if (t == BPF_WRITE)
			return false;
		fallthrough;

	/* Program types with direct read + write access go here! */
	case BPF_PROG_TYPE_SCHED_CLS:
	case BPF_PROG_TYPE_SCHED_ACT:
	case BPF_PROG_TYPE_XDP:
	case BPF_PROG_TYPE_LWT_XMIT:
	case BPF_PROG_TYPE_SK_SKB:
	case BPF_PROG_TYPE_SK_MSG:
		if (meta)
			return meta->pkt_access;

		env->seen_direct_write = true;
		return true;

	case BPF_PROG_TYPE_CGROUP_SOCKOPT:
		if (t == BPF_WRITE)
			env->seen_direct_write = true;

		return true;

	default:
		return false;
	}
}

static int check_packet_access(struct bpf_verifier_env *env, u32 regno, int off,
			       int size, bool zero_size_allowed)
{
	struct bpf_reg_state *regs = cur_regs(env);
	struct bpf_reg_state *reg = &regs[regno];
	int err;

	/* We may have added a variable offset to the packet pointer; but any
	 * reg->range we have comes after that.  We are only checking the fixed
	 * offset.
	 */

	/* We don't allow negative numbers, because we aren't tracking enough
	 * detail to prove they're safe.
	 */
	if (reg->smin_value < 0) {
		verbose(env, "R%d min value is negative, either use unsigned index or do a if (index >=0) check.\n",
			regno);
		return -EACCES;
	}

	err = reg->range < 0 ? -EINVAL :
	      __check_mem_access(env, regno, off, size, reg->range,
				 zero_size_allowed);
	if (err) {
		verbose(env, "R%d offset is outside of the packet\n", regno);
		return err;
	}

	/* __check_mem_access has made sure "off + size - 1" is within u16.
	 * reg->umax_value can't be bigger than MAX_PACKET_OFF which is 0xffff,
	 * otherwise find_good_pkt_pointers would have refused to set range info
	 * that __check_mem_access would have rejected this pkt access.
	 * Therefore, "off + reg->umax_value + size - 1" won't overflow u32.
	 */
	env->prog->aux->max_pkt_offset =
		max_t(u32, env->prog->aux->max_pkt_offset,
		      off + reg->umax_value + size - 1);

	return err;
}

/* check access to 'struct bpf_context' fields.  Supports fixed offsets only */
static int check_ctx_access(struct bpf_verifier_env *env, int insn_idx, int off, int size,
			    enum bpf_access_type t, enum bpf_reg_type *reg_type,
			    struct btf **btf, u32 *btf_id)
{
	struct bpf_insn_access_aux info = {
		.reg_type = *reg_type,
		.log = &env->log,
	};

	if (env->ops->is_valid_access &&
	    env->ops->is_valid_access(off, size, t, env->prog, &info)) {
		/* A non zero info.ctx_field_size indicates that this field is a
		 * candidate for later verifier transformation to load the whole
		 * field and then apply a mask when accessed with a narrower
		 * access than actual ctx access size. A zero info.ctx_field_size
		 * will only allow for whole field access and rejects any other
		 * type of narrower access.
		 */
		*reg_type = info.reg_type;

		if (base_type(*reg_type) == PTR_TO_BTF_ID) {
			*btf = info.btf;
			*btf_id = info.btf_id;
		} else {
			env->insn_aux_data[insn_idx].ctx_field_size = info.ctx_field_size;
		}
		/* remember the offset of last byte accessed in ctx */
		if (env->prog->aux->max_ctx_offset < off + size)
			env->prog->aux->max_ctx_offset = off + size;
		return 0;
	}

	verbose(env, "invalid bpf_context access off=%d size=%d\n", off, size);
	return -EACCES;
}

static int check_flow_keys_access(struct bpf_verifier_env *env, int off,
				  int size)
{
	if (size < 0 || off < 0 ||
	    (u64)off + size > sizeof(struct bpf_flow_keys)) {
		verbose(env, "invalid access to flow keys off=%d size=%d\n",
			off, size);
		return -EACCES;
	}
	return 0;
}

static int check_sock_access(struct bpf_verifier_env *env, int insn_idx,
			     u32 regno, int off, int size,
			     enum bpf_access_type t)
{
	struct bpf_reg_state *regs = cur_regs(env);
	struct bpf_reg_state *reg = &regs[regno];
	struct bpf_insn_access_aux info = {};
	bool valid;

	if (reg->smin_value < 0) {
		verbose(env, "R%d min value is negative, either use unsigned index or do a if (index >=0) check.\n",
			regno);
		return -EACCES;
	}

	switch (reg->type) {
	case PTR_TO_SOCK_COMMON:
		valid = bpf_sock_common_is_valid_access(off, size, t, &info);
		break;
	case PTR_TO_SOCKET:
		valid = bpf_sock_is_valid_access(off, size, t, &info);
		break;
	case PTR_TO_TCP_SOCK:
		valid = bpf_tcp_sock_is_valid_access(off, size, t, &info);
		break;
	case PTR_TO_XDP_SOCK:
		valid = bpf_xdp_sock_is_valid_access(off, size, t, &info);
		break;
	default:
		valid = false;
	}


	if (valid) {
		env->insn_aux_data[insn_idx].ctx_field_size =
			info.ctx_field_size;
		return 0;
	}

	verbose(env, "R%d invalid %s access off=%d size=%d\n",
		regno, reg_type_str(env, reg->type), off, size);

	return -EACCES;
}

static bool is_pointer_value(struct bpf_verifier_env *env, int regno)
{
	return __is_pointer_value(env->allow_ptr_leaks, reg_state(env, regno));
}

static bool is_ctx_reg(struct bpf_verifier_env *env, int regno)
{
	const struct bpf_reg_state *reg = reg_state(env, regno);

	return reg->type == PTR_TO_CTX;
}

static bool is_sk_reg(struct bpf_verifier_env *env, int regno)
{
	const struct bpf_reg_state *reg = reg_state(env, regno);

	return type_is_sk_pointer(reg->type);
}

static bool is_pkt_reg(struct bpf_verifier_env *env, int regno)
{
	const struct bpf_reg_state *reg = reg_state(env, regno);

	return type_is_pkt_pointer(reg->type);
}

static bool is_flow_key_reg(struct bpf_verifier_env *env, int regno)
{
	const struct bpf_reg_state *reg = reg_state(env, regno);

	/* Separate to is_ctx_reg() since we still want to allow BPF_ST here. */
	return reg->type == PTR_TO_FLOW_KEYS;
}

static int check_pkt_ptr_alignment(struct bpf_verifier_env *env,
				   const struct bpf_reg_state *reg,
				   int off, int size, bool strict)
{
	struct tnum reg_off;
	int ip_align;

	/* Byte size accesses are always allowed. */
	if (!strict || size == 1)
		return 0;

	/* For platforms that do not have a Kconfig enabling
	 * CONFIG_HAVE_EFFICIENT_UNALIGNED_ACCESS the value of
	 * NET_IP_ALIGN is universally set to '2'.  And on platforms
	 * that do set CONFIG_HAVE_EFFICIENT_UNALIGNED_ACCESS, we get
	 * to this code only in strict mode where we want to emulate
	 * the NET_IP_ALIGN==2 checking.  Therefore use an
	 * unconditional IP align value of '2'.
	 */
	ip_align = 2;

	reg_off = tnum_add(reg->var_off, tnum_const(ip_align + reg->off + off));
	if (!tnum_is_aligned(reg_off, size)) {
		char tn_buf[48];

		tnum_strn(tn_buf, sizeof(tn_buf), reg->var_off);
		verbose(env,
			"misaligned packet access off %d+%s+%d+%d size %d\n",
			ip_align, tn_buf, reg->off, off, size);
		return -EACCES;
	}

	return 0;
}

static int check_generic_ptr_alignment(struct bpf_verifier_env *env,
				       const struct bpf_reg_state *reg,
				       const char *pointer_desc,
				       int off, int size, bool strict)
{
	struct tnum reg_off;

	/* Byte size accesses are always allowed. */
	if (!strict || size == 1)
		return 0;

	reg_off = tnum_add(reg->var_off, tnum_const(reg->off + off));
	if (!tnum_is_aligned(reg_off, size)) {
		char tn_buf[48];

		tnum_strn(tn_buf, sizeof(tn_buf), reg->var_off);
		verbose(env, "misaligned %saccess off %s+%d+%d size %d\n",
			pointer_desc, tn_buf, reg->off, off, size);
		return -EACCES;
	}

	return 0;
}

static int check_ptr_alignment(struct bpf_verifier_env *env,
			       const struct bpf_reg_state *reg, int off,
			       int size, bool strict_alignment_once)
{
	bool strict = env->strict_alignment || strict_alignment_once;
	const char *pointer_desc = "";

	switch (reg->type) {
	case PTR_TO_PACKET:
	case PTR_TO_PACKET_META:
		/* Special case, because of NET_IP_ALIGN. Given metadata sits
		 * right in front, treat it the very same way.
		 */
		return check_pkt_ptr_alignment(env, reg, off, size, strict);
	case PTR_TO_FLOW_KEYS:
		pointer_desc = "flow keys ";
		break;
	case PTR_TO_MAP_KEY:
		pointer_desc = "key ";
		break;
	case PTR_TO_MAP_VALUE:
		pointer_desc = "value ";
		break;
	case PTR_TO_CTX:
		pointer_desc = "context ";
		break;
	case PTR_TO_STACK:
		pointer_desc = "stack ";
		/* The stack spill tracking logic in check_stack_write_fixed_off()
		 * and check_stack_read_fixed_off() relies on stack accesses being
		 * aligned.
		 */
		strict = true;
		break;
	case PTR_TO_SOCKET:
		pointer_desc = "sock ";
		break;
	case PTR_TO_SOCK_COMMON:
		pointer_desc = "sock_common ";
		break;
	case PTR_TO_TCP_SOCK:
		pointer_desc = "tcp_sock ";
		break;
	case PTR_TO_XDP_SOCK:
		pointer_desc = "xdp_sock ";
		break;
	default:
		break;
	}
	return check_generic_ptr_alignment(env, reg, pointer_desc, off, size,
					   strict);
}

static int update_stack_depth(struct bpf_verifier_env *env,
			      const struct bpf_func_state *func,
			      int off)
{
	u16 stack = env->subprog_info[func->subprogno].stack_depth;

	if (stack >= -off)
		return 0;

	/* update known max for given subprogram */
	env->subprog_info[func->subprogno].stack_depth = -off;
	return 0;
}

/* starting from main bpf function walk all instructions of the function
 * and recursively walk all callees that given function can call.
 * Ignore jump and exit insns.
 * Since recursion is prevented by check_cfg() this algorithm
 * only needs a local stack of MAX_CALL_FRAMES to remember callsites
 */
static int check_max_stack_depth(struct bpf_verifier_env *env)
{
	int depth = 0, frame = 0, idx = 0, i = 0, subprog_end;
	struct bpf_subprog_info *subprog = env->subprog_info;
	struct bpf_insn *insn = env->prog->insnsi;
	bool tail_call_reachable = false;
	int ret_insn[MAX_CALL_FRAMES];
	int ret_prog[MAX_CALL_FRAMES];
	int j;

process_func:
	/* protect against potential stack overflow that might happen when
	 * bpf2bpf calls get combined with tailcalls. Limit the caller's stack
	 * depth for such case down to 256 so that the worst case scenario
	 * would result in 8k stack size (32 which is tailcall limit * 256 =
	 * 8k).
	 *
	 * To get the idea what might happen, see an example:
	 * func1 -> sub rsp, 128
	 *  subfunc1 -> sub rsp, 256
	 *  tailcall1 -> add rsp, 256
	 *   func2 -> sub rsp, 192 (total stack size = 128 + 192 = 320)
	 *   subfunc2 -> sub rsp, 64
	 *   subfunc22 -> sub rsp, 128
	 *   tailcall2 -> add rsp, 128
	 *    func3 -> sub rsp, 32 (total stack size 128 + 192 + 64 + 32 = 416)
	 *
	 * tailcall will unwind the current stack frame but it will not get rid
	 * of caller's stack as shown on the example above.
	 */
	if (idx && subprog[idx].has_tail_call && depth >= 256) {
		verbose(env,
			"tail_calls are not allowed when call stack of previous frames is %d bytes. Too large\n",
			depth);
		return -EACCES;
	}
	/* round up to 32-bytes, since this is granularity
	 * of interpreter stack size
	 */
	depth += round_up(max_t(u32, subprog[idx].stack_depth, 1), 32);
	if (depth > MAX_BPF_STACK) {
		verbose(env, "combined stack size of %d calls is %d. Too large\n",
			frame + 1, depth);
		return -EACCES;
	}
continue_func:
	subprog_end = subprog[idx + 1].start;
	for (; i < subprog_end; i++) {
		int next_insn;

		if (!bpf_pseudo_call(insn + i) && !bpf_pseudo_func(insn + i))
			continue;
		/* remember insn and function to return to */
		ret_insn[frame] = i + 1;
		ret_prog[frame] = idx;

		/* find the callee */
		next_insn = i + insn[i].imm + 1;
		idx = find_subprog(env, next_insn);
		if (idx < 0) {
			WARN_ONCE(1, "verifier bug. No program starts at insn %d\n",
				  next_insn);
			return -EFAULT;
		}
		if (subprog[idx].is_async_cb) {
			if (subprog[idx].has_tail_call) {
				verbose(env, "verifier bug. subprog has tail_call and async cb\n");
				return -EFAULT;
			}
			 /* async callbacks don't increase bpf prog stack size */
			continue;
		}
		i = next_insn;

		if (subprog[idx].has_tail_call)
			tail_call_reachable = true;

		frame++;
		if (frame >= MAX_CALL_FRAMES) {
			verbose(env, "the call stack of %d frames is too deep !\n",
				frame);
			return -E2BIG;
		}
		goto process_func;
	}
	/* if tail call got detected across bpf2bpf calls then mark each of the
	 * currently present subprog frames as tail call reachable subprogs;
	 * this info will be utilized by JIT so that we will be preserving the
	 * tail call counter throughout bpf2bpf calls combined with tailcalls
	 */
	if (tail_call_reachable)
		for (j = 0; j < frame; j++)
			subprog[ret_prog[j]].tail_call_reachable = true;
	if (subprog[0].tail_call_reachable)
		env->prog->aux->tail_call_reachable = true;

	/* end of for() loop means the last insn of the 'subprog'
	 * was reached. Doesn't matter whether it was JA or EXIT
	 */
	if (frame == 0)
		return 0;
	depth -= round_up(max_t(u32, subprog[idx].stack_depth, 1), 32);
	frame--;
	i = ret_insn[frame];
	idx = ret_prog[frame];
	goto continue_func;
}

#ifndef CONFIG_BPF_JIT_ALWAYS_ON
static int get_callee_stack_depth(struct bpf_verifier_env *env,
				  const struct bpf_insn *insn, int idx)
{
	int start = idx + insn->imm + 1, subprog;

	subprog = find_subprog(env, start);
	if (subprog < 0) {
		WARN_ONCE(1, "verifier bug. No program starts at insn %d\n",
			  start);
		return -EFAULT;
	}
	return env->subprog_info[subprog].stack_depth;
}
#endif

static int __check_buffer_access(struct bpf_verifier_env *env,
				 const char *buf_info,
				 const struct bpf_reg_state *reg,
				 int regno, int off, int size)
{
	if (off < 0) {
		verbose(env,
			"R%d invalid %s buffer access: off=%d, size=%d\n",
			regno, buf_info, off, size);
		return -EACCES;
	}
	if (!tnum_is_const(reg->var_off) || reg->var_off.value) {
		char tn_buf[48];

		tnum_strn(tn_buf, sizeof(tn_buf), reg->var_off);
		verbose(env,
			"R%d invalid variable buffer offset: off=%d, var_off=%s\n",
			regno, off, tn_buf);
		return -EACCES;
	}

	return 0;
}

static int check_tp_buffer_access(struct bpf_verifier_env *env,
				  const struct bpf_reg_state *reg,
				  int regno, int off, int size)
{
	int err;

	err = __check_buffer_access(env, "tracepoint", reg, regno, off, size);
	if (err)
		return err;

	if (off + size > env->prog->aux->max_tp_access)
		env->prog->aux->max_tp_access = off + size;

	return 0;
}

static int check_buffer_access(struct bpf_verifier_env *env,
			       const struct bpf_reg_state *reg,
			       int regno, int off, int size,
			       bool zero_size_allowed,
			       u32 *max_access)
{
	const char *buf_info = type_is_rdonly_mem(reg->type) ? "rdonly" : "rdwr";
	int err;

	err = __check_buffer_access(env, buf_info, reg, regno, off, size);
	if (err)
		return err;

	if (off + size > *max_access)
		*max_access = off + size;

	return 0;
}

/* BPF architecture zero extends alu32 ops into 64-bit registesr */
static void zext_32_to_64(struct bpf_reg_state *reg)
{
	reg->var_off = tnum_subreg(reg->var_off);
	__reg_assign_32_into_64(reg);
}

/* truncate register to smaller size (in bytes)
 * must be called with size < BPF_REG_SIZE
 */
static void coerce_reg_to_size(struct bpf_reg_state *reg, int size)
{
	u64 mask;

	/* clear high bits in bit representation */
	reg->var_off = tnum_cast(reg->var_off, size);

	/* fix arithmetic bounds */
	mask = ((u64)1 << (size * 8)) - 1;
	if ((reg->umin_value & ~mask) == (reg->umax_value & ~mask)) {
		reg->umin_value &= mask;
		reg->umax_value &= mask;
	} else {
		reg->umin_value = 0;
		reg->umax_value = mask;
	}
	reg->smin_value = reg->umin_value;
	reg->smax_value = reg->umax_value;

	/* If size is smaller than 32bit register the 32bit register
	 * values are also truncated so we push 64-bit bounds into
	 * 32-bit bounds. Above were truncated < 32-bits already.
	 */
	if (size >= 4)
		return;
	__reg_combine_64_into_32(reg);
}

static bool bpf_map_is_rdonly(const struct bpf_map *map)
{
	/* A map is considered read-only if the following condition are true:
	 *
	 * 1) BPF program side cannot change any of the map content. The
	 *    BPF_F_RDONLY_PROG flag is throughout the lifetime of a map
	 *    and was set at map creation time.
	 * 2) The map value(s) have been initialized from user space by a
	 *    loader and then "frozen", such that no new map update/delete
	 *    operations from syscall side are possible for the rest of
	 *    the map's lifetime from that point onwards.
	 * 3) Any parallel/pending map update/delete operations from syscall
	 *    side have been completed. Only after that point, it's safe to
	 *    assume that map value(s) are immutable.
	 */
	return (map->map_flags & BPF_F_RDONLY_PROG) &&
	       READ_ONCE(map->frozen) &&
	       !bpf_map_write_active(map);
}

static int bpf_map_direct_read(struct bpf_map *map, int off, int size, u64 *val)
{
	void *ptr;
	u64 addr;
	int err;

	err = map->ops->map_direct_value_addr(map, &addr, off);
	if (err)
		return err;
	ptr = (void *)(long)addr + off;

	switch (size) {
	case sizeof(u8):
		*val = (u64)*(u8 *)ptr;
		break;
	case sizeof(u16):
		*val = (u64)*(u16 *)ptr;
		break;
	case sizeof(u32):
		*val = (u64)*(u32 *)ptr;
		break;
	case sizeof(u64):
		*val = *(u64 *)ptr;
		break;
	default:
		return -EINVAL;
	}
	return 0;
}

static int check_ptr_to_btf_access(struct bpf_verifier_env *env,
				   struct bpf_reg_state *regs,
				   int regno, int off, int size,
				   enum bpf_access_type atype,
				   int value_regno)
{
	struct bpf_reg_state *reg = regs + regno;
	const struct btf_type *t = btf_type_by_id(reg->btf, reg->btf_id);
	const char *tname = btf_name_by_offset(reg->btf, t->name_off);
	enum bpf_type_flag flag = 0;
	u32 btf_id;
	int ret;

	if (off < 0) {
		verbose(env,
			"R%d is ptr_%s invalid negative access: off=%d\n",
			regno, tname, off);
		return -EACCES;
	}
	if (!tnum_is_const(reg->var_off) || reg->var_off.value) {
		char tn_buf[48];

		tnum_strn(tn_buf, sizeof(tn_buf), reg->var_off);
		verbose(env,
			"R%d is ptr_%s invalid variable offset: off=%d, var_off=%s\n",
			regno, tname, off, tn_buf);
		return -EACCES;
	}

	if (reg->type & MEM_USER) {
		verbose(env,
			"R%d is ptr_%s access user memory: off=%d\n",
			regno, tname, off);
		return -EACCES;
	}

	if (reg->type & MEM_PERCPU) {
		verbose(env,
			"R%d is ptr_%s access percpu memory: off=%d\n",
			regno, tname, off);
		return -EACCES;
	}

	if (env->ops->btf_struct_access) {
		ret = env->ops->btf_struct_access(&env->log, reg->btf, t,
						  off, size, atype, &btf_id, &flag);
	} else {
		if (atype != BPF_READ) {
			verbose(env, "only read is supported\n");
			return -EACCES;
		}

		ret = btf_struct_access(&env->log, reg->btf, t, off, size,
					atype, &btf_id, &flag);
	}

	if (ret < 0)
		return ret;

	/* If this is an untrusted pointer, all pointers formed by walking it
	 * also inherit the untrusted flag.
	 */
	if (type_flag(reg->type) & PTR_UNTRUSTED)
		flag |= PTR_UNTRUSTED;

	if (atype == BPF_READ && value_regno >= 0)
		mark_btf_ld_reg(env, regs, value_regno, ret, reg->btf, btf_id, flag);

	return 0;
}

static int check_ptr_to_map_access(struct bpf_verifier_env *env,
				   struct bpf_reg_state *regs,
				   int regno, int off, int size,
				   enum bpf_access_type atype,
				   int value_regno)
{
	struct bpf_reg_state *reg = regs + regno;
	struct bpf_map *map = reg->map_ptr;
	enum bpf_type_flag flag = 0;
	const struct btf_type *t;
	const char *tname;
	u32 btf_id;
	int ret;

	if (!btf_vmlinux) {
		verbose(env, "map_ptr access not supported without CONFIG_DEBUG_INFO_BTF\n");
		return -ENOTSUPP;
	}

	if (!map->ops->map_btf_id || !*map->ops->map_btf_id) {
		verbose(env, "map_ptr access not supported for map type %d\n",
			map->map_type);
		return -ENOTSUPP;
	}

	t = btf_type_by_id(btf_vmlinux, *map->ops->map_btf_id);
	tname = btf_name_by_offset(btf_vmlinux, t->name_off);

	if (!env->allow_ptr_to_map_access) {
		verbose(env,
			"%s access is allowed only to CAP_PERFMON and CAP_SYS_ADMIN\n",
			tname);
		return -EPERM;
	}

	if (off < 0) {
		verbose(env, "R%d is %s invalid negative access: off=%d\n",
			regno, tname, off);
		return -EACCES;
	}

	if (atype != BPF_READ) {
		verbose(env, "only read from %s is supported\n", tname);
		return -EACCES;
	}

	ret = btf_struct_access(&env->log, btf_vmlinux, t, off, size, atype, &btf_id, &flag);
	if (ret < 0)
		return ret;

	if (value_regno >= 0)
		mark_btf_ld_reg(env, regs, value_regno, ret, btf_vmlinux, btf_id, flag);

	return 0;
}

/* Check that the stack access at the given offset is within bounds. The
 * maximum valid offset is -1.
 *
 * The minimum valid offset is -MAX_BPF_STACK for writes, and
 * -state->allocated_stack for reads.
 */
static int check_stack_slot_within_bounds(int off,
					  struct bpf_func_state *state,
					  enum bpf_access_type t)
{
	int min_valid_off;

	if (t == BPF_WRITE)
		min_valid_off = -MAX_BPF_STACK;
	else
		min_valid_off = -state->allocated_stack;

	if (off < min_valid_off || off > -1)
		return -EACCES;
	return 0;
}

/* Check that the stack access at 'regno + off' falls within the maximum stack
 * bounds.
 *
 * 'off' includes `regno->offset`, but not its dynamic part (if any).
 */
static int check_stack_access_within_bounds(
		struct bpf_verifier_env *env,
		int regno, int off, int access_size,
		enum bpf_access_src src, enum bpf_access_type type)
{
	struct bpf_reg_state *regs = cur_regs(env);
	struct bpf_reg_state *reg = regs + regno;
	struct bpf_func_state *state = func(env, reg);
	int min_off, max_off;
	int err;
	char *err_extra;

	if (src == ACCESS_HELPER)
		/* We don't know if helpers are reading or writing (or both). */
		err_extra = " indirect access to";
	else if (type == BPF_READ)
		err_extra = " read from";
	else
		err_extra = " write to";

	if (tnum_is_const(reg->var_off)) {
		min_off = reg->var_off.value + off;
		if (access_size > 0)
			max_off = min_off + access_size - 1;
		else
			max_off = min_off;
	} else {
		if (reg->smax_value >= BPF_MAX_VAR_OFF ||
		    reg->smin_value <= -BPF_MAX_VAR_OFF) {
			verbose(env, "invalid unbounded variable-offset%s stack R%d\n",
				err_extra, regno);
			return -EACCES;
		}
		min_off = reg->smin_value + off;
		if (access_size > 0)
			max_off = reg->smax_value + off + access_size - 1;
		else
			max_off = min_off;
	}

	err = check_stack_slot_within_bounds(min_off, state, type);
	if (!err)
		err = check_stack_slot_within_bounds(max_off, state, type);

	if (err) {
		if (tnum_is_const(reg->var_off)) {
			verbose(env, "invalid%s stack R%d off=%d size=%d\n",
				err_extra, regno, off, access_size);
		} else {
			char tn_buf[48];

			tnum_strn(tn_buf, sizeof(tn_buf), reg->var_off);
			verbose(env, "invalid variable-offset%s stack R%d var_off=%s size=%d\n",
				err_extra, regno, tn_buf, access_size);
		}
	}
	return err;
}

/* check whether memory at (regno + off) is accessible for t = (read | write)
 * if t==write, value_regno is a register which value is stored into memory
 * if t==read, value_regno is a register which will receive the value from memory
 * if t==write && value_regno==-1, some unknown value is stored into memory
 * if t==read && value_regno==-1, don't care what we read from memory
 */
static int check_mem_access(struct bpf_verifier_env *env, int insn_idx, u32 regno,
			    int off, int bpf_size, enum bpf_access_type t,
			    int value_regno, bool strict_alignment_once)
{
	struct bpf_reg_state *regs = cur_regs(env);
	struct bpf_reg_state *reg = regs + regno;
	struct bpf_func_state *state;
	int size, err = 0;

	size = bpf_size_to_bytes(bpf_size);
	if (size < 0)
		return size;

	/* alignment checks will add in reg->off themselves */
	err = check_ptr_alignment(env, reg, off, size, strict_alignment_once);
	if (err)
		return err;

	/* for access checks, reg->off is just part of off */
	off += reg->off;

	if (reg->type == PTR_TO_MAP_KEY) {
		if (t == BPF_WRITE) {
			verbose(env, "write to change key R%d not allowed\n", regno);
			return -EACCES;
		}

		err = check_mem_region_access(env, regno, off, size,
					      reg->map_ptr->key_size, false);
		if (err)
			return err;
		if (value_regno >= 0)
			mark_reg_unknown(env, regs, value_regno);
	} else if (reg->type == PTR_TO_MAP_VALUE) {
		struct bpf_map_value_off_desc *kptr_off_desc = NULL;

		if (t == BPF_WRITE && value_regno >= 0 &&
		    is_pointer_value(env, value_regno)) {
			verbose(env, "R%d leaks addr into map\n", value_regno);
			return -EACCES;
		}
		err = check_map_access_type(env, regno, off, size, t);
		if (err)
			return err;
		err = check_map_access(env, regno, off, size, false, ACCESS_DIRECT);
		if (err)
			return err;
		if (tnum_is_const(reg->var_off))
			kptr_off_desc = bpf_map_kptr_off_contains(reg->map_ptr,
								  off + reg->var_off.value);
		if (kptr_off_desc) {
			err = check_map_kptr_access(env, regno, value_regno, insn_idx,
						    kptr_off_desc);
		} else if (t == BPF_READ && value_regno >= 0) {
			struct bpf_map *map = reg->map_ptr;

			/* if map is read-only, track its contents as scalars */
			if (tnum_is_const(reg->var_off) &&
			    bpf_map_is_rdonly(map) &&
			    map->ops->map_direct_value_addr) {
				int map_off = off + reg->var_off.value;
				u64 val = 0;

				err = bpf_map_direct_read(map, map_off, size,
							  &val);
				if (err)
					return err;

				regs[value_regno].type = SCALAR_VALUE;
				__mark_reg_known(&regs[value_regno], val);
			} else {
				mark_reg_unknown(env, regs, value_regno);
			}
		}
	} else if (base_type(reg->type) == PTR_TO_MEM) {
		bool rdonly_mem = type_is_rdonly_mem(reg->type);

		if (type_may_be_null(reg->type)) {
			verbose(env, "R%d invalid mem access '%s'\n", regno,
				reg_type_str(env, reg->type));
			return -EACCES;
		}

		if (t == BPF_WRITE && rdonly_mem) {
			verbose(env, "R%d cannot write into %s\n",
				regno, reg_type_str(env, reg->type));
			return -EACCES;
		}

		if (t == BPF_WRITE && value_regno >= 0 &&
		    is_pointer_value(env, value_regno)) {
			verbose(env, "R%d leaks addr into mem\n", value_regno);
			return -EACCES;
		}

		err = check_mem_region_access(env, regno, off, size,
					      reg->mem_size, false);
		if (!err && value_regno >= 0 && (t == BPF_READ || rdonly_mem))
			mark_reg_unknown(env, regs, value_regno);
	} else if (reg->type == PTR_TO_CTX) {
		enum bpf_reg_type reg_type = SCALAR_VALUE;
		struct btf *btf = NULL;
		u32 btf_id = 0;

		if (t == BPF_WRITE && value_regno >= 0 &&
		    is_pointer_value(env, value_regno)) {
			verbose(env, "R%d leaks addr into ctx\n", value_regno);
			return -EACCES;
		}

		err = check_ptr_off_reg(env, reg, regno);
		if (err < 0)
			return err;

		err = check_ctx_access(env, insn_idx, off, size, t, &reg_type, &btf,
				       &btf_id);
		if (err)
			verbose_linfo(env, insn_idx, "; ");
		if (!err && t == BPF_READ && value_regno >= 0) {
			/* ctx access returns either a scalar, or a
			 * PTR_TO_PACKET[_META,_END]. In the latter
			 * case, we know the offset is zero.
			 */
			if (reg_type == SCALAR_VALUE) {
				mark_reg_unknown(env, regs, value_regno);
			} else {
				mark_reg_known_zero(env, regs,
						    value_regno);
				if (type_may_be_null(reg_type))
					regs[value_regno].id = ++env->id_gen;
				/* A load of ctx field could have different
				 * actual load size with the one encoded in the
				 * insn. When the dst is PTR, it is for sure not
				 * a sub-register.
				 */
				regs[value_regno].subreg_def = DEF_NOT_SUBREG;
				if (base_type(reg_type) == PTR_TO_BTF_ID) {
					regs[value_regno].btf = btf;
					regs[value_regno].btf_id = btf_id;
				}
			}
			regs[value_regno].type = reg_type;
		}

	} else if (reg->type == PTR_TO_STACK) {
		/* Basic bounds checks. */
		err = check_stack_access_within_bounds(env, regno, off, size, ACCESS_DIRECT, t);
		if (err)
			return err;

		state = func(env, reg);
		err = update_stack_depth(env, state, off);
		if (err)
			return err;

		if (t == BPF_READ)
			err = check_stack_read(env, regno, off, size,
					       value_regno);
		else
			err = check_stack_write(env, regno, off, size,
						value_regno, insn_idx);
	} else if (reg_is_pkt_pointer(reg)) {
		if (t == BPF_WRITE && !may_access_direct_pkt_data(env, NULL, t)) {
			verbose(env, "cannot write into packet\n");
			return -EACCES;
		}
		if (t == BPF_WRITE && value_regno >= 0 &&
		    is_pointer_value(env, value_regno)) {
			verbose(env, "R%d leaks addr into packet\n",
				value_regno);
			return -EACCES;
		}
		err = check_packet_access(env, regno, off, size, false);
		if (!err && t == BPF_READ && value_regno >= 0)
			mark_reg_unknown(env, regs, value_regno);
	} else if (reg->type == PTR_TO_FLOW_KEYS) {
		if (t == BPF_WRITE && value_regno >= 0 &&
		    is_pointer_value(env, value_regno)) {
			verbose(env, "R%d leaks addr into flow keys\n",
				value_regno);
			return -EACCES;
		}

		err = check_flow_keys_access(env, off, size);
		if (!err && t == BPF_READ && value_regno >= 0)
			mark_reg_unknown(env, regs, value_regno);
	} else if (type_is_sk_pointer(reg->type)) {
		if (t == BPF_WRITE) {
			verbose(env, "R%d cannot write into %s\n",
				regno, reg_type_str(env, reg->type));
			return -EACCES;
		}
		err = check_sock_access(env, insn_idx, regno, off, size, t);
		if (!err && value_regno >= 0)
			mark_reg_unknown(env, regs, value_regno);
	} else if (reg->type == PTR_TO_TP_BUFFER) {
		err = check_tp_buffer_access(env, reg, regno, off, size);
		if (!err && t == BPF_READ && value_regno >= 0)
			mark_reg_unknown(env, regs, value_regno);
	} else if (base_type(reg->type) == PTR_TO_BTF_ID &&
		   !type_may_be_null(reg->type)) {
		err = check_ptr_to_btf_access(env, regs, regno, off, size, t,
					      value_regno);
	} else if (reg->type == CONST_PTR_TO_MAP) {
		err = check_ptr_to_map_access(env, regs, regno, off, size, t,
					      value_regno);
	} else if (base_type(reg->type) == PTR_TO_BUF) {
		bool rdonly_mem = type_is_rdonly_mem(reg->type);
		u32 *max_access;

		if (rdonly_mem) {
			if (t == BPF_WRITE) {
				verbose(env, "R%d cannot write into %s\n",
					regno, reg_type_str(env, reg->type));
				return -EACCES;
			}
			max_access = &env->prog->aux->max_rdonly_access;
		} else {
			max_access = &env->prog->aux->max_rdwr_access;
		}

		err = check_buffer_access(env, reg, regno, off, size, false,
					  max_access);

		if (!err && value_regno >= 0 && (rdonly_mem || t == BPF_READ))
			mark_reg_unknown(env, regs, value_regno);
	} else {
		verbose(env, "R%d invalid mem access '%s'\n", regno,
			reg_type_str(env, reg->type));
		return -EACCES;
	}

	if (!err && size < BPF_REG_SIZE && value_regno >= 0 && t == BPF_READ &&
	    regs[value_regno].type == SCALAR_VALUE) {
		/* b/h/w load zero-extends, mark upper bits as known 0 */
		coerce_reg_to_size(&regs[value_regno], size);
	}
	return err;
}

static int check_atomic(struct bpf_verifier_env *env, int insn_idx, struct bpf_insn *insn)
{
	int load_reg;
	int err;

	switch (insn->imm) {
	case BPF_ADD:
	case BPF_ADD | BPF_FETCH:
	case BPF_AND:
	case BPF_AND | BPF_FETCH:
	case BPF_OR:
	case BPF_OR | BPF_FETCH:
	case BPF_XOR:
	case BPF_XOR | BPF_FETCH:
	case BPF_XCHG:
	case BPF_CMPXCHG:
		break;
	default:
		verbose(env, "BPF_ATOMIC uses invalid atomic opcode %02x\n", insn->imm);
		return -EINVAL;
	}

	if (BPF_SIZE(insn->code) != BPF_W && BPF_SIZE(insn->code) != BPF_DW) {
		verbose(env, "invalid atomic operand size\n");
		return -EINVAL;
	}

	/* check src1 operand */
	err = check_reg_arg(env, insn->src_reg, SRC_OP);
	if (err)
		return err;

	/* check src2 operand */
	err = check_reg_arg(env, insn->dst_reg, SRC_OP);
	if (err)
		return err;

	if (insn->imm == BPF_CMPXCHG) {
		/* Check comparison of R0 with memory location */
		const u32 aux_reg = BPF_REG_0;

		err = check_reg_arg(env, aux_reg, SRC_OP);
		if (err)
			return err;

		if (is_pointer_value(env, aux_reg)) {
			verbose(env, "R%d leaks addr into mem\n", aux_reg);
			return -EACCES;
		}
	}

	if (is_pointer_value(env, insn->src_reg)) {
		verbose(env, "R%d leaks addr into mem\n", insn->src_reg);
		return -EACCES;
	}

	if (is_ctx_reg(env, insn->dst_reg) ||
	    is_pkt_reg(env, insn->dst_reg) ||
	    is_flow_key_reg(env, insn->dst_reg) ||
	    is_sk_reg(env, insn->dst_reg)) {
		verbose(env, "BPF_ATOMIC stores into R%d %s is not allowed\n",
			insn->dst_reg,
			reg_type_str(env, reg_state(env, insn->dst_reg)->type));
		return -EACCES;
	}

	if (insn->imm & BPF_FETCH) {
		if (insn->imm == BPF_CMPXCHG)
			load_reg = BPF_REG_0;
		else
			load_reg = insn->src_reg;

		/* check and record load of old value */
		err = check_reg_arg(env, load_reg, DST_OP);
		if (err)
			return err;
	} else {
		/* This instruction accesses a memory location but doesn't
		 * actually load it into a register.
		 */
		load_reg = -1;
	}

	/* Check whether we can read the memory, with second call for fetch
	 * case to simulate the register fill.
	 */
	err = check_mem_access(env, insn_idx, insn->dst_reg, insn->off,
			       BPF_SIZE(insn->code), BPF_READ, -1, true);
	if (!err && load_reg >= 0)
		err = check_mem_access(env, insn_idx, insn->dst_reg, insn->off,
				       BPF_SIZE(insn->code), BPF_READ, load_reg,
				       true);
	if (err)
		return err;

	/* Check whether we can write into the same memory. */
	err = check_mem_access(env, insn_idx, insn->dst_reg, insn->off,
			       BPF_SIZE(insn->code), BPF_WRITE, -1, true);
	if (err)
		return err;

	return 0;
}

/* When register 'regno' is used to read the stack (either directly or through
 * a helper function) make sure that it's within stack boundary and, depending
 * on the access type, that all elements of the stack are initialized.
 *
 * 'off' includes 'regno->off', but not its dynamic part (if any).
 *
 * All registers that have been spilled on the stack in the slots within the
 * read offsets are marked as read.
 */
static int check_stack_range_initialized(
		struct bpf_verifier_env *env, int regno, int off,
		int access_size, bool zero_size_allowed,
		enum bpf_access_src type, struct bpf_call_arg_meta *meta)
{
	struct bpf_reg_state *reg = reg_state(env, regno);
	struct bpf_func_state *state = func(env, reg);
	int err, min_off, max_off, i, j, slot, spi;
	char *err_extra = type == ACCESS_HELPER ? " indirect" : "";
	enum bpf_access_type bounds_check_type;
	/* Some accesses can write anything into the stack, others are
	 * read-only.
	 */
	bool clobber = false;

	if (access_size == 0 && !zero_size_allowed) {
		verbose(env, "invalid zero-sized read\n");
		return -EACCES;
	}

	if (type == ACCESS_HELPER) {
		/* The bounds checks for writes are more permissive than for
		 * reads. However, if raw_mode is not set, we'll do extra
		 * checks below.
		 */
		bounds_check_type = BPF_WRITE;
		clobber = true;
	} else {
		bounds_check_type = BPF_READ;
	}
	err = check_stack_access_within_bounds(env, regno, off, access_size,
					       type, bounds_check_type);
	if (err)
		return err;


	if (tnum_is_const(reg->var_off)) {
		min_off = max_off = reg->var_off.value + off;
	} else {
		/* Variable offset is prohibited for unprivileged mode for
		 * simplicity since it requires corresponding support in
		 * Spectre masking for stack ALU.
		 * See also retrieve_ptr_limit().
		 */
		if (!env->bypass_spec_v1) {
			char tn_buf[48];

			tnum_strn(tn_buf, sizeof(tn_buf), reg->var_off);
			verbose(env, "R%d%s variable offset stack access prohibited for !root, var_off=%s\n",
				regno, err_extra, tn_buf);
			return -EACCES;
		}
		/* Only initialized buffer on stack is allowed to be accessed
		 * with variable offset. With uninitialized buffer it's hard to
		 * guarantee that whole memory is marked as initialized on
		 * helper return since specific bounds are unknown what may
		 * cause uninitialized stack leaking.
		 */
		if (meta && meta->raw_mode)
			meta = NULL;

		min_off = reg->smin_value + off;
		max_off = reg->smax_value + off;
	}

	if (meta && meta->raw_mode) {
		meta->access_size = access_size;
		meta->regno = regno;
		return 0;
	}

	for (i = min_off; i < max_off + access_size; i++) {
		u8 *stype;

		slot = -i - 1;
		spi = slot / BPF_REG_SIZE;
		if (state->allocated_stack <= slot)
			goto err;
		stype = &state->stack[spi].slot_type[slot % BPF_REG_SIZE];
		if (*stype == STACK_MISC)
			goto mark;
		if (*stype == STACK_ZERO) {
			if (clobber) {
				/* helper can write anything into the stack */
				*stype = STACK_MISC;
			}
			goto mark;
		}

		if (is_spilled_reg(&state->stack[spi]) &&
		    base_type(state->stack[spi].spilled_ptr.type) == PTR_TO_BTF_ID)
			goto mark;

		if (is_spilled_reg(&state->stack[spi]) &&
		    (state->stack[spi].spilled_ptr.type == SCALAR_VALUE ||
		     env->allow_ptr_leaks)) {
			if (clobber) {
				__mark_reg_unknown(env, &state->stack[spi].spilled_ptr);
				for (j = 0; j < BPF_REG_SIZE; j++)
					scrub_spilled_slot(&state->stack[spi].slot_type[j]);
			}
			goto mark;
		}

err:
		if (tnum_is_const(reg->var_off)) {
			verbose(env, "invalid%s read from stack R%d off %d+%d size %d\n",
				err_extra, regno, min_off, i - min_off, access_size);
		} else {
			char tn_buf[48];

			tnum_strn(tn_buf, sizeof(tn_buf), reg->var_off);
			verbose(env, "invalid%s read from stack R%d var_off %s+%d size %d\n",
				err_extra, regno, tn_buf, i - min_off, access_size);
		}
		return -EACCES;
mark:
		/* reading any byte out of 8-byte 'spill_slot' will cause
		 * the whole slot to be marked as 'read'
		 */
		mark_reg_read(env, &state->stack[spi].spilled_ptr,
			      state->stack[spi].spilled_ptr.parent,
			      REG_LIVE_READ64);
	}
	return update_stack_depth(env, state, min_off);
}

static int check_helper_mem_access(struct bpf_verifier_env *env, int regno,
				   int access_size, bool zero_size_allowed,
				   struct bpf_call_arg_meta *meta)
{
	struct bpf_reg_state *regs = cur_regs(env), *reg = &regs[regno];
	u32 *max_access;

	switch (base_type(reg->type)) {
	case PTR_TO_PACKET:
	case PTR_TO_PACKET_META:
		return check_packet_access(env, regno, reg->off, access_size,
					   zero_size_allowed);
	case PTR_TO_MAP_KEY:
		if (meta && meta->raw_mode) {
			verbose(env, "R%d cannot write into %s\n", regno,
				reg_type_str(env, reg->type));
			return -EACCES;
		}
		return check_mem_region_access(env, regno, reg->off, access_size,
					       reg->map_ptr->key_size, false);
	case PTR_TO_MAP_VALUE:
		if (check_map_access_type(env, regno, reg->off, access_size,
					  meta && meta->raw_mode ? BPF_WRITE :
					  BPF_READ))
			return -EACCES;
		return check_map_access(env, regno, reg->off, access_size,
					zero_size_allowed, ACCESS_HELPER);
	case PTR_TO_MEM:
		if (type_is_rdonly_mem(reg->type)) {
			if (meta && meta->raw_mode) {
				verbose(env, "R%d cannot write into %s\n", regno,
					reg_type_str(env, reg->type));
				return -EACCES;
			}
		}
		return check_mem_region_access(env, regno, reg->off,
					       access_size, reg->mem_size,
					       zero_size_allowed);
	case PTR_TO_BUF:
		if (type_is_rdonly_mem(reg->type)) {
			if (meta && meta->raw_mode) {
				verbose(env, "R%d cannot write into %s\n", regno,
					reg_type_str(env, reg->type));
				return -EACCES;
			}

			max_access = &env->prog->aux->max_rdonly_access;
		} else {
			max_access = &env->prog->aux->max_rdwr_access;
		}
		return check_buffer_access(env, reg, regno, reg->off,
					   access_size, zero_size_allowed,
					   max_access);
	case PTR_TO_STACK:
		return check_stack_range_initialized(
				env,
				regno, reg->off, access_size,
				zero_size_allowed, ACCESS_HELPER, meta);
	case PTR_TO_CTX:
		/* in case the function doesn't know how to access the context,
		 * (because we are in a program of type SYSCALL for example), we
		 * can not statically check its size.
		 * Dynamically check it now.
		 */
		if (!env->ops->convert_ctx_access) {
			enum bpf_access_type atype = meta && meta->raw_mode ? BPF_WRITE : BPF_READ;
			int offset = access_size - 1;

			/* Allow zero-byte read from PTR_TO_CTX */
			if (access_size == 0)
				return zero_size_allowed ? 0 : -EACCES;

			return check_mem_access(env, env->insn_idx, regno, offset, BPF_B,
						atype, -1, false);
		}

		fallthrough;
	default: /* scalar_value or invalid ptr */
		/* Allow zero-byte read from NULL, regardless of pointer type */
		if (zero_size_allowed && access_size == 0 &&
		    register_is_null(reg))
			return 0;

		verbose(env, "R%d type=%s ", regno,
			reg_type_str(env, reg->type));
		verbose(env, "expected=%s\n", reg_type_str(env, PTR_TO_STACK));
		return -EACCES;
	}
}

static int check_mem_size_reg(struct bpf_verifier_env *env,
			      struct bpf_reg_state *reg, u32 regno,
			      bool zero_size_allowed,
			      struct bpf_call_arg_meta *meta)
{
	int err;

	/* This is used to refine r0 return value bounds for helpers
	 * that enforce this value as an upper bound on return values.
	 * See do_refine_retval_range() for helpers that can refine
	 * the return value. C type of helper is u32 so we pull register
	 * bound from umax_value however, if negative verifier errors
	 * out. Only upper bounds can be learned because retval is an
	 * int type and negative retvals are allowed.
	 */
	meta->msize_max_value = reg->umax_value;

	/* The register is SCALAR_VALUE; the access check
	 * happens using its boundaries.
	 */
	if (!tnum_is_const(reg->var_off))
		/* For unprivileged variable accesses, disable raw
		 * mode so that the program is required to
		 * initialize all the memory that the helper could
		 * just partially fill up.
		 */
		meta = NULL;

	if (reg->smin_value < 0) {
		verbose(env, "R%d min value is negative, either use unsigned or 'var &= const'\n",
			regno);
		return -EACCES;
	}

	if (reg->umin_value == 0) {
		err = check_helper_mem_access(env, regno - 1, 0,
					      zero_size_allowed,
					      meta);
		if (err)
			return err;
	}

	if (reg->umax_value >= BPF_MAX_VAR_SIZ) {
		verbose(env, "R%d unbounded memory access, use 'var &= const' or 'if (var < const)'\n",
			regno);
		return -EACCES;
	}
	err = check_helper_mem_access(env, regno - 1,
				      reg->umax_value,
				      zero_size_allowed, meta);
	if (!err)
		err = mark_chain_precision(env, regno);
	return err;
}

int check_mem_reg(struct bpf_verifier_env *env, struct bpf_reg_state *reg,
		   u32 regno, u32 mem_size)
{
	bool may_be_null = type_may_be_null(reg->type);
	struct bpf_reg_state saved_reg;
	struct bpf_call_arg_meta meta;
	int err;

	if (register_is_null(reg))
		return 0;

	memset(&meta, 0, sizeof(meta));
	/* Assuming that the register contains a value check if the memory
	 * access is safe. Temporarily save and restore the register's state as
	 * the conversion shouldn't be visible to a caller.
	 */
	if (may_be_null) {
		saved_reg = *reg;
		mark_ptr_not_null_reg(reg);
	}

	err = check_helper_mem_access(env, regno, mem_size, true, &meta);
	/* Check access for BPF_WRITE */
	meta.raw_mode = true;
	err = err ?: check_helper_mem_access(env, regno, mem_size, true, &meta);

	if (may_be_null)
		*reg = saved_reg;

	return err;
}

int check_kfunc_mem_size_reg(struct bpf_verifier_env *env, struct bpf_reg_state *reg,
			     u32 regno)
{
	struct bpf_reg_state *mem_reg = &cur_regs(env)[regno - 1];
	bool may_be_null = type_may_be_null(mem_reg->type);
	struct bpf_reg_state saved_reg;
	struct bpf_call_arg_meta meta;
	int err;

	WARN_ON_ONCE(regno < BPF_REG_2 || regno > BPF_REG_5);

	memset(&meta, 0, sizeof(meta));

	if (may_be_null) {
		saved_reg = *mem_reg;
		mark_ptr_not_null_reg(mem_reg);
	}

	err = check_mem_size_reg(env, reg, regno, true, &meta);
	/* Check access for BPF_WRITE */
	meta.raw_mode = true;
	err = err ?: check_mem_size_reg(env, reg, regno, true, &meta);

	if (may_be_null)
		*mem_reg = saved_reg;
	return err;
}

/* Implementation details:
 * bpf_map_lookup returns PTR_TO_MAP_VALUE_OR_NULL
 * Two bpf_map_lookups (even with the same key) will have different reg->id.
 * For traditional PTR_TO_MAP_VALUE the verifier clears reg->id after
 * value_or_null->value transition, since the verifier only cares about
 * the range of access to valid map value pointer and doesn't care about actual
 * address of the map element.
 * For maps with 'struct bpf_spin_lock' inside map value the verifier keeps
 * reg->id > 0 after value_or_null->value transition. By doing so
 * two bpf_map_lookups will be considered two different pointers that
 * point to different bpf_spin_locks.
 * The verifier allows taking only one bpf_spin_lock at a time to avoid
 * dead-locks.
 * Since only one bpf_spin_lock is allowed the checks are simpler than
 * reg_is_refcounted() logic. The verifier needs to remember only
 * one spin_lock instead of array of acquired_refs.
 * cur_state->active_spin_lock remembers which map value element got locked
 * and clears it after bpf_spin_unlock.
 */
static int process_spin_lock(struct bpf_verifier_env *env, int regno,
			     bool is_lock)
{
	struct bpf_reg_state *regs = cur_regs(env), *reg = &regs[regno];
	struct bpf_verifier_state *cur = env->cur_state;
	bool is_const = tnum_is_const(reg->var_off);
	struct bpf_map *map = reg->map_ptr;
	u64 val = reg->var_off.value;

	if (!is_const) {
		verbose(env,
			"R%d doesn't have constant offset. bpf_spin_lock has to be at the constant offset\n",
			regno);
		return -EINVAL;
	}
	if (!map->btf) {
		verbose(env,
			"map '%s' has to have BTF in order to use bpf_spin_lock\n",
			map->name);
		return -EINVAL;
	}
	if (!map_value_has_spin_lock(map)) {
		if (map->spin_lock_off == -E2BIG)
			verbose(env,
				"map '%s' has more than one 'struct bpf_spin_lock'\n",
				map->name);
		else if (map->spin_lock_off == -ENOENT)
			verbose(env,
				"map '%s' doesn't have 'struct bpf_spin_lock'\n",
				map->name);
		else
			verbose(env,
				"map '%s' is not a struct type or bpf_spin_lock is mangled\n",
				map->name);
		return -EINVAL;
	}
	if (map->spin_lock_off != val + reg->off) {
		verbose(env, "off %lld doesn't point to 'struct bpf_spin_lock'\n",
			val + reg->off);
		return -EINVAL;
	}
	if (is_lock) {
		if (cur->active_spin_lock) {
			verbose(env,
				"Locking two bpf_spin_locks are not allowed\n");
			return -EINVAL;
		}
		cur->active_spin_lock = reg->id;
	} else {
		if (!cur->active_spin_lock) {
			verbose(env, "bpf_spin_unlock without taking a lock\n");
			return -EINVAL;
		}
		if (cur->active_spin_lock != reg->id) {
			verbose(env, "bpf_spin_unlock of different lock\n");
			return -EINVAL;
		}
		cur->active_spin_lock = 0;
	}
	return 0;
}

static int process_timer_func(struct bpf_verifier_env *env, int regno,
			      struct bpf_call_arg_meta *meta)
{
	struct bpf_reg_state *regs = cur_regs(env), *reg = &regs[regno];
	bool is_const = tnum_is_const(reg->var_off);
	struct bpf_map *map = reg->map_ptr;
	u64 val = reg->var_off.value;

	if (!is_const) {
		verbose(env,
			"R%d doesn't have constant offset. bpf_timer has to be at the constant offset\n",
			regno);
		return -EINVAL;
	}
	if (!map->btf) {
		verbose(env, "map '%s' has to have BTF in order to use bpf_timer\n",
			map->name);
		return -EINVAL;
	}
	if (!map_value_has_timer(map)) {
		if (map->timer_off == -E2BIG)
			verbose(env,
				"map '%s' has more than one 'struct bpf_timer'\n",
				map->name);
		else if (map->timer_off == -ENOENT)
			verbose(env,
				"map '%s' doesn't have 'struct bpf_timer'\n",
				map->name);
		else
			verbose(env,
				"map '%s' is not a struct type or bpf_timer is mangled\n",
				map->name);
		return -EINVAL;
	}
	if (map->timer_off != val + reg->off) {
		verbose(env, "off %lld doesn't point to 'struct bpf_timer' that is at %d\n",
			val + reg->off, map->timer_off);
		return -EINVAL;
	}
	if (meta->map_ptr) {
		verbose(env, "verifier bug. Two map pointers in a timer helper\n");
		return -EFAULT;
	}
	meta->map_uid = reg->map_uid;
	meta->map_ptr = map;
	return 0;
}

static int process_kptr_func(struct bpf_verifier_env *env, int regno,
			     struct bpf_call_arg_meta *meta)
{
	struct bpf_reg_state *regs = cur_regs(env), *reg = &regs[regno];
	struct bpf_map_value_off_desc *off_desc;
	struct bpf_map *map_ptr = reg->map_ptr;
	u32 kptr_off;
	int ret;

	if (!tnum_is_const(reg->var_off)) {
		verbose(env,
			"R%d doesn't have constant offset. kptr has to be at the constant offset\n",
			regno);
		return -EINVAL;
	}
	if (!map_ptr->btf) {
		verbose(env, "map '%s' has to have BTF in order to use bpf_kptr_xchg\n",
			map_ptr->name);
		return -EINVAL;
	}
	if (!map_value_has_kptrs(map_ptr)) {
		ret = PTR_ERR_OR_ZERO(map_ptr->kptr_off_tab);
		if (ret == -E2BIG)
			verbose(env, "map '%s' has more than %d kptr\n", map_ptr->name,
				BPF_MAP_VALUE_OFF_MAX);
		else if (ret == -EEXIST)
			verbose(env, "map '%s' has repeating kptr BTF tags\n", map_ptr->name);
		else
			verbose(env, "map '%s' has no valid kptr\n", map_ptr->name);
		return -EINVAL;
	}

	meta->map_ptr = map_ptr;
	kptr_off = reg->off + reg->var_off.value;
	off_desc = bpf_map_kptr_off_contains(map_ptr, kptr_off);
	if (!off_desc) {
		verbose(env, "off=%d doesn't point to kptr\n", kptr_off);
		return -EACCES;
	}
	if (off_desc->type != BPF_KPTR_REF) {
		verbose(env, "off=%d kptr isn't referenced kptr\n", kptr_off);
		return -EACCES;
	}
	meta->kptr_off_desc = off_desc;
	return 0;
}

static bool arg_type_is_mem_size(enum bpf_arg_type type)
{
	return type == ARG_CONST_SIZE ||
	       type == ARG_CONST_SIZE_OR_ZERO;
}

static bool arg_type_is_release(enum bpf_arg_type type)
{
	return type & OBJ_RELEASE;
}

static bool arg_type_is_dynptr(enum bpf_arg_type type)
{
	return base_type(type) == ARG_PTR_TO_DYNPTR;
}

static int int_ptr_type_to_size(enum bpf_arg_type type)
{
	if (type == ARG_PTR_TO_INT)
		return sizeof(u32);
	else if (type == ARG_PTR_TO_LONG)
		return sizeof(u64);

	return -EINVAL;
}

static int resolve_map_arg_type(struct bpf_verifier_env *env,
				 const struct bpf_call_arg_meta *meta,
				 enum bpf_arg_type *arg_type)
{
	if (!meta->map_ptr) {
		/* kernel subsystem misconfigured verifier */
		verbose(env, "invalid map_ptr to access map->type\n");
		return -EACCES;
	}

	switch (meta->map_ptr->map_type) {
	case BPF_MAP_TYPE_SOCKMAP:
	case BPF_MAP_TYPE_SOCKHASH:
		if (*arg_type == ARG_PTR_TO_MAP_VALUE) {
			*arg_type = ARG_PTR_TO_BTF_ID_SOCK_COMMON;
		} else {
			verbose(env, "invalid arg_type for sockmap/sockhash\n");
			return -EINVAL;
		}
		break;
	case BPF_MAP_TYPE_BLOOM_FILTER:
		if (meta->func_id == BPF_FUNC_map_peek_elem)
			*arg_type = ARG_PTR_TO_MAP_VALUE;
		break;
	default:
		break;
	}
	return 0;
}

struct bpf_reg_types {
	const enum bpf_reg_type types[10];
	u32 *btf_id;
};

static const struct bpf_reg_types map_key_value_types = {
	.types = {
		PTR_TO_STACK,
		PTR_TO_PACKET,
		PTR_TO_PACKET_META,
		PTR_TO_MAP_KEY,
		PTR_TO_MAP_VALUE,
	},
};

static const struct bpf_reg_types sock_types = {
	.types = {
		PTR_TO_SOCK_COMMON,
		PTR_TO_SOCKET,
		PTR_TO_TCP_SOCK,
		PTR_TO_XDP_SOCK,
	},
};

#ifdef CONFIG_NET
static const struct bpf_reg_types btf_id_sock_common_types = {
	.types = {
		PTR_TO_SOCK_COMMON,
		PTR_TO_SOCKET,
		PTR_TO_TCP_SOCK,
		PTR_TO_XDP_SOCK,
		PTR_TO_BTF_ID,
	},
	.btf_id = &btf_sock_ids[BTF_SOCK_TYPE_SOCK_COMMON],
};
#endif

static const struct bpf_reg_types mem_types = {
	.types = {
		PTR_TO_STACK,
		PTR_TO_PACKET,
		PTR_TO_PACKET_META,
		PTR_TO_MAP_KEY,
		PTR_TO_MAP_VALUE,
		PTR_TO_MEM,
		PTR_TO_MEM | MEM_ALLOC,
		PTR_TO_BUF,
	},
};

static const struct bpf_reg_types int_ptr_types = {
	.types = {
		PTR_TO_STACK,
		PTR_TO_PACKET,
		PTR_TO_PACKET_META,
		PTR_TO_MAP_KEY,
		PTR_TO_MAP_VALUE,
	},
};

static const struct bpf_reg_types fullsock_types = { .types = { PTR_TO_SOCKET } };
static const struct bpf_reg_types scalar_types = { .types = { SCALAR_VALUE } };
static const struct bpf_reg_types context_types = { .types = { PTR_TO_CTX } };
static const struct bpf_reg_types alloc_mem_types = { .types = { PTR_TO_MEM | MEM_ALLOC } };
static const struct bpf_reg_types const_map_ptr_types = { .types = { CONST_PTR_TO_MAP } };
static const struct bpf_reg_types btf_ptr_types = { .types = { PTR_TO_BTF_ID } };
static const struct bpf_reg_types spin_lock_types = { .types = { PTR_TO_MAP_VALUE } };
static const struct bpf_reg_types percpu_btf_ptr_types = { .types = { PTR_TO_BTF_ID | MEM_PERCPU } };
static const struct bpf_reg_types func_ptr_types = { .types = { PTR_TO_FUNC } };
static const struct bpf_reg_types stack_ptr_types = { .types = { PTR_TO_STACK } };
static const struct bpf_reg_types const_str_ptr_types = { .types = { PTR_TO_MAP_VALUE } };
static const struct bpf_reg_types timer_types = { .types = { PTR_TO_MAP_VALUE } };
static const struct bpf_reg_types kptr_types = { .types = { PTR_TO_MAP_VALUE } };
static const struct bpf_reg_types dynptr_types = {
	.types = {
		PTR_TO_STACK,
		PTR_TO_DYNPTR | DYNPTR_TYPE_LOCAL,
	}
};

static const struct bpf_reg_types *compatible_reg_types[__BPF_ARG_TYPE_MAX] = {
	[ARG_PTR_TO_MAP_KEY]		= &map_key_value_types,
	[ARG_PTR_TO_MAP_VALUE]		= &map_key_value_types,
	[ARG_CONST_SIZE]		= &scalar_types,
	[ARG_CONST_SIZE_OR_ZERO]	= &scalar_types,
	[ARG_CONST_ALLOC_SIZE_OR_ZERO]	= &scalar_types,
	[ARG_CONST_MAP_PTR]		= &const_map_ptr_types,
	[ARG_PTR_TO_CTX]		= &context_types,
	[ARG_PTR_TO_SOCK_COMMON]	= &sock_types,
#ifdef CONFIG_NET
	[ARG_PTR_TO_BTF_ID_SOCK_COMMON]	= &btf_id_sock_common_types,
#endif
	[ARG_PTR_TO_SOCKET]		= &fullsock_types,
	[ARG_PTR_TO_BTF_ID]		= &btf_ptr_types,
	[ARG_PTR_TO_SPIN_LOCK]		= &spin_lock_types,
	[ARG_PTR_TO_MEM]		= &mem_types,
	[ARG_PTR_TO_ALLOC_MEM]		= &alloc_mem_types,
	[ARG_PTR_TO_INT]		= &int_ptr_types,
	[ARG_PTR_TO_LONG]		= &int_ptr_types,
	[ARG_PTR_TO_PERCPU_BTF_ID]	= &percpu_btf_ptr_types,
	[ARG_PTR_TO_FUNC]		= &func_ptr_types,
	[ARG_PTR_TO_STACK]		= &stack_ptr_types,
	[ARG_PTR_TO_CONST_STR]		= &const_str_ptr_types,
	[ARG_PTR_TO_TIMER]		= &timer_types,
	[ARG_PTR_TO_KPTR]		= &kptr_types,
	[ARG_PTR_TO_DYNPTR]		= &dynptr_types,
};

static int check_reg_type(struct bpf_verifier_env *env, u32 regno,
			  enum bpf_arg_type arg_type,
			  const u32 *arg_btf_id,
			  struct bpf_call_arg_meta *meta)
{
	struct bpf_reg_state *regs = cur_regs(env), *reg = &regs[regno];
	enum bpf_reg_type expected, type = reg->type;
	const struct bpf_reg_types *compatible;
	int i, j;

	compatible = compatible_reg_types[base_type(arg_type)];
	if (!compatible) {
		verbose(env, "verifier internal error: unsupported arg type %d\n", arg_type);
		return -EFAULT;
	}

	/* ARG_PTR_TO_MEM + RDONLY is compatible with PTR_TO_MEM and PTR_TO_MEM + RDONLY,
	 * but ARG_PTR_TO_MEM is compatible only with PTR_TO_MEM and NOT with PTR_TO_MEM + RDONLY
	 *
	 * Same for MAYBE_NULL:
	 *
	 * ARG_PTR_TO_MEM + MAYBE_NULL is compatible with PTR_TO_MEM and PTR_TO_MEM + MAYBE_NULL,
	 * but ARG_PTR_TO_MEM is compatible only with PTR_TO_MEM but NOT with PTR_TO_MEM + MAYBE_NULL
	 *
	 * Therefore we fold these flags depending on the arg_type before comparison.
	 */
	if (arg_type & MEM_RDONLY)
		type &= ~MEM_RDONLY;
	if (arg_type & PTR_MAYBE_NULL)
		type &= ~PTR_MAYBE_NULL;

	for (i = 0; i < ARRAY_SIZE(compatible->types); i++) {
		expected = compatible->types[i];
		if (expected == NOT_INIT)
			break;

		if (type == expected)
			goto found;
	}

	verbose(env, "R%d type=%s expected=", regno, reg_type_str(env, reg->type));
	for (j = 0; j + 1 < i; j++)
		verbose(env, "%s, ", reg_type_str(env, compatible->types[j]));
	verbose(env, "%s\n", reg_type_str(env, compatible->types[j]));
	return -EACCES;

found:
	if (reg->type == PTR_TO_BTF_ID) {
		/* For bpf_sk_release, it needs to match against first member
		 * 'struct sock_common', hence make an exception for it. This
		 * allows bpf_sk_release to work for multiple socket types.
		 */
		bool strict_type_match = arg_type_is_release(arg_type) &&
					 meta->func_id != BPF_FUNC_sk_release;

		if (!arg_btf_id) {
			if (!compatible->btf_id) {
				verbose(env, "verifier internal error: missing arg compatible BTF ID\n");
				return -EFAULT;
			}
			arg_btf_id = compatible->btf_id;
		}

		if (meta->func_id == BPF_FUNC_kptr_xchg) {
			if (map_kptr_match_type(env, meta->kptr_off_desc, reg, regno))
				return -EACCES;
		} else {
			if (arg_btf_id == BPF_PTR_POISON) {
				verbose(env, "verifier internal error:");
				verbose(env, "R%d has non-overwritten BPF_PTR_POISON type\n",
					regno);
				return -EACCES;
			}

			if (!btf_struct_ids_match(&env->log, reg->btf, reg->btf_id, reg->off,
						  btf_vmlinux, *arg_btf_id,
						  strict_type_match)) {
				verbose(env, "R%d is of type %s but %s is expected\n",
					regno, kernel_type_name(reg->btf, reg->btf_id),
					kernel_type_name(btf_vmlinux, *arg_btf_id));
				return -EACCES;
			}
		}
	}

	return 0;
}

int check_func_arg_reg_off(struct bpf_verifier_env *env,
			   const struct bpf_reg_state *reg, int regno,
			   enum bpf_arg_type arg_type)
{
	enum bpf_reg_type type = reg->type;
	bool fixed_off_ok = false;

	switch ((u32)type) {
	/* Pointer types where reg offset is explicitly allowed: */
	case PTR_TO_STACK:
		if (arg_type_is_dynptr(arg_type) && reg->off % BPF_REG_SIZE) {
			verbose(env, "cannot pass in dynptr at an offset\n");
			return -EINVAL;
		}
		fallthrough;
	case PTR_TO_PACKET:
	case PTR_TO_PACKET_META:
	case PTR_TO_MAP_KEY:
	case PTR_TO_MAP_VALUE:
	case PTR_TO_MEM:
	case PTR_TO_MEM | MEM_RDONLY:
	case PTR_TO_MEM | MEM_ALLOC:
	case PTR_TO_BUF:
	case PTR_TO_BUF | MEM_RDONLY:
	case SCALAR_VALUE:
		/* Some of the argument types nevertheless require a
		 * zero register offset.
		 */
		if (base_type(arg_type) != ARG_PTR_TO_ALLOC_MEM)
			return 0;
		break;
	/* All the rest must be rejected, except PTR_TO_BTF_ID which allows
	 * fixed offset.
	 */
	case PTR_TO_BTF_ID:
		/* When referenced PTR_TO_BTF_ID is passed to release function,
		 * it's fixed offset must be 0.	In the other cases, fixed offset
		 * can be non-zero.
		 */
		if (arg_type_is_release(arg_type) && reg->off) {
			verbose(env, "R%d must have zero offset when passed to release func\n",
				regno);
			return -EINVAL;
		}
		/* For arg is release pointer, fixed_off_ok must be false, but
		 * we already checked and rejected reg->off != 0 above, so set
		 * to true to allow fixed offset for all other cases.
		 */
		fixed_off_ok = true;
		break;
	default:
		break;
	}
	return __check_ptr_off_reg(env, reg, regno, fixed_off_ok);
}

static u32 stack_slot_get_id(struct bpf_verifier_env *env, struct bpf_reg_state *reg)
{
	struct bpf_func_state *state = func(env, reg);
	int spi = get_spi(reg->off);

	return state->stack[spi].spilled_ptr.id;
}

static int check_func_arg(struct bpf_verifier_env *env, u32 arg,
			  struct bpf_call_arg_meta *meta,
			  const struct bpf_func_proto *fn)
{
	u32 regno = BPF_REG_1 + arg;
	struct bpf_reg_state *regs = cur_regs(env), *reg = &regs[regno];
	enum bpf_arg_type arg_type = fn->arg_type[arg];
	enum bpf_reg_type type = reg->type;
	u32 *arg_btf_id = NULL;
	int err = 0;

	if (arg_type == ARG_DONTCARE)
		return 0;

	err = check_reg_arg(env, regno, SRC_OP);
	if (err)
		return err;

	if (arg_type == ARG_ANYTHING) {
		if (is_pointer_value(env, regno)) {
			verbose(env, "R%d leaks addr into helper function\n",
				regno);
			return -EACCES;
		}
		return 0;
	}

	if (type_is_pkt_pointer(type) &&
	    !may_access_direct_pkt_data(env, meta, BPF_READ)) {
		verbose(env, "helper access to the packet is not allowed\n");
		return -EACCES;
	}

	if (base_type(arg_type) == ARG_PTR_TO_MAP_VALUE) {
		err = resolve_map_arg_type(env, meta, &arg_type);
		if (err)
			return err;
	}

	if (register_is_null(reg) && type_may_be_null(arg_type))
		/* A NULL register has a SCALAR_VALUE type, so skip
		 * type checking.
		 */
		goto skip_type_check;

	/* arg_btf_id and arg_size are in a union. */
	if (base_type(arg_type) == ARG_PTR_TO_BTF_ID)
		arg_btf_id = fn->arg_btf_id[arg];

	err = check_reg_type(env, regno, arg_type, arg_btf_id, meta);
	if (err)
		return err;

	err = check_func_arg_reg_off(env, reg, regno, arg_type);
	if (err)
		return err;

skip_type_check:
	if (arg_type_is_release(arg_type)) {
		if (arg_type_is_dynptr(arg_type)) {
			struct bpf_func_state *state = func(env, reg);
			int spi = get_spi(reg->off);

			if (!is_spi_bounds_valid(state, spi, BPF_DYNPTR_NR_SLOTS) ||
			    !state->stack[spi].spilled_ptr.id) {
				verbose(env, "arg %d is an unacquired reference\n", regno);
				return -EINVAL;
			}
		} else if (!reg->ref_obj_id && !register_is_null(reg)) {
			verbose(env, "R%d must be referenced when passed to release function\n",
				regno);
			return -EINVAL;
		}
		if (meta->release_regno) {
			verbose(env, "verifier internal error: more than one release argument\n");
			return -EFAULT;
		}
		meta->release_regno = regno;
	}

	if (reg->ref_obj_id) {
		if (meta->ref_obj_id) {
			verbose(env, "verifier internal error: more than one arg with ref_obj_id R%d %u %u\n",
				regno, reg->ref_obj_id,
				meta->ref_obj_id);
			return -EFAULT;
		}
		meta->ref_obj_id = reg->ref_obj_id;
	}

	switch (base_type(arg_type)) {
	case ARG_CONST_MAP_PTR:
		/* bpf_map_xxx(map_ptr) call: remember that map_ptr */
		if (meta->map_ptr) {
			/* Use map_uid (which is unique id of inner map) to reject:
			 * inner_map1 = bpf_map_lookup_elem(outer_map, key1)
			 * inner_map2 = bpf_map_lookup_elem(outer_map, key2)
			 * if (inner_map1 && inner_map2) {
			 *     timer = bpf_map_lookup_elem(inner_map1);
			 *     if (timer)
			 *         // mismatch would have been allowed
			 *         bpf_timer_init(timer, inner_map2);
			 * }
			 *
			 * Comparing map_ptr is enough to distinguish normal and outer maps.
			 */
			if (meta->map_ptr != reg->map_ptr ||
			    meta->map_uid != reg->map_uid) {
				verbose(env,
					"timer pointer in R1 map_uid=%d doesn't match map pointer in R2 map_uid=%d\n",
					meta->map_uid, reg->map_uid);
				return -EINVAL;
			}
		}
		meta->map_ptr = reg->map_ptr;
		meta->map_uid = reg->map_uid;
		break;
	case ARG_PTR_TO_MAP_KEY:
		/* bpf_map_xxx(..., map_ptr, ..., key) call:
		 * check that [key, key + map->key_size) are within
		 * stack limits and initialized
		 */
		if (!meta->map_ptr) {
			/* in function declaration map_ptr must come before
			 * map_key, so that it's verified and known before
			 * we have to check map_key here. Otherwise it means
			 * that kernel subsystem misconfigured verifier
			 */
			verbose(env, "invalid map_ptr to access map->key\n");
			return -EACCES;
		}
		err = check_helper_mem_access(env, regno,
					      meta->map_ptr->key_size, false,
					      NULL);
		break;
	case ARG_PTR_TO_MAP_VALUE:
		if (type_may_be_null(arg_type) && register_is_null(reg))
			return 0;

		/* bpf_map_xxx(..., map_ptr, ..., value) call:
		 * check [value, value + map->value_size) validity
		 */
		if (!meta->map_ptr) {
			/* kernel subsystem misconfigured verifier */
			verbose(env, "invalid map_ptr to access map->value\n");
			return -EACCES;
		}
		meta->raw_mode = arg_type & MEM_UNINIT;
		err = check_helper_mem_access(env, regno,
					      meta->map_ptr->value_size, false,
					      meta);
		break;
	case ARG_PTR_TO_PERCPU_BTF_ID:
		if (!reg->btf_id) {
			verbose(env, "Helper has invalid btf_id in R%d\n", regno);
			return -EACCES;
		}
		meta->ret_btf = reg->btf;
		meta->ret_btf_id = reg->btf_id;
		break;
	case ARG_PTR_TO_SPIN_LOCK:
		if (meta->func_id == BPF_FUNC_spin_lock) {
			if (process_spin_lock(env, regno, true))
				return -EACCES;
		} else if (meta->func_id == BPF_FUNC_spin_unlock) {
			if (process_spin_lock(env, regno, false))
				return -EACCES;
		} else {
			verbose(env, "verifier internal error\n");
			return -EFAULT;
		}
		break;
	case ARG_PTR_TO_TIMER:
		if (process_timer_func(env, regno, meta))
			return -EACCES;
		break;
	case ARG_PTR_TO_FUNC:
		meta->subprogno = reg->subprogno;
		break;
	case ARG_PTR_TO_MEM:
		/* The access to this pointer is only checked when we hit the
		 * next is_mem_size argument below.
		 */
		meta->raw_mode = arg_type & MEM_UNINIT;
		if (arg_type & MEM_FIXED_SIZE) {
			err = check_helper_mem_access(env, regno,
						      fn->arg_size[arg], false,
						      meta);
		}
		break;
	case ARG_CONST_SIZE:
		err = check_mem_size_reg(env, reg, regno, false, meta);
		break;
	case ARG_CONST_SIZE_OR_ZERO:
		err = check_mem_size_reg(env, reg, regno, true, meta);
		break;
	case ARG_PTR_TO_DYNPTR:
		/* We only need to check for initialized / uninitialized helper
		 * dynptr args if the dynptr is not PTR_TO_DYNPTR, as the
		 * assumption is that if it is, that a helper function
		 * initialized the dynptr on behalf of the BPF program.
		 */
		if (base_type(reg->type) == PTR_TO_DYNPTR)
			break;
		if (arg_type & MEM_UNINIT) {
			if (!is_dynptr_reg_valid_uninit(env, reg)) {
				verbose(env, "Dynptr has to be an uninitialized dynptr\n");
				return -EINVAL;
			}

			/* We only support one dynptr being uninitialized at the moment,
			 * which is sufficient for the helper functions we have right now.
			 */
			if (meta->uninit_dynptr_regno) {
				verbose(env, "verifier internal error: multiple uninitialized dynptr args\n");
				return -EFAULT;
			}

			meta->uninit_dynptr_regno = regno;
		} else if (!is_dynptr_reg_valid_init(env, reg)) {
			verbose(env,
				"Expected an initialized dynptr as arg #%d\n",
				arg + 1);
			return -EINVAL;
		} else if (!is_dynptr_type_expected(env, reg, arg_type)) {
			const char *err_extra = "";

			switch (arg_type & DYNPTR_TYPE_FLAG_MASK) {
			case DYNPTR_TYPE_LOCAL:
				err_extra = "local";
				break;
			case DYNPTR_TYPE_RINGBUF:
				err_extra = "ringbuf";
				break;
			default:
				err_extra = "<unknown>";
				break;
			}
			verbose(env,
				"Expected a dynptr of type %s as arg #%d\n",
				err_extra, arg + 1);
			return -EINVAL;
		}
		break;
	case ARG_CONST_ALLOC_SIZE_OR_ZERO:
		if (!tnum_is_const(reg->var_off)) {
			verbose(env, "R%d is not a known constant'\n",
				regno);
			return -EACCES;
		}
		meta->mem_size = reg->var_off.value;
		err = mark_chain_precision(env, regno);
		if (err)
			return err;
		break;
	case ARG_PTR_TO_INT:
	case ARG_PTR_TO_LONG:
	{
		int size = int_ptr_type_to_size(arg_type);

		err = check_helper_mem_access(env, regno, size, false, meta);
		if (err)
			return err;
		err = check_ptr_alignment(env, reg, 0, size, true);
		break;
	}
	case ARG_PTR_TO_CONST_STR:
	{
		struct bpf_map *map = reg->map_ptr;
		int map_off;
		u64 map_addr;
		char *str_ptr;

		if (!bpf_map_is_rdonly(map)) {
			verbose(env, "R%d does not point to a readonly map'\n", regno);
			return -EACCES;
		}

		if (!tnum_is_const(reg->var_off)) {
			verbose(env, "R%d is not a constant address'\n", regno);
			return -EACCES;
		}

		if (!map->ops->map_direct_value_addr) {
			verbose(env, "no direct value access support for this map type\n");
			return -EACCES;
		}

		err = check_map_access(env, regno, reg->off,
				       map->value_size - reg->off, false,
				       ACCESS_HELPER);
		if (err)
			return err;

		map_off = reg->off + reg->var_off.value;
		err = map->ops->map_direct_value_addr(map, &map_addr, map_off);
		if (err) {
			verbose(env, "direct value access on string failed\n");
			return err;
		}

		str_ptr = (char *)(long)(map_addr);
		if (!strnchr(str_ptr + map_off, map->value_size - map_off, 0)) {
			verbose(env, "string is not zero-terminated\n");
			return -EINVAL;
		}
		break;
	}
	case ARG_PTR_TO_KPTR:
		if (process_kptr_func(env, regno, meta))
			return -EACCES;
		break;
	}

	return err;
}

static bool may_update_sockmap(struct bpf_verifier_env *env, int func_id)
{
	enum bpf_attach_type eatype = env->prog->expected_attach_type;
	enum bpf_prog_type type = resolve_prog_type(env->prog);

	if (func_id != BPF_FUNC_map_update_elem)
		return false;

	/* It's not possible to get access to a locked struct sock in these
	 * contexts, so updating is safe.
	 */
	switch (type) {
	case BPF_PROG_TYPE_TRACING:
		if (eatype == BPF_TRACE_ITER)
			return true;
		break;
	case BPF_PROG_TYPE_SOCKET_FILTER:
	case BPF_PROG_TYPE_SCHED_CLS:
	case BPF_PROG_TYPE_SCHED_ACT:
	case BPF_PROG_TYPE_XDP:
	case BPF_PROG_TYPE_SK_REUSEPORT:
	case BPF_PROG_TYPE_FLOW_DISSECTOR:
	case BPF_PROG_TYPE_SK_LOOKUP:
		return true;
	default:
		break;
	}

	verbose(env, "cannot update sockmap in this context\n");
	return false;
}

static bool allow_tail_call_in_subprogs(struct bpf_verifier_env *env)
{
	return env->prog->jit_requested &&
	       bpf_jit_supports_subprog_tailcalls();
}

static int check_map_func_compatibility(struct bpf_verifier_env *env,
					struct bpf_map *map, int func_id)
{
	if (!map)
		return 0;

	/* We need a two way check, first is from map perspective ... */
	switch (map->map_type) {
	case BPF_MAP_TYPE_PROG_ARRAY:
		if (func_id != BPF_FUNC_tail_call)
			goto error;
		break;
	case BPF_MAP_TYPE_PERF_EVENT_ARRAY:
		if (func_id != BPF_FUNC_perf_event_read &&
		    func_id != BPF_FUNC_perf_event_output &&
		    func_id != BPF_FUNC_skb_output &&
		    func_id != BPF_FUNC_perf_event_read_value &&
		    func_id != BPF_FUNC_xdp_output)
			goto error;
		break;
	case BPF_MAP_TYPE_RINGBUF:
		if (func_id != BPF_FUNC_ringbuf_output &&
		    func_id != BPF_FUNC_ringbuf_reserve &&
		    func_id != BPF_FUNC_ringbuf_query &&
		    func_id != BPF_FUNC_ringbuf_reserve_dynptr &&
		    func_id != BPF_FUNC_ringbuf_submit_dynptr &&
		    func_id != BPF_FUNC_ringbuf_discard_dynptr)
			goto error;
		break;
	case BPF_MAP_TYPE_USER_RINGBUF:
		if (func_id != BPF_FUNC_user_ringbuf_drain)
			goto error;
		break;
	case BPF_MAP_TYPE_STACK_TRACE:
		if (func_id != BPF_FUNC_get_stackid)
			goto error;
		break;
	case BPF_MAP_TYPE_CGROUP_ARRAY:
		if (func_id != BPF_FUNC_skb_under_cgroup &&
		    func_id != BPF_FUNC_current_task_under_cgroup)
			goto error;
		break;
	case BPF_MAP_TYPE_CGROUP_STORAGE:
	case BPF_MAP_TYPE_PERCPU_CGROUP_STORAGE:
		if (func_id != BPF_FUNC_get_local_storage)
			goto error;
		break;
	case BPF_MAP_TYPE_DEVMAP:
	case BPF_MAP_TYPE_DEVMAP_HASH:
		if (func_id != BPF_FUNC_redirect_map &&
		    func_id != BPF_FUNC_map_lookup_elem)
			goto error;
		break;
	/* Restrict bpf side of cpumap and xskmap, open when use-cases
	 * appear.
	 */
	case BPF_MAP_TYPE_CPUMAP:
		if (func_id != BPF_FUNC_redirect_map)
			goto error;
		break;
	case BPF_MAP_TYPE_XSKMAP:
		if (func_id != BPF_FUNC_redirect_map &&
		    func_id != BPF_FUNC_map_lookup_elem)
			goto error;
		break;
	case BPF_MAP_TYPE_ARRAY_OF_MAPS:
	case BPF_MAP_TYPE_HASH_OF_MAPS:
		if (func_id != BPF_FUNC_map_lookup_elem)
			goto error;
		break;
	case BPF_MAP_TYPE_SOCKMAP:
		if (func_id != BPF_FUNC_sk_redirect_map &&
		    func_id != BPF_FUNC_sock_map_update &&
		    func_id != BPF_FUNC_map_delete_elem &&
		    func_id != BPF_FUNC_msg_redirect_map &&
		    func_id != BPF_FUNC_sk_select_reuseport &&
		    func_id != BPF_FUNC_map_lookup_elem &&
		    !may_update_sockmap(env, func_id))
			goto error;
		break;
	case BPF_MAP_TYPE_SOCKHASH:
		if (func_id != BPF_FUNC_sk_redirect_hash &&
		    func_id != BPF_FUNC_sock_hash_update &&
		    func_id != BPF_FUNC_map_delete_elem &&
		    func_id != BPF_FUNC_msg_redirect_hash &&
		    func_id != BPF_FUNC_sk_select_reuseport &&
		    func_id != BPF_FUNC_map_lookup_elem &&
		    !may_update_sockmap(env, func_id))
			goto error;
		break;
	case BPF_MAP_TYPE_REUSEPORT_SOCKARRAY:
		if (func_id != BPF_FUNC_sk_select_reuseport)
			goto error;
		break;
	case BPF_MAP_TYPE_QUEUE:
	case BPF_MAP_TYPE_STACK:
		if (func_id != BPF_FUNC_map_peek_elem &&
		    func_id != BPF_FUNC_map_pop_elem &&
		    func_id != BPF_FUNC_map_push_elem)
			goto error;
		break;
	case BPF_MAP_TYPE_SK_STORAGE:
		if (func_id != BPF_FUNC_sk_storage_get &&
		    func_id != BPF_FUNC_sk_storage_delete)
			goto error;
		break;
	case BPF_MAP_TYPE_INODE_STORAGE:
		if (func_id != BPF_FUNC_inode_storage_get &&
		    func_id != BPF_FUNC_inode_storage_delete)
			goto error;
		break;
	case BPF_MAP_TYPE_TASK_STORAGE:
		if (func_id != BPF_FUNC_task_storage_get &&
		    func_id != BPF_FUNC_task_storage_delete)
			goto error;
		break;
	case BPF_MAP_TYPE_BLOOM_FILTER:
		if (func_id != BPF_FUNC_map_peek_elem &&
		    func_id != BPF_FUNC_map_push_elem)
			goto error;
		break;
	default:
		break;
	}

	/* ... and second from the function itself. */
	switch (func_id) {
	case BPF_FUNC_tail_call:
		if (map->map_type != BPF_MAP_TYPE_PROG_ARRAY)
			goto error;
		if (env->subprog_cnt > 1 && !allow_tail_call_in_subprogs(env)) {
			verbose(env, "tail_calls are not allowed in non-JITed programs with bpf-to-bpf calls\n");
			return -EINVAL;
		}
		break;
	case BPF_FUNC_perf_event_read:
	case BPF_FUNC_perf_event_output:
	case BPF_FUNC_perf_event_read_value:
	case BPF_FUNC_skb_output:
	case BPF_FUNC_xdp_output:
		if (map->map_type != BPF_MAP_TYPE_PERF_EVENT_ARRAY)
			goto error;
		break;
	case BPF_FUNC_ringbuf_output:
	case BPF_FUNC_ringbuf_reserve:
	case BPF_FUNC_ringbuf_query:
	case BPF_FUNC_ringbuf_reserve_dynptr:
	case BPF_FUNC_ringbuf_submit_dynptr:
	case BPF_FUNC_ringbuf_discard_dynptr:
		if (map->map_type != BPF_MAP_TYPE_RINGBUF)
			goto error;
		break;
	case BPF_FUNC_user_ringbuf_drain:
		if (map->map_type != BPF_MAP_TYPE_USER_RINGBUF)
			goto error;
		break;
	case BPF_FUNC_get_stackid:
		if (map->map_type != BPF_MAP_TYPE_STACK_TRACE)
			goto error;
		break;
	case BPF_FUNC_current_task_under_cgroup:
	case BPF_FUNC_skb_under_cgroup:
		if (map->map_type != BPF_MAP_TYPE_CGROUP_ARRAY)
			goto error;
		break;
	case BPF_FUNC_redirect_map:
		if (map->map_type != BPF_MAP_TYPE_DEVMAP &&
		    map->map_type != BPF_MAP_TYPE_DEVMAP_HASH &&
		    map->map_type != BPF_MAP_TYPE_CPUMAP &&
		    map->map_type != BPF_MAP_TYPE_XSKMAP)
			goto error;
		break;
	case BPF_FUNC_sk_redirect_map:
	case BPF_FUNC_msg_redirect_map:
	case BPF_FUNC_sock_map_update:
		if (map->map_type != BPF_MAP_TYPE_SOCKMAP)
			goto error;
		break;
	case BPF_FUNC_sk_redirect_hash:
	case BPF_FUNC_msg_redirect_hash:
	case BPF_FUNC_sock_hash_update:
		if (map->map_type != BPF_MAP_TYPE_SOCKHASH)
			goto error;
		break;
	case BPF_FUNC_get_local_storage:
		if (map->map_type != BPF_MAP_TYPE_CGROUP_STORAGE &&
		    map->map_type != BPF_MAP_TYPE_PERCPU_CGROUP_STORAGE)
			goto error;
		break;
	case BPF_FUNC_sk_select_reuseport:
		if (map->map_type != BPF_MAP_TYPE_REUSEPORT_SOCKARRAY &&
		    map->map_type != BPF_MAP_TYPE_SOCKMAP &&
		    map->map_type != BPF_MAP_TYPE_SOCKHASH)
			goto error;
		break;
	case BPF_FUNC_map_pop_elem:
		if (map->map_type != BPF_MAP_TYPE_QUEUE &&
		    map->map_type != BPF_MAP_TYPE_STACK)
			goto error;
		break;
	case BPF_FUNC_map_peek_elem:
	case BPF_FUNC_map_push_elem:
		if (map->map_type != BPF_MAP_TYPE_QUEUE &&
		    map->map_type != BPF_MAP_TYPE_STACK &&
		    map->map_type != BPF_MAP_TYPE_BLOOM_FILTER)
			goto error;
		break;
	case BPF_FUNC_map_lookup_percpu_elem:
		if (map->map_type != BPF_MAP_TYPE_PERCPU_ARRAY &&
		    map->map_type != BPF_MAP_TYPE_PERCPU_HASH &&
		    map->map_type != BPF_MAP_TYPE_LRU_PERCPU_HASH)
			goto error;
		break;
	case BPF_FUNC_sk_storage_get:
	case BPF_FUNC_sk_storage_delete:
		if (map->map_type != BPF_MAP_TYPE_SK_STORAGE)
			goto error;
		break;
	case BPF_FUNC_inode_storage_get:
	case BPF_FUNC_inode_storage_delete:
		if (map->map_type != BPF_MAP_TYPE_INODE_STORAGE)
			goto error;
		break;
	case BPF_FUNC_task_storage_get:
	case BPF_FUNC_task_storage_delete:
		if (map->map_type != BPF_MAP_TYPE_TASK_STORAGE)
			goto error;
		break;
	default:
		break;
	}

	return 0;
error:
	verbose(env, "cannot pass map_type %d into func %s#%d\n",
		map->map_type, func_id_name(func_id), func_id);
	return -EINVAL;
}

static bool check_raw_mode_ok(const struct bpf_func_proto *fn)
{
	int count = 0;

	if (fn->arg1_type == ARG_PTR_TO_UNINIT_MEM)
		count++;
	if (fn->arg2_type == ARG_PTR_TO_UNINIT_MEM)
		count++;
	if (fn->arg3_type == ARG_PTR_TO_UNINIT_MEM)
		count++;
	if (fn->arg4_type == ARG_PTR_TO_UNINIT_MEM)
		count++;
	if (fn->arg5_type == ARG_PTR_TO_UNINIT_MEM)
		count++;

	/* We only support one arg being in raw mode at the moment,
	 * which is sufficient for the helper functions we have
	 * right now.
	 */
	return count <= 1;
}

static bool check_args_pair_invalid(const struct bpf_func_proto *fn, int arg)
{
	bool is_fixed = fn->arg_type[arg] & MEM_FIXED_SIZE;
	bool has_size = fn->arg_size[arg] != 0;
	bool is_next_size = false;

	if (arg + 1 < ARRAY_SIZE(fn->arg_type))
		is_next_size = arg_type_is_mem_size(fn->arg_type[arg + 1]);

	if (base_type(fn->arg_type[arg]) != ARG_PTR_TO_MEM)
		return is_next_size;

	return has_size == is_next_size || is_next_size == is_fixed;
}

static bool check_arg_pair_ok(const struct bpf_func_proto *fn)
{
	/* bpf_xxx(..., buf, len) call will access 'len'
	 * bytes from memory 'buf'. Both arg types need
	 * to be paired, so make sure there's no buggy
	 * helper function specification.
	 */
	if (arg_type_is_mem_size(fn->arg1_type) ||
	    check_args_pair_invalid(fn, 0) ||
	    check_args_pair_invalid(fn, 1) ||
	    check_args_pair_invalid(fn, 2) ||
	    check_args_pair_invalid(fn, 3) ||
	    check_args_pair_invalid(fn, 4))
		return false;

	return true;
}

static bool check_btf_id_ok(const struct bpf_func_proto *fn)
{
	int i;

	for (i = 0; i < ARRAY_SIZE(fn->arg_type); i++) {
		if (base_type(fn->arg_type[i]) == ARG_PTR_TO_BTF_ID && !fn->arg_btf_id[i])
			return false;

		if (base_type(fn->arg_type[i]) != ARG_PTR_TO_BTF_ID && fn->arg_btf_id[i] &&
		    /* arg_btf_id and arg_size are in a union. */
		    (base_type(fn->arg_type[i]) != ARG_PTR_TO_MEM ||
		     !(fn->arg_type[i] & MEM_FIXED_SIZE)))
			return false;
	}

	return true;
}

static int check_func_proto(const struct bpf_func_proto *fn, int func_id)
{
	return check_raw_mode_ok(fn) &&
	       check_arg_pair_ok(fn) &&
	       check_btf_id_ok(fn) ? 0 : -EINVAL;
}

/* Packet data might have moved, any old PTR_TO_PACKET[_META,_END]
 * are now invalid, so turn them into unknown SCALAR_VALUE.
 */
static void clear_all_pkt_pointers(struct bpf_verifier_env *env)
{
	struct bpf_func_state *state;
	struct bpf_reg_state *reg;

	bpf_for_each_reg_in_vstate(env->cur_state, state, reg, ({
		if (reg_is_pkt_pointer_any(reg))
			__mark_reg_unknown(env, reg);
	}));
}

enum {
	AT_PKT_END = -1,
	BEYOND_PKT_END = -2,
};

static void mark_pkt_end(struct bpf_verifier_state *vstate, int regn, bool range_open)
{
	struct bpf_func_state *state = vstate->frame[vstate->curframe];
	struct bpf_reg_state *reg = &state->regs[regn];

	if (reg->type != PTR_TO_PACKET)
		/* PTR_TO_PACKET_META is not supported yet */
		return;

	/* The 'reg' is pkt > pkt_end or pkt >= pkt_end.
	 * How far beyond pkt_end it goes is unknown.
	 * if (!range_open) it's the case of pkt >= pkt_end
	 * if (range_open) it's the case of pkt > pkt_end
	 * hence this pointer is at least 1 byte bigger than pkt_end
	 */
	if (range_open)
		reg->range = BEYOND_PKT_END;
	else
		reg->range = AT_PKT_END;
}

/* The pointer with the specified id has released its reference to kernel
 * resources. Identify all copies of the same pointer and clear the reference.
 */
static int release_reference(struct bpf_verifier_env *env,
			     int ref_obj_id)
{
	struct bpf_func_state *state;
	struct bpf_reg_state *reg;
	int err;

	err = release_reference_state(cur_func(env), ref_obj_id);
	if (err)
		return err;

	bpf_for_each_reg_in_vstate(env->cur_state, state, reg, ({
		if (reg->ref_obj_id == ref_obj_id)
			__mark_reg_unknown(env, reg);
	}));

	return 0;
}

static void clear_caller_saved_regs(struct bpf_verifier_env *env,
				    struct bpf_reg_state *regs)
{
	int i;

	/* after the call registers r0 - r5 were scratched */
	for (i = 0; i < CALLER_SAVED_REGS; i++) {
		mark_reg_not_init(env, regs, caller_saved[i]);
		check_reg_arg(env, caller_saved[i], DST_OP_NO_MARK);
	}
}

typedef int (*set_callee_state_fn)(struct bpf_verifier_env *env,
				   struct bpf_func_state *caller,
				   struct bpf_func_state *callee,
				   int insn_idx);

static int __check_func_call(struct bpf_verifier_env *env, struct bpf_insn *insn,
			     int *insn_idx, int subprog,
			     set_callee_state_fn set_callee_state_cb)
{
	struct bpf_verifier_state *state = env->cur_state;
	struct bpf_func_info_aux *func_info_aux;
	struct bpf_func_state *caller, *callee;
	int err;
	bool is_global = false;

	if (state->curframe + 1 >= MAX_CALL_FRAMES) {
		verbose(env, "the call stack of %d frames is too deep\n",
			state->curframe + 2);
		return -E2BIG;
	}

	caller = state->frame[state->curframe];
	if (state->frame[state->curframe + 1]) {
		verbose(env, "verifier bug. Frame %d already allocated\n",
			state->curframe + 1);
		return -EFAULT;
	}

	func_info_aux = env->prog->aux->func_info_aux;
	if (func_info_aux)
		is_global = func_info_aux[subprog].linkage == BTF_FUNC_GLOBAL;
	err = btf_check_subprog_call(env, subprog, caller->regs);
	if (err == -EFAULT)
		return err;
	if (is_global) {
		if (err) {
			verbose(env, "Caller passes invalid args into func#%d\n",
				subprog);
			return err;
		} else {
			if (env->log.level & BPF_LOG_LEVEL)
				verbose(env,
					"Func#%d is global and valid. Skipping.\n",
					subprog);
			clear_caller_saved_regs(env, caller->regs);

			/* All global functions return a 64-bit SCALAR_VALUE */
			mark_reg_unknown(env, caller->regs, BPF_REG_0);
			caller->regs[BPF_REG_0].subreg_def = DEF_NOT_SUBREG;

			/* continue with next insn after call */
			return 0;
		}
	}

	if (insn->code == (BPF_JMP | BPF_CALL) &&
	    insn->src_reg == 0 &&
	    insn->imm == BPF_FUNC_timer_set_callback) {
		struct bpf_verifier_state *async_cb;

		/* there is no real recursion here. timer callbacks are async */
		env->subprog_info[subprog].is_async_cb = true;
		async_cb = push_async_cb(env, env->subprog_info[subprog].start,
					 *insn_idx, subprog);
		if (!async_cb)
			return -EFAULT;
		callee = async_cb->frame[0];
		callee->async_entry_cnt = caller->async_entry_cnt + 1;

		/* Convert bpf_timer_set_callback() args into timer callback args */
		err = set_callee_state_cb(env, caller, callee, *insn_idx);
		if (err)
			return err;

		clear_caller_saved_regs(env, caller->regs);
		mark_reg_unknown(env, caller->regs, BPF_REG_0);
		caller->regs[BPF_REG_0].subreg_def = DEF_NOT_SUBREG;
		/* continue with next insn after call */
		return 0;
	}

	callee = kzalloc(sizeof(*callee), GFP_KERNEL);
	if (!callee)
		return -ENOMEM;
	state->frame[state->curframe + 1] = callee;

	/* callee cannot access r0, r6 - r9 for reading and has to write
	 * into its own stack before reading from it.
	 * callee can read/write into caller's stack
	 */
	init_func_state(env, callee,
			/* remember the callsite, it will be used by bpf_exit */
			*insn_idx /* callsite */,
			state->curframe + 1 /* frameno within this callchain */,
			subprog /* subprog number within this prog */);

	/* Transfer references to the callee */
	err = copy_reference_state(callee, caller);
	if (err)
		return err;

	err = set_callee_state_cb(env, caller, callee, *insn_idx);
	if (err)
		return err;

	clear_caller_saved_regs(env, caller->regs);

	/* only increment it after check_reg_arg() finished */
	state->curframe++;

	/* and go analyze first insn of the callee */
	*insn_idx = env->subprog_info[subprog].start - 1;

	if (env->log.level & BPF_LOG_LEVEL) {
		verbose(env, "caller:\n");
		print_verifier_state(env, caller, true);
		verbose(env, "callee:\n");
		print_verifier_state(env, callee, true);
	}
	return 0;
}

int map_set_for_each_callback_args(struct bpf_verifier_env *env,
				   struct bpf_func_state *caller,
				   struct bpf_func_state *callee)
{
	/* bpf_for_each_map_elem(struct bpf_map *map, void *callback_fn,
	 *      void *callback_ctx, u64 flags);
	 * callback_fn(struct bpf_map *map, void *key, void *value,
	 *      void *callback_ctx);
	 */
	callee->regs[BPF_REG_1] = caller->regs[BPF_REG_1];

	callee->regs[BPF_REG_2].type = PTR_TO_MAP_KEY;
	__mark_reg_known_zero(&callee->regs[BPF_REG_2]);
	callee->regs[BPF_REG_2].map_ptr = caller->regs[BPF_REG_1].map_ptr;

	callee->regs[BPF_REG_3].type = PTR_TO_MAP_VALUE;
	__mark_reg_known_zero(&callee->regs[BPF_REG_3]);
	callee->regs[BPF_REG_3].map_ptr = caller->regs[BPF_REG_1].map_ptr;

	/* pointer to stack or null */
	callee->regs[BPF_REG_4] = caller->regs[BPF_REG_3];

	/* unused */
	__mark_reg_not_init(env, &callee->regs[BPF_REG_5]);
	return 0;
}

static int set_callee_state(struct bpf_verifier_env *env,
			    struct bpf_func_state *caller,
			    struct bpf_func_state *callee, int insn_idx)
{
	int i;

	/* copy r1 - r5 args that callee can access.  The copy includes parent
	 * pointers, which connects us up to the liveness chain
	 */
	for (i = BPF_REG_1; i <= BPF_REG_5; i++)
		callee->regs[i] = caller->regs[i];
	return 0;
}

static int check_func_call(struct bpf_verifier_env *env, struct bpf_insn *insn,
			   int *insn_idx)
{
	int subprog, target_insn;

	target_insn = *insn_idx + insn->imm + 1;
	subprog = find_subprog(env, target_insn);
	if (subprog < 0) {
		verbose(env, "verifier bug. No program starts at insn %d\n",
			target_insn);
		return -EFAULT;
	}

	return __check_func_call(env, insn, insn_idx, subprog, set_callee_state);
}

static int set_map_elem_callback_state(struct bpf_verifier_env *env,
				       struct bpf_func_state *caller,
				       struct bpf_func_state *callee,
				       int insn_idx)
{
	struct bpf_insn_aux_data *insn_aux = &env->insn_aux_data[insn_idx];
	struct bpf_map *map;
	int err;

	if (bpf_map_ptr_poisoned(insn_aux)) {
		verbose(env, "tail_call abusing map_ptr\n");
		return -EINVAL;
	}

	map = BPF_MAP_PTR(insn_aux->map_ptr_state);
	if (!map->ops->map_set_for_each_callback_args ||
	    !map->ops->map_for_each_callback) {
		verbose(env, "callback function not allowed for map\n");
		return -ENOTSUPP;
	}

	err = map->ops->map_set_for_each_callback_args(env, caller, callee);
	if (err)
		return err;

	callee->in_callback_fn = true;
	callee->callback_ret_range = tnum_range(0, 1);
	return 0;
}

static int set_loop_callback_state(struct bpf_verifier_env *env,
				   struct bpf_func_state *caller,
				   struct bpf_func_state *callee,
				   int insn_idx)
{
	/* bpf_loop(u32 nr_loops, void *callback_fn, void *callback_ctx,
	 *	    u64 flags);
	 * callback_fn(u32 index, void *callback_ctx);
	 */
	callee->regs[BPF_REG_1].type = SCALAR_VALUE;
	callee->regs[BPF_REG_2] = caller->regs[BPF_REG_3];

	/* unused */
	__mark_reg_not_init(env, &callee->regs[BPF_REG_3]);
	__mark_reg_not_init(env, &callee->regs[BPF_REG_4]);
	__mark_reg_not_init(env, &callee->regs[BPF_REG_5]);

	callee->in_callback_fn = true;
	callee->callback_ret_range = tnum_range(0, 1);
	return 0;
}

static int set_timer_callback_state(struct bpf_verifier_env *env,
				    struct bpf_func_state *caller,
				    struct bpf_func_state *callee,
				    int insn_idx)
{
	struct bpf_map *map_ptr = caller->regs[BPF_REG_1].map_ptr;

	/* bpf_timer_set_callback(struct bpf_timer *timer, void *callback_fn);
	 * callback_fn(struct bpf_map *map, void *key, void *value);
	 */
	callee->regs[BPF_REG_1].type = CONST_PTR_TO_MAP;
	__mark_reg_known_zero(&callee->regs[BPF_REG_1]);
	callee->regs[BPF_REG_1].map_ptr = map_ptr;

	callee->regs[BPF_REG_2].type = PTR_TO_MAP_KEY;
	__mark_reg_known_zero(&callee->regs[BPF_REG_2]);
	callee->regs[BPF_REG_2].map_ptr = map_ptr;

	callee->regs[BPF_REG_3].type = PTR_TO_MAP_VALUE;
	__mark_reg_known_zero(&callee->regs[BPF_REG_3]);
	callee->regs[BPF_REG_3].map_ptr = map_ptr;

	/* unused */
	__mark_reg_not_init(env, &callee->regs[BPF_REG_4]);
	__mark_reg_not_init(env, &callee->regs[BPF_REG_5]);
	callee->in_async_callback_fn = true;
	callee->callback_ret_range = tnum_range(0, 1);
	return 0;
}

static int set_find_vma_callback_state(struct bpf_verifier_env *env,
				       struct bpf_func_state *caller,
				       struct bpf_func_state *callee,
				       int insn_idx)
{
	/* bpf_find_vma(struct task_struct *task, u64 addr,
	 *               void *callback_fn, void *callback_ctx, u64 flags)
	 * (callback_fn)(struct task_struct *task,
	 *               struct vm_area_struct *vma, void *callback_ctx);
	 */
	callee->regs[BPF_REG_1] = caller->regs[BPF_REG_1];

	callee->regs[BPF_REG_2].type = PTR_TO_BTF_ID;
	__mark_reg_known_zero(&callee->regs[BPF_REG_2]);
	callee->regs[BPF_REG_2].btf =  btf_vmlinux;
	callee->regs[BPF_REG_2].btf_id = btf_tracing_ids[BTF_TRACING_TYPE_VMA],

	/* pointer to stack or null */
	callee->regs[BPF_REG_3] = caller->regs[BPF_REG_4];

	/* unused */
	__mark_reg_not_init(env, &callee->regs[BPF_REG_4]);
	__mark_reg_not_init(env, &callee->regs[BPF_REG_5]);
	callee->in_callback_fn = true;
	callee->callback_ret_range = tnum_range(0, 1);
	return 0;
}

static int set_user_ringbuf_callback_state(struct bpf_verifier_env *env,
					   struct bpf_func_state *caller,
					   struct bpf_func_state *callee,
					   int insn_idx)
{
	/* bpf_user_ringbuf_drain(struct bpf_map *map, void *callback_fn, void
	 *			  callback_ctx, u64 flags);
	 * callback_fn(struct bpf_dynptr_t* dynptr, void *callback_ctx);
	 */
	__mark_reg_not_init(env, &callee->regs[BPF_REG_0]);
	callee->regs[BPF_REG_1].type = PTR_TO_DYNPTR | DYNPTR_TYPE_LOCAL;
	__mark_reg_known_zero(&callee->regs[BPF_REG_1]);
	callee->regs[BPF_REG_2] = caller->regs[BPF_REG_3];

	/* unused */
	__mark_reg_not_init(env, &callee->regs[BPF_REG_3]);
	__mark_reg_not_init(env, &callee->regs[BPF_REG_4]);
	__mark_reg_not_init(env, &callee->regs[BPF_REG_5]);

	callee->in_callback_fn = true;
<<<<<<< HEAD
=======
	callee->callback_ret_range = tnum_range(0, 1);
>>>>>>> 7073888c
	return 0;
}

static int prepare_func_exit(struct bpf_verifier_env *env, int *insn_idx)
{
	struct bpf_verifier_state *state = env->cur_state;
	struct bpf_func_state *caller, *callee;
	struct bpf_reg_state *r0;
	int err;

	callee = state->frame[state->curframe];
	r0 = &callee->regs[BPF_REG_0];
	if (r0->type == PTR_TO_STACK) {
		/* technically it's ok to return caller's stack pointer
		 * (or caller's caller's pointer) back to the caller,
		 * since these pointers are valid. Only current stack
		 * pointer will be invalid as soon as function exits,
		 * but let's be conservative
		 */
		verbose(env, "cannot return stack pointer to the caller\n");
		return -EINVAL;
	}

	state->curframe--;
	caller = state->frame[state->curframe];
	if (callee->in_callback_fn) {
		/* enforce R0 return value range [0, 1]. */
		struct tnum range = callee->callback_ret_range;

		if (r0->type != SCALAR_VALUE) {
			verbose(env, "R0 not a scalar value\n");
			return -EACCES;
		}
		if (!tnum_in(range, r0->var_off)) {
			verbose_invalid_scalar(env, r0, &range, "callback return", "R0");
			return -EINVAL;
		}
	} else {
		/* return to the caller whatever r0 had in the callee */
		caller->regs[BPF_REG_0] = *r0;
	}

	/* callback_fn frame should have released its own additions to parent's
	 * reference state at this point, or check_reference_leak would
	 * complain, hence it must be the same as the caller. There is no need
	 * to copy it back.
	 */
	if (!callee->in_callback_fn) {
		/* Transfer references to the caller */
		err = copy_reference_state(caller, callee);
		if (err)
			return err;
	}

	*insn_idx = callee->callsite + 1;
	if (env->log.level & BPF_LOG_LEVEL) {
		verbose(env, "returning from callee:\n");
		print_verifier_state(env, callee, true);
		verbose(env, "to caller at %d:\n", *insn_idx);
		print_verifier_state(env, caller, true);
	}
	/* clear everything in the callee */
	free_func_state(callee);
	state->frame[state->curframe + 1] = NULL;
	return 0;
}

static void do_refine_retval_range(struct bpf_reg_state *regs, int ret_type,
				   int func_id,
				   struct bpf_call_arg_meta *meta)
{
	struct bpf_reg_state *ret_reg = &regs[BPF_REG_0];

	if (ret_type != RET_INTEGER ||
	    (func_id != BPF_FUNC_get_stack &&
	     func_id != BPF_FUNC_get_task_stack &&
	     func_id != BPF_FUNC_probe_read_str &&
	     func_id != BPF_FUNC_probe_read_kernel_str &&
	     func_id != BPF_FUNC_probe_read_user_str))
		return;

	ret_reg->smax_value = meta->msize_max_value;
	ret_reg->s32_max_value = meta->msize_max_value;
	ret_reg->smin_value = -MAX_ERRNO;
	ret_reg->s32_min_value = -MAX_ERRNO;
	reg_bounds_sync(ret_reg);
}

static int
record_func_map(struct bpf_verifier_env *env, struct bpf_call_arg_meta *meta,
		int func_id, int insn_idx)
{
	struct bpf_insn_aux_data *aux = &env->insn_aux_data[insn_idx];
	struct bpf_map *map = meta->map_ptr;

	if (func_id != BPF_FUNC_tail_call &&
	    func_id != BPF_FUNC_map_lookup_elem &&
	    func_id != BPF_FUNC_map_update_elem &&
	    func_id != BPF_FUNC_map_delete_elem &&
	    func_id != BPF_FUNC_map_push_elem &&
	    func_id != BPF_FUNC_map_pop_elem &&
	    func_id != BPF_FUNC_map_peek_elem &&
	    func_id != BPF_FUNC_for_each_map_elem &&
	    func_id != BPF_FUNC_redirect_map &&
	    func_id != BPF_FUNC_map_lookup_percpu_elem)
		return 0;

	if (map == NULL) {
		verbose(env, "kernel subsystem misconfigured verifier\n");
		return -EINVAL;
	}

	/* In case of read-only, some additional restrictions
	 * need to be applied in order to prevent altering the
	 * state of the map from program side.
	 */
	if ((map->map_flags & BPF_F_RDONLY_PROG) &&
	    (func_id == BPF_FUNC_map_delete_elem ||
	     func_id == BPF_FUNC_map_update_elem ||
	     func_id == BPF_FUNC_map_push_elem ||
	     func_id == BPF_FUNC_map_pop_elem)) {
		verbose(env, "write into map forbidden\n");
		return -EACCES;
	}

	if (!BPF_MAP_PTR(aux->map_ptr_state))
		bpf_map_ptr_store(aux, meta->map_ptr,
				  !meta->map_ptr->bypass_spec_v1);
	else if (BPF_MAP_PTR(aux->map_ptr_state) != meta->map_ptr)
		bpf_map_ptr_store(aux, BPF_MAP_PTR_POISON,
				  !meta->map_ptr->bypass_spec_v1);
	return 0;
}

static int
record_func_key(struct bpf_verifier_env *env, struct bpf_call_arg_meta *meta,
		int func_id, int insn_idx)
{
	struct bpf_insn_aux_data *aux = &env->insn_aux_data[insn_idx];
	struct bpf_reg_state *regs = cur_regs(env), *reg;
	struct bpf_map *map = meta->map_ptr;
	u64 val, max;
	int err;

	if (func_id != BPF_FUNC_tail_call)
		return 0;
	if (!map || map->map_type != BPF_MAP_TYPE_PROG_ARRAY) {
		verbose(env, "kernel subsystem misconfigured verifier\n");
		return -EINVAL;
	}

	reg = &regs[BPF_REG_3];
	val = reg->var_off.value;
	max = map->max_entries;

	if (!(register_is_const(reg) && val < max)) {
		bpf_map_key_store(aux, BPF_MAP_KEY_POISON);
		return 0;
	}

	err = mark_chain_precision(env, BPF_REG_3);
	if (err)
		return err;
	if (bpf_map_key_unseen(aux))
		bpf_map_key_store(aux, val);
	else if (!bpf_map_key_poisoned(aux) &&
		  bpf_map_key_immediate(aux) != val)
		bpf_map_key_store(aux, BPF_MAP_KEY_POISON);
	return 0;
}

static int check_reference_leak(struct bpf_verifier_env *env)
{
	struct bpf_func_state *state = cur_func(env);
	bool refs_lingering = false;
	int i;

	if (state->frameno && !state->in_callback_fn)
		return 0;

	for (i = 0; i < state->acquired_refs; i++) {
		if (state->in_callback_fn && state->refs[i].callback_ref != state->frameno)
			continue;
		verbose(env, "Unreleased reference id=%d alloc_insn=%d\n",
			state->refs[i].id, state->refs[i].insn_idx);
		refs_lingering = true;
	}
	return refs_lingering ? -EINVAL : 0;
}

static int check_bpf_snprintf_call(struct bpf_verifier_env *env,
				   struct bpf_reg_state *regs)
{
	struct bpf_reg_state *fmt_reg = &regs[BPF_REG_3];
	struct bpf_reg_state *data_len_reg = &regs[BPF_REG_5];
	struct bpf_map *fmt_map = fmt_reg->map_ptr;
	int err, fmt_map_off, num_args;
	u64 fmt_addr;
	char *fmt;

	/* data must be an array of u64 */
	if (data_len_reg->var_off.value % 8)
		return -EINVAL;
	num_args = data_len_reg->var_off.value / 8;

	/* fmt being ARG_PTR_TO_CONST_STR guarantees that var_off is const
	 * and map_direct_value_addr is set.
	 */
	fmt_map_off = fmt_reg->off + fmt_reg->var_off.value;
	err = fmt_map->ops->map_direct_value_addr(fmt_map, &fmt_addr,
						  fmt_map_off);
	if (err) {
		verbose(env, "verifier bug\n");
		return -EFAULT;
	}
	fmt = (char *)(long)fmt_addr + fmt_map_off;

	/* We are also guaranteed that fmt+fmt_map_off is NULL terminated, we
	 * can focus on validating the format specifiers.
	 */
	err = bpf_bprintf_prepare(fmt, UINT_MAX, NULL, NULL, num_args);
	if (err < 0)
		verbose(env, "Invalid format string\n");

	return err;
}

static int check_get_func_ip(struct bpf_verifier_env *env)
{
	enum bpf_prog_type type = resolve_prog_type(env->prog);
	int func_id = BPF_FUNC_get_func_ip;

	if (type == BPF_PROG_TYPE_TRACING) {
		if (!bpf_prog_has_trampoline(env->prog)) {
			verbose(env, "func %s#%d supported only for fentry/fexit/fmod_ret programs\n",
				func_id_name(func_id), func_id);
			return -ENOTSUPP;
		}
		return 0;
	} else if (type == BPF_PROG_TYPE_KPROBE) {
		return 0;
	}

	verbose(env, "func %s#%d not supported for program type %d\n",
		func_id_name(func_id), func_id, type);
	return -ENOTSUPP;
}

static struct bpf_insn_aux_data *cur_aux(struct bpf_verifier_env *env)
{
	return &env->insn_aux_data[env->insn_idx];
}

static bool loop_flag_is_zero(struct bpf_verifier_env *env)
{
	struct bpf_reg_state *regs = cur_regs(env);
	struct bpf_reg_state *reg = &regs[BPF_REG_4];
	bool reg_is_null = register_is_null(reg);

	if (reg_is_null)
		mark_chain_precision(env, BPF_REG_4);

	return reg_is_null;
}

static void update_loop_inline_state(struct bpf_verifier_env *env, u32 subprogno)
{
	struct bpf_loop_inline_state *state = &cur_aux(env)->loop_inline_state;

	if (!state->initialized) {
		state->initialized = 1;
		state->fit_for_inline = loop_flag_is_zero(env);
		state->callback_subprogno = subprogno;
		return;
	}

	if (!state->fit_for_inline)
		return;

	state->fit_for_inline = (loop_flag_is_zero(env) &&
				 state->callback_subprogno == subprogno);
}

static int check_helper_call(struct bpf_verifier_env *env, struct bpf_insn *insn,
			     int *insn_idx_p)
{
	enum bpf_prog_type prog_type = resolve_prog_type(env->prog);
	const struct bpf_func_proto *fn = NULL;
	enum bpf_return_type ret_type;
	enum bpf_type_flag ret_flag;
	struct bpf_reg_state *regs;
	struct bpf_call_arg_meta meta;
	int insn_idx = *insn_idx_p;
	bool changes_data;
	int i, err, func_id;

	/* find function prototype */
	func_id = insn->imm;
	if (func_id < 0 || func_id >= __BPF_FUNC_MAX_ID) {
		verbose(env, "invalid func %s#%d\n", func_id_name(func_id),
			func_id);
		return -EINVAL;
	}

	if (env->ops->get_func_proto)
		fn = env->ops->get_func_proto(func_id, env->prog);
	if (!fn) {
		verbose(env, "unknown func %s#%d\n", func_id_name(func_id),
			func_id);
		return -EINVAL;
	}

	/* eBPF programs must be GPL compatible to use GPL-ed functions */
	if (!env->prog->gpl_compatible && fn->gpl_only) {
		verbose(env, "cannot call GPL-restricted function from non-GPL compatible program\n");
		return -EINVAL;
	}

	if (fn->allowed && !fn->allowed(env->prog)) {
		verbose(env, "helper call is not allowed in probe\n");
		return -EINVAL;
	}

	/* With LD_ABS/IND some JITs save/restore skb from r1. */
	changes_data = bpf_helper_changes_pkt_data(fn->func);
	if (changes_data && fn->arg1_type != ARG_PTR_TO_CTX) {
		verbose(env, "kernel subsystem misconfigured func %s#%d: r1 != ctx\n",
			func_id_name(func_id), func_id);
		return -EINVAL;
	}

	memset(&meta, 0, sizeof(meta));
	meta.pkt_access = fn->pkt_access;

	err = check_func_proto(fn, func_id);
	if (err) {
		verbose(env, "kernel subsystem misconfigured func %s#%d\n",
			func_id_name(func_id), func_id);
		return err;
	}

	meta.func_id = func_id;
	/* check args */
	for (i = 0; i < MAX_BPF_FUNC_REG_ARGS; i++) {
		err = check_func_arg(env, i, &meta, fn);
		if (err)
			return err;
	}

	err = record_func_map(env, &meta, func_id, insn_idx);
	if (err)
		return err;

	err = record_func_key(env, &meta, func_id, insn_idx);
	if (err)
		return err;

	/* Mark slots with STACK_MISC in case of raw mode, stack offset
	 * is inferred from register state.
	 */
	for (i = 0; i < meta.access_size; i++) {
		err = check_mem_access(env, insn_idx, meta.regno, i, BPF_B,
				       BPF_WRITE, -1, false);
		if (err)
			return err;
	}

	regs = cur_regs(env);

	if (meta.uninit_dynptr_regno) {
		/* we write BPF_DW bits (8 bytes) at a time */
		for (i = 0; i < BPF_DYNPTR_SIZE; i += 8) {
			err = check_mem_access(env, insn_idx, meta.uninit_dynptr_regno,
					       i, BPF_DW, BPF_WRITE, -1, false);
			if (err)
				return err;
		}

		err = mark_stack_slots_dynptr(env, &regs[meta.uninit_dynptr_regno],
					      fn->arg_type[meta.uninit_dynptr_regno - BPF_REG_1],
					      insn_idx);
		if (err)
			return err;
	}

	if (meta.release_regno) {
		err = -EINVAL;
		if (arg_type_is_dynptr(fn->arg_type[meta.release_regno - BPF_REG_1]))
			err = unmark_stack_slots_dynptr(env, &regs[meta.release_regno]);
		else if (meta.ref_obj_id)
			err = release_reference(env, meta.ref_obj_id);
		/* meta.ref_obj_id can only be 0 if register that is meant to be
		 * released is NULL, which must be > R0.
		 */
		else if (register_is_null(&regs[meta.release_regno]))
			err = 0;
		if (err) {
			verbose(env, "func %s#%d reference has not been acquired before\n",
				func_id_name(func_id), func_id);
			return err;
		}
	}

	switch (func_id) {
	case BPF_FUNC_tail_call:
		err = check_reference_leak(env);
		if (err) {
			verbose(env, "tail_call would lead to reference leak\n");
			return err;
		}
		break;
	case BPF_FUNC_get_local_storage:
		/* check that flags argument in get_local_storage(map, flags) is 0,
		 * this is required because get_local_storage() can't return an error.
		 */
		if (!register_is_null(&regs[BPF_REG_2])) {
			verbose(env, "get_local_storage() doesn't support non-zero flags\n");
			return -EINVAL;
		}
		break;
	case BPF_FUNC_for_each_map_elem:
		err = __check_func_call(env, insn, insn_idx_p, meta.subprogno,
					set_map_elem_callback_state);
		break;
	case BPF_FUNC_timer_set_callback:
		err = __check_func_call(env, insn, insn_idx_p, meta.subprogno,
					set_timer_callback_state);
		break;
	case BPF_FUNC_find_vma:
		err = __check_func_call(env, insn, insn_idx_p, meta.subprogno,
					set_find_vma_callback_state);
		break;
	case BPF_FUNC_snprintf:
		err = check_bpf_snprintf_call(env, regs);
		break;
	case BPF_FUNC_loop:
		update_loop_inline_state(env, meta.subprogno);
		err = __check_func_call(env, insn, insn_idx_p, meta.subprogno,
					set_loop_callback_state);
		break;
	case BPF_FUNC_dynptr_from_mem:
		if (regs[BPF_REG_1].type != PTR_TO_MAP_VALUE) {
			verbose(env, "Unsupported reg type %s for bpf_dynptr_from_mem data\n",
				reg_type_str(env, regs[BPF_REG_1].type));
			return -EACCES;
		}
		break;
	case BPF_FUNC_set_retval:
		if (prog_type == BPF_PROG_TYPE_LSM &&
		    env->prog->expected_attach_type == BPF_LSM_CGROUP) {
			if (!env->prog->aux->attach_func_proto->type) {
				/* Make sure programs that attach to void
				 * hooks don't try to modify return value.
				 */
				verbose(env, "BPF_LSM_CGROUP that attach to void LSM hooks can't modify return value!\n");
				return -EINVAL;
			}
		}
		break;
	case BPF_FUNC_dynptr_data:
		for (i = 0; i < MAX_BPF_FUNC_REG_ARGS; i++) {
			if (arg_type_is_dynptr(fn->arg_type[i])) {
				struct bpf_reg_state *reg = &regs[BPF_REG_1 + i];

				if (meta.ref_obj_id) {
					verbose(env, "verifier internal error: meta.ref_obj_id already set\n");
					return -EFAULT;
				}

				if (base_type(reg->type) != PTR_TO_DYNPTR)
					/* Find the id of the dynptr we're
					 * tracking the reference of
					 */
					meta.ref_obj_id = stack_slot_get_id(env, reg);
				break;
			}
		}
		if (i == MAX_BPF_FUNC_REG_ARGS) {
			verbose(env, "verifier internal error: no dynptr in bpf_dynptr_data()\n");
			return -EFAULT;
		}
		break;
	case BPF_FUNC_user_ringbuf_drain:
		err = __check_func_call(env, insn, insn_idx_p, meta.subprogno,
					set_user_ringbuf_callback_state);
		break;
	}

	if (err)
		return err;

	/* reset caller saved regs */
	for (i = 0; i < CALLER_SAVED_REGS; i++) {
		mark_reg_not_init(env, regs, caller_saved[i]);
		check_reg_arg(env, caller_saved[i], DST_OP_NO_MARK);
	}

	/* helper call returns 64-bit value. */
	regs[BPF_REG_0].subreg_def = DEF_NOT_SUBREG;

	/* update return register (already marked as written above) */
	ret_type = fn->ret_type;
	ret_flag = type_flag(ret_type);

	switch (base_type(ret_type)) {
	case RET_INTEGER:
		/* sets type to SCALAR_VALUE */
		mark_reg_unknown(env, regs, BPF_REG_0);
		break;
	case RET_VOID:
		regs[BPF_REG_0].type = NOT_INIT;
		break;
	case RET_PTR_TO_MAP_VALUE:
		/* There is no offset yet applied, variable or fixed */
		mark_reg_known_zero(env, regs, BPF_REG_0);
		/* remember map_ptr, so that check_map_access()
		 * can check 'value_size' boundary of memory access
		 * to map element returned from bpf_map_lookup_elem()
		 */
		if (meta.map_ptr == NULL) {
			verbose(env,
				"kernel subsystem misconfigured verifier\n");
			return -EINVAL;
		}
		regs[BPF_REG_0].map_ptr = meta.map_ptr;
		regs[BPF_REG_0].map_uid = meta.map_uid;
		regs[BPF_REG_0].type = PTR_TO_MAP_VALUE | ret_flag;
		if (!type_may_be_null(ret_type) &&
		    map_value_has_spin_lock(meta.map_ptr)) {
			regs[BPF_REG_0].id = ++env->id_gen;
		}
		break;
	case RET_PTR_TO_SOCKET:
		mark_reg_known_zero(env, regs, BPF_REG_0);
		regs[BPF_REG_0].type = PTR_TO_SOCKET | ret_flag;
		break;
	case RET_PTR_TO_SOCK_COMMON:
		mark_reg_known_zero(env, regs, BPF_REG_0);
		regs[BPF_REG_0].type = PTR_TO_SOCK_COMMON | ret_flag;
		break;
	case RET_PTR_TO_TCP_SOCK:
		mark_reg_known_zero(env, regs, BPF_REG_0);
		regs[BPF_REG_0].type = PTR_TO_TCP_SOCK | ret_flag;
		break;
	case RET_PTR_TO_ALLOC_MEM:
		mark_reg_known_zero(env, regs, BPF_REG_0);
		regs[BPF_REG_0].type = PTR_TO_MEM | ret_flag;
		regs[BPF_REG_0].mem_size = meta.mem_size;
		break;
	case RET_PTR_TO_MEM_OR_BTF_ID:
	{
		const struct btf_type *t;

		mark_reg_known_zero(env, regs, BPF_REG_0);
		t = btf_type_skip_modifiers(meta.ret_btf, meta.ret_btf_id, NULL);
		if (!btf_type_is_struct(t)) {
			u32 tsize;
			const struct btf_type *ret;
			const char *tname;

			/* resolve the type size of ksym. */
			ret = btf_resolve_size(meta.ret_btf, t, &tsize);
			if (IS_ERR(ret)) {
				tname = btf_name_by_offset(meta.ret_btf, t->name_off);
				verbose(env, "unable to resolve the size of type '%s': %ld\n",
					tname, PTR_ERR(ret));
				return -EINVAL;
			}
			regs[BPF_REG_0].type = PTR_TO_MEM | ret_flag;
			regs[BPF_REG_0].mem_size = tsize;
		} else {
			/* MEM_RDONLY may be carried from ret_flag, but it
			 * doesn't apply on PTR_TO_BTF_ID. Fold it, otherwise
			 * it will confuse the check of PTR_TO_BTF_ID in
			 * check_mem_access().
			 */
			ret_flag &= ~MEM_RDONLY;

			regs[BPF_REG_0].type = PTR_TO_BTF_ID | ret_flag;
			regs[BPF_REG_0].btf = meta.ret_btf;
			regs[BPF_REG_0].btf_id = meta.ret_btf_id;
		}
		break;
	}
	case RET_PTR_TO_BTF_ID:
	{
		struct btf *ret_btf;
		int ret_btf_id;

		mark_reg_known_zero(env, regs, BPF_REG_0);
		regs[BPF_REG_0].type = PTR_TO_BTF_ID | ret_flag;
		if (func_id == BPF_FUNC_kptr_xchg) {
			ret_btf = meta.kptr_off_desc->kptr.btf;
			ret_btf_id = meta.kptr_off_desc->kptr.btf_id;
		} else {
			if (fn->ret_btf_id == BPF_PTR_POISON) {
				verbose(env, "verifier internal error:");
				verbose(env, "func %s has non-overwritten BPF_PTR_POISON return type\n",
					func_id_name(func_id));
				return -EINVAL;
			}
			ret_btf = btf_vmlinux;
			ret_btf_id = *fn->ret_btf_id;
		}
		if (ret_btf_id == 0) {
			verbose(env, "invalid return type %u of func %s#%d\n",
				base_type(ret_type), func_id_name(func_id),
				func_id);
			return -EINVAL;
		}
		regs[BPF_REG_0].btf = ret_btf;
		regs[BPF_REG_0].btf_id = ret_btf_id;
		break;
	}
	default:
		verbose(env, "unknown return type %u of func %s#%d\n",
			base_type(ret_type), func_id_name(func_id), func_id);
		return -EINVAL;
	}

	if (type_may_be_null(regs[BPF_REG_0].type))
		regs[BPF_REG_0].id = ++env->id_gen;

	if (helper_multiple_ref_obj_use(func_id, meta.map_ptr)) {
		verbose(env, "verifier internal error: func %s#%d sets ref_obj_id more than once\n",
			func_id_name(func_id), func_id);
		return -EFAULT;
	}

	if (is_ptr_cast_function(func_id) || is_dynptr_ref_function(func_id)) {
		/* For release_reference() */
		regs[BPF_REG_0].ref_obj_id = meta.ref_obj_id;
	} else if (is_acquire_function(func_id, meta.map_ptr)) {
		int id = acquire_reference_state(env, insn_idx);

		if (id < 0)
			return id;
		/* For mark_ptr_or_null_reg() */
		regs[BPF_REG_0].id = id;
		/* For release_reference() */
		regs[BPF_REG_0].ref_obj_id = id;
	}

	do_refine_retval_range(regs, fn->ret_type, func_id, &meta);

	err = check_map_func_compatibility(env, meta.map_ptr, func_id);
	if (err)
		return err;

	if ((func_id == BPF_FUNC_get_stack ||
	     func_id == BPF_FUNC_get_task_stack) &&
	    !env->prog->has_callchain_buf) {
		const char *err_str;

#ifdef CONFIG_PERF_EVENTS
		err = get_callchain_buffers(sysctl_perf_event_max_stack);
		err_str = "cannot get callchain buffer for func %s#%d\n";
#else
		err = -ENOTSUPP;
		err_str = "func %s#%d not supported without CONFIG_PERF_EVENTS\n";
#endif
		if (err) {
			verbose(env, err_str, func_id_name(func_id), func_id);
			return err;
		}

		env->prog->has_callchain_buf = true;
	}

	if (func_id == BPF_FUNC_get_stackid || func_id == BPF_FUNC_get_stack)
		env->prog->call_get_stack = true;

	if (func_id == BPF_FUNC_get_func_ip) {
		if (check_get_func_ip(env))
			return -ENOTSUPP;
		env->prog->call_get_func_ip = true;
	}

	if (changes_data)
		clear_all_pkt_pointers(env);
	return 0;
}

/* mark_btf_func_reg_size() is used when the reg size is determined by
 * the BTF func_proto's return value size and argument.
 */
static void mark_btf_func_reg_size(struct bpf_verifier_env *env, u32 regno,
				   size_t reg_size)
{
	struct bpf_reg_state *reg = &cur_regs(env)[regno];

	if (regno == BPF_REG_0) {
		/* Function return value */
		reg->live |= REG_LIVE_WRITTEN;
		reg->subreg_def = reg_size == sizeof(u64) ?
			DEF_NOT_SUBREG : env->insn_idx + 1;
	} else {
		/* Function argument */
		if (reg_size == sizeof(u64)) {
			mark_insn_zext(env, reg);
			mark_reg_read(env, reg, reg->parent, REG_LIVE_READ64);
		} else {
			mark_reg_read(env, reg, reg->parent, REG_LIVE_READ32);
		}
	}
}

static int check_kfunc_call(struct bpf_verifier_env *env, struct bpf_insn *insn,
			    int *insn_idx_p)
{
	const struct btf_type *t, *func, *func_proto, *ptr_type;
	struct bpf_reg_state *regs = cur_regs(env);
	struct bpf_kfunc_arg_meta meta = { 0 };
	const char *func_name, *ptr_type_name;
	u32 i, nargs, func_id, ptr_type_id;
	int err, insn_idx = *insn_idx_p;
	const struct btf_param *args;
	struct btf *desc_btf;
	u32 *kfunc_flags;
	bool acq;

	/* skip for now, but return error when we find this in fixup_kfunc_call */
	if (!insn->imm)
		return 0;

	desc_btf = find_kfunc_desc_btf(env, insn->off);
	if (IS_ERR(desc_btf))
		return PTR_ERR(desc_btf);

	func_id = insn->imm;
	func = btf_type_by_id(desc_btf, func_id);
	func_name = btf_name_by_offset(desc_btf, func->name_off);
	func_proto = btf_type_by_id(desc_btf, func->type);

	kfunc_flags = btf_kfunc_id_set_contains(desc_btf, resolve_prog_type(env->prog), func_id);
	if (!kfunc_flags) {
		verbose(env, "calling kernel function %s is not allowed\n",
			func_name);
		return -EACCES;
	}
	if (*kfunc_flags & KF_DESTRUCTIVE && !capable(CAP_SYS_BOOT)) {
		verbose(env, "destructive kfunc calls require CAP_SYS_BOOT capabilities\n");
		return -EACCES;
	}

	acq = *kfunc_flags & KF_ACQUIRE;

	meta.flags = *kfunc_flags;

	/* Check the arguments */
	err = btf_check_kfunc_arg_match(env, desc_btf, func_id, regs, &meta);
	if (err < 0)
		return err;
	/* In case of release function, we get register number of refcounted
	 * PTR_TO_BTF_ID back from btf_check_kfunc_arg_match, do the release now
	 */
	if (err) {
		err = release_reference(env, regs[err].ref_obj_id);
		if (err) {
			verbose(env, "kfunc %s#%d reference has not been acquired before\n",
				func_name, func_id);
			return err;
		}
	}

	for (i = 0; i < CALLER_SAVED_REGS; i++)
		mark_reg_not_init(env, regs, caller_saved[i]);

	/* Check return type */
	t = btf_type_skip_modifiers(desc_btf, func_proto->type, NULL);

	if (acq && !btf_type_is_struct_ptr(desc_btf, t)) {
		verbose(env, "acquire kernel function does not return PTR_TO_BTF_ID\n");
		return -EINVAL;
	}

	if (btf_type_is_scalar(t)) {
		mark_reg_unknown(env, regs, BPF_REG_0);
		mark_btf_func_reg_size(env, BPF_REG_0, t->size);
	} else if (btf_type_is_ptr(t)) {
		ptr_type = btf_type_skip_modifiers(desc_btf, t->type,
						   &ptr_type_id);
		if (!btf_type_is_struct(ptr_type)) {
			if (!meta.r0_size) {
				ptr_type_name = btf_name_by_offset(desc_btf,
								   ptr_type->name_off);
				verbose(env,
					"kernel function %s returns pointer type %s %s is not supported\n",
					func_name,
					btf_type_str(ptr_type),
					ptr_type_name);
				return -EINVAL;
			}

			mark_reg_known_zero(env, regs, BPF_REG_0);
			regs[BPF_REG_0].type = PTR_TO_MEM;
			regs[BPF_REG_0].mem_size = meta.r0_size;

			if (meta.r0_rdonly)
				regs[BPF_REG_0].type |= MEM_RDONLY;

			/* Ensures we don't access the memory after a release_reference() */
			if (meta.ref_obj_id)
				regs[BPF_REG_0].ref_obj_id = meta.ref_obj_id;
		} else {
			mark_reg_known_zero(env, regs, BPF_REG_0);
			regs[BPF_REG_0].btf = desc_btf;
			regs[BPF_REG_0].type = PTR_TO_BTF_ID;
			regs[BPF_REG_0].btf_id = ptr_type_id;
		}
		if (*kfunc_flags & KF_RET_NULL) {
			regs[BPF_REG_0].type |= PTR_MAYBE_NULL;
			/* For mark_ptr_or_null_reg, see 93c230e3f5bd6 */
			regs[BPF_REG_0].id = ++env->id_gen;
		}
		mark_btf_func_reg_size(env, BPF_REG_0, sizeof(void *));
		if (acq) {
			int id = acquire_reference_state(env, insn_idx);

			if (id < 0)
				return id;
			regs[BPF_REG_0].id = id;
			regs[BPF_REG_0].ref_obj_id = id;
		}
	} /* else { add_kfunc_call() ensures it is btf_type_is_void(t) } */

	nargs = btf_type_vlen(func_proto);
	args = (const struct btf_param *)(func_proto + 1);
	for (i = 0; i < nargs; i++) {
		u32 regno = i + 1;

		t = btf_type_skip_modifiers(desc_btf, args[i].type, NULL);
		if (btf_type_is_ptr(t))
			mark_btf_func_reg_size(env, regno, sizeof(void *));
		else
			/* scalar. ensured by btf_check_kfunc_arg_match() */
			mark_btf_func_reg_size(env, regno, t->size);
	}

	return 0;
}

static bool signed_add_overflows(s64 a, s64 b)
{
	/* Do the add in u64, where overflow is well-defined */
	s64 res = (s64)((u64)a + (u64)b);

	if (b < 0)
		return res > a;
	return res < a;
}

static bool signed_add32_overflows(s32 a, s32 b)
{
	/* Do the add in u32, where overflow is well-defined */
	s32 res = (s32)((u32)a + (u32)b);

	if (b < 0)
		return res > a;
	return res < a;
}

static bool signed_sub_overflows(s64 a, s64 b)
{
	/* Do the sub in u64, where overflow is well-defined */
	s64 res = (s64)((u64)a - (u64)b);

	if (b < 0)
		return res < a;
	return res > a;
}

static bool signed_sub32_overflows(s32 a, s32 b)
{
	/* Do the sub in u32, where overflow is well-defined */
	s32 res = (s32)((u32)a - (u32)b);

	if (b < 0)
		return res < a;
	return res > a;
}

static bool check_reg_sane_offset(struct bpf_verifier_env *env,
				  const struct bpf_reg_state *reg,
				  enum bpf_reg_type type)
{
	bool known = tnum_is_const(reg->var_off);
	s64 val = reg->var_off.value;
	s64 smin = reg->smin_value;

	if (known && (val >= BPF_MAX_VAR_OFF || val <= -BPF_MAX_VAR_OFF)) {
		verbose(env, "math between %s pointer and %lld is not allowed\n",
			reg_type_str(env, type), val);
		return false;
	}

	if (reg->off >= BPF_MAX_VAR_OFF || reg->off <= -BPF_MAX_VAR_OFF) {
		verbose(env, "%s pointer offset %d is not allowed\n",
			reg_type_str(env, type), reg->off);
		return false;
	}

	if (smin == S64_MIN) {
		verbose(env, "math between %s pointer and register with unbounded min value is not allowed\n",
			reg_type_str(env, type));
		return false;
	}

	if (smin >= BPF_MAX_VAR_OFF || smin <= -BPF_MAX_VAR_OFF) {
		verbose(env, "value %lld makes %s pointer be out of bounds\n",
			smin, reg_type_str(env, type));
		return false;
	}

	return true;
}

enum {
	REASON_BOUNDS	= -1,
	REASON_TYPE	= -2,
	REASON_PATHS	= -3,
	REASON_LIMIT	= -4,
	REASON_STACK	= -5,
};

static int retrieve_ptr_limit(const struct bpf_reg_state *ptr_reg,
			      u32 *alu_limit, bool mask_to_left)
{
	u32 max = 0, ptr_limit = 0;

	switch (ptr_reg->type) {
	case PTR_TO_STACK:
		/* Offset 0 is out-of-bounds, but acceptable start for the
		 * left direction, see BPF_REG_FP. Also, unknown scalar
		 * offset where we would need to deal with min/max bounds is
		 * currently prohibited for unprivileged.
		 */
		max = MAX_BPF_STACK + mask_to_left;
		ptr_limit = -(ptr_reg->var_off.value + ptr_reg->off);
		break;
	case PTR_TO_MAP_VALUE:
		max = ptr_reg->map_ptr->value_size;
		ptr_limit = (mask_to_left ?
			     ptr_reg->smin_value :
			     ptr_reg->umax_value) + ptr_reg->off;
		break;
	default:
		return REASON_TYPE;
	}

	if (ptr_limit >= max)
		return REASON_LIMIT;
	*alu_limit = ptr_limit;
	return 0;
}

static bool can_skip_alu_sanitation(const struct bpf_verifier_env *env,
				    const struct bpf_insn *insn)
{
	return env->bypass_spec_v1 || BPF_SRC(insn->code) == BPF_K;
}

static int update_alu_sanitation_state(struct bpf_insn_aux_data *aux,
				       u32 alu_state, u32 alu_limit)
{
	/* If we arrived here from different branches with different
	 * state or limits to sanitize, then this won't work.
	 */
	if (aux->alu_state &&
	    (aux->alu_state != alu_state ||
	     aux->alu_limit != alu_limit))
		return REASON_PATHS;

	/* Corresponding fixup done in do_misc_fixups(). */
	aux->alu_state = alu_state;
	aux->alu_limit = alu_limit;
	return 0;
}

static int sanitize_val_alu(struct bpf_verifier_env *env,
			    struct bpf_insn *insn)
{
	struct bpf_insn_aux_data *aux = cur_aux(env);

	if (can_skip_alu_sanitation(env, insn))
		return 0;

	return update_alu_sanitation_state(aux, BPF_ALU_NON_POINTER, 0);
}

static bool sanitize_needed(u8 opcode)
{
	return opcode == BPF_ADD || opcode == BPF_SUB;
}

struct bpf_sanitize_info {
	struct bpf_insn_aux_data aux;
	bool mask_to_left;
};

static struct bpf_verifier_state *
sanitize_speculative_path(struct bpf_verifier_env *env,
			  const struct bpf_insn *insn,
			  u32 next_idx, u32 curr_idx)
{
	struct bpf_verifier_state *branch;
	struct bpf_reg_state *regs;

	branch = push_stack(env, next_idx, curr_idx, true);
	if (branch && insn) {
		regs = branch->frame[branch->curframe]->regs;
		if (BPF_SRC(insn->code) == BPF_K) {
			mark_reg_unknown(env, regs, insn->dst_reg);
		} else if (BPF_SRC(insn->code) == BPF_X) {
			mark_reg_unknown(env, regs, insn->dst_reg);
			mark_reg_unknown(env, regs, insn->src_reg);
		}
	}
	return branch;
}

static int sanitize_ptr_alu(struct bpf_verifier_env *env,
			    struct bpf_insn *insn,
			    const struct bpf_reg_state *ptr_reg,
			    const struct bpf_reg_state *off_reg,
			    struct bpf_reg_state *dst_reg,
			    struct bpf_sanitize_info *info,
			    const bool commit_window)
{
	struct bpf_insn_aux_data *aux = commit_window ? cur_aux(env) : &info->aux;
	struct bpf_verifier_state *vstate = env->cur_state;
	bool off_is_imm = tnum_is_const(off_reg->var_off);
	bool off_is_neg = off_reg->smin_value < 0;
	bool ptr_is_dst_reg = ptr_reg == dst_reg;
	u8 opcode = BPF_OP(insn->code);
	u32 alu_state, alu_limit;
	struct bpf_reg_state tmp;
	bool ret;
	int err;

	if (can_skip_alu_sanitation(env, insn))
		return 0;

	/* We already marked aux for masking from non-speculative
	 * paths, thus we got here in the first place. We only care
	 * to explore bad access from here.
	 */
	if (vstate->speculative)
		goto do_sim;

	if (!commit_window) {
		if (!tnum_is_const(off_reg->var_off) &&
		    (off_reg->smin_value < 0) != (off_reg->smax_value < 0))
			return REASON_BOUNDS;

		info->mask_to_left = (opcode == BPF_ADD &&  off_is_neg) ||
				     (opcode == BPF_SUB && !off_is_neg);
	}

	err = retrieve_ptr_limit(ptr_reg, &alu_limit, info->mask_to_left);
	if (err < 0)
		return err;

	if (commit_window) {
		/* In commit phase we narrow the masking window based on
		 * the observed pointer move after the simulated operation.
		 */
		alu_state = info->aux.alu_state;
		alu_limit = abs(info->aux.alu_limit - alu_limit);
	} else {
		alu_state  = off_is_neg ? BPF_ALU_NEG_VALUE : 0;
		alu_state |= off_is_imm ? BPF_ALU_IMMEDIATE : 0;
		alu_state |= ptr_is_dst_reg ?
			     BPF_ALU_SANITIZE_SRC : BPF_ALU_SANITIZE_DST;

		/* Limit pruning on unknown scalars to enable deep search for
		 * potential masking differences from other program paths.
		 */
		if (!off_is_imm)
			env->explore_alu_limits = true;
	}

	err = update_alu_sanitation_state(aux, alu_state, alu_limit);
	if (err < 0)
		return err;
do_sim:
	/* If we're in commit phase, we're done here given we already
	 * pushed the truncated dst_reg into the speculative verification
	 * stack.
	 *
	 * Also, when register is a known constant, we rewrite register-based
	 * operation to immediate-based, and thus do not need masking (and as
	 * a consequence, do not need to simulate the zero-truncation either).
	 */
	if (commit_window || off_is_imm)
		return 0;

	/* Simulate and find potential out-of-bounds access under
	 * speculative execution from truncation as a result of
	 * masking when off was not within expected range. If off
	 * sits in dst, then we temporarily need to move ptr there
	 * to simulate dst (== 0) +/-= ptr. Needed, for example,
	 * for cases where we use K-based arithmetic in one direction
	 * and truncated reg-based in the other in order to explore
	 * bad access.
	 */
	if (!ptr_is_dst_reg) {
		tmp = *dst_reg;
		*dst_reg = *ptr_reg;
	}
	ret = sanitize_speculative_path(env, NULL, env->insn_idx + 1,
					env->insn_idx);
	if (!ptr_is_dst_reg && ret)
		*dst_reg = tmp;
	return !ret ? REASON_STACK : 0;
}

static void sanitize_mark_insn_seen(struct bpf_verifier_env *env)
{
	struct bpf_verifier_state *vstate = env->cur_state;

	/* If we simulate paths under speculation, we don't update the
	 * insn as 'seen' such that when we verify unreachable paths in
	 * the non-speculative domain, sanitize_dead_code() can still
	 * rewrite/sanitize them.
	 */
	if (!vstate->speculative)
		env->insn_aux_data[env->insn_idx].seen = env->pass_cnt;
}

static int sanitize_err(struct bpf_verifier_env *env,
			const struct bpf_insn *insn, int reason,
			const struct bpf_reg_state *off_reg,
			const struct bpf_reg_state *dst_reg)
{
	static const char *err = "pointer arithmetic with it prohibited for !root";
	const char *op = BPF_OP(insn->code) == BPF_ADD ? "add" : "sub";
	u32 dst = insn->dst_reg, src = insn->src_reg;

	switch (reason) {
	case REASON_BOUNDS:
		verbose(env, "R%d has unknown scalar with mixed signed bounds, %s\n",
			off_reg == dst_reg ? dst : src, err);
		break;
	case REASON_TYPE:
		verbose(env, "R%d has pointer with unsupported alu operation, %s\n",
			off_reg == dst_reg ? src : dst, err);
		break;
	case REASON_PATHS:
		verbose(env, "R%d tried to %s from different maps, paths or scalars, %s\n",
			dst, op, err);
		break;
	case REASON_LIMIT:
		verbose(env, "R%d tried to %s beyond pointer bounds, %s\n",
			dst, op, err);
		break;
	case REASON_STACK:
		verbose(env, "R%d could not be pushed for speculative verification, %s\n",
			dst, err);
		break;
	default:
		verbose(env, "verifier internal error: unknown reason (%d)\n",
			reason);
		break;
	}

	return -EACCES;
}

/* check that stack access falls within stack limits and that 'reg' doesn't
 * have a variable offset.
 *
 * Variable offset is prohibited for unprivileged mode for simplicity since it
 * requires corresponding support in Spectre masking for stack ALU.  See also
 * retrieve_ptr_limit().
 *
 *
 * 'off' includes 'reg->off'.
 */
static int check_stack_access_for_ptr_arithmetic(
				struct bpf_verifier_env *env,
				int regno,
				const struct bpf_reg_state *reg,
				int off)
{
	if (!tnum_is_const(reg->var_off)) {
		char tn_buf[48];

		tnum_strn(tn_buf, sizeof(tn_buf), reg->var_off);
		verbose(env, "R%d variable stack access prohibited for !root, var_off=%s off=%d\n",
			regno, tn_buf, off);
		return -EACCES;
	}

	if (off >= 0 || off < -MAX_BPF_STACK) {
		verbose(env, "R%d stack pointer arithmetic goes out of range, "
			"prohibited for !root; off=%d\n", regno, off);
		return -EACCES;
	}

	return 0;
}

static int sanitize_check_bounds(struct bpf_verifier_env *env,
				 const struct bpf_insn *insn,
				 const struct bpf_reg_state *dst_reg)
{
	u32 dst = insn->dst_reg;

	/* For unprivileged we require that resulting offset must be in bounds
	 * in order to be able to sanitize access later on.
	 */
	if (env->bypass_spec_v1)
		return 0;

	switch (dst_reg->type) {
	case PTR_TO_STACK:
		if (check_stack_access_for_ptr_arithmetic(env, dst, dst_reg,
					dst_reg->off + dst_reg->var_off.value))
			return -EACCES;
		break;
	case PTR_TO_MAP_VALUE:
		if (check_map_access(env, dst, dst_reg->off, 1, false, ACCESS_HELPER)) {
			verbose(env, "R%d pointer arithmetic of map value goes out of range, "
				"prohibited for !root\n", dst);
			return -EACCES;
		}
		break;
	default:
		break;
	}

	return 0;
}

/* Handles arithmetic on a pointer and a scalar: computes new min/max and var_off.
 * Caller should also handle BPF_MOV case separately.
 * If we return -EACCES, caller may want to try again treating pointer as a
 * scalar.  So we only emit a diagnostic if !env->allow_ptr_leaks.
 */
static int adjust_ptr_min_max_vals(struct bpf_verifier_env *env,
				   struct bpf_insn *insn,
				   const struct bpf_reg_state *ptr_reg,
				   const struct bpf_reg_state *off_reg)
{
	struct bpf_verifier_state *vstate = env->cur_state;
	struct bpf_func_state *state = vstate->frame[vstate->curframe];
	struct bpf_reg_state *regs = state->regs, *dst_reg;
	bool known = tnum_is_const(off_reg->var_off);
	s64 smin_val = off_reg->smin_value, smax_val = off_reg->smax_value,
	    smin_ptr = ptr_reg->smin_value, smax_ptr = ptr_reg->smax_value;
	u64 umin_val = off_reg->umin_value, umax_val = off_reg->umax_value,
	    umin_ptr = ptr_reg->umin_value, umax_ptr = ptr_reg->umax_value;
	struct bpf_sanitize_info info = {};
	u8 opcode = BPF_OP(insn->code);
	u32 dst = insn->dst_reg;
	int ret;

	dst_reg = &regs[dst];

	if ((known && (smin_val != smax_val || umin_val != umax_val)) ||
	    smin_val > smax_val || umin_val > umax_val) {
		/* Taint dst register if offset had invalid bounds derived from
		 * e.g. dead branches.
		 */
		__mark_reg_unknown(env, dst_reg);
		return 0;
	}

	if (BPF_CLASS(insn->code) != BPF_ALU64) {
		/* 32-bit ALU ops on pointers produce (meaningless) scalars */
		if (opcode == BPF_SUB && env->allow_ptr_leaks) {
			__mark_reg_unknown(env, dst_reg);
			return 0;
		}

		verbose(env,
			"R%d 32-bit pointer arithmetic prohibited\n",
			dst);
		return -EACCES;
	}

	if (ptr_reg->type & PTR_MAYBE_NULL) {
		verbose(env, "R%d pointer arithmetic on %s prohibited, null-check it first\n",
			dst, reg_type_str(env, ptr_reg->type));
		return -EACCES;
	}

	switch (base_type(ptr_reg->type)) {
	case CONST_PTR_TO_MAP:
		/* smin_val represents the known value */
		if (known && smin_val == 0 && opcode == BPF_ADD)
			break;
		fallthrough;
	case PTR_TO_PACKET_END:
	case PTR_TO_SOCKET:
	case PTR_TO_SOCK_COMMON:
	case PTR_TO_TCP_SOCK:
	case PTR_TO_XDP_SOCK:
		verbose(env, "R%d pointer arithmetic on %s prohibited\n",
			dst, reg_type_str(env, ptr_reg->type));
		return -EACCES;
	default:
		break;
	}

	/* In case of 'scalar += pointer', dst_reg inherits pointer type and id.
	 * The id may be overwritten later if we create a new variable offset.
	 */
	dst_reg->type = ptr_reg->type;
	dst_reg->id = ptr_reg->id;

	if (!check_reg_sane_offset(env, off_reg, ptr_reg->type) ||
	    !check_reg_sane_offset(env, ptr_reg, ptr_reg->type))
		return -EINVAL;

	/* pointer types do not carry 32-bit bounds at the moment. */
	__mark_reg32_unbounded(dst_reg);

	if (sanitize_needed(opcode)) {
		ret = sanitize_ptr_alu(env, insn, ptr_reg, off_reg, dst_reg,
				       &info, false);
		if (ret < 0)
			return sanitize_err(env, insn, ret, off_reg, dst_reg);
	}

	switch (opcode) {
	case BPF_ADD:
		/* We can take a fixed offset as long as it doesn't overflow
		 * the s32 'off' field
		 */
		if (known && (ptr_reg->off + smin_val ==
			      (s64)(s32)(ptr_reg->off + smin_val))) {
			/* pointer += K.  Accumulate it into fixed offset */
			dst_reg->smin_value = smin_ptr;
			dst_reg->smax_value = smax_ptr;
			dst_reg->umin_value = umin_ptr;
			dst_reg->umax_value = umax_ptr;
			dst_reg->var_off = ptr_reg->var_off;
			dst_reg->off = ptr_reg->off + smin_val;
			dst_reg->raw = ptr_reg->raw;
			break;
		}
		/* A new variable offset is created.  Note that off_reg->off
		 * == 0, since it's a scalar.
		 * dst_reg gets the pointer type and since some positive
		 * integer value was added to the pointer, give it a new 'id'
		 * if it's a PTR_TO_PACKET.
		 * this creates a new 'base' pointer, off_reg (variable) gets
		 * added into the variable offset, and we copy the fixed offset
		 * from ptr_reg.
		 */
		if (signed_add_overflows(smin_ptr, smin_val) ||
		    signed_add_overflows(smax_ptr, smax_val)) {
			dst_reg->smin_value = S64_MIN;
			dst_reg->smax_value = S64_MAX;
		} else {
			dst_reg->smin_value = smin_ptr + smin_val;
			dst_reg->smax_value = smax_ptr + smax_val;
		}
		if (umin_ptr + umin_val < umin_ptr ||
		    umax_ptr + umax_val < umax_ptr) {
			dst_reg->umin_value = 0;
			dst_reg->umax_value = U64_MAX;
		} else {
			dst_reg->umin_value = umin_ptr + umin_val;
			dst_reg->umax_value = umax_ptr + umax_val;
		}
		dst_reg->var_off = tnum_add(ptr_reg->var_off, off_reg->var_off);
		dst_reg->off = ptr_reg->off;
		dst_reg->raw = ptr_reg->raw;
		if (reg_is_pkt_pointer(ptr_reg)) {
			dst_reg->id = ++env->id_gen;
			/* something was added to pkt_ptr, set range to zero */
			memset(&dst_reg->raw, 0, sizeof(dst_reg->raw));
		}
		break;
	case BPF_SUB:
		if (dst_reg == off_reg) {
			/* scalar -= pointer.  Creates an unknown scalar */
			verbose(env, "R%d tried to subtract pointer from scalar\n",
				dst);
			return -EACCES;
		}
		/* We don't allow subtraction from FP, because (according to
		 * test_verifier.c test "invalid fp arithmetic", JITs might not
		 * be able to deal with it.
		 */
		if (ptr_reg->type == PTR_TO_STACK) {
			verbose(env, "R%d subtraction from stack pointer prohibited\n",
				dst);
			return -EACCES;
		}
		if (known && (ptr_reg->off - smin_val ==
			      (s64)(s32)(ptr_reg->off - smin_val))) {
			/* pointer -= K.  Subtract it from fixed offset */
			dst_reg->smin_value = smin_ptr;
			dst_reg->smax_value = smax_ptr;
			dst_reg->umin_value = umin_ptr;
			dst_reg->umax_value = umax_ptr;
			dst_reg->var_off = ptr_reg->var_off;
			dst_reg->id = ptr_reg->id;
			dst_reg->off = ptr_reg->off - smin_val;
			dst_reg->raw = ptr_reg->raw;
			break;
		}
		/* A new variable offset is created.  If the subtrahend is known
		 * nonnegative, then any reg->range we had before is still good.
		 */
		if (signed_sub_overflows(smin_ptr, smax_val) ||
		    signed_sub_overflows(smax_ptr, smin_val)) {
			/* Overflow possible, we know nothing */
			dst_reg->smin_value = S64_MIN;
			dst_reg->smax_value = S64_MAX;
		} else {
			dst_reg->smin_value = smin_ptr - smax_val;
			dst_reg->smax_value = smax_ptr - smin_val;
		}
		if (umin_ptr < umax_val) {
			/* Overflow possible, we know nothing */
			dst_reg->umin_value = 0;
			dst_reg->umax_value = U64_MAX;
		} else {
			/* Cannot overflow (as long as bounds are consistent) */
			dst_reg->umin_value = umin_ptr - umax_val;
			dst_reg->umax_value = umax_ptr - umin_val;
		}
		dst_reg->var_off = tnum_sub(ptr_reg->var_off, off_reg->var_off);
		dst_reg->off = ptr_reg->off;
		dst_reg->raw = ptr_reg->raw;
		if (reg_is_pkt_pointer(ptr_reg)) {
			dst_reg->id = ++env->id_gen;
			/* something was added to pkt_ptr, set range to zero */
			if (smin_val < 0)
				memset(&dst_reg->raw, 0, sizeof(dst_reg->raw));
		}
		break;
	case BPF_AND:
	case BPF_OR:
	case BPF_XOR:
		/* bitwise ops on pointers are troublesome, prohibit. */
		verbose(env, "R%d bitwise operator %s on pointer prohibited\n",
			dst, bpf_alu_string[opcode >> 4]);
		return -EACCES;
	default:
		/* other operators (e.g. MUL,LSH) produce non-pointer results */
		verbose(env, "R%d pointer arithmetic with %s operator prohibited\n",
			dst, bpf_alu_string[opcode >> 4]);
		return -EACCES;
	}

	if (!check_reg_sane_offset(env, dst_reg, ptr_reg->type))
		return -EINVAL;
	reg_bounds_sync(dst_reg);
	if (sanitize_check_bounds(env, insn, dst_reg) < 0)
		return -EACCES;
	if (sanitize_needed(opcode)) {
		ret = sanitize_ptr_alu(env, insn, dst_reg, off_reg, dst_reg,
				       &info, true);
		if (ret < 0)
			return sanitize_err(env, insn, ret, off_reg, dst_reg);
	}

	return 0;
}

static void scalar32_min_max_add(struct bpf_reg_state *dst_reg,
				 struct bpf_reg_state *src_reg)
{
	s32 smin_val = src_reg->s32_min_value;
	s32 smax_val = src_reg->s32_max_value;
	u32 umin_val = src_reg->u32_min_value;
	u32 umax_val = src_reg->u32_max_value;

	if (signed_add32_overflows(dst_reg->s32_min_value, smin_val) ||
	    signed_add32_overflows(dst_reg->s32_max_value, smax_val)) {
		dst_reg->s32_min_value = S32_MIN;
		dst_reg->s32_max_value = S32_MAX;
	} else {
		dst_reg->s32_min_value += smin_val;
		dst_reg->s32_max_value += smax_val;
	}
	if (dst_reg->u32_min_value + umin_val < umin_val ||
	    dst_reg->u32_max_value + umax_val < umax_val) {
		dst_reg->u32_min_value = 0;
		dst_reg->u32_max_value = U32_MAX;
	} else {
		dst_reg->u32_min_value += umin_val;
		dst_reg->u32_max_value += umax_val;
	}
}

static void scalar_min_max_add(struct bpf_reg_state *dst_reg,
			       struct bpf_reg_state *src_reg)
{
	s64 smin_val = src_reg->smin_value;
	s64 smax_val = src_reg->smax_value;
	u64 umin_val = src_reg->umin_value;
	u64 umax_val = src_reg->umax_value;

	if (signed_add_overflows(dst_reg->smin_value, smin_val) ||
	    signed_add_overflows(dst_reg->smax_value, smax_val)) {
		dst_reg->smin_value = S64_MIN;
		dst_reg->smax_value = S64_MAX;
	} else {
		dst_reg->smin_value += smin_val;
		dst_reg->smax_value += smax_val;
	}
	if (dst_reg->umin_value + umin_val < umin_val ||
	    dst_reg->umax_value + umax_val < umax_val) {
		dst_reg->umin_value = 0;
		dst_reg->umax_value = U64_MAX;
	} else {
		dst_reg->umin_value += umin_val;
		dst_reg->umax_value += umax_val;
	}
}

static void scalar32_min_max_sub(struct bpf_reg_state *dst_reg,
				 struct bpf_reg_state *src_reg)
{
	s32 smin_val = src_reg->s32_min_value;
	s32 smax_val = src_reg->s32_max_value;
	u32 umin_val = src_reg->u32_min_value;
	u32 umax_val = src_reg->u32_max_value;

	if (signed_sub32_overflows(dst_reg->s32_min_value, smax_val) ||
	    signed_sub32_overflows(dst_reg->s32_max_value, smin_val)) {
		/* Overflow possible, we know nothing */
		dst_reg->s32_min_value = S32_MIN;
		dst_reg->s32_max_value = S32_MAX;
	} else {
		dst_reg->s32_min_value -= smax_val;
		dst_reg->s32_max_value -= smin_val;
	}
	if (dst_reg->u32_min_value < umax_val) {
		/* Overflow possible, we know nothing */
		dst_reg->u32_min_value = 0;
		dst_reg->u32_max_value = U32_MAX;
	} else {
		/* Cannot overflow (as long as bounds are consistent) */
		dst_reg->u32_min_value -= umax_val;
		dst_reg->u32_max_value -= umin_val;
	}
}

static void scalar_min_max_sub(struct bpf_reg_state *dst_reg,
			       struct bpf_reg_state *src_reg)
{
	s64 smin_val = src_reg->smin_value;
	s64 smax_val = src_reg->smax_value;
	u64 umin_val = src_reg->umin_value;
	u64 umax_val = src_reg->umax_value;

	if (signed_sub_overflows(dst_reg->smin_value, smax_val) ||
	    signed_sub_overflows(dst_reg->smax_value, smin_val)) {
		/* Overflow possible, we know nothing */
		dst_reg->smin_value = S64_MIN;
		dst_reg->smax_value = S64_MAX;
	} else {
		dst_reg->smin_value -= smax_val;
		dst_reg->smax_value -= smin_val;
	}
	if (dst_reg->umin_value < umax_val) {
		/* Overflow possible, we know nothing */
		dst_reg->umin_value = 0;
		dst_reg->umax_value = U64_MAX;
	} else {
		/* Cannot overflow (as long as bounds are consistent) */
		dst_reg->umin_value -= umax_val;
		dst_reg->umax_value -= umin_val;
	}
}

static void scalar32_min_max_mul(struct bpf_reg_state *dst_reg,
				 struct bpf_reg_state *src_reg)
{
	s32 smin_val = src_reg->s32_min_value;
	u32 umin_val = src_reg->u32_min_value;
	u32 umax_val = src_reg->u32_max_value;

	if (smin_val < 0 || dst_reg->s32_min_value < 0) {
		/* Ain't nobody got time to multiply that sign */
		__mark_reg32_unbounded(dst_reg);
		return;
	}
	/* Both values are positive, so we can work with unsigned and
	 * copy the result to signed (unless it exceeds S32_MAX).
	 */
	if (umax_val > U16_MAX || dst_reg->u32_max_value > U16_MAX) {
		/* Potential overflow, we know nothing */
		__mark_reg32_unbounded(dst_reg);
		return;
	}
	dst_reg->u32_min_value *= umin_val;
	dst_reg->u32_max_value *= umax_val;
	if (dst_reg->u32_max_value > S32_MAX) {
		/* Overflow possible, we know nothing */
		dst_reg->s32_min_value = S32_MIN;
		dst_reg->s32_max_value = S32_MAX;
	} else {
		dst_reg->s32_min_value = dst_reg->u32_min_value;
		dst_reg->s32_max_value = dst_reg->u32_max_value;
	}
}

static void scalar_min_max_mul(struct bpf_reg_state *dst_reg,
			       struct bpf_reg_state *src_reg)
{
	s64 smin_val = src_reg->smin_value;
	u64 umin_val = src_reg->umin_value;
	u64 umax_val = src_reg->umax_value;

	if (smin_val < 0 || dst_reg->smin_value < 0) {
		/* Ain't nobody got time to multiply that sign */
		__mark_reg64_unbounded(dst_reg);
		return;
	}
	/* Both values are positive, so we can work with unsigned and
	 * copy the result to signed (unless it exceeds S64_MAX).
	 */
	if (umax_val > U32_MAX || dst_reg->umax_value > U32_MAX) {
		/* Potential overflow, we know nothing */
		__mark_reg64_unbounded(dst_reg);
		return;
	}
	dst_reg->umin_value *= umin_val;
	dst_reg->umax_value *= umax_val;
	if (dst_reg->umax_value > S64_MAX) {
		/* Overflow possible, we know nothing */
		dst_reg->smin_value = S64_MIN;
		dst_reg->smax_value = S64_MAX;
	} else {
		dst_reg->smin_value = dst_reg->umin_value;
		dst_reg->smax_value = dst_reg->umax_value;
	}
}

static void scalar32_min_max_and(struct bpf_reg_state *dst_reg,
				 struct bpf_reg_state *src_reg)
{
	bool src_known = tnum_subreg_is_const(src_reg->var_off);
	bool dst_known = tnum_subreg_is_const(dst_reg->var_off);
	struct tnum var32_off = tnum_subreg(dst_reg->var_off);
	s32 smin_val = src_reg->s32_min_value;
	u32 umax_val = src_reg->u32_max_value;

	if (src_known && dst_known) {
		__mark_reg32_known(dst_reg, var32_off.value);
		return;
	}

	/* We get our minimum from the var_off, since that's inherently
	 * bitwise.  Our maximum is the minimum of the operands' maxima.
	 */
	dst_reg->u32_min_value = var32_off.value;
	dst_reg->u32_max_value = min(dst_reg->u32_max_value, umax_val);
	if (dst_reg->s32_min_value < 0 || smin_val < 0) {
		/* Lose signed bounds when ANDing negative numbers,
		 * ain't nobody got time for that.
		 */
		dst_reg->s32_min_value = S32_MIN;
		dst_reg->s32_max_value = S32_MAX;
	} else {
		/* ANDing two positives gives a positive, so safe to
		 * cast result into s64.
		 */
		dst_reg->s32_min_value = dst_reg->u32_min_value;
		dst_reg->s32_max_value = dst_reg->u32_max_value;
	}
}

static void scalar_min_max_and(struct bpf_reg_state *dst_reg,
			       struct bpf_reg_state *src_reg)
{
	bool src_known = tnum_is_const(src_reg->var_off);
	bool dst_known = tnum_is_const(dst_reg->var_off);
	s64 smin_val = src_reg->smin_value;
	u64 umax_val = src_reg->umax_value;

	if (src_known && dst_known) {
		__mark_reg_known(dst_reg, dst_reg->var_off.value);
		return;
	}

	/* We get our minimum from the var_off, since that's inherently
	 * bitwise.  Our maximum is the minimum of the operands' maxima.
	 */
	dst_reg->umin_value = dst_reg->var_off.value;
	dst_reg->umax_value = min(dst_reg->umax_value, umax_val);
	if (dst_reg->smin_value < 0 || smin_val < 0) {
		/* Lose signed bounds when ANDing negative numbers,
		 * ain't nobody got time for that.
		 */
		dst_reg->smin_value = S64_MIN;
		dst_reg->smax_value = S64_MAX;
	} else {
		/* ANDing two positives gives a positive, so safe to
		 * cast result into s64.
		 */
		dst_reg->smin_value = dst_reg->umin_value;
		dst_reg->smax_value = dst_reg->umax_value;
	}
	/* We may learn something more from the var_off */
	__update_reg_bounds(dst_reg);
}

static void scalar32_min_max_or(struct bpf_reg_state *dst_reg,
				struct bpf_reg_state *src_reg)
{
	bool src_known = tnum_subreg_is_const(src_reg->var_off);
	bool dst_known = tnum_subreg_is_const(dst_reg->var_off);
	struct tnum var32_off = tnum_subreg(dst_reg->var_off);
	s32 smin_val = src_reg->s32_min_value;
	u32 umin_val = src_reg->u32_min_value;

	if (src_known && dst_known) {
		__mark_reg32_known(dst_reg, var32_off.value);
		return;
	}

	/* We get our maximum from the var_off, and our minimum is the
	 * maximum of the operands' minima
	 */
	dst_reg->u32_min_value = max(dst_reg->u32_min_value, umin_val);
	dst_reg->u32_max_value = var32_off.value | var32_off.mask;
	if (dst_reg->s32_min_value < 0 || smin_val < 0) {
		/* Lose signed bounds when ORing negative numbers,
		 * ain't nobody got time for that.
		 */
		dst_reg->s32_min_value = S32_MIN;
		dst_reg->s32_max_value = S32_MAX;
	} else {
		/* ORing two positives gives a positive, so safe to
		 * cast result into s64.
		 */
		dst_reg->s32_min_value = dst_reg->u32_min_value;
		dst_reg->s32_max_value = dst_reg->u32_max_value;
	}
}

static void scalar_min_max_or(struct bpf_reg_state *dst_reg,
			      struct bpf_reg_state *src_reg)
{
	bool src_known = tnum_is_const(src_reg->var_off);
	bool dst_known = tnum_is_const(dst_reg->var_off);
	s64 smin_val = src_reg->smin_value;
	u64 umin_val = src_reg->umin_value;

	if (src_known && dst_known) {
		__mark_reg_known(dst_reg, dst_reg->var_off.value);
		return;
	}

	/* We get our maximum from the var_off, and our minimum is the
	 * maximum of the operands' minima
	 */
	dst_reg->umin_value = max(dst_reg->umin_value, umin_val);
	dst_reg->umax_value = dst_reg->var_off.value | dst_reg->var_off.mask;
	if (dst_reg->smin_value < 0 || smin_val < 0) {
		/* Lose signed bounds when ORing negative numbers,
		 * ain't nobody got time for that.
		 */
		dst_reg->smin_value = S64_MIN;
		dst_reg->smax_value = S64_MAX;
	} else {
		/* ORing two positives gives a positive, so safe to
		 * cast result into s64.
		 */
		dst_reg->smin_value = dst_reg->umin_value;
		dst_reg->smax_value = dst_reg->umax_value;
	}
	/* We may learn something more from the var_off */
	__update_reg_bounds(dst_reg);
}

static void scalar32_min_max_xor(struct bpf_reg_state *dst_reg,
				 struct bpf_reg_state *src_reg)
{
	bool src_known = tnum_subreg_is_const(src_reg->var_off);
	bool dst_known = tnum_subreg_is_const(dst_reg->var_off);
	struct tnum var32_off = tnum_subreg(dst_reg->var_off);
	s32 smin_val = src_reg->s32_min_value;

	if (src_known && dst_known) {
		__mark_reg32_known(dst_reg, var32_off.value);
		return;
	}

	/* We get both minimum and maximum from the var32_off. */
	dst_reg->u32_min_value = var32_off.value;
	dst_reg->u32_max_value = var32_off.value | var32_off.mask;

	if (dst_reg->s32_min_value >= 0 && smin_val >= 0) {
		/* XORing two positive sign numbers gives a positive,
		 * so safe to cast u32 result into s32.
		 */
		dst_reg->s32_min_value = dst_reg->u32_min_value;
		dst_reg->s32_max_value = dst_reg->u32_max_value;
	} else {
		dst_reg->s32_min_value = S32_MIN;
		dst_reg->s32_max_value = S32_MAX;
	}
}

static void scalar_min_max_xor(struct bpf_reg_state *dst_reg,
			       struct bpf_reg_state *src_reg)
{
	bool src_known = tnum_is_const(src_reg->var_off);
	bool dst_known = tnum_is_const(dst_reg->var_off);
	s64 smin_val = src_reg->smin_value;

	if (src_known && dst_known) {
		/* dst_reg->var_off.value has been updated earlier */
		__mark_reg_known(dst_reg, dst_reg->var_off.value);
		return;
	}

	/* We get both minimum and maximum from the var_off. */
	dst_reg->umin_value = dst_reg->var_off.value;
	dst_reg->umax_value = dst_reg->var_off.value | dst_reg->var_off.mask;

	if (dst_reg->smin_value >= 0 && smin_val >= 0) {
		/* XORing two positive sign numbers gives a positive,
		 * so safe to cast u64 result into s64.
		 */
		dst_reg->smin_value = dst_reg->umin_value;
		dst_reg->smax_value = dst_reg->umax_value;
	} else {
		dst_reg->smin_value = S64_MIN;
		dst_reg->smax_value = S64_MAX;
	}

	__update_reg_bounds(dst_reg);
}

static void __scalar32_min_max_lsh(struct bpf_reg_state *dst_reg,
				   u64 umin_val, u64 umax_val)
{
	/* We lose all sign bit information (except what we can pick
	 * up from var_off)
	 */
	dst_reg->s32_min_value = S32_MIN;
	dst_reg->s32_max_value = S32_MAX;
	/* If we might shift our top bit out, then we know nothing */
	if (umax_val > 31 || dst_reg->u32_max_value > 1ULL << (31 - umax_val)) {
		dst_reg->u32_min_value = 0;
		dst_reg->u32_max_value = U32_MAX;
	} else {
		dst_reg->u32_min_value <<= umin_val;
		dst_reg->u32_max_value <<= umax_val;
	}
}

static void scalar32_min_max_lsh(struct bpf_reg_state *dst_reg,
				 struct bpf_reg_state *src_reg)
{
	u32 umax_val = src_reg->u32_max_value;
	u32 umin_val = src_reg->u32_min_value;
	/* u32 alu operation will zext upper bits */
	struct tnum subreg = tnum_subreg(dst_reg->var_off);

	__scalar32_min_max_lsh(dst_reg, umin_val, umax_val);
	dst_reg->var_off = tnum_subreg(tnum_lshift(subreg, umin_val));
	/* Not required but being careful mark reg64 bounds as unknown so
	 * that we are forced to pick them up from tnum and zext later and
	 * if some path skips this step we are still safe.
	 */
	__mark_reg64_unbounded(dst_reg);
	__update_reg32_bounds(dst_reg);
}

static void __scalar64_min_max_lsh(struct bpf_reg_state *dst_reg,
				   u64 umin_val, u64 umax_val)
{
	/* Special case <<32 because it is a common compiler pattern to sign
	 * extend subreg by doing <<32 s>>32. In this case if 32bit bounds are
	 * positive we know this shift will also be positive so we can track
	 * bounds correctly. Otherwise we lose all sign bit information except
	 * what we can pick up from var_off. Perhaps we can generalize this
	 * later to shifts of any length.
	 */
	if (umin_val == 32 && umax_val == 32 && dst_reg->s32_max_value >= 0)
		dst_reg->smax_value = (s64)dst_reg->s32_max_value << 32;
	else
		dst_reg->smax_value = S64_MAX;

	if (umin_val == 32 && umax_val == 32 && dst_reg->s32_min_value >= 0)
		dst_reg->smin_value = (s64)dst_reg->s32_min_value << 32;
	else
		dst_reg->smin_value = S64_MIN;

	/* If we might shift our top bit out, then we know nothing */
	if (dst_reg->umax_value > 1ULL << (63 - umax_val)) {
		dst_reg->umin_value = 0;
		dst_reg->umax_value = U64_MAX;
	} else {
		dst_reg->umin_value <<= umin_val;
		dst_reg->umax_value <<= umax_val;
	}
}

static void scalar_min_max_lsh(struct bpf_reg_state *dst_reg,
			       struct bpf_reg_state *src_reg)
{
	u64 umax_val = src_reg->umax_value;
	u64 umin_val = src_reg->umin_value;

	/* scalar64 calc uses 32bit unshifted bounds so must be called first */
	__scalar64_min_max_lsh(dst_reg, umin_val, umax_val);
	__scalar32_min_max_lsh(dst_reg, umin_val, umax_val);

	dst_reg->var_off = tnum_lshift(dst_reg->var_off, umin_val);
	/* We may learn something more from the var_off */
	__update_reg_bounds(dst_reg);
}

static void scalar32_min_max_rsh(struct bpf_reg_state *dst_reg,
				 struct bpf_reg_state *src_reg)
{
	struct tnum subreg = tnum_subreg(dst_reg->var_off);
	u32 umax_val = src_reg->u32_max_value;
	u32 umin_val = src_reg->u32_min_value;

	/* BPF_RSH is an unsigned shift.  If the value in dst_reg might
	 * be negative, then either:
	 * 1) src_reg might be zero, so the sign bit of the result is
	 *    unknown, so we lose our signed bounds
	 * 2) it's known negative, thus the unsigned bounds capture the
	 *    signed bounds
	 * 3) the signed bounds cross zero, so they tell us nothing
	 *    about the result
	 * If the value in dst_reg is known nonnegative, then again the
	 * unsigned bounds capture the signed bounds.
	 * Thus, in all cases it suffices to blow away our signed bounds
	 * and rely on inferring new ones from the unsigned bounds and
	 * var_off of the result.
	 */
	dst_reg->s32_min_value = S32_MIN;
	dst_reg->s32_max_value = S32_MAX;

	dst_reg->var_off = tnum_rshift(subreg, umin_val);
	dst_reg->u32_min_value >>= umax_val;
	dst_reg->u32_max_value >>= umin_val;

	__mark_reg64_unbounded(dst_reg);
	__update_reg32_bounds(dst_reg);
}

static void scalar_min_max_rsh(struct bpf_reg_state *dst_reg,
			       struct bpf_reg_state *src_reg)
{
	u64 umax_val = src_reg->umax_value;
	u64 umin_val = src_reg->umin_value;

	/* BPF_RSH is an unsigned shift.  If the value in dst_reg might
	 * be negative, then either:
	 * 1) src_reg might be zero, so the sign bit of the result is
	 *    unknown, so we lose our signed bounds
	 * 2) it's known negative, thus the unsigned bounds capture the
	 *    signed bounds
	 * 3) the signed bounds cross zero, so they tell us nothing
	 *    about the result
	 * If the value in dst_reg is known nonnegative, then again the
	 * unsigned bounds capture the signed bounds.
	 * Thus, in all cases it suffices to blow away our signed bounds
	 * and rely on inferring new ones from the unsigned bounds and
	 * var_off of the result.
	 */
	dst_reg->smin_value = S64_MIN;
	dst_reg->smax_value = S64_MAX;
	dst_reg->var_off = tnum_rshift(dst_reg->var_off, umin_val);
	dst_reg->umin_value >>= umax_val;
	dst_reg->umax_value >>= umin_val;

	/* Its not easy to operate on alu32 bounds here because it depends
	 * on bits being shifted in. Take easy way out and mark unbounded
	 * so we can recalculate later from tnum.
	 */
	__mark_reg32_unbounded(dst_reg);
	__update_reg_bounds(dst_reg);
}

static void scalar32_min_max_arsh(struct bpf_reg_state *dst_reg,
				  struct bpf_reg_state *src_reg)
{
	u64 umin_val = src_reg->u32_min_value;

	/* Upon reaching here, src_known is true and
	 * umax_val is equal to umin_val.
	 */
	dst_reg->s32_min_value = (u32)(((s32)dst_reg->s32_min_value) >> umin_val);
	dst_reg->s32_max_value = (u32)(((s32)dst_reg->s32_max_value) >> umin_val);

	dst_reg->var_off = tnum_arshift(tnum_subreg(dst_reg->var_off), umin_val, 32);

	/* blow away the dst_reg umin_value/umax_value and rely on
	 * dst_reg var_off to refine the result.
	 */
	dst_reg->u32_min_value = 0;
	dst_reg->u32_max_value = U32_MAX;

	__mark_reg64_unbounded(dst_reg);
	__update_reg32_bounds(dst_reg);
}

static void scalar_min_max_arsh(struct bpf_reg_state *dst_reg,
				struct bpf_reg_state *src_reg)
{
	u64 umin_val = src_reg->umin_value;

	/* Upon reaching here, src_known is true and umax_val is equal
	 * to umin_val.
	 */
	dst_reg->smin_value >>= umin_val;
	dst_reg->smax_value >>= umin_val;

	dst_reg->var_off = tnum_arshift(dst_reg->var_off, umin_val, 64);

	/* blow away the dst_reg umin_value/umax_value and rely on
	 * dst_reg var_off to refine the result.
	 */
	dst_reg->umin_value = 0;
	dst_reg->umax_value = U64_MAX;

	/* Its not easy to operate on alu32 bounds here because it depends
	 * on bits being shifted in from upper 32-bits. Take easy way out
	 * and mark unbounded so we can recalculate later from tnum.
	 */
	__mark_reg32_unbounded(dst_reg);
	__update_reg_bounds(dst_reg);
}

/* WARNING: This function does calculations on 64-bit values, but the actual
 * execution may occur on 32-bit values. Therefore, things like bitshifts
 * need extra checks in the 32-bit case.
 */
static int adjust_scalar_min_max_vals(struct bpf_verifier_env *env,
				      struct bpf_insn *insn,
				      struct bpf_reg_state *dst_reg,
				      struct bpf_reg_state src_reg)
{
	struct bpf_reg_state *regs = cur_regs(env);
	u8 opcode = BPF_OP(insn->code);
	bool src_known;
	s64 smin_val, smax_val;
	u64 umin_val, umax_val;
	s32 s32_min_val, s32_max_val;
	u32 u32_min_val, u32_max_val;
	u64 insn_bitness = (BPF_CLASS(insn->code) == BPF_ALU64) ? 64 : 32;
	bool alu32 = (BPF_CLASS(insn->code) != BPF_ALU64);
	int ret;

	smin_val = src_reg.smin_value;
	smax_val = src_reg.smax_value;
	umin_val = src_reg.umin_value;
	umax_val = src_reg.umax_value;

	s32_min_val = src_reg.s32_min_value;
	s32_max_val = src_reg.s32_max_value;
	u32_min_val = src_reg.u32_min_value;
	u32_max_val = src_reg.u32_max_value;

	if (alu32) {
		src_known = tnum_subreg_is_const(src_reg.var_off);
		if ((src_known &&
		     (s32_min_val != s32_max_val || u32_min_val != u32_max_val)) ||
		    s32_min_val > s32_max_val || u32_min_val > u32_max_val) {
			/* Taint dst register if offset had invalid bounds
			 * derived from e.g. dead branches.
			 */
			__mark_reg_unknown(env, dst_reg);
			return 0;
		}
	} else {
		src_known = tnum_is_const(src_reg.var_off);
		if ((src_known &&
		     (smin_val != smax_val || umin_val != umax_val)) ||
		    smin_val > smax_val || umin_val > umax_val) {
			/* Taint dst register if offset had invalid bounds
			 * derived from e.g. dead branches.
			 */
			__mark_reg_unknown(env, dst_reg);
			return 0;
		}
	}

	if (!src_known &&
	    opcode != BPF_ADD && opcode != BPF_SUB && opcode != BPF_AND) {
		__mark_reg_unknown(env, dst_reg);
		return 0;
	}

	if (sanitize_needed(opcode)) {
		ret = sanitize_val_alu(env, insn);
		if (ret < 0)
			return sanitize_err(env, insn, ret, NULL, NULL);
	}

	/* Calculate sign/unsigned bounds and tnum for alu32 and alu64 bit ops.
	 * There are two classes of instructions: The first class we track both
	 * alu32 and alu64 sign/unsigned bounds independently this provides the
	 * greatest amount of precision when alu operations are mixed with jmp32
	 * operations. These operations are BPF_ADD, BPF_SUB, BPF_MUL, BPF_ADD,
	 * and BPF_OR. This is possible because these ops have fairly easy to
	 * understand and calculate behavior in both 32-bit and 64-bit alu ops.
	 * See alu32 verifier tests for examples. The second class of
	 * operations, BPF_LSH, BPF_RSH, and BPF_ARSH, however are not so easy
	 * with regards to tracking sign/unsigned bounds because the bits may
	 * cross subreg boundaries in the alu64 case. When this happens we mark
	 * the reg unbounded in the subreg bound space and use the resulting
	 * tnum to calculate an approximation of the sign/unsigned bounds.
	 */
	switch (opcode) {
	case BPF_ADD:
		scalar32_min_max_add(dst_reg, &src_reg);
		scalar_min_max_add(dst_reg, &src_reg);
		dst_reg->var_off = tnum_add(dst_reg->var_off, src_reg.var_off);
		break;
	case BPF_SUB:
		scalar32_min_max_sub(dst_reg, &src_reg);
		scalar_min_max_sub(dst_reg, &src_reg);
		dst_reg->var_off = tnum_sub(dst_reg->var_off, src_reg.var_off);
		break;
	case BPF_MUL:
		dst_reg->var_off = tnum_mul(dst_reg->var_off, src_reg.var_off);
		scalar32_min_max_mul(dst_reg, &src_reg);
		scalar_min_max_mul(dst_reg, &src_reg);
		break;
	case BPF_AND:
		dst_reg->var_off = tnum_and(dst_reg->var_off, src_reg.var_off);
		scalar32_min_max_and(dst_reg, &src_reg);
		scalar_min_max_and(dst_reg, &src_reg);
		break;
	case BPF_OR:
		dst_reg->var_off = tnum_or(dst_reg->var_off, src_reg.var_off);
		scalar32_min_max_or(dst_reg, &src_reg);
		scalar_min_max_or(dst_reg, &src_reg);
		break;
	case BPF_XOR:
		dst_reg->var_off = tnum_xor(dst_reg->var_off, src_reg.var_off);
		scalar32_min_max_xor(dst_reg, &src_reg);
		scalar_min_max_xor(dst_reg, &src_reg);
		break;
	case BPF_LSH:
		if (umax_val >= insn_bitness) {
			/* Shifts greater than 31 or 63 are undefined.
			 * This includes shifts by a negative number.
			 */
			mark_reg_unknown(env, regs, insn->dst_reg);
			break;
		}
		if (alu32)
			scalar32_min_max_lsh(dst_reg, &src_reg);
		else
			scalar_min_max_lsh(dst_reg, &src_reg);
		break;
	case BPF_RSH:
		if (umax_val >= insn_bitness) {
			/* Shifts greater than 31 or 63 are undefined.
			 * This includes shifts by a negative number.
			 */
			mark_reg_unknown(env, regs, insn->dst_reg);
			break;
		}
		if (alu32)
			scalar32_min_max_rsh(dst_reg, &src_reg);
		else
			scalar_min_max_rsh(dst_reg, &src_reg);
		break;
	case BPF_ARSH:
		if (umax_val >= insn_bitness) {
			/* Shifts greater than 31 or 63 are undefined.
			 * This includes shifts by a negative number.
			 */
			mark_reg_unknown(env, regs, insn->dst_reg);
			break;
		}
		if (alu32)
			scalar32_min_max_arsh(dst_reg, &src_reg);
		else
			scalar_min_max_arsh(dst_reg, &src_reg);
		break;
	default:
		mark_reg_unknown(env, regs, insn->dst_reg);
		break;
	}

	/* ALU32 ops are zero extended into 64bit register */
	if (alu32)
		zext_32_to_64(dst_reg);
	reg_bounds_sync(dst_reg);
	return 0;
}

/* Handles ALU ops other than BPF_END, BPF_NEG and BPF_MOV: computes new min/max
 * and var_off.
 */
static int adjust_reg_min_max_vals(struct bpf_verifier_env *env,
				   struct bpf_insn *insn)
{
	struct bpf_verifier_state *vstate = env->cur_state;
	struct bpf_func_state *state = vstate->frame[vstate->curframe];
	struct bpf_reg_state *regs = state->regs, *dst_reg, *src_reg;
	struct bpf_reg_state *ptr_reg = NULL, off_reg = {0};
	u8 opcode = BPF_OP(insn->code);
	int err;

	dst_reg = &regs[insn->dst_reg];
	src_reg = NULL;
	if (dst_reg->type != SCALAR_VALUE)
		ptr_reg = dst_reg;
	else
		/* Make sure ID is cleared otherwise dst_reg min/max could be
		 * incorrectly propagated into other registers by find_equal_scalars()
		 */
		dst_reg->id = 0;
	if (BPF_SRC(insn->code) == BPF_X) {
		src_reg = &regs[insn->src_reg];
		if (src_reg->type != SCALAR_VALUE) {
			if (dst_reg->type != SCALAR_VALUE) {
				/* Combining two pointers by any ALU op yields
				 * an arbitrary scalar. Disallow all math except
				 * pointer subtraction
				 */
				if (opcode == BPF_SUB && env->allow_ptr_leaks) {
					mark_reg_unknown(env, regs, insn->dst_reg);
					return 0;
				}
				verbose(env, "R%d pointer %s pointer prohibited\n",
					insn->dst_reg,
					bpf_alu_string[opcode >> 4]);
				return -EACCES;
			} else {
				/* scalar += pointer
				 * This is legal, but we have to reverse our
				 * src/dest handling in computing the range
				 */
				err = mark_chain_precision(env, insn->dst_reg);
				if (err)
					return err;
				return adjust_ptr_min_max_vals(env, insn,
							       src_reg, dst_reg);
			}
		} else if (ptr_reg) {
			/* pointer += scalar */
			err = mark_chain_precision(env, insn->src_reg);
			if (err)
				return err;
			return adjust_ptr_min_max_vals(env, insn,
						       dst_reg, src_reg);
		}
	} else {
		/* Pretend the src is a reg with a known value, since we only
		 * need to be able to read from this state.
		 */
		off_reg.type = SCALAR_VALUE;
		__mark_reg_known(&off_reg, insn->imm);
		src_reg = &off_reg;
		if (ptr_reg) /* pointer += K */
			return adjust_ptr_min_max_vals(env, insn,
						       ptr_reg, src_reg);
	}

	/* Got here implies adding two SCALAR_VALUEs */
	if (WARN_ON_ONCE(ptr_reg)) {
		print_verifier_state(env, state, true);
		verbose(env, "verifier internal error: unexpected ptr_reg\n");
		return -EINVAL;
	}
	if (WARN_ON(!src_reg)) {
		print_verifier_state(env, state, true);
		verbose(env, "verifier internal error: no src_reg\n");
		return -EINVAL;
	}
	return adjust_scalar_min_max_vals(env, insn, dst_reg, *src_reg);
}

/* check validity of 32-bit and 64-bit arithmetic operations */
static int check_alu_op(struct bpf_verifier_env *env, struct bpf_insn *insn)
{
	struct bpf_reg_state *regs = cur_regs(env);
	u8 opcode = BPF_OP(insn->code);
	int err;

	if (opcode == BPF_END || opcode == BPF_NEG) {
		if (opcode == BPF_NEG) {
			if (BPF_SRC(insn->code) != BPF_K ||
			    insn->src_reg != BPF_REG_0 ||
			    insn->off != 0 || insn->imm != 0) {
				verbose(env, "BPF_NEG uses reserved fields\n");
				return -EINVAL;
			}
		} else {
			if (insn->src_reg != BPF_REG_0 || insn->off != 0 ||
			    (insn->imm != 16 && insn->imm != 32 && insn->imm != 64) ||
			    BPF_CLASS(insn->code) == BPF_ALU64) {
				verbose(env, "BPF_END uses reserved fields\n");
				return -EINVAL;
			}
		}

		/* check src operand */
		err = check_reg_arg(env, insn->dst_reg, SRC_OP);
		if (err)
			return err;

		if (is_pointer_value(env, insn->dst_reg)) {
			verbose(env, "R%d pointer arithmetic prohibited\n",
				insn->dst_reg);
			return -EACCES;
		}

		/* check dest operand */
		err = check_reg_arg(env, insn->dst_reg, DST_OP);
		if (err)
			return err;

	} else if (opcode == BPF_MOV) {

		if (BPF_SRC(insn->code) == BPF_X) {
			if (insn->imm != 0 || insn->off != 0) {
				verbose(env, "BPF_MOV uses reserved fields\n");
				return -EINVAL;
			}

			/* check src operand */
			err = check_reg_arg(env, insn->src_reg, SRC_OP);
			if (err)
				return err;
		} else {
			if (insn->src_reg != BPF_REG_0 || insn->off != 0) {
				verbose(env, "BPF_MOV uses reserved fields\n");
				return -EINVAL;
			}
		}

		/* check dest operand, mark as required later */
		err = check_reg_arg(env, insn->dst_reg, DST_OP_NO_MARK);
		if (err)
			return err;

		if (BPF_SRC(insn->code) == BPF_X) {
			struct bpf_reg_state *src_reg = regs + insn->src_reg;
			struct bpf_reg_state *dst_reg = regs + insn->dst_reg;

			if (BPF_CLASS(insn->code) == BPF_ALU64) {
				/* case: R1 = R2
				 * copy register state to dest reg
				 */
				if (src_reg->type == SCALAR_VALUE && !src_reg->id)
					/* Assign src and dst registers the same ID
					 * that will be used by find_equal_scalars()
					 * to propagate min/max range.
					 */
					src_reg->id = ++env->id_gen;
				*dst_reg = *src_reg;
				dst_reg->live |= REG_LIVE_WRITTEN;
				dst_reg->subreg_def = DEF_NOT_SUBREG;
			} else {
				/* R1 = (u32) R2 */
				if (is_pointer_value(env, insn->src_reg)) {
					verbose(env,
						"R%d partial copy of pointer\n",
						insn->src_reg);
					return -EACCES;
				} else if (src_reg->type == SCALAR_VALUE) {
					*dst_reg = *src_reg;
					/* Make sure ID is cleared otherwise
					 * dst_reg min/max could be incorrectly
					 * propagated into src_reg by find_equal_scalars()
					 */
					dst_reg->id = 0;
					dst_reg->live |= REG_LIVE_WRITTEN;
					dst_reg->subreg_def = env->insn_idx + 1;
				} else {
					mark_reg_unknown(env, regs,
							 insn->dst_reg);
				}
				zext_32_to_64(dst_reg);
				reg_bounds_sync(dst_reg);
			}
		} else {
			/* case: R = imm
			 * remember the value we stored into this reg
			 */
			/* clear any state __mark_reg_known doesn't set */
			mark_reg_unknown(env, regs, insn->dst_reg);
			regs[insn->dst_reg].type = SCALAR_VALUE;
			if (BPF_CLASS(insn->code) == BPF_ALU64) {
				__mark_reg_known(regs + insn->dst_reg,
						 insn->imm);
			} else {
				__mark_reg_known(regs + insn->dst_reg,
						 (u32)insn->imm);
			}
		}

	} else if (opcode > BPF_END) {
		verbose(env, "invalid BPF_ALU opcode %x\n", opcode);
		return -EINVAL;

	} else {	/* all other ALU ops: and, sub, xor, add, ... */

		if (BPF_SRC(insn->code) == BPF_X) {
			if (insn->imm != 0 || insn->off != 0) {
				verbose(env, "BPF_ALU uses reserved fields\n");
				return -EINVAL;
			}
			/* check src1 operand */
			err = check_reg_arg(env, insn->src_reg, SRC_OP);
			if (err)
				return err;
		} else {
			if (insn->src_reg != BPF_REG_0 || insn->off != 0) {
				verbose(env, "BPF_ALU uses reserved fields\n");
				return -EINVAL;
			}
		}

		/* check src2 operand */
		err = check_reg_arg(env, insn->dst_reg, SRC_OP);
		if (err)
			return err;

		if ((opcode == BPF_MOD || opcode == BPF_DIV) &&
		    BPF_SRC(insn->code) == BPF_K && insn->imm == 0) {
			verbose(env, "div by zero\n");
			return -EINVAL;
		}

		if ((opcode == BPF_LSH || opcode == BPF_RSH ||
		     opcode == BPF_ARSH) && BPF_SRC(insn->code) == BPF_K) {
			int size = BPF_CLASS(insn->code) == BPF_ALU64 ? 64 : 32;

			if (insn->imm < 0 || insn->imm >= size) {
				verbose(env, "invalid shift %d\n", insn->imm);
				return -EINVAL;
			}
		}

		/* check dest operand */
		err = check_reg_arg(env, insn->dst_reg, DST_OP_NO_MARK);
		if (err)
			return err;

		return adjust_reg_min_max_vals(env, insn);
	}

	return 0;
}

static void find_good_pkt_pointers(struct bpf_verifier_state *vstate,
				   struct bpf_reg_state *dst_reg,
				   enum bpf_reg_type type,
				   bool range_right_open)
{
	struct bpf_func_state *state;
	struct bpf_reg_state *reg;
	int new_range;

	if (dst_reg->off < 0 ||
	    (dst_reg->off == 0 && range_right_open))
		/* This doesn't give us any range */
		return;

	if (dst_reg->umax_value > MAX_PACKET_OFF ||
	    dst_reg->umax_value + dst_reg->off > MAX_PACKET_OFF)
		/* Risk of overflow.  For instance, ptr + (1<<63) may be less
		 * than pkt_end, but that's because it's also less than pkt.
		 */
		return;

	new_range = dst_reg->off;
	if (range_right_open)
		new_range++;

	/* Examples for register markings:
	 *
	 * pkt_data in dst register:
	 *
	 *   r2 = r3;
	 *   r2 += 8;
	 *   if (r2 > pkt_end) goto <handle exception>
	 *   <access okay>
	 *
	 *   r2 = r3;
	 *   r2 += 8;
	 *   if (r2 < pkt_end) goto <access okay>
	 *   <handle exception>
	 *
	 *   Where:
	 *     r2 == dst_reg, pkt_end == src_reg
	 *     r2=pkt(id=n,off=8,r=0)
	 *     r3=pkt(id=n,off=0,r=0)
	 *
	 * pkt_data in src register:
	 *
	 *   r2 = r3;
	 *   r2 += 8;
	 *   if (pkt_end >= r2) goto <access okay>
	 *   <handle exception>
	 *
	 *   r2 = r3;
	 *   r2 += 8;
	 *   if (pkt_end <= r2) goto <handle exception>
	 *   <access okay>
	 *
	 *   Where:
	 *     pkt_end == dst_reg, r2 == src_reg
	 *     r2=pkt(id=n,off=8,r=0)
	 *     r3=pkt(id=n,off=0,r=0)
	 *
	 * Find register r3 and mark its range as r3=pkt(id=n,off=0,r=8)
	 * or r3=pkt(id=n,off=0,r=8-1), so that range of bytes [r3, r3 + 8)
	 * and [r3, r3 + 8-1) respectively is safe to access depending on
	 * the check.
	 */

	/* If our ids match, then we must have the same max_value.  And we
	 * don't care about the other reg's fixed offset, since if it's too big
	 * the range won't allow anything.
	 * dst_reg->off is known < MAX_PACKET_OFF, therefore it fits in a u16.
	 */
	bpf_for_each_reg_in_vstate(vstate, state, reg, ({
		if (reg->type == type && reg->id == dst_reg->id)
			/* keep the maximum range already checked */
			reg->range = max(reg->range, new_range);
	}));
}

static int is_branch32_taken(struct bpf_reg_state *reg, u32 val, u8 opcode)
{
	struct tnum subreg = tnum_subreg(reg->var_off);
	s32 sval = (s32)val;

	switch (opcode) {
	case BPF_JEQ:
		if (tnum_is_const(subreg))
			return !!tnum_equals_const(subreg, val);
		break;
	case BPF_JNE:
		if (tnum_is_const(subreg))
			return !tnum_equals_const(subreg, val);
		break;
	case BPF_JSET:
		if ((~subreg.mask & subreg.value) & val)
			return 1;
		if (!((subreg.mask | subreg.value) & val))
			return 0;
		break;
	case BPF_JGT:
		if (reg->u32_min_value > val)
			return 1;
		else if (reg->u32_max_value <= val)
			return 0;
		break;
	case BPF_JSGT:
		if (reg->s32_min_value > sval)
			return 1;
		else if (reg->s32_max_value <= sval)
			return 0;
		break;
	case BPF_JLT:
		if (reg->u32_max_value < val)
			return 1;
		else if (reg->u32_min_value >= val)
			return 0;
		break;
	case BPF_JSLT:
		if (reg->s32_max_value < sval)
			return 1;
		else if (reg->s32_min_value >= sval)
			return 0;
		break;
	case BPF_JGE:
		if (reg->u32_min_value >= val)
			return 1;
		else if (reg->u32_max_value < val)
			return 0;
		break;
	case BPF_JSGE:
		if (reg->s32_min_value >= sval)
			return 1;
		else if (reg->s32_max_value < sval)
			return 0;
		break;
	case BPF_JLE:
		if (reg->u32_max_value <= val)
			return 1;
		else if (reg->u32_min_value > val)
			return 0;
		break;
	case BPF_JSLE:
		if (reg->s32_max_value <= sval)
			return 1;
		else if (reg->s32_min_value > sval)
			return 0;
		break;
	}

	return -1;
}


static int is_branch64_taken(struct bpf_reg_state *reg, u64 val, u8 opcode)
{
	s64 sval = (s64)val;

	switch (opcode) {
	case BPF_JEQ:
		if (tnum_is_const(reg->var_off))
			return !!tnum_equals_const(reg->var_off, val);
		break;
	case BPF_JNE:
		if (tnum_is_const(reg->var_off))
			return !tnum_equals_const(reg->var_off, val);
		break;
	case BPF_JSET:
		if ((~reg->var_off.mask & reg->var_off.value) & val)
			return 1;
		if (!((reg->var_off.mask | reg->var_off.value) & val))
			return 0;
		break;
	case BPF_JGT:
		if (reg->umin_value > val)
			return 1;
		else if (reg->umax_value <= val)
			return 0;
		break;
	case BPF_JSGT:
		if (reg->smin_value > sval)
			return 1;
		else if (reg->smax_value <= sval)
			return 0;
		break;
	case BPF_JLT:
		if (reg->umax_value < val)
			return 1;
		else if (reg->umin_value >= val)
			return 0;
		break;
	case BPF_JSLT:
		if (reg->smax_value < sval)
			return 1;
		else if (reg->smin_value >= sval)
			return 0;
		break;
	case BPF_JGE:
		if (reg->umin_value >= val)
			return 1;
		else if (reg->umax_value < val)
			return 0;
		break;
	case BPF_JSGE:
		if (reg->smin_value >= sval)
			return 1;
		else if (reg->smax_value < sval)
			return 0;
		break;
	case BPF_JLE:
		if (reg->umax_value <= val)
			return 1;
		else if (reg->umin_value > val)
			return 0;
		break;
	case BPF_JSLE:
		if (reg->smax_value <= sval)
			return 1;
		else if (reg->smin_value > sval)
			return 0;
		break;
	}

	return -1;
}

/* compute branch direction of the expression "if (reg opcode val) goto target;"
 * and return:
 *  1 - branch will be taken and "goto target" will be executed
 *  0 - branch will not be taken and fall-through to next insn
 * -1 - unknown. Example: "if (reg < 5)" is unknown when register value
 *      range [0,10]
 */
static int is_branch_taken(struct bpf_reg_state *reg, u64 val, u8 opcode,
			   bool is_jmp32)
{
	if (__is_pointer_value(false, reg)) {
		if (!reg_type_not_null(reg->type))
			return -1;

		/* If pointer is valid tests against zero will fail so we can
		 * use this to direct branch taken.
		 */
		if (val != 0)
			return -1;

		switch (opcode) {
		case BPF_JEQ:
			return 0;
		case BPF_JNE:
			return 1;
		default:
			return -1;
		}
	}

	if (is_jmp32)
		return is_branch32_taken(reg, val, opcode);
	return is_branch64_taken(reg, val, opcode);
}

static int flip_opcode(u32 opcode)
{
	/* How can we transform "a <op> b" into "b <op> a"? */
	static const u8 opcode_flip[16] = {
		/* these stay the same */
		[BPF_JEQ  >> 4] = BPF_JEQ,
		[BPF_JNE  >> 4] = BPF_JNE,
		[BPF_JSET >> 4] = BPF_JSET,
		/* these swap "lesser" and "greater" (L and G in the opcodes) */
		[BPF_JGE  >> 4] = BPF_JLE,
		[BPF_JGT  >> 4] = BPF_JLT,
		[BPF_JLE  >> 4] = BPF_JGE,
		[BPF_JLT  >> 4] = BPF_JGT,
		[BPF_JSGE >> 4] = BPF_JSLE,
		[BPF_JSGT >> 4] = BPF_JSLT,
		[BPF_JSLE >> 4] = BPF_JSGE,
		[BPF_JSLT >> 4] = BPF_JSGT
	};
	return opcode_flip[opcode >> 4];
}

static int is_pkt_ptr_branch_taken(struct bpf_reg_state *dst_reg,
				   struct bpf_reg_state *src_reg,
				   u8 opcode)
{
	struct bpf_reg_state *pkt;

	if (src_reg->type == PTR_TO_PACKET_END) {
		pkt = dst_reg;
	} else if (dst_reg->type == PTR_TO_PACKET_END) {
		pkt = src_reg;
		opcode = flip_opcode(opcode);
	} else {
		return -1;
	}

	if (pkt->range >= 0)
		return -1;

	switch (opcode) {
	case BPF_JLE:
		/* pkt <= pkt_end */
		fallthrough;
	case BPF_JGT:
		/* pkt > pkt_end */
		if (pkt->range == BEYOND_PKT_END)
			/* pkt has at last one extra byte beyond pkt_end */
			return opcode == BPF_JGT;
		break;
	case BPF_JLT:
		/* pkt < pkt_end */
		fallthrough;
	case BPF_JGE:
		/* pkt >= pkt_end */
		if (pkt->range == BEYOND_PKT_END || pkt->range == AT_PKT_END)
			return opcode == BPF_JGE;
		break;
	}
	return -1;
}

/* Adjusts the register min/max values in the case that the dst_reg is the
 * variable register that we are working on, and src_reg is a constant or we're
 * simply doing a BPF_K check.
 * In JEQ/JNE cases we also adjust the var_off values.
 */
static void reg_set_min_max(struct bpf_reg_state *true_reg,
			    struct bpf_reg_state *false_reg,
			    u64 val, u32 val32,
			    u8 opcode, bool is_jmp32)
{
	struct tnum false_32off = tnum_subreg(false_reg->var_off);
	struct tnum false_64off = false_reg->var_off;
	struct tnum true_32off = tnum_subreg(true_reg->var_off);
	struct tnum true_64off = true_reg->var_off;
	s64 sval = (s64)val;
	s32 sval32 = (s32)val32;

	/* If the dst_reg is a pointer, we can't learn anything about its
	 * variable offset from the compare (unless src_reg were a pointer into
	 * the same object, but we don't bother with that.
	 * Since false_reg and true_reg have the same type by construction, we
	 * only need to check one of them for pointerness.
	 */
	if (__is_pointer_value(false, false_reg))
		return;

	switch (opcode) {
	/* JEQ/JNE comparison doesn't change the register equivalence.
	 *
	 * r1 = r2;
	 * if (r1 == 42) goto label;
	 * ...
	 * label: // here both r1 and r2 are known to be 42.
	 *
	 * Hence when marking register as known preserve it's ID.
	 */
	case BPF_JEQ:
		if (is_jmp32) {
			__mark_reg32_known(true_reg, val32);
			true_32off = tnum_subreg(true_reg->var_off);
		} else {
			___mark_reg_known(true_reg, val);
			true_64off = true_reg->var_off;
		}
		break;
	case BPF_JNE:
		if (is_jmp32) {
			__mark_reg32_known(false_reg, val32);
			false_32off = tnum_subreg(false_reg->var_off);
		} else {
			___mark_reg_known(false_reg, val);
			false_64off = false_reg->var_off;
		}
		break;
	case BPF_JSET:
		if (is_jmp32) {
			false_32off = tnum_and(false_32off, tnum_const(~val32));
			if (is_power_of_2(val32))
				true_32off = tnum_or(true_32off,
						     tnum_const(val32));
		} else {
			false_64off = tnum_and(false_64off, tnum_const(~val));
			if (is_power_of_2(val))
				true_64off = tnum_or(true_64off,
						     tnum_const(val));
		}
		break;
	case BPF_JGE:
	case BPF_JGT:
	{
		if (is_jmp32) {
			u32 false_umax = opcode == BPF_JGT ? val32  : val32 - 1;
			u32 true_umin = opcode == BPF_JGT ? val32 + 1 : val32;

			false_reg->u32_max_value = min(false_reg->u32_max_value,
						       false_umax);
			true_reg->u32_min_value = max(true_reg->u32_min_value,
						      true_umin);
		} else {
			u64 false_umax = opcode == BPF_JGT ? val    : val - 1;
			u64 true_umin = opcode == BPF_JGT ? val + 1 : val;

			false_reg->umax_value = min(false_reg->umax_value, false_umax);
			true_reg->umin_value = max(true_reg->umin_value, true_umin);
		}
		break;
	}
	case BPF_JSGE:
	case BPF_JSGT:
	{
		if (is_jmp32) {
			s32 false_smax = opcode == BPF_JSGT ? sval32    : sval32 - 1;
			s32 true_smin = opcode == BPF_JSGT ? sval32 + 1 : sval32;

			false_reg->s32_max_value = min(false_reg->s32_max_value, false_smax);
			true_reg->s32_min_value = max(true_reg->s32_min_value, true_smin);
		} else {
			s64 false_smax = opcode == BPF_JSGT ? sval    : sval - 1;
			s64 true_smin = opcode == BPF_JSGT ? sval + 1 : sval;

			false_reg->smax_value = min(false_reg->smax_value, false_smax);
			true_reg->smin_value = max(true_reg->smin_value, true_smin);
		}
		break;
	}
	case BPF_JLE:
	case BPF_JLT:
	{
		if (is_jmp32) {
			u32 false_umin = opcode == BPF_JLT ? val32  : val32 + 1;
			u32 true_umax = opcode == BPF_JLT ? val32 - 1 : val32;

			false_reg->u32_min_value = max(false_reg->u32_min_value,
						       false_umin);
			true_reg->u32_max_value = min(true_reg->u32_max_value,
						      true_umax);
		} else {
			u64 false_umin = opcode == BPF_JLT ? val    : val + 1;
			u64 true_umax = opcode == BPF_JLT ? val - 1 : val;

			false_reg->umin_value = max(false_reg->umin_value, false_umin);
			true_reg->umax_value = min(true_reg->umax_value, true_umax);
		}
		break;
	}
	case BPF_JSLE:
	case BPF_JSLT:
	{
		if (is_jmp32) {
			s32 false_smin = opcode == BPF_JSLT ? sval32    : sval32 + 1;
			s32 true_smax = opcode == BPF_JSLT ? sval32 - 1 : sval32;

			false_reg->s32_min_value = max(false_reg->s32_min_value, false_smin);
			true_reg->s32_max_value = min(true_reg->s32_max_value, true_smax);
		} else {
			s64 false_smin = opcode == BPF_JSLT ? sval    : sval + 1;
			s64 true_smax = opcode == BPF_JSLT ? sval - 1 : sval;

			false_reg->smin_value = max(false_reg->smin_value, false_smin);
			true_reg->smax_value = min(true_reg->smax_value, true_smax);
		}
		break;
	}
	default:
		return;
	}

	if (is_jmp32) {
		false_reg->var_off = tnum_or(tnum_clear_subreg(false_64off),
					     tnum_subreg(false_32off));
		true_reg->var_off = tnum_or(tnum_clear_subreg(true_64off),
					    tnum_subreg(true_32off));
		__reg_combine_32_into_64(false_reg);
		__reg_combine_32_into_64(true_reg);
	} else {
		false_reg->var_off = false_64off;
		true_reg->var_off = true_64off;
		__reg_combine_64_into_32(false_reg);
		__reg_combine_64_into_32(true_reg);
	}
}

/* Same as above, but for the case that dst_reg holds a constant and src_reg is
 * the variable reg.
 */
static void reg_set_min_max_inv(struct bpf_reg_state *true_reg,
				struct bpf_reg_state *false_reg,
				u64 val, u32 val32,
				u8 opcode, bool is_jmp32)
{
	opcode = flip_opcode(opcode);
	/* This uses zero as "not present in table"; luckily the zero opcode,
	 * BPF_JA, can't get here.
	 */
	if (opcode)
		reg_set_min_max(true_reg, false_reg, val, val32, opcode, is_jmp32);
}

/* Regs are known to be equal, so intersect their min/max/var_off */
static void __reg_combine_min_max(struct bpf_reg_state *src_reg,
				  struct bpf_reg_state *dst_reg)
{
	src_reg->umin_value = dst_reg->umin_value = max(src_reg->umin_value,
							dst_reg->umin_value);
	src_reg->umax_value = dst_reg->umax_value = min(src_reg->umax_value,
							dst_reg->umax_value);
	src_reg->smin_value = dst_reg->smin_value = max(src_reg->smin_value,
							dst_reg->smin_value);
	src_reg->smax_value = dst_reg->smax_value = min(src_reg->smax_value,
							dst_reg->smax_value);
	src_reg->var_off = dst_reg->var_off = tnum_intersect(src_reg->var_off,
							     dst_reg->var_off);
	reg_bounds_sync(src_reg);
	reg_bounds_sync(dst_reg);
}

static void reg_combine_min_max(struct bpf_reg_state *true_src,
				struct bpf_reg_state *true_dst,
				struct bpf_reg_state *false_src,
				struct bpf_reg_state *false_dst,
				u8 opcode)
{
	switch (opcode) {
	case BPF_JEQ:
		__reg_combine_min_max(true_src, true_dst);
		break;
	case BPF_JNE:
		__reg_combine_min_max(false_src, false_dst);
		break;
	}
}

static void mark_ptr_or_null_reg(struct bpf_func_state *state,
				 struct bpf_reg_state *reg, u32 id,
				 bool is_null)
{
	if (type_may_be_null(reg->type) && reg->id == id &&
	    !WARN_ON_ONCE(!reg->id)) {
		if (WARN_ON_ONCE(reg->smin_value || reg->smax_value ||
				 !tnum_equals_const(reg->var_off, 0) ||
				 reg->off)) {
			/* Old offset (both fixed and variable parts) should
			 * have been known-zero, because we don't allow pointer
			 * arithmetic on pointers that might be NULL. If we
			 * see this happening, don't convert the register.
			 */
			return;
		}
		if (is_null) {
			reg->type = SCALAR_VALUE;
			/* We don't need id and ref_obj_id from this point
			 * onwards anymore, thus we should better reset it,
			 * so that state pruning has chances to take effect.
			 */
			reg->id = 0;
			reg->ref_obj_id = 0;

			return;
		}

		mark_ptr_not_null_reg(reg);

		if (!reg_may_point_to_spin_lock(reg)) {
			/* For not-NULL ptr, reg->ref_obj_id will be reset
			 * in release_reference().
			 *
			 * reg->id is still used by spin_lock ptr. Other
			 * than spin_lock ptr type, reg->id can be reset.
			 */
			reg->id = 0;
		}
	}
}

/* The logic is similar to find_good_pkt_pointers(), both could eventually
 * be folded together at some point.
 */
static void mark_ptr_or_null_regs(struct bpf_verifier_state *vstate, u32 regno,
				  bool is_null)
{
	struct bpf_func_state *state = vstate->frame[vstate->curframe];
	struct bpf_reg_state *regs = state->regs, *reg;
	u32 ref_obj_id = regs[regno].ref_obj_id;
	u32 id = regs[regno].id;

	if (ref_obj_id && ref_obj_id == id && is_null)
		/* regs[regno] is in the " == NULL" branch.
		 * No one could have freed the reference state before
		 * doing the NULL check.
		 */
		WARN_ON_ONCE(release_reference_state(state, id));

	bpf_for_each_reg_in_vstate(vstate, state, reg, ({
		mark_ptr_or_null_reg(state, reg, id, is_null);
	}));
}

static bool try_match_pkt_pointers(const struct bpf_insn *insn,
				   struct bpf_reg_state *dst_reg,
				   struct bpf_reg_state *src_reg,
				   struct bpf_verifier_state *this_branch,
				   struct bpf_verifier_state *other_branch)
{
	if (BPF_SRC(insn->code) != BPF_X)
		return false;

	/* Pointers are always 64-bit. */
	if (BPF_CLASS(insn->code) == BPF_JMP32)
		return false;

	switch (BPF_OP(insn->code)) {
	case BPF_JGT:
		if ((dst_reg->type == PTR_TO_PACKET &&
		     src_reg->type == PTR_TO_PACKET_END) ||
		    (dst_reg->type == PTR_TO_PACKET_META &&
		     reg_is_init_pkt_pointer(src_reg, PTR_TO_PACKET))) {
			/* pkt_data' > pkt_end, pkt_meta' > pkt_data */
			find_good_pkt_pointers(this_branch, dst_reg,
					       dst_reg->type, false);
			mark_pkt_end(other_branch, insn->dst_reg, true);
		} else if ((dst_reg->type == PTR_TO_PACKET_END &&
			    src_reg->type == PTR_TO_PACKET) ||
			   (reg_is_init_pkt_pointer(dst_reg, PTR_TO_PACKET) &&
			    src_reg->type == PTR_TO_PACKET_META)) {
			/* pkt_end > pkt_data', pkt_data > pkt_meta' */
			find_good_pkt_pointers(other_branch, src_reg,
					       src_reg->type, true);
			mark_pkt_end(this_branch, insn->src_reg, false);
		} else {
			return false;
		}
		break;
	case BPF_JLT:
		if ((dst_reg->type == PTR_TO_PACKET &&
		     src_reg->type == PTR_TO_PACKET_END) ||
		    (dst_reg->type == PTR_TO_PACKET_META &&
		     reg_is_init_pkt_pointer(src_reg, PTR_TO_PACKET))) {
			/* pkt_data' < pkt_end, pkt_meta' < pkt_data */
			find_good_pkt_pointers(other_branch, dst_reg,
					       dst_reg->type, true);
			mark_pkt_end(this_branch, insn->dst_reg, false);
		} else if ((dst_reg->type == PTR_TO_PACKET_END &&
			    src_reg->type == PTR_TO_PACKET) ||
			   (reg_is_init_pkt_pointer(dst_reg, PTR_TO_PACKET) &&
			    src_reg->type == PTR_TO_PACKET_META)) {
			/* pkt_end < pkt_data', pkt_data > pkt_meta' */
			find_good_pkt_pointers(this_branch, src_reg,
					       src_reg->type, false);
			mark_pkt_end(other_branch, insn->src_reg, true);
		} else {
			return false;
		}
		break;
	case BPF_JGE:
		if ((dst_reg->type == PTR_TO_PACKET &&
		     src_reg->type == PTR_TO_PACKET_END) ||
		    (dst_reg->type == PTR_TO_PACKET_META &&
		     reg_is_init_pkt_pointer(src_reg, PTR_TO_PACKET))) {
			/* pkt_data' >= pkt_end, pkt_meta' >= pkt_data */
			find_good_pkt_pointers(this_branch, dst_reg,
					       dst_reg->type, true);
			mark_pkt_end(other_branch, insn->dst_reg, false);
		} else if ((dst_reg->type == PTR_TO_PACKET_END &&
			    src_reg->type == PTR_TO_PACKET) ||
			   (reg_is_init_pkt_pointer(dst_reg, PTR_TO_PACKET) &&
			    src_reg->type == PTR_TO_PACKET_META)) {
			/* pkt_end >= pkt_data', pkt_data >= pkt_meta' */
			find_good_pkt_pointers(other_branch, src_reg,
					       src_reg->type, false);
			mark_pkt_end(this_branch, insn->src_reg, true);
		} else {
			return false;
		}
		break;
	case BPF_JLE:
		if ((dst_reg->type == PTR_TO_PACKET &&
		     src_reg->type == PTR_TO_PACKET_END) ||
		    (dst_reg->type == PTR_TO_PACKET_META &&
		     reg_is_init_pkt_pointer(src_reg, PTR_TO_PACKET))) {
			/* pkt_data' <= pkt_end, pkt_meta' <= pkt_data */
			find_good_pkt_pointers(other_branch, dst_reg,
					       dst_reg->type, false);
			mark_pkt_end(this_branch, insn->dst_reg, true);
		} else if ((dst_reg->type == PTR_TO_PACKET_END &&
			    src_reg->type == PTR_TO_PACKET) ||
			   (reg_is_init_pkt_pointer(dst_reg, PTR_TO_PACKET) &&
			    src_reg->type == PTR_TO_PACKET_META)) {
			/* pkt_end <= pkt_data', pkt_data <= pkt_meta' */
			find_good_pkt_pointers(this_branch, src_reg,
					       src_reg->type, true);
			mark_pkt_end(other_branch, insn->src_reg, false);
		} else {
			return false;
		}
		break;
	default:
		return false;
	}

	return true;
}

static void find_equal_scalars(struct bpf_verifier_state *vstate,
			       struct bpf_reg_state *known_reg)
{
	struct bpf_func_state *state;
	struct bpf_reg_state *reg;

	bpf_for_each_reg_in_vstate(vstate, state, reg, ({
		if (reg->type == SCALAR_VALUE && reg->id == known_reg->id)
			*reg = *known_reg;
	}));
}

static int check_cond_jmp_op(struct bpf_verifier_env *env,
			     struct bpf_insn *insn, int *insn_idx)
{
	struct bpf_verifier_state *this_branch = env->cur_state;
	struct bpf_verifier_state *other_branch;
	struct bpf_reg_state *regs = this_branch->frame[this_branch->curframe]->regs;
	struct bpf_reg_state *dst_reg, *other_branch_regs, *src_reg = NULL;
	u8 opcode = BPF_OP(insn->code);
	bool is_jmp32;
	int pred = -1;
	int err;

	/* Only conditional jumps are expected to reach here. */
	if (opcode == BPF_JA || opcode > BPF_JSLE) {
		verbose(env, "invalid BPF_JMP/JMP32 opcode %x\n", opcode);
		return -EINVAL;
	}

	if (BPF_SRC(insn->code) == BPF_X) {
		if (insn->imm != 0) {
			verbose(env, "BPF_JMP/JMP32 uses reserved fields\n");
			return -EINVAL;
		}

		/* check src1 operand */
		err = check_reg_arg(env, insn->src_reg, SRC_OP);
		if (err)
			return err;

		if (is_pointer_value(env, insn->src_reg)) {
			verbose(env, "R%d pointer comparison prohibited\n",
				insn->src_reg);
			return -EACCES;
		}
		src_reg = &regs[insn->src_reg];
	} else {
		if (insn->src_reg != BPF_REG_0) {
			verbose(env, "BPF_JMP/JMP32 uses reserved fields\n");
			return -EINVAL;
		}
	}

	/* check src2 operand */
	err = check_reg_arg(env, insn->dst_reg, SRC_OP);
	if (err)
		return err;

	dst_reg = &regs[insn->dst_reg];
	is_jmp32 = BPF_CLASS(insn->code) == BPF_JMP32;

	if (BPF_SRC(insn->code) == BPF_K) {
		pred = is_branch_taken(dst_reg, insn->imm, opcode, is_jmp32);
	} else if (src_reg->type == SCALAR_VALUE &&
		   is_jmp32 && tnum_is_const(tnum_subreg(src_reg->var_off))) {
		pred = is_branch_taken(dst_reg,
				       tnum_subreg(src_reg->var_off).value,
				       opcode,
				       is_jmp32);
	} else if (src_reg->type == SCALAR_VALUE &&
		   !is_jmp32 && tnum_is_const(src_reg->var_off)) {
		pred = is_branch_taken(dst_reg,
				       src_reg->var_off.value,
				       opcode,
				       is_jmp32);
	} else if (reg_is_pkt_pointer_any(dst_reg) &&
		   reg_is_pkt_pointer_any(src_reg) &&
		   !is_jmp32) {
		pred = is_pkt_ptr_branch_taken(dst_reg, src_reg, opcode);
	}

	if (pred >= 0) {
		/* If we get here with a dst_reg pointer type it is because
		 * above is_branch_taken() special cased the 0 comparison.
		 */
		if (!__is_pointer_value(false, dst_reg))
			err = mark_chain_precision(env, insn->dst_reg);
		if (BPF_SRC(insn->code) == BPF_X && !err &&
		    !__is_pointer_value(false, src_reg))
			err = mark_chain_precision(env, insn->src_reg);
		if (err)
			return err;
	}

	if (pred == 1) {
		/* Only follow the goto, ignore fall-through. If needed, push
		 * the fall-through branch for simulation under speculative
		 * execution.
		 */
		if (!env->bypass_spec_v1 &&
		    !sanitize_speculative_path(env, insn, *insn_idx + 1,
					       *insn_idx))
			return -EFAULT;
		*insn_idx += insn->off;
		return 0;
	} else if (pred == 0) {
		/* Only follow the fall-through branch, since that's where the
		 * program will go. If needed, push the goto branch for
		 * simulation under speculative execution.
		 */
		if (!env->bypass_spec_v1 &&
		    !sanitize_speculative_path(env, insn,
					       *insn_idx + insn->off + 1,
					       *insn_idx))
			return -EFAULT;
		return 0;
	}

	other_branch = push_stack(env, *insn_idx + insn->off + 1, *insn_idx,
				  false);
	if (!other_branch)
		return -EFAULT;
	other_branch_regs = other_branch->frame[other_branch->curframe]->regs;

	/* detect if we are comparing against a constant value so we can adjust
	 * our min/max values for our dst register.
	 * this is only legit if both are scalars (or pointers to the same
	 * object, I suppose, but we don't support that right now), because
	 * otherwise the different base pointers mean the offsets aren't
	 * comparable.
	 */
	if (BPF_SRC(insn->code) == BPF_X) {
		struct bpf_reg_state *src_reg = &regs[insn->src_reg];

		if (dst_reg->type == SCALAR_VALUE &&
		    src_reg->type == SCALAR_VALUE) {
			if (tnum_is_const(src_reg->var_off) ||
			    (is_jmp32 &&
			     tnum_is_const(tnum_subreg(src_reg->var_off))))
				reg_set_min_max(&other_branch_regs[insn->dst_reg],
						dst_reg,
						src_reg->var_off.value,
						tnum_subreg(src_reg->var_off).value,
						opcode, is_jmp32);
			else if (tnum_is_const(dst_reg->var_off) ||
				 (is_jmp32 &&
				  tnum_is_const(tnum_subreg(dst_reg->var_off))))
				reg_set_min_max_inv(&other_branch_regs[insn->src_reg],
						    src_reg,
						    dst_reg->var_off.value,
						    tnum_subreg(dst_reg->var_off).value,
						    opcode, is_jmp32);
			else if (!is_jmp32 &&
				 (opcode == BPF_JEQ || opcode == BPF_JNE))
				/* Comparing for equality, we can combine knowledge */
				reg_combine_min_max(&other_branch_regs[insn->src_reg],
						    &other_branch_regs[insn->dst_reg],
						    src_reg, dst_reg, opcode);
			if (src_reg->id &&
			    !WARN_ON_ONCE(src_reg->id != other_branch_regs[insn->src_reg].id)) {
				find_equal_scalars(this_branch, src_reg);
				find_equal_scalars(other_branch, &other_branch_regs[insn->src_reg]);
			}

		}
	} else if (dst_reg->type == SCALAR_VALUE) {
		reg_set_min_max(&other_branch_regs[insn->dst_reg],
					dst_reg, insn->imm, (u32)insn->imm,
					opcode, is_jmp32);
	}

	if (dst_reg->type == SCALAR_VALUE && dst_reg->id &&
	    !WARN_ON_ONCE(dst_reg->id != other_branch_regs[insn->dst_reg].id)) {
		find_equal_scalars(this_branch, dst_reg);
		find_equal_scalars(other_branch, &other_branch_regs[insn->dst_reg]);
	}

	/* detect if R == 0 where R is returned from bpf_map_lookup_elem().
	 * NOTE: these optimizations below are related with pointer comparison
	 *       which will never be JMP32.
	 */
	if (!is_jmp32 && BPF_SRC(insn->code) == BPF_K &&
	    insn->imm == 0 && (opcode == BPF_JEQ || opcode == BPF_JNE) &&
	    type_may_be_null(dst_reg->type)) {
		/* Mark all identical registers in each branch as either
		 * safe or unknown depending R == 0 or R != 0 conditional.
		 */
		mark_ptr_or_null_regs(this_branch, insn->dst_reg,
				      opcode == BPF_JNE);
		mark_ptr_or_null_regs(other_branch, insn->dst_reg,
				      opcode == BPF_JEQ);
	} else if (!try_match_pkt_pointers(insn, dst_reg, &regs[insn->src_reg],
					   this_branch, other_branch) &&
		   is_pointer_value(env, insn->dst_reg)) {
		verbose(env, "R%d pointer comparison prohibited\n",
			insn->dst_reg);
		return -EACCES;
	}
	if (env->log.level & BPF_LOG_LEVEL)
		print_insn_state(env, this_branch->frame[this_branch->curframe]);
	return 0;
}

/* verify BPF_LD_IMM64 instruction */
static int check_ld_imm(struct bpf_verifier_env *env, struct bpf_insn *insn)
{
	struct bpf_insn_aux_data *aux = cur_aux(env);
	struct bpf_reg_state *regs = cur_regs(env);
	struct bpf_reg_state *dst_reg;
	struct bpf_map *map;
	int err;

	if (BPF_SIZE(insn->code) != BPF_DW) {
		verbose(env, "invalid BPF_LD_IMM insn\n");
		return -EINVAL;
	}
	if (insn->off != 0) {
		verbose(env, "BPF_LD_IMM64 uses reserved fields\n");
		return -EINVAL;
	}

	err = check_reg_arg(env, insn->dst_reg, DST_OP);
	if (err)
		return err;

	dst_reg = &regs[insn->dst_reg];
	if (insn->src_reg == 0) {
		u64 imm = ((u64)(insn + 1)->imm << 32) | (u32)insn->imm;

		dst_reg->type = SCALAR_VALUE;
		__mark_reg_known(&regs[insn->dst_reg], imm);
		return 0;
	}

	/* All special src_reg cases are listed below. From this point onwards
	 * we either succeed and assign a corresponding dst_reg->type after
	 * zeroing the offset, or fail and reject the program.
	 */
	mark_reg_known_zero(env, regs, insn->dst_reg);

	if (insn->src_reg == BPF_PSEUDO_BTF_ID) {
		dst_reg->type = aux->btf_var.reg_type;
		switch (base_type(dst_reg->type)) {
		case PTR_TO_MEM:
			dst_reg->mem_size = aux->btf_var.mem_size;
			break;
		case PTR_TO_BTF_ID:
			dst_reg->btf = aux->btf_var.btf;
			dst_reg->btf_id = aux->btf_var.btf_id;
			break;
		default:
			verbose(env, "bpf verifier is misconfigured\n");
			return -EFAULT;
		}
		return 0;
	}

	if (insn->src_reg == BPF_PSEUDO_FUNC) {
		struct bpf_prog_aux *aux = env->prog->aux;
		u32 subprogno = find_subprog(env,
					     env->insn_idx + insn->imm + 1);

		if (!aux->func_info) {
			verbose(env, "missing btf func_info\n");
			return -EINVAL;
		}
		if (aux->func_info_aux[subprogno].linkage != BTF_FUNC_STATIC) {
			verbose(env, "callback function not static\n");
			return -EINVAL;
		}

		dst_reg->type = PTR_TO_FUNC;
		dst_reg->subprogno = subprogno;
		return 0;
	}

	map = env->used_maps[aux->map_index];
	dst_reg->map_ptr = map;

	if (insn->src_reg == BPF_PSEUDO_MAP_VALUE ||
	    insn->src_reg == BPF_PSEUDO_MAP_IDX_VALUE) {
		dst_reg->type = PTR_TO_MAP_VALUE;
		dst_reg->off = aux->map_off;
		if (map_value_has_spin_lock(map))
			dst_reg->id = ++env->id_gen;
	} else if (insn->src_reg == BPF_PSEUDO_MAP_FD ||
		   insn->src_reg == BPF_PSEUDO_MAP_IDX) {
		dst_reg->type = CONST_PTR_TO_MAP;
	} else {
		verbose(env, "bpf verifier is misconfigured\n");
		return -EINVAL;
	}

	return 0;
}

static bool may_access_skb(enum bpf_prog_type type)
{
	switch (type) {
	case BPF_PROG_TYPE_SOCKET_FILTER:
	case BPF_PROG_TYPE_SCHED_CLS:
	case BPF_PROG_TYPE_SCHED_ACT:
		return true;
	default:
		return false;
	}
}

/* verify safety of LD_ABS|LD_IND instructions:
 * - they can only appear in the programs where ctx == skb
 * - since they are wrappers of function calls, they scratch R1-R5 registers,
 *   preserve R6-R9, and store return value into R0
 *
 * Implicit input:
 *   ctx == skb == R6 == CTX
 *
 * Explicit input:
 *   SRC == any register
 *   IMM == 32-bit immediate
 *
 * Output:
 *   R0 - 8/16/32-bit skb data converted to cpu endianness
 */
static int check_ld_abs(struct bpf_verifier_env *env, struct bpf_insn *insn)
{
	struct bpf_reg_state *regs = cur_regs(env);
	static const int ctx_reg = BPF_REG_6;
	u8 mode = BPF_MODE(insn->code);
	int i, err;

	if (!may_access_skb(resolve_prog_type(env->prog))) {
		verbose(env, "BPF_LD_[ABS|IND] instructions not allowed for this program type\n");
		return -EINVAL;
	}

	if (!env->ops->gen_ld_abs) {
		verbose(env, "bpf verifier is misconfigured\n");
		return -EINVAL;
	}

	if (insn->dst_reg != BPF_REG_0 || insn->off != 0 ||
	    BPF_SIZE(insn->code) == BPF_DW ||
	    (mode == BPF_ABS && insn->src_reg != BPF_REG_0)) {
		verbose(env, "BPF_LD_[ABS|IND] uses reserved fields\n");
		return -EINVAL;
	}

	/* check whether implicit source operand (register R6) is readable */
	err = check_reg_arg(env, ctx_reg, SRC_OP);
	if (err)
		return err;

	/* Disallow usage of BPF_LD_[ABS|IND] with reference tracking, as
	 * gen_ld_abs() may terminate the program at runtime, leading to
	 * reference leak.
	 */
	err = check_reference_leak(env);
	if (err) {
		verbose(env, "BPF_LD_[ABS|IND] cannot be mixed with socket references\n");
		return err;
	}

	if (env->cur_state->active_spin_lock) {
		verbose(env, "BPF_LD_[ABS|IND] cannot be used inside bpf_spin_lock-ed region\n");
		return -EINVAL;
	}

	if (regs[ctx_reg].type != PTR_TO_CTX) {
		verbose(env,
			"at the time of BPF_LD_ABS|IND R6 != pointer to skb\n");
		return -EINVAL;
	}

	if (mode == BPF_IND) {
		/* check explicit source operand */
		err = check_reg_arg(env, insn->src_reg, SRC_OP);
		if (err)
			return err;
	}

	err = check_ptr_off_reg(env, &regs[ctx_reg], ctx_reg);
	if (err < 0)
		return err;

	/* reset caller saved regs to unreadable */
	for (i = 0; i < CALLER_SAVED_REGS; i++) {
		mark_reg_not_init(env, regs, caller_saved[i]);
		check_reg_arg(env, caller_saved[i], DST_OP_NO_MARK);
	}

	/* mark destination R0 register as readable, since it contains
	 * the value fetched from the packet.
	 * Already marked as written above.
	 */
	mark_reg_unknown(env, regs, BPF_REG_0);
	/* ld_abs load up to 32-bit skb data. */
	regs[BPF_REG_0].subreg_def = env->insn_idx + 1;
	return 0;
}

static int check_return_code(struct bpf_verifier_env *env)
{
	struct tnum enforce_attach_type_range = tnum_unknown;
	const struct bpf_prog *prog = env->prog;
	struct bpf_reg_state *reg;
	struct tnum range = tnum_range(0, 1);
	enum bpf_prog_type prog_type = resolve_prog_type(env->prog);
	int err;
	struct bpf_func_state *frame = env->cur_state->frame[0];
	const bool is_subprog = frame->subprogno;

	/* LSM and struct_ops func-ptr's return type could be "void" */
	if (!is_subprog) {
		switch (prog_type) {
		case BPF_PROG_TYPE_LSM:
			if (prog->expected_attach_type == BPF_LSM_CGROUP)
				/* See below, can be 0 or 0-1 depending on hook. */
				break;
			fallthrough;
		case BPF_PROG_TYPE_STRUCT_OPS:
			if (!prog->aux->attach_func_proto->type)
				return 0;
			break;
		default:
			break;
		}
	}

	/* eBPF calling convention is such that R0 is used
	 * to return the value from eBPF program.
	 * Make sure that it's readable at this time
	 * of bpf_exit, which means that program wrote
	 * something into it earlier
	 */
	err = check_reg_arg(env, BPF_REG_0, SRC_OP);
	if (err)
		return err;

	if (is_pointer_value(env, BPF_REG_0)) {
		verbose(env, "R0 leaks addr as return value\n");
		return -EACCES;
	}

	reg = cur_regs(env) + BPF_REG_0;

	if (frame->in_async_callback_fn) {
		/* enforce return zero from async callbacks like timer */
		if (reg->type != SCALAR_VALUE) {
			verbose(env, "In async callback the register R0 is not a known value (%s)\n",
				reg_type_str(env, reg->type));
			return -EINVAL;
		}

		if (!tnum_in(tnum_const(0), reg->var_off)) {
			verbose_invalid_scalar(env, reg, &range, "async callback", "R0");
			return -EINVAL;
		}
		return 0;
	}

	if (is_subprog) {
		if (reg->type != SCALAR_VALUE) {
			verbose(env, "At subprogram exit the register R0 is not a scalar value (%s)\n",
				reg_type_str(env, reg->type));
			return -EINVAL;
		}
		return 0;
	}

	switch (prog_type) {
	case BPF_PROG_TYPE_CGROUP_SOCK_ADDR:
		if (env->prog->expected_attach_type == BPF_CGROUP_UDP4_RECVMSG ||
		    env->prog->expected_attach_type == BPF_CGROUP_UDP6_RECVMSG ||
		    env->prog->expected_attach_type == BPF_CGROUP_INET4_GETPEERNAME ||
		    env->prog->expected_attach_type == BPF_CGROUP_INET6_GETPEERNAME ||
		    env->prog->expected_attach_type == BPF_CGROUP_INET4_GETSOCKNAME ||
		    env->prog->expected_attach_type == BPF_CGROUP_INET6_GETSOCKNAME)
			range = tnum_range(1, 1);
		if (env->prog->expected_attach_type == BPF_CGROUP_INET4_BIND ||
		    env->prog->expected_attach_type == BPF_CGROUP_INET6_BIND)
			range = tnum_range(0, 3);
		break;
	case BPF_PROG_TYPE_CGROUP_SKB:
		if (env->prog->expected_attach_type == BPF_CGROUP_INET_EGRESS) {
			range = tnum_range(0, 3);
			enforce_attach_type_range = tnum_range(2, 3);
		}
		break;
	case BPF_PROG_TYPE_CGROUP_SOCK:
	case BPF_PROG_TYPE_SOCK_OPS:
	case BPF_PROG_TYPE_CGROUP_DEVICE:
	case BPF_PROG_TYPE_CGROUP_SYSCTL:
	case BPF_PROG_TYPE_CGROUP_SOCKOPT:
		break;
	case BPF_PROG_TYPE_RAW_TRACEPOINT:
		if (!env->prog->aux->attach_btf_id)
			return 0;
		range = tnum_const(0);
		break;
	case BPF_PROG_TYPE_TRACING:
		switch (env->prog->expected_attach_type) {
		case BPF_TRACE_FENTRY:
		case BPF_TRACE_FEXIT:
			range = tnum_const(0);
			break;
		case BPF_TRACE_RAW_TP:
		case BPF_MODIFY_RETURN:
			return 0;
		case BPF_TRACE_ITER:
			break;
		default:
			return -ENOTSUPP;
		}
		break;
	case BPF_PROG_TYPE_SK_LOOKUP:
		range = tnum_range(SK_DROP, SK_PASS);
		break;

	case BPF_PROG_TYPE_LSM:
		if (env->prog->expected_attach_type != BPF_LSM_CGROUP) {
			/* Regular BPF_PROG_TYPE_LSM programs can return
			 * any value.
			 */
			return 0;
		}
		if (!env->prog->aux->attach_func_proto->type) {
			/* Make sure programs that attach to void
			 * hooks don't try to modify return value.
			 */
			range = tnum_range(1, 1);
		}
		break;

	case BPF_PROG_TYPE_EXT:
		/* freplace program can return anything as its return value
		 * depends on the to-be-replaced kernel func or bpf program.
		 */
	default:
		return 0;
	}

	if (reg->type != SCALAR_VALUE) {
		verbose(env, "At program exit the register R0 is not a known value (%s)\n",
			reg_type_str(env, reg->type));
		return -EINVAL;
	}

	if (!tnum_in(range, reg->var_off)) {
		verbose_invalid_scalar(env, reg, &range, "program exit", "R0");
		if (prog->expected_attach_type == BPF_LSM_CGROUP &&
		    prog_type == BPF_PROG_TYPE_LSM &&
		    !prog->aux->attach_func_proto->type)
			verbose(env, "Note, BPF_LSM_CGROUP that attach to void LSM hooks can't modify return value!\n");
		return -EINVAL;
	}

	if (!tnum_is_unknown(enforce_attach_type_range) &&
	    tnum_in(enforce_attach_type_range, reg->var_off))
		env->prog->enforce_expected_attach_type = 1;
	return 0;
}

/* non-recursive DFS pseudo code
 * 1  procedure DFS-iterative(G,v):
 * 2      label v as discovered
 * 3      let S be a stack
 * 4      S.push(v)
 * 5      while S is not empty
 * 6            t <- S.pop()
 * 7            if t is what we're looking for:
 * 8                return t
 * 9            for all edges e in G.adjacentEdges(t) do
 * 10               if edge e is already labelled
 * 11                   continue with the next edge
 * 12               w <- G.adjacentVertex(t,e)
 * 13               if vertex w is not discovered and not explored
 * 14                   label e as tree-edge
 * 15                   label w as discovered
 * 16                   S.push(w)
 * 17                   continue at 5
 * 18               else if vertex w is discovered
 * 19                   label e as back-edge
 * 20               else
 * 21                   // vertex w is explored
 * 22                   label e as forward- or cross-edge
 * 23           label t as explored
 * 24           S.pop()
 *
 * convention:
 * 0x10 - discovered
 * 0x11 - discovered and fall-through edge labelled
 * 0x12 - discovered and fall-through and branch edges labelled
 * 0x20 - explored
 */

enum {
	DISCOVERED = 0x10,
	EXPLORED = 0x20,
	FALLTHROUGH = 1,
	BRANCH = 2,
};

static u32 state_htab_size(struct bpf_verifier_env *env)
{
	return env->prog->len;
}

static struct bpf_verifier_state_list **explored_state(
					struct bpf_verifier_env *env,
					int idx)
{
	struct bpf_verifier_state *cur = env->cur_state;
	struct bpf_func_state *state = cur->frame[cur->curframe];

	return &env->explored_states[(idx ^ state->callsite) % state_htab_size(env)];
}

static void init_explored_state(struct bpf_verifier_env *env, int idx)
{
	env->insn_aux_data[idx].prune_point = true;
}

enum {
	DONE_EXPLORING = 0,
	KEEP_EXPLORING = 1,
};

/* t, w, e - match pseudo-code above:
 * t - index of current instruction
 * w - next instruction
 * e - edge
 */
static int push_insn(int t, int w, int e, struct bpf_verifier_env *env,
		     bool loop_ok)
{
	int *insn_stack = env->cfg.insn_stack;
	int *insn_state = env->cfg.insn_state;

	if (e == FALLTHROUGH && insn_state[t] >= (DISCOVERED | FALLTHROUGH))
		return DONE_EXPLORING;

	if (e == BRANCH && insn_state[t] >= (DISCOVERED | BRANCH))
		return DONE_EXPLORING;

	if (w < 0 || w >= env->prog->len) {
		verbose_linfo(env, t, "%d: ", t);
		verbose(env, "jump out of range from insn %d to %d\n", t, w);
		return -EINVAL;
	}

	if (e == BRANCH)
		/* mark branch target for state pruning */
		init_explored_state(env, w);

	if (insn_state[w] == 0) {
		/* tree-edge */
		insn_state[t] = DISCOVERED | e;
		insn_state[w] = DISCOVERED;
		if (env->cfg.cur_stack >= env->prog->len)
			return -E2BIG;
		insn_stack[env->cfg.cur_stack++] = w;
		return KEEP_EXPLORING;
	} else if ((insn_state[w] & 0xF0) == DISCOVERED) {
		if (loop_ok && env->bpf_capable)
			return DONE_EXPLORING;
		verbose_linfo(env, t, "%d: ", t);
		verbose_linfo(env, w, "%d: ", w);
		verbose(env, "back-edge from insn %d to %d\n", t, w);
		return -EINVAL;
	} else if (insn_state[w] == EXPLORED) {
		/* forward- or cross-edge */
		insn_state[t] = DISCOVERED | e;
	} else {
		verbose(env, "insn state internal bug\n");
		return -EFAULT;
	}
	return DONE_EXPLORING;
}

static int visit_func_call_insn(int t, int insn_cnt,
				struct bpf_insn *insns,
				struct bpf_verifier_env *env,
				bool visit_callee)
{
	int ret;

	ret = push_insn(t, t + 1, FALLTHROUGH, env, false);
	if (ret)
		return ret;

	if (t + 1 < insn_cnt)
		init_explored_state(env, t + 1);
	if (visit_callee) {
		init_explored_state(env, t);
		ret = push_insn(t, t + insns[t].imm + 1, BRANCH, env,
				/* It's ok to allow recursion from CFG point of
				 * view. __check_func_call() will do the actual
				 * check.
				 */
				bpf_pseudo_func(insns + t));
	}
	return ret;
}

/* Visits the instruction at index t and returns one of the following:
 *  < 0 - an error occurred
 *  DONE_EXPLORING - the instruction was fully explored
 *  KEEP_EXPLORING - there is still work to be done before it is fully explored
 */
static int visit_insn(int t, int insn_cnt, struct bpf_verifier_env *env)
{
	struct bpf_insn *insns = env->prog->insnsi;
	int ret;

	if (bpf_pseudo_func(insns + t))
		return visit_func_call_insn(t, insn_cnt, insns, env, true);

	/* All non-branch instructions have a single fall-through edge. */
	if (BPF_CLASS(insns[t].code) != BPF_JMP &&
	    BPF_CLASS(insns[t].code) != BPF_JMP32)
		return push_insn(t, t + 1, FALLTHROUGH, env, false);

	switch (BPF_OP(insns[t].code)) {
	case BPF_EXIT:
		return DONE_EXPLORING;

	case BPF_CALL:
		if (insns[t].imm == BPF_FUNC_timer_set_callback)
			/* Mark this call insn to trigger is_state_visited() check
			 * before call itself is processed by __check_func_call().
			 * Otherwise new async state will be pushed for further
			 * exploration.
			 */
			init_explored_state(env, t);
		return visit_func_call_insn(t, insn_cnt, insns, env,
					    insns[t].src_reg == BPF_PSEUDO_CALL);

	case BPF_JA:
		if (BPF_SRC(insns[t].code) != BPF_K)
			return -EINVAL;

		/* unconditional jump with single edge */
		ret = push_insn(t, t + insns[t].off + 1, FALLTHROUGH, env,
				true);
		if (ret)
			return ret;

		/* unconditional jmp is not a good pruning point,
		 * but it's marked, since backtracking needs
		 * to record jmp history in is_state_visited().
		 */
		init_explored_state(env, t + insns[t].off + 1);
		/* tell verifier to check for equivalent states
		 * after every call and jump
		 */
		if (t + 1 < insn_cnt)
			init_explored_state(env, t + 1);

		return ret;

	default:
		/* conditional jump with two edges */
		init_explored_state(env, t);
		ret = push_insn(t, t + 1, FALLTHROUGH, env, true);
		if (ret)
			return ret;

		return push_insn(t, t + insns[t].off + 1, BRANCH, env, true);
	}
}

/* non-recursive depth-first-search to detect loops in BPF program
 * loop == back-edge in directed graph
 */
static int check_cfg(struct bpf_verifier_env *env)
{
	int insn_cnt = env->prog->len;
	int *insn_stack, *insn_state;
	int ret = 0;
	int i;

	insn_state = env->cfg.insn_state = kvcalloc(insn_cnt, sizeof(int), GFP_KERNEL);
	if (!insn_state)
		return -ENOMEM;

	insn_stack = env->cfg.insn_stack = kvcalloc(insn_cnt, sizeof(int), GFP_KERNEL);
	if (!insn_stack) {
		kvfree(insn_state);
		return -ENOMEM;
	}

	insn_state[0] = DISCOVERED; /* mark 1st insn as discovered */
	insn_stack[0] = 0; /* 0 is the first instruction */
	env->cfg.cur_stack = 1;

	while (env->cfg.cur_stack > 0) {
		int t = insn_stack[env->cfg.cur_stack - 1];

		ret = visit_insn(t, insn_cnt, env);
		switch (ret) {
		case DONE_EXPLORING:
			insn_state[t] = EXPLORED;
			env->cfg.cur_stack--;
			break;
		case KEEP_EXPLORING:
			break;
		default:
			if (ret > 0) {
				verbose(env, "visit_insn internal bug\n");
				ret = -EFAULT;
			}
			goto err_free;
		}
	}

	if (env->cfg.cur_stack < 0) {
		verbose(env, "pop stack internal bug\n");
		ret = -EFAULT;
		goto err_free;
	}

	for (i = 0; i < insn_cnt; i++) {
		if (insn_state[i] != EXPLORED) {
			verbose(env, "unreachable insn %d\n", i);
			ret = -EINVAL;
			goto err_free;
		}
	}
	ret = 0; /* cfg looks good */

err_free:
	kvfree(insn_state);
	kvfree(insn_stack);
	env->cfg.insn_state = env->cfg.insn_stack = NULL;
	return ret;
}

static int check_abnormal_return(struct bpf_verifier_env *env)
{
	int i;

	for (i = 1; i < env->subprog_cnt; i++) {
		if (env->subprog_info[i].has_ld_abs) {
			verbose(env, "LD_ABS is not allowed in subprogs without BTF\n");
			return -EINVAL;
		}
		if (env->subprog_info[i].has_tail_call) {
			verbose(env, "tail_call is not allowed in subprogs without BTF\n");
			return -EINVAL;
		}
	}
	return 0;
}

/* The minimum supported BTF func info size */
#define MIN_BPF_FUNCINFO_SIZE	8
#define MAX_FUNCINFO_REC_SIZE	252

static int check_btf_func(struct bpf_verifier_env *env,
			  const union bpf_attr *attr,
			  bpfptr_t uattr)
{
	const struct btf_type *type, *func_proto, *ret_type;
	u32 i, nfuncs, urec_size, min_size;
	u32 krec_size = sizeof(struct bpf_func_info);
	struct bpf_func_info *krecord;
	struct bpf_func_info_aux *info_aux = NULL;
	struct bpf_prog *prog;
	const struct btf *btf;
	bpfptr_t urecord;
	u32 prev_offset = 0;
	bool scalar_return;
	int ret = -ENOMEM;

	nfuncs = attr->func_info_cnt;
	if (!nfuncs) {
		if (check_abnormal_return(env))
			return -EINVAL;
		return 0;
	}

	if (nfuncs != env->subprog_cnt) {
		verbose(env, "number of funcs in func_info doesn't match number of subprogs\n");
		return -EINVAL;
	}

	urec_size = attr->func_info_rec_size;
	if (urec_size < MIN_BPF_FUNCINFO_SIZE ||
	    urec_size > MAX_FUNCINFO_REC_SIZE ||
	    urec_size % sizeof(u32)) {
		verbose(env, "invalid func info rec size %u\n", urec_size);
		return -EINVAL;
	}

	prog = env->prog;
	btf = prog->aux->btf;

	urecord = make_bpfptr(attr->func_info, uattr.is_kernel);
	min_size = min_t(u32, krec_size, urec_size);

	krecord = kvcalloc(nfuncs, krec_size, GFP_KERNEL | __GFP_NOWARN);
	if (!krecord)
		return -ENOMEM;
	info_aux = kcalloc(nfuncs, sizeof(*info_aux), GFP_KERNEL | __GFP_NOWARN);
	if (!info_aux)
		goto err_free;

	for (i = 0; i < nfuncs; i++) {
		ret = bpf_check_uarg_tail_zero(urecord, krec_size, urec_size);
		if (ret) {
			if (ret == -E2BIG) {
				verbose(env, "nonzero tailing record in func info");
				/* set the size kernel expects so loader can zero
				 * out the rest of the record.
				 */
				if (copy_to_bpfptr_offset(uattr,
							  offsetof(union bpf_attr, func_info_rec_size),
							  &min_size, sizeof(min_size)))
					ret = -EFAULT;
			}
			goto err_free;
		}

		if (copy_from_bpfptr(&krecord[i], urecord, min_size)) {
			ret = -EFAULT;
			goto err_free;
		}

		/* check insn_off */
		ret = -EINVAL;
		if (i == 0) {
			if (krecord[i].insn_off) {
				verbose(env,
					"nonzero insn_off %u for the first func info record",
					krecord[i].insn_off);
				goto err_free;
			}
		} else if (krecord[i].insn_off <= prev_offset) {
			verbose(env,
				"same or smaller insn offset (%u) than previous func info record (%u)",
				krecord[i].insn_off, prev_offset);
			goto err_free;
		}

		if (env->subprog_info[i].start != krecord[i].insn_off) {
			verbose(env, "func_info BTF section doesn't match subprog layout in BPF program\n");
			goto err_free;
		}

		/* check type_id */
		type = btf_type_by_id(btf, krecord[i].type_id);
		if (!type || !btf_type_is_func(type)) {
			verbose(env, "invalid type id %d in func info",
				krecord[i].type_id);
			goto err_free;
		}
		info_aux[i].linkage = BTF_INFO_VLEN(type->info);

		func_proto = btf_type_by_id(btf, type->type);
		if (unlikely(!func_proto || !btf_type_is_func_proto(func_proto)))
			/* btf_func_check() already verified it during BTF load */
			goto err_free;
		ret_type = btf_type_skip_modifiers(btf, func_proto->type, NULL);
		scalar_return =
			btf_type_is_small_int(ret_type) || btf_is_any_enum(ret_type);
		if (i && !scalar_return && env->subprog_info[i].has_ld_abs) {
			verbose(env, "LD_ABS is only allowed in functions that return 'int'.\n");
			goto err_free;
		}
		if (i && !scalar_return && env->subprog_info[i].has_tail_call) {
			verbose(env, "tail_call is only allowed in functions that return 'int'.\n");
			goto err_free;
		}

		prev_offset = krecord[i].insn_off;
		bpfptr_add(&urecord, urec_size);
	}

	prog->aux->func_info = krecord;
	prog->aux->func_info_cnt = nfuncs;
	prog->aux->func_info_aux = info_aux;
	return 0;

err_free:
	kvfree(krecord);
	kfree(info_aux);
	return ret;
}

static void adjust_btf_func(struct bpf_verifier_env *env)
{
	struct bpf_prog_aux *aux = env->prog->aux;
	int i;

	if (!aux->func_info)
		return;

	for (i = 0; i < env->subprog_cnt; i++)
		aux->func_info[i].insn_off = env->subprog_info[i].start;
}

#define MIN_BPF_LINEINFO_SIZE	offsetofend(struct bpf_line_info, line_col)
#define MAX_LINEINFO_REC_SIZE	MAX_FUNCINFO_REC_SIZE

static int check_btf_line(struct bpf_verifier_env *env,
			  const union bpf_attr *attr,
			  bpfptr_t uattr)
{
	u32 i, s, nr_linfo, ncopy, expected_size, rec_size, prev_offset = 0;
	struct bpf_subprog_info *sub;
	struct bpf_line_info *linfo;
	struct bpf_prog *prog;
	const struct btf *btf;
	bpfptr_t ulinfo;
	int err;

	nr_linfo = attr->line_info_cnt;
	if (!nr_linfo)
		return 0;
	if (nr_linfo > INT_MAX / sizeof(struct bpf_line_info))
		return -EINVAL;

	rec_size = attr->line_info_rec_size;
	if (rec_size < MIN_BPF_LINEINFO_SIZE ||
	    rec_size > MAX_LINEINFO_REC_SIZE ||
	    rec_size & (sizeof(u32) - 1))
		return -EINVAL;

	/* Need to zero it in case the userspace may
	 * pass in a smaller bpf_line_info object.
	 */
	linfo = kvcalloc(nr_linfo, sizeof(struct bpf_line_info),
			 GFP_KERNEL | __GFP_NOWARN);
	if (!linfo)
		return -ENOMEM;

	prog = env->prog;
	btf = prog->aux->btf;

	s = 0;
	sub = env->subprog_info;
	ulinfo = make_bpfptr(attr->line_info, uattr.is_kernel);
	expected_size = sizeof(struct bpf_line_info);
	ncopy = min_t(u32, expected_size, rec_size);
	for (i = 0; i < nr_linfo; i++) {
		err = bpf_check_uarg_tail_zero(ulinfo, expected_size, rec_size);
		if (err) {
			if (err == -E2BIG) {
				verbose(env, "nonzero tailing record in line_info");
				if (copy_to_bpfptr_offset(uattr,
							  offsetof(union bpf_attr, line_info_rec_size),
							  &expected_size, sizeof(expected_size)))
					err = -EFAULT;
			}
			goto err_free;
		}

		if (copy_from_bpfptr(&linfo[i], ulinfo, ncopy)) {
			err = -EFAULT;
			goto err_free;
		}

		/*
		 * Check insn_off to ensure
		 * 1) strictly increasing AND
		 * 2) bounded by prog->len
		 *
		 * The linfo[0].insn_off == 0 check logically falls into
		 * the later "missing bpf_line_info for func..." case
		 * because the first linfo[0].insn_off must be the
		 * first sub also and the first sub must have
		 * subprog_info[0].start == 0.
		 */
		if ((i && linfo[i].insn_off <= prev_offset) ||
		    linfo[i].insn_off >= prog->len) {
			verbose(env, "Invalid line_info[%u].insn_off:%u (prev_offset:%u prog->len:%u)\n",
				i, linfo[i].insn_off, prev_offset,
				prog->len);
			err = -EINVAL;
			goto err_free;
		}

		if (!prog->insnsi[linfo[i].insn_off].code) {
			verbose(env,
				"Invalid insn code at line_info[%u].insn_off\n",
				i);
			err = -EINVAL;
			goto err_free;
		}

		if (!btf_name_by_offset(btf, linfo[i].line_off) ||
		    !btf_name_by_offset(btf, linfo[i].file_name_off)) {
			verbose(env, "Invalid line_info[%u].line_off or .file_name_off\n", i);
			err = -EINVAL;
			goto err_free;
		}

		if (s != env->subprog_cnt) {
			if (linfo[i].insn_off == sub[s].start) {
				sub[s].linfo_idx = i;
				s++;
			} else if (sub[s].start < linfo[i].insn_off) {
				verbose(env, "missing bpf_line_info for func#%u\n", s);
				err = -EINVAL;
				goto err_free;
			}
		}

		prev_offset = linfo[i].insn_off;
		bpfptr_add(&ulinfo, rec_size);
	}

	if (s != env->subprog_cnt) {
		verbose(env, "missing bpf_line_info for %u funcs starting from func#%u\n",
			env->subprog_cnt - s, s);
		err = -EINVAL;
		goto err_free;
	}

	prog->aux->linfo = linfo;
	prog->aux->nr_linfo = nr_linfo;

	return 0;

err_free:
	kvfree(linfo);
	return err;
}

#define MIN_CORE_RELO_SIZE	sizeof(struct bpf_core_relo)
#define MAX_CORE_RELO_SIZE	MAX_FUNCINFO_REC_SIZE

static int check_core_relo(struct bpf_verifier_env *env,
			   const union bpf_attr *attr,
			   bpfptr_t uattr)
{
	u32 i, nr_core_relo, ncopy, expected_size, rec_size;
	struct bpf_core_relo core_relo = {};
	struct bpf_prog *prog = env->prog;
	const struct btf *btf = prog->aux->btf;
	struct bpf_core_ctx ctx = {
		.log = &env->log,
		.btf = btf,
	};
	bpfptr_t u_core_relo;
	int err;

	nr_core_relo = attr->core_relo_cnt;
	if (!nr_core_relo)
		return 0;
	if (nr_core_relo > INT_MAX / sizeof(struct bpf_core_relo))
		return -EINVAL;

	rec_size = attr->core_relo_rec_size;
	if (rec_size < MIN_CORE_RELO_SIZE ||
	    rec_size > MAX_CORE_RELO_SIZE ||
	    rec_size % sizeof(u32))
		return -EINVAL;

	u_core_relo = make_bpfptr(attr->core_relos, uattr.is_kernel);
	expected_size = sizeof(struct bpf_core_relo);
	ncopy = min_t(u32, expected_size, rec_size);

	/* Unlike func_info and line_info, copy and apply each CO-RE
	 * relocation record one at a time.
	 */
	for (i = 0; i < nr_core_relo; i++) {
		/* future proofing when sizeof(bpf_core_relo) changes */
		err = bpf_check_uarg_tail_zero(u_core_relo, expected_size, rec_size);
		if (err) {
			if (err == -E2BIG) {
				verbose(env, "nonzero tailing record in core_relo");
				if (copy_to_bpfptr_offset(uattr,
							  offsetof(union bpf_attr, core_relo_rec_size),
							  &expected_size, sizeof(expected_size)))
					err = -EFAULT;
			}
			break;
		}

		if (copy_from_bpfptr(&core_relo, u_core_relo, ncopy)) {
			err = -EFAULT;
			break;
		}

		if (core_relo.insn_off % 8 || core_relo.insn_off / 8 >= prog->len) {
			verbose(env, "Invalid core_relo[%u].insn_off:%u prog->len:%u\n",
				i, core_relo.insn_off, prog->len);
			err = -EINVAL;
			break;
		}

		err = bpf_core_apply(&ctx, &core_relo, i,
				     &prog->insnsi[core_relo.insn_off / 8]);
		if (err)
			break;
		bpfptr_add(&u_core_relo, rec_size);
	}
	return err;
}

static int check_btf_info(struct bpf_verifier_env *env,
			  const union bpf_attr *attr,
			  bpfptr_t uattr)
{
	struct btf *btf;
	int err;

	if (!attr->func_info_cnt && !attr->line_info_cnt) {
		if (check_abnormal_return(env))
			return -EINVAL;
		return 0;
	}

	btf = btf_get_by_fd(attr->prog_btf_fd);
	if (IS_ERR(btf))
		return PTR_ERR(btf);
	if (btf_is_kernel(btf)) {
		btf_put(btf);
		return -EACCES;
	}
	env->prog->aux->btf = btf;

	err = check_btf_func(env, attr, uattr);
	if (err)
		return err;

	err = check_btf_line(env, attr, uattr);
	if (err)
		return err;

	err = check_core_relo(env, attr, uattr);
	if (err)
		return err;

	return 0;
}

/* check %cur's range satisfies %old's */
static bool range_within(struct bpf_reg_state *old,
			 struct bpf_reg_state *cur)
{
	return old->umin_value <= cur->umin_value &&
	       old->umax_value >= cur->umax_value &&
	       old->smin_value <= cur->smin_value &&
	       old->smax_value >= cur->smax_value &&
	       old->u32_min_value <= cur->u32_min_value &&
	       old->u32_max_value >= cur->u32_max_value &&
	       old->s32_min_value <= cur->s32_min_value &&
	       old->s32_max_value >= cur->s32_max_value;
}

/* If in the old state two registers had the same id, then they need to have
 * the same id in the new state as well.  But that id could be different from
 * the old state, so we need to track the mapping from old to new ids.
 * Once we have seen that, say, a reg with old id 5 had new id 9, any subsequent
 * regs with old id 5 must also have new id 9 for the new state to be safe.  But
 * regs with a different old id could still have new id 9, we don't care about
 * that.
 * So we look through our idmap to see if this old id has been seen before.  If
 * so, we require the new id to match; otherwise, we add the id pair to the map.
 */
static bool check_ids(u32 old_id, u32 cur_id, struct bpf_id_pair *idmap)
{
	unsigned int i;

	for (i = 0; i < BPF_ID_MAP_SIZE; i++) {
		if (!idmap[i].old) {
			/* Reached an empty slot; haven't seen this id before */
			idmap[i].old = old_id;
			idmap[i].cur = cur_id;
			return true;
		}
		if (idmap[i].old == old_id)
			return idmap[i].cur == cur_id;
	}
	/* We ran out of idmap slots, which should be impossible */
	WARN_ON_ONCE(1);
	return false;
}

static void clean_func_state(struct bpf_verifier_env *env,
			     struct bpf_func_state *st)
{
	enum bpf_reg_liveness live;
	int i, j;

	for (i = 0; i < BPF_REG_FP; i++) {
		live = st->regs[i].live;
		/* liveness must not touch this register anymore */
		st->regs[i].live |= REG_LIVE_DONE;
		if (!(live & REG_LIVE_READ))
			/* since the register is unused, clear its state
			 * to make further comparison simpler
			 */
			__mark_reg_not_init(env, &st->regs[i]);
	}

	for (i = 0; i < st->allocated_stack / BPF_REG_SIZE; i++) {
		live = st->stack[i].spilled_ptr.live;
		/* liveness must not touch this stack slot anymore */
		st->stack[i].spilled_ptr.live |= REG_LIVE_DONE;
		if (!(live & REG_LIVE_READ)) {
			__mark_reg_not_init(env, &st->stack[i].spilled_ptr);
			for (j = 0; j < BPF_REG_SIZE; j++)
				st->stack[i].slot_type[j] = STACK_INVALID;
		}
	}
}

static void clean_verifier_state(struct bpf_verifier_env *env,
				 struct bpf_verifier_state *st)
{
	int i;

	if (st->frame[0]->regs[0].live & REG_LIVE_DONE)
		/* all regs in this state in all frames were already marked */
		return;

	for (i = 0; i <= st->curframe; i++)
		clean_func_state(env, st->frame[i]);
}

/* the parentage chains form a tree.
 * the verifier states are added to state lists at given insn and
 * pushed into state stack for future exploration.
 * when the verifier reaches bpf_exit insn some of the verifer states
 * stored in the state lists have their final liveness state already,
 * but a lot of states will get revised from liveness point of view when
 * the verifier explores other branches.
 * Example:
 * 1: r0 = 1
 * 2: if r1 == 100 goto pc+1
 * 3: r0 = 2
 * 4: exit
 * when the verifier reaches exit insn the register r0 in the state list of
 * insn 2 will be seen as !REG_LIVE_READ. Then the verifier pops the other_branch
 * of insn 2 and goes exploring further. At the insn 4 it will walk the
 * parentage chain from insn 4 into insn 2 and will mark r0 as REG_LIVE_READ.
 *
 * Since the verifier pushes the branch states as it sees them while exploring
 * the program the condition of walking the branch instruction for the second
 * time means that all states below this branch were already explored and
 * their final liveness marks are already propagated.
 * Hence when the verifier completes the search of state list in is_state_visited()
 * we can call this clean_live_states() function to mark all liveness states
 * as REG_LIVE_DONE to indicate that 'parent' pointers of 'struct bpf_reg_state'
 * will not be used.
 * This function also clears the registers and stack for states that !READ
 * to simplify state merging.
 *
 * Important note here that walking the same branch instruction in the callee
 * doesn't meant that the states are DONE. The verifier has to compare
 * the callsites
 */
static void clean_live_states(struct bpf_verifier_env *env, int insn,
			      struct bpf_verifier_state *cur)
{
	struct bpf_verifier_state_list *sl;
	int i;

	sl = *explored_state(env, insn);
	while (sl) {
		if (sl->state.branches)
			goto next;
		if (sl->state.insn_idx != insn ||
		    sl->state.curframe != cur->curframe)
			goto next;
		for (i = 0; i <= cur->curframe; i++)
			if (sl->state.frame[i]->callsite != cur->frame[i]->callsite)
				goto next;
		clean_verifier_state(env, &sl->state);
next:
		sl = sl->next;
	}
}

/* Returns true if (rold safe implies rcur safe) */
static bool regsafe(struct bpf_verifier_env *env, struct bpf_reg_state *rold,
		    struct bpf_reg_state *rcur, struct bpf_id_pair *idmap)
{
	bool equal;

	if (!(rold->live & REG_LIVE_READ))
		/* explored state didn't use this */
		return true;

	equal = memcmp(rold, rcur, offsetof(struct bpf_reg_state, parent)) == 0;

	if (rold->type == PTR_TO_STACK)
		/* two stack pointers are equal only if they're pointing to
		 * the same stack frame, since fp-8 in foo != fp-8 in bar
		 */
		return equal && rold->frameno == rcur->frameno;

	if (equal)
		return true;

	if (rold->type == NOT_INIT)
		/* explored state can't have used this */
		return true;
	if (rcur->type == NOT_INIT)
		return false;
	switch (base_type(rold->type)) {
	case SCALAR_VALUE:
		if (env->explore_alu_limits)
			return false;
		if (rcur->type == SCALAR_VALUE) {
			if (!rold->precise && !rcur->precise)
				return true;
			/* new val must satisfy old val knowledge */
			return range_within(rold, rcur) &&
			       tnum_in(rold->var_off, rcur->var_off);
		} else {
			/* We're trying to use a pointer in place of a scalar.
			 * Even if the scalar was unbounded, this could lead to
			 * pointer leaks because scalars are allowed to leak
			 * while pointers are not. We could make this safe in
			 * special cases if root is calling us, but it's
			 * probably not worth the hassle.
			 */
			return false;
		}
	case PTR_TO_MAP_KEY:
	case PTR_TO_MAP_VALUE:
		/* a PTR_TO_MAP_VALUE could be safe to use as a
		 * PTR_TO_MAP_VALUE_OR_NULL into the same map.
		 * However, if the old PTR_TO_MAP_VALUE_OR_NULL then got NULL-
		 * checked, doing so could have affected others with the same
		 * id, and we can't check for that because we lost the id when
		 * we converted to a PTR_TO_MAP_VALUE.
		 */
		if (type_may_be_null(rold->type)) {
			if (!type_may_be_null(rcur->type))
				return false;
			if (memcmp(rold, rcur, offsetof(struct bpf_reg_state, id)))
				return false;
			/* Check our ids match any regs they're supposed to */
			return check_ids(rold->id, rcur->id, idmap);
		}

		/* If the new min/max/var_off satisfy the old ones and
		 * everything else matches, we are OK.
		 * 'id' is not compared, since it's only used for maps with
		 * bpf_spin_lock inside map element and in such cases if
		 * the rest of the prog is valid for one map element then
		 * it's valid for all map elements regardless of the key
		 * used in bpf_map_lookup()
		 */
		return memcmp(rold, rcur, offsetof(struct bpf_reg_state, id)) == 0 &&
		       range_within(rold, rcur) &&
		       tnum_in(rold->var_off, rcur->var_off);
	case PTR_TO_PACKET_META:
	case PTR_TO_PACKET:
		if (rcur->type != rold->type)
			return false;
		/* We must have at least as much range as the old ptr
		 * did, so that any accesses which were safe before are
		 * still safe.  This is true even if old range < old off,
		 * since someone could have accessed through (ptr - k), or
		 * even done ptr -= k in a register, to get a safe access.
		 */
		if (rold->range > rcur->range)
			return false;
		/* If the offsets don't match, we can't trust our alignment;
		 * nor can we be sure that we won't fall out of range.
		 */
		if (rold->off != rcur->off)
			return false;
		/* id relations must be preserved */
		if (rold->id && !check_ids(rold->id, rcur->id, idmap))
			return false;
		/* new val must satisfy old val knowledge */
		return range_within(rold, rcur) &&
		       tnum_in(rold->var_off, rcur->var_off);
	case PTR_TO_CTX:
	case CONST_PTR_TO_MAP:
	case PTR_TO_PACKET_END:
	case PTR_TO_FLOW_KEYS:
	case PTR_TO_SOCKET:
	case PTR_TO_SOCK_COMMON:
	case PTR_TO_TCP_SOCK:
	case PTR_TO_XDP_SOCK:
		/* Only valid matches are exact, which memcmp() above
		 * would have accepted
		 */
	default:
		/* Don't know what's going on, just say it's not safe */
		return false;
	}

	/* Shouldn't get here; if we do, say it's not safe */
	WARN_ON_ONCE(1);
	return false;
}

static bool stacksafe(struct bpf_verifier_env *env, struct bpf_func_state *old,
		      struct bpf_func_state *cur, struct bpf_id_pair *idmap)
{
	int i, spi;

	/* walk slots of the explored stack and ignore any additional
	 * slots in the current stack, since explored(safe) state
	 * didn't use them
	 */
	for (i = 0; i < old->allocated_stack; i++) {
		spi = i / BPF_REG_SIZE;

		if (!(old->stack[spi].spilled_ptr.live & REG_LIVE_READ)) {
			i += BPF_REG_SIZE - 1;
			/* explored state didn't use this */
			continue;
		}

		if (old->stack[spi].slot_type[i % BPF_REG_SIZE] == STACK_INVALID)
			continue;

		/* explored stack has more populated slots than current stack
		 * and these slots were used
		 */
		if (i >= cur->allocated_stack)
			return false;

		/* if old state was safe with misc data in the stack
		 * it will be safe with zero-initialized stack.
		 * The opposite is not true
		 */
		if (old->stack[spi].slot_type[i % BPF_REG_SIZE] == STACK_MISC &&
		    cur->stack[spi].slot_type[i % BPF_REG_SIZE] == STACK_ZERO)
			continue;
		if (old->stack[spi].slot_type[i % BPF_REG_SIZE] !=
		    cur->stack[spi].slot_type[i % BPF_REG_SIZE])
			/* Ex: old explored (safe) state has STACK_SPILL in
			 * this stack slot, but current has STACK_MISC ->
			 * this verifier states are not equivalent,
			 * return false to continue verification of this path
			 */
			return false;
		if (i % BPF_REG_SIZE != BPF_REG_SIZE - 1)
			continue;
		if (!is_spilled_reg(&old->stack[spi]))
			continue;
		if (!regsafe(env, &old->stack[spi].spilled_ptr,
			     &cur->stack[spi].spilled_ptr, idmap))
			/* when explored and current stack slot are both storing
			 * spilled registers, check that stored pointers types
			 * are the same as well.
			 * Ex: explored safe path could have stored
			 * (bpf_reg_state) {.type = PTR_TO_STACK, .off = -8}
			 * but current path has stored:
			 * (bpf_reg_state) {.type = PTR_TO_STACK, .off = -16}
			 * such verifier states are not equivalent.
			 * return false to continue verification of this path
			 */
			return false;
	}
	return true;
}

static bool refsafe(struct bpf_func_state *old, struct bpf_func_state *cur)
{
	if (old->acquired_refs != cur->acquired_refs)
		return false;
	return !memcmp(old->refs, cur->refs,
		       sizeof(*old->refs) * old->acquired_refs);
}

/* compare two verifier states
 *
 * all states stored in state_list are known to be valid, since
 * verifier reached 'bpf_exit' instruction through them
 *
 * this function is called when verifier exploring different branches of
 * execution popped from the state stack. If it sees an old state that has
 * more strict register state and more strict stack state then this execution
 * branch doesn't need to be explored further, since verifier already
 * concluded that more strict state leads to valid finish.
 *
 * Therefore two states are equivalent if register state is more conservative
 * and explored stack state is more conservative than the current one.
 * Example:
 *       explored                   current
 * (slot1=INV slot2=MISC) == (slot1=MISC slot2=MISC)
 * (slot1=MISC slot2=MISC) != (slot1=INV slot2=MISC)
 *
 * In other words if current stack state (one being explored) has more
 * valid slots than old one that already passed validation, it means
 * the verifier can stop exploring and conclude that current state is valid too
 *
 * Similarly with registers. If explored state has register type as invalid
 * whereas register type in current state is meaningful, it means that
 * the current state will reach 'bpf_exit' instruction safely
 */
static bool func_states_equal(struct bpf_verifier_env *env, struct bpf_func_state *old,
			      struct bpf_func_state *cur)
{
	int i;

	memset(env->idmap_scratch, 0, sizeof(env->idmap_scratch));
	for (i = 0; i < MAX_BPF_REG; i++)
		if (!regsafe(env, &old->regs[i], &cur->regs[i],
			     env->idmap_scratch))
			return false;

	if (!stacksafe(env, old, cur, env->idmap_scratch))
		return false;

	if (!refsafe(old, cur))
		return false;

	return true;
}

static bool states_equal(struct bpf_verifier_env *env,
			 struct bpf_verifier_state *old,
			 struct bpf_verifier_state *cur)
{
	int i;

	if (old->curframe != cur->curframe)
		return false;

	/* Verification state from speculative execution simulation
	 * must never prune a non-speculative execution one.
	 */
	if (old->speculative && !cur->speculative)
		return false;

	if (old->active_spin_lock != cur->active_spin_lock)
		return false;

	/* for states to be equal callsites have to be the same
	 * and all frame states need to be equivalent
	 */
	for (i = 0; i <= old->curframe; i++) {
		if (old->frame[i]->callsite != cur->frame[i]->callsite)
			return false;
		if (!func_states_equal(env, old->frame[i], cur->frame[i]))
			return false;
	}
	return true;
}

/* Return 0 if no propagation happened. Return negative error code if error
 * happened. Otherwise, return the propagated bit.
 */
static int propagate_liveness_reg(struct bpf_verifier_env *env,
				  struct bpf_reg_state *reg,
				  struct bpf_reg_state *parent_reg)
{
	u8 parent_flag = parent_reg->live & REG_LIVE_READ;
	u8 flag = reg->live & REG_LIVE_READ;
	int err;

	/* When comes here, read flags of PARENT_REG or REG could be any of
	 * REG_LIVE_READ64, REG_LIVE_READ32, REG_LIVE_NONE. There is no need
	 * of propagation if PARENT_REG has strongest REG_LIVE_READ64.
	 */
	if (parent_flag == REG_LIVE_READ64 ||
	    /* Or if there is no read flag from REG. */
	    !flag ||
	    /* Or if the read flag from REG is the same as PARENT_REG. */
	    parent_flag == flag)
		return 0;

	err = mark_reg_read(env, reg, parent_reg, flag);
	if (err)
		return err;

	return flag;
}

/* A write screens off any subsequent reads; but write marks come from the
 * straight-line code between a state and its parent.  When we arrive at an
 * equivalent state (jump target or such) we didn't arrive by the straight-line
 * code, so read marks in the state must propagate to the parent regardless
 * of the state's write marks. That's what 'parent == state->parent' comparison
 * in mark_reg_read() is for.
 */
static int propagate_liveness(struct bpf_verifier_env *env,
			      const struct bpf_verifier_state *vstate,
			      struct bpf_verifier_state *vparent)
{
	struct bpf_reg_state *state_reg, *parent_reg;
	struct bpf_func_state *state, *parent;
	int i, frame, err = 0;

	if (vparent->curframe != vstate->curframe) {
		WARN(1, "propagate_live: parent frame %d current frame %d\n",
		     vparent->curframe, vstate->curframe);
		return -EFAULT;
	}
	/* Propagate read liveness of registers... */
	BUILD_BUG_ON(BPF_REG_FP + 1 != MAX_BPF_REG);
	for (frame = 0; frame <= vstate->curframe; frame++) {
		parent = vparent->frame[frame];
		state = vstate->frame[frame];
		parent_reg = parent->regs;
		state_reg = state->regs;
		/* We don't need to worry about FP liveness, it's read-only */
		for (i = frame < vstate->curframe ? BPF_REG_6 : 0; i < BPF_REG_FP; i++) {
			err = propagate_liveness_reg(env, &state_reg[i],
						     &parent_reg[i]);
			if (err < 0)
				return err;
			if (err == REG_LIVE_READ64)
				mark_insn_zext(env, &parent_reg[i]);
		}

		/* Propagate stack slots. */
		for (i = 0; i < state->allocated_stack / BPF_REG_SIZE &&
			    i < parent->allocated_stack / BPF_REG_SIZE; i++) {
			parent_reg = &parent->stack[i].spilled_ptr;
			state_reg = &state->stack[i].spilled_ptr;
			err = propagate_liveness_reg(env, state_reg,
						     parent_reg);
			if (err < 0)
				return err;
		}
	}
	return 0;
}

/* find precise scalars in the previous equivalent state and
 * propagate them into the current state
 */
static int propagate_precision(struct bpf_verifier_env *env,
			       const struct bpf_verifier_state *old)
{
	struct bpf_reg_state *state_reg;
	struct bpf_func_state *state;
	int i, err = 0;

	state = old->frame[old->curframe];
	state_reg = state->regs;
	for (i = 0; i < BPF_REG_FP; i++, state_reg++) {
		if (state_reg->type != SCALAR_VALUE ||
		    !state_reg->precise)
			continue;
		if (env->log.level & BPF_LOG_LEVEL2)
			verbose(env, "propagating r%d\n", i);
		err = mark_chain_precision(env, i);
		if (err < 0)
			return err;
	}

	for (i = 0; i < state->allocated_stack / BPF_REG_SIZE; i++) {
		if (!is_spilled_reg(&state->stack[i]))
			continue;
		state_reg = &state->stack[i].spilled_ptr;
		if (state_reg->type != SCALAR_VALUE ||
		    !state_reg->precise)
			continue;
		if (env->log.level & BPF_LOG_LEVEL2)
			verbose(env, "propagating fp%d\n",
				(-i - 1) * BPF_REG_SIZE);
		err = mark_chain_precision_stack(env, i);
		if (err < 0)
			return err;
	}
	return 0;
}

static bool states_maybe_looping(struct bpf_verifier_state *old,
				 struct bpf_verifier_state *cur)
{
	struct bpf_func_state *fold, *fcur;
	int i, fr = cur->curframe;

	if (old->curframe != fr)
		return false;

	fold = old->frame[fr];
	fcur = cur->frame[fr];
	for (i = 0; i < MAX_BPF_REG; i++)
		if (memcmp(&fold->regs[i], &fcur->regs[i],
			   offsetof(struct bpf_reg_state, parent)))
			return false;
	return true;
}


static int is_state_visited(struct bpf_verifier_env *env, int insn_idx)
{
	struct bpf_verifier_state_list *new_sl;
	struct bpf_verifier_state_list *sl, **pprev;
	struct bpf_verifier_state *cur = env->cur_state, *new;
	int i, j, err, states_cnt = 0;
	bool add_new_state = env->test_state_freq ? true : false;

	cur->last_insn_idx = env->prev_insn_idx;
	if (!env->insn_aux_data[insn_idx].prune_point)
		/* this 'insn_idx' instruction wasn't marked, so we will not
		 * be doing state search here
		 */
		return 0;

	/* bpf progs typically have pruning point every 4 instructions
	 * http://vger.kernel.org/bpfconf2019.html#session-1
	 * Do not add new state for future pruning if the verifier hasn't seen
	 * at least 2 jumps and at least 8 instructions.
	 * This heuristics helps decrease 'total_states' and 'peak_states' metric.
	 * In tests that amounts to up to 50% reduction into total verifier
	 * memory consumption and 20% verifier time speedup.
	 */
	if (env->jmps_processed - env->prev_jmps_processed >= 2 &&
	    env->insn_processed - env->prev_insn_processed >= 8)
		add_new_state = true;

	pprev = explored_state(env, insn_idx);
	sl = *pprev;

	clean_live_states(env, insn_idx, cur);

	while (sl) {
		states_cnt++;
		if (sl->state.insn_idx != insn_idx)
			goto next;

		if (sl->state.branches) {
			struct bpf_func_state *frame = sl->state.frame[sl->state.curframe];

			if (frame->in_async_callback_fn &&
			    frame->async_entry_cnt != cur->frame[cur->curframe]->async_entry_cnt) {
				/* Different async_entry_cnt means that the verifier is
				 * processing another entry into async callback.
				 * Seeing the same state is not an indication of infinite
				 * loop or infinite recursion.
				 * But finding the same state doesn't mean that it's safe
				 * to stop processing the current state. The previous state
				 * hasn't yet reached bpf_exit, since state.branches > 0.
				 * Checking in_async_callback_fn alone is not enough either.
				 * Since the verifier still needs to catch infinite loops
				 * inside async callbacks.
				 */
			} else if (states_maybe_looping(&sl->state, cur) &&
				   states_equal(env, &sl->state, cur)) {
				verbose_linfo(env, insn_idx, "; ");
				verbose(env, "infinite loop detected at insn %d\n", insn_idx);
				return -EINVAL;
			}
			/* if the verifier is processing a loop, avoid adding new state
			 * too often, since different loop iterations have distinct
			 * states and may not help future pruning.
			 * This threshold shouldn't be too low to make sure that
			 * a loop with large bound will be rejected quickly.
			 * The most abusive loop will be:
			 * r1 += 1
			 * if r1 < 1000000 goto pc-2
			 * 1M insn_procssed limit / 100 == 10k peak states.
			 * This threshold shouldn't be too high either, since states
			 * at the end of the loop are likely to be useful in pruning.
			 */
			if (env->jmps_processed - env->prev_jmps_processed < 20 &&
			    env->insn_processed - env->prev_insn_processed < 100)
				add_new_state = false;
			goto miss;
		}
		if (states_equal(env, &sl->state, cur)) {
			sl->hit_cnt++;
			/* reached equivalent register/stack state,
			 * prune the search.
			 * Registers read by the continuation are read by us.
			 * If we have any write marks in env->cur_state, they
			 * will prevent corresponding reads in the continuation
			 * from reaching our parent (an explored_state).  Our
			 * own state will get the read marks recorded, but
			 * they'll be immediately forgotten as we're pruning
			 * this state and will pop a new one.
			 */
			err = propagate_liveness(env, &sl->state, cur);

			/* if previous state reached the exit with precision and
			 * current state is equivalent to it (except precsion marks)
			 * the precision needs to be propagated back in
			 * the current state.
			 */
			err = err ? : push_jmp_history(env, cur);
			err = err ? : propagate_precision(env, &sl->state);
			if (err)
				return err;
			return 1;
		}
miss:
		/* when new state is not going to be added do not increase miss count.
		 * Otherwise several loop iterations will remove the state
		 * recorded earlier. The goal of these heuristics is to have
		 * states from some iterations of the loop (some in the beginning
		 * and some at the end) to help pruning.
		 */
		if (add_new_state)
			sl->miss_cnt++;
		/* heuristic to determine whether this state is beneficial
		 * to keep checking from state equivalence point of view.
		 * Higher numbers increase max_states_per_insn and verification time,
		 * but do not meaningfully decrease insn_processed.
		 */
		if (sl->miss_cnt > sl->hit_cnt * 3 + 3) {
			/* the state is unlikely to be useful. Remove it to
			 * speed up verification
			 */
			*pprev = sl->next;
			if (sl->state.frame[0]->regs[0].live & REG_LIVE_DONE) {
				u32 br = sl->state.branches;

				WARN_ONCE(br,
					  "BUG live_done but branches_to_explore %d\n",
					  br);
				free_verifier_state(&sl->state, false);
				kfree(sl);
				env->peak_states--;
			} else {
				/* cannot free this state, since parentage chain may
				 * walk it later. Add it for free_list instead to
				 * be freed at the end of verification
				 */
				sl->next = env->free_list;
				env->free_list = sl;
			}
			sl = *pprev;
			continue;
		}
next:
		pprev = &sl->next;
		sl = *pprev;
	}

	if (env->max_states_per_insn < states_cnt)
		env->max_states_per_insn = states_cnt;

	if (!env->bpf_capable && states_cnt > BPF_COMPLEXITY_LIMIT_STATES)
		return push_jmp_history(env, cur);

	if (!add_new_state)
		return push_jmp_history(env, cur);

	/* There were no equivalent states, remember the current one.
	 * Technically the current state is not proven to be safe yet,
	 * but it will either reach outer most bpf_exit (which means it's safe)
	 * or it will be rejected. When there are no loops the verifier won't be
	 * seeing this tuple (frame[0].callsite, frame[1].callsite, .. insn_idx)
	 * again on the way to bpf_exit.
	 * When looping the sl->state.branches will be > 0 and this state
	 * will not be considered for equivalence until branches == 0.
	 */
	new_sl = kzalloc(sizeof(struct bpf_verifier_state_list), GFP_KERNEL);
	if (!new_sl)
		return -ENOMEM;
	env->total_states++;
	env->peak_states++;
	env->prev_jmps_processed = env->jmps_processed;
	env->prev_insn_processed = env->insn_processed;

	/* add new state to the head of linked list */
	new = &new_sl->state;
	err = copy_verifier_state(new, cur);
	if (err) {
		free_verifier_state(new, false);
		kfree(new_sl);
		return err;
	}
	new->insn_idx = insn_idx;
	WARN_ONCE(new->branches != 1,
		  "BUG is_state_visited:branches_to_explore=%d insn %d\n", new->branches, insn_idx);

	cur->parent = new;
	cur->first_insn_idx = insn_idx;
	clear_jmp_history(cur);
	new_sl->next = *explored_state(env, insn_idx);
	*explored_state(env, insn_idx) = new_sl;
	/* connect new state to parentage chain. Current frame needs all
	 * registers connected. Only r6 - r9 of the callers are alive (pushed
	 * to the stack implicitly by JITs) so in callers' frames connect just
	 * r6 - r9 as an optimization. Callers will have r1 - r5 connected to
	 * the state of the call instruction (with WRITTEN set), and r0 comes
	 * from callee with its full parentage chain, anyway.
	 */
	/* clear write marks in current state: the writes we did are not writes
	 * our child did, so they don't screen off its reads from us.
	 * (There are no read marks in current state, because reads always mark
	 * their parent and current state never has children yet.  Only
	 * explored_states can get read marks.)
	 */
	for (j = 0; j <= cur->curframe; j++) {
		for (i = j < cur->curframe ? BPF_REG_6 : 0; i < BPF_REG_FP; i++)
			cur->frame[j]->regs[i].parent = &new->frame[j]->regs[i];
		for (i = 0; i < BPF_REG_FP; i++)
			cur->frame[j]->regs[i].live = REG_LIVE_NONE;
	}

	/* all stack frames are accessible from callee, clear them all */
	for (j = 0; j <= cur->curframe; j++) {
		struct bpf_func_state *frame = cur->frame[j];
		struct bpf_func_state *newframe = new->frame[j];

		for (i = 0; i < frame->allocated_stack / BPF_REG_SIZE; i++) {
			frame->stack[i].spilled_ptr.live = REG_LIVE_NONE;
			frame->stack[i].spilled_ptr.parent =
						&newframe->stack[i].spilled_ptr;
		}
	}
	return 0;
}

/* Return true if it's OK to have the same insn return a different type. */
static bool reg_type_mismatch_ok(enum bpf_reg_type type)
{
	switch (base_type(type)) {
	case PTR_TO_CTX:
	case PTR_TO_SOCKET:
	case PTR_TO_SOCK_COMMON:
	case PTR_TO_TCP_SOCK:
	case PTR_TO_XDP_SOCK:
	case PTR_TO_BTF_ID:
		return false;
	default:
		return true;
	}
}

/* If an instruction was previously used with particular pointer types, then we
 * need to be careful to avoid cases such as the below, where it may be ok
 * for one branch accessing the pointer, but not ok for the other branch:
 *
 * R1 = sock_ptr
 * goto X;
 * ...
 * R1 = some_other_valid_ptr;
 * goto X;
 * ...
 * R2 = *(u32 *)(R1 + 0);
 */
static bool reg_type_mismatch(enum bpf_reg_type src, enum bpf_reg_type prev)
{
	return src != prev && (!reg_type_mismatch_ok(src) ||
			       !reg_type_mismatch_ok(prev));
}

static int do_check(struct bpf_verifier_env *env)
{
	bool pop_log = !(env->log.level & BPF_LOG_LEVEL2);
	struct bpf_verifier_state *state = env->cur_state;
	struct bpf_insn *insns = env->prog->insnsi;
	struct bpf_reg_state *regs;
	int insn_cnt = env->prog->len;
	bool do_print_state = false;
	int prev_insn_idx = -1;

	for (;;) {
		struct bpf_insn *insn;
		u8 class;
		int err;

		env->prev_insn_idx = prev_insn_idx;
		if (env->insn_idx >= insn_cnt) {
			verbose(env, "invalid insn idx %d insn_cnt %d\n",
				env->insn_idx, insn_cnt);
			return -EFAULT;
		}

		insn = &insns[env->insn_idx];
		class = BPF_CLASS(insn->code);

		if (++env->insn_processed > BPF_COMPLEXITY_LIMIT_INSNS) {
			verbose(env,
				"BPF program is too large. Processed %d insn\n",
				env->insn_processed);
			return -E2BIG;
		}

		err = is_state_visited(env, env->insn_idx);
		if (err < 0)
			return err;
		if (err == 1) {
			/* found equivalent state, can prune the search */
			if (env->log.level & BPF_LOG_LEVEL) {
				if (do_print_state)
					verbose(env, "\nfrom %d to %d%s: safe\n",
						env->prev_insn_idx, env->insn_idx,
						env->cur_state->speculative ?
						" (speculative execution)" : "");
				else
					verbose(env, "%d: safe\n", env->insn_idx);
			}
			goto process_bpf_exit;
		}

		if (signal_pending(current))
			return -EAGAIN;

		if (need_resched())
			cond_resched();

		if (env->log.level & BPF_LOG_LEVEL2 && do_print_state) {
			verbose(env, "\nfrom %d to %d%s:",
				env->prev_insn_idx, env->insn_idx,
				env->cur_state->speculative ?
				" (speculative execution)" : "");
			print_verifier_state(env, state->frame[state->curframe], true);
			do_print_state = false;
		}

		if (env->log.level & BPF_LOG_LEVEL) {
			const struct bpf_insn_cbs cbs = {
				.cb_call	= disasm_kfunc_name,
				.cb_print	= verbose,
				.private_data	= env,
			};

			if (verifier_state_scratched(env))
				print_insn_state(env, state->frame[state->curframe]);

			verbose_linfo(env, env->insn_idx, "; ");
			env->prev_log_len = env->log.len_used;
			verbose(env, "%d: ", env->insn_idx);
			print_bpf_insn(&cbs, insn, env->allow_ptr_leaks);
			env->prev_insn_print_len = env->log.len_used - env->prev_log_len;
			env->prev_log_len = env->log.len_used;
		}

		if (bpf_prog_is_dev_bound(env->prog->aux)) {
			err = bpf_prog_offload_verify_insn(env, env->insn_idx,
							   env->prev_insn_idx);
			if (err)
				return err;
		}

		regs = cur_regs(env);
		sanitize_mark_insn_seen(env);
		prev_insn_idx = env->insn_idx;

		if (class == BPF_ALU || class == BPF_ALU64) {
			err = check_alu_op(env, insn);
			if (err)
				return err;

		} else if (class == BPF_LDX) {
			enum bpf_reg_type *prev_src_type, src_reg_type;

			/* check for reserved fields is already done */

			/* check src operand */
			err = check_reg_arg(env, insn->src_reg, SRC_OP);
			if (err)
				return err;

			err = check_reg_arg(env, insn->dst_reg, DST_OP_NO_MARK);
			if (err)
				return err;

			src_reg_type = regs[insn->src_reg].type;

			/* check that memory (src_reg + off) is readable,
			 * the state of dst_reg will be updated by this func
			 */
			err = check_mem_access(env, env->insn_idx, insn->src_reg,
					       insn->off, BPF_SIZE(insn->code),
					       BPF_READ, insn->dst_reg, false);
			if (err)
				return err;

			prev_src_type = &env->insn_aux_data[env->insn_idx].ptr_type;

			if (*prev_src_type == NOT_INIT) {
				/* saw a valid insn
				 * dst_reg = *(u32 *)(src_reg + off)
				 * save type to validate intersecting paths
				 */
				*prev_src_type = src_reg_type;

			} else if (reg_type_mismatch(src_reg_type, *prev_src_type)) {
				/* ABuser program is trying to use the same insn
				 * dst_reg = *(u32*) (src_reg + off)
				 * with different pointer types:
				 * src_reg == ctx in one branch and
				 * src_reg == stack|map in some other branch.
				 * Reject it.
				 */
				verbose(env, "same insn cannot be used with different pointers\n");
				return -EINVAL;
			}

		} else if (class == BPF_STX) {
			enum bpf_reg_type *prev_dst_type, dst_reg_type;

			if (BPF_MODE(insn->code) == BPF_ATOMIC) {
				err = check_atomic(env, env->insn_idx, insn);
				if (err)
					return err;
				env->insn_idx++;
				continue;
			}

			if (BPF_MODE(insn->code) != BPF_MEM || insn->imm != 0) {
				verbose(env, "BPF_STX uses reserved fields\n");
				return -EINVAL;
			}

			/* check src1 operand */
			err = check_reg_arg(env, insn->src_reg, SRC_OP);
			if (err)
				return err;
			/* check src2 operand */
			err = check_reg_arg(env, insn->dst_reg, SRC_OP);
			if (err)
				return err;

			dst_reg_type = regs[insn->dst_reg].type;

			/* check that memory (dst_reg + off) is writeable */
			err = check_mem_access(env, env->insn_idx, insn->dst_reg,
					       insn->off, BPF_SIZE(insn->code),
					       BPF_WRITE, insn->src_reg, false);
			if (err)
				return err;

			prev_dst_type = &env->insn_aux_data[env->insn_idx].ptr_type;

			if (*prev_dst_type == NOT_INIT) {
				*prev_dst_type = dst_reg_type;
			} else if (reg_type_mismatch(dst_reg_type, *prev_dst_type)) {
				verbose(env, "same insn cannot be used with different pointers\n");
				return -EINVAL;
			}

		} else if (class == BPF_ST) {
			if (BPF_MODE(insn->code) != BPF_MEM ||
			    insn->src_reg != BPF_REG_0) {
				verbose(env, "BPF_ST uses reserved fields\n");
				return -EINVAL;
			}
			/* check src operand */
			err = check_reg_arg(env, insn->dst_reg, SRC_OP);
			if (err)
				return err;

			if (is_ctx_reg(env, insn->dst_reg)) {
				verbose(env, "BPF_ST stores into R%d %s is not allowed\n",
					insn->dst_reg,
					reg_type_str(env, reg_state(env, insn->dst_reg)->type));
				return -EACCES;
			}

			/* check that memory (dst_reg + off) is writeable */
			err = check_mem_access(env, env->insn_idx, insn->dst_reg,
					       insn->off, BPF_SIZE(insn->code),
					       BPF_WRITE, -1, false);
			if (err)
				return err;

		} else if (class == BPF_JMP || class == BPF_JMP32) {
			u8 opcode = BPF_OP(insn->code);

			env->jmps_processed++;
			if (opcode == BPF_CALL) {
				if (BPF_SRC(insn->code) != BPF_K ||
				    (insn->src_reg != BPF_PSEUDO_KFUNC_CALL
				     && insn->off != 0) ||
				    (insn->src_reg != BPF_REG_0 &&
				     insn->src_reg != BPF_PSEUDO_CALL &&
				     insn->src_reg != BPF_PSEUDO_KFUNC_CALL) ||
				    insn->dst_reg != BPF_REG_0 ||
				    class == BPF_JMP32) {
					verbose(env, "BPF_CALL uses reserved fields\n");
					return -EINVAL;
				}

				if (env->cur_state->active_spin_lock &&
				    (insn->src_reg == BPF_PSEUDO_CALL ||
				     insn->imm != BPF_FUNC_spin_unlock)) {
					verbose(env, "function calls are not allowed while holding a lock\n");
					return -EINVAL;
				}
				if (insn->src_reg == BPF_PSEUDO_CALL)
					err = check_func_call(env, insn, &env->insn_idx);
				else if (insn->src_reg == BPF_PSEUDO_KFUNC_CALL)
					err = check_kfunc_call(env, insn, &env->insn_idx);
				else
					err = check_helper_call(env, insn, &env->insn_idx);
				if (err)
					return err;
			} else if (opcode == BPF_JA) {
				if (BPF_SRC(insn->code) != BPF_K ||
				    insn->imm != 0 ||
				    insn->src_reg != BPF_REG_0 ||
				    insn->dst_reg != BPF_REG_0 ||
				    class == BPF_JMP32) {
					verbose(env, "BPF_JA uses reserved fields\n");
					return -EINVAL;
				}

				env->insn_idx += insn->off + 1;
				continue;

			} else if (opcode == BPF_EXIT) {
				if (BPF_SRC(insn->code) != BPF_K ||
				    insn->imm != 0 ||
				    insn->src_reg != BPF_REG_0 ||
				    insn->dst_reg != BPF_REG_0 ||
				    class == BPF_JMP32) {
					verbose(env, "BPF_EXIT uses reserved fields\n");
					return -EINVAL;
				}

				if (env->cur_state->active_spin_lock) {
					verbose(env, "bpf_spin_unlock is missing\n");
					return -EINVAL;
				}

				/* We must do check_reference_leak here before
				 * prepare_func_exit to handle the case when
				 * state->curframe > 0, it may be a callback
				 * function, for which reference_state must
				 * match caller reference state when it exits.
				 */
				err = check_reference_leak(env);
				if (err)
					return err;

				if (state->curframe) {
					/* exit from nested function */
					err = prepare_func_exit(env, &env->insn_idx);
					if (err)
						return err;
					do_print_state = true;
					continue;
				}

				err = check_return_code(env);
				if (err)
					return err;
process_bpf_exit:
				mark_verifier_state_scratched(env);
				update_branch_counts(env, env->cur_state);
				err = pop_stack(env, &prev_insn_idx,
						&env->insn_idx, pop_log);
				if (err < 0) {
					if (err != -ENOENT)
						return err;
					break;
				} else {
					do_print_state = true;
					continue;
				}
			} else {
				err = check_cond_jmp_op(env, insn, &env->insn_idx);
				if (err)
					return err;
			}
		} else if (class == BPF_LD) {
			u8 mode = BPF_MODE(insn->code);

			if (mode == BPF_ABS || mode == BPF_IND) {
				err = check_ld_abs(env, insn);
				if (err)
					return err;

			} else if (mode == BPF_IMM) {
				err = check_ld_imm(env, insn);
				if (err)
					return err;

				env->insn_idx++;
				sanitize_mark_insn_seen(env);
			} else {
				verbose(env, "invalid BPF_LD mode\n");
				return -EINVAL;
			}
		} else {
			verbose(env, "unknown insn class %d\n", class);
			return -EINVAL;
		}

		env->insn_idx++;
	}

	return 0;
}

static int find_btf_percpu_datasec(struct btf *btf)
{
	const struct btf_type *t;
	const char *tname;
	int i, n;

	/*
	 * Both vmlinux and module each have their own ".data..percpu"
	 * DATASECs in BTF. So for module's case, we need to skip vmlinux BTF
	 * types to look at only module's own BTF types.
	 */
	n = btf_nr_types(btf);
	if (btf_is_module(btf))
		i = btf_nr_types(btf_vmlinux);
	else
		i = 1;

	for(; i < n; i++) {
		t = btf_type_by_id(btf, i);
		if (BTF_INFO_KIND(t->info) != BTF_KIND_DATASEC)
			continue;

		tname = btf_name_by_offset(btf, t->name_off);
		if (!strcmp(tname, ".data..percpu"))
			return i;
	}

	return -ENOENT;
}

/* replace pseudo btf_id with kernel symbol address */
static int check_pseudo_btf_id(struct bpf_verifier_env *env,
			       struct bpf_insn *insn,
			       struct bpf_insn_aux_data *aux)
{
	const struct btf_var_secinfo *vsi;
	const struct btf_type *datasec;
	struct btf_mod_pair *btf_mod;
	const struct btf_type *t;
	const char *sym_name;
	bool percpu = false;
	u32 type, id = insn->imm;
	struct btf *btf;
	s32 datasec_id;
	u64 addr;
	int i, btf_fd, err;

	btf_fd = insn[1].imm;
	if (btf_fd) {
		btf = btf_get_by_fd(btf_fd);
		if (IS_ERR(btf)) {
			verbose(env, "invalid module BTF object FD specified.\n");
			return -EINVAL;
		}
	} else {
		if (!btf_vmlinux) {
			verbose(env, "kernel is missing BTF, make sure CONFIG_DEBUG_INFO_BTF=y is specified in Kconfig.\n");
			return -EINVAL;
		}
		btf = btf_vmlinux;
		btf_get(btf);
	}

	t = btf_type_by_id(btf, id);
	if (!t) {
		verbose(env, "ldimm64 insn specifies invalid btf_id %d.\n", id);
		err = -ENOENT;
		goto err_put;
	}

	if (!btf_type_is_var(t)) {
		verbose(env, "pseudo btf_id %d in ldimm64 isn't KIND_VAR.\n", id);
		err = -EINVAL;
		goto err_put;
	}

	sym_name = btf_name_by_offset(btf, t->name_off);
	addr = kallsyms_lookup_name(sym_name);
	if (!addr) {
		verbose(env, "ldimm64 failed to find the address for kernel symbol '%s'.\n",
			sym_name);
		err = -ENOENT;
		goto err_put;
	}

	datasec_id = find_btf_percpu_datasec(btf);
	if (datasec_id > 0) {
		datasec = btf_type_by_id(btf, datasec_id);
		for_each_vsi(i, datasec, vsi) {
			if (vsi->type == id) {
				percpu = true;
				break;
			}
		}
	}

	insn[0].imm = (u32)addr;
	insn[1].imm = addr >> 32;

	type = t->type;
	t = btf_type_skip_modifiers(btf, type, NULL);
	if (percpu) {
		aux->btf_var.reg_type = PTR_TO_BTF_ID | MEM_PERCPU;
		aux->btf_var.btf = btf;
		aux->btf_var.btf_id = type;
	} else if (!btf_type_is_struct(t)) {
		const struct btf_type *ret;
		const char *tname;
		u32 tsize;

		/* resolve the type size of ksym. */
		ret = btf_resolve_size(btf, t, &tsize);
		if (IS_ERR(ret)) {
			tname = btf_name_by_offset(btf, t->name_off);
			verbose(env, "ldimm64 unable to resolve the size of type '%s': %ld\n",
				tname, PTR_ERR(ret));
			err = -EINVAL;
			goto err_put;
		}
		aux->btf_var.reg_type = PTR_TO_MEM | MEM_RDONLY;
		aux->btf_var.mem_size = tsize;
	} else {
		aux->btf_var.reg_type = PTR_TO_BTF_ID;
		aux->btf_var.btf = btf;
		aux->btf_var.btf_id = type;
	}

	/* check whether we recorded this BTF (and maybe module) already */
	for (i = 0; i < env->used_btf_cnt; i++) {
		if (env->used_btfs[i].btf == btf) {
			btf_put(btf);
			return 0;
		}
	}

	if (env->used_btf_cnt >= MAX_USED_BTFS) {
		err = -E2BIG;
		goto err_put;
	}

	btf_mod = &env->used_btfs[env->used_btf_cnt];
	btf_mod->btf = btf;
	btf_mod->module = NULL;

	/* if we reference variables from kernel module, bump its refcount */
	if (btf_is_module(btf)) {
		btf_mod->module = btf_try_get_module(btf);
		if (!btf_mod->module) {
			err = -ENXIO;
			goto err_put;
		}
	}

	env->used_btf_cnt++;

	return 0;
err_put:
	btf_put(btf);
	return err;
}

static bool is_tracing_prog_type(enum bpf_prog_type type)
{
	switch (type) {
	case BPF_PROG_TYPE_KPROBE:
	case BPF_PROG_TYPE_TRACEPOINT:
	case BPF_PROG_TYPE_PERF_EVENT:
	case BPF_PROG_TYPE_RAW_TRACEPOINT:
	case BPF_PROG_TYPE_RAW_TRACEPOINT_WRITABLE:
		return true;
	default:
		return false;
	}
}

static int check_map_prog_compatibility(struct bpf_verifier_env *env,
					struct bpf_map *map,
					struct bpf_prog *prog)

{
	enum bpf_prog_type prog_type = resolve_prog_type(prog);

	if (map_value_has_spin_lock(map)) {
		if (prog_type == BPF_PROG_TYPE_SOCKET_FILTER) {
			verbose(env, "socket filter progs cannot use bpf_spin_lock yet\n");
			return -EINVAL;
		}

		if (is_tracing_prog_type(prog_type)) {
			verbose(env, "tracing progs cannot use bpf_spin_lock yet\n");
			return -EINVAL;
		}

		if (prog->aux->sleepable) {
			verbose(env, "sleepable progs cannot use bpf_spin_lock yet\n");
			return -EINVAL;
		}
	}

	if (map_value_has_timer(map)) {
		if (is_tracing_prog_type(prog_type)) {
			verbose(env, "tracing progs cannot use bpf_timer yet\n");
			return -EINVAL;
		}
	}

	if ((bpf_prog_is_dev_bound(prog->aux) || bpf_map_is_dev_bound(map)) &&
	    !bpf_offload_prog_map_match(prog, map)) {
		verbose(env, "offload device mismatch between prog and map\n");
		return -EINVAL;
	}

	if (map->map_type == BPF_MAP_TYPE_STRUCT_OPS) {
		verbose(env, "bpf_struct_ops map cannot be used in prog\n");
		return -EINVAL;
	}

	if (prog->aux->sleepable)
		switch (map->map_type) {
		case BPF_MAP_TYPE_HASH:
		case BPF_MAP_TYPE_LRU_HASH:
		case BPF_MAP_TYPE_ARRAY:
		case BPF_MAP_TYPE_PERCPU_HASH:
		case BPF_MAP_TYPE_PERCPU_ARRAY:
		case BPF_MAP_TYPE_LRU_PERCPU_HASH:
		case BPF_MAP_TYPE_ARRAY_OF_MAPS:
		case BPF_MAP_TYPE_HASH_OF_MAPS:
		case BPF_MAP_TYPE_RINGBUF:
		case BPF_MAP_TYPE_USER_RINGBUF:
		case BPF_MAP_TYPE_INODE_STORAGE:
		case BPF_MAP_TYPE_SK_STORAGE:
		case BPF_MAP_TYPE_TASK_STORAGE:
			break;
		default:
			verbose(env,
				"Sleepable programs can only use array, hash, and ringbuf maps\n");
			return -EINVAL;
		}

	return 0;
}

static bool bpf_map_is_cgroup_storage(struct bpf_map *map)
{
	return (map->map_type == BPF_MAP_TYPE_CGROUP_STORAGE ||
		map->map_type == BPF_MAP_TYPE_PERCPU_CGROUP_STORAGE);
}

/* find and rewrite pseudo imm in ld_imm64 instructions:
 *
 * 1. if it accesses map FD, replace it with actual map pointer.
 * 2. if it accesses btf_id of a VAR, replace it with pointer to the var.
 *
 * NOTE: btf_vmlinux is required for converting pseudo btf_id.
 */
static int resolve_pseudo_ldimm64(struct bpf_verifier_env *env)
{
	struct bpf_insn *insn = env->prog->insnsi;
	int insn_cnt = env->prog->len;
	int i, j, err;

	err = bpf_prog_calc_tag(env->prog);
	if (err)
		return err;

	for (i = 0; i < insn_cnt; i++, insn++) {
		if (BPF_CLASS(insn->code) == BPF_LDX &&
		    (BPF_MODE(insn->code) != BPF_MEM || insn->imm != 0)) {
			verbose(env, "BPF_LDX uses reserved fields\n");
			return -EINVAL;
		}

		if (insn[0].code == (BPF_LD | BPF_IMM | BPF_DW)) {
			struct bpf_insn_aux_data *aux;
			struct bpf_map *map;
			struct fd f;
			u64 addr;
			u32 fd;

			if (i == insn_cnt - 1 || insn[1].code != 0 ||
			    insn[1].dst_reg != 0 || insn[1].src_reg != 0 ||
			    insn[1].off != 0) {
				verbose(env, "invalid bpf_ld_imm64 insn\n");
				return -EINVAL;
			}

			if (insn[0].src_reg == 0)
				/* valid generic load 64-bit imm */
				goto next_insn;

			if (insn[0].src_reg == BPF_PSEUDO_BTF_ID) {
				aux = &env->insn_aux_data[i];
				err = check_pseudo_btf_id(env, insn, aux);
				if (err)
					return err;
				goto next_insn;
			}

			if (insn[0].src_reg == BPF_PSEUDO_FUNC) {
				aux = &env->insn_aux_data[i];
				aux->ptr_type = PTR_TO_FUNC;
				goto next_insn;
			}

			/* In final convert_pseudo_ld_imm64() step, this is
			 * converted into regular 64-bit imm load insn.
			 */
			switch (insn[0].src_reg) {
			case BPF_PSEUDO_MAP_VALUE:
			case BPF_PSEUDO_MAP_IDX_VALUE:
				break;
			case BPF_PSEUDO_MAP_FD:
			case BPF_PSEUDO_MAP_IDX:
				if (insn[1].imm == 0)
					break;
				fallthrough;
			default:
				verbose(env, "unrecognized bpf_ld_imm64 insn\n");
				return -EINVAL;
			}

			switch (insn[0].src_reg) {
			case BPF_PSEUDO_MAP_IDX_VALUE:
			case BPF_PSEUDO_MAP_IDX:
				if (bpfptr_is_null(env->fd_array)) {
					verbose(env, "fd_idx without fd_array is invalid\n");
					return -EPROTO;
				}
				if (copy_from_bpfptr_offset(&fd, env->fd_array,
							    insn[0].imm * sizeof(fd),
							    sizeof(fd)))
					return -EFAULT;
				break;
			default:
				fd = insn[0].imm;
				break;
			}

			f = fdget(fd);
			map = __bpf_map_get(f);
			if (IS_ERR(map)) {
				verbose(env, "fd %d is not pointing to valid bpf_map\n",
					insn[0].imm);
				return PTR_ERR(map);
			}

			err = check_map_prog_compatibility(env, map, env->prog);
			if (err) {
				fdput(f);
				return err;
			}

			aux = &env->insn_aux_data[i];
			if (insn[0].src_reg == BPF_PSEUDO_MAP_FD ||
			    insn[0].src_reg == BPF_PSEUDO_MAP_IDX) {
				addr = (unsigned long)map;
			} else {
				u32 off = insn[1].imm;

				if (off >= BPF_MAX_VAR_OFF) {
					verbose(env, "direct value offset of %u is not allowed\n", off);
					fdput(f);
					return -EINVAL;
				}

				if (!map->ops->map_direct_value_addr) {
					verbose(env, "no direct value access support for this map type\n");
					fdput(f);
					return -EINVAL;
				}

				err = map->ops->map_direct_value_addr(map, &addr, off);
				if (err) {
					verbose(env, "invalid access to map value pointer, value_size=%u off=%u\n",
						map->value_size, off);
					fdput(f);
					return err;
				}

				aux->map_off = off;
				addr += off;
			}

			insn[0].imm = (u32)addr;
			insn[1].imm = addr >> 32;

			/* check whether we recorded this map already */
			for (j = 0; j < env->used_map_cnt; j++) {
				if (env->used_maps[j] == map) {
					aux->map_index = j;
					fdput(f);
					goto next_insn;
				}
			}

			if (env->used_map_cnt >= MAX_USED_MAPS) {
				fdput(f);
				return -E2BIG;
			}

			/* hold the map. If the program is rejected by verifier,
			 * the map will be released by release_maps() or it
			 * will be used by the valid program until it's unloaded
			 * and all maps are released in free_used_maps()
			 */
			bpf_map_inc(map);

			aux->map_index = env->used_map_cnt;
			env->used_maps[env->used_map_cnt++] = map;

			if (bpf_map_is_cgroup_storage(map) &&
			    bpf_cgroup_storage_assign(env->prog->aux, map)) {
				verbose(env, "only one cgroup storage of each type is allowed\n");
				fdput(f);
				return -EBUSY;
			}

			fdput(f);
next_insn:
			insn++;
			i++;
			continue;
		}

		/* Basic sanity check before we invest more work here. */
		if (!bpf_opcode_in_insntable(insn->code)) {
			verbose(env, "unknown opcode %02x\n", insn->code);
			return -EINVAL;
		}
	}

	/* now all pseudo BPF_LD_IMM64 instructions load valid
	 * 'struct bpf_map *' into a register instead of user map_fd.
	 * These pointers will be used later by verifier to validate map access.
	 */
	return 0;
}

/* drop refcnt of maps used by the rejected program */
static void release_maps(struct bpf_verifier_env *env)
{
	__bpf_free_used_maps(env->prog->aux, env->used_maps,
			     env->used_map_cnt);
}

/* drop refcnt of maps used by the rejected program */
static void release_btfs(struct bpf_verifier_env *env)
{
	__bpf_free_used_btfs(env->prog->aux, env->used_btfs,
			     env->used_btf_cnt);
}

/* convert pseudo BPF_LD_IMM64 into generic BPF_LD_IMM64 */
static void convert_pseudo_ld_imm64(struct bpf_verifier_env *env)
{
	struct bpf_insn *insn = env->prog->insnsi;
	int insn_cnt = env->prog->len;
	int i;

	for (i = 0; i < insn_cnt; i++, insn++) {
		if (insn->code != (BPF_LD | BPF_IMM | BPF_DW))
			continue;
		if (insn->src_reg == BPF_PSEUDO_FUNC)
			continue;
		insn->src_reg = 0;
	}
}

/* single env->prog->insni[off] instruction was replaced with the range
 * insni[off, off + cnt).  Adjust corresponding insn_aux_data by copying
 * [0, off) and [off, end) to new locations, so the patched range stays zero
 */
static void adjust_insn_aux_data(struct bpf_verifier_env *env,
				 struct bpf_insn_aux_data *new_data,
				 struct bpf_prog *new_prog, u32 off, u32 cnt)
{
	struct bpf_insn_aux_data *old_data = env->insn_aux_data;
	struct bpf_insn *insn = new_prog->insnsi;
	u32 old_seen = old_data[off].seen;
	u32 prog_len;
	int i;

	/* aux info at OFF always needs adjustment, no matter fast path
	 * (cnt == 1) is taken or not. There is no guarantee INSN at OFF is the
	 * original insn at old prog.
	 */
	old_data[off].zext_dst = insn_has_def32(env, insn + off + cnt - 1);

	if (cnt == 1)
		return;
	prog_len = new_prog->len;

	memcpy(new_data, old_data, sizeof(struct bpf_insn_aux_data) * off);
	memcpy(new_data + off + cnt - 1, old_data + off,
	       sizeof(struct bpf_insn_aux_data) * (prog_len - off - cnt + 1));
	for (i = off; i < off + cnt - 1; i++) {
		/* Expand insni[off]'s seen count to the patched range. */
		new_data[i].seen = old_seen;
		new_data[i].zext_dst = insn_has_def32(env, insn + i);
	}
	env->insn_aux_data = new_data;
	vfree(old_data);
}

static void adjust_subprog_starts(struct bpf_verifier_env *env, u32 off, u32 len)
{
	int i;

	if (len == 1)
		return;
	/* NOTE: fake 'exit' subprog should be updated as well. */
	for (i = 0; i <= env->subprog_cnt; i++) {
		if (env->subprog_info[i].start <= off)
			continue;
		env->subprog_info[i].start += len - 1;
	}
}

static void adjust_poke_descs(struct bpf_prog *prog, u32 off, u32 len)
{
	struct bpf_jit_poke_descriptor *tab = prog->aux->poke_tab;
	int i, sz = prog->aux->size_poke_tab;
	struct bpf_jit_poke_descriptor *desc;

	for (i = 0; i < sz; i++) {
		desc = &tab[i];
		if (desc->insn_idx <= off)
			continue;
		desc->insn_idx += len - 1;
	}
}

static struct bpf_prog *bpf_patch_insn_data(struct bpf_verifier_env *env, u32 off,
					    const struct bpf_insn *patch, u32 len)
{
	struct bpf_prog *new_prog;
	struct bpf_insn_aux_data *new_data = NULL;

	if (len > 1) {
		new_data = vzalloc(array_size(env->prog->len + len - 1,
					      sizeof(struct bpf_insn_aux_data)));
		if (!new_data)
			return NULL;
	}

	new_prog = bpf_patch_insn_single(env->prog, off, patch, len);
	if (IS_ERR(new_prog)) {
		if (PTR_ERR(new_prog) == -ERANGE)
			verbose(env,
				"insn %d cannot be patched due to 16-bit range\n",
				env->insn_aux_data[off].orig_idx);
		vfree(new_data);
		return NULL;
	}
	adjust_insn_aux_data(env, new_data, new_prog, off, len);
	adjust_subprog_starts(env, off, len);
	adjust_poke_descs(new_prog, off, len);
	return new_prog;
}

static int adjust_subprog_starts_after_remove(struct bpf_verifier_env *env,
					      u32 off, u32 cnt)
{
	int i, j;

	/* find first prog starting at or after off (first to remove) */
	for (i = 0; i < env->subprog_cnt; i++)
		if (env->subprog_info[i].start >= off)
			break;
	/* find first prog starting at or after off + cnt (first to stay) */
	for (j = i; j < env->subprog_cnt; j++)
		if (env->subprog_info[j].start >= off + cnt)
			break;
	/* if j doesn't start exactly at off + cnt, we are just removing
	 * the front of previous prog
	 */
	if (env->subprog_info[j].start != off + cnt)
		j--;

	if (j > i) {
		struct bpf_prog_aux *aux = env->prog->aux;
		int move;

		/* move fake 'exit' subprog as well */
		move = env->subprog_cnt + 1 - j;

		memmove(env->subprog_info + i,
			env->subprog_info + j,
			sizeof(*env->subprog_info) * move);
		env->subprog_cnt -= j - i;

		/* remove func_info */
		if (aux->func_info) {
			move = aux->func_info_cnt - j;

			memmove(aux->func_info + i,
				aux->func_info + j,
				sizeof(*aux->func_info) * move);
			aux->func_info_cnt -= j - i;
			/* func_info->insn_off is set after all code rewrites,
			 * in adjust_btf_func() - no need to adjust
			 */
		}
	} else {
		/* convert i from "first prog to remove" to "first to adjust" */
		if (env->subprog_info[i].start == off)
			i++;
	}

	/* update fake 'exit' subprog as well */
	for (; i <= env->subprog_cnt; i++)
		env->subprog_info[i].start -= cnt;

	return 0;
}

static int bpf_adj_linfo_after_remove(struct bpf_verifier_env *env, u32 off,
				      u32 cnt)
{
	struct bpf_prog *prog = env->prog;
	u32 i, l_off, l_cnt, nr_linfo;
	struct bpf_line_info *linfo;

	nr_linfo = prog->aux->nr_linfo;
	if (!nr_linfo)
		return 0;

	linfo = prog->aux->linfo;

	/* find first line info to remove, count lines to be removed */
	for (i = 0; i < nr_linfo; i++)
		if (linfo[i].insn_off >= off)
			break;

	l_off = i;
	l_cnt = 0;
	for (; i < nr_linfo; i++)
		if (linfo[i].insn_off < off + cnt)
			l_cnt++;
		else
			break;

	/* First live insn doesn't match first live linfo, it needs to "inherit"
	 * last removed linfo.  prog is already modified, so prog->len == off
	 * means no live instructions after (tail of the program was removed).
	 */
	if (prog->len != off && l_cnt &&
	    (i == nr_linfo || linfo[i].insn_off != off + cnt)) {
		l_cnt--;
		linfo[--i].insn_off = off + cnt;
	}

	/* remove the line info which refer to the removed instructions */
	if (l_cnt) {
		memmove(linfo + l_off, linfo + i,
			sizeof(*linfo) * (nr_linfo - i));

		prog->aux->nr_linfo -= l_cnt;
		nr_linfo = prog->aux->nr_linfo;
	}

	/* pull all linfo[i].insn_off >= off + cnt in by cnt */
	for (i = l_off; i < nr_linfo; i++)
		linfo[i].insn_off -= cnt;

	/* fix up all subprogs (incl. 'exit') which start >= off */
	for (i = 0; i <= env->subprog_cnt; i++)
		if (env->subprog_info[i].linfo_idx > l_off) {
			/* program may have started in the removed region but
			 * may not be fully removed
			 */
			if (env->subprog_info[i].linfo_idx >= l_off + l_cnt)
				env->subprog_info[i].linfo_idx -= l_cnt;
			else
				env->subprog_info[i].linfo_idx = l_off;
		}

	return 0;
}

static int verifier_remove_insns(struct bpf_verifier_env *env, u32 off, u32 cnt)
{
	struct bpf_insn_aux_data *aux_data = env->insn_aux_data;
	unsigned int orig_prog_len = env->prog->len;
	int err;

	if (bpf_prog_is_dev_bound(env->prog->aux))
		bpf_prog_offload_remove_insns(env, off, cnt);

	err = bpf_remove_insns(env->prog, off, cnt);
	if (err)
		return err;

	err = adjust_subprog_starts_after_remove(env, off, cnt);
	if (err)
		return err;

	err = bpf_adj_linfo_after_remove(env, off, cnt);
	if (err)
		return err;

	memmove(aux_data + off,	aux_data + off + cnt,
		sizeof(*aux_data) * (orig_prog_len - off - cnt));

	return 0;
}

/* The verifier does more data flow analysis than llvm and will not
 * explore branches that are dead at run time. Malicious programs can
 * have dead code too. Therefore replace all dead at-run-time code
 * with 'ja -1'.
 *
 * Just nops are not optimal, e.g. if they would sit at the end of the
 * program and through another bug we would manage to jump there, then
 * we'd execute beyond program memory otherwise. Returning exception
 * code also wouldn't work since we can have subprogs where the dead
 * code could be located.
 */
static void sanitize_dead_code(struct bpf_verifier_env *env)
{
	struct bpf_insn_aux_data *aux_data = env->insn_aux_data;
	struct bpf_insn trap = BPF_JMP_IMM(BPF_JA, 0, 0, -1);
	struct bpf_insn *insn = env->prog->insnsi;
	const int insn_cnt = env->prog->len;
	int i;

	for (i = 0; i < insn_cnt; i++) {
		if (aux_data[i].seen)
			continue;
		memcpy(insn + i, &trap, sizeof(trap));
		aux_data[i].zext_dst = false;
	}
}

static bool insn_is_cond_jump(u8 code)
{
	u8 op;

	if (BPF_CLASS(code) == BPF_JMP32)
		return true;

	if (BPF_CLASS(code) != BPF_JMP)
		return false;

	op = BPF_OP(code);
	return op != BPF_JA && op != BPF_EXIT && op != BPF_CALL;
}

static void opt_hard_wire_dead_code_branches(struct bpf_verifier_env *env)
{
	struct bpf_insn_aux_data *aux_data = env->insn_aux_data;
	struct bpf_insn ja = BPF_JMP_IMM(BPF_JA, 0, 0, 0);
	struct bpf_insn *insn = env->prog->insnsi;
	const int insn_cnt = env->prog->len;
	int i;

	for (i = 0; i < insn_cnt; i++, insn++) {
		if (!insn_is_cond_jump(insn->code))
			continue;

		if (!aux_data[i + 1].seen)
			ja.off = insn->off;
		else if (!aux_data[i + 1 + insn->off].seen)
			ja.off = 0;
		else
			continue;

		if (bpf_prog_is_dev_bound(env->prog->aux))
			bpf_prog_offload_replace_insn(env, i, &ja);

		memcpy(insn, &ja, sizeof(ja));
	}
}

static int opt_remove_dead_code(struct bpf_verifier_env *env)
{
	struct bpf_insn_aux_data *aux_data = env->insn_aux_data;
	int insn_cnt = env->prog->len;
	int i, err;

	for (i = 0; i < insn_cnt; i++) {
		int j;

		j = 0;
		while (i + j < insn_cnt && !aux_data[i + j].seen)
			j++;
		if (!j)
			continue;

		err = verifier_remove_insns(env, i, j);
		if (err)
			return err;
		insn_cnt = env->prog->len;
	}

	return 0;
}

static int opt_remove_nops(struct bpf_verifier_env *env)
{
	const struct bpf_insn ja = BPF_JMP_IMM(BPF_JA, 0, 0, 0);
	struct bpf_insn *insn = env->prog->insnsi;
	int insn_cnt = env->prog->len;
	int i, err;

	for (i = 0; i < insn_cnt; i++) {
		if (memcmp(&insn[i], &ja, sizeof(ja)))
			continue;

		err = verifier_remove_insns(env, i, 1);
		if (err)
			return err;
		insn_cnt--;
		i--;
	}

	return 0;
}

static int opt_subreg_zext_lo32_rnd_hi32(struct bpf_verifier_env *env,
					 const union bpf_attr *attr)
{
	struct bpf_insn *patch, zext_patch[2], rnd_hi32_patch[4];
	struct bpf_insn_aux_data *aux = env->insn_aux_data;
	int i, patch_len, delta = 0, len = env->prog->len;
	struct bpf_insn *insns = env->prog->insnsi;
	struct bpf_prog *new_prog;
	bool rnd_hi32;

	rnd_hi32 = attr->prog_flags & BPF_F_TEST_RND_HI32;
	zext_patch[1] = BPF_ZEXT_REG(0);
	rnd_hi32_patch[1] = BPF_ALU64_IMM(BPF_MOV, BPF_REG_AX, 0);
	rnd_hi32_patch[2] = BPF_ALU64_IMM(BPF_LSH, BPF_REG_AX, 32);
	rnd_hi32_patch[3] = BPF_ALU64_REG(BPF_OR, 0, BPF_REG_AX);
	for (i = 0; i < len; i++) {
		int adj_idx = i + delta;
		struct bpf_insn insn;
		int load_reg;

		insn = insns[adj_idx];
		load_reg = insn_def_regno(&insn);
		if (!aux[adj_idx].zext_dst) {
			u8 code, class;
			u32 imm_rnd;

			if (!rnd_hi32)
				continue;

			code = insn.code;
			class = BPF_CLASS(code);
			if (load_reg == -1)
				continue;

			/* NOTE: arg "reg" (the fourth one) is only used for
			 *       BPF_STX + SRC_OP, so it is safe to pass NULL
			 *       here.
			 */
			if (is_reg64(env, &insn, load_reg, NULL, DST_OP)) {
				if (class == BPF_LD &&
				    BPF_MODE(code) == BPF_IMM)
					i++;
				continue;
			}

			/* ctx load could be transformed into wider load. */
			if (class == BPF_LDX &&
			    aux[adj_idx].ptr_type == PTR_TO_CTX)
				continue;

			imm_rnd = get_random_u32();
			rnd_hi32_patch[0] = insn;
			rnd_hi32_patch[1].imm = imm_rnd;
			rnd_hi32_patch[3].dst_reg = load_reg;
			patch = rnd_hi32_patch;
			patch_len = 4;
			goto apply_patch_buffer;
		}

		/* Add in an zero-extend instruction if a) the JIT has requested
		 * it or b) it's a CMPXCHG.
		 *
		 * The latter is because: BPF_CMPXCHG always loads a value into
		 * R0, therefore always zero-extends. However some archs'
		 * equivalent instruction only does this load when the
		 * comparison is successful. This detail of CMPXCHG is
		 * orthogonal to the general zero-extension behaviour of the
		 * CPU, so it's treated independently of bpf_jit_needs_zext.
		 */
		if (!bpf_jit_needs_zext() && !is_cmpxchg_insn(&insn))
			continue;

		if (WARN_ON(load_reg == -1)) {
			verbose(env, "verifier bug. zext_dst is set, but no reg is defined\n");
			return -EFAULT;
		}

		zext_patch[0] = insn;
		zext_patch[1].dst_reg = load_reg;
		zext_patch[1].src_reg = load_reg;
		patch = zext_patch;
		patch_len = 2;
apply_patch_buffer:
		new_prog = bpf_patch_insn_data(env, adj_idx, patch, patch_len);
		if (!new_prog)
			return -ENOMEM;
		env->prog = new_prog;
		insns = new_prog->insnsi;
		aux = env->insn_aux_data;
		delta += patch_len - 1;
	}

	return 0;
}

/* convert load instructions that access fields of a context type into a
 * sequence of instructions that access fields of the underlying structure:
 *     struct __sk_buff    -> struct sk_buff
 *     struct bpf_sock_ops -> struct sock
 */
static int convert_ctx_accesses(struct bpf_verifier_env *env)
{
	const struct bpf_verifier_ops *ops = env->ops;
	int i, cnt, size, ctx_field_size, delta = 0;
	const int insn_cnt = env->prog->len;
	struct bpf_insn insn_buf[16], *insn;
	u32 target_size, size_default, off;
	struct bpf_prog *new_prog;
	enum bpf_access_type type;
	bool is_narrower_load;

	if (ops->gen_prologue || env->seen_direct_write) {
		if (!ops->gen_prologue) {
			verbose(env, "bpf verifier is misconfigured\n");
			return -EINVAL;
		}
		cnt = ops->gen_prologue(insn_buf, env->seen_direct_write,
					env->prog);
		if (cnt >= ARRAY_SIZE(insn_buf)) {
			verbose(env, "bpf verifier is misconfigured\n");
			return -EINVAL;
		} else if (cnt) {
			new_prog = bpf_patch_insn_data(env, 0, insn_buf, cnt);
			if (!new_prog)
				return -ENOMEM;

			env->prog = new_prog;
			delta += cnt - 1;
		}
	}

	if (bpf_prog_is_dev_bound(env->prog->aux))
		return 0;

	insn = env->prog->insnsi + delta;

	for (i = 0; i < insn_cnt; i++, insn++) {
		bpf_convert_ctx_access_t convert_ctx_access;
		bool ctx_access;

		if (insn->code == (BPF_LDX | BPF_MEM | BPF_B) ||
		    insn->code == (BPF_LDX | BPF_MEM | BPF_H) ||
		    insn->code == (BPF_LDX | BPF_MEM | BPF_W) ||
		    insn->code == (BPF_LDX | BPF_MEM | BPF_DW)) {
			type = BPF_READ;
			ctx_access = true;
		} else if (insn->code == (BPF_STX | BPF_MEM | BPF_B) ||
			   insn->code == (BPF_STX | BPF_MEM | BPF_H) ||
			   insn->code == (BPF_STX | BPF_MEM | BPF_W) ||
			   insn->code == (BPF_STX | BPF_MEM | BPF_DW) ||
			   insn->code == (BPF_ST | BPF_MEM | BPF_B) ||
			   insn->code == (BPF_ST | BPF_MEM | BPF_H) ||
			   insn->code == (BPF_ST | BPF_MEM | BPF_W) ||
			   insn->code == (BPF_ST | BPF_MEM | BPF_DW)) {
			type = BPF_WRITE;
			ctx_access = BPF_CLASS(insn->code) == BPF_STX;
		} else {
			continue;
		}

		if (type == BPF_WRITE &&
		    env->insn_aux_data[i + delta].sanitize_stack_spill) {
			struct bpf_insn patch[] = {
				*insn,
				BPF_ST_NOSPEC(),
			};

			cnt = ARRAY_SIZE(patch);
			new_prog = bpf_patch_insn_data(env, i + delta, patch, cnt);
			if (!new_prog)
				return -ENOMEM;

			delta    += cnt - 1;
			env->prog = new_prog;
			insn      = new_prog->insnsi + i + delta;
			continue;
		}

		if (!ctx_access)
			continue;

		switch ((int)env->insn_aux_data[i + delta].ptr_type) {
		case PTR_TO_CTX:
			if (!ops->convert_ctx_access)
				continue;
			convert_ctx_access = ops->convert_ctx_access;
			break;
		case PTR_TO_SOCKET:
		case PTR_TO_SOCK_COMMON:
			convert_ctx_access = bpf_sock_convert_ctx_access;
			break;
		case PTR_TO_TCP_SOCK:
			convert_ctx_access = bpf_tcp_sock_convert_ctx_access;
			break;
		case PTR_TO_XDP_SOCK:
			convert_ctx_access = bpf_xdp_sock_convert_ctx_access;
			break;
		case PTR_TO_BTF_ID:
		case PTR_TO_BTF_ID | PTR_UNTRUSTED:
			if (type == BPF_READ) {
				insn->code = BPF_LDX | BPF_PROBE_MEM |
					BPF_SIZE((insn)->code);
				env->prog->aux->num_exentries++;
			}
			continue;
		default:
			continue;
		}

		ctx_field_size = env->insn_aux_data[i + delta].ctx_field_size;
		size = BPF_LDST_BYTES(insn);

		/* If the read access is a narrower load of the field,
		 * convert to a 4/8-byte load, to minimum program type specific
		 * convert_ctx_access changes. If conversion is successful,
		 * we will apply proper mask to the result.
		 */
		is_narrower_load = size < ctx_field_size;
		size_default = bpf_ctx_off_adjust_machine(ctx_field_size);
		off = insn->off;
		if (is_narrower_load) {
			u8 size_code;

			if (type == BPF_WRITE) {
				verbose(env, "bpf verifier narrow ctx access misconfigured\n");
				return -EINVAL;
			}

			size_code = BPF_H;
			if (ctx_field_size == 4)
				size_code = BPF_W;
			else if (ctx_field_size == 8)
				size_code = BPF_DW;

			insn->off = off & ~(size_default - 1);
			insn->code = BPF_LDX | BPF_MEM | size_code;
		}

		target_size = 0;
		cnt = convert_ctx_access(type, insn, insn_buf, env->prog,
					 &target_size);
		if (cnt == 0 || cnt >= ARRAY_SIZE(insn_buf) ||
		    (ctx_field_size && !target_size)) {
			verbose(env, "bpf verifier is misconfigured\n");
			return -EINVAL;
		}

		if (is_narrower_load && size < target_size) {
			u8 shift = bpf_ctx_narrow_access_offset(
				off, size, size_default) * 8;
			if (shift && cnt + 1 >= ARRAY_SIZE(insn_buf)) {
				verbose(env, "bpf verifier narrow ctx load misconfigured\n");
				return -EINVAL;
			}
			if (ctx_field_size <= 4) {
				if (shift)
					insn_buf[cnt++] = BPF_ALU32_IMM(BPF_RSH,
									insn->dst_reg,
									shift);
				insn_buf[cnt++] = BPF_ALU32_IMM(BPF_AND, insn->dst_reg,
								(1 << size * 8) - 1);
			} else {
				if (shift)
					insn_buf[cnt++] = BPF_ALU64_IMM(BPF_RSH,
									insn->dst_reg,
									shift);
				insn_buf[cnt++] = BPF_ALU64_IMM(BPF_AND, insn->dst_reg,
								(1ULL << size * 8) - 1);
			}
		}

		new_prog = bpf_patch_insn_data(env, i + delta, insn_buf, cnt);
		if (!new_prog)
			return -ENOMEM;

		delta += cnt - 1;

		/* keep walking new program and skip insns we just inserted */
		env->prog = new_prog;
		insn      = new_prog->insnsi + i + delta;
	}

	return 0;
}

static int jit_subprogs(struct bpf_verifier_env *env)
{
	struct bpf_prog *prog = env->prog, **func, *tmp;
	int i, j, subprog_start, subprog_end = 0, len, subprog;
	struct bpf_map *map_ptr;
	struct bpf_insn *insn;
	void *old_bpf_func;
	int err, num_exentries;

	if (env->subprog_cnt <= 1)
		return 0;

	for (i = 0, insn = prog->insnsi; i < prog->len; i++, insn++) {
		if (!bpf_pseudo_func(insn) && !bpf_pseudo_call(insn))
			continue;

		/* Upon error here we cannot fall back to interpreter but
		 * need a hard reject of the program. Thus -EFAULT is
		 * propagated in any case.
		 */
		subprog = find_subprog(env, i + insn->imm + 1);
		if (subprog < 0) {
			WARN_ONCE(1, "verifier bug. No program starts at insn %d\n",
				  i + insn->imm + 1);
			return -EFAULT;
		}
		/* temporarily remember subprog id inside insn instead of
		 * aux_data, since next loop will split up all insns into funcs
		 */
		insn->off = subprog;
		/* remember original imm in case JIT fails and fallback
		 * to interpreter will be needed
		 */
		env->insn_aux_data[i].call_imm = insn->imm;
		/* point imm to __bpf_call_base+1 from JITs point of view */
		insn->imm = 1;
		if (bpf_pseudo_func(insn))
			/* jit (e.g. x86_64) may emit fewer instructions
			 * if it learns a u32 imm is the same as a u64 imm.
			 * Force a non zero here.
			 */
			insn[1].imm = 1;
	}

	err = bpf_prog_alloc_jited_linfo(prog);
	if (err)
		goto out_undo_insn;

	err = -ENOMEM;
	func = kcalloc(env->subprog_cnt, sizeof(prog), GFP_KERNEL);
	if (!func)
		goto out_undo_insn;

	for (i = 0; i < env->subprog_cnt; i++) {
		subprog_start = subprog_end;
		subprog_end = env->subprog_info[i + 1].start;

		len = subprog_end - subprog_start;
		/* bpf_prog_run() doesn't call subprogs directly,
		 * hence main prog stats include the runtime of subprogs.
		 * subprogs don't have IDs and not reachable via prog_get_next_id
		 * func[i]->stats will never be accessed and stays NULL
		 */
		func[i] = bpf_prog_alloc_no_stats(bpf_prog_size(len), GFP_USER);
		if (!func[i])
			goto out_free;
		memcpy(func[i]->insnsi, &prog->insnsi[subprog_start],
		       len * sizeof(struct bpf_insn));
		func[i]->type = prog->type;
		func[i]->len = len;
		if (bpf_prog_calc_tag(func[i]))
			goto out_free;
		func[i]->is_func = 1;
		func[i]->aux->func_idx = i;
		/* Below members will be freed only at prog->aux */
		func[i]->aux->btf = prog->aux->btf;
		func[i]->aux->func_info = prog->aux->func_info;
		func[i]->aux->func_info_cnt = prog->aux->func_info_cnt;
		func[i]->aux->poke_tab = prog->aux->poke_tab;
		func[i]->aux->size_poke_tab = prog->aux->size_poke_tab;

		for (j = 0; j < prog->aux->size_poke_tab; j++) {
			struct bpf_jit_poke_descriptor *poke;

			poke = &prog->aux->poke_tab[j];
			if (poke->insn_idx < subprog_end &&
			    poke->insn_idx >= subprog_start)
				poke->aux = func[i]->aux;
		}

		func[i]->aux->name[0] = 'F';
		func[i]->aux->stack_depth = env->subprog_info[i].stack_depth;
		func[i]->jit_requested = 1;
		func[i]->blinding_requested = prog->blinding_requested;
		func[i]->aux->kfunc_tab = prog->aux->kfunc_tab;
		func[i]->aux->kfunc_btf_tab = prog->aux->kfunc_btf_tab;
		func[i]->aux->linfo = prog->aux->linfo;
		func[i]->aux->nr_linfo = prog->aux->nr_linfo;
		func[i]->aux->jited_linfo = prog->aux->jited_linfo;
		func[i]->aux->linfo_idx = env->subprog_info[i].linfo_idx;
		num_exentries = 0;
		insn = func[i]->insnsi;
		for (j = 0; j < func[i]->len; j++, insn++) {
			if (BPF_CLASS(insn->code) == BPF_LDX &&
			    BPF_MODE(insn->code) == BPF_PROBE_MEM)
				num_exentries++;
		}
		func[i]->aux->num_exentries = num_exentries;
		func[i]->aux->tail_call_reachable = env->subprog_info[i].tail_call_reachable;
		func[i] = bpf_int_jit_compile(func[i]);
		if (!func[i]->jited) {
			err = -ENOTSUPP;
			goto out_free;
		}
		cond_resched();
	}

	/* at this point all bpf functions were successfully JITed
	 * now populate all bpf_calls with correct addresses and
	 * run last pass of JIT
	 */
	for (i = 0; i < env->subprog_cnt; i++) {
		insn = func[i]->insnsi;
		for (j = 0; j < func[i]->len; j++, insn++) {
			if (bpf_pseudo_func(insn)) {
				subprog = insn->off;
				insn[0].imm = (u32)(long)func[subprog]->bpf_func;
				insn[1].imm = ((u64)(long)func[subprog]->bpf_func) >> 32;
				continue;
			}
			if (!bpf_pseudo_call(insn))
				continue;
			subprog = insn->off;
			insn->imm = BPF_CALL_IMM(func[subprog]->bpf_func);
		}

		/* we use the aux data to keep a list of the start addresses
		 * of the JITed images for each function in the program
		 *
		 * for some architectures, such as powerpc64, the imm field
		 * might not be large enough to hold the offset of the start
		 * address of the callee's JITed image from __bpf_call_base
		 *
		 * in such cases, we can lookup the start address of a callee
		 * by using its subprog id, available from the off field of
		 * the call instruction, as an index for this list
		 */
		func[i]->aux->func = func;
		func[i]->aux->func_cnt = env->subprog_cnt;
	}
	for (i = 0; i < env->subprog_cnt; i++) {
		old_bpf_func = func[i]->bpf_func;
		tmp = bpf_int_jit_compile(func[i]);
		if (tmp != func[i] || func[i]->bpf_func != old_bpf_func) {
			verbose(env, "JIT doesn't support bpf-to-bpf calls\n");
			err = -ENOTSUPP;
			goto out_free;
		}
		cond_resched();
	}

	/* finally lock prog and jit images for all functions and
	 * populate kallsysm
	 */
	for (i = 0; i < env->subprog_cnt; i++) {
		bpf_prog_lock_ro(func[i]);
		bpf_prog_kallsyms_add(func[i]);
	}

	/* Last step: make now unused interpreter insns from main
	 * prog consistent for later dump requests, so they can
	 * later look the same as if they were interpreted only.
	 */
	for (i = 0, insn = prog->insnsi; i < prog->len; i++, insn++) {
		if (bpf_pseudo_func(insn)) {
			insn[0].imm = env->insn_aux_data[i].call_imm;
			insn[1].imm = insn->off;
			insn->off = 0;
			continue;
		}
		if (!bpf_pseudo_call(insn))
			continue;
		insn->off = env->insn_aux_data[i].call_imm;
		subprog = find_subprog(env, i + insn->off + 1);
		insn->imm = subprog;
	}

	prog->jited = 1;
	prog->bpf_func = func[0]->bpf_func;
	prog->jited_len = func[0]->jited_len;
	prog->aux->func = func;
	prog->aux->func_cnt = env->subprog_cnt;
	bpf_prog_jit_attempt_done(prog);
	return 0;
out_free:
	/* We failed JIT'ing, so at this point we need to unregister poke
	 * descriptors from subprogs, so that kernel is not attempting to
	 * patch it anymore as we're freeing the subprog JIT memory.
	 */
	for (i = 0; i < prog->aux->size_poke_tab; i++) {
		map_ptr = prog->aux->poke_tab[i].tail_call.map;
		map_ptr->ops->map_poke_untrack(map_ptr, prog->aux);
	}
	/* At this point we're guaranteed that poke descriptors are not
	 * live anymore. We can just unlink its descriptor table as it's
	 * released with the main prog.
	 */
	for (i = 0; i < env->subprog_cnt; i++) {
		if (!func[i])
			continue;
		func[i]->aux->poke_tab = NULL;
		bpf_jit_free(func[i]);
	}
	kfree(func);
out_undo_insn:
	/* cleanup main prog to be interpreted */
	prog->jit_requested = 0;
	prog->blinding_requested = 0;
	for (i = 0, insn = prog->insnsi; i < prog->len; i++, insn++) {
		if (!bpf_pseudo_call(insn))
			continue;
		insn->off = 0;
		insn->imm = env->insn_aux_data[i].call_imm;
	}
	bpf_prog_jit_attempt_done(prog);
	return err;
}

static int fixup_call_args(struct bpf_verifier_env *env)
{
#ifndef CONFIG_BPF_JIT_ALWAYS_ON
	struct bpf_prog *prog = env->prog;
	struct bpf_insn *insn = prog->insnsi;
	bool has_kfunc_call = bpf_prog_has_kfunc_call(prog);
	int i, depth;
#endif
	int err = 0;

	if (env->prog->jit_requested &&
	    !bpf_prog_is_dev_bound(env->prog->aux)) {
		err = jit_subprogs(env);
		if (err == 0)
			return 0;
		if (err == -EFAULT)
			return err;
	}
#ifndef CONFIG_BPF_JIT_ALWAYS_ON
	if (has_kfunc_call) {
		verbose(env, "calling kernel functions are not allowed in non-JITed programs\n");
		return -EINVAL;
	}
	if (env->subprog_cnt > 1 && env->prog->aux->tail_call_reachable) {
		/* When JIT fails the progs with bpf2bpf calls and tail_calls
		 * have to be rejected, since interpreter doesn't support them yet.
		 */
		verbose(env, "tail_calls are not allowed in non-JITed programs with bpf-to-bpf calls\n");
		return -EINVAL;
	}
	for (i = 0; i < prog->len; i++, insn++) {
		if (bpf_pseudo_func(insn)) {
			/* When JIT fails the progs with callback calls
			 * have to be rejected, since interpreter doesn't support them yet.
			 */
			verbose(env, "callbacks are not allowed in non-JITed programs\n");
			return -EINVAL;
		}

		if (!bpf_pseudo_call(insn))
			continue;
		depth = get_callee_stack_depth(env, insn, i);
		if (depth < 0)
			return depth;
		bpf_patch_call_args(insn, depth);
	}
	err = 0;
#endif
	return err;
}

static int fixup_kfunc_call(struct bpf_verifier_env *env,
			    struct bpf_insn *insn)
{
	const struct bpf_kfunc_desc *desc;

	if (!insn->imm) {
		verbose(env, "invalid kernel function call not eliminated in verifier pass\n");
		return -EINVAL;
	}

	/* insn->imm has the btf func_id. Replace it with
	 * an address (relative to __bpf_base_call).
	 */
	desc = find_kfunc_desc(env->prog, insn->imm, insn->off);
	if (!desc) {
		verbose(env, "verifier internal error: kernel function descriptor not found for func_id %u\n",
			insn->imm);
		return -EFAULT;
	}

	insn->imm = desc->imm;

	return 0;
}

/* Do various post-verification rewrites in a single program pass.
 * These rewrites simplify JIT and interpreter implementations.
 */
static int do_misc_fixups(struct bpf_verifier_env *env)
{
	struct bpf_prog *prog = env->prog;
	enum bpf_attach_type eatype = prog->expected_attach_type;
	enum bpf_prog_type prog_type = resolve_prog_type(prog);
	struct bpf_insn *insn = prog->insnsi;
	const struct bpf_func_proto *fn;
	const int insn_cnt = prog->len;
	const struct bpf_map_ops *ops;
	struct bpf_insn_aux_data *aux;
	struct bpf_insn insn_buf[16];
	struct bpf_prog *new_prog;
	struct bpf_map *map_ptr;
	int i, ret, cnt, delta = 0;

	for (i = 0; i < insn_cnt; i++, insn++) {
		/* Make divide-by-zero exceptions impossible. */
		if (insn->code == (BPF_ALU64 | BPF_MOD | BPF_X) ||
		    insn->code == (BPF_ALU64 | BPF_DIV | BPF_X) ||
		    insn->code == (BPF_ALU | BPF_MOD | BPF_X) ||
		    insn->code == (BPF_ALU | BPF_DIV | BPF_X)) {
			bool is64 = BPF_CLASS(insn->code) == BPF_ALU64;
			bool isdiv = BPF_OP(insn->code) == BPF_DIV;
			struct bpf_insn *patchlet;
			struct bpf_insn chk_and_div[] = {
				/* [R,W]x div 0 -> 0 */
				BPF_RAW_INSN((is64 ? BPF_JMP : BPF_JMP32) |
					     BPF_JNE | BPF_K, insn->src_reg,
					     0, 2, 0),
				BPF_ALU32_REG(BPF_XOR, insn->dst_reg, insn->dst_reg),
				BPF_JMP_IMM(BPF_JA, 0, 0, 1),
				*insn,
			};
			struct bpf_insn chk_and_mod[] = {
				/* [R,W]x mod 0 -> [R,W]x */
				BPF_RAW_INSN((is64 ? BPF_JMP : BPF_JMP32) |
					     BPF_JEQ | BPF_K, insn->src_reg,
					     0, 1 + (is64 ? 0 : 1), 0),
				*insn,
				BPF_JMP_IMM(BPF_JA, 0, 0, 1),
				BPF_MOV32_REG(insn->dst_reg, insn->dst_reg),
			};

			patchlet = isdiv ? chk_and_div : chk_and_mod;
			cnt = isdiv ? ARRAY_SIZE(chk_and_div) :
				      ARRAY_SIZE(chk_and_mod) - (is64 ? 2 : 0);

			new_prog = bpf_patch_insn_data(env, i + delta, patchlet, cnt);
			if (!new_prog)
				return -ENOMEM;

			delta    += cnt - 1;
			env->prog = prog = new_prog;
			insn      = new_prog->insnsi + i + delta;
			continue;
		}

		/* Implement LD_ABS and LD_IND with a rewrite, if supported by the program type. */
		if (BPF_CLASS(insn->code) == BPF_LD &&
		    (BPF_MODE(insn->code) == BPF_ABS ||
		     BPF_MODE(insn->code) == BPF_IND)) {
			cnt = env->ops->gen_ld_abs(insn, insn_buf);
			if (cnt == 0 || cnt >= ARRAY_SIZE(insn_buf)) {
				verbose(env, "bpf verifier is misconfigured\n");
				return -EINVAL;
			}

			new_prog = bpf_patch_insn_data(env, i + delta, insn_buf, cnt);
			if (!new_prog)
				return -ENOMEM;

			delta    += cnt - 1;
			env->prog = prog = new_prog;
			insn      = new_prog->insnsi + i + delta;
			continue;
		}

		/* Rewrite pointer arithmetic to mitigate speculation attacks. */
		if (insn->code == (BPF_ALU64 | BPF_ADD | BPF_X) ||
		    insn->code == (BPF_ALU64 | BPF_SUB | BPF_X)) {
			const u8 code_add = BPF_ALU64 | BPF_ADD | BPF_X;
			const u8 code_sub = BPF_ALU64 | BPF_SUB | BPF_X;
			struct bpf_insn *patch = &insn_buf[0];
			bool issrc, isneg, isimm;
			u32 off_reg;

			aux = &env->insn_aux_data[i + delta];
			if (!aux->alu_state ||
			    aux->alu_state == BPF_ALU_NON_POINTER)
				continue;

			isneg = aux->alu_state & BPF_ALU_NEG_VALUE;
			issrc = (aux->alu_state & BPF_ALU_SANITIZE) ==
				BPF_ALU_SANITIZE_SRC;
			isimm = aux->alu_state & BPF_ALU_IMMEDIATE;

			off_reg = issrc ? insn->src_reg : insn->dst_reg;
			if (isimm) {
				*patch++ = BPF_MOV32_IMM(BPF_REG_AX, aux->alu_limit);
			} else {
				if (isneg)
					*patch++ = BPF_ALU64_IMM(BPF_MUL, off_reg, -1);
				*patch++ = BPF_MOV32_IMM(BPF_REG_AX, aux->alu_limit);
				*patch++ = BPF_ALU64_REG(BPF_SUB, BPF_REG_AX, off_reg);
				*patch++ = BPF_ALU64_REG(BPF_OR, BPF_REG_AX, off_reg);
				*patch++ = BPF_ALU64_IMM(BPF_NEG, BPF_REG_AX, 0);
				*patch++ = BPF_ALU64_IMM(BPF_ARSH, BPF_REG_AX, 63);
				*patch++ = BPF_ALU64_REG(BPF_AND, BPF_REG_AX, off_reg);
			}
			if (!issrc)
				*patch++ = BPF_MOV64_REG(insn->dst_reg, insn->src_reg);
			insn->src_reg = BPF_REG_AX;
			if (isneg)
				insn->code = insn->code == code_add ?
					     code_sub : code_add;
			*patch++ = *insn;
			if (issrc && isneg && !isimm)
				*patch++ = BPF_ALU64_IMM(BPF_MUL, off_reg, -1);
			cnt = patch - insn_buf;

			new_prog = bpf_patch_insn_data(env, i + delta, insn_buf, cnt);
			if (!new_prog)
				return -ENOMEM;

			delta    += cnt - 1;
			env->prog = prog = new_prog;
			insn      = new_prog->insnsi + i + delta;
			continue;
		}

		if (insn->code != (BPF_JMP | BPF_CALL))
			continue;
		if (insn->src_reg == BPF_PSEUDO_CALL)
			continue;
		if (insn->src_reg == BPF_PSEUDO_KFUNC_CALL) {
			ret = fixup_kfunc_call(env, insn);
			if (ret)
				return ret;
			continue;
		}

		if (insn->imm == BPF_FUNC_get_route_realm)
			prog->dst_needed = 1;
		if (insn->imm == BPF_FUNC_get_prandom_u32)
			bpf_user_rnd_init_once();
		if (insn->imm == BPF_FUNC_override_return)
			prog->kprobe_override = 1;
		if (insn->imm == BPF_FUNC_tail_call) {
			/* If we tail call into other programs, we
			 * cannot make any assumptions since they can
			 * be replaced dynamically during runtime in
			 * the program array.
			 */
			prog->cb_access = 1;
			if (!allow_tail_call_in_subprogs(env))
				prog->aux->stack_depth = MAX_BPF_STACK;
			prog->aux->max_pkt_offset = MAX_PACKET_OFF;

			/* mark bpf_tail_call as different opcode to avoid
			 * conditional branch in the interpreter for every normal
			 * call and to prevent accidental JITing by JIT compiler
			 * that doesn't support bpf_tail_call yet
			 */
			insn->imm = 0;
			insn->code = BPF_JMP | BPF_TAIL_CALL;

			aux = &env->insn_aux_data[i + delta];
			if (env->bpf_capable && !prog->blinding_requested &&
			    prog->jit_requested &&
			    !bpf_map_key_poisoned(aux) &&
			    !bpf_map_ptr_poisoned(aux) &&
			    !bpf_map_ptr_unpriv(aux)) {
				struct bpf_jit_poke_descriptor desc = {
					.reason = BPF_POKE_REASON_TAIL_CALL,
					.tail_call.map = BPF_MAP_PTR(aux->map_ptr_state),
					.tail_call.key = bpf_map_key_immediate(aux),
					.insn_idx = i + delta,
				};

				ret = bpf_jit_add_poke_descriptor(prog, &desc);
				if (ret < 0) {
					verbose(env, "adding tail call poke descriptor failed\n");
					return ret;
				}

				insn->imm = ret + 1;
				continue;
			}

			if (!bpf_map_ptr_unpriv(aux))
				continue;

			/* instead of changing every JIT dealing with tail_call
			 * emit two extra insns:
			 * if (index >= max_entries) goto out;
			 * index &= array->index_mask;
			 * to avoid out-of-bounds cpu speculation
			 */
			if (bpf_map_ptr_poisoned(aux)) {
				verbose(env, "tail_call abusing map_ptr\n");
				return -EINVAL;
			}

			map_ptr = BPF_MAP_PTR(aux->map_ptr_state);
			insn_buf[0] = BPF_JMP_IMM(BPF_JGE, BPF_REG_3,
						  map_ptr->max_entries, 2);
			insn_buf[1] = BPF_ALU32_IMM(BPF_AND, BPF_REG_3,
						    container_of(map_ptr,
								 struct bpf_array,
								 map)->index_mask);
			insn_buf[2] = *insn;
			cnt = 3;
			new_prog = bpf_patch_insn_data(env, i + delta, insn_buf, cnt);
			if (!new_prog)
				return -ENOMEM;

			delta    += cnt - 1;
			env->prog = prog = new_prog;
			insn      = new_prog->insnsi + i + delta;
			continue;
		}

		if (insn->imm == BPF_FUNC_timer_set_callback) {
			/* The verifier will process callback_fn as many times as necessary
			 * with different maps and the register states prepared by
			 * set_timer_callback_state will be accurate.
			 *
			 * The following use case is valid:
			 *   map1 is shared by prog1, prog2, prog3.
			 *   prog1 calls bpf_timer_init for some map1 elements
			 *   prog2 calls bpf_timer_set_callback for some map1 elements.
			 *     Those that were not bpf_timer_init-ed will return -EINVAL.
			 *   prog3 calls bpf_timer_start for some map1 elements.
			 *     Those that were not both bpf_timer_init-ed and
			 *     bpf_timer_set_callback-ed will return -EINVAL.
			 */
			struct bpf_insn ld_addrs[2] = {
				BPF_LD_IMM64(BPF_REG_3, (long)prog->aux),
			};

			insn_buf[0] = ld_addrs[0];
			insn_buf[1] = ld_addrs[1];
			insn_buf[2] = *insn;
			cnt = 3;

			new_prog = bpf_patch_insn_data(env, i + delta, insn_buf, cnt);
			if (!new_prog)
				return -ENOMEM;

			delta    += cnt - 1;
			env->prog = prog = new_prog;
			insn      = new_prog->insnsi + i + delta;
			goto patch_call_imm;
		}

		if (insn->imm == BPF_FUNC_task_storage_get ||
		    insn->imm == BPF_FUNC_sk_storage_get ||
		    insn->imm == BPF_FUNC_inode_storage_get) {
			if (env->prog->aux->sleepable)
				insn_buf[0] = BPF_MOV64_IMM(BPF_REG_5, (__force __s32)GFP_KERNEL);
			else
				insn_buf[0] = BPF_MOV64_IMM(BPF_REG_5, (__force __s32)GFP_ATOMIC);
			insn_buf[1] = *insn;
			cnt = 2;

			new_prog = bpf_patch_insn_data(env, i + delta, insn_buf, cnt);
			if (!new_prog)
				return -ENOMEM;

			delta += cnt - 1;
			env->prog = prog = new_prog;
			insn = new_prog->insnsi + i + delta;
			goto patch_call_imm;
		}

		/* BPF_EMIT_CALL() assumptions in some of the map_gen_lookup
		 * and other inlining handlers are currently limited to 64 bit
		 * only.
		 */
		if (prog->jit_requested && BITS_PER_LONG == 64 &&
		    (insn->imm == BPF_FUNC_map_lookup_elem ||
		     insn->imm == BPF_FUNC_map_update_elem ||
		     insn->imm == BPF_FUNC_map_delete_elem ||
		     insn->imm == BPF_FUNC_map_push_elem   ||
		     insn->imm == BPF_FUNC_map_pop_elem    ||
		     insn->imm == BPF_FUNC_map_peek_elem   ||
		     insn->imm == BPF_FUNC_redirect_map    ||
		     insn->imm == BPF_FUNC_for_each_map_elem ||
		     insn->imm == BPF_FUNC_map_lookup_percpu_elem)) {
			aux = &env->insn_aux_data[i + delta];
			if (bpf_map_ptr_poisoned(aux))
				goto patch_call_imm;

			map_ptr = BPF_MAP_PTR(aux->map_ptr_state);
			ops = map_ptr->ops;
			if (insn->imm == BPF_FUNC_map_lookup_elem &&
			    ops->map_gen_lookup) {
				cnt = ops->map_gen_lookup(map_ptr, insn_buf);
				if (cnt == -EOPNOTSUPP)
					goto patch_map_ops_generic;
				if (cnt <= 0 || cnt >= ARRAY_SIZE(insn_buf)) {
					verbose(env, "bpf verifier is misconfigured\n");
					return -EINVAL;
				}

				new_prog = bpf_patch_insn_data(env, i + delta,
							       insn_buf, cnt);
				if (!new_prog)
					return -ENOMEM;

				delta    += cnt - 1;
				env->prog = prog = new_prog;
				insn      = new_prog->insnsi + i + delta;
				continue;
			}

			BUILD_BUG_ON(!__same_type(ops->map_lookup_elem,
				     (void *(*)(struct bpf_map *map, void *key))NULL));
			BUILD_BUG_ON(!__same_type(ops->map_delete_elem,
				     (int (*)(struct bpf_map *map, void *key))NULL));
			BUILD_BUG_ON(!__same_type(ops->map_update_elem,
				     (int (*)(struct bpf_map *map, void *key, void *value,
					      u64 flags))NULL));
			BUILD_BUG_ON(!__same_type(ops->map_push_elem,
				     (int (*)(struct bpf_map *map, void *value,
					      u64 flags))NULL));
			BUILD_BUG_ON(!__same_type(ops->map_pop_elem,
				     (int (*)(struct bpf_map *map, void *value))NULL));
			BUILD_BUG_ON(!__same_type(ops->map_peek_elem,
				     (int (*)(struct bpf_map *map, void *value))NULL));
			BUILD_BUG_ON(!__same_type(ops->map_redirect,
				     (int (*)(struct bpf_map *map, u32 ifindex, u64 flags))NULL));
			BUILD_BUG_ON(!__same_type(ops->map_for_each_callback,
				     (int (*)(struct bpf_map *map,
					      bpf_callback_t callback_fn,
					      void *callback_ctx,
					      u64 flags))NULL));
			BUILD_BUG_ON(!__same_type(ops->map_lookup_percpu_elem,
				     (void *(*)(struct bpf_map *map, void *key, u32 cpu))NULL));

patch_map_ops_generic:
			switch (insn->imm) {
			case BPF_FUNC_map_lookup_elem:
				insn->imm = BPF_CALL_IMM(ops->map_lookup_elem);
				continue;
			case BPF_FUNC_map_update_elem:
				insn->imm = BPF_CALL_IMM(ops->map_update_elem);
				continue;
			case BPF_FUNC_map_delete_elem:
				insn->imm = BPF_CALL_IMM(ops->map_delete_elem);
				continue;
			case BPF_FUNC_map_push_elem:
				insn->imm = BPF_CALL_IMM(ops->map_push_elem);
				continue;
			case BPF_FUNC_map_pop_elem:
				insn->imm = BPF_CALL_IMM(ops->map_pop_elem);
				continue;
			case BPF_FUNC_map_peek_elem:
				insn->imm = BPF_CALL_IMM(ops->map_peek_elem);
				continue;
			case BPF_FUNC_redirect_map:
				insn->imm = BPF_CALL_IMM(ops->map_redirect);
				continue;
			case BPF_FUNC_for_each_map_elem:
				insn->imm = BPF_CALL_IMM(ops->map_for_each_callback);
				continue;
			case BPF_FUNC_map_lookup_percpu_elem:
				insn->imm = BPF_CALL_IMM(ops->map_lookup_percpu_elem);
				continue;
			}

			goto patch_call_imm;
		}

		/* Implement bpf_jiffies64 inline. */
		if (prog->jit_requested && BITS_PER_LONG == 64 &&
		    insn->imm == BPF_FUNC_jiffies64) {
			struct bpf_insn ld_jiffies_addr[2] = {
				BPF_LD_IMM64(BPF_REG_0,
					     (unsigned long)&jiffies),
			};

			insn_buf[0] = ld_jiffies_addr[0];
			insn_buf[1] = ld_jiffies_addr[1];
			insn_buf[2] = BPF_LDX_MEM(BPF_DW, BPF_REG_0,
						  BPF_REG_0, 0);
			cnt = 3;

			new_prog = bpf_patch_insn_data(env, i + delta, insn_buf,
						       cnt);
			if (!new_prog)
				return -ENOMEM;

			delta    += cnt - 1;
			env->prog = prog = new_prog;
			insn      = new_prog->insnsi + i + delta;
			continue;
		}

		/* Implement bpf_get_func_arg inline. */
		if (prog_type == BPF_PROG_TYPE_TRACING &&
		    insn->imm == BPF_FUNC_get_func_arg) {
			/* Load nr_args from ctx - 8 */
			insn_buf[0] = BPF_LDX_MEM(BPF_DW, BPF_REG_0, BPF_REG_1, -8);
			insn_buf[1] = BPF_JMP32_REG(BPF_JGE, BPF_REG_2, BPF_REG_0, 6);
			insn_buf[2] = BPF_ALU64_IMM(BPF_LSH, BPF_REG_2, 3);
			insn_buf[3] = BPF_ALU64_REG(BPF_ADD, BPF_REG_2, BPF_REG_1);
			insn_buf[4] = BPF_LDX_MEM(BPF_DW, BPF_REG_0, BPF_REG_2, 0);
			insn_buf[5] = BPF_STX_MEM(BPF_DW, BPF_REG_3, BPF_REG_0, 0);
			insn_buf[6] = BPF_MOV64_IMM(BPF_REG_0, 0);
			insn_buf[7] = BPF_JMP_A(1);
			insn_buf[8] = BPF_MOV64_IMM(BPF_REG_0, -EINVAL);
			cnt = 9;

			new_prog = bpf_patch_insn_data(env, i + delta, insn_buf, cnt);
			if (!new_prog)
				return -ENOMEM;

			delta    += cnt - 1;
			env->prog = prog = new_prog;
			insn      = new_prog->insnsi + i + delta;
			continue;
		}

		/* Implement bpf_get_func_ret inline. */
		if (prog_type == BPF_PROG_TYPE_TRACING &&
		    insn->imm == BPF_FUNC_get_func_ret) {
			if (eatype == BPF_TRACE_FEXIT ||
			    eatype == BPF_MODIFY_RETURN) {
				/* Load nr_args from ctx - 8 */
				insn_buf[0] = BPF_LDX_MEM(BPF_DW, BPF_REG_0, BPF_REG_1, -8);
				insn_buf[1] = BPF_ALU64_IMM(BPF_LSH, BPF_REG_0, 3);
				insn_buf[2] = BPF_ALU64_REG(BPF_ADD, BPF_REG_0, BPF_REG_1);
				insn_buf[3] = BPF_LDX_MEM(BPF_DW, BPF_REG_3, BPF_REG_0, 0);
				insn_buf[4] = BPF_STX_MEM(BPF_DW, BPF_REG_2, BPF_REG_3, 0);
				insn_buf[5] = BPF_MOV64_IMM(BPF_REG_0, 0);
				cnt = 6;
			} else {
				insn_buf[0] = BPF_MOV64_IMM(BPF_REG_0, -EOPNOTSUPP);
				cnt = 1;
			}

			new_prog = bpf_patch_insn_data(env, i + delta, insn_buf, cnt);
			if (!new_prog)
				return -ENOMEM;

			delta    += cnt - 1;
			env->prog = prog = new_prog;
			insn      = new_prog->insnsi + i + delta;
			continue;
		}

		/* Implement get_func_arg_cnt inline. */
		if (prog_type == BPF_PROG_TYPE_TRACING &&
		    insn->imm == BPF_FUNC_get_func_arg_cnt) {
			/* Load nr_args from ctx - 8 */
			insn_buf[0] = BPF_LDX_MEM(BPF_DW, BPF_REG_0, BPF_REG_1, -8);

			new_prog = bpf_patch_insn_data(env, i + delta, insn_buf, 1);
			if (!new_prog)
				return -ENOMEM;

			env->prog = prog = new_prog;
			insn      = new_prog->insnsi + i + delta;
			continue;
		}

		/* Implement bpf_get_func_ip inline. */
		if (prog_type == BPF_PROG_TYPE_TRACING &&
		    insn->imm == BPF_FUNC_get_func_ip) {
			/* Load IP address from ctx - 16 */
			insn_buf[0] = BPF_LDX_MEM(BPF_DW, BPF_REG_0, BPF_REG_1, -16);

			new_prog = bpf_patch_insn_data(env, i + delta, insn_buf, 1);
			if (!new_prog)
				return -ENOMEM;

			env->prog = prog = new_prog;
			insn      = new_prog->insnsi + i + delta;
			continue;
		}

patch_call_imm:
		fn = env->ops->get_func_proto(insn->imm, env->prog);
		/* all functions that have prototype and verifier allowed
		 * programs to call them, must be real in-kernel functions
		 */
		if (!fn->func) {
			verbose(env,
				"kernel subsystem misconfigured func %s#%d\n",
				func_id_name(insn->imm), insn->imm);
			return -EFAULT;
		}
		insn->imm = fn->func - __bpf_call_base;
	}

	/* Since poke tab is now finalized, publish aux to tracker. */
	for (i = 0; i < prog->aux->size_poke_tab; i++) {
		map_ptr = prog->aux->poke_tab[i].tail_call.map;
		if (!map_ptr->ops->map_poke_track ||
		    !map_ptr->ops->map_poke_untrack ||
		    !map_ptr->ops->map_poke_run) {
			verbose(env, "bpf verifier is misconfigured\n");
			return -EINVAL;
		}

		ret = map_ptr->ops->map_poke_track(map_ptr, prog->aux);
		if (ret < 0) {
			verbose(env, "tracking tail call prog failed\n");
			return ret;
		}
	}

	sort_kfunc_descs_by_imm(env->prog);

	return 0;
}

static struct bpf_prog *inline_bpf_loop(struct bpf_verifier_env *env,
					int position,
					s32 stack_base,
					u32 callback_subprogno,
					u32 *cnt)
{
	s32 r6_offset = stack_base + 0 * BPF_REG_SIZE;
	s32 r7_offset = stack_base + 1 * BPF_REG_SIZE;
	s32 r8_offset = stack_base + 2 * BPF_REG_SIZE;
	int reg_loop_max = BPF_REG_6;
	int reg_loop_cnt = BPF_REG_7;
	int reg_loop_ctx = BPF_REG_8;

	struct bpf_prog *new_prog;
	u32 callback_start;
	u32 call_insn_offset;
	s32 callback_offset;

	/* This represents an inlined version of bpf_iter.c:bpf_loop,
	 * be careful to modify this code in sync.
	 */
	struct bpf_insn insn_buf[] = {
		/* Return error and jump to the end of the patch if
		 * expected number of iterations is too big.
		 */
		BPF_JMP_IMM(BPF_JLE, BPF_REG_1, BPF_MAX_LOOPS, 2),
		BPF_MOV32_IMM(BPF_REG_0, -E2BIG),
		BPF_JMP_IMM(BPF_JA, 0, 0, 16),
		/* spill R6, R7, R8 to use these as loop vars */
		BPF_STX_MEM(BPF_DW, BPF_REG_10, BPF_REG_6, r6_offset),
		BPF_STX_MEM(BPF_DW, BPF_REG_10, BPF_REG_7, r7_offset),
		BPF_STX_MEM(BPF_DW, BPF_REG_10, BPF_REG_8, r8_offset),
		/* initialize loop vars */
		BPF_MOV64_REG(reg_loop_max, BPF_REG_1),
		BPF_MOV32_IMM(reg_loop_cnt, 0),
		BPF_MOV64_REG(reg_loop_ctx, BPF_REG_3),
		/* loop header,
		 * if reg_loop_cnt >= reg_loop_max skip the loop body
		 */
		BPF_JMP_REG(BPF_JGE, reg_loop_cnt, reg_loop_max, 5),
		/* callback call,
		 * correct callback offset would be set after patching
		 */
		BPF_MOV64_REG(BPF_REG_1, reg_loop_cnt),
		BPF_MOV64_REG(BPF_REG_2, reg_loop_ctx),
		BPF_CALL_REL(0),
		/* increment loop counter */
		BPF_ALU64_IMM(BPF_ADD, reg_loop_cnt, 1),
		/* jump to loop header if callback returned 0 */
		BPF_JMP_IMM(BPF_JEQ, BPF_REG_0, 0, -6),
		/* return value of bpf_loop,
		 * set R0 to the number of iterations
		 */
		BPF_MOV64_REG(BPF_REG_0, reg_loop_cnt),
		/* restore original values of R6, R7, R8 */
		BPF_LDX_MEM(BPF_DW, BPF_REG_6, BPF_REG_10, r6_offset),
		BPF_LDX_MEM(BPF_DW, BPF_REG_7, BPF_REG_10, r7_offset),
		BPF_LDX_MEM(BPF_DW, BPF_REG_8, BPF_REG_10, r8_offset),
	};

	*cnt = ARRAY_SIZE(insn_buf);
	new_prog = bpf_patch_insn_data(env, position, insn_buf, *cnt);
	if (!new_prog)
		return new_prog;

	/* callback start is known only after patching */
	callback_start = env->subprog_info[callback_subprogno].start;
	/* Note: insn_buf[12] is an offset of BPF_CALL_REL instruction */
	call_insn_offset = position + 12;
	callback_offset = callback_start - call_insn_offset - 1;
	new_prog->insnsi[call_insn_offset].imm = callback_offset;

	return new_prog;
}

static bool is_bpf_loop_call(struct bpf_insn *insn)
{
	return insn->code == (BPF_JMP | BPF_CALL) &&
		insn->src_reg == 0 &&
		insn->imm == BPF_FUNC_loop;
}

/* For all sub-programs in the program (including main) check
 * insn_aux_data to see if there are bpf_loop calls that require
 * inlining. If such calls are found the calls are replaced with a
 * sequence of instructions produced by `inline_bpf_loop` function and
 * subprog stack_depth is increased by the size of 3 registers.
 * This stack space is used to spill values of the R6, R7, R8.  These
 * registers are used to store the loop bound, counter and context
 * variables.
 */
static int optimize_bpf_loop(struct bpf_verifier_env *env)
{
	struct bpf_subprog_info *subprogs = env->subprog_info;
	int i, cur_subprog = 0, cnt, delta = 0;
	struct bpf_insn *insn = env->prog->insnsi;
	int insn_cnt = env->prog->len;
	u16 stack_depth = subprogs[cur_subprog].stack_depth;
	u16 stack_depth_roundup = round_up(stack_depth, 8) - stack_depth;
	u16 stack_depth_extra = 0;

	for (i = 0; i < insn_cnt; i++, insn++) {
		struct bpf_loop_inline_state *inline_state =
			&env->insn_aux_data[i + delta].loop_inline_state;

		if (is_bpf_loop_call(insn) && inline_state->fit_for_inline) {
			struct bpf_prog *new_prog;

			stack_depth_extra = BPF_REG_SIZE * 3 + stack_depth_roundup;
			new_prog = inline_bpf_loop(env,
						   i + delta,
						   -(stack_depth + stack_depth_extra),
						   inline_state->callback_subprogno,
						   &cnt);
			if (!new_prog)
				return -ENOMEM;

			delta     += cnt - 1;
			env->prog  = new_prog;
			insn       = new_prog->insnsi + i + delta;
		}

		if (subprogs[cur_subprog + 1].start == i + delta + 1) {
			subprogs[cur_subprog].stack_depth += stack_depth_extra;
			cur_subprog++;
			stack_depth = subprogs[cur_subprog].stack_depth;
			stack_depth_roundup = round_up(stack_depth, 8) - stack_depth;
			stack_depth_extra = 0;
		}
	}

	env->prog->aux->stack_depth = env->subprog_info[0].stack_depth;

	return 0;
}

static void free_states(struct bpf_verifier_env *env)
{
	struct bpf_verifier_state_list *sl, *sln;
	int i;

	sl = env->free_list;
	while (sl) {
		sln = sl->next;
		free_verifier_state(&sl->state, false);
		kfree(sl);
		sl = sln;
	}
	env->free_list = NULL;

	if (!env->explored_states)
		return;

	for (i = 0; i < state_htab_size(env); i++) {
		sl = env->explored_states[i];

		while (sl) {
			sln = sl->next;
			free_verifier_state(&sl->state, false);
			kfree(sl);
			sl = sln;
		}
		env->explored_states[i] = NULL;
	}
}

static int do_check_common(struct bpf_verifier_env *env, int subprog)
{
	bool pop_log = !(env->log.level & BPF_LOG_LEVEL2);
	struct bpf_verifier_state *state;
	struct bpf_reg_state *regs;
	int ret, i;

	env->prev_linfo = NULL;
	env->pass_cnt++;

	state = kzalloc(sizeof(struct bpf_verifier_state), GFP_KERNEL);
	if (!state)
		return -ENOMEM;
	state->curframe = 0;
	state->speculative = false;
	state->branches = 1;
	state->frame[0] = kzalloc(sizeof(struct bpf_func_state), GFP_KERNEL);
	if (!state->frame[0]) {
		kfree(state);
		return -ENOMEM;
	}
	env->cur_state = state;
	init_func_state(env, state->frame[0],
			BPF_MAIN_FUNC /* callsite */,
			0 /* frameno */,
			subprog);

	regs = state->frame[state->curframe]->regs;
	if (subprog || env->prog->type == BPF_PROG_TYPE_EXT) {
		ret = btf_prepare_func_args(env, subprog, regs);
		if (ret)
			goto out;
		for (i = BPF_REG_1; i <= BPF_REG_5; i++) {
			if (regs[i].type == PTR_TO_CTX)
				mark_reg_known_zero(env, regs, i);
			else if (regs[i].type == SCALAR_VALUE)
				mark_reg_unknown(env, regs, i);
			else if (base_type(regs[i].type) == PTR_TO_MEM) {
				const u32 mem_size = regs[i].mem_size;

				mark_reg_known_zero(env, regs, i);
				regs[i].mem_size = mem_size;
				regs[i].id = ++env->id_gen;
			}
		}
	} else {
		/* 1st arg to a function */
		regs[BPF_REG_1].type = PTR_TO_CTX;
		mark_reg_known_zero(env, regs, BPF_REG_1);
		ret = btf_check_subprog_arg_match(env, subprog, regs);
		if (ret == -EFAULT)
			/* unlikely verifier bug. abort.
			 * ret == 0 and ret < 0 are sadly acceptable for
			 * main() function due to backward compatibility.
			 * Like socket filter program may be written as:
			 * int bpf_prog(struct pt_regs *ctx)
			 * and never dereference that ctx in the program.
			 * 'struct pt_regs' is a type mismatch for socket
			 * filter that should be using 'struct __sk_buff'.
			 */
			goto out;
	}

	ret = do_check(env);
out:
	/* check for NULL is necessary, since cur_state can be freed inside
	 * do_check() under memory pressure.
	 */
	if (env->cur_state) {
		free_verifier_state(env->cur_state, true);
		env->cur_state = NULL;
	}
	while (!pop_stack(env, NULL, NULL, false));
	if (!ret && pop_log)
		bpf_vlog_reset(&env->log, 0);
	free_states(env);
	return ret;
}

/* Verify all global functions in a BPF program one by one based on their BTF.
 * All global functions must pass verification. Otherwise the whole program is rejected.
 * Consider:
 * int bar(int);
 * int foo(int f)
 * {
 *    return bar(f);
 * }
 * int bar(int b)
 * {
 *    ...
 * }
 * foo() will be verified first for R1=any_scalar_value. During verification it
 * will be assumed that bar() already verified successfully and call to bar()
 * from foo() will be checked for type match only. Later bar() will be verified
 * independently to check that it's safe for R1=any_scalar_value.
 */
static int do_check_subprogs(struct bpf_verifier_env *env)
{
	struct bpf_prog_aux *aux = env->prog->aux;
	int i, ret;

	if (!aux->func_info)
		return 0;

	for (i = 1; i < env->subprog_cnt; i++) {
		if (aux->func_info_aux[i].linkage != BTF_FUNC_GLOBAL)
			continue;
		env->insn_idx = env->subprog_info[i].start;
		WARN_ON_ONCE(env->insn_idx == 0);
		ret = do_check_common(env, i);
		if (ret) {
			return ret;
		} else if (env->log.level & BPF_LOG_LEVEL) {
			verbose(env,
				"Func#%d is safe for any args that match its prototype\n",
				i);
		}
	}
	return 0;
}

static int do_check_main(struct bpf_verifier_env *env)
{
	int ret;

	env->insn_idx = 0;
	ret = do_check_common(env, 0);
	if (!ret)
		env->prog->aux->stack_depth = env->subprog_info[0].stack_depth;
	return ret;
}


static void print_verification_stats(struct bpf_verifier_env *env)
{
	int i;

	if (env->log.level & BPF_LOG_STATS) {
		verbose(env, "verification time %lld usec\n",
			div_u64(env->verification_time, 1000));
		verbose(env, "stack depth ");
		for (i = 0; i < env->subprog_cnt; i++) {
			u32 depth = env->subprog_info[i].stack_depth;

			verbose(env, "%d", depth);
			if (i + 1 < env->subprog_cnt)
				verbose(env, "+");
		}
		verbose(env, "\n");
	}
	verbose(env, "processed %d insns (limit %d) max_states_per_insn %d "
		"total_states %d peak_states %d mark_read %d\n",
		env->insn_processed, BPF_COMPLEXITY_LIMIT_INSNS,
		env->max_states_per_insn, env->total_states,
		env->peak_states, env->longest_mark_read_walk);
}

static int check_struct_ops_btf_id(struct bpf_verifier_env *env)
{
	const struct btf_type *t, *func_proto;
	const struct bpf_struct_ops *st_ops;
	const struct btf_member *member;
	struct bpf_prog *prog = env->prog;
	u32 btf_id, member_idx;
	const char *mname;

	if (!prog->gpl_compatible) {
		verbose(env, "struct ops programs must have a GPL compatible license\n");
		return -EINVAL;
	}

	btf_id = prog->aux->attach_btf_id;
	st_ops = bpf_struct_ops_find(btf_id);
	if (!st_ops) {
		verbose(env, "attach_btf_id %u is not a supported struct\n",
			btf_id);
		return -ENOTSUPP;
	}

	t = st_ops->type;
	member_idx = prog->expected_attach_type;
	if (member_idx >= btf_type_vlen(t)) {
		verbose(env, "attach to invalid member idx %u of struct %s\n",
			member_idx, st_ops->name);
		return -EINVAL;
	}

	member = &btf_type_member(t)[member_idx];
	mname = btf_name_by_offset(btf_vmlinux, member->name_off);
	func_proto = btf_type_resolve_func_ptr(btf_vmlinux, member->type,
					       NULL);
	if (!func_proto) {
		verbose(env, "attach to invalid member %s(@idx %u) of struct %s\n",
			mname, member_idx, st_ops->name);
		return -EINVAL;
	}

	if (st_ops->check_member) {
		int err = st_ops->check_member(t, member);

		if (err) {
			verbose(env, "attach to unsupported member %s of struct %s\n",
				mname, st_ops->name);
			return err;
		}
	}

	prog->aux->attach_func_proto = func_proto;
	prog->aux->attach_func_name = mname;
	env->ops = st_ops->verifier_ops;

	return 0;
}
#define SECURITY_PREFIX "security_"

static int check_attach_modify_return(unsigned long addr, const char *func_name)
{
	if (within_error_injection_list(addr) ||
	    !strncmp(SECURITY_PREFIX, func_name, sizeof(SECURITY_PREFIX) - 1))
		return 0;

	return -EINVAL;
}

/* list of non-sleepable functions that are otherwise on
 * ALLOW_ERROR_INJECTION list
 */
BTF_SET_START(btf_non_sleepable_error_inject)
/* Three functions below can be called from sleepable and non-sleepable context.
 * Assume non-sleepable from bpf safety point of view.
 */
BTF_ID(func, __filemap_add_folio)
BTF_ID(func, should_fail_alloc_page)
BTF_ID(func, should_failslab)
BTF_SET_END(btf_non_sleepable_error_inject)

static int check_non_sleepable_error_inject(u32 btf_id)
{
	return btf_id_set_contains(&btf_non_sleepable_error_inject, btf_id);
}

int bpf_check_attach_target(struct bpf_verifier_log *log,
			    const struct bpf_prog *prog,
			    const struct bpf_prog *tgt_prog,
			    u32 btf_id,
			    struct bpf_attach_target_info *tgt_info)
{
	bool prog_extension = prog->type == BPF_PROG_TYPE_EXT;
	const char prefix[] = "btf_trace_";
	int ret = 0, subprog = -1, i;
	const struct btf_type *t;
	bool conservative = true;
	const char *tname;
	struct btf *btf;
	long addr = 0;

	if (!btf_id) {
		bpf_log(log, "Tracing programs must provide btf_id\n");
		return -EINVAL;
	}
	btf = tgt_prog ? tgt_prog->aux->btf : prog->aux->attach_btf;
	if (!btf) {
		bpf_log(log,
			"FENTRY/FEXIT program can only be attached to another program annotated with BTF\n");
		return -EINVAL;
	}
	t = btf_type_by_id(btf, btf_id);
	if (!t) {
		bpf_log(log, "attach_btf_id %u is invalid\n", btf_id);
		return -EINVAL;
	}
	tname = btf_name_by_offset(btf, t->name_off);
	if (!tname) {
		bpf_log(log, "attach_btf_id %u doesn't have a name\n", btf_id);
		return -EINVAL;
	}
	if (tgt_prog) {
		struct bpf_prog_aux *aux = tgt_prog->aux;

		for (i = 0; i < aux->func_info_cnt; i++)
			if (aux->func_info[i].type_id == btf_id) {
				subprog = i;
				break;
			}
		if (subprog == -1) {
			bpf_log(log, "Subprog %s doesn't exist\n", tname);
			return -EINVAL;
		}
		conservative = aux->func_info_aux[subprog].unreliable;
		if (prog_extension) {
			if (conservative) {
				bpf_log(log,
					"Cannot replace static functions\n");
				return -EINVAL;
			}
			if (!prog->jit_requested) {
				bpf_log(log,
					"Extension programs should be JITed\n");
				return -EINVAL;
			}
		}
		if (!tgt_prog->jited) {
			bpf_log(log, "Can attach to only JITed progs\n");
			return -EINVAL;
		}
		if (tgt_prog->type == prog->type) {
			/* Cannot fentry/fexit another fentry/fexit program.
			 * Cannot attach program extension to another extension.
			 * It's ok to attach fentry/fexit to extension program.
			 */
			bpf_log(log, "Cannot recursively attach\n");
			return -EINVAL;
		}
		if (tgt_prog->type == BPF_PROG_TYPE_TRACING &&
		    prog_extension &&
		    (tgt_prog->expected_attach_type == BPF_TRACE_FENTRY ||
		     tgt_prog->expected_attach_type == BPF_TRACE_FEXIT)) {
			/* Program extensions can extend all program types
			 * except fentry/fexit. The reason is the following.
			 * The fentry/fexit programs are used for performance
			 * analysis, stats and can be attached to any program
			 * type except themselves. When extension program is
			 * replacing XDP function it is necessary to allow
			 * performance analysis of all functions. Both original
			 * XDP program and its program extension. Hence
			 * attaching fentry/fexit to BPF_PROG_TYPE_EXT is
			 * allowed. If extending of fentry/fexit was allowed it
			 * would be possible to create long call chain
			 * fentry->extension->fentry->extension beyond
			 * reasonable stack size. Hence extending fentry is not
			 * allowed.
			 */
			bpf_log(log, "Cannot extend fentry/fexit\n");
			return -EINVAL;
		}
	} else {
		if (prog_extension) {
			bpf_log(log, "Cannot replace kernel functions\n");
			return -EINVAL;
		}
	}

	switch (prog->expected_attach_type) {
	case BPF_TRACE_RAW_TP:
		if (tgt_prog) {
			bpf_log(log,
				"Only FENTRY/FEXIT progs are attachable to another BPF prog\n");
			return -EINVAL;
		}
		if (!btf_type_is_typedef(t)) {
			bpf_log(log, "attach_btf_id %u is not a typedef\n",
				btf_id);
			return -EINVAL;
		}
		if (strncmp(prefix, tname, sizeof(prefix) - 1)) {
			bpf_log(log, "attach_btf_id %u points to wrong type name %s\n",
				btf_id, tname);
			return -EINVAL;
		}
		tname += sizeof(prefix) - 1;
		t = btf_type_by_id(btf, t->type);
		if (!btf_type_is_ptr(t))
			/* should never happen in valid vmlinux build */
			return -EINVAL;
		t = btf_type_by_id(btf, t->type);
		if (!btf_type_is_func_proto(t))
			/* should never happen in valid vmlinux build */
			return -EINVAL;

		break;
	case BPF_TRACE_ITER:
		if (!btf_type_is_func(t)) {
			bpf_log(log, "attach_btf_id %u is not a function\n",
				btf_id);
			return -EINVAL;
		}
		t = btf_type_by_id(btf, t->type);
		if (!btf_type_is_func_proto(t))
			return -EINVAL;
		ret = btf_distill_func_proto(log, btf, t, tname, &tgt_info->fmodel);
		if (ret)
			return ret;
		break;
	default:
		if (!prog_extension)
			return -EINVAL;
		fallthrough;
	case BPF_MODIFY_RETURN:
	case BPF_LSM_MAC:
	case BPF_LSM_CGROUP:
	case BPF_TRACE_FENTRY:
	case BPF_TRACE_FEXIT:
		if (!btf_type_is_func(t)) {
			bpf_log(log, "attach_btf_id %u is not a function\n",
				btf_id);
			return -EINVAL;
		}
		if (prog_extension &&
		    btf_check_type_match(log, prog, btf, t))
			return -EINVAL;
		t = btf_type_by_id(btf, t->type);
		if (!btf_type_is_func_proto(t))
			return -EINVAL;

		if ((prog->aux->saved_dst_prog_type || prog->aux->saved_dst_attach_type) &&
		    (!tgt_prog || prog->aux->saved_dst_prog_type != tgt_prog->type ||
		     prog->aux->saved_dst_attach_type != tgt_prog->expected_attach_type))
			return -EINVAL;

		if (tgt_prog && conservative)
			t = NULL;

		ret = btf_distill_func_proto(log, btf, t, tname, &tgt_info->fmodel);
		if (ret < 0)
			return ret;

		if (tgt_prog) {
			if (subprog == 0)
				addr = (long) tgt_prog->bpf_func;
			else
				addr = (long) tgt_prog->aux->func[subprog]->bpf_func;
		} else {
			addr = kallsyms_lookup_name(tname);
			if (!addr) {
				bpf_log(log,
					"The address of function %s cannot be found\n",
					tname);
				return -ENOENT;
			}
		}

		if (prog->aux->sleepable) {
			ret = -EINVAL;
			switch (prog->type) {
			case BPF_PROG_TYPE_TRACING:
				/* fentry/fexit/fmod_ret progs can be sleepable only if they are
				 * attached to ALLOW_ERROR_INJECTION and are not in denylist.
				 */
				if (!check_non_sleepable_error_inject(btf_id) &&
				    within_error_injection_list(addr))
					ret = 0;
				break;
			case BPF_PROG_TYPE_LSM:
				/* LSM progs check that they are attached to bpf_lsm_*() funcs.
				 * Only some of them are sleepable.
				 */
				if (bpf_lsm_is_sleepable_hook(btf_id))
					ret = 0;
				break;
			default:
				break;
			}
			if (ret) {
				bpf_log(log, "%s is not sleepable\n", tname);
				return ret;
			}
		} else if (prog->expected_attach_type == BPF_MODIFY_RETURN) {
			if (tgt_prog) {
				bpf_log(log, "can't modify return codes of BPF programs\n");
				return -EINVAL;
			}
			ret = check_attach_modify_return(addr, tname);
			if (ret) {
				bpf_log(log, "%s() is not modifiable\n", tname);
				return ret;
			}
		}

		break;
	}
	tgt_info->tgt_addr = addr;
	tgt_info->tgt_name = tname;
	tgt_info->tgt_type = t;
	return 0;
}

BTF_SET_START(btf_id_deny)
BTF_ID_UNUSED
#ifdef CONFIG_SMP
BTF_ID(func, migrate_disable)
BTF_ID(func, migrate_enable)
#endif
#if !defined CONFIG_PREEMPT_RCU && !defined CONFIG_TINY_RCU
BTF_ID(func, rcu_read_unlock_strict)
#endif
BTF_SET_END(btf_id_deny)

static int check_attach_btf_id(struct bpf_verifier_env *env)
{
	struct bpf_prog *prog = env->prog;
	struct bpf_prog *tgt_prog = prog->aux->dst_prog;
	struct bpf_attach_target_info tgt_info = {};
	u32 btf_id = prog->aux->attach_btf_id;
	struct bpf_trampoline *tr;
	int ret;
	u64 key;

	if (prog->type == BPF_PROG_TYPE_SYSCALL) {
		if (prog->aux->sleepable)
			/* attach_btf_id checked to be zero already */
			return 0;
		verbose(env, "Syscall programs can only be sleepable\n");
		return -EINVAL;
	}

	if (prog->aux->sleepable && prog->type != BPF_PROG_TYPE_TRACING &&
	    prog->type != BPF_PROG_TYPE_LSM && prog->type != BPF_PROG_TYPE_KPROBE) {
		verbose(env, "Only fentry/fexit/fmod_ret, lsm, and kprobe/uprobe programs can be sleepable\n");
		return -EINVAL;
	}

	if (prog->type == BPF_PROG_TYPE_STRUCT_OPS)
		return check_struct_ops_btf_id(env);

	if (prog->type != BPF_PROG_TYPE_TRACING &&
	    prog->type != BPF_PROG_TYPE_LSM &&
	    prog->type != BPF_PROG_TYPE_EXT)
		return 0;

	ret = bpf_check_attach_target(&env->log, prog, tgt_prog, btf_id, &tgt_info);
	if (ret)
		return ret;

	if (tgt_prog && prog->type == BPF_PROG_TYPE_EXT) {
		/* to make freplace equivalent to their targets, they need to
		 * inherit env->ops and expected_attach_type for the rest of the
		 * verification
		 */
		env->ops = bpf_verifier_ops[tgt_prog->type];
		prog->expected_attach_type = tgt_prog->expected_attach_type;
	}

	/* store info about the attachment target that will be used later */
	prog->aux->attach_func_proto = tgt_info.tgt_type;
	prog->aux->attach_func_name = tgt_info.tgt_name;

	if (tgt_prog) {
		prog->aux->saved_dst_prog_type = tgt_prog->type;
		prog->aux->saved_dst_attach_type = tgt_prog->expected_attach_type;
	}

	if (prog->expected_attach_type == BPF_TRACE_RAW_TP) {
		prog->aux->attach_btf_trace = true;
		return 0;
	} else if (prog->expected_attach_type == BPF_TRACE_ITER) {
		if (!bpf_iter_prog_supported(prog))
			return -EINVAL;
		return 0;
	}

	if (prog->type == BPF_PROG_TYPE_LSM) {
		ret = bpf_lsm_verify_prog(&env->log, prog);
		if (ret < 0)
			return ret;
	} else if (prog->type == BPF_PROG_TYPE_TRACING &&
		   btf_id_set_contains(&btf_id_deny, btf_id)) {
		return -EINVAL;
	}

	key = bpf_trampoline_compute_key(tgt_prog, prog->aux->attach_btf, btf_id);
	tr = bpf_trampoline_get(key, &tgt_info);
	if (!tr)
		return -ENOMEM;

	prog->aux->dst_trampoline = tr;
	return 0;
}

struct btf *bpf_get_btf_vmlinux(void)
{
	if (!btf_vmlinux && IS_ENABLED(CONFIG_DEBUG_INFO_BTF)) {
		mutex_lock(&bpf_verifier_lock);
		if (!btf_vmlinux)
			btf_vmlinux = btf_parse_vmlinux();
		mutex_unlock(&bpf_verifier_lock);
	}
	return btf_vmlinux;
}

int bpf_check(struct bpf_prog **prog, union bpf_attr *attr, bpfptr_t uattr)
{
	u64 start_time = ktime_get_ns();
	struct bpf_verifier_env *env;
	struct bpf_verifier_log *log;
	int i, len, ret = -EINVAL;
	bool is_priv;

	/* no program is valid */
	if (ARRAY_SIZE(bpf_verifier_ops) == 0)
		return -EINVAL;

	/* 'struct bpf_verifier_env' can be global, but since it's not small,
	 * allocate/free it every time bpf_check() is called
	 */
	env = kzalloc(sizeof(struct bpf_verifier_env), GFP_KERNEL);
	if (!env)
		return -ENOMEM;
	log = &env->log;

	len = (*prog)->len;
	env->insn_aux_data =
		vzalloc(array_size(sizeof(struct bpf_insn_aux_data), len));
	ret = -ENOMEM;
	if (!env->insn_aux_data)
		goto err_free_env;
	for (i = 0; i < len; i++)
		env->insn_aux_data[i].orig_idx = i;
	env->prog = *prog;
	env->ops = bpf_verifier_ops[env->prog->type];
	env->fd_array = make_bpfptr(attr->fd_array, uattr.is_kernel);
	is_priv = bpf_capable();

	bpf_get_btf_vmlinux();

	/* grab the mutex to protect few globals used by verifier */
	if (!is_priv)
		mutex_lock(&bpf_verifier_lock);

	if (attr->log_level || attr->log_buf || attr->log_size) {
		/* user requested verbose verifier output
		 * and supplied buffer to store the verification trace
		 */
		log->level = attr->log_level;
		log->ubuf = (char __user *) (unsigned long) attr->log_buf;
		log->len_total = attr->log_size;

		/* log attributes have to be sane */
		if (!bpf_verifier_log_attr_valid(log)) {
			ret = -EINVAL;
			goto err_unlock;
		}
	}

	mark_verifier_state_clean(env);

	if (IS_ERR(btf_vmlinux)) {
		/* Either gcc or pahole or kernel are broken. */
		verbose(env, "in-kernel BTF is malformed\n");
		ret = PTR_ERR(btf_vmlinux);
		goto skip_full_check;
	}

	env->strict_alignment = !!(attr->prog_flags & BPF_F_STRICT_ALIGNMENT);
	if (!IS_ENABLED(CONFIG_HAVE_EFFICIENT_UNALIGNED_ACCESS))
		env->strict_alignment = true;
	if (attr->prog_flags & BPF_F_ANY_ALIGNMENT)
		env->strict_alignment = false;

	env->allow_ptr_leaks = bpf_allow_ptr_leaks();
	env->allow_uninit_stack = bpf_allow_uninit_stack();
	env->allow_ptr_to_map_access = bpf_allow_ptr_to_map_access();
	env->bypass_spec_v1 = bpf_bypass_spec_v1();
	env->bypass_spec_v4 = bpf_bypass_spec_v4();
	env->bpf_capable = bpf_capable();

	if (is_priv)
		env->test_state_freq = attr->prog_flags & BPF_F_TEST_STATE_FREQ;

	env->explored_states = kvcalloc(state_htab_size(env),
				       sizeof(struct bpf_verifier_state_list *),
				       GFP_USER);
	ret = -ENOMEM;
	if (!env->explored_states)
		goto skip_full_check;

	ret = add_subprog_and_kfunc(env);
	if (ret < 0)
		goto skip_full_check;

	ret = check_subprogs(env);
	if (ret < 0)
		goto skip_full_check;

	ret = check_btf_info(env, attr, uattr);
	if (ret < 0)
		goto skip_full_check;

	ret = check_attach_btf_id(env);
	if (ret)
		goto skip_full_check;

	ret = resolve_pseudo_ldimm64(env);
	if (ret < 0)
		goto skip_full_check;

	if (bpf_prog_is_dev_bound(env->prog->aux)) {
		ret = bpf_prog_offload_verifier_prep(env->prog);
		if (ret)
			goto skip_full_check;
	}

	ret = check_cfg(env);
	if (ret < 0)
		goto skip_full_check;

	ret = do_check_subprogs(env);
	ret = ret ?: do_check_main(env);

	if (ret == 0 && bpf_prog_is_dev_bound(env->prog->aux))
		ret = bpf_prog_offload_finalize(env);

skip_full_check:
	kvfree(env->explored_states);

	if (ret == 0)
		ret = check_max_stack_depth(env);

	/* instruction rewrites happen after this point */
	if (ret == 0)
		ret = optimize_bpf_loop(env);

	if (is_priv) {
		if (ret == 0)
			opt_hard_wire_dead_code_branches(env);
		if (ret == 0)
			ret = opt_remove_dead_code(env);
		if (ret == 0)
			ret = opt_remove_nops(env);
	} else {
		if (ret == 0)
			sanitize_dead_code(env);
	}

	if (ret == 0)
		/* program is valid, convert *(u32*)(ctx + off) accesses */
		ret = convert_ctx_accesses(env);

	if (ret == 0)
		ret = do_misc_fixups(env);

	/* do 32-bit optimization after insn patching has done so those patched
	 * insns could be handled correctly.
	 */
	if (ret == 0 && !bpf_prog_is_dev_bound(env->prog->aux)) {
		ret = opt_subreg_zext_lo32_rnd_hi32(env, attr);
		env->prog->aux->verifier_zext = bpf_jit_needs_zext() ? !ret
								     : false;
	}

	if (ret == 0)
		ret = fixup_call_args(env);

	env->verification_time = ktime_get_ns() - start_time;
	print_verification_stats(env);
	env->prog->aux->verified_insns = env->insn_processed;

	if (log->level && bpf_verifier_log_full(log))
		ret = -ENOSPC;
	if (log->level && !log->ubuf) {
		ret = -EFAULT;
		goto err_release_maps;
	}

	if (ret)
		goto err_release_maps;

	if (env->used_map_cnt) {
		/* if program passed verifier, update used_maps in bpf_prog_info */
		env->prog->aux->used_maps = kmalloc_array(env->used_map_cnt,
							  sizeof(env->used_maps[0]),
							  GFP_KERNEL);

		if (!env->prog->aux->used_maps) {
			ret = -ENOMEM;
			goto err_release_maps;
		}

		memcpy(env->prog->aux->used_maps, env->used_maps,
		       sizeof(env->used_maps[0]) * env->used_map_cnt);
		env->prog->aux->used_map_cnt = env->used_map_cnt;
	}
	if (env->used_btf_cnt) {
		/* if program passed verifier, update used_btfs in bpf_prog_aux */
		env->prog->aux->used_btfs = kmalloc_array(env->used_btf_cnt,
							  sizeof(env->used_btfs[0]),
							  GFP_KERNEL);
		if (!env->prog->aux->used_btfs) {
			ret = -ENOMEM;
			goto err_release_maps;
		}

		memcpy(env->prog->aux->used_btfs, env->used_btfs,
		       sizeof(env->used_btfs[0]) * env->used_btf_cnt);
		env->prog->aux->used_btf_cnt = env->used_btf_cnt;
	}
	if (env->used_map_cnt || env->used_btf_cnt) {
		/* program is valid. Convert pseudo bpf_ld_imm64 into generic
		 * bpf_ld_imm64 instructions
		 */
		convert_pseudo_ld_imm64(env);
	}

	adjust_btf_func(env);

err_release_maps:
	if (!env->prog->aux->used_maps)
		/* if we didn't copy map pointers into bpf_prog_info, release
		 * them now. Otherwise free_used_maps() will release them.
		 */
		release_maps(env);
	if (!env->prog->aux->used_btfs)
		release_btfs(env);

	/* extension progs temporarily inherit the attach_type of their targets
	   for verification purposes, so set it back to zero before returning
	 */
	if (env->prog->type == BPF_PROG_TYPE_EXT)
		env->prog->expected_attach_type = 0;

	*prog = env->prog;
err_unlock:
	if (!is_priv)
		mutex_unlock(&bpf_verifier_lock);
	vfree(env->insn_aux_data);
err_free_env:
	kfree(env);
	return ret;
}<|MERGE_RESOLUTION|>--- conflicted
+++ resolved
@@ -6946,10 +6946,7 @@
 	__mark_reg_not_init(env, &callee->regs[BPF_REG_5]);
 
 	callee->in_callback_fn = true;
-<<<<<<< HEAD
-=======
 	callee->callback_ret_range = tnum_range(0, 1);
->>>>>>> 7073888c
 	return 0;
 }
 
