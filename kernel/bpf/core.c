// SPDX-License-Identifier: GPL-2.0-or-later
/*
 * Linux Socket Filter - Kernel level socket filtering
 *
 * Based on the design of the Berkeley Packet Filter. The new
 * internal format has been designed by PLUMgrid:
 *
 *	Copyright (c) 2011 - 2014 PLUMgrid, http://plumgrid.com
 *
 * Authors:
 *
 *	Jay Schulist <jschlst@samba.org>
 *	Alexei Starovoitov <ast@plumgrid.com>
 *	Daniel Borkmann <dborkman@redhat.com>
 *
 * Andi Kleen - Fix a few bad bugs and races.
 * Kris Katterjohn - Added many additional checks in bpf_check_classic()
 */

#include <uapi/linux/btf.h>
#include <linux/filter.h>
#include <linux/skbuff.h>
#include <linux/vmalloc.h>
#include <linux/random.h>
#include <linux/bpf.h>
#include <linux/btf.h>
#include <linux/objtool.h>
#include <linux/overflow.h>
#include <linux/rbtree_latch.h>
#include <linux/kallsyms.h>
#include <linux/rcupdate.h>
#include <linux/perf_event.h>
#include <linux/extable.h>
#include <linux/log2.h>
#include <linux/bpf_verifier.h>
#include <linux/nodemask.h>
#include <linux/nospec.h>
#include <linux/bpf_mem_alloc.h>
#include <linux/memcontrol.h>
#include <linux/execmem.h>

#include <asm/barrier.h>
#include <asm/unaligned.h>

/* Registers */
#define BPF_R0	regs[BPF_REG_0]
#define BPF_R1	regs[BPF_REG_1]
#define BPF_R2	regs[BPF_REG_2]
#define BPF_R3	regs[BPF_REG_3]
#define BPF_R4	regs[BPF_REG_4]
#define BPF_R5	regs[BPF_REG_5]
#define BPF_R6	regs[BPF_REG_6]
#define BPF_R7	regs[BPF_REG_7]
#define BPF_R8	regs[BPF_REG_8]
#define BPF_R9	regs[BPF_REG_9]
#define BPF_R10	regs[BPF_REG_10]

/* Named registers */
#define DST	regs[insn->dst_reg]
#define SRC	regs[insn->src_reg]
#define FP	regs[BPF_REG_FP]
#define AX	regs[BPF_REG_AX]
#define ARG1	regs[BPF_REG_ARG1]
#define CTX	regs[BPF_REG_CTX]
#define OFF	insn->off
#define IMM	insn->imm

struct bpf_mem_alloc bpf_global_ma;
bool bpf_global_ma_set;

/* No hurry in this branch
 *
 * Exported for the bpf jit load helper.
 */
void *bpf_internal_load_pointer_neg_helper(const struct sk_buff *skb, int k, unsigned int size)
{
	u8 *ptr = NULL;

	if (k >= SKF_NET_OFF) {
		ptr = skb_network_header(skb) + k - SKF_NET_OFF;
	} else if (k >= SKF_LL_OFF) {
		if (unlikely(!skb_mac_header_was_set(skb)))
			return NULL;
		ptr = skb_mac_header(skb) + k - SKF_LL_OFF;
	}
	if (ptr >= skb->head && ptr + size <= skb_tail_pointer(skb))
		return ptr;

	return NULL;
}

/* tell bpf programs that include vmlinux.h kernel's PAGE_SIZE */
enum page_size_enum {
	__PAGE_SIZE = PAGE_SIZE
};

struct bpf_prog *bpf_prog_alloc_no_stats(unsigned int size, gfp_t gfp_extra_flags)
{
	gfp_t gfp_flags = bpf_memcg_flags(GFP_KERNEL | __GFP_ZERO | gfp_extra_flags);
	struct bpf_prog_aux *aux;
	struct bpf_prog *fp;

	size = round_up(size, __PAGE_SIZE);
	fp = __vmalloc(size, gfp_flags);
	if (fp == NULL)
		return NULL;

	aux = kzalloc(sizeof(*aux), bpf_memcg_flags(GFP_KERNEL | gfp_extra_flags));
	if (aux == NULL) {
		vfree(fp);
		return NULL;
	}
	fp->active = alloc_percpu_gfp(int, bpf_memcg_flags(GFP_KERNEL | gfp_extra_flags));
	if (!fp->active) {
		vfree(fp);
		kfree(aux);
		return NULL;
	}

	fp->pages = size / PAGE_SIZE;
	fp->aux = aux;
	fp->aux->prog = fp;
	fp->jit_requested = ebpf_jit_enabled();
	fp->blinding_requested = bpf_jit_blinding_enabled(fp);
#ifdef CONFIG_CGROUP_BPF
	aux->cgroup_atype = CGROUP_BPF_ATTACH_TYPE_INVALID;
#endif

	INIT_LIST_HEAD_RCU(&fp->aux->ksym.lnode);
#ifdef CONFIG_FINEIBT
	INIT_LIST_HEAD_RCU(&fp->aux->ksym_prefix.lnode);
#endif
	mutex_init(&fp->aux->used_maps_mutex);
	mutex_init(&fp->aux->dst_mutex);

	return fp;
}

struct bpf_prog *bpf_prog_alloc(unsigned int size, gfp_t gfp_extra_flags)
{
	gfp_t gfp_flags = bpf_memcg_flags(GFP_KERNEL | __GFP_ZERO | gfp_extra_flags);
	struct bpf_prog *prog;
	int cpu;

	prog = bpf_prog_alloc_no_stats(size, gfp_extra_flags);
	if (!prog)
		return NULL;

	prog->stats = alloc_percpu_gfp(struct bpf_prog_stats, gfp_flags);
	if (!prog->stats) {
		free_percpu(prog->active);
		kfree(prog->aux);
		vfree(prog);
		return NULL;
	}

	for_each_possible_cpu(cpu) {
		struct bpf_prog_stats *pstats;

		pstats = per_cpu_ptr(prog->stats, cpu);
		u64_stats_init(&pstats->syncp);
	}
	return prog;
}
EXPORT_SYMBOL_GPL(bpf_prog_alloc);

int bpf_prog_alloc_jited_linfo(struct bpf_prog *prog)
{
	if (!prog->aux->nr_linfo || !prog->jit_requested)
		return 0;

	prog->aux->jited_linfo = kvcalloc(prog->aux->nr_linfo,
					  sizeof(*prog->aux->jited_linfo),
					  bpf_memcg_flags(GFP_KERNEL | __GFP_NOWARN));
	if (!prog->aux->jited_linfo)
		return -ENOMEM;

	return 0;
}

void bpf_prog_jit_attempt_done(struct bpf_prog *prog)
{
	if (prog->aux->jited_linfo &&
	    (!prog->jited || !prog->aux->jited_linfo[0])) {
		kvfree(prog->aux->jited_linfo);
		prog->aux->jited_linfo = NULL;
	}

	kfree(prog->aux->kfunc_tab);
	prog->aux->kfunc_tab = NULL;
}

/* The jit engine is responsible to provide an array
 * for insn_off to the jited_off mapping (insn_to_jit_off).
 *
 * The idx to this array is the insn_off.  Hence, the insn_off
 * here is relative to the prog itself instead of the main prog.
 * This array has one entry for each xlated bpf insn.
 *
 * jited_off is the byte off to the end of the jited insn.
 *
 * Hence, with
 * insn_start:
 *      The first bpf insn off of the prog.  The insn off
 *      here is relative to the main prog.
 *      e.g. if prog is a subprog, insn_start > 0
 * linfo_idx:
 *      The prog's idx to prog->aux->linfo and jited_linfo
 *
 * jited_linfo[linfo_idx] = prog->bpf_func
 *
 * For i > linfo_idx,
 *
 * jited_linfo[i] = prog->bpf_func +
 *	insn_to_jit_off[linfo[i].insn_off - insn_start - 1]
 */
void bpf_prog_fill_jited_linfo(struct bpf_prog *prog,
			       const u32 *insn_to_jit_off)
{
	u32 linfo_idx, insn_start, insn_end, nr_linfo, i;
	const struct bpf_line_info *linfo;
	void **jited_linfo;

	if (!prog->aux->jited_linfo || prog->aux->func_idx > prog->aux->func_cnt)
		/* Userspace did not provide linfo */
		return;

	linfo_idx = prog->aux->linfo_idx;
	linfo = &prog->aux->linfo[linfo_idx];
	insn_start = linfo[0].insn_off;
	insn_end = insn_start + prog->len;

	jited_linfo = &prog->aux->jited_linfo[linfo_idx];
	jited_linfo[0] = prog->bpf_func;

	nr_linfo = prog->aux->nr_linfo - linfo_idx;

	for (i = 1; i < nr_linfo && linfo[i].insn_off < insn_end; i++)
		/* The verifier ensures that linfo[i].insn_off is
		 * strictly increasing
		 */
		jited_linfo[i] = prog->bpf_func +
			insn_to_jit_off[linfo[i].insn_off - insn_start - 1];
}

struct bpf_prog *bpf_prog_realloc(struct bpf_prog *fp_old, unsigned int size,
				  gfp_t gfp_extra_flags)
{
	gfp_t gfp_flags = bpf_memcg_flags(GFP_KERNEL | __GFP_ZERO | gfp_extra_flags);
	struct bpf_prog *fp;
	u32 pages;

	size = round_up(size, PAGE_SIZE);
	pages = size / PAGE_SIZE;
	if (pages <= fp_old->pages)
		return fp_old;

	fp = __vmalloc(size, gfp_flags);
	if (fp) {
		memcpy(fp, fp_old, fp_old->pages * PAGE_SIZE);
		fp->pages = pages;
		fp->aux->prog = fp;

		/* We keep fp->aux from fp_old around in the new
		 * reallocated structure.
		 */
		fp_old->aux = NULL;
		fp_old->stats = NULL;
		fp_old->active = NULL;
		__bpf_prog_free(fp_old);
	}

	return fp;
}

void __bpf_prog_free(struct bpf_prog *fp)
{
	if (fp->aux) {
		mutex_destroy(&fp->aux->used_maps_mutex);
		mutex_destroy(&fp->aux->dst_mutex);
		kfree(fp->aux->poke_tab);
		kfree(fp->aux);
	}
	free_percpu(fp->stats);
	free_percpu(fp->active);
	vfree(fp);
}

int bpf_prog_calc_tag(struct bpf_prog *fp)
{
	const u32 bits_offset = SHA1_BLOCK_SIZE - sizeof(__be64);
	u32 raw_size = bpf_prog_tag_scratch_size(fp);
	u32 digest[SHA1_DIGEST_WORDS];
	u32 ws[SHA1_WORKSPACE_WORDS];
	u32 i, bsize, psize, blocks;
	struct bpf_insn *dst;
	bool was_ld_map;
	u8 *raw, *todo;
	__be32 *result;
	__be64 *bits;

	raw = vmalloc(raw_size);
	if (!raw)
		return -ENOMEM;

	sha1_init(digest);
	memset(ws, 0, sizeof(ws));

	/* We need to take out the map fd for the digest calculation
	 * since they are unstable from user space side.
	 */
	dst = (void *)raw;
	for (i = 0, was_ld_map = false; i < fp->len; i++) {
		dst[i] = fp->insnsi[i];
		if (!was_ld_map &&
		    dst[i].code == (BPF_LD | BPF_IMM | BPF_DW) &&
		    (dst[i].src_reg == BPF_PSEUDO_MAP_FD ||
		     dst[i].src_reg == BPF_PSEUDO_MAP_VALUE)) {
			was_ld_map = true;
			dst[i].imm = 0;
		} else if (was_ld_map &&
			   dst[i].code == 0 &&
			   dst[i].dst_reg == 0 &&
			   dst[i].src_reg == 0 &&
			   dst[i].off == 0) {
			was_ld_map = false;
			dst[i].imm = 0;
		} else {
			was_ld_map = false;
		}
	}

	psize = bpf_prog_insn_size(fp);
	memset(&raw[psize], 0, raw_size - psize);
	raw[psize++] = 0x80;

	bsize  = round_up(psize, SHA1_BLOCK_SIZE);
	blocks = bsize / SHA1_BLOCK_SIZE;
	todo   = raw;
	if (bsize - psize >= sizeof(__be64)) {
		bits = (__be64 *)(todo + bsize - sizeof(__be64));
	} else {
		bits = (__be64 *)(todo + bsize + bits_offset);
		blocks++;
	}
	*bits = cpu_to_be64((psize - 1) << 3);

	while (blocks--) {
		sha1_transform(digest, todo, ws);
		todo += SHA1_BLOCK_SIZE;
	}

	result = (__force __be32 *)digest;
	for (i = 0; i < SHA1_DIGEST_WORDS; i++)
		result[i] = cpu_to_be32(digest[i]);
	memcpy(fp->tag, result, sizeof(fp->tag));

	vfree(raw);
	return 0;
}

static int bpf_adj_delta_to_imm(struct bpf_insn *insn, u32 pos, s32 end_old,
				s32 end_new, s32 curr, const bool probe_pass)
{
	const s64 imm_min = S32_MIN, imm_max = S32_MAX;
	s32 delta = end_new - end_old;
	s64 imm = insn->imm;

	if (curr < pos && curr + imm + 1 >= end_old)
		imm += delta;
	else if (curr >= end_new && curr + imm + 1 < end_new)
		imm -= delta;
	if (imm < imm_min || imm > imm_max)
		return -ERANGE;
	if (!probe_pass)
		insn->imm = imm;
	return 0;
}

static int bpf_adj_delta_to_off(struct bpf_insn *insn, u32 pos, s32 end_old,
				s32 end_new, s32 curr, const bool probe_pass)
{
	s64 off_min, off_max, off;
	s32 delta = end_new - end_old;

	if (insn->code == (BPF_JMP32 | BPF_JA)) {
		off = insn->imm;
		off_min = S32_MIN;
		off_max = S32_MAX;
	} else {
		off = insn->off;
		off_min = S16_MIN;
		off_max = S16_MAX;
	}

	if (curr < pos && curr + off + 1 >= end_old)
		off += delta;
	else if (curr >= end_new && curr + off + 1 < end_new)
		off -= delta;
	if (off < off_min || off > off_max)
		return -ERANGE;
	if (!probe_pass) {
		if (insn->code == (BPF_JMP32 | BPF_JA))
			insn->imm = off;
		else
			insn->off = off;
	}
	return 0;
}

static int bpf_adj_branches(struct bpf_prog *prog, u32 pos, s32 end_old,
			    s32 end_new, const bool probe_pass)
{
	u32 i, insn_cnt = prog->len + (probe_pass ? end_new - end_old : 0);
	struct bpf_insn *insn = prog->insnsi;
	int ret = 0;

	for (i = 0; i < insn_cnt; i++, insn++) {
		u8 code;

		/* In the probing pass we still operate on the original,
		 * unpatched image in order to check overflows before we
		 * do any other adjustments. Therefore skip the patchlet.
		 */
		if (probe_pass && i == pos) {
			i = end_new;
			insn = prog->insnsi + end_old;
		}
		if (bpf_pseudo_func(insn)) {
			ret = bpf_adj_delta_to_imm(insn, pos, end_old,
						   end_new, i, probe_pass);
			if (ret)
				return ret;
			continue;
		}
		code = insn->code;
		if ((BPF_CLASS(code) != BPF_JMP &&
		     BPF_CLASS(code) != BPF_JMP32) ||
		    BPF_OP(code) == BPF_EXIT)
			continue;
		/* Adjust offset of jmps if we cross patch boundaries. */
		if (BPF_OP(code) == BPF_CALL) {
			if (insn->src_reg != BPF_PSEUDO_CALL)
				continue;
			ret = bpf_adj_delta_to_imm(insn, pos, end_old,
						   end_new, i, probe_pass);
		} else {
			ret = bpf_adj_delta_to_off(insn, pos, end_old,
						   end_new, i, probe_pass);
		}
		if (ret)
			break;
	}

	return ret;
}

static void bpf_adj_linfo(struct bpf_prog *prog, u32 off, u32 delta)
{
	struct bpf_line_info *linfo;
	u32 i, nr_linfo;

	nr_linfo = prog->aux->nr_linfo;
	if (!nr_linfo || !delta)
		return;

	linfo = prog->aux->linfo;

	for (i = 0; i < nr_linfo; i++)
		if (off < linfo[i].insn_off)
			break;

	/* Push all off < linfo[i].insn_off by delta */
	for (; i < nr_linfo; i++)
		linfo[i].insn_off += delta;
}

struct bpf_prog *bpf_patch_insn_single(struct bpf_prog *prog, u32 off,
				       const struct bpf_insn *patch, u32 len)
{
	u32 insn_adj_cnt, insn_rest, insn_delta = len - 1;
	const u32 cnt_max = S16_MAX;
	struct bpf_prog *prog_adj;
	int err;

	/* Since our patchlet doesn't expand the image, we're done. */
	if (insn_delta == 0) {
		memcpy(prog->insnsi + off, patch, sizeof(*patch));
		return prog;
	}

	insn_adj_cnt = prog->len + insn_delta;

	/* Reject anything that would potentially let the insn->off
	 * target overflow when we have excessive program expansions.
	 * We need to probe here before we do any reallocation where
	 * we afterwards may not fail anymore.
	 */
	if (insn_adj_cnt > cnt_max &&
	    (err = bpf_adj_branches(prog, off, off + 1, off + len, true)))
		return ERR_PTR(err);

	/* Several new instructions need to be inserted. Make room
	 * for them. Likely, there's no need for a new allocation as
	 * last page could have large enough tailroom.
	 */
	prog_adj = bpf_prog_realloc(prog, bpf_prog_size(insn_adj_cnt),
				    GFP_USER);
	if (!prog_adj)
		return ERR_PTR(-ENOMEM);

	prog_adj->len = insn_adj_cnt;

	/* Patching happens in 3 steps:
	 *
	 * 1) Move over tail of insnsi from next instruction onwards,
	 *    so we can patch the single target insn with one or more
	 *    new ones (patching is always from 1 to n insns, n > 0).
	 * 2) Inject new instructions at the target location.
	 * 3) Adjust branch offsets if necessary.
	 */
	insn_rest = insn_adj_cnt - off - len;

	memmove(prog_adj->insnsi + off + len, prog_adj->insnsi + off + 1,
		sizeof(*patch) * insn_rest);
	memcpy(prog_adj->insnsi + off, patch, sizeof(*patch) * len);

	/* We are guaranteed to not fail at this point, otherwise
	 * the ship has sailed to reverse to the original state. An
	 * overflow cannot happen at this point.
	 */
	BUG_ON(bpf_adj_branches(prog_adj, off, off + 1, off + len, false));

	bpf_adj_linfo(prog_adj, off, insn_delta);

	return prog_adj;
}

int bpf_remove_insns(struct bpf_prog *prog, u32 off, u32 cnt)
{
	/* Branch offsets can't overflow when program is shrinking, no need
	 * to call bpf_adj_branches(..., true) here
	 */
	memmove(prog->insnsi + off, prog->insnsi + off + cnt,
		sizeof(struct bpf_insn) * (prog->len - off - cnt));
	prog->len -= cnt;

	return WARN_ON_ONCE(bpf_adj_branches(prog, off, off + cnt, off, false));
}

static void bpf_prog_kallsyms_del_subprogs(struct bpf_prog *fp)
{
	int i;

	for (i = 0; i < fp->aux->real_func_cnt; i++)
		bpf_prog_kallsyms_del(fp->aux->func[i]);
}

void bpf_prog_kallsyms_del_all(struct bpf_prog *fp)
{
	bpf_prog_kallsyms_del_subprogs(fp);
	bpf_prog_kallsyms_del(fp);
}

#ifdef CONFIG_BPF_JIT
/* All BPF JIT sysctl knobs here. */
int bpf_jit_enable   __read_mostly = IS_BUILTIN(CONFIG_BPF_JIT_DEFAULT_ON);
int bpf_jit_kallsyms __read_mostly = IS_BUILTIN(CONFIG_BPF_JIT_DEFAULT_ON);
int bpf_jit_harden   __read_mostly;
long bpf_jit_limit   __read_mostly;
long bpf_jit_limit_max __read_mostly;

static void
bpf_prog_ksym_set_addr(struct bpf_prog *prog)
{
	WARN_ON_ONCE(!bpf_prog_ebpf_jited(prog));

	prog->aux->ksym.start = (unsigned long) prog->bpf_func;
	prog->aux->ksym.end   = prog->aux->ksym.start + prog->jited_len;
}

static void
bpf_prog_ksym_set_name(struct bpf_prog *prog)
{
	char *sym = prog->aux->ksym.name;
	const char *end = sym + KSYM_NAME_LEN;
	const struct btf_type *type;
	const char *func_name;

	BUILD_BUG_ON(sizeof("bpf_prog_") +
		     sizeof(prog->tag) * 2 +
		     /* name has been null terminated.
		      * We should need +1 for the '_' preceding
		      * the name.  However, the null character
		      * is double counted between the name and the
		      * sizeof("bpf_prog_") above, so we omit
		      * the +1 here.
		      */
		     sizeof(prog->aux->name) > KSYM_NAME_LEN);

	sym += snprintf(sym, KSYM_NAME_LEN, "bpf_prog_");
	sym  = bin2hex(sym, prog->tag, sizeof(prog->tag));

	/* prog->aux->name will be ignored if full btf name is available */
	if (prog->aux->func_info_cnt && prog->aux->func_idx < prog->aux->func_info_cnt) {
		type = btf_type_by_id(prog->aux->btf,
				      prog->aux->func_info[prog->aux->func_idx].type_id);
		func_name = btf_name_by_offset(prog->aux->btf, type->name_off);
		snprintf(sym, (size_t)(end - sym), "_%s", func_name);
		return;
	}

	if (prog->aux->name[0])
		snprintf(sym, (size_t)(end - sym), "_%s", prog->aux->name);
	else
		*sym = 0;
}

static unsigned long bpf_get_ksym_start(struct latch_tree_node *n)
{
	return container_of(n, struct bpf_ksym, tnode)->start;
}

static __always_inline bool bpf_tree_less(struct latch_tree_node *a,
					  struct latch_tree_node *b)
{
	return bpf_get_ksym_start(a) < bpf_get_ksym_start(b);
}

static __always_inline int bpf_tree_comp(void *key, struct latch_tree_node *n)
{
	unsigned long val = (unsigned long)key;
	const struct bpf_ksym *ksym;

	ksym = container_of(n, struct bpf_ksym, tnode);

	if (val < ksym->start)
		return -1;
	/* Ensure that we detect return addresses as part of the program, when
	 * the final instruction is a call for a program part of the stack
	 * trace. Therefore, do val > ksym->end instead of val >= ksym->end.
	 */
	if (val > ksym->end)
		return  1;

	return 0;
}

static const struct latch_tree_ops bpf_tree_ops = {
	.less	= bpf_tree_less,
	.comp	= bpf_tree_comp,
};

static DEFINE_SPINLOCK(bpf_lock);
static LIST_HEAD(bpf_kallsyms);
static struct latch_tree_root bpf_tree __cacheline_aligned;

void bpf_ksym_add(struct bpf_ksym *ksym)
{
	spin_lock_bh(&bpf_lock);
	WARN_ON_ONCE(!list_empty(&ksym->lnode));
	list_add_tail_rcu(&ksym->lnode, &bpf_kallsyms);
	latch_tree_insert(&ksym->tnode, &bpf_tree, &bpf_tree_ops);
	spin_unlock_bh(&bpf_lock);
}

static void __bpf_ksym_del(struct bpf_ksym *ksym)
{
	if (list_empty(&ksym->lnode))
		return;

	latch_tree_erase(&ksym->tnode, &bpf_tree, &bpf_tree_ops);
	list_del_rcu(&ksym->lnode);
}

void bpf_ksym_del(struct bpf_ksym *ksym)
{
	spin_lock_bh(&bpf_lock);
	__bpf_ksym_del(ksym);
	spin_unlock_bh(&bpf_lock);
}

static bool bpf_prog_kallsyms_candidate(const struct bpf_prog *fp)
{
	return fp->jited && !bpf_prog_was_classic(fp);
}

void bpf_prog_kallsyms_add(struct bpf_prog *fp)
{
	if (!bpf_prog_kallsyms_candidate(fp) ||
	    !bpf_token_capable(fp->aux->token, CAP_BPF))
		return;

	bpf_prog_ksym_set_addr(fp);
	bpf_prog_ksym_set_name(fp);
	fp->aux->ksym.prog = true;

	bpf_ksym_add(&fp->aux->ksym);

#ifdef CONFIG_FINEIBT
	/*
	 * When FineIBT, code in the __cfi_foo() symbols can get executed
	 * and hence unwinder needs help.
	 */
	if (cfi_mode != CFI_FINEIBT)
		return;

	snprintf(fp->aux->ksym_prefix.name, KSYM_NAME_LEN,
		 "__cfi_%s", fp->aux->ksym.name);

	fp->aux->ksym_prefix.start = (unsigned long) fp->bpf_func - 16;
	fp->aux->ksym_prefix.end   = (unsigned long) fp->bpf_func;

	bpf_ksym_add(&fp->aux->ksym_prefix);
#endif
}

void bpf_prog_kallsyms_del(struct bpf_prog *fp)
{
	if (!bpf_prog_kallsyms_candidate(fp))
		return;

	bpf_ksym_del(&fp->aux->ksym);
#ifdef CONFIG_FINEIBT
	if (cfi_mode != CFI_FINEIBT)
		return;
	bpf_ksym_del(&fp->aux->ksym_prefix);
#endif
}

static struct bpf_ksym *bpf_ksym_find(unsigned long addr)
{
	struct latch_tree_node *n;

	n = latch_tree_find((void *)addr, &bpf_tree, &bpf_tree_ops);
	return n ? container_of(n, struct bpf_ksym, tnode) : NULL;
}

const char *__bpf_address_lookup(unsigned long addr, unsigned long *size,
				 unsigned long *off, char *sym)
{
	struct bpf_ksym *ksym;
	char *ret = NULL;

	rcu_read_lock();
	ksym = bpf_ksym_find(addr);
	if (ksym) {
		unsigned long symbol_start = ksym->start;
		unsigned long symbol_end = ksym->end;

		strscpy(sym, ksym->name, KSYM_NAME_LEN);

		ret = sym;
		if (size)
			*size = symbol_end - symbol_start;
		if (off)
			*off  = addr - symbol_start;
	}
	rcu_read_unlock();

	return ret;
}

bool is_bpf_text_address(unsigned long addr)
{
	bool ret;

	rcu_read_lock();
	ret = bpf_ksym_find(addr) != NULL;
	rcu_read_unlock();

	return ret;
}

struct bpf_prog *bpf_prog_ksym_find(unsigned long addr)
{
	struct bpf_ksym *ksym = bpf_ksym_find(addr);

	return ksym && ksym->prog ?
	       container_of(ksym, struct bpf_prog_aux, ksym)->prog :
	       NULL;
}

const struct exception_table_entry *search_bpf_extables(unsigned long addr)
{
	const struct exception_table_entry *e = NULL;
	struct bpf_prog *prog;

	rcu_read_lock();
	prog = bpf_prog_ksym_find(addr);
	if (!prog)
		goto out;
	if (!prog->aux->num_exentries)
		goto out;

	e = search_extable(prog->aux->extable, prog->aux->num_exentries, addr);
out:
	rcu_read_unlock();
	return e;
}

int bpf_get_kallsym(unsigned int symnum, unsigned long *value, char *type,
		    char *sym)
{
	struct bpf_ksym *ksym;
	unsigned int it = 0;
	int ret = -ERANGE;

	if (!bpf_jit_kallsyms_enabled())
		return ret;

	rcu_read_lock();
	list_for_each_entry_rcu(ksym, &bpf_kallsyms, lnode) {
		if (it++ != symnum)
			continue;

		strscpy(sym, ksym->name, KSYM_NAME_LEN);

		*value = ksym->start;
		*type  = BPF_SYM_ELF_TYPE;

		ret = 0;
		break;
	}
	rcu_read_unlock();

	return ret;
}

int bpf_jit_add_poke_descriptor(struct bpf_prog *prog,
				struct bpf_jit_poke_descriptor *poke)
{
	struct bpf_jit_poke_descriptor *tab = prog->aux->poke_tab;
	static const u32 poke_tab_max = 1024;
	u32 slot = prog->aux->size_poke_tab;
	u32 size = slot + 1;

	if (size > poke_tab_max)
		return -ENOSPC;
	if (poke->tailcall_target || poke->tailcall_target_stable ||
	    poke->tailcall_bypass || poke->adj_off || poke->bypass_addr)
		return -EINVAL;

	switch (poke->reason) {
	case BPF_POKE_REASON_TAIL_CALL:
		if (!poke->tail_call.map)
			return -EINVAL;
		break;
	default:
		return -EINVAL;
	}

	tab = krealloc_array(tab, size, sizeof(*poke), GFP_KERNEL);
	if (!tab)
		return -ENOMEM;

	memcpy(&tab[slot], poke, sizeof(*poke));
	prog->aux->size_poke_tab = size;
	prog->aux->poke_tab = tab;

	return slot;
}

/*
 * BPF program pack allocator.
 *
 * Most BPF programs are pretty small. Allocating a hole page for each
 * program is sometime a waste. Many small bpf program also adds pressure
 * to instruction TLB. To solve this issue, we introduce a BPF program pack
 * allocator. The prog_pack allocator uses HPAGE_PMD_SIZE page (2MB on x86)
 * to host BPF programs.
 */
#define BPF_PROG_CHUNK_SHIFT	6
#define BPF_PROG_CHUNK_SIZE	(1 << BPF_PROG_CHUNK_SHIFT)
#define BPF_PROG_CHUNK_MASK	(~(BPF_PROG_CHUNK_SIZE - 1))

struct bpf_prog_pack {
	struct list_head list;
	void *ptr;
	unsigned long bitmap[];
};

void bpf_jit_fill_hole_with_zero(void *area, unsigned int size)
{
	memset(area, 0, size);
}

#define BPF_PROG_SIZE_TO_NBITS(size)	(round_up(size, BPF_PROG_CHUNK_SIZE) / BPF_PROG_CHUNK_SIZE)

static DEFINE_MUTEX(pack_mutex);
static LIST_HEAD(pack_list);

/* PMD_SIZE is not available in some special config, e.g. ARCH=arm with
 * CONFIG_MMU=n. Use PAGE_SIZE in these cases.
 */
#ifdef PMD_SIZE
/* PMD_SIZE is really big for some archs. It doesn't make sense to
 * reserve too much memory in one allocation. Hardcode BPF_PROG_PACK_SIZE to
 * 2MiB * num_possible_nodes(). On most architectures PMD_SIZE will be
 * greater than or equal to 2MB.
 */
#define BPF_PROG_PACK_SIZE (SZ_2M * num_possible_nodes())
#else
#define BPF_PROG_PACK_SIZE PAGE_SIZE
#endif

#define BPF_PROG_CHUNK_COUNT (BPF_PROG_PACK_SIZE / BPF_PROG_CHUNK_SIZE)

static struct bpf_prog_pack *alloc_new_pack(bpf_jit_fill_hole_t bpf_fill_ill_insns)
{
	struct bpf_prog_pack *pack;
	int err;

	pack = kzalloc(struct_size(pack, bitmap, BITS_TO_LONGS(BPF_PROG_CHUNK_COUNT)),
		       GFP_KERNEL);
	if (!pack)
		return NULL;
	pack->ptr = bpf_jit_alloc_exec(BPF_PROG_PACK_SIZE);
	if (!pack->ptr)
		goto out;
	bpf_fill_ill_insns(pack->ptr, BPF_PROG_PACK_SIZE);
	bitmap_zero(pack->bitmap, BPF_PROG_PACK_SIZE / BPF_PROG_CHUNK_SIZE);

	set_vm_flush_reset_perms(pack->ptr);
	err = set_memory_rox((unsigned long)pack->ptr,
			     BPF_PROG_PACK_SIZE / PAGE_SIZE);
	if (err)
		goto out;
	list_add_tail(&pack->list, &pack_list);
	return pack;

out:
	bpf_jit_free_exec(pack->ptr);
	kfree(pack);
	return NULL;
}

void *bpf_prog_pack_alloc(u32 size, bpf_jit_fill_hole_t bpf_fill_ill_insns)
{
	unsigned int nbits = BPF_PROG_SIZE_TO_NBITS(size);
	struct bpf_prog_pack *pack;
	unsigned long pos;
	void *ptr = NULL;

	mutex_lock(&pack_mutex);
	if (size > BPF_PROG_PACK_SIZE) {
		size = round_up(size, PAGE_SIZE);
		ptr = bpf_jit_alloc_exec(size);
		if (ptr) {
			int err;

			bpf_fill_ill_insns(ptr, size);
			set_vm_flush_reset_perms(ptr);
			err = set_memory_rox((unsigned long)ptr,
					     size / PAGE_SIZE);
			if (err) {
				bpf_jit_free_exec(ptr);
				ptr = NULL;
			}
		}
		goto out;
	}
	list_for_each_entry(pack, &pack_list, list) {
		pos = bitmap_find_next_zero_area(pack->bitmap, BPF_PROG_CHUNK_COUNT, 0,
						 nbits, 0);
		if (pos < BPF_PROG_CHUNK_COUNT)
			goto found_free_area;
	}

	pack = alloc_new_pack(bpf_fill_ill_insns);
	if (!pack)
		goto out;

	pos = 0;

found_free_area:
	bitmap_set(pack->bitmap, pos, nbits);
	ptr = (void *)(pack->ptr) + (pos << BPF_PROG_CHUNK_SHIFT);

out:
	mutex_unlock(&pack_mutex);
	return ptr;
}

void bpf_prog_pack_free(void *ptr, u32 size)
{
	struct bpf_prog_pack *pack = NULL, *tmp;
	unsigned int nbits;
	unsigned long pos;

	mutex_lock(&pack_mutex);
	if (size > BPF_PROG_PACK_SIZE) {
		bpf_jit_free_exec(ptr);
		goto out;
	}

	list_for_each_entry(tmp, &pack_list, list) {
		if (ptr >= tmp->ptr && (tmp->ptr + BPF_PROG_PACK_SIZE) > ptr) {
			pack = tmp;
			break;
		}
	}

	if (WARN_ONCE(!pack, "bpf_prog_pack bug\n"))
		goto out;

	nbits = BPF_PROG_SIZE_TO_NBITS(size);
	pos = ((unsigned long)ptr - (unsigned long)pack->ptr) >> BPF_PROG_CHUNK_SHIFT;

	WARN_ONCE(bpf_arch_text_invalidate(ptr, size),
		  "bpf_prog_pack bug: missing bpf_arch_text_invalidate?\n");

	bitmap_clear(pack->bitmap, pos, nbits);
	if (bitmap_find_next_zero_area(pack->bitmap, BPF_PROG_CHUNK_COUNT, 0,
				       BPF_PROG_CHUNK_COUNT, 0) == 0) {
		list_del(&pack->list);
		bpf_jit_free_exec(pack->ptr);
		kfree(pack);
	}
out:
	mutex_unlock(&pack_mutex);
}

static atomic_long_t bpf_jit_current;

/* Can be overridden by an arch's JIT compiler if it has a custom,
 * dedicated BPF backend memory area, or if neither of the two
 * below apply.
 */
u64 __weak bpf_jit_alloc_exec_limit(void)
{
#if defined(MODULES_VADDR)
	return MODULES_END - MODULES_VADDR;
#else
	return VMALLOC_END - VMALLOC_START;
#endif
}

static int __init bpf_jit_charge_init(void)
{
	/* Only used as heuristic here to derive limit. */
	bpf_jit_limit_max = bpf_jit_alloc_exec_limit();
	bpf_jit_limit = min_t(u64, round_up(bpf_jit_limit_max >> 1,
					    PAGE_SIZE), LONG_MAX);
	return 0;
}
pure_initcall(bpf_jit_charge_init);

int bpf_jit_charge_modmem(u32 size)
{
	if (atomic_long_add_return(size, &bpf_jit_current) > READ_ONCE(bpf_jit_limit)) {
		if (!bpf_capable()) {
			atomic_long_sub(size, &bpf_jit_current);
			return -EPERM;
		}
	}

	return 0;
}

void bpf_jit_uncharge_modmem(u32 size)
{
	atomic_long_sub(size, &bpf_jit_current);
}

void *__weak bpf_jit_alloc_exec(unsigned long size)
{
	return execmem_alloc(EXECMEM_BPF, size);
}

void __weak bpf_jit_free_exec(void *addr)
{
	execmem_free(addr);
}

struct bpf_binary_header *
bpf_jit_binary_alloc(unsigned int proglen, u8 **image_ptr,
		     unsigned int alignment,
		     bpf_jit_fill_hole_t bpf_fill_ill_insns)
{
	struct bpf_binary_header *hdr;
	u32 size, hole, start;

	WARN_ON_ONCE(!is_power_of_2(alignment) ||
		     alignment > BPF_IMAGE_ALIGNMENT);

	/* Most of BPF filters are really small, but if some of them
	 * fill a page, allow at least 128 extra bytes to insert a
	 * random section of illegal instructions.
	 */
	size = round_up(proglen + sizeof(*hdr) + 128, PAGE_SIZE);

	if (bpf_jit_charge_modmem(size))
		return NULL;
	hdr = bpf_jit_alloc_exec(size);
	if (!hdr) {
		bpf_jit_uncharge_modmem(size);
		return NULL;
	}

	/* Fill space with illegal/arch-dep instructions. */
	bpf_fill_ill_insns(hdr, size);

	hdr->size = size;
	hole = min_t(unsigned int, size - (proglen + sizeof(*hdr)),
		     PAGE_SIZE - sizeof(*hdr));
	start = get_random_u32_below(hole) & ~(alignment - 1);

	/* Leave a random number of instructions before BPF code. */
	*image_ptr = &hdr->image[start];

	return hdr;
}

void bpf_jit_binary_free(struct bpf_binary_header *hdr)
{
	u32 size = hdr->size;

	bpf_jit_free_exec(hdr);
	bpf_jit_uncharge_modmem(size);
}

/* Allocate jit binary from bpf_prog_pack allocator.
 * Since the allocated memory is RO+X, the JIT engine cannot write directly
 * to the memory. To solve this problem, a RW buffer is also allocated at
 * as the same time. The JIT engine should calculate offsets based on the
 * RO memory address, but write JITed program to the RW buffer. Once the
 * JIT engine finishes, it calls bpf_jit_binary_pack_finalize, which copies
 * the JITed program to the RO memory.
 */
struct bpf_binary_header *
bpf_jit_binary_pack_alloc(unsigned int proglen, u8 **image_ptr,
			  unsigned int alignment,
			  struct bpf_binary_header **rw_header,
			  u8 **rw_image,
			  bpf_jit_fill_hole_t bpf_fill_ill_insns)
{
	struct bpf_binary_header *ro_header;
	u32 size, hole, start;

	WARN_ON_ONCE(!is_power_of_2(alignment) ||
		     alignment > BPF_IMAGE_ALIGNMENT);

	/* add 16 bytes for a random section of illegal instructions */
	size = round_up(proglen + sizeof(*ro_header) + 16, BPF_PROG_CHUNK_SIZE);

	if (bpf_jit_charge_modmem(size))
		return NULL;
	ro_header = bpf_prog_pack_alloc(size, bpf_fill_ill_insns);
	if (!ro_header) {
		bpf_jit_uncharge_modmem(size);
		return NULL;
	}

	*rw_header = kvmalloc(size, GFP_KERNEL);
	if (!*rw_header) {
		bpf_prog_pack_free(ro_header, size);
		bpf_jit_uncharge_modmem(size);
		return NULL;
	}

	/* Fill space with illegal/arch-dep instructions. */
	bpf_fill_ill_insns(*rw_header, size);
	(*rw_header)->size = size;

	hole = min_t(unsigned int, size - (proglen + sizeof(*ro_header)),
		     BPF_PROG_CHUNK_SIZE - sizeof(*ro_header));
	start = get_random_u32_below(hole) & ~(alignment - 1);

	*image_ptr = &ro_header->image[start];
	*rw_image = &(*rw_header)->image[start];

	return ro_header;
}

/* Copy JITed text from rw_header to its final location, the ro_header. */
int bpf_jit_binary_pack_finalize(struct bpf_prog *prog,
				 struct bpf_binary_header *ro_header,
				 struct bpf_binary_header *rw_header)
{
	void *ptr;

	ptr = bpf_arch_text_copy(ro_header, rw_header, rw_header->size);

	kvfree(rw_header);

	if (IS_ERR(ptr)) {
		bpf_prog_pack_free(ro_header, ro_header->size);
		return PTR_ERR(ptr);
	}
	return 0;
}

/* bpf_jit_binary_pack_free is called in two different scenarios:
 *   1) when the program is freed after;
 *   2) when the JIT engine fails (before bpf_jit_binary_pack_finalize).
 * For case 2), we need to free both the RO memory and the RW buffer.
 *
 * bpf_jit_binary_pack_free requires proper ro_header->size. However,
 * bpf_jit_binary_pack_alloc does not set it. Therefore, ro_header->size
 * must be set with either bpf_jit_binary_pack_finalize (normal path) or
 * bpf_arch_text_copy (when jit fails).
 */
void bpf_jit_binary_pack_free(struct bpf_binary_header *ro_header,
			      struct bpf_binary_header *rw_header)
{
	u32 size = ro_header->size;

	bpf_prog_pack_free(ro_header, size);
	kvfree(rw_header);
	bpf_jit_uncharge_modmem(size);
}

struct bpf_binary_header *
bpf_jit_binary_pack_hdr(const struct bpf_prog *fp)
{
	unsigned long real_start = (unsigned long)fp->bpf_func;
	unsigned long addr;

	addr = real_start & BPF_PROG_CHUNK_MASK;
	return (void *)addr;
}

static inline struct bpf_binary_header *
bpf_jit_binary_hdr(const struct bpf_prog *fp)
{
	unsigned long real_start = (unsigned long)fp->bpf_func;
	unsigned long addr;

	addr = real_start & PAGE_MASK;
	return (void *)addr;
}

/* This symbol is only overridden by archs that have different
 * requirements than the usual eBPF JITs, f.e. when they only
 * implement cBPF JIT, do not set images read-only, etc.
 */
void __weak bpf_jit_free(struct bpf_prog *fp)
{
	if (fp->jited) {
		struct bpf_binary_header *hdr = bpf_jit_binary_hdr(fp);

		bpf_jit_binary_free(hdr);
		WARN_ON_ONCE(!bpf_prog_kallsyms_verify_off(fp));
	}

	bpf_prog_unlock_free(fp);
}

int bpf_jit_get_func_addr(const struct bpf_prog *prog,
			  const struct bpf_insn *insn, bool extra_pass,
			  u64 *func_addr, bool *func_addr_fixed)
{
	s16 off = insn->off;
	s32 imm = insn->imm;
	u8 *addr;
	int err;

	*func_addr_fixed = insn->src_reg != BPF_PSEUDO_CALL;
	if (!*func_addr_fixed) {
		/* Place-holder address till the last pass has collected
		 * all addresses for JITed subprograms in which case we
		 * can pick them up from prog->aux.
		 */
		if (!extra_pass)
			addr = NULL;
		else if (prog->aux->func &&
			 off >= 0 && off < prog->aux->real_func_cnt)
			addr = (u8 *)prog->aux->func[off]->bpf_func;
		else
			return -EINVAL;
	} else if (insn->src_reg == BPF_PSEUDO_KFUNC_CALL &&
		   bpf_jit_supports_far_kfunc_call()) {
		err = bpf_get_kfunc_addr(prog, insn->imm, insn->off, &addr);
		if (err)
			return err;
	} else {
		/* Address of a BPF helper call. Since part of the core
		 * kernel, it's always at a fixed location. __bpf_call_base
		 * and the helper with imm relative to it are both in core
		 * kernel.
		 */
		addr = (u8 *)__bpf_call_base + imm;
	}

	*func_addr = (unsigned long)addr;
	return 0;
}

static int bpf_jit_blind_insn(const struct bpf_insn *from,
			      const struct bpf_insn *aux,
			      struct bpf_insn *to_buff,
			      bool emit_zext)
{
	struct bpf_insn *to = to_buff;
	u32 imm_rnd = get_random_u32();
	s16 off;

	BUILD_BUG_ON(BPF_REG_AX  + 1 != MAX_BPF_JIT_REG);
	BUILD_BUG_ON(MAX_BPF_REG + 1 != MAX_BPF_JIT_REG);

	/* Constraints on AX register:
	 *
	 * AX register is inaccessible from user space. It is mapped in
	 * all JITs, and used here for constant blinding rewrites. It is
	 * typically "stateless" meaning its contents are only valid within
	 * the executed instruction, but not across several instructions.
	 * There are a few exceptions however which are further detailed
	 * below.
	 *
	 * Constant blinding is only used by JITs, not in the interpreter.
	 * The interpreter uses AX in some occasions as a local temporary
	 * register e.g. in DIV or MOD instructions.
	 *
	 * In restricted circumstances, the verifier can also use the AX
	 * register for rewrites as long as they do not interfere with
	 * the above cases!
	 */
	if (from->dst_reg == BPF_REG_AX || from->src_reg == BPF_REG_AX)
		goto out;

	if (from->imm == 0 &&
	    (from->code == (BPF_ALU   | BPF_MOV | BPF_K) ||
	     from->code == (BPF_ALU64 | BPF_MOV | BPF_K))) {
		*to++ = BPF_ALU64_REG(BPF_XOR, from->dst_reg, from->dst_reg);
		goto out;
	}

	switch (from->code) {
	case BPF_ALU | BPF_ADD | BPF_K:
	case BPF_ALU | BPF_SUB | BPF_K:
	case BPF_ALU | BPF_AND | BPF_K:
	case BPF_ALU | BPF_OR  | BPF_K:
	case BPF_ALU | BPF_XOR | BPF_K:
	case BPF_ALU | BPF_MUL | BPF_K:
	case BPF_ALU | BPF_MOV | BPF_K:
	case BPF_ALU | BPF_DIV | BPF_K:
	case BPF_ALU | BPF_MOD | BPF_K:
		*to++ = BPF_ALU32_IMM(BPF_MOV, BPF_REG_AX, imm_rnd ^ from->imm);
		*to++ = BPF_ALU32_IMM(BPF_XOR, BPF_REG_AX, imm_rnd);
		*to++ = BPF_ALU32_REG_OFF(from->code, from->dst_reg, BPF_REG_AX, from->off);
		break;

	case BPF_ALU64 | BPF_ADD | BPF_K:
	case BPF_ALU64 | BPF_SUB | BPF_K:
	case BPF_ALU64 | BPF_AND | BPF_K:
	case BPF_ALU64 | BPF_OR  | BPF_K:
	case BPF_ALU64 | BPF_XOR | BPF_K:
	case BPF_ALU64 | BPF_MUL | BPF_K:
	case BPF_ALU64 | BPF_MOV | BPF_K:
	case BPF_ALU64 | BPF_DIV | BPF_K:
	case BPF_ALU64 | BPF_MOD | BPF_K:
		*to++ = BPF_ALU64_IMM(BPF_MOV, BPF_REG_AX, imm_rnd ^ from->imm);
		*to++ = BPF_ALU64_IMM(BPF_XOR, BPF_REG_AX, imm_rnd);
		*to++ = BPF_ALU64_REG_OFF(from->code, from->dst_reg, BPF_REG_AX, from->off);
		break;

	case BPF_JMP | BPF_JEQ  | BPF_K:
	case BPF_JMP | BPF_JNE  | BPF_K:
	case BPF_JMP | BPF_JGT  | BPF_K:
	case BPF_JMP | BPF_JLT  | BPF_K:
	case BPF_JMP | BPF_JGE  | BPF_K:
	case BPF_JMP | BPF_JLE  | BPF_K:
	case BPF_JMP | BPF_JSGT | BPF_K:
	case BPF_JMP | BPF_JSLT | BPF_K:
	case BPF_JMP | BPF_JSGE | BPF_K:
	case BPF_JMP | BPF_JSLE | BPF_K:
	case BPF_JMP | BPF_JSET | BPF_K:
		/* Accommodate for extra offset in case of a backjump. */
		off = from->off;
		if (off < 0)
			off -= 2;
		*to++ = BPF_ALU64_IMM(BPF_MOV, BPF_REG_AX, imm_rnd ^ from->imm);
		*to++ = BPF_ALU64_IMM(BPF_XOR, BPF_REG_AX, imm_rnd);
		*to++ = BPF_JMP_REG(from->code, from->dst_reg, BPF_REG_AX, off);
		break;

	case BPF_JMP32 | BPF_JEQ  | BPF_K:
	case BPF_JMP32 | BPF_JNE  | BPF_K:
	case BPF_JMP32 | BPF_JGT  | BPF_K:
	case BPF_JMP32 | BPF_JLT  | BPF_K:
	case BPF_JMP32 | BPF_JGE  | BPF_K:
	case BPF_JMP32 | BPF_JLE  | BPF_K:
	case BPF_JMP32 | BPF_JSGT | BPF_K:
	case BPF_JMP32 | BPF_JSLT | BPF_K:
	case BPF_JMP32 | BPF_JSGE | BPF_K:
	case BPF_JMP32 | BPF_JSLE | BPF_K:
	case BPF_JMP32 | BPF_JSET | BPF_K:
		/* Accommodate for extra offset in case of a backjump. */
		off = from->off;
		if (off < 0)
			off -= 2;
		*to++ = BPF_ALU32_IMM(BPF_MOV, BPF_REG_AX, imm_rnd ^ from->imm);
		*to++ = BPF_ALU32_IMM(BPF_XOR, BPF_REG_AX, imm_rnd);
		*to++ = BPF_JMP32_REG(from->code, from->dst_reg, BPF_REG_AX,
				      off);
		break;

	case BPF_LD | BPF_IMM | BPF_DW:
		*to++ = BPF_ALU64_IMM(BPF_MOV, BPF_REG_AX, imm_rnd ^ aux[1].imm);
		*to++ = BPF_ALU64_IMM(BPF_XOR, BPF_REG_AX, imm_rnd);
		*to++ = BPF_ALU64_IMM(BPF_LSH, BPF_REG_AX, 32);
		*to++ = BPF_ALU64_REG(BPF_MOV, aux[0].dst_reg, BPF_REG_AX);
		break;
	case 0: /* Part 2 of BPF_LD | BPF_IMM | BPF_DW. */
		*to++ = BPF_ALU32_IMM(BPF_MOV, BPF_REG_AX, imm_rnd ^ aux[0].imm);
		*to++ = BPF_ALU32_IMM(BPF_XOR, BPF_REG_AX, imm_rnd);
		if (emit_zext)
			*to++ = BPF_ZEXT_REG(BPF_REG_AX);
		*to++ = BPF_ALU64_REG(BPF_OR,  aux[0].dst_reg, BPF_REG_AX);
		break;

	case BPF_ST | BPF_MEM | BPF_DW:
	case BPF_ST | BPF_MEM | BPF_W:
	case BPF_ST | BPF_MEM | BPF_H:
	case BPF_ST | BPF_MEM | BPF_B:
		*to++ = BPF_ALU64_IMM(BPF_MOV, BPF_REG_AX, imm_rnd ^ from->imm);
		*to++ = BPF_ALU64_IMM(BPF_XOR, BPF_REG_AX, imm_rnd);
		*to++ = BPF_STX_MEM(from->code, from->dst_reg, BPF_REG_AX, from->off);
		break;
	}
out:
	return to - to_buff;
}

static struct bpf_prog *bpf_prog_clone_create(struct bpf_prog *fp_other,
					      gfp_t gfp_extra_flags)
{
	gfp_t gfp_flags = GFP_KERNEL | __GFP_ZERO | gfp_extra_flags;
	struct bpf_prog *fp;

	fp = __vmalloc(fp_other->pages * PAGE_SIZE, gfp_flags);
	if (fp != NULL) {
		/* aux->prog still points to the fp_other one, so
		 * when promoting the clone to the real program,
		 * this still needs to be adapted.
		 */
		memcpy(fp, fp_other, fp_other->pages * PAGE_SIZE);
	}

	return fp;
}

static void bpf_prog_clone_free(struct bpf_prog *fp)
{
	/* aux was stolen by the other clone, so we cannot free
	 * it from this path! It will be freed eventually by the
	 * other program on release.
	 *
	 * At this point, we don't need a deferred release since
	 * clone is guaranteed to not be locked.
	 */
	fp->aux = NULL;
	fp->stats = NULL;
	fp->active = NULL;
	__bpf_prog_free(fp);
}

void bpf_jit_prog_release_other(struct bpf_prog *fp, struct bpf_prog *fp_other)
{
	/* We have to repoint aux->prog to self, as we don't
	 * know whether fp here is the clone or the original.
	 */
	fp->aux->prog = fp;
	bpf_prog_clone_free(fp_other);
}

struct bpf_prog *bpf_jit_blind_constants(struct bpf_prog *prog)
{
	struct bpf_insn insn_buff[16], aux[2];
	struct bpf_prog *clone, *tmp;
	int insn_delta, insn_cnt;
	struct bpf_insn *insn;
	int i, rewritten;

	if (!prog->blinding_requested || prog->blinded)
		return prog;

	clone = bpf_prog_clone_create(prog, GFP_USER);
	if (!clone)
		return ERR_PTR(-ENOMEM);

	insn_cnt = clone->len;
	insn = clone->insnsi;

	for (i = 0; i < insn_cnt; i++, insn++) {
		if (bpf_pseudo_func(insn)) {
			/* ld_imm64 with an address of bpf subprog is not
			 * a user controlled constant. Don't randomize it,
			 * since it will conflict with jit_subprogs() logic.
			 */
			insn++;
			i++;
			continue;
		}

		/* We temporarily need to hold the original ld64 insn
		 * so that we can still access the first part in the
		 * second blinding run.
		 */
		if (insn[0].code == (BPF_LD | BPF_IMM | BPF_DW) &&
		    insn[1].code == 0)
			memcpy(aux, insn, sizeof(aux));

		rewritten = bpf_jit_blind_insn(insn, aux, insn_buff,
						clone->aux->verifier_zext);
		if (!rewritten)
			continue;

		tmp = bpf_patch_insn_single(clone, i, insn_buff, rewritten);
		if (IS_ERR(tmp)) {
			/* Patching may have repointed aux->prog during
			 * realloc from the original one, so we need to
			 * fix it up here on error.
			 */
			bpf_jit_prog_release_other(prog, clone);
			return tmp;
		}

		clone = tmp;
		insn_delta = rewritten - 1;

		/* Walk new program and skip insns we just inserted. */
		insn = clone->insnsi + i + insn_delta;
		insn_cnt += insn_delta;
		i        += insn_delta;
	}

	clone->blinded = 1;
	return clone;
}
#endif /* CONFIG_BPF_JIT */

/* Base function for offset calculation. Needs to go into .text section,
 * therefore keeping it non-static as well; will also be used by JITs
 * anyway later on, so do not let the compiler omit it. This also needs
 * to go into kallsyms for correlation from e.g. bpftool, so naming
 * must not change.
 */
noinline u64 __bpf_call_base(u64 r1, u64 r2, u64 r3, u64 r4, u64 r5)
{
	return 0;
}
EXPORT_SYMBOL_GPL(__bpf_call_base);

/* All UAPI available opcodes. */
#define BPF_INSN_MAP(INSN_2, INSN_3)		\
	/* 32 bit ALU operations. */		\
	/*   Register based. */			\
	INSN_3(ALU, ADD,  X),			\
	INSN_3(ALU, SUB,  X),			\
	INSN_3(ALU, AND,  X),			\
	INSN_3(ALU, OR,   X),			\
	INSN_3(ALU, LSH,  X),			\
	INSN_3(ALU, RSH,  X),			\
	INSN_3(ALU, XOR,  X),			\
	INSN_3(ALU, MUL,  X),			\
	INSN_3(ALU, MOV,  X),			\
	INSN_3(ALU, ARSH, X),			\
	INSN_3(ALU, DIV,  X),			\
	INSN_3(ALU, MOD,  X),			\
	INSN_2(ALU, NEG),			\
	INSN_3(ALU, END, TO_BE),		\
	INSN_3(ALU, END, TO_LE),		\
	/*   Immediate based. */		\
	INSN_3(ALU, ADD,  K),			\
	INSN_3(ALU, SUB,  K),			\
	INSN_3(ALU, AND,  K),			\
	INSN_3(ALU, OR,   K),			\
	INSN_3(ALU, LSH,  K),			\
	INSN_3(ALU, RSH,  K),			\
	INSN_3(ALU, XOR,  K),			\
	INSN_3(ALU, MUL,  K),			\
	INSN_3(ALU, MOV,  K),			\
	INSN_3(ALU, ARSH, K),			\
	INSN_3(ALU, DIV,  K),			\
	INSN_3(ALU, MOD,  K),			\
	/* 64 bit ALU operations. */		\
	/*   Register based. */			\
	INSN_3(ALU64, ADD,  X),			\
	INSN_3(ALU64, SUB,  X),			\
	INSN_3(ALU64, AND,  X),			\
	INSN_3(ALU64, OR,   X),			\
	INSN_3(ALU64, LSH,  X),			\
	INSN_3(ALU64, RSH,  X),			\
	INSN_3(ALU64, XOR,  X),			\
	INSN_3(ALU64, MUL,  X),			\
	INSN_3(ALU64, MOV,  X),			\
	INSN_3(ALU64, ARSH, X),			\
	INSN_3(ALU64, DIV,  X),			\
	INSN_3(ALU64, MOD,  X),			\
	INSN_2(ALU64, NEG),			\
	INSN_3(ALU64, END, TO_LE),		\
	/*   Immediate based. */		\
	INSN_3(ALU64, ADD,  K),			\
	INSN_3(ALU64, SUB,  K),			\
	INSN_3(ALU64, AND,  K),			\
	INSN_3(ALU64, OR,   K),			\
	INSN_3(ALU64, LSH,  K),			\
	INSN_3(ALU64, RSH,  K),			\
	INSN_3(ALU64, XOR,  K),			\
	INSN_3(ALU64, MUL,  K),			\
	INSN_3(ALU64, MOV,  K),			\
	INSN_3(ALU64, ARSH, K),			\
	INSN_3(ALU64, DIV,  K),			\
	INSN_3(ALU64, MOD,  K),			\
	/* Call instruction. */			\
	INSN_2(JMP, CALL),			\
	/* Exit instruction. */			\
	INSN_2(JMP, EXIT),			\
	/* 32-bit Jump instructions. */		\
	/*   Register based. */			\
	INSN_3(JMP32, JEQ,  X),			\
	INSN_3(JMP32, JNE,  X),			\
	INSN_3(JMP32, JGT,  X),			\
	INSN_3(JMP32, JLT,  X),			\
	INSN_3(JMP32, JGE,  X),			\
	INSN_3(JMP32, JLE,  X),			\
	INSN_3(JMP32, JSGT, X),			\
	INSN_3(JMP32, JSLT, X),			\
	INSN_3(JMP32, JSGE, X),			\
	INSN_3(JMP32, JSLE, X),			\
	INSN_3(JMP32, JSET, X),			\
	/*   Immediate based. */		\
	INSN_3(JMP32, JEQ,  K),			\
	INSN_3(JMP32, JNE,  K),			\
	INSN_3(JMP32, JGT,  K),			\
	INSN_3(JMP32, JLT,  K),			\
	INSN_3(JMP32, JGE,  K),			\
	INSN_3(JMP32, JLE,  K),			\
	INSN_3(JMP32, JSGT, K),			\
	INSN_3(JMP32, JSLT, K),			\
	INSN_3(JMP32, JSGE, K),			\
	INSN_3(JMP32, JSLE, K),			\
	INSN_3(JMP32, JSET, K),			\
	/* Jump instructions. */		\
	/*   Register based. */			\
	INSN_3(JMP, JEQ,  X),			\
	INSN_3(JMP, JNE,  X),			\
	INSN_3(JMP, JGT,  X),			\
	INSN_3(JMP, JLT,  X),			\
	INSN_3(JMP, JGE,  X),			\
	INSN_3(JMP, JLE,  X),			\
	INSN_3(JMP, JSGT, X),			\
	INSN_3(JMP, JSLT, X),			\
	INSN_3(JMP, JSGE, X),			\
	INSN_3(JMP, JSLE, X),			\
	INSN_3(JMP, JSET, X),			\
	/*   Immediate based. */		\
	INSN_3(JMP, JEQ,  K),			\
	INSN_3(JMP, JNE,  K),			\
	INSN_3(JMP, JGT,  K),			\
	INSN_3(JMP, JLT,  K),			\
	INSN_3(JMP, JGE,  K),			\
	INSN_3(JMP, JLE,  K),			\
	INSN_3(JMP, JSGT, K),			\
	INSN_3(JMP, JSLT, K),			\
	INSN_3(JMP, JSGE, K),			\
	INSN_3(JMP, JSLE, K),			\
	INSN_3(JMP, JSET, K),			\
	INSN_2(JMP, JA),			\
	INSN_2(JMP32, JA),			\
	/* Store instructions. */		\
	/*   Register based. */			\
	INSN_3(STX, MEM,  B),			\
	INSN_3(STX, MEM,  H),			\
	INSN_3(STX, MEM,  W),			\
	INSN_3(STX, MEM,  DW),			\
	INSN_3(STX, ATOMIC, W),			\
	INSN_3(STX, ATOMIC, DW),		\
	/*   Immediate based. */		\
	INSN_3(ST, MEM, B),			\
	INSN_3(ST, MEM, H),			\
	INSN_3(ST, MEM, W),			\
	INSN_3(ST, MEM, DW),			\
	/* Load instructions. */		\
	/*   Register based. */			\
	INSN_3(LDX, MEM, B),			\
	INSN_3(LDX, MEM, H),			\
	INSN_3(LDX, MEM, W),			\
	INSN_3(LDX, MEM, DW),			\
	INSN_3(LDX, MEMSX, B),			\
	INSN_3(LDX, MEMSX, H),			\
	INSN_3(LDX, MEMSX, W),			\
	/*   Immediate based. */		\
	INSN_3(LD, IMM, DW)

bool bpf_opcode_in_insntable(u8 code)
{
#define BPF_INSN_2_TBL(x, y)    [BPF_##x | BPF_##y] = true
#define BPF_INSN_3_TBL(x, y, z) [BPF_##x | BPF_##y | BPF_##z] = true
	static const bool public_insntable[256] = {
		[0 ... 255] = false,
		/* Now overwrite non-defaults ... */
		BPF_INSN_MAP(BPF_INSN_2_TBL, BPF_INSN_3_TBL),
		/* UAPI exposed, but rewritten opcodes. cBPF carry-over. */
		[BPF_LD | BPF_ABS | BPF_B] = true,
		[BPF_LD | BPF_ABS | BPF_H] = true,
		[BPF_LD | BPF_ABS | BPF_W] = true,
		[BPF_LD | BPF_IND | BPF_B] = true,
		[BPF_LD | BPF_IND | BPF_H] = true,
		[BPF_LD | BPF_IND | BPF_W] = true,
		[BPF_JMP | BPF_JCOND] = true,
	};
#undef BPF_INSN_3_TBL
#undef BPF_INSN_2_TBL
	return public_insntable[code];
}

#ifndef CONFIG_BPF_JIT_ALWAYS_ON
/**
 *	___bpf_prog_run - run eBPF program on a given context
 *	@regs: is the array of MAX_BPF_EXT_REG eBPF pseudo-registers
 *	@insn: is the array of eBPF instructions
 *
 * Decode and execute eBPF instructions.
 *
 * Return: whatever value is in %BPF_R0 at program exit
 */
static u64 ___bpf_prog_run(u64 *regs, const struct bpf_insn *insn)
{
#define BPF_INSN_2_LBL(x, y)    [BPF_##x | BPF_##y] = &&x##_##y
#define BPF_INSN_3_LBL(x, y, z) [BPF_##x | BPF_##y | BPF_##z] = &&x##_##y##_##z
	static const void * const jumptable[256] __annotate_jump_table = {
		[0 ... 255] = &&default_label,
		/* Now overwrite non-defaults ... */
		BPF_INSN_MAP(BPF_INSN_2_LBL, BPF_INSN_3_LBL),
		/* Non-UAPI available opcodes. */
		[BPF_JMP | BPF_CALL_ARGS] = &&JMP_CALL_ARGS,
		[BPF_JMP | BPF_TAIL_CALL] = &&JMP_TAIL_CALL,
		[BPF_ST  | BPF_NOSPEC] = &&ST_NOSPEC,
		[BPF_LDX | BPF_PROBE_MEM | BPF_B] = &&LDX_PROBE_MEM_B,
		[BPF_LDX | BPF_PROBE_MEM | BPF_H] = &&LDX_PROBE_MEM_H,
		[BPF_LDX | BPF_PROBE_MEM | BPF_W] = &&LDX_PROBE_MEM_W,
		[BPF_LDX | BPF_PROBE_MEM | BPF_DW] = &&LDX_PROBE_MEM_DW,
		[BPF_LDX | BPF_PROBE_MEMSX | BPF_B] = &&LDX_PROBE_MEMSX_B,
		[BPF_LDX | BPF_PROBE_MEMSX | BPF_H] = &&LDX_PROBE_MEMSX_H,
		[BPF_LDX | BPF_PROBE_MEMSX | BPF_W] = &&LDX_PROBE_MEMSX_W,
	};
#undef BPF_INSN_3_LBL
#undef BPF_INSN_2_LBL
	u32 tail_call_cnt = 0;

#define CONT	 ({ insn++; goto select_insn; })
#define CONT_JMP ({ insn++; goto select_insn; })

select_insn:
	goto *jumptable[insn->code];

	/* Explicitly mask the register-based shift amounts with 63 or 31
	 * to avoid undefined behavior. Normally this won't affect the
	 * generated code, for example, in case of native 64 bit archs such
	 * as x86-64 or arm64, the compiler is optimizing the AND away for
	 * the interpreter. In case of JITs, each of the JIT backends compiles
	 * the BPF shift operations to machine instructions which produce
	 * implementation-defined results in such a case; the resulting
	 * contents of the register may be arbitrary, but program behaviour
	 * as a whole remains defined. In other words, in case of JIT backends,
	 * the AND must /not/ be added to the emitted LSH/RSH/ARSH translation.
	 */
	/* ALU (shifts) */
#define SHT(OPCODE, OP)					\
	ALU64_##OPCODE##_X:				\
		DST = DST OP (SRC & 63);		\
		CONT;					\
	ALU_##OPCODE##_X:				\
		DST = (u32) DST OP ((u32) SRC & 31);	\
		CONT;					\
	ALU64_##OPCODE##_K:				\
		DST = DST OP IMM;			\
		CONT;					\
	ALU_##OPCODE##_K:				\
		DST = (u32) DST OP (u32) IMM;		\
		CONT;
	/* ALU (rest) */
#define ALU(OPCODE, OP)					\
	ALU64_##OPCODE##_X:				\
		DST = DST OP SRC;			\
		CONT;					\
	ALU_##OPCODE##_X:				\
		DST = (u32) DST OP (u32) SRC;		\
		CONT;					\
	ALU64_##OPCODE##_K:				\
		DST = DST OP IMM;			\
		CONT;					\
	ALU_##OPCODE##_K:				\
		DST = (u32) DST OP (u32) IMM;		\
		CONT;
	ALU(ADD,  +)
	ALU(SUB,  -)
	ALU(AND,  &)
	ALU(OR,   |)
	ALU(XOR,  ^)
	ALU(MUL,  *)
	SHT(LSH, <<)
	SHT(RSH, >>)
#undef SHT
#undef ALU
	ALU_NEG:
		DST = (u32) -DST;
		CONT;
	ALU64_NEG:
		DST = -DST;
		CONT;
	ALU_MOV_X:
		switch (OFF) {
		case 0:
			DST = (u32) SRC;
			break;
		case 8:
			DST = (u32)(s8) SRC;
			break;
		case 16:
			DST = (u32)(s16) SRC;
			break;
		}
		CONT;
	ALU_MOV_K:
		DST = (u32) IMM;
		CONT;
	ALU64_MOV_X:
		switch (OFF) {
		case 0:
			DST = SRC;
			break;
		case 8:
			DST = (s8) SRC;
			break;
		case 16:
			DST = (s16) SRC;
			break;
		case 32:
			DST = (s32) SRC;
			break;
		}
		CONT;
	ALU64_MOV_K:
		DST = IMM;
		CONT;
	LD_IMM_DW:
		DST = (u64) (u32) insn[0].imm | ((u64) (u32) insn[1].imm) << 32;
		insn++;
		CONT;
	ALU_ARSH_X:
		DST = (u64) (u32) (((s32) DST) >> (SRC & 31));
		CONT;
	ALU_ARSH_K:
		DST = (u64) (u32) (((s32) DST) >> IMM);
		CONT;
	ALU64_ARSH_X:
		(*(s64 *) &DST) >>= (SRC & 63);
		CONT;
	ALU64_ARSH_K:
		(*(s64 *) &DST) >>= IMM;
		CONT;
	ALU64_MOD_X:
		switch (OFF) {
		case 0:
			div64_u64_rem(DST, SRC, &AX);
			DST = AX;
			break;
		case 1:
			AX = div64_s64(DST, SRC);
			DST = DST - AX * SRC;
			break;
		}
		CONT;
	ALU_MOD_X:
		switch (OFF) {
		case 0:
			AX = (u32) DST;
			DST = do_div(AX, (u32) SRC);
			break;
		case 1:
			AX = abs((s32)DST);
			AX = do_div(AX, abs((s32)SRC));
			if ((s32)DST < 0)
				DST = (u32)-AX;
			else
				DST = (u32)AX;
			break;
		}
		CONT;
	ALU64_MOD_K:
		switch (OFF) {
		case 0:
			div64_u64_rem(DST, IMM, &AX);
			DST = AX;
			break;
		case 1:
			AX = div64_s64(DST, IMM);
			DST = DST - AX * IMM;
			break;
		}
		CONT;
	ALU_MOD_K:
		switch (OFF) {
		case 0:
			AX = (u32) DST;
			DST = do_div(AX, (u32) IMM);
			break;
		case 1:
			AX = abs((s32)DST);
			AX = do_div(AX, abs((s32)IMM));
			if ((s32)DST < 0)
				DST = (u32)-AX;
			else
				DST = (u32)AX;
			break;
		}
		CONT;
	ALU64_DIV_X:
		switch (OFF) {
		case 0:
			DST = div64_u64(DST, SRC);
			break;
		case 1:
			DST = div64_s64(DST, SRC);
			break;
		}
		CONT;
	ALU_DIV_X:
		switch (OFF) {
		case 0:
			AX = (u32) DST;
			do_div(AX, (u32) SRC);
			DST = (u32) AX;
			break;
		case 1:
			AX = abs((s32)DST);
			do_div(AX, abs((s32)SRC));
			if (((s32)DST < 0) == ((s32)SRC < 0))
				DST = (u32)AX;
			else
				DST = (u32)-AX;
			break;
		}
		CONT;
	ALU64_DIV_K:
		switch (OFF) {
		case 0:
			DST = div64_u64(DST, IMM);
			break;
		case 1:
			DST = div64_s64(DST, IMM);
			break;
		}
		CONT;
	ALU_DIV_K:
		switch (OFF) {
		case 0:
			AX = (u32) DST;
			do_div(AX, (u32) IMM);
			DST = (u32) AX;
			break;
		case 1:
			AX = abs((s32)DST);
			do_div(AX, abs((s32)IMM));
			if (((s32)DST < 0) == ((s32)IMM < 0))
				DST = (u32)AX;
			else
				DST = (u32)-AX;
			break;
		}
		CONT;
	ALU_END_TO_BE:
		switch (IMM) {
		case 16:
			DST = (__force u16) cpu_to_be16(DST);
			break;
		case 32:
			DST = (__force u32) cpu_to_be32(DST);
			break;
		case 64:
			DST = (__force u64) cpu_to_be64(DST);
			break;
		}
		CONT;
	ALU_END_TO_LE:
		switch (IMM) {
		case 16:
			DST = (__force u16) cpu_to_le16(DST);
			break;
		case 32:
			DST = (__force u32) cpu_to_le32(DST);
			break;
		case 64:
			DST = (__force u64) cpu_to_le64(DST);
			break;
		}
		CONT;
	ALU64_END_TO_LE:
		switch (IMM) {
		case 16:
			DST = (__force u16) __swab16(DST);
			break;
		case 32:
			DST = (__force u32) __swab32(DST);
			break;
		case 64:
			DST = (__force u64) __swab64(DST);
			break;
		}
		CONT;

	/* CALL */
	JMP_CALL:
		/* Function call scratches BPF_R1-BPF_R5 registers,
		 * preserves BPF_R6-BPF_R9, and stores return value
		 * into BPF_R0.
		 */
		BPF_R0 = (__bpf_call_base + insn->imm)(BPF_R1, BPF_R2, BPF_R3,
						       BPF_R4, BPF_R5);
		CONT;

	JMP_CALL_ARGS:
		BPF_R0 = (__bpf_call_base_args + insn->imm)(BPF_R1, BPF_R2,
							    BPF_R3, BPF_R4,
							    BPF_R5,
							    insn + insn->off + 1);
		CONT;

	JMP_TAIL_CALL: {
		struct bpf_map *map = (struct bpf_map *) (unsigned long) BPF_R2;
		struct bpf_array *array = container_of(map, struct bpf_array, map);
		struct bpf_prog *prog;
		u32 index = BPF_R3;

		if (unlikely(index >= array->map.max_entries))
			goto out;

		if (unlikely(tail_call_cnt >= MAX_TAIL_CALL_CNT))
			goto out;

		tail_call_cnt++;

		prog = READ_ONCE(array->ptrs[index]);
		if (!prog)
			goto out;

		/* ARG1 at this point is guaranteed to point to CTX from
		 * the verifier side due to the fact that the tail call is
		 * handled like a helper, that is, bpf_tail_call_proto,
		 * where arg1_type is ARG_PTR_TO_CTX.
		 */
		insn = prog->insnsi;
		goto select_insn;
out:
		CONT;
	}
	JMP_JA:
		insn += insn->off;
		CONT;
	JMP32_JA:
		insn += insn->imm;
		CONT;
	JMP_EXIT:
		return BPF_R0;
	/* JMP */
#define COND_JMP(SIGN, OPCODE, CMP_OP)				\
	JMP_##OPCODE##_X:					\
		if ((SIGN##64) DST CMP_OP (SIGN##64) SRC) {	\
			insn += insn->off;			\
			CONT_JMP;				\
		}						\
		CONT;						\
	JMP32_##OPCODE##_X:					\
		if ((SIGN##32) DST CMP_OP (SIGN##32) SRC) {	\
			insn += insn->off;			\
			CONT_JMP;				\
		}						\
		CONT;						\
	JMP_##OPCODE##_K:					\
		if ((SIGN##64) DST CMP_OP (SIGN##64) IMM) {	\
			insn += insn->off;			\
			CONT_JMP;				\
		}						\
		CONT;						\
	JMP32_##OPCODE##_K:					\
		if ((SIGN##32) DST CMP_OP (SIGN##32) IMM) {	\
			insn += insn->off;			\
			CONT_JMP;				\
		}						\
		CONT;
	COND_JMP(u, JEQ, ==)
	COND_JMP(u, JNE, !=)
	COND_JMP(u, JGT, >)
	COND_JMP(u, JLT, <)
	COND_JMP(u, JGE, >=)
	COND_JMP(u, JLE, <=)
	COND_JMP(u, JSET, &)
	COND_JMP(s, JSGT, >)
	COND_JMP(s, JSLT, <)
	COND_JMP(s, JSGE, >=)
	COND_JMP(s, JSLE, <=)
#undef COND_JMP
	/* ST, STX and LDX*/
	ST_NOSPEC:
		/* Speculation barrier for mitigating Speculative Store Bypass.
		 * In case of arm64, we rely on the firmware mitigation as
		 * controlled via the ssbd kernel parameter. Whenever the
		 * mitigation is enabled, it works for all of the kernel code
		 * with no need to provide any additional instructions here.
		 * In case of x86, we use 'lfence' insn for mitigation. We
		 * reuse preexisting logic from Spectre v1 mitigation that
		 * happens to produce the required code on x86 for v4 as well.
		 */
		barrier_nospec();
		CONT;
#define LDST(SIZEOP, SIZE)						\
	STX_MEM_##SIZEOP:						\
		*(SIZE *)(unsigned long) (DST + insn->off) = SRC;	\
		CONT;							\
	ST_MEM_##SIZEOP:						\
		*(SIZE *)(unsigned long) (DST + insn->off) = IMM;	\
		CONT;							\
	LDX_MEM_##SIZEOP:						\
		DST = *(SIZE *)(unsigned long) (SRC + insn->off);	\
		CONT;							\
	LDX_PROBE_MEM_##SIZEOP:						\
		bpf_probe_read_kernel_common(&DST, sizeof(SIZE),	\
			      (const void *)(long) (SRC + insn->off));	\
		DST = *((SIZE *)&DST);					\
		CONT;

	LDST(B,   u8)
	LDST(H,  u16)
	LDST(W,  u32)
	LDST(DW, u64)
#undef LDST

#define LDSX(SIZEOP, SIZE)						\
	LDX_MEMSX_##SIZEOP:						\
		DST = *(SIZE *)(unsigned long) (SRC + insn->off);	\
		CONT;							\
	LDX_PROBE_MEMSX_##SIZEOP:					\
		bpf_probe_read_kernel_common(&DST, sizeof(SIZE),		\
				      (const void *)(long) (SRC + insn->off));	\
		DST = *((SIZE *)&DST);					\
		CONT;

	LDSX(B,   s8)
	LDSX(H,  s16)
	LDSX(W,  s32)
#undef LDSX

#define ATOMIC_ALU_OP(BOP, KOP)						\
		case BOP:						\
			if (BPF_SIZE(insn->code) == BPF_W)		\
				atomic_##KOP((u32) SRC, (atomic_t *)(unsigned long) \
					     (DST + insn->off));	\
			else						\
				atomic64_##KOP((u64) SRC, (atomic64_t *)(unsigned long) \
					       (DST + insn->off));	\
			break;						\
		case BOP | BPF_FETCH:					\
			if (BPF_SIZE(insn->code) == BPF_W)		\
				SRC = (u32) atomic_fetch_##KOP(		\
					(u32) SRC,			\
					(atomic_t *)(unsigned long) (DST + insn->off)); \
			else						\
				SRC = (u64) atomic64_fetch_##KOP(	\
					(u64) SRC,			\
					(atomic64_t *)(unsigned long) (DST + insn->off)); \
			break;

	STX_ATOMIC_DW:
	STX_ATOMIC_W:
		switch (IMM) {
		ATOMIC_ALU_OP(BPF_ADD, add)
		ATOMIC_ALU_OP(BPF_AND, and)
		ATOMIC_ALU_OP(BPF_OR, or)
		ATOMIC_ALU_OP(BPF_XOR, xor)
#undef ATOMIC_ALU_OP

		case BPF_XCHG:
			if (BPF_SIZE(insn->code) == BPF_W)
				SRC = (u32) atomic_xchg(
					(atomic_t *)(unsigned long) (DST + insn->off),
					(u32) SRC);
			else
				SRC = (u64) atomic64_xchg(
					(atomic64_t *)(unsigned long) (DST + insn->off),
					(u64) SRC);
			break;
		case BPF_CMPXCHG:
			if (BPF_SIZE(insn->code) == BPF_W)
				BPF_R0 = (u32) atomic_cmpxchg(
					(atomic_t *)(unsigned long) (DST + insn->off),
					(u32) BPF_R0, (u32) SRC);
			else
				BPF_R0 = (u64) atomic64_cmpxchg(
					(atomic64_t *)(unsigned long) (DST + insn->off),
					(u64) BPF_R0, (u64) SRC);
			break;

		default:
			goto default_label;
		}
		CONT;

	default_label:
		/* If we ever reach this, we have a bug somewhere. Die hard here
		 * instead of just returning 0; we could be somewhere in a subprog,
		 * so execution could continue otherwise which we do /not/ want.
		 *
		 * Note, verifier whitelists all opcodes in bpf_opcode_in_insntable().
		 */
		pr_warn("BPF interpreter: unknown opcode %02x (imm: 0x%x)\n",
			insn->code, insn->imm);
		BUG_ON(1);
		return 0;
}

#define PROG_NAME(stack_size) __bpf_prog_run##stack_size
#define DEFINE_BPF_PROG_RUN(stack_size) \
static unsigned int PROG_NAME(stack_size)(const void *ctx, const struct bpf_insn *insn) \
{ \
	u64 stack[stack_size / sizeof(u64)]; \
	u64 regs[MAX_BPF_EXT_REG] = {}; \
\
	kmsan_unpoison_memory(stack, sizeof(stack)); \
	FP = (u64) (unsigned long) &stack[ARRAY_SIZE(stack)]; \
	ARG1 = (u64) (unsigned long) ctx; \
	return ___bpf_prog_run(regs, insn); \
}

#define PROG_NAME_ARGS(stack_size) __bpf_prog_run_args##stack_size
#define DEFINE_BPF_PROG_RUN_ARGS(stack_size) \
static u64 PROG_NAME_ARGS(stack_size)(u64 r1, u64 r2, u64 r3, u64 r4, u64 r5, \
				      const struct bpf_insn *insn) \
{ \
	u64 stack[stack_size / sizeof(u64)]; \
	u64 regs[MAX_BPF_EXT_REG]; \
\
	kmsan_unpoison_memory(stack, sizeof(stack)); \
	FP = (u64) (unsigned long) &stack[ARRAY_SIZE(stack)]; \
	BPF_R1 = r1; \
	BPF_R2 = r2; \
	BPF_R3 = r3; \
	BPF_R4 = r4; \
	BPF_R5 = r5; \
	return ___bpf_prog_run(regs, insn); \
}

#define EVAL1(FN, X) FN(X)
#define EVAL2(FN, X, Y...) FN(X) EVAL1(FN, Y)
#define EVAL3(FN, X, Y...) FN(X) EVAL2(FN, Y)
#define EVAL4(FN, X, Y...) FN(X) EVAL3(FN, Y)
#define EVAL5(FN, X, Y...) FN(X) EVAL4(FN, Y)
#define EVAL6(FN, X, Y...) FN(X) EVAL5(FN, Y)

EVAL6(DEFINE_BPF_PROG_RUN, 32, 64, 96, 128, 160, 192);
EVAL6(DEFINE_BPF_PROG_RUN, 224, 256, 288, 320, 352, 384);
EVAL4(DEFINE_BPF_PROG_RUN, 416, 448, 480, 512);

EVAL6(DEFINE_BPF_PROG_RUN_ARGS, 32, 64, 96, 128, 160, 192);
EVAL6(DEFINE_BPF_PROG_RUN_ARGS, 224, 256, 288, 320, 352, 384);
EVAL4(DEFINE_BPF_PROG_RUN_ARGS, 416, 448, 480, 512);

#define PROG_NAME_LIST(stack_size) PROG_NAME(stack_size),

static unsigned int (*interpreters[])(const void *ctx,
				      const struct bpf_insn *insn) = {
EVAL6(PROG_NAME_LIST, 32, 64, 96, 128, 160, 192)
EVAL6(PROG_NAME_LIST, 224, 256, 288, 320, 352, 384)
EVAL4(PROG_NAME_LIST, 416, 448, 480, 512)
};
#undef PROG_NAME_LIST
#define PROG_NAME_LIST(stack_size) PROG_NAME_ARGS(stack_size),
static __maybe_unused
u64 (*interpreters_args[])(u64 r1, u64 r2, u64 r3, u64 r4, u64 r5,
			   const struct bpf_insn *insn) = {
EVAL6(PROG_NAME_LIST, 32, 64, 96, 128, 160, 192)
EVAL6(PROG_NAME_LIST, 224, 256, 288, 320, 352, 384)
EVAL4(PROG_NAME_LIST, 416, 448, 480, 512)
};
#undef PROG_NAME_LIST

#ifdef CONFIG_BPF_SYSCALL
void bpf_patch_call_args(struct bpf_insn *insn, u32 stack_depth)
{
	stack_depth = max_t(u32, stack_depth, 1);
	insn->off = (s16) insn->imm;
	insn->imm = interpreters_args[(round_up(stack_depth, 32) / 32) - 1] -
		__bpf_call_base_args;
	insn->code = BPF_JMP | BPF_CALL_ARGS;
}
#endif
#else
static unsigned int __bpf_prog_ret0_warn(const void *ctx,
					 const struct bpf_insn *insn)
{
	/* If this handler ever gets executed, then BPF_JIT_ALWAYS_ON
	 * is not working properly, so warn about it!
	 */
	WARN_ON_ONCE(1);
	return 0;
}
#endif

bool bpf_prog_map_compatible(struct bpf_map *map,
			     const struct bpf_prog *fp)
{
	enum bpf_prog_type prog_type = resolve_prog_type(fp);
	bool ret;

	if (fp->kprobe_override)
		return false;

	/* XDP programs inserted into maps are not guaranteed to run on
	 * a particular netdev (and can run outside driver context entirely
	 * in the case of devmap and cpumap). Until device checks
	 * are implemented, prohibit adding dev-bound programs to program maps.
	 */
	if (bpf_prog_is_dev_bound(fp->aux))
		return false;

	spin_lock(&map->owner.lock);
	if (!map->owner.type) {
		/* There's no owner yet where we could check for
		 * compatibility.
		 */
		map->owner.type  = prog_type;
		map->owner.jited = fp->jited;
		map->owner.xdp_has_frags = fp->aux->xdp_has_frags;
		ret = true;
	} else {
		ret = map->owner.type  == prog_type &&
		      map->owner.jited == fp->jited &&
		      map->owner.xdp_has_frags == fp->aux->xdp_has_frags;
	}
	spin_unlock(&map->owner.lock);

	return ret;
}

static int bpf_check_tail_call(const struct bpf_prog *fp)
{
	struct bpf_prog_aux *aux = fp->aux;
	int i, ret = 0;

	mutex_lock(&aux->used_maps_mutex);
	for (i = 0; i < aux->used_map_cnt; i++) {
		struct bpf_map *map = aux->used_maps[i];

		if (!map_type_contains_progs(map))
			continue;

		if (!bpf_prog_map_compatible(map, fp)) {
			ret = -EINVAL;
			goto out;
		}
	}

out:
	mutex_unlock(&aux->used_maps_mutex);
	return ret;
}

static void bpf_prog_select_func(struct bpf_prog *fp)
{
#ifndef CONFIG_BPF_JIT_ALWAYS_ON
	u32 stack_depth = max_t(u32, fp->aux->stack_depth, 1);

	fp->bpf_func = interpreters[(round_up(stack_depth, 32) / 32) - 1];
#else
	fp->bpf_func = __bpf_prog_ret0_warn;
#endif
}

/**
 *	bpf_prog_select_runtime - select exec runtime for BPF program
 *	@fp: bpf_prog populated with BPF program
 *	@err: pointer to error variable
 *
 * Try to JIT eBPF program, if JIT is not available, use interpreter.
 * The BPF program will be executed via bpf_prog_run() function.
 *
 * Return: the &fp argument along with &err set to 0 for success or
 * a negative errno code on failure
 */
struct bpf_prog *bpf_prog_select_runtime(struct bpf_prog *fp, int *err)
{
	/* In case of BPF to BPF calls, verifier did all the prep
	 * work with regards to JITing, etc.
	 */
	bool jit_needed = false;

	if (fp->bpf_func)
		goto finalize;

	if (IS_ENABLED(CONFIG_BPF_JIT_ALWAYS_ON) ||
	    bpf_prog_has_kfunc_call(fp))
		jit_needed = true;

	bpf_prog_select_func(fp);

	/* eBPF JITs can rewrite the program in case constant
	 * blinding is active. However, in case of error during
	 * blinding, bpf_int_jit_compile() must always return a
	 * valid program, which in this case would simply not
	 * be JITed, but falls back to the interpreter.
	 */
	if (!bpf_prog_is_offloaded(fp->aux)) {
		*err = bpf_prog_alloc_jited_linfo(fp);
		if (*err)
			return fp;

		fp = bpf_int_jit_compile(fp);
		bpf_prog_jit_attempt_done(fp);
		if (!fp->jited && jit_needed) {
			*err = -ENOTSUPP;
			return fp;
		}
	} else {
		*err = bpf_prog_offload_compile(fp);
		if (*err)
			return fp;
	}

finalize:
	*err = bpf_prog_lock_ro(fp);
	if (*err)
		return fp;

	/* The tail call compatibility check can only be done at
	 * this late stage as we need to determine, if we deal
	 * with JITed or non JITed program concatenations and not
	 * all eBPF JITs might immediately support all features.
	 */
	*err = bpf_check_tail_call(fp);

	return fp;
}
EXPORT_SYMBOL_GPL(bpf_prog_select_runtime);

static unsigned int __bpf_prog_ret1(const void *ctx,
				    const struct bpf_insn *insn)
{
	return 1;
}

static struct bpf_prog_dummy {
	struct bpf_prog prog;
} dummy_bpf_prog = {
	.prog = {
		.bpf_func = __bpf_prog_ret1,
	},
};

struct bpf_empty_prog_array bpf_empty_prog_array = {
	.null_prog = NULL,
};
EXPORT_SYMBOL(bpf_empty_prog_array);

struct bpf_prog_array *bpf_prog_array_alloc(u32 prog_cnt, gfp_t flags)
{
	struct bpf_prog_array *p;

	if (prog_cnt)
		p = kzalloc(struct_size(p, items, prog_cnt + 1), flags);
	else
		p = &bpf_empty_prog_array.hdr;

	return p;
}

void bpf_prog_array_free(struct bpf_prog_array *progs)
{
	if (!progs || progs == &bpf_empty_prog_array.hdr)
		return;
	kfree_rcu(progs, rcu);
}

static void __bpf_prog_array_free_sleepable_cb(struct rcu_head *rcu)
{
	struct bpf_prog_array *progs;

	/* If RCU Tasks Trace grace period implies RCU grace period, there is
	 * no need to call kfree_rcu(), just call kfree() directly.
	 */
	progs = container_of(rcu, struct bpf_prog_array, rcu);
	if (rcu_trace_implies_rcu_gp())
		kfree(progs);
	else
		kfree_rcu(progs, rcu);
}

void bpf_prog_array_free_sleepable(struct bpf_prog_array *progs)
{
	if (!progs || progs == &bpf_empty_prog_array.hdr)
		return;
	call_rcu_tasks_trace(&progs->rcu, __bpf_prog_array_free_sleepable_cb);
}

int bpf_prog_array_length(struct bpf_prog_array *array)
{
	struct bpf_prog_array_item *item;
	u32 cnt = 0;

	for (item = array->items; item->prog; item++)
		if (item->prog != &dummy_bpf_prog.prog)
			cnt++;
	return cnt;
}

bool bpf_prog_array_is_empty(struct bpf_prog_array *array)
{
	struct bpf_prog_array_item *item;

	for (item = array->items; item->prog; item++)
		if (item->prog != &dummy_bpf_prog.prog)
			return false;
	return true;
}

static bool bpf_prog_array_copy_core(struct bpf_prog_array *array,
				     u32 *prog_ids,
				     u32 request_cnt)
{
	struct bpf_prog_array_item *item;
	int i = 0;

	for (item = array->items; item->prog; item++) {
		if (item->prog == &dummy_bpf_prog.prog)
			continue;
		prog_ids[i] = item->prog->aux->id;
		if (++i == request_cnt) {
			item++;
			break;
		}
	}

	return !!(item->prog);
}

int bpf_prog_array_copy_to_user(struct bpf_prog_array *array,
				__u32 __user *prog_ids, u32 cnt)
{
	unsigned long err = 0;
	bool nospc;
	u32 *ids;

	/* users of this function are doing:
	 * cnt = bpf_prog_array_length();
	 * if (cnt > 0)
	 *     bpf_prog_array_copy_to_user(..., cnt);
	 * so below kcalloc doesn't need extra cnt > 0 check.
	 */
	ids = kcalloc(cnt, sizeof(u32), GFP_USER | __GFP_NOWARN);
	if (!ids)
		return -ENOMEM;
	nospc = bpf_prog_array_copy_core(array, ids, cnt);
	err = copy_to_user(prog_ids, ids, cnt * sizeof(u32));
	kfree(ids);
	if (err)
		return -EFAULT;
	if (nospc)
		return -ENOSPC;
	return 0;
}

void bpf_prog_array_delete_safe(struct bpf_prog_array *array,
				struct bpf_prog *old_prog)
{
	struct bpf_prog_array_item *item;

	for (item = array->items; item->prog; item++)
		if (item->prog == old_prog) {
			WRITE_ONCE(item->prog, &dummy_bpf_prog.prog);
			break;
		}
}

/**
 * bpf_prog_array_delete_safe_at() - Replaces the program at the given
 *                                   index into the program array with
 *                                   a dummy no-op program.
 * @array: a bpf_prog_array
 * @index: the index of the program to replace
 *
 * Skips over dummy programs, by not counting them, when calculating
 * the position of the program to replace.
 *
 * Return:
 * * 0		- Success
 * * -EINVAL	- Invalid index value. Must be a non-negative integer.
 * * -ENOENT	- Index out of range
 */
int bpf_prog_array_delete_safe_at(struct bpf_prog_array *array, int index)
{
	return bpf_prog_array_update_at(array, index, &dummy_bpf_prog.prog);
}

/**
 * bpf_prog_array_update_at() - Updates the program at the given index
 *                              into the program array.
 * @array: a bpf_prog_array
 * @index: the index of the program to update
 * @prog: the program to insert into the array
 *
 * Skips over dummy programs, by not counting them, when calculating
 * the position of the program to update.
 *
 * Return:
 * * 0		- Success
 * * -EINVAL	- Invalid index value. Must be a non-negative integer.
 * * -ENOENT	- Index out of range
 */
int bpf_prog_array_update_at(struct bpf_prog_array *array, int index,
			     struct bpf_prog *prog)
{
	struct bpf_prog_array_item *item;

	if (unlikely(index < 0))
		return -EINVAL;

	for (item = array->items; item->prog; item++) {
		if (item->prog == &dummy_bpf_prog.prog)
			continue;
		if (!index) {
			WRITE_ONCE(item->prog, prog);
			return 0;
		}
		index--;
	}
	return -ENOENT;
}

int bpf_prog_array_copy(struct bpf_prog_array *old_array,
			struct bpf_prog *exclude_prog,
			struct bpf_prog *include_prog,
			u64 bpf_cookie,
			struct bpf_prog_array **new_array)
{
	int new_prog_cnt, carry_prog_cnt = 0;
	struct bpf_prog_array_item *existing, *new;
	struct bpf_prog_array *array;
	bool found_exclude = false;

	/* Figure out how many existing progs we need to carry over to
	 * the new array.
	 */
	if (old_array) {
		existing = old_array->items;
		for (; existing->prog; existing++) {
			if (existing->prog == exclude_prog) {
				found_exclude = true;
				continue;
			}
			if (existing->prog != &dummy_bpf_prog.prog)
				carry_prog_cnt++;
			if (existing->prog == include_prog)
				return -EEXIST;
		}
	}

	if (exclude_prog && !found_exclude)
		return -ENOENT;

	/* How many progs (not NULL) will be in the new array? */
	new_prog_cnt = carry_prog_cnt;
	if (include_prog)
		new_prog_cnt += 1;

	/* Do we have any prog (not NULL) in the new array? */
	if (!new_prog_cnt) {
		*new_array = NULL;
		return 0;
	}

	/* +1 as the end of prog_array is marked with NULL */
	array = bpf_prog_array_alloc(new_prog_cnt + 1, GFP_KERNEL);
	if (!array)
		return -ENOMEM;
	new = array->items;

	/* Fill in the new prog array */
	if (carry_prog_cnt) {
		existing = old_array->items;
		for (; existing->prog; existing++) {
			if (existing->prog == exclude_prog ||
			    existing->prog == &dummy_bpf_prog.prog)
				continue;

			new->prog = existing->prog;
			new->bpf_cookie = existing->bpf_cookie;
			new++;
		}
	}
	if (include_prog) {
		new->prog = include_prog;
		new->bpf_cookie = bpf_cookie;
		new++;
	}
	new->prog = NULL;
	*new_array = array;
	return 0;
}

int bpf_prog_array_copy_info(struct bpf_prog_array *array,
			     u32 *prog_ids, u32 request_cnt,
			     u32 *prog_cnt)
{
	u32 cnt = 0;

	if (array)
		cnt = bpf_prog_array_length(array);

	*prog_cnt = cnt;

	/* return early if user requested only program count or nothing to copy */
	if (!request_cnt || !cnt)
		return 0;

	/* this function is called under trace/bpf_trace.c: bpf_event_mutex */
	return bpf_prog_array_copy_core(array, prog_ids, request_cnt) ? -ENOSPC
								     : 0;
}

void __bpf_free_used_maps(struct bpf_prog_aux *aux,
			  struct bpf_map **used_maps, u32 len)
{
	struct bpf_map *map;
	bool sleepable;
	u32 i;

	sleepable = aux->prog->sleepable;
	for (i = 0; i < len; i++) {
		map = used_maps[i];
		if (map->ops->map_poke_untrack)
			map->ops->map_poke_untrack(map, aux);
		if (sleepable)
			atomic64_dec(&map->sleepable_refcnt);
		bpf_map_put(map);
	}
}

static void bpf_free_used_maps(struct bpf_prog_aux *aux)
{
	__bpf_free_used_maps(aux, aux->used_maps, aux->used_map_cnt);
	kfree(aux->used_maps);
}

void __bpf_free_used_btfs(struct bpf_prog_aux *aux,
			  struct btf_mod_pair *used_btfs, u32 len)
{
#ifdef CONFIG_BPF_SYSCALL
	struct btf_mod_pair *btf_mod;
	u32 i;

	for (i = 0; i < len; i++) {
		btf_mod = &used_btfs[i];
		if (btf_mod->module)
			module_put(btf_mod->module);
		btf_put(btf_mod->btf);
	}
#endif
}

static void bpf_free_used_btfs(struct bpf_prog_aux *aux)
{
	__bpf_free_used_btfs(aux, aux->used_btfs, aux->used_btf_cnt);
	kfree(aux->used_btfs);
}

static void bpf_prog_free_deferred(struct work_struct *work)
{
	struct bpf_prog_aux *aux;
	int i;

	aux = container_of(work, struct bpf_prog_aux, work);
#ifdef CONFIG_BPF_SYSCALL
	bpf_free_kfunc_btf_tab(aux->kfunc_btf_tab);
#endif
#ifdef CONFIG_CGROUP_BPF
	if (aux->cgroup_atype != CGROUP_BPF_ATTACH_TYPE_INVALID)
		bpf_cgroup_atype_put(aux->cgroup_atype);
#endif
	bpf_free_used_maps(aux);
	bpf_free_used_btfs(aux);
	if (bpf_prog_is_dev_bound(aux))
		bpf_prog_dev_bound_destroy(aux->prog);
#ifdef CONFIG_PERF_EVENTS
	if (aux->prog->has_callchain_buf)
		put_callchain_buffers();
#endif
	if (aux->dst_trampoline)
		bpf_trampoline_put(aux->dst_trampoline);
	for (i = 0; i < aux->real_func_cnt; i++) {
		/* We can just unlink the subprog poke descriptor table as
		 * it was originally linked to the main program and is also
		 * released along with it.
		 */
		aux->func[i]->aux->poke_tab = NULL;
		bpf_jit_free(aux->func[i]);
	}
	if (aux->real_func_cnt) {
		kfree(aux->func);
		bpf_prog_unlock_free(aux->prog);
	} else {
		bpf_jit_free(aux->prog);
	}
}

void bpf_prog_free(struct bpf_prog *fp)
{
	struct bpf_prog_aux *aux = fp->aux;

	if (aux->dst_prog)
		bpf_prog_put(aux->dst_prog);
	bpf_token_put(aux->token);
	INIT_WORK(&aux->work, bpf_prog_free_deferred);
	schedule_work(&aux->work);
}
EXPORT_SYMBOL_GPL(bpf_prog_free);

/* RNG for unprivileged user space with separated state from prandom_u32(). */
static DEFINE_PER_CPU(struct rnd_state, bpf_user_rnd_state);

void bpf_user_rnd_init_once(void)
{
	prandom_init_once(&bpf_user_rnd_state);
}

BPF_CALL_0(bpf_user_rnd_u32)
{
	/* Should someone ever have the rather unwise idea to use some
	 * of the registers passed into this function, then note that
	 * this function is called from native eBPF and classic-to-eBPF
	 * transformations. Register assignments from both sides are
	 * different, f.e. classic always sets fn(ctx, A, X) here.
	 */
	struct rnd_state *state;
	u32 res;

	state = &get_cpu_var(bpf_user_rnd_state);
	res = prandom_u32_state(state);
	put_cpu_var(bpf_user_rnd_state);

	return res;
}

BPF_CALL_0(bpf_get_raw_cpu_id)
{
	return raw_smp_processor_id();
}

/* Weak definitions of helper functions in case we don't have bpf syscall. */
const struct bpf_func_proto bpf_map_lookup_elem_proto __weak;
const struct bpf_func_proto bpf_map_update_elem_proto __weak;
const struct bpf_func_proto bpf_map_delete_elem_proto __weak;
const struct bpf_func_proto bpf_map_push_elem_proto __weak;
const struct bpf_func_proto bpf_map_pop_elem_proto __weak;
const struct bpf_func_proto bpf_map_peek_elem_proto __weak;
const struct bpf_func_proto bpf_map_lookup_percpu_elem_proto __weak;
const struct bpf_func_proto bpf_spin_lock_proto __weak;
const struct bpf_func_proto bpf_spin_unlock_proto __weak;
const struct bpf_func_proto bpf_jiffies64_proto __weak;

const struct bpf_func_proto bpf_get_prandom_u32_proto __weak;
const struct bpf_func_proto bpf_get_smp_processor_id_proto __weak;
const struct bpf_func_proto bpf_get_numa_node_id_proto __weak;
const struct bpf_func_proto bpf_ktime_get_ns_proto __weak;
const struct bpf_func_proto bpf_ktime_get_boot_ns_proto __weak;
const struct bpf_func_proto bpf_ktime_get_coarse_ns_proto __weak;
const struct bpf_func_proto bpf_ktime_get_tai_ns_proto __weak;

const struct bpf_func_proto bpf_get_current_pid_tgid_proto __weak;
const struct bpf_func_proto bpf_get_current_uid_gid_proto __weak;
const struct bpf_func_proto bpf_get_current_comm_proto __weak;
const struct bpf_func_proto bpf_get_current_cgroup_id_proto __weak;
const struct bpf_func_proto bpf_get_current_ancestor_cgroup_id_proto __weak;
const struct bpf_func_proto bpf_get_local_storage_proto __weak;
const struct bpf_func_proto bpf_get_ns_current_pid_tgid_proto __weak;
const struct bpf_func_proto bpf_snprintf_btf_proto __weak;
const struct bpf_func_proto bpf_seq_printf_btf_proto __weak;
const struct bpf_func_proto bpf_set_retval_proto __weak;
const struct bpf_func_proto bpf_get_retval_proto __weak;

const struct bpf_func_proto * __weak bpf_get_trace_printk_proto(void)
{
	return NULL;
}

const struct bpf_func_proto * __weak bpf_get_trace_vprintk_proto(void)
{
	return NULL;
}

u64 __weak
bpf_event_output(struct bpf_map *map, u64 flags, void *meta, u64 meta_size,
		 void *ctx, u64 ctx_size, bpf_ctx_copy_t ctx_copy)
{
	return -ENOTSUPP;
}
EXPORT_SYMBOL_GPL(bpf_event_output);

/* Always built-in helper functions. */
const struct bpf_func_proto bpf_tail_call_proto = {
	.func		= NULL,
	.gpl_only	= false,
	.ret_type	= RET_VOID,
	.arg1_type	= ARG_PTR_TO_CTX,
	.arg2_type	= ARG_CONST_MAP_PTR,
	.arg3_type	= ARG_ANYTHING,
};

/* Stub for JITs that only support cBPF. eBPF programs are interpreted.
 * It is encouraged to implement bpf_int_jit_compile() instead, so that
 * eBPF and implicitly also cBPF can get JITed!
 */
struct bpf_prog * __weak bpf_int_jit_compile(struct bpf_prog *prog)
{
	return prog;
}

/* Stub for JITs that support eBPF. All cBPF code gets transformed into
 * eBPF by the kernel and is later compiled by bpf_int_jit_compile().
 */
void __weak bpf_jit_compile(struct bpf_prog *prog)
{
}

bool __weak bpf_helper_changes_pkt_data(void *func)
{
	return false;
}

/* Return TRUE if the JIT backend wants verifier to enable sub-register usage
 * analysis code and wants explicit zero extension inserted by verifier.
 * Otherwise, return FALSE.
 *
 * The verifier inserts an explicit zero extension after BPF_CMPXCHGs even if
 * you don't override this. JITs that don't want these extra insns can detect
 * them using insn_is_zext.
 */
bool __weak bpf_jit_needs_zext(void)
{
	return false;
}

/* Return true if the JIT inlines the call to the helper corresponding to
 * the imm.
 *
 * The verifier will not patch the insn->imm for the call to the helper if
 * this returns true.
 */
bool __weak bpf_jit_inlines_helper_call(s32 imm)
{
	return false;
}

/* Return TRUE if the JIT backend supports mixing bpf2bpf and tailcalls. */
bool __weak bpf_jit_supports_subprog_tailcalls(void)
{
	return false;
}

bool __weak bpf_jit_supports_percpu_insn(void)
{
	return false;
}

bool __weak bpf_jit_supports_kfunc_call(void)
{
	return false;
}

bool __weak bpf_jit_supports_far_kfunc_call(void)
{
	return false;
}

bool __weak bpf_jit_supports_arena(void)
{
	return false;
}

<<<<<<< HEAD
=======
bool __weak bpf_jit_supports_insn(struct bpf_insn *insn, bool in_arena)
{
	return false;
}

>>>>>>> ff2632d7
u64 __weak bpf_arch_uaddress_limit(void)
{
#if defined(CONFIG_64BIT) && defined(CONFIG_ARCH_HAS_NON_OVERLAPPING_ADDRESS_SPACE)
	return TASK_SIZE;
#else
	return 0;
#endif
}

/* Return TRUE if the JIT backend satisfies the following two conditions:
 * 1) JIT backend supports atomic_xchg() on pointer-sized words.
 * 2) Under the specific arch, the implementation of xchg() is the same
 *    as atomic_xchg() on pointer-sized words.
 */
bool __weak bpf_jit_supports_ptr_xchg(void)
{
	return false;
}

/* To execute LD_ABS/LD_IND instructions __bpf_prog_run() may call
 * skb_copy_bits(), so provide a weak definition of it for NET-less config.
 */
int __weak skb_copy_bits(const struct sk_buff *skb, int offset, void *to,
			 int len)
{
	return -EFAULT;
}

int __weak bpf_arch_text_poke(void *ip, enum bpf_text_poke_type t,
			      void *addr1, void *addr2)
{
	return -ENOTSUPP;
}

void * __weak bpf_arch_text_copy(void *dst, void *src, size_t len)
{
	return ERR_PTR(-ENOTSUPP);
}

int __weak bpf_arch_text_invalidate(void *dst, size_t len)
{
	return -ENOTSUPP;
}

bool __weak bpf_jit_supports_exceptions(void)
{
	return false;
}

void __weak arch_bpf_stack_walk(bool (*consume_fn)(void *cookie, u64 ip, u64 sp, u64 bp), void *cookie)
{
}

/* for configs without MMU or 32-bit */
__weak const struct bpf_map_ops arena_map_ops;
__weak u64 bpf_arena_get_user_vm_start(struct bpf_arena *arena)
{
	return 0;
}
__weak u64 bpf_arena_get_kern_vm_start(struct bpf_arena *arena)
{
	return 0;
}

#ifdef CONFIG_BPF_SYSCALL
static int __init bpf_global_ma_init(void)
{
	int ret;

	ret = bpf_mem_alloc_init(&bpf_global_ma, 0, false);
	bpf_global_ma_set = !ret;
	return ret;
}
late_initcall(bpf_global_ma_init);
#endif

DEFINE_STATIC_KEY_FALSE(bpf_stats_enabled_key);
EXPORT_SYMBOL(bpf_stats_enabled_key);

/* All definitions of tracepoints related to BPF. */
#define CREATE_TRACE_POINTS
#include <linux/bpf_trace.h>

EXPORT_TRACEPOINT_SYMBOL_GPL(xdp_exception);
EXPORT_TRACEPOINT_SYMBOL_GPL(xdp_bulk_tx);<|MERGE_RESOLUTION|>--- conflicted
+++ resolved
@@ -2978,14 +2978,11 @@
 	return false;
 }
 
-<<<<<<< HEAD
-=======
 bool __weak bpf_jit_supports_insn(struct bpf_insn *insn, bool in_arena)
 {
 	return false;
 }
 
->>>>>>> ff2632d7
 u64 __weak bpf_arch_uaddress_limit(void)
 {
 #if defined(CONFIG_64BIT) && defined(CONFIG_ARCH_HAS_NON_OVERLAPPING_ADDRESS_SPACE)
