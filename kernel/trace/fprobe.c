// SPDX-License-Identifier: GPL-2.0
/*
 * fprobe - Simple ftrace probe wrapper for function entry.
 */
#define pr_fmt(fmt) "fprobe: " fmt

#include <linux/err.h>
#include <linux/fprobe.h>
#include <linux/kallsyms.h>
#include <linux/kprobes.h>
#include <linux/rethook.h>
#include <linux/slab.h>
#include <linux/sort.h>

#include "trace.h"

struct fprobe_rethook_node {
	struct rethook_node node;
	unsigned long entry_ip;
	unsigned long entry_parent_ip;
	char data[];
};

static inline void __fprobe_handler(unsigned long ip, unsigned long parent_ip,
			struct ftrace_ops *ops, struct ftrace_regs *fregs)
{
	struct fprobe_rethook_node *fpr;
	struct rethook_node *rh = NULL;
	struct fprobe *fp;
	void *entry_data = NULL;
	int ret = 0;

	fp = container_of(ops, struct fprobe, ops);

	if (fp->exit_handler) {
		rh = rethook_try_get(fp->rethook);
		if (!rh) {
			fp->nmissed++;
			return;
		}
		fpr = container_of(rh, struct fprobe_rethook_node, node);
		fpr->entry_ip = ip;
		fpr->entry_parent_ip = parent_ip;
		if (fp->entry_data_size)
			entry_data = fpr->data;
	}

	if (fp->entry_handler)
		ret = fp->entry_handler(fp, ip, parent_ip, ftrace_get_regs(fregs), entry_data);

	/* If entry_handler returns !0, nmissed is not counted. */
	if (rh) {
		if (ret)
			rethook_recycle(rh);
		else
			rethook_hook(rh, ftrace_get_regs(fregs), true);
	}
}

static void fprobe_handler(unsigned long ip, unsigned long parent_ip,
		struct ftrace_ops *ops, struct ftrace_regs *fregs)
{
	struct fprobe *fp;
	int bit;

	fp = container_of(ops, struct fprobe, ops);
	if (fprobe_disabled(fp))
		return;

	/* recursion detection has to go before any traceable function and
	 * all functions before this point should be marked as notrace
	 */
	bit = ftrace_test_recursion_trylock(ip, parent_ip);
	if (bit < 0) {
		fp->nmissed++;
		return;
	}
	__fprobe_handler(ip, parent_ip, ops, fregs);
	ftrace_test_recursion_unlock(bit);

}
NOKPROBE_SYMBOL(fprobe_handler);

static void fprobe_kprobe_handler(unsigned long ip, unsigned long parent_ip,
				  struct ftrace_ops *ops, struct ftrace_regs *fregs)
{
	struct fprobe *fp;
	int bit;

	fp = container_of(ops, struct fprobe, ops);
	if (fprobe_disabled(fp))
		return;

	/* recursion detection has to go before any traceable function and
	 * all functions called before this point should be marked as notrace
	 */
	bit = ftrace_test_recursion_trylock(ip, parent_ip);
	if (bit < 0) {
		fp->nmissed++;
		return;
	}

	if (unlikely(kprobe_running())) {
		fp->nmissed++;
		return;
	}

	kprobe_busy_begin();
	__fprobe_handler(ip, parent_ip, ops, fregs);
	kprobe_busy_end();
	ftrace_test_recursion_unlock(bit);
}

static void fprobe_exit_handler(struct rethook_node *rh, void *data,
				unsigned long ret_ip, struct pt_regs *regs)
{
	struct fprobe *fp = (struct fprobe *)data;
	struct fprobe_rethook_node *fpr;
	int bit;

	if (!fp || fprobe_disabled(fp))
		return;

	fpr = container_of(rh, struct fprobe_rethook_node, node);

	/*
	 * we need to assure no calls to traceable functions in-between the
	 * end of fprobe_handler and the beginning of fprobe_exit_handler.
	 */
	bit = ftrace_test_recursion_trylock(fpr->entry_ip, fpr->entry_parent_ip);
	if (bit < 0) {
		fp->nmissed++;
		return;
	}

<<<<<<< HEAD
	fp->exit_handler(fp, fpr->entry_ip, regs,
=======
	fp->exit_handler(fp, fpr->entry_ip, ret_ip, regs,
>>>>>>> a901a356
			 fp->entry_data_size ? (void *)fpr->data : NULL);
	ftrace_test_recursion_unlock(bit);
}
NOKPROBE_SYMBOL(fprobe_exit_handler);

static int symbols_cmp(const void *a, const void *b)
{
	const char **str_a = (const char **) a;
	const char **str_b = (const char **) b;

	return strcmp(*str_a, *str_b);
}

/* Convert ftrace location address from symbols */
static unsigned long *get_ftrace_locations(const char **syms, int num)
{
	unsigned long *addrs;

	/* Convert symbols to symbol address */
	addrs = kcalloc(num, sizeof(*addrs), GFP_KERNEL);
	if (!addrs)
		return ERR_PTR(-ENOMEM);

	/* ftrace_lookup_symbols expects sorted symbols */
	sort(syms, num, sizeof(*syms), symbols_cmp, NULL);

	if (!ftrace_lookup_symbols(syms, num, addrs))
		return addrs;

	kfree(addrs);
	return ERR_PTR(-ENOENT);
}

static void fprobe_init(struct fprobe *fp)
{
	fp->nmissed = 0;
	if (fprobe_shared_with_kprobes(fp))
		fp->ops.func = fprobe_kprobe_handler;
	else
		fp->ops.func = fprobe_handler;
	fp->ops.flags |= FTRACE_OPS_FL_SAVE_REGS;
}

static int fprobe_init_rethook(struct fprobe *fp, int num)
{
	int i, size;

	if (num < 0)
		return -EINVAL;

	if (!fp->exit_handler) {
		fp->rethook = NULL;
		return 0;
	}

	/* Initialize rethook if needed */
	if (fp->nr_maxactive)
		size = fp->nr_maxactive;
	else
		size = num * num_possible_cpus() * 2;
	if (size < 0)
		return -E2BIG;

	fp->rethook = rethook_alloc((void *)fp, fprobe_exit_handler);
	if (!fp->rethook)
		return -ENOMEM;
	for (i = 0; i < size; i++) {
		struct fprobe_rethook_node *node;

		node = kzalloc(sizeof(*node) + fp->entry_data_size, GFP_KERNEL);
		if (!node) {
			rethook_free(fp->rethook);
			fp->rethook = NULL;
			return -ENOMEM;
		}
		rethook_add_node(fp->rethook, &node->node);
	}
	return 0;
}

static void fprobe_fail_cleanup(struct fprobe *fp)
{
	if (fp->rethook) {
		/* Don't need to cleanup rethook->handler because this is not used. */
		rethook_free(fp->rethook);
		fp->rethook = NULL;
	}
	ftrace_free_filter(&fp->ops);
}

/**
 * register_fprobe() - Register fprobe to ftrace by pattern.
 * @fp: A fprobe data structure to be registered.
 * @filter: A wildcard pattern of probed symbols.
 * @notfilter: A wildcard pattern of NOT probed symbols.
 *
 * Register @fp to ftrace for enabling the probe on the symbols matched to @filter.
 * If @notfilter is not NULL, the symbols matched the @notfilter are not probed.
 *
 * Return 0 if @fp is registered successfully, -errno if not.
 */
int register_fprobe(struct fprobe *fp, const char *filter, const char *notfilter)
{
	struct ftrace_hash *hash;
	unsigned char *str;
	int ret, len;

	if (!fp || !filter)
		return -EINVAL;

	fprobe_init(fp);

	len = strlen(filter);
	str = kstrdup(filter, GFP_KERNEL);
	ret = ftrace_set_filter(&fp->ops, str, len, 0);
	kfree(str);
	if (ret)
		return ret;

	if (notfilter) {
		len = strlen(notfilter);
		str = kstrdup(notfilter, GFP_KERNEL);
		ret = ftrace_set_notrace(&fp->ops, str, len, 0);
		kfree(str);
		if (ret)
			goto out;
	}

	/* TODO:
	 * correctly calculate the total number of filtered symbols
	 * from both filter and notfilter.
	 */
	hash = rcu_access_pointer(fp->ops.local_hash.filter_hash);
	if (WARN_ON_ONCE(!hash))
		goto out;

	ret = fprobe_init_rethook(fp, (int)hash->count);
	if (!ret)
		ret = register_ftrace_function(&fp->ops);

out:
	if (ret)
		fprobe_fail_cleanup(fp);
	return ret;
}
EXPORT_SYMBOL_GPL(register_fprobe);

/**
 * register_fprobe_ips() - Register fprobe to ftrace by address.
 * @fp: A fprobe data structure to be registered.
 * @addrs: An array of target ftrace location addresses.
 * @num: The number of entries of @addrs.
 *
 * Register @fp to ftrace for enabling the probe on the address given by @addrs.
 * The @addrs must be the addresses of ftrace location address, which may be
 * the symbol address + arch-dependent offset.
 * If you unsure what this mean, please use other registration functions.
 *
 * Return 0 if @fp is registered successfully, -errno if not.
 */
int register_fprobe_ips(struct fprobe *fp, unsigned long *addrs, int num)
{
	int ret;

	if (!fp || !addrs || num <= 0)
		return -EINVAL;

	fprobe_init(fp);

	ret = ftrace_set_filter_ips(&fp->ops, addrs, num, 0, 0);
	if (ret)
		return ret;

	ret = fprobe_init_rethook(fp, num);
	if (!ret)
		ret = register_ftrace_function(&fp->ops);

	if (ret)
		fprobe_fail_cleanup(fp);
	return ret;
}
EXPORT_SYMBOL_GPL(register_fprobe_ips);

/**
 * register_fprobe_syms() - Register fprobe to ftrace by symbols.
 * @fp: A fprobe data structure to be registered.
 * @syms: An array of target symbols.
 * @num: The number of entries of @syms.
 *
 * Register @fp to the symbols given by @syms array. This will be useful if
 * you are sure the symbols exist in the kernel.
 *
 * Return 0 if @fp is registered successfully, -errno if not.
 */
int register_fprobe_syms(struct fprobe *fp, const char **syms, int num)
{
	unsigned long *addrs;
	int ret;

	if (!fp || !syms || num <= 0)
		return -EINVAL;

	addrs = get_ftrace_locations(syms, num);
	if (IS_ERR(addrs))
		return PTR_ERR(addrs);

	ret = register_fprobe_ips(fp, addrs, num);

	kfree(addrs);

	return ret;
}
EXPORT_SYMBOL_GPL(register_fprobe_syms);

bool fprobe_is_registered(struct fprobe *fp)
{
	if (!fp || (fp->ops.saved_func != fprobe_handler &&
		    fp->ops.saved_func != fprobe_kprobe_handler))
		return false;
	return true;
}

/**
 * unregister_fprobe() - Unregister fprobe from ftrace
 * @fp: A fprobe data structure to be unregistered.
 *
 * Unregister fprobe (and remove ftrace hooks from the function entries).
 *
 * Return 0 if @fp is unregistered successfully, -errno if not.
 */
int unregister_fprobe(struct fprobe *fp)
{
	int ret;

	if (!fprobe_is_registered(fp))
		return -EINVAL;

	/*
	 * rethook_free() starts disabling the rethook, but the rethook handlers
	 * may be running on other processors at this point. To make sure that all
	 * current running handlers are finished, call unregister_ftrace_function()
	 * after this.
	 */
	if (fp->rethook)
		rethook_free(fp->rethook);

	ret = unregister_ftrace_function(&fp->ops);
	if (ret < 0)
		return ret;

	ftrace_free_filter(&fp->ops);

	return ret;
}
EXPORT_SYMBOL_GPL(unregister_fprobe);<|MERGE_RESOLUTION|>--- conflicted
+++ resolved
@@ -133,11 +133,7 @@
 		return;
 	}
 
-<<<<<<< HEAD
-	fp->exit_handler(fp, fpr->entry_ip, regs,
-=======
 	fp->exit_handler(fp, fpr->entry_ip, ret_ip, regs,
->>>>>>> a901a356
 			 fp->entry_data_size ? (void *)fpr->data : NULL);
 	ftrace_test_recursion_unlock(bit);
 }
