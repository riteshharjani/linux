// SPDX-License-Identifier: GPL-2.0
/*
 * event probes
 *
 * Part of this code was copied from kernel/trace/trace_kprobe.c written by
 * Masami Hiramatsu <mhiramat@kernel.org>
 *
 * Copyright (C) 2021, VMware Inc, Steven Rostedt <rostedt@goodmis.org>
 * Copyright (C) 2021, VMware Inc, Tzvetomir Stoyanov tz.stoyanov@gmail.com>
 *
 */
#include <linux/module.h>
#include <linux/mutex.h>
#include <linux/ftrace.h>

#include "trace_dynevent.h"
#include "trace_probe.h"
#include "trace_probe_tmpl.h"
#include "trace_probe_kernel.h"

#define EPROBE_EVENT_SYSTEM "eprobes"

struct trace_eprobe {
	/* tracepoint system */
	const char *event_system;

	/* tracepoint event */
	const char *event_name;

	/* filter string for the tracepoint */
	char *filter_str;

	struct trace_event_call *event;

	struct dyn_event	devent;
	struct trace_probe	tp;
};

struct eprobe_data {
	struct trace_event_file	*file;
	struct trace_eprobe	*ep;
};

static int __trace_eprobe_create(int argc, const char *argv[]);

static void trace_event_probe_cleanup(struct trace_eprobe *ep)
{
	if (!ep)
		return;
	trace_probe_cleanup(&ep->tp);
	kfree(ep->event_name);
	kfree(ep->event_system);
	if (ep->event)
		trace_event_put_ref(ep->event);
	kfree(ep);
}

static struct trace_eprobe *to_trace_eprobe(struct dyn_event *ev)
{
	return container_of(ev, struct trace_eprobe, devent);
}

static int eprobe_dyn_event_create(const char *raw_command)
{
	return trace_probe_create(raw_command, __trace_eprobe_create);
}

static int eprobe_dyn_event_show(struct seq_file *m, struct dyn_event *ev)
{
	struct trace_eprobe *ep = to_trace_eprobe(ev);
	int i;

	seq_printf(m, "e:%s/%s", trace_probe_group_name(&ep->tp),
				trace_probe_name(&ep->tp));
	seq_printf(m, " %s.%s", ep->event_system, ep->event_name);

	for (i = 0; i < ep->tp.nr_args; i++)
		seq_printf(m, " %s=%s", ep->tp.args[i].name, ep->tp.args[i].comm);
	seq_putc(m, '\n');

	return 0;
}

static int unregister_trace_eprobe(struct trace_eprobe *ep)
{
	/* If other probes are on the event, just unregister eprobe */
	if (trace_probe_has_sibling(&ep->tp))
		goto unreg;

	/* Enabled event can not be unregistered */
	if (trace_probe_is_enabled(&ep->tp))
		return -EBUSY;

	/* Will fail if probe is being used by ftrace or perf */
	if (trace_probe_unregister_event_call(&ep->tp))
		return -EBUSY;

unreg:
	dyn_event_remove(&ep->devent);
	trace_probe_unlink(&ep->tp);

	return 0;
}

static int eprobe_dyn_event_release(struct dyn_event *ev)
{
	struct trace_eprobe *ep = to_trace_eprobe(ev);
	int ret = unregister_trace_eprobe(ep);

	if (!ret)
		trace_event_probe_cleanup(ep);
	return ret;
}

static bool eprobe_dyn_event_is_busy(struct dyn_event *ev)
{
	struct trace_eprobe *ep = to_trace_eprobe(ev);

	return trace_probe_is_enabled(&ep->tp);
}

static bool eprobe_dyn_event_match(const char *system, const char *event,
			int argc, const char **argv, struct dyn_event *ev)
{
	struct trace_eprobe *ep = to_trace_eprobe(ev);
	const char *slash;

	/*
	 * We match the following:
	 *  event only			- match all eprobes with event name
	 *  system and event only	- match all system/event probes
	 *  system only			- match all system probes
	 *
	 * The below has the above satisfied with more arguments:
	 *
	 *  attached system/event	- If the arg has the system and event
	 *				  the probe is attached to, match
	 *				  probes with the attachment.
	 *
	 *  If any more args are given, then it requires a full match.
	 */

	/*
	 * If system exists, but this probe is not part of that system
	 * do not match.
	 */
	if (system && strcmp(trace_probe_group_name(&ep->tp), system) != 0)
		return false;

	/* Must match the event name */
	if (event[0] != '\0' && strcmp(trace_probe_name(&ep->tp), event) != 0)
		return false;

	/* No arguments match all */
	if (argc < 1)
		return true;

	/* First argument is the system/event the probe is attached to */

	slash = strchr(argv[0], '/');
	if (!slash)
		slash = strchr(argv[0], '.');
	if (!slash)
		return false;

	if (strncmp(ep->event_system, argv[0], slash - argv[0]))
		return false;
	if (strcmp(ep->event_name, slash + 1))
		return false;

	argc--;
	argv++;

	/* If there are no other args, then match */
	if (argc < 1)
		return true;

	return trace_probe_match_command_args(&ep->tp, argc, argv);
}

static struct dyn_event_operations eprobe_dyn_event_ops = {
	.create = eprobe_dyn_event_create,
	.show = eprobe_dyn_event_show,
	.is_busy = eprobe_dyn_event_is_busy,
	.free = eprobe_dyn_event_release,
	.match = eprobe_dyn_event_match,
};

static struct trace_eprobe *alloc_event_probe(const char *group,
					      const char *this_event,
					      struct trace_event_call *event,
					      int nargs)
{
	struct trace_eprobe *ep;
	const char *event_name;
	const char *sys_name;
	int ret = -ENOMEM;

	if (!event)
		return ERR_PTR(-ENODEV);

	sys_name = event->class->system;
	event_name = trace_event_name(event);

	ep = kzalloc(struct_size(ep, tp.args, nargs), GFP_KERNEL);
	if (!ep) {
		trace_event_put_ref(event);
		goto error;
	}
	ep->event = event;
	ep->event_name = kstrdup(event_name, GFP_KERNEL);
	if (!ep->event_name)
		goto error;
	ep->event_system = kstrdup(sys_name, GFP_KERNEL);
	if (!ep->event_system)
		goto error;

	ret = trace_probe_init(&ep->tp, this_event, group, false);
	if (ret < 0)
		goto error;

	dyn_event_init(&ep->devent, &eprobe_dyn_event_ops);
	return ep;
error:
	trace_event_probe_cleanup(ep);
	return ERR_PTR(ret);
}

static int trace_eprobe_tp_arg_update(struct trace_eprobe *ep, int i)
{
	struct probe_arg *parg = &ep->tp.args[i];
	struct ftrace_event_field *field;
	struct list_head *head;
	int ret = -ENOENT;

	head = trace_get_fields(ep->event);
	list_for_each_entry(field, head, link) {
		if (!strcmp(parg->code->data, field->name)) {
			kfree(parg->code->data);
			parg->code->data = field;
			return 0;
		}
	}

	/*
	 * Argument not found on event. But allow for comm and COMM
	 * to be used to get the current->comm.
	 */
	if (strcmp(parg->code->data, "COMM") == 0 ||
	    strcmp(parg->code->data, "comm") == 0) {
		parg->code->op = FETCH_OP_COMM;
		ret = 0;
	}

	kfree(parg->code->data);
	parg->code->data = NULL;
	return ret;
}

static int eprobe_event_define_fields(struct trace_event_call *event_call)
{
	struct eprobe_trace_entry_head field;
	struct trace_probe *tp;

	tp = trace_probe_primary_from_call(event_call);
	if (WARN_ON_ONCE(!tp))
		return -ENOENT;

	return traceprobe_define_arg_fields(event_call, sizeof(field), tp);
}

static struct trace_event_fields eprobe_fields_array[] = {
	{ .type = TRACE_FUNCTION_TYPE,
	  .define_fields = eprobe_event_define_fields },
	{}
};

/* Event entry printers */
static enum print_line_t
print_eprobe_event(struct trace_iterator *iter, int flags,
		   struct trace_event *event)
{
	struct eprobe_trace_entry_head *field;
	struct trace_event_call *pevent;
	struct trace_event *probed_event;
	struct trace_seq *s = &iter->seq;
	struct trace_eprobe *ep;
	struct trace_probe *tp;
	unsigned int type;

	field = (struct eprobe_trace_entry_head *)iter->ent;
	tp = trace_probe_primary_from_call(
		container_of(event, struct trace_event_call, event));
	if (WARN_ON_ONCE(!tp))
		goto out;

	ep = container_of(tp, struct trace_eprobe, tp);
	type = ep->event->event.type;

	trace_seq_printf(s, "%s: (", trace_probe_name(tp));

	probed_event = ftrace_find_event(type);
	if (probed_event) {
		pevent = container_of(probed_event, struct trace_event_call, event);
		trace_seq_printf(s, "%s.%s", pevent->class->system,
				 trace_event_name(pevent));
	} else {
		trace_seq_printf(s, "%u", type);
	}

	trace_seq_putc(s, ')');

	if (print_probe_args(s, tp->args, tp->nr_args,
			     (u8 *)&field[1], field) < 0)
		goto out;

	trace_seq_putc(s, '\n');
 out:
	return trace_handle_return(s);
}

static unsigned long get_event_field(struct fetch_insn *code, void *rec)
{
	struct ftrace_event_field *field = code->data;
	unsigned long val;
	void *addr;

	addr = rec + field->offset;

	if (is_string_field(field)) {
		switch (field->filter_type) {
		case FILTER_DYN_STRING:
			val = (unsigned long)(rec + (*(unsigned int *)addr & 0xffff));
			break;
		case FILTER_RDYN_STRING:
			val = (unsigned long)(addr + (*(unsigned int *)addr & 0xffff));
			break;
		case FILTER_STATIC_STRING:
			val = (unsigned long)addr;
			break;
		case FILTER_PTR_STRING:
			val = (unsigned long)(*(char *)addr);
			break;
		default:
			WARN_ON_ONCE(1);
			return 0;
		}
		return val;
	}

	switch (field->size) {
	case 1:
		if (field->is_signed)
			val = *(char *)addr;
		else
			val = *(unsigned char *)addr;
		break;
	case 2:
		if (field->is_signed)
			val = *(short *)addr;
		else
			val = *(unsigned short *)addr;
		break;
	case 4:
		if (field->is_signed)
			val = *(int *)addr;
		else
			val = *(unsigned int *)addr;
		break;
	default:
		if (field->is_signed)
			val = *(long *)addr;
		else
			val = *(unsigned long *)addr;
		break;
	}
	return val;
}

static int get_eprobe_size(struct trace_probe *tp, void *rec)
{
	struct fetch_insn *code;
	struct probe_arg *arg;
	int i, len, ret = 0;

	for (i = 0; i < tp->nr_args; i++) {
		arg = tp->args + i;
		if (arg->dynamic) {
			unsigned long val;

			code = arg->code;
 retry:
			switch (code->op) {
			case FETCH_OP_TP_ARG:
				val = get_event_field(code, rec);
				break;
			case FETCH_OP_IMM:
				val = code->immediate;
				break;
			case FETCH_OP_COMM:
				val = (unsigned long)current->comm;
				break;
			case FETCH_OP_DATA:
				val = (unsigned long)code->data;
				break;
			case FETCH_NOP_SYMBOL:	/* Ignore a place holder */
				code++;
				goto retry;
			default:
				continue;
			}
			code++;
			len = process_fetch_insn_bottom(code, val, NULL, NULL);
			if (len > 0)
				ret += len;
		}
	}

	return ret;
}

/* Kprobe specific fetch functions */

/* Note that we don't verify it, since the code does not come from user space */
static int
process_fetch_insn(struct fetch_insn *code, void *rec, void *dest,
		   void *base)
{
	unsigned long val;

 retry:
	switch (code->op) {
	case FETCH_OP_TP_ARG:
		val = get_event_field(code, rec);
		break;
	case FETCH_OP_IMM:
		val = code->immediate;
		break;
	case FETCH_OP_COMM:
		val = (unsigned long)current->comm;
		break;
	case FETCH_OP_DATA:
		val = (unsigned long)code->data;
		break;
	case FETCH_NOP_SYMBOL:	/* Ignore a place holder */
		code++;
		goto retry;
	default:
		return -EILSEQ;
	}
	code++;
	return process_fetch_insn_bottom(code, val, dest, base);
}
NOKPROBE_SYMBOL(process_fetch_insn)

/* Return the length of string -- including null terminal byte */
static nokprobe_inline int
fetch_store_strlen_user(unsigned long addr)
{
	return kern_fetch_store_strlen_user(addr);
}

/* Return the length of string -- including null terminal byte */
static nokprobe_inline int
fetch_store_strlen(unsigned long addr)
{
	return kern_fetch_store_strlen(addr);
}

/*
 * Fetch a null-terminated string from user. Caller MUST set *(u32 *)buf
 * with max length and relative data location.
 */
static nokprobe_inline int
fetch_store_string_user(unsigned long addr, void *dest, void *base)
{
	return kern_fetch_store_string_user(addr, dest, base);
}

/*
 * Fetch a null-terminated string. Caller MUST set *(u32 *)buf with max
 * length and relative data location.
 */
static nokprobe_inline int
fetch_store_string(unsigned long addr, void *dest, void *base)
{
	return kern_fetch_store_string(addr, dest, base);
}

static nokprobe_inline int
probe_mem_read_user(void *dest, void *src, size_t size)
{
	const void __user *uaddr =  (__force const void __user *)src;

	return copy_from_user_nofault(dest, uaddr, size);
}

static nokprobe_inline int
probe_mem_read(void *dest, void *src, size_t size)
{
#ifdef CONFIG_ARCH_HAS_NON_OVERLAPPING_ADDRESS_SPACE
	if ((unsigned long)src < TASK_SIZE)
		return probe_mem_read_user(dest, src, size);
#endif
	return copy_from_kernel_nofault(dest, src, size);
}

/* eprobe handler */
static inline void
__eprobe_trace_func(struct eprobe_data *edata, void *rec)
{
	struct eprobe_trace_entry_head *entry;
	struct trace_event_call *call = trace_probe_event_call(&edata->ep->tp);
	struct trace_event_buffer fbuffer;
	int dsize;

	if (WARN_ON_ONCE(call != edata->file->event_call))
		return;

	if (trace_trigger_soft_disabled(edata->file))
		return;

	dsize = get_eprobe_size(&edata->ep->tp, rec);

	entry = trace_event_buffer_reserve(&fbuffer, edata->file,
					   sizeof(*entry) + edata->ep->tp.size + dsize);

	if (!entry)
		return;

	entry = fbuffer.entry = ring_buffer_event_data(fbuffer.event);
	store_trace_args(&entry[1], &edata->ep->tp, rec, sizeof(*entry), dsize);

	trace_event_buffer_commit(&fbuffer);
}

/*
 * The event probe implementation uses event triggers to get access to
 * the event it is attached to, but is not an actual trigger. The below
 * functions are just stubs to fulfill what is needed to use the trigger
 * infrastructure.
 */
static int eprobe_trigger_init(struct event_trigger_data *data)
{
	return 0;
}

static void eprobe_trigger_free(struct event_trigger_data *data)
{

}

static int eprobe_trigger_print(struct seq_file *m,
				struct event_trigger_data *data)
{
	/* Do not print eprobe event triggers */
	return 0;
}

static void eprobe_trigger_func(struct event_trigger_data *data,
				struct trace_buffer *buffer, void *rec,
				struct ring_buffer_event *rbe)
{
	struct eprobe_data *edata = data->private_data;

	__eprobe_trace_func(edata, rec);
}

static struct event_trigger_ops eprobe_trigger_ops = {
	.trigger		= eprobe_trigger_func,
	.print			= eprobe_trigger_print,
	.init			= eprobe_trigger_init,
	.free			= eprobe_trigger_free,
};

static int eprobe_trigger_cmd_parse(struct event_command *cmd_ops,
				    struct trace_event_file *file,
				    char *glob, char *cmd,
				    char *param_and_filter)
{
	return -1;
}

static int eprobe_trigger_reg_func(char *glob,
				   struct event_trigger_data *data,
				   struct trace_event_file *file)
{
	return -1;
}

static void eprobe_trigger_unreg_func(char *glob,
				      struct event_trigger_data *data,
				      struct trace_event_file *file)
{

}

static struct event_trigger_ops *eprobe_trigger_get_ops(char *cmd,
							char *param)
{
	return &eprobe_trigger_ops;
}

static struct event_command event_trigger_cmd = {
	.name			= "eprobe",
	.trigger_type		= ETT_EVENT_EPROBE,
	.flags			= EVENT_CMD_FL_NEEDS_REC,
	.parse			= eprobe_trigger_cmd_parse,
	.reg			= eprobe_trigger_reg_func,
	.unreg			= eprobe_trigger_unreg_func,
	.unreg_all		= NULL,
	.get_trigger_ops	= eprobe_trigger_get_ops,
	.set_filter		= NULL,
};

static struct event_trigger_data *
new_eprobe_trigger(struct trace_eprobe *ep, struct trace_event_file *file)
{
	struct event_trigger_data *trigger;
	struct event_filter *filter = NULL;
	struct eprobe_data *edata;
	int ret;

	edata = kzalloc(sizeof(*edata), GFP_KERNEL);
	trigger = kzalloc(sizeof(*trigger), GFP_KERNEL);
	if (!trigger || !edata) {
		ret = -ENOMEM;
		goto error;
	}

	trigger->flags = EVENT_TRIGGER_FL_PROBE;
	trigger->count = -1;
	trigger->ops = &eprobe_trigger_ops;

	/*
	 * EVENT PROBE triggers are not registered as commands with
	 * register_event_command(), as they are not controlled by the user
	 * from the trigger file
	 */
	trigger->cmd_ops = &event_trigger_cmd;

	INIT_LIST_HEAD(&trigger->list);

	if (ep->filter_str) {
		ret = create_event_filter(file->tr, file->event_call,
					ep->filter_str, false, &filter);
		if (ret)
			goto error;
	}
	RCU_INIT_POINTER(trigger->filter, filter);

	edata->file = file;
	edata->ep = ep;
	trigger->private_data = edata;

	return trigger;
error:
	free_event_filter(filter);
	kfree(edata);
	kfree(trigger);
	return ERR_PTR(ret);
}

static int enable_eprobe(struct trace_eprobe *ep,
			 struct trace_event_file *eprobe_file)
{
	struct event_trigger_data *trigger;
	struct trace_event_file *file;
	struct trace_array *tr = eprobe_file->tr;

	file = find_event_file(tr, ep->event_system, ep->event_name);
	if (!file)
		return -ENOENT;
	trigger = new_eprobe_trigger(ep, eprobe_file);
	if (IS_ERR(trigger))
		return PTR_ERR(trigger);

	list_add_tail_rcu(&trigger->list, &file->triggers);

	trace_event_trigger_enable_disable(file, 1);
	update_cond_flag(file);

	return 0;
}

static struct trace_event_functions eprobe_funcs = {
	.trace		= print_eprobe_event
};

static int disable_eprobe(struct trace_eprobe *ep,
			  struct trace_array *tr)
{
	struct event_trigger_data *trigger = NULL, *iter;
	struct trace_event_file *file;
	struct event_filter *filter;
	struct eprobe_data *edata;

	file = find_event_file(tr, ep->event_system, ep->event_name);
	if (!file)
		return -ENOENT;

	list_for_each_entry(iter, &file->triggers, list) {
		if (!(iter->flags & EVENT_TRIGGER_FL_PROBE))
			continue;
		edata = iter->private_data;
		if (edata->ep == ep) {
			trigger = iter;
			break;
		}
	}
	if (!trigger)
		return -ENODEV;

	list_del_rcu(&trigger->list);

	trace_event_trigger_enable_disable(file, 0);
	update_cond_flag(file);

	/* Make sure nothing is using the edata or trigger */
	tracepoint_synchronize_unregister();

	filter = rcu_access_pointer(trigger->filter);

	if (filter)
		free_event_filter(filter);
	kfree(edata);
	kfree(trigger);

	return 0;
}

static int enable_trace_eprobe(struct trace_event_call *call,
			       struct trace_event_file *file)
{
	struct trace_probe *pos, *tp;
	struct trace_eprobe *ep;
	bool enabled;
	int ret = 0;

	tp = trace_probe_primary_from_call(call);
	if (WARN_ON_ONCE(!tp))
		return -ENODEV;
	enabled = trace_probe_is_enabled(tp);

	/* This also changes "enabled" state */
	if (file) {
		ret = trace_probe_add_file(tp, file);
		if (ret)
			return ret;
	} else
		trace_probe_set_flag(tp, TP_FLAG_PROFILE);

	if (enabled)
		return 0;

	list_for_each_entry(pos, trace_probe_probe_list(tp), list) {
		ep = container_of(pos, struct trace_eprobe, tp);
		ret = enable_eprobe(ep, file);
		if (ret)
			break;
		enabled = true;
	}

	if (ret) {
		/* Failed to enable one of them. Roll back all */
		if (enabled)
			disable_eprobe(ep, file->tr);
		if (file)
			trace_probe_remove_file(tp, file);
		else
			trace_probe_clear_flag(tp, TP_FLAG_PROFILE);
	}

	return ret;
}

static int disable_trace_eprobe(struct trace_event_call *call,
				struct trace_event_file *file)
{
	struct trace_probe *pos, *tp;
	struct trace_eprobe *ep;

	tp = trace_probe_primary_from_call(call);
	if (WARN_ON_ONCE(!tp))
		return -ENODEV;

	if (file) {
		if (!trace_probe_get_file_link(tp, file))
			return -ENOENT;
		if (!trace_probe_has_single_file(tp))
			goto out;
		trace_probe_clear_flag(tp, TP_FLAG_TRACE);
	} else
		trace_probe_clear_flag(tp, TP_FLAG_PROFILE);

	if (!trace_probe_is_enabled(tp)) {
		list_for_each_entry(pos, trace_probe_probe_list(tp), list) {
			ep = container_of(pos, struct trace_eprobe, tp);
			disable_eprobe(ep, file->tr);
		}
	}

 out:
	if (file)
		/*
		 * Synchronization is done in below function. For perf event,
		 * file == NULL and perf_trace_event_unreg() calls
		 * tracepoint_synchronize_unregister() to ensure synchronize
		 * event. We don't need to care about it.
		 */
		trace_probe_remove_file(tp, file);

	return 0;
}

static int eprobe_register(struct trace_event_call *event,
			   enum trace_reg type, void *data)
{
	struct trace_event_file *file = data;

	switch (type) {
	case TRACE_REG_REGISTER:
		return enable_trace_eprobe(event, file);
	case TRACE_REG_UNREGISTER:
		return disable_trace_eprobe(event, file);
#ifdef CONFIG_PERF_EVENTS
	case TRACE_REG_PERF_REGISTER:
	case TRACE_REG_PERF_UNREGISTER:
	case TRACE_REG_PERF_OPEN:
	case TRACE_REG_PERF_CLOSE:
	case TRACE_REG_PERF_ADD:
	case TRACE_REG_PERF_DEL:
		return 0;
#endif
	}
	return 0;
}

static inline void init_trace_eprobe_call(struct trace_eprobe *ep)
{
	struct trace_event_call *call = trace_probe_event_call(&ep->tp);

	call->flags = TRACE_EVENT_FL_EPROBE;
	call->event.funcs = &eprobe_funcs;
	call->class->fields_array = eprobe_fields_array;
	call->class->reg = eprobe_register;
}

static struct trace_event_call *
find_and_get_event(const char *system, const char *event_name)
{
	struct trace_event_call *tp_event;
	const char *name;

	list_for_each_entry(tp_event, &ftrace_events, list) {
		/* Skip other probes and ftrace events */
		if (tp_event->flags &
		    (TRACE_EVENT_FL_IGNORE_ENABLE |
		     TRACE_EVENT_FL_KPROBE |
		     TRACE_EVENT_FL_UPROBE |
		     TRACE_EVENT_FL_EPROBE))
			continue;
		if (!tp_event->class->system ||
		    strcmp(system, tp_event->class->system))
			continue;
		name = trace_event_name(tp_event);
		if (!name || strcmp(event_name, name))
			continue;
		if (!trace_event_try_get_ref(tp_event)) {
			return NULL;
			break;
		}
		return tp_event;
		break;
	}
	return NULL;
}

static int trace_eprobe_tp_update_arg(struct trace_eprobe *ep, const char *argv[], int i)
{
	unsigned int flags = TPARG_FL_KERNEL | TPARG_FL_TPOINT;
	int ret;

	ret = traceprobe_parse_probe_arg(&ep->tp, i, argv[i], flags);
	if (ret)
		return ret;

	if (ep->tp.args[i].code->op == FETCH_OP_TP_ARG) {
		ret = trace_eprobe_tp_arg_update(ep, i);
		if (ret)
			trace_probe_log_err(0, BAD_ATTACH_ARG);
	}

	/* Handle symbols "@" */
	if (!ret)
		ret = traceprobe_update_arg(&ep->tp.args[i]);

<<<<<<< HEAD
=======
	return ret;
}

static int trace_eprobe_parse_filter(struct trace_eprobe *ep, int argc, const char *argv[])
{
	struct event_filter *dummy;
	int i, ret, len = 0;
	char *p;

	if (argc == 0) {
		trace_probe_log_err(0, NO_EP_FILTER);
		return -EINVAL;
	}

	/* Recover the filter string */
	for (i = 0; i < argc; i++)
		len += strlen(argv[i]) + 1;

	ep->filter_str = kzalloc(len, GFP_KERNEL);
	if (!ep->filter_str)
		return -ENOMEM;

	p = ep->filter_str;
	for (i = 0; i < argc; i++) {
		ret = snprintf(p, len, "%s ", argv[i]);
		if (ret < 0)
			goto error;
		if (ret > len) {
			ret = -E2BIG;
			goto error;
		}
		p += ret;
		len -= ret;
	}
	p[-1] = '\0';

	/*
	 * Ensure the filter string can be parsed correctly. Note, this
	 * filter string is for the original event, not for the eprobe.
	 */
	ret = create_event_filter(top_trace_array(), ep->event, ep->filter_str,
				  true, &dummy);
	free_event_filter(dummy);
	if (ret)
		goto error;

	return 0;
error:
	kfree(ep->filter_str);
	ep->filter_str = NULL;
>>>>>>> 8950f345
	return ret;
}

static int __trace_eprobe_create(int argc, const char *argv[])
{
	/*
	 * Argument syntax:
	 *      e[:[GRP/][ENAME]] SYSTEM.EVENT [FETCHARGS] [if FILTER]
	 * Fetch args (no space):
	 *  <name>=$<field>[:TYPE]
	 */
	const char *event = NULL, *group = EPROBE_EVENT_SYSTEM;
	const char *sys_event = NULL, *sys_name = NULL;
	struct trace_event_call *event_call;
	struct trace_eprobe *ep = NULL;
	char buf1[MAX_EVENT_NAME_LEN];
	char buf2[MAX_EVENT_NAME_LEN];
	char gbuf[MAX_EVENT_NAME_LEN];
	int ret = 0, filter_idx = 0;
	int i, filter_cnt;

	if (argc < 2 || argv[0][0] != 'e')
		return -ECANCELED;

	trace_probe_log_init("event_probe", argc, argv);

	event = strchr(&argv[0][1], ':');
	if (event) {
		event++;
		ret = traceprobe_parse_event_name(&event, &group, gbuf,
						  event - argv[0]);
		if (ret)
			goto parse_error;
	}

	trace_probe_log_set_index(1);
	sys_event = argv[1];
	ret = traceprobe_parse_event_name(&sys_event, &sys_name, buf2, 0);
	if (ret || !sys_event || !sys_name) {
		trace_probe_log_err(0, NO_EVENT_INFO);
		goto parse_error;
	}

	if (!event) {
		strscpy(buf1, sys_event, MAX_EVENT_NAME_LEN);
		event = buf1;
	}

	for (i = 2; i < argc; i++) {
		if (!strcmp(argv[i], "if")) {
			filter_idx = i + 1;
			filter_cnt = argc - filter_idx;
			argc = i;
			break;
		}
	}

	mutex_lock(&event_mutex);
	event_call = find_and_get_event(sys_name, sys_event);
	ep = alloc_event_probe(group, event, event_call, argc - 2);
	mutex_unlock(&event_mutex);

	if (IS_ERR(ep)) {
		ret = PTR_ERR(ep);
		if (ret == -ENODEV)
			trace_probe_log_err(0, BAD_ATTACH_EVENT);
		/* This must return -ENOMEM or missing event, else there is a bug */
		WARN_ON_ONCE(ret != -ENOMEM && ret != -ENODEV);
		ep = NULL;
		goto error;
	}

	if (filter_idx) {
		trace_probe_log_set_index(filter_idx);
		ret = trace_eprobe_parse_filter(ep, filter_cnt, argv + filter_idx);
		if (ret)
			goto parse_error;
	} else
		ep->filter_str = NULL;

	argc -= 2; argv += 2;
	/* parse arguments */
	for (i = 0; i < argc && i < MAX_TRACE_ARGS; i++) {
		trace_probe_log_set_index(i + 2);
		ret = trace_eprobe_tp_update_arg(ep, argv, i);
		if (ret)
			goto error;
	}
	ret = traceprobe_set_print_fmt(&ep->tp, PROBE_PRINT_EVENT);
	if (ret < 0)
		goto error;
	init_trace_eprobe_call(ep);
	mutex_lock(&event_mutex);
	ret = trace_probe_register_event_call(&ep->tp);
	if (ret) {
		if (ret == -EEXIST) {
			trace_probe_log_set_index(0);
			trace_probe_log_err(0, EVENT_EXIST);
		}
		mutex_unlock(&event_mutex);
		goto error;
	}
	ret = dyn_event_add(&ep->devent, &ep->tp.event->call);
	mutex_unlock(&event_mutex);
	return ret;
parse_error:
	ret = -EINVAL;
error:
	trace_event_probe_cleanup(ep);
	return ret;
}

/*
 * Register dynevent at core_initcall. This allows kernel to setup eprobe
 * events in postcore_initcall without tracefs.
 */
static __init int trace_events_eprobe_init_early(void)
{
	int err = 0;

	err = dyn_event_register(&eprobe_dyn_event_ops);
	if (err)
		pr_warn("Could not register eprobe_dyn_event_ops\n");

	return err;
}
core_initcall(trace_events_eprobe_init_early);<|MERGE_RESOLUTION|>--- conflicted
+++ resolved
@@ -895,8 +895,6 @@
 	if (!ret)
 		ret = traceprobe_update_arg(&ep->tp.args[i]);
 
-<<<<<<< HEAD
-=======
 	return ret;
 }
 
@@ -947,7 +945,6 @@
 error:
 	kfree(ep->filter_str);
 	ep->filter_str = NULL;
->>>>>>> 8950f345
 	return ret;
 }
 
