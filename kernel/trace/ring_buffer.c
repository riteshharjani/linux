--- conflicted
+++ resolved
@@ -3089,15 +3089,10 @@
 		 * been updated yet. In this case, use the TRANSITION bit.
 		 */
 		bit = RB_CTX_TRANSITION;
-<<<<<<< HEAD
-		if (val & (1 << (bit + cpu_buffer->nest)))
-			return 1;
-=======
 		if (val & (1 << (bit + cpu_buffer->nest))) {
 			do_ring_buffer_record_recursion();
 			return 1;
 		}
->>>>>>> 8a5be36b
 	}
 
 	val |= (1 << (bit + cpu_buffer->nest));
@@ -3395,11 +3390,8 @@
 		if (a_ok && b_ok && info->before != info->after)
 			(void)rb_time_cmpxchg(&cpu_buffer->before_stamp,
 					      info->before, info->after);
-<<<<<<< HEAD
-=======
 		if (a_ok && b_ok)
 			check_buffer(cpu_buffer, info, CHECK_FULL_PAGE);
->>>>>>> 8a5be36b
 		return rb_move_tail(cpu_buffer, tail, info);
 	}
 
