// SPDX-License-Identifier: GPL-2.0-only
/*
 *  linux/kernel/fork.c
 *
 *  Copyright (C) 1991, 1992  Linus Torvalds
 */

/*
 *  'fork.c' contains the help-routines for the 'fork' system call
 * (see also entry.S and others).
 * Fork is rather simple, once you get the hang of it, but the memory
 * management can be a bitch. See 'mm/memory.c': 'copy_page_range()'
 */

#include <linux/anon_inodes.h>
#include <linux/slab.h>
#include <linux/sched/autogroup.h>
#include <linux/sched/mm.h>
#include <linux/sched/coredump.h>
#include <linux/sched/user.h>
#include <linux/sched/numa_balancing.h>
#include <linux/sched/stat.h>
#include <linux/sched/task.h>
#include <linux/sched/task_stack.h>
#include <linux/sched/cputime.h>
#include <linux/seq_file.h>
#include <linux/rtmutex.h>
#include <linux/init.h>
#include <linux/unistd.h>
#include <linux/module.h>
#include <linux/vmalloc.h>
#include <linux/completion.h>
#include <linux/personality.h>
#include <linux/mempolicy.h>
#include <linux/sem.h>
#include <linux/file.h>
#include <linux/fdtable.h>
#include <linux/iocontext.h>
#include <linux/key.h>
#include <linux/kmsan.h>
#include <linux/binfmts.h>
#include <linux/mman.h>
#include <linux/mmu_notifier.h>
#include <linux/fs.h>
#include <linux/mm.h>
#include <linux/mm_inline.h>
#include <linux/nsproxy.h>
#include <linux/capability.h>
#include <linux/cpu.h>
#include <linux/cgroup.h>
#include <linux/security.h>
#include <linux/hugetlb.h>
#include <linux/seccomp.h>
#include <linux/swap.h>
#include <linux/syscalls.h>
#include <linux/jiffies.h>
#include <linux/futex.h>
#include <linux/compat.h>
#include <linux/kthread.h>
#include <linux/task_io_accounting_ops.h>
#include <linux/rcupdate.h>
#include <linux/ptrace.h>
#include <linux/mount.h>
#include <linux/audit.h>
#include <linux/memcontrol.h>
#include <linux/ftrace.h>
#include <linux/proc_fs.h>
#include <linux/profile.h>
#include <linux/rmap.h>
#include <linux/ksm.h>
#include <linux/acct.h>
#include <linux/userfaultfd_k.h>
#include <linux/tsacct_kern.h>
#include <linux/cn_proc.h>
#include <linux/freezer.h>
#include <linux/delayacct.h>
#include <linux/taskstats_kern.h>
#include <linux/tty.h>
#include <linux/fs_struct.h>
#include <linux/magic.h>
#include <linux/perf_event.h>
#include <linux/posix-timers.h>
#include <linux/user-return-notifier.h>
#include <linux/oom.h>
#include <linux/khugepaged.h>
#include <linux/signalfd.h>
#include <linux/uprobes.h>
#include <linux/aio.h>
#include <linux/compiler.h>
#include <linux/sysctl.h>
#include <linux/kcov.h>
#include <linux/livepatch.h>
#include <linux/thread_info.h>
#include <linux/stackleak.h>
#include <linux/kasan.h>
#include <linux/scs.h>
#include <linux/io_uring.h>
#include <linux/bpf.h>
#include <linux/stackprotector.h>
#include <linux/user_events.h>

#include <asm/pgalloc.h>
#include <linux/uaccess.h>
#include <asm/mmu_context.h>
#include <asm/cacheflush.h>
#include <asm/tlbflush.h>

#include <trace/events/sched.h>

#define CREATE_TRACE_POINTS
#include <trace/events/task.h>

/*
 * Minimum number of threads to boot the kernel
 */
#define MIN_THREADS 20

/*
 * Maximum number of threads
 */
#define MAX_THREADS FUTEX_TID_MASK

/*
 * Protected counters by write_lock_irq(&tasklist_lock)
 */
unsigned long total_forks;	/* Handle normal Linux uptimes. */
int nr_threads;			/* The idle threads do not count.. */

static int max_threads;		/* tunable limit on nr_threads */

#define NAMED_ARRAY_INDEX(x)	[x] = __stringify(x)

static const char * const resident_page_types[] = {
	NAMED_ARRAY_INDEX(MM_FILEPAGES),
	NAMED_ARRAY_INDEX(MM_ANONPAGES),
	NAMED_ARRAY_INDEX(MM_SWAPENTS),
	NAMED_ARRAY_INDEX(MM_SHMEMPAGES),
};

DEFINE_PER_CPU(unsigned long, process_counts) = 0;

__cacheline_aligned DEFINE_RWLOCK(tasklist_lock);  /* outer */

#ifdef CONFIG_PROVE_RCU
int lockdep_tasklist_lock_is_held(void)
{
	return lockdep_is_held(&tasklist_lock);
}
EXPORT_SYMBOL_GPL(lockdep_tasklist_lock_is_held);
#endif /* #ifdef CONFIG_PROVE_RCU */

int nr_processes(void)
{
	int cpu;
	int total = 0;

	for_each_possible_cpu(cpu)
		total += per_cpu(process_counts, cpu);

	return total;
}

void __weak arch_release_task_struct(struct task_struct *tsk)
{
}

#ifndef CONFIG_ARCH_TASK_STRUCT_ALLOCATOR
static struct kmem_cache *task_struct_cachep;

static inline struct task_struct *alloc_task_struct_node(int node)
{
	return kmem_cache_alloc_node(task_struct_cachep, GFP_KERNEL, node);
}

static inline void free_task_struct(struct task_struct *tsk)
{
	kmem_cache_free(task_struct_cachep, tsk);
}
#endif

#ifndef CONFIG_ARCH_THREAD_STACK_ALLOCATOR

/*
 * Allocate pages if THREAD_SIZE is >= PAGE_SIZE, otherwise use a
 * kmemcache based allocator.
 */
# if THREAD_SIZE >= PAGE_SIZE || defined(CONFIG_VMAP_STACK)

#  ifdef CONFIG_VMAP_STACK
/*
 * vmalloc() is a bit slow, and calling vfree() enough times will force a TLB
 * flush.  Try to minimize the number of calls by caching stacks.
 */
#define NR_CACHED_STACKS 2
static DEFINE_PER_CPU(struct vm_struct *, cached_stacks[NR_CACHED_STACKS]);

struct vm_stack {
	struct rcu_head rcu;
	struct vm_struct *stack_vm_area;
};

static bool try_release_thread_stack_to_cache(struct vm_struct *vm)
{
	unsigned int i;

	for (i = 0; i < NR_CACHED_STACKS; i++) {
		if (this_cpu_cmpxchg(cached_stacks[i], NULL, vm) != NULL)
			continue;
		return true;
	}
	return false;
}

static void thread_stack_free_rcu(struct rcu_head *rh)
{
	struct vm_stack *vm_stack = container_of(rh, struct vm_stack, rcu);

	if (try_release_thread_stack_to_cache(vm_stack->stack_vm_area))
		return;

	vfree(vm_stack);
}

static void thread_stack_delayed_free(struct task_struct *tsk)
{
	struct vm_stack *vm_stack = tsk->stack;

	vm_stack->stack_vm_area = tsk->stack_vm_area;
	call_rcu(&vm_stack->rcu, thread_stack_free_rcu);
}

static int free_vm_stack_cache(unsigned int cpu)
{
	struct vm_struct **cached_vm_stacks = per_cpu_ptr(cached_stacks, cpu);
	int i;

	for (i = 0; i < NR_CACHED_STACKS; i++) {
		struct vm_struct *vm_stack = cached_vm_stacks[i];

		if (!vm_stack)
			continue;

		vfree(vm_stack->addr);
		cached_vm_stacks[i] = NULL;
	}

	return 0;
}

static int memcg_charge_kernel_stack(struct vm_struct *vm)
{
	int i;
	int ret;

	BUILD_BUG_ON(IS_ENABLED(CONFIG_VMAP_STACK) && PAGE_SIZE % 1024 != 0);
	BUG_ON(vm->nr_pages != THREAD_SIZE / PAGE_SIZE);

	for (i = 0; i < THREAD_SIZE / PAGE_SIZE; i++) {
		ret = memcg_kmem_charge_page(vm->pages[i], GFP_KERNEL, 0);
		if (ret)
			goto err;
	}
	return 0;
err:
	/*
	 * If memcg_kmem_charge_page() fails, page's memory cgroup pointer is
	 * NULL, and memcg_kmem_uncharge_page() in free_thread_stack() will
	 * ignore this page.
	 */
	for (i = 0; i < THREAD_SIZE / PAGE_SIZE; i++)
		memcg_kmem_uncharge_page(vm->pages[i], 0);
	return ret;
}

static int alloc_thread_stack_node(struct task_struct *tsk, int node)
{
	struct vm_struct *vm;
	void *stack;
	int i;

	for (i = 0; i < NR_CACHED_STACKS; i++) {
		struct vm_struct *s;

		s = this_cpu_xchg(cached_stacks[i], NULL);

		if (!s)
			continue;

		/* Reset stack metadata. */
		kasan_unpoison_range(s->addr, THREAD_SIZE);

		stack = kasan_reset_tag(s->addr);

		/* Clear stale pointers from reused stack. */
		memset(stack, 0, THREAD_SIZE);

		if (memcg_charge_kernel_stack(s)) {
			vfree(s->addr);
			return -ENOMEM;
		}

		tsk->stack_vm_area = s;
		tsk->stack = stack;
		return 0;
	}

	/*
	 * Allocated stacks are cached and later reused by new threads,
	 * so memcg accounting is performed manually on assigning/releasing
	 * stacks to tasks. Drop __GFP_ACCOUNT.
	 */
	stack = __vmalloc_node_range(THREAD_SIZE, THREAD_ALIGN,
				     VMALLOC_START, VMALLOC_END,
				     THREADINFO_GFP & ~__GFP_ACCOUNT,
				     PAGE_KERNEL,
				     0, node, __builtin_return_address(0));
	if (!stack)
		return -ENOMEM;

	vm = find_vm_area(stack);
	if (memcg_charge_kernel_stack(vm)) {
		vfree(stack);
		return -ENOMEM;
	}
	/*
	 * We can't call find_vm_area() in interrupt context, and
	 * free_thread_stack() can be called in interrupt context,
	 * so cache the vm_struct.
	 */
	tsk->stack_vm_area = vm;
	stack = kasan_reset_tag(stack);
	tsk->stack = stack;
	return 0;
}

static void free_thread_stack(struct task_struct *tsk)
{
	if (!try_release_thread_stack_to_cache(tsk->stack_vm_area))
		thread_stack_delayed_free(tsk);

	tsk->stack = NULL;
	tsk->stack_vm_area = NULL;
}

#  else /* !CONFIG_VMAP_STACK */

static void thread_stack_free_rcu(struct rcu_head *rh)
{
	__free_pages(virt_to_page(rh), THREAD_SIZE_ORDER);
}

static void thread_stack_delayed_free(struct task_struct *tsk)
{
	struct rcu_head *rh = tsk->stack;

	call_rcu(rh, thread_stack_free_rcu);
}

static int alloc_thread_stack_node(struct task_struct *tsk, int node)
{
	struct page *page = alloc_pages_node(node, THREADINFO_GFP,
					     THREAD_SIZE_ORDER);

	if (likely(page)) {
		tsk->stack = kasan_reset_tag(page_address(page));
		return 0;
	}
	return -ENOMEM;
}

static void free_thread_stack(struct task_struct *tsk)
{
	thread_stack_delayed_free(tsk);
	tsk->stack = NULL;
}

#  endif /* CONFIG_VMAP_STACK */
# else /* !(THREAD_SIZE >= PAGE_SIZE || defined(CONFIG_VMAP_STACK)) */

static struct kmem_cache *thread_stack_cache;

static void thread_stack_free_rcu(struct rcu_head *rh)
{
	kmem_cache_free(thread_stack_cache, rh);
}

static void thread_stack_delayed_free(struct task_struct *tsk)
{
	struct rcu_head *rh = tsk->stack;

	call_rcu(rh, thread_stack_free_rcu);
}

static int alloc_thread_stack_node(struct task_struct *tsk, int node)
{
	unsigned long *stack;
	stack = kmem_cache_alloc_node(thread_stack_cache, THREADINFO_GFP, node);
	stack = kasan_reset_tag(stack);
	tsk->stack = stack;
	return stack ? 0 : -ENOMEM;
}

static void free_thread_stack(struct task_struct *tsk)
{
	thread_stack_delayed_free(tsk);
	tsk->stack = NULL;
}

void thread_stack_cache_init(void)
{
	thread_stack_cache = kmem_cache_create_usercopy("thread_stack",
					THREAD_SIZE, THREAD_SIZE, 0, 0,
					THREAD_SIZE, NULL);
	BUG_ON(thread_stack_cache == NULL);
}

# endif /* THREAD_SIZE >= PAGE_SIZE || defined(CONFIG_VMAP_STACK) */
#else /* CONFIG_ARCH_THREAD_STACK_ALLOCATOR */

static int alloc_thread_stack_node(struct task_struct *tsk, int node)
{
	unsigned long *stack;

	stack = arch_alloc_thread_stack_node(tsk, node);
	tsk->stack = stack;
	return stack ? 0 : -ENOMEM;
}

static void free_thread_stack(struct task_struct *tsk)
{
	arch_free_thread_stack(tsk);
	tsk->stack = NULL;
}

#endif /* !CONFIG_ARCH_THREAD_STACK_ALLOCATOR */

/* SLAB cache for signal_struct structures (tsk->signal) */
static struct kmem_cache *signal_cachep;

/* SLAB cache for sighand_struct structures (tsk->sighand) */
struct kmem_cache *sighand_cachep;

/* SLAB cache for files_struct structures (tsk->files) */
struct kmem_cache *files_cachep;

/* SLAB cache for fs_struct structures (tsk->fs) */
struct kmem_cache *fs_cachep;

/* SLAB cache for vm_area_struct structures */
static struct kmem_cache *vm_area_cachep;

/* SLAB cache for mm_struct structures (tsk->mm) */
static struct kmem_cache *mm_cachep;

#ifdef CONFIG_PER_VMA_LOCK

/* SLAB cache for vm_area_struct.lock */
static struct kmem_cache *vma_lock_cachep;

static bool vma_lock_alloc(struct vm_area_struct *vma)
{
	vma->vm_lock = kmem_cache_alloc(vma_lock_cachep, GFP_KERNEL);
	if (!vma->vm_lock)
		return false;

	init_rwsem(&vma->vm_lock->lock);
	vma->vm_lock_seq = -1;

	return true;
}

static inline void vma_lock_free(struct vm_area_struct *vma)
{
	kmem_cache_free(vma_lock_cachep, vma->vm_lock);
}

#else /* CONFIG_PER_VMA_LOCK */

static inline bool vma_lock_alloc(struct vm_area_struct *vma) { return true; }
static inline void vma_lock_free(struct vm_area_struct *vma) {}

#endif /* CONFIG_PER_VMA_LOCK */

struct vm_area_struct *vm_area_alloc(struct mm_struct *mm)
{
	struct vm_area_struct *vma;

	vma = kmem_cache_alloc(vm_area_cachep, GFP_KERNEL);
	if (!vma)
		return NULL;

	vma_init(vma, mm);
	if (!vma_lock_alloc(vma)) {
		kmem_cache_free(vm_area_cachep, vma);
		return NULL;
	}

	return vma;
}

struct vm_area_struct *vm_area_dup(struct vm_area_struct *orig)
{
	struct vm_area_struct *new = kmem_cache_alloc(vm_area_cachep, GFP_KERNEL);

	if (!new)
		return NULL;

	ASSERT_EXCLUSIVE_WRITER(orig->vm_flags);
	ASSERT_EXCLUSIVE_WRITER(orig->vm_file);
	/*
	 * orig->shared.rb may be modified concurrently, but the clone
	 * will be reinitialized.
	 */
	data_race(memcpy(new, orig, sizeof(*new)));
	if (!vma_lock_alloc(new)) {
		kmem_cache_free(vm_area_cachep, new);
		return NULL;
	}
	INIT_LIST_HEAD(&new->anon_vma_chain);
	vma_numab_state_init(new);
	dup_anon_vma_name(orig, new);

	return new;
}

void __vm_area_free(struct vm_area_struct *vma)
{
	vma_numab_state_free(vma);
	free_anon_vma_name(vma);
	vma_lock_free(vma);
	kmem_cache_free(vm_area_cachep, vma);
}

#ifdef CONFIG_PER_VMA_LOCK
static void vm_area_free_rcu_cb(struct rcu_head *head)
{
	struct vm_area_struct *vma = container_of(head, struct vm_area_struct,
						  vm_rcu);

	/* The vma should not be locked while being destroyed. */
	VM_BUG_ON_VMA(rwsem_is_locked(&vma->vm_lock->lock), vma);
	__vm_area_free(vma);
}
#endif

void vm_area_free(struct vm_area_struct *vma)
{
#ifdef CONFIG_PER_VMA_LOCK
	call_rcu(&vma->vm_rcu, vm_area_free_rcu_cb);
#else
	__vm_area_free(vma);
#endif
}

static void account_kernel_stack(struct task_struct *tsk, int account)
{
	if (IS_ENABLED(CONFIG_VMAP_STACK)) {
		struct vm_struct *vm = task_stack_vm_area(tsk);
		int i;

		for (i = 0; i < THREAD_SIZE / PAGE_SIZE; i++)
			mod_lruvec_page_state(vm->pages[i], NR_KERNEL_STACK_KB,
					      account * (PAGE_SIZE / 1024));
	} else {
		void *stack = task_stack_page(tsk);

		/* All stack pages are in the same node. */
		mod_lruvec_kmem_state(stack, NR_KERNEL_STACK_KB,
				      account * (THREAD_SIZE / 1024));
	}
}

void exit_task_stack_account(struct task_struct *tsk)
{
	account_kernel_stack(tsk, -1);

	if (IS_ENABLED(CONFIG_VMAP_STACK)) {
		struct vm_struct *vm;
		int i;

		vm = task_stack_vm_area(tsk);
		for (i = 0; i < THREAD_SIZE / PAGE_SIZE; i++)
			memcg_kmem_uncharge_page(vm->pages[i], 0);
	}
}

static void release_task_stack(struct task_struct *tsk)
{
	if (WARN_ON(READ_ONCE(tsk->__state) != TASK_DEAD))
		return;  /* Better to leak the stack than to free prematurely */

	free_thread_stack(tsk);
}

#ifdef CONFIG_THREAD_INFO_IN_TASK
void put_task_stack(struct task_struct *tsk)
{
	if (refcount_dec_and_test(&tsk->stack_refcount))
		release_task_stack(tsk);
}
#endif

void free_task(struct task_struct *tsk)
{
#ifdef CONFIG_SECCOMP
	WARN_ON_ONCE(tsk->seccomp.filter);
#endif
	release_user_cpus_ptr(tsk);
	scs_release(tsk);

#ifndef CONFIG_THREAD_INFO_IN_TASK
	/*
	 * The task is finally done with both the stack and thread_info,
	 * so free both.
	 */
	release_task_stack(tsk);
#else
	/*
	 * If the task had a separate stack allocation, it should be gone
	 * by now.
	 */
	WARN_ON_ONCE(refcount_read(&tsk->stack_refcount) != 0);
#endif
	rt_mutex_debug_task_free(tsk);
	ftrace_graph_exit_task(tsk);
	arch_release_task_struct(tsk);
	if (tsk->flags & PF_KTHREAD)
		free_kthread_struct(tsk);
	free_task_struct(tsk);
}
EXPORT_SYMBOL(free_task);

static void dup_mm_exe_file(struct mm_struct *mm, struct mm_struct *oldmm)
{
	struct file *exe_file;

	exe_file = get_mm_exe_file(oldmm);
	RCU_INIT_POINTER(mm->exe_file, exe_file);
	/*
	 * We depend on the oldmm having properly denied write access to the
	 * exe_file already.
	 */
	if (exe_file && deny_write_access(exe_file))
		pr_warn_once("deny_write_access() failed in %s\n", __func__);
}

#ifdef CONFIG_MMU
static __latent_entropy int dup_mmap(struct mm_struct *mm,
					struct mm_struct *oldmm)
{
	struct vm_area_struct *mpnt, *tmp;
	int retval;
	unsigned long charge = 0;
	LIST_HEAD(uf);
	VMA_ITERATOR(old_vmi, oldmm, 0);
	VMA_ITERATOR(vmi, mm, 0);

	uprobe_start_dup_mmap();
	if (mmap_write_lock_killable(oldmm)) {
		retval = -EINTR;
		goto fail_uprobe_end;
	}
	flush_cache_dup_mm(oldmm);
	uprobe_dup_mmap(oldmm, mm);
	/*
	 * Not linked in yet - no deadlock potential:
	 */
	mmap_write_lock_nested(mm, SINGLE_DEPTH_NESTING);

	/* No ordering required: file already has been exposed. */
	dup_mm_exe_file(mm, oldmm);

	mm->total_vm = oldmm->total_vm;
	mm->data_vm = oldmm->data_vm;
	mm->exec_vm = oldmm->exec_vm;
	mm->stack_vm = oldmm->stack_vm;

	retval = ksm_fork(mm, oldmm);
	if (retval)
		goto out;
	khugepaged_fork(mm, oldmm);

	retval = vma_iter_bulk_alloc(&vmi, oldmm->map_count);
	if (retval)
		goto out;

	mt_clear_in_rcu(vmi.mas.tree);
	for_each_vma(old_vmi, mpnt) {
		struct file *file;

		if (mpnt->vm_flags & VM_DONTCOPY) {
			vm_stat_account(mm, mpnt->vm_flags, -vma_pages(mpnt));
			continue;
		}
		charge = 0;
		/*
		 * Don't duplicate many vmas if we've been oom-killed (for
		 * example)
		 */
		if (fatal_signal_pending(current)) {
			retval = -EINTR;
			goto loop_out;
		}
		if (mpnt->vm_flags & VM_ACCOUNT) {
			unsigned long len = vma_pages(mpnt);

			if (security_vm_enough_memory_mm(oldmm, len)) /* sic */
				goto fail_nomem;
			charge = len;
		}
		tmp = vm_area_dup(mpnt);
		if (!tmp)
			goto fail_nomem;
		retval = vma_dup_policy(mpnt, tmp);
		if (retval)
			goto fail_nomem_policy;
		tmp->vm_mm = mm;
		retval = dup_userfaultfd(tmp, &uf);
		if (retval)
			goto fail_nomem_anon_vma_fork;
		if (tmp->vm_flags & VM_WIPEONFORK) {
			/*
			 * VM_WIPEONFORK gets a clean slate in the child.
			 * Don't prepare anon_vma until fault since we don't
			 * copy page for current vma.
			 */
			tmp->anon_vma = NULL;
		} else if (anon_vma_fork(tmp, mpnt))
			goto fail_nomem_anon_vma_fork;
		vm_flags_clear(tmp, VM_LOCKED_MASK);
		file = tmp->vm_file;
		if (file) {
			struct address_space *mapping = file->f_mapping;

			get_file(file);
			i_mmap_lock_write(mapping);
			if (tmp->vm_flags & VM_SHARED)
				mapping_allow_writable(mapping);
			flush_dcache_mmap_lock(mapping);
			/* insert tmp into the share list, just after mpnt */
			vma_interval_tree_insert_after(tmp, mpnt,
					&mapping->i_mmap);
			flush_dcache_mmap_unlock(mapping);
			i_mmap_unlock_write(mapping);
		}

		/*
		 * Copy/update hugetlb private vma information.
		 */
		if (is_vm_hugetlb_page(tmp))
			hugetlb_dup_vma_private(tmp);

		/* Link the vma into the MT */
		if (vma_iter_bulk_store(&vmi, tmp))
			goto fail_nomem_vmi_store;

		mm->map_count++;
		if (!(tmp->vm_flags & VM_WIPEONFORK))
			retval = copy_page_range(tmp, mpnt);

		if (tmp->vm_ops && tmp->vm_ops->open)
			tmp->vm_ops->open(tmp);

		if (retval)
			goto loop_out;
	}
	/* a new mm has just been created */
	retval = arch_dup_mmap(oldmm, mm);
loop_out:
	vma_iter_free(&vmi);
	if (!retval)
		mt_set_in_rcu(vmi.mas.tree);
out:
	mmap_write_unlock(mm);
	flush_tlb_mm(oldmm);
	mmap_write_unlock(oldmm);
	dup_userfaultfd_complete(&uf);
fail_uprobe_end:
	uprobe_end_dup_mmap();
	return retval;

fail_nomem_vmi_store:
	unlink_anon_vmas(tmp);
fail_nomem_anon_vma_fork:
	mpol_put(vma_policy(tmp));
fail_nomem_policy:
	vm_area_free(tmp);
fail_nomem:
	retval = -ENOMEM;
	vm_unacct_memory(charge);
	goto loop_out;
}

static inline int mm_alloc_pgd(struct mm_struct *mm)
{
	mm->pgd = pgd_alloc(mm);
	if (unlikely(!mm->pgd))
		return -ENOMEM;
	return 0;
}

static inline void mm_free_pgd(struct mm_struct *mm)
{
	pgd_free(mm, mm->pgd);
}
#else
static int dup_mmap(struct mm_struct *mm, struct mm_struct *oldmm)
{
	mmap_write_lock(oldmm);
	dup_mm_exe_file(mm, oldmm);
	mmap_write_unlock(oldmm);
	return 0;
}
#define mm_alloc_pgd(mm)	(0)
#define mm_free_pgd(mm)
#endif /* CONFIG_MMU */

static void check_mm(struct mm_struct *mm)
{
	int i;

	BUILD_BUG_ON_MSG(ARRAY_SIZE(resident_page_types) != NR_MM_COUNTERS,
			 "Please make sure 'struct resident_page_types[]' is updated as well");

	for (i = 0; i < NR_MM_COUNTERS; i++) {
		long x = percpu_counter_sum(&mm->rss_stat[i]);

		if (unlikely(x))
			pr_alert("BUG: Bad rss-counter state mm:%p type:%s val:%ld\n",
				 mm, resident_page_types[i], x);
	}

	if (mm_pgtables_bytes(mm))
		pr_alert("BUG: non-zero pgtables_bytes on freeing mm: %ld\n",
				mm_pgtables_bytes(mm));

#if defined(CONFIG_TRANSPARENT_HUGEPAGE) && !USE_SPLIT_PMD_PTLOCKS
	VM_BUG_ON_MM(mm->pmd_huge_pte, mm);
#endif
}

#define allocate_mm()	(kmem_cache_alloc(mm_cachep, GFP_KERNEL))
#define free_mm(mm)	(kmem_cache_free(mm_cachep, (mm)))

static void do_check_lazy_tlb(void *arg)
{
	struct mm_struct *mm = arg;

	WARN_ON_ONCE(current->active_mm == mm);
}

static void do_shoot_lazy_tlb(void *arg)
{
	struct mm_struct *mm = arg;

	if (current->active_mm == mm) {
		WARN_ON_ONCE(current->mm);
		current->active_mm = &init_mm;
		switch_mm(mm, &init_mm, current);
	}
}

static void cleanup_lazy_tlbs(struct mm_struct *mm)
{
	if (!IS_ENABLED(CONFIG_MMU_LAZY_TLB_SHOOTDOWN)) {
		/*
		 * In this case, lazy tlb mms are refounted and would not reach
		 * __mmdrop until all CPUs have switched away and mmdrop()ed.
		 */
		return;
	}

	/*
	 * Lazy mm shootdown does not refcount "lazy tlb mm" usage, rather it
	 * requires lazy mm users to switch to another mm when the refcount
	 * drops to zero, before the mm is freed. This requires IPIs here to
	 * switch kernel threads to init_mm.
	 *
	 * archs that use IPIs to flush TLBs can piggy-back that lazy tlb mm
	 * switch with the final userspace teardown TLB flush which leaves the
	 * mm lazy on this CPU but no others, reducing the need for additional
	 * IPIs here. There are cases where a final IPI is still required here,
	 * such as the final mmdrop being performed on a different CPU than the
	 * one exiting, or kernel threads using the mm when userspace exits.
	 *
	 * IPI overheads have not found to be expensive, but they could be
	 * reduced in a number of possible ways, for example (roughly
	 * increasing order of complexity):
	 * - The last lazy reference created by exit_mm() could instead switch
	 *   to init_mm, however it's probable this will run on the same CPU
	 *   immediately afterwards, so this may not reduce IPIs much.
	 * - A batch of mms requiring IPIs could be gathered and freed at once.
	 * - CPUs store active_mm where it can be remotely checked without a
	 *   lock, to filter out false-positives in the cpumask.
	 * - After mm_users or mm_count reaches zero, switching away from the
	 *   mm could clear mm_cpumask to reduce some IPIs, perhaps together
	 *   with some batching or delaying of the final IPIs.
	 * - A delayed freeing and RCU-like quiescing sequence based on mm
	 *   switching to avoid IPIs completely.
	 */
	on_each_cpu_mask(mm_cpumask(mm), do_shoot_lazy_tlb, (void *)mm, 1);
	if (IS_ENABLED(CONFIG_DEBUG_VM_SHOOT_LAZIES))
		on_each_cpu(do_check_lazy_tlb, (void *)mm, 1);
}

/*
 * Called when the last reference to the mm
 * is dropped: either by a lazy thread or by
 * mmput. Free the page directory and the mm.
 */
void __mmdrop(struct mm_struct *mm)
{
	int i;

	BUG_ON(mm == &init_mm);
	WARN_ON_ONCE(mm == current->mm);

	/* Ensure no CPUs are using this as their lazy tlb mm */
	cleanup_lazy_tlbs(mm);

	WARN_ON_ONCE(mm == current->active_mm);
	mm_free_pgd(mm);
	destroy_context(mm);
	mmu_notifier_subscriptions_destroy(mm);
	check_mm(mm);
	put_user_ns(mm->user_ns);
	mm_pasid_drop(mm);
	mm_destroy_cid(mm);

	for (i = 0; i < NR_MM_COUNTERS; i++)
		percpu_counter_destroy(&mm->rss_stat[i]);
	free_mm(mm);
}
EXPORT_SYMBOL_GPL(__mmdrop);

static void mmdrop_async_fn(struct work_struct *work)
{
	struct mm_struct *mm;

	mm = container_of(work, struct mm_struct, async_put_work);
	__mmdrop(mm);
}

static void mmdrop_async(struct mm_struct *mm)
{
	if (unlikely(atomic_dec_and_test(&mm->mm_count))) {
		INIT_WORK(&mm->async_put_work, mmdrop_async_fn);
		schedule_work(&mm->async_put_work);
	}
}

static inline void free_signal_struct(struct signal_struct *sig)
{
	taskstats_tgid_free(sig);
	sched_autogroup_exit(sig);
	/*
	 * __mmdrop is not safe to call from softirq context on x86 due to
	 * pgd_dtor so postpone it to the async context
	 */
	if (sig->oom_mm)
		mmdrop_async(sig->oom_mm);
	kmem_cache_free(signal_cachep, sig);
}

static inline void put_signal_struct(struct signal_struct *sig)
{
	if (refcount_dec_and_test(&sig->sigcnt))
		free_signal_struct(sig);
}

void __put_task_struct(struct task_struct *tsk)
{
	WARN_ON(!tsk->exit_state);
	WARN_ON(refcount_read(&tsk->usage));
	WARN_ON(tsk == current);

	io_uring_free(tsk);
	cgroup_free(tsk);
	task_numa_free(tsk, true);
	security_task_free(tsk);
	bpf_task_storage_free(tsk);
	exit_creds(tsk);
	delayacct_tsk_free(tsk);
	put_signal_struct(tsk->signal);
	sched_core_free(tsk);
	free_task(tsk);
}
EXPORT_SYMBOL_GPL(__put_task_struct);

void __init __weak arch_task_cache_init(void) { }

/*
 * set_max_threads
 */
static void set_max_threads(unsigned int max_threads_suggested)
{
	u64 threads;
	unsigned long nr_pages = totalram_pages();

	/*
	 * The number of threads shall be limited such that the thread
	 * structures may only consume a small part of the available memory.
	 */
	if (fls64(nr_pages) + fls64(PAGE_SIZE) > 64)
		threads = MAX_THREADS;
	else
		threads = div64_u64((u64) nr_pages * (u64) PAGE_SIZE,
				    (u64) THREAD_SIZE * 8UL);

	if (threads > max_threads_suggested)
		threads = max_threads_suggested;

	max_threads = clamp_t(u64, threads, MIN_THREADS, MAX_THREADS);
}

#ifdef CONFIG_ARCH_WANTS_DYNAMIC_TASK_STRUCT
/* Initialized by the architecture: */
int arch_task_struct_size __read_mostly;
#endif

#ifndef CONFIG_ARCH_TASK_STRUCT_ALLOCATOR
static void task_struct_whitelist(unsigned long *offset, unsigned long *size)
{
	/* Fetch thread_struct whitelist for the architecture. */
	arch_thread_struct_whitelist(offset, size);

	/*
	 * Handle zero-sized whitelist or empty thread_struct, otherwise
	 * adjust offset to position of thread_struct in task_struct.
	 */
	if (unlikely(*size == 0))
		*offset = 0;
	else
		*offset += offsetof(struct task_struct, thread);
}
#endif /* CONFIG_ARCH_TASK_STRUCT_ALLOCATOR */

void __init fork_init(void)
{
	int i;
#ifndef CONFIG_ARCH_TASK_STRUCT_ALLOCATOR
#ifndef ARCH_MIN_TASKALIGN
#define ARCH_MIN_TASKALIGN	0
#endif
	int align = max_t(int, L1_CACHE_BYTES, ARCH_MIN_TASKALIGN);
	unsigned long useroffset, usersize;

	/* create a slab on which task_structs can be allocated */
	task_struct_whitelist(&useroffset, &usersize);
	task_struct_cachep = kmem_cache_create_usercopy("task_struct",
			arch_task_struct_size, align,
			SLAB_PANIC|SLAB_ACCOUNT,
			useroffset, usersize, NULL);
#endif

	/* do the arch specific task caches init */
	arch_task_cache_init();

	set_max_threads(MAX_THREADS);

	init_task.signal->rlim[RLIMIT_NPROC].rlim_cur = max_threads/2;
	init_task.signal->rlim[RLIMIT_NPROC].rlim_max = max_threads/2;
	init_task.signal->rlim[RLIMIT_SIGPENDING] =
		init_task.signal->rlim[RLIMIT_NPROC];

	for (i = 0; i < UCOUNT_COUNTS; i++)
		init_user_ns.ucount_max[i] = max_threads/2;

	set_userns_rlimit_max(&init_user_ns, UCOUNT_RLIMIT_NPROC,      RLIM_INFINITY);
	set_userns_rlimit_max(&init_user_ns, UCOUNT_RLIMIT_MSGQUEUE,   RLIM_INFINITY);
	set_userns_rlimit_max(&init_user_ns, UCOUNT_RLIMIT_SIGPENDING, RLIM_INFINITY);
	set_userns_rlimit_max(&init_user_ns, UCOUNT_RLIMIT_MEMLOCK,    RLIM_INFINITY);

#ifdef CONFIG_VMAP_STACK
	cpuhp_setup_state(CPUHP_BP_PREPARE_DYN, "fork:vm_stack_cache",
			  NULL, free_vm_stack_cache);
#endif

	scs_init();

	lockdep_init_task(&init_task);
	uprobes_init();
}

int __weak arch_dup_task_struct(struct task_struct *dst,
					       struct task_struct *src)
{
	*dst = *src;
	return 0;
}

void set_task_stack_end_magic(struct task_struct *tsk)
{
	unsigned long *stackend;

	stackend = end_of_stack(tsk);
	*stackend = STACK_END_MAGIC;	/* for overflow detection */
}

static struct task_struct *dup_task_struct(struct task_struct *orig, int node)
{
	struct task_struct *tsk;
	int err;

	if (node == NUMA_NO_NODE)
		node = tsk_fork_get_node(orig);
	tsk = alloc_task_struct_node(node);
	if (!tsk)
		return NULL;

	err = arch_dup_task_struct(tsk, orig);
	if (err)
		goto free_tsk;

	err = alloc_thread_stack_node(tsk, node);
	if (err)
		goto free_tsk;

#ifdef CONFIG_THREAD_INFO_IN_TASK
	refcount_set(&tsk->stack_refcount, 1);
#endif
	account_kernel_stack(tsk, 1);

	err = scs_prepare(tsk, node);
	if (err)
		goto free_stack;

#ifdef CONFIG_SECCOMP
	/*
	 * We must handle setting up seccomp filters once we're under
	 * the sighand lock in case orig has changed between now and
	 * then. Until then, filter must be NULL to avoid messing up
	 * the usage counts on the error path calling free_task.
	 */
	tsk->seccomp.filter = NULL;
#endif

	setup_thread_stack(tsk, orig);
	clear_user_return_notifier(tsk);
	clear_tsk_need_resched(tsk);
	set_task_stack_end_magic(tsk);
	clear_syscall_work_syscall_user_dispatch(tsk);

#ifdef CONFIG_STACKPROTECTOR
	tsk->stack_canary = get_random_canary();
#endif
	if (orig->cpus_ptr == &orig->cpus_mask)
		tsk->cpus_ptr = &tsk->cpus_mask;
	dup_user_cpus_ptr(tsk, orig, node);

	/*
	 * One for the user space visible state that goes away when reaped.
	 * One for the scheduler.
	 */
	refcount_set(&tsk->rcu_users, 2);
	/* One for the rcu users */
	refcount_set(&tsk->usage, 1);
#ifdef CONFIG_BLK_DEV_IO_TRACE
	tsk->btrace_seq = 0;
#endif
	tsk->splice_pipe = NULL;
	tsk->task_frag.page = NULL;
	tsk->wake_q.next = NULL;
	tsk->worker_private = NULL;

	kcov_task_init(tsk);
	kmsan_task_create(tsk);
	kmap_local_fork(tsk);

#ifdef CONFIG_FAULT_INJECTION
	tsk->fail_nth = 0;
#endif

#ifdef CONFIG_BLK_CGROUP
	tsk->throttle_disk = NULL;
	tsk->use_memdelay = 0;
#endif

#ifdef CONFIG_IOMMU_SVA
	tsk->pasid_activated = 0;
#endif

#ifdef CONFIG_MEMCG
	tsk->active_memcg = NULL;
#endif

#ifdef CONFIG_CPU_SUP_INTEL
	tsk->reported_split_lock = 0;
#endif

#ifdef CONFIG_SCHED_MM_CID
	tsk->mm_cid = -1;
	tsk->last_mm_cid = -1;
	tsk->mm_cid_active = 0;
	tsk->migrate_from_cpu = -1;
#endif
	return tsk;

free_stack:
	exit_task_stack_account(tsk);
	free_thread_stack(tsk);
free_tsk:
	free_task_struct(tsk);
	return NULL;
}

__cacheline_aligned_in_smp DEFINE_SPINLOCK(mmlist_lock);

static unsigned long default_dump_filter = MMF_DUMP_FILTER_DEFAULT;

static int __init coredump_filter_setup(char *s)
{
	default_dump_filter =
		(simple_strtoul(s, NULL, 0) << MMF_DUMP_FILTER_SHIFT) &
		MMF_DUMP_FILTER_MASK;
	return 1;
}

__setup("coredump_filter=", coredump_filter_setup);

#include <linux/init_task.h>

static void mm_init_aio(struct mm_struct *mm)
{
#ifdef CONFIG_AIO
	spin_lock_init(&mm->ioctx_lock);
	mm->ioctx_table = NULL;
#endif
}

static __always_inline void mm_clear_owner(struct mm_struct *mm,
					   struct task_struct *p)
{
#ifdef CONFIG_MEMCG
	if (mm->owner == p)
		WRITE_ONCE(mm->owner, NULL);
#endif
}

static void mm_init_owner(struct mm_struct *mm, struct task_struct *p)
{
#ifdef CONFIG_MEMCG
	mm->owner = p;
#endif
}

static void mm_init_uprobes_state(struct mm_struct *mm)
{
#ifdef CONFIG_UPROBES
	mm->uprobes_state.xol_area = NULL;
#endif
}

static struct mm_struct *mm_init(struct mm_struct *mm, struct task_struct *p,
	struct user_namespace *user_ns)
{
	int i;

	mt_init_flags(&mm->mm_mt, MM_MT_FLAGS);
	mt_set_external_lock(&mm->mm_mt, &mm->mmap_lock);
	atomic_set(&mm->mm_users, 1);
	atomic_set(&mm->mm_count, 1);
	seqcount_init(&mm->write_protect_seq);
	mmap_init_lock(mm);
	INIT_LIST_HEAD(&mm->mmlist);
#ifdef CONFIG_PER_VMA_LOCK
	mm->mm_lock_seq = 0;
#endif
	mm_pgtables_bytes_init(mm);
	mm->map_count = 0;
	mm->locked_vm = 0;
	atomic64_set(&mm->pinned_vm, 0);
	memset(&mm->rss_stat, 0, sizeof(mm->rss_stat));
	spin_lock_init(&mm->page_table_lock);
	spin_lock_init(&mm->arg_lock);
	mm_init_cpumask(mm);
	mm_init_aio(mm);
	mm_init_owner(mm, p);
	mm_pasid_init(mm);
	RCU_INIT_POINTER(mm->exe_file, NULL);
	mmu_notifier_subscriptions_init(mm);
	init_tlb_flush_pending(mm);
#if defined(CONFIG_TRANSPARENT_HUGEPAGE) && !USE_SPLIT_PMD_PTLOCKS
	mm->pmd_huge_pte = NULL;
#endif
	mm_init_uprobes_state(mm);
	hugetlb_count_init(mm);

	if (current->mm) {
		mm->flags = current->mm->flags & MMF_INIT_MASK;
		mm->def_flags = current->mm->def_flags & VM_INIT_DEF_MASK;
	} else {
		mm->flags = default_dump_filter;
		mm->def_flags = 0;
	}

	if (mm_alloc_pgd(mm))
		goto fail_nopgd;

	if (init_new_context(p, mm))
		goto fail_nocontext;

	if (mm_alloc_cid(mm))
		goto fail_cid;

	for (i = 0; i < NR_MM_COUNTERS; i++)
		if (percpu_counter_init(&mm->rss_stat[i], 0, GFP_KERNEL_ACCOUNT))
			goto fail_pcpu;

	mm->user_ns = get_user_ns(user_ns);
	lru_gen_init_mm(mm);
	return mm;

fail_pcpu:
	while (i > 0)
		percpu_counter_destroy(&mm->rss_stat[--i]);
<<<<<<< HEAD
=======
	mm_destroy_cid(mm);
fail_cid:
>>>>>>> 70cc1b53
	destroy_context(mm);
fail_nocontext:
	mm_free_pgd(mm);
fail_nopgd:
	free_mm(mm);
	return NULL;
}

/*
 * Allocate and initialize an mm_struct.
 */
struct mm_struct *mm_alloc(void)
{
	struct mm_struct *mm;

	mm = allocate_mm();
	if (!mm)
		return NULL;

	memset(mm, 0, sizeof(*mm));
	return mm_init(mm, current, current_user_ns());
}

static inline void __mmput(struct mm_struct *mm)
{
	VM_BUG_ON(atomic_read(&mm->mm_users));

	uprobe_clear_state(mm);
	exit_aio(mm);
	ksm_exit(mm);
	khugepaged_exit(mm); /* must run before exit_mmap */
	exit_mmap(mm);
	mm_put_huge_zero_page(mm);
	set_mm_exe_file(mm, NULL);
	if (!list_empty(&mm->mmlist)) {
		spin_lock(&mmlist_lock);
		list_del(&mm->mmlist);
		spin_unlock(&mmlist_lock);
	}
	if (mm->binfmt)
		module_put(mm->binfmt->module);
	lru_gen_del_mm(mm);
	mmdrop(mm);
}

/*
 * Decrement the use count and release all resources for an mm.
 */
void mmput(struct mm_struct *mm)
{
	might_sleep();

	if (atomic_dec_and_test(&mm->mm_users))
		__mmput(mm);
}
EXPORT_SYMBOL_GPL(mmput);

#ifdef CONFIG_MMU
static void mmput_async_fn(struct work_struct *work)
{
	struct mm_struct *mm = container_of(work, struct mm_struct,
					    async_put_work);

	__mmput(mm);
}

void mmput_async(struct mm_struct *mm)
{
	if (atomic_dec_and_test(&mm->mm_users)) {
		INIT_WORK(&mm->async_put_work, mmput_async_fn);
		schedule_work(&mm->async_put_work);
	}
}
EXPORT_SYMBOL_GPL(mmput_async);
#endif

/**
 * set_mm_exe_file - change a reference to the mm's executable file
 *
 * This changes mm's executable file (shown as symlink /proc/[pid]/exe).
 *
 * Main users are mmput() and sys_execve(). Callers prevent concurrent
 * invocations: in mmput() nobody alive left, in execve task is single
 * threaded.
 *
 * Can only fail if new_exe_file != NULL.
 */
int set_mm_exe_file(struct mm_struct *mm, struct file *new_exe_file)
{
	struct file *old_exe_file;

	/*
	 * It is safe to dereference the exe_file without RCU as
	 * this function is only called if nobody else can access
	 * this mm -- see comment above for justification.
	 */
	old_exe_file = rcu_dereference_raw(mm->exe_file);

	if (new_exe_file) {
		/*
		 * We expect the caller (i.e., sys_execve) to already denied
		 * write access, so this is unlikely to fail.
		 */
		if (unlikely(deny_write_access(new_exe_file)))
			return -EACCES;
		get_file(new_exe_file);
	}
	rcu_assign_pointer(mm->exe_file, new_exe_file);
	if (old_exe_file) {
		allow_write_access(old_exe_file);
		fput(old_exe_file);
	}
	return 0;
}

/**
 * replace_mm_exe_file - replace a reference to the mm's executable file
 *
 * This changes mm's executable file (shown as symlink /proc/[pid]/exe),
 * dealing with concurrent invocation and without grabbing the mmap lock in
 * write mode.
 *
 * Main user is sys_prctl(PR_SET_MM_MAP/EXE_FILE).
 */
int replace_mm_exe_file(struct mm_struct *mm, struct file *new_exe_file)
{
	struct vm_area_struct *vma;
	struct file *old_exe_file;
	int ret = 0;

	/* Forbid mm->exe_file change if old file still mapped. */
	old_exe_file = get_mm_exe_file(mm);
	if (old_exe_file) {
		VMA_ITERATOR(vmi, mm, 0);
		mmap_read_lock(mm);
		for_each_vma(vmi, vma) {
			if (!vma->vm_file)
				continue;
			if (path_equal(&vma->vm_file->f_path,
				       &old_exe_file->f_path)) {
				ret = -EBUSY;
				break;
			}
		}
		mmap_read_unlock(mm);
		fput(old_exe_file);
		if (ret)
			return ret;
	}

	/* set the new file, lockless */
	ret = deny_write_access(new_exe_file);
	if (ret)
		return -EACCES;
	get_file(new_exe_file);

	old_exe_file = xchg(&mm->exe_file, new_exe_file);
	if (old_exe_file) {
		/*
		 * Don't race with dup_mmap() getting the file and disallowing
		 * write access while someone might open the file writable.
		 */
		mmap_read_lock(mm);
		allow_write_access(old_exe_file);
		fput(old_exe_file);
		mmap_read_unlock(mm);
	}
	return 0;
}

/**
 * get_mm_exe_file - acquire a reference to the mm's executable file
 *
 * Returns %NULL if mm has no associated executable file.
 * User must release file via fput().
 */
struct file *get_mm_exe_file(struct mm_struct *mm)
{
	struct file *exe_file;

	rcu_read_lock();
	exe_file = rcu_dereference(mm->exe_file);
	if (exe_file && !get_file_rcu(exe_file))
		exe_file = NULL;
	rcu_read_unlock();
	return exe_file;
}

/**
 * get_task_exe_file - acquire a reference to the task's executable file
 *
 * Returns %NULL if task's mm (if any) has no associated executable file or
 * this is a kernel thread with borrowed mm (see the comment above get_task_mm).
 * User must release file via fput().
 */
struct file *get_task_exe_file(struct task_struct *task)
{
	struct file *exe_file = NULL;
	struct mm_struct *mm;

	task_lock(task);
	mm = task->mm;
	if (mm) {
		if (!(task->flags & PF_KTHREAD))
			exe_file = get_mm_exe_file(mm);
	}
	task_unlock(task);
	return exe_file;
}

/**
 * get_task_mm - acquire a reference to the task's mm
 *
 * Returns %NULL if the task has no mm.  Checks PF_KTHREAD (meaning
 * this kernel workthread has transiently adopted a user mm with use_mm,
 * to do its AIO) is not set and if so returns a reference to it, after
 * bumping up the use count.  User must release the mm via mmput()
 * after use.  Typically used by /proc and ptrace.
 */
struct mm_struct *get_task_mm(struct task_struct *task)
{
	struct mm_struct *mm;

	task_lock(task);
	mm = task->mm;
	if (mm) {
		if (task->flags & PF_KTHREAD)
			mm = NULL;
		else
			mmget(mm);
	}
	task_unlock(task);
	return mm;
}
EXPORT_SYMBOL_GPL(get_task_mm);

struct mm_struct *mm_access(struct task_struct *task, unsigned int mode)
{
	struct mm_struct *mm;
	int err;

	err =  down_read_killable(&task->signal->exec_update_lock);
	if (err)
		return ERR_PTR(err);

	mm = get_task_mm(task);
	if (mm && mm != current->mm &&
			!ptrace_may_access(task, mode)) {
		mmput(mm);
		mm = ERR_PTR(-EACCES);
	}
	up_read(&task->signal->exec_update_lock);

	return mm;
}

static void complete_vfork_done(struct task_struct *tsk)
{
	struct completion *vfork;

	task_lock(tsk);
	vfork = tsk->vfork_done;
	if (likely(vfork)) {
		tsk->vfork_done = NULL;
		complete(vfork);
	}
	task_unlock(tsk);
}

static int wait_for_vfork_done(struct task_struct *child,
				struct completion *vfork)
{
	unsigned int state = TASK_UNINTERRUPTIBLE|TASK_KILLABLE|TASK_FREEZABLE;
	int killed;

	cgroup_enter_frozen();
	killed = wait_for_completion_state(vfork, state);
	cgroup_leave_frozen(false);

	if (killed) {
		task_lock(child);
		child->vfork_done = NULL;
		task_unlock(child);
	}

	put_task_struct(child);
	return killed;
}

/* Please note the differences between mmput and mm_release.
 * mmput is called whenever we stop holding onto a mm_struct,
 * error success whatever.
 *
 * mm_release is called after a mm_struct has been removed
 * from the current process.
 *
 * This difference is important for error handling, when we
 * only half set up a mm_struct for a new process and need to restore
 * the old one.  Because we mmput the new mm_struct before
 * restoring the old one. . .
 * Eric Biederman 10 January 1998
 */
static void mm_release(struct task_struct *tsk, struct mm_struct *mm)
{
	uprobe_free_utask(tsk);

	/* Get rid of any cached register state */
	deactivate_mm(tsk, mm);

	/*
	 * Signal userspace if we're not exiting with a core dump
	 * because we want to leave the value intact for debugging
	 * purposes.
	 */
	if (tsk->clear_child_tid) {
		if (atomic_read(&mm->mm_users) > 1) {
			/*
			 * We don't check the error code - if userspace has
			 * not set up a proper pointer then tough luck.
			 */
			put_user(0, tsk->clear_child_tid);
			do_futex(tsk->clear_child_tid, FUTEX_WAKE,
					1, NULL, NULL, 0, 0);
		}
		tsk->clear_child_tid = NULL;
	}

	/*
	 * All done, finally we can wake up parent and return this mm to him.
	 * Also kthread_stop() uses this completion for synchronization.
	 */
	if (tsk->vfork_done)
		complete_vfork_done(tsk);
}

void exit_mm_release(struct task_struct *tsk, struct mm_struct *mm)
{
	futex_exit_release(tsk);
	mm_release(tsk, mm);
}

void exec_mm_release(struct task_struct *tsk, struct mm_struct *mm)
{
	futex_exec_release(tsk);
	mm_release(tsk, mm);
}

/**
 * dup_mm() - duplicates an existing mm structure
 * @tsk: the task_struct with which the new mm will be associated.
 * @oldmm: the mm to duplicate.
 *
 * Allocates a new mm structure and duplicates the provided @oldmm structure
 * content into it.
 *
 * Return: the duplicated mm or NULL on failure.
 */
static struct mm_struct *dup_mm(struct task_struct *tsk,
				struct mm_struct *oldmm)
{
	struct mm_struct *mm;
	int err;

	mm = allocate_mm();
	if (!mm)
		goto fail_nomem;

	memcpy(mm, oldmm, sizeof(*mm));

	if (!mm_init(mm, tsk, mm->user_ns))
		goto fail_nomem;

	err = dup_mmap(mm, oldmm);
	if (err)
		goto free_pt;

	mm->hiwater_rss = get_mm_rss(mm);
	mm->hiwater_vm = mm->total_vm;

	if (mm->binfmt && !try_module_get(mm->binfmt->module))
		goto free_pt;

	return mm;

free_pt:
	/* don't put binfmt in mmput, we haven't got module yet */
	mm->binfmt = NULL;
	mm_init_owner(mm, NULL);
	mmput(mm);

fail_nomem:
	return NULL;
}

static int copy_mm(unsigned long clone_flags, struct task_struct *tsk)
{
	struct mm_struct *mm, *oldmm;

	tsk->min_flt = tsk->maj_flt = 0;
	tsk->nvcsw = tsk->nivcsw = 0;
#ifdef CONFIG_DETECT_HUNG_TASK
	tsk->last_switch_count = tsk->nvcsw + tsk->nivcsw;
	tsk->last_switch_time = 0;
#endif

	tsk->mm = NULL;
	tsk->active_mm = NULL;

	/*
	 * Are we cloning a kernel thread?
	 *
	 * We need to steal a active VM for that..
	 */
	oldmm = current->mm;
	if (!oldmm)
		return 0;

	if (clone_flags & CLONE_VM) {
		mmget(oldmm);
		mm = oldmm;
	} else {
		mm = dup_mm(tsk, current->mm);
		if (!mm)
			return -ENOMEM;
	}

	tsk->mm = mm;
	tsk->active_mm = mm;
	sched_mm_cid_fork(tsk);
	return 0;
}

static int copy_fs(unsigned long clone_flags, struct task_struct *tsk)
{
	struct fs_struct *fs = current->fs;
	if (clone_flags & CLONE_FS) {
		/* tsk->fs is already what we want */
		spin_lock(&fs->lock);
		if (fs->in_exec) {
			spin_unlock(&fs->lock);
			return -EAGAIN;
		}
		fs->users++;
		spin_unlock(&fs->lock);
		return 0;
	}
	tsk->fs = copy_fs_struct(fs);
	if (!tsk->fs)
		return -ENOMEM;
	return 0;
}

static int copy_files(unsigned long clone_flags, struct task_struct *tsk,
		      int no_files)
{
	struct files_struct *oldf, *newf;
	int error = 0;

	/*
	 * A background process may not have any files ...
	 */
	oldf = current->files;
	if (!oldf)
		goto out;

	if (no_files) {
		tsk->files = NULL;
		goto out;
	}

	if (clone_flags & CLONE_FILES) {
		atomic_inc(&oldf->count);
		goto out;
	}

	newf = dup_fd(oldf, NR_OPEN_MAX, &error);
	if (!newf)
		goto out;

	tsk->files = newf;
	error = 0;
out:
	return error;
}

static int copy_sighand(unsigned long clone_flags, struct task_struct *tsk)
{
	struct sighand_struct *sig;

	if (clone_flags & CLONE_SIGHAND) {
		refcount_inc(&current->sighand->count);
		return 0;
	}
	sig = kmem_cache_alloc(sighand_cachep, GFP_KERNEL);
	RCU_INIT_POINTER(tsk->sighand, sig);
	if (!sig)
		return -ENOMEM;

	refcount_set(&sig->count, 1);
	spin_lock_irq(&current->sighand->siglock);
	memcpy(sig->action, current->sighand->action, sizeof(sig->action));
	spin_unlock_irq(&current->sighand->siglock);

	/* Reset all signal handler not set to SIG_IGN to SIG_DFL. */
	if (clone_flags & CLONE_CLEAR_SIGHAND)
		flush_signal_handlers(tsk, 0);

	return 0;
}

void __cleanup_sighand(struct sighand_struct *sighand)
{
	if (refcount_dec_and_test(&sighand->count)) {
		signalfd_cleanup(sighand);
		/*
		 * sighand_cachep is SLAB_TYPESAFE_BY_RCU so we can free it
		 * without an RCU grace period, see __lock_task_sighand().
		 */
		kmem_cache_free(sighand_cachep, sighand);
	}
}

/*
 * Initialize POSIX timer handling for a thread group.
 */
static void posix_cpu_timers_init_group(struct signal_struct *sig)
{
	struct posix_cputimers *pct = &sig->posix_cputimers;
	unsigned long cpu_limit;

	cpu_limit = READ_ONCE(sig->rlim[RLIMIT_CPU].rlim_cur);
	posix_cputimers_group_init(pct, cpu_limit);
}

static int copy_signal(unsigned long clone_flags, struct task_struct *tsk)
{
	struct signal_struct *sig;

	if (clone_flags & CLONE_THREAD)
		return 0;

	sig = kmem_cache_zalloc(signal_cachep, GFP_KERNEL);
	tsk->signal = sig;
	if (!sig)
		return -ENOMEM;

	sig->nr_threads = 1;
	sig->quick_threads = 1;
	atomic_set(&sig->live, 1);
	refcount_set(&sig->sigcnt, 1);

	/* list_add(thread_node, thread_head) without INIT_LIST_HEAD() */
	sig->thread_head = (struct list_head)LIST_HEAD_INIT(tsk->thread_node);
	tsk->thread_node = (struct list_head)LIST_HEAD_INIT(sig->thread_head);

	init_waitqueue_head(&sig->wait_chldexit);
	sig->curr_target = tsk;
	init_sigpending(&sig->shared_pending);
	INIT_HLIST_HEAD(&sig->multiprocess);
	seqlock_init(&sig->stats_lock);
	prev_cputime_init(&sig->prev_cputime);

#ifdef CONFIG_POSIX_TIMERS
	INIT_LIST_HEAD(&sig->posix_timers);
	hrtimer_init(&sig->real_timer, CLOCK_MONOTONIC, HRTIMER_MODE_REL);
	sig->real_timer.function = it_real_fn;
#endif

	task_lock(current->group_leader);
	memcpy(sig->rlim, current->signal->rlim, sizeof sig->rlim);
	task_unlock(current->group_leader);

	posix_cpu_timers_init_group(sig);

	tty_audit_fork(sig);
	sched_autogroup_fork(sig);

	sig->oom_score_adj = current->signal->oom_score_adj;
	sig->oom_score_adj_min = current->signal->oom_score_adj_min;

	mutex_init(&sig->cred_guard_mutex);
	init_rwsem(&sig->exec_update_lock);

	return 0;
}

static void copy_seccomp(struct task_struct *p)
{
#ifdef CONFIG_SECCOMP
	/*
	 * Must be called with sighand->lock held, which is common to
	 * all threads in the group. Holding cred_guard_mutex is not
	 * needed because this new task is not yet running and cannot
	 * be racing exec.
	 */
	assert_spin_locked(&current->sighand->siglock);

	/* Ref-count the new filter user, and assign it. */
	get_seccomp_filter(current);
	p->seccomp = current->seccomp;

	/*
	 * Explicitly enable no_new_privs here in case it got set
	 * between the task_struct being duplicated and holding the
	 * sighand lock. The seccomp state and nnp must be in sync.
	 */
	if (task_no_new_privs(current))
		task_set_no_new_privs(p);

	/*
	 * If the parent gained a seccomp mode after copying thread
	 * flags and between before we held the sighand lock, we have
	 * to manually enable the seccomp thread flag here.
	 */
	if (p->seccomp.mode != SECCOMP_MODE_DISABLED)
		set_task_syscall_work(p, SECCOMP);
#endif
}

SYSCALL_DEFINE1(set_tid_address, int __user *, tidptr)
{
	current->clear_child_tid = tidptr;

	return task_pid_vnr(current);
}

static void rt_mutex_init_task(struct task_struct *p)
{
	raw_spin_lock_init(&p->pi_lock);
#ifdef CONFIG_RT_MUTEXES
	p->pi_waiters = RB_ROOT_CACHED;
	p->pi_top_task = NULL;
	p->pi_blocked_on = NULL;
#endif
}

static inline void init_task_pid_links(struct task_struct *task)
{
	enum pid_type type;

	for (type = PIDTYPE_PID; type < PIDTYPE_MAX; ++type)
		INIT_HLIST_NODE(&task->pid_links[type]);
}

static inline void
init_task_pid(struct task_struct *task, enum pid_type type, struct pid *pid)
{
	if (type == PIDTYPE_PID)
		task->thread_pid = pid;
	else
		task->signal->pids[type] = pid;
}

static inline void rcu_copy_process(struct task_struct *p)
{
#ifdef CONFIG_PREEMPT_RCU
	p->rcu_read_lock_nesting = 0;
	p->rcu_read_unlock_special.s = 0;
	p->rcu_blocked_node = NULL;
	INIT_LIST_HEAD(&p->rcu_node_entry);
#endif /* #ifdef CONFIG_PREEMPT_RCU */
#ifdef CONFIG_TASKS_RCU
	p->rcu_tasks_holdout = false;
	INIT_LIST_HEAD(&p->rcu_tasks_holdout_list);
	p->rcu_tasks_idle_cpu = -1;
#endif /* #ifdef CONFIG_TASKS_RCU */
#ifdef CONFIG_TASKS_TRACE_RCU
	p->trc_reader_nesting = 0;
	p->trc_reader_special.s = 0;
	INIT_LIST_HEAD(&p->trc_holdout_list);
	INIT_LIST_HEAD(&p->trc_blkd_node);
#endif /* #ifdef CONFIG_TASKS_TRACE_RCU */
}

struct pid *pidfd_pid(const struct file *file)
{
	if (file->f_op == &pidfd_fops)
		return file->private_data;

	return ERR_PTR(-EBADF);
}

static int pidfd_release(struct inode *inode, struct file *file)
{
	struct pid *pid = file->private_data;

	file->private_data = NULL;
	put_pid(pid);
	return 0;
}

#ifdef CONFIG_PROC_FS
/**
 * pidfd_show_fdinfo - print information about a pidfd
 * @m: proc fdinfo file
 * @f: file referencing a pidfd
 *
 * Pid:
 * This function will print the pid that a given pidfd refers to in the
 * pid namespace of the procfs instance.
 * If the pid namespace of the process is not a descendant of the pid
 * namespace of the procfs instance 0 will be shown as its pid. This is
 * similar to calling getppid() on a process whose parent is outside of
 * its pid namespace.
 *
 * NSpid:
 * If pid namespaces are supported then this function will also print
 * the pid of a given pidfd refers to for all descendant pid namespaces
 * starting from the current pid namespace of the instance, i.e. the
 * Pid field and the first entry in the NSpid field will be identical.
 * If the pid namespace of the process is not a descendant of the pid
 * namespace of the procfs instance 0 will be shown as its first NSpid
 * entry and no others will be shown.
 * Note that this differs from the Pid and NSpid fields in
 * /proc/<pid>/status where Pid and NSpid are always shown relative to
 * the  pid namespace of the procfs instance. The difference becomes
 * obvious when sending around a pidfd between pid namespaces from a
 * different branch of the tree, i.e. where no ancestral relation is
 * present between the pid namespaces:
 * - create two new pid namespaces ns1 and ns2 in the initial pid
 *   namespace (also take care to create new mount namespaces in the
 *   new pid namespace and mount procfs)
 * - create a process with a pidfd in ns1
 * - send pidfd from ns1 to ns2
 * - read /proc/self/fdinfo/<pidfd> and observe that both Pid and NSpid
 *   have exactly one entry, which is 0
 */
static void pidfd_show_fdinfo(struct seq_file *m, struct file *f)
{
	struct pid *pid = f->private_data;
	struct pid_namespace *ns;
	pid_t nr = -1;

	if (likely(pid_has_task(pid, PIDTYPE_PID))) {
		ns = proc_pid_ns(file_inode(m->file)->i_sb);
		nr = pid_nr_ns(pid, ns);
	}

	seq_put_decimal_ll(m, "Pid:\t", nr);

#ifdef CONFIG_PID_NS
	seq_put_decimal_ll(m, "\nNSpid:\t", nr);
	if (nr > 0) {
		int i;

		/* If nr is non-zero it means that 'pid' is valid and that
		 * ns, i.e. the pid namespace associated with the procfs
		 * instance, is in the pid namespace hierarchy of pid.
		 * Start at one below the already printed level.
		 */
		for (i = ns->level + 1; i <= pid->level; i++)
			seq_put_decimal_ll(m, "\t", pid->numbers[i].nr);
	}
#endif
	seq_putc(m, '\n');
}
#endif

/*
 * Poll support for process exit notification.
 */
static __poll_t pidfd_poll(struct file *file, struct poll_table_struct *pts)
{
	struct pid *pid = file->private_data;
	__poll_t poll_flags = 0;

	poll_wait(file, &pid->wait_pidfd, pts);

	/*
	 * Inform pollers only when the whole thread group exits.
	 * If the thread group leader exits before all other threads in the
	 * group, then poll(2) should block, similar to the wait(2) family.
	 */
	if (thread_group_exited(pid))
		poll_flags = EPOLLIN | EPOLLRDNORM;

	return poll_flags;
}

const struct file_operations pidfd_fops = {
	.release = pidfd_release,
	.poll = pidfd_poll,
#ifdef CONFIG_PROC_FS
	.show_fdinfo = pidfd_show_fdinfo,
#endif
};

/**
 * __pidfd_prepare - allocate a new pidfd_file and reserve a pidfd
 * @pid:   the struct pid for which to create a pidfd
 * @flags: flags of the new @pidfd
 * @pidfd: the pidfd to return
 *
 * Allocate a new file that stashes @pid and reserve a new pidfd number in the
 * caller's file descriptor table. The pidfd is reserved but not installed yet.

 * The helper doesn't perform checks on @pid which makes it useful for pidfds
 * created via CLONE_PIDFD where @pid has no task attached when the pidfd and
 * pidfd file are prepared.
 *
 * If this function returns successfully the caller is responsible to either
 * call fd_install() passing the returned pidfd and pidfd file as arguments in
 * order to install the pidfd into its file descriptor table or they must use
 * put_unused_fd() and fput() on the returned pidfd and pidfd file
 * respectively.
 *
 * This function is useful when a pidfd must already be reserved but there
 * might still be points of failure afterwards and the caller wants to ensure
 * that no pidfd is leaked into its file descriptor table.
 *
 * Return: On success, a reserved pidfd is returned from the function and a new
 *         pidfd file is returned in the last argument to the function. On
 *         error, a negative error code is returned from the function and the
 *         last argument remains unchanged.
 */
static int __pidfd_prepare(struct pid *pid, unsigned int flags, struct file **ret)
{
	int pidfd;
	struct file *pidfd_file;

	if (flags & ~(O_NONBLOCK | O_RDWR | O_CLOEXEC))
		return -EINVAL;

	pidfd = get_unused_fd_flags(O_RDWR | O_CLOEXEC);
	if (pidfd < 0)
		return pidfd;

	pidfd_file = anon_inode_getfile("[pidfd]", &pidfd_fops, pid,
					flags | O_RDWR | O_CLOEXEC);
	if (IS_ERR(pidfd_file)) {
		put_unused_fd(pidfd);
		return PTR_ERR(pidfd_file);
	}
	get_pid(pid); /* held by pidfd_file now */
	*ret = pidfd_file;
	return pidfd;
}

/**
 * pidfd_prepare - allocate a new pidfd_file and reserve a pidfd
 * @pid:   the struct pid for which to create a pidfd
 * @flags: flags of the new @pidfd
 * @pidfd: the pidfd to return
 *
 * Allocate a new file that stashes @pid and reserve a new pidfd number in the
 * caller's file descriptor table. The pidfd is reserved but not installed yet.
 *
 * The helper verifies that @pid is used as a thread group leader.
 *
 * If this function returns successfully the caller is responsible to either
 * call fd_install() passing the returned pidfd and pidfd file as arguments in
 * order to install the pidfd into its file descriptor table or they must use
 * put_unused_fd() and fput() on the returned pidfd and pidfd file
 * respectively.
 *
 * This function is useful when a pidfd must already be reserved but there
 * might still be points of failure afterwards and the caller wants to ensure
 * that no pidfd is leaked into its file descriptor table.
 *
 * Return: On success, a reserved pidfd is returned from the function and a new
 *         pidfd file is returned in the last argument to the function. On
 *         error, a negative error code is returned from the function and the
 *         last argument remains unchanged.
 */
int pidfd_prepare(struct pid *pid, unsigned int flags, struct file **ret)
{
	if (!pid || !pid_has_task(pid, PIDTYPE_TGID))
		return -EINVAL;

	return __pidfd_prepare(pid, flags, ret);
}

static void __delayed_free_task(struct rcu_head *rhp)
{
	struct task_struct *tsk = container_of(rhp, struct task_struct, rcu);

	free_task(tsk);
}

static __always_inline void delayed_free_task(struct task_struct *tsk)
{
	if (IS_ENABLED(CONFIG_MEMCG))
		call_rcu(&tsk->rcu, __delayed_free_task);
	else
		free_task(tsk);
}

static void copy_oom_score_adj(u64 clone_flags, struct task_struct *tsk)
{
	/* Skip if kernel thread */
	if (!tsk->mm)
		return;

	/* Skip if spawning a thread or using vfork */
	if ((clone_flags & (CLONE_VM | CLONE_THREAD | CLONE_VFORK)) != CLONE_VM)
		return;

	/* We need to synchronize with __set_oom_adj */
	mutex_lock(&oom_adj_mutex);
	set_bit(MMF_MULTIPROCESS, &tsk->mm->flags);
	/* Update the values in case they were changed after copy_signal */
	tsk->signal->oom_score_adj = current->signal->oom_score_adj;
	tsk->signal->oom_score_adj_min = current->signal->oom_score_adj_min;
	mutex_unlock(&oom_adj_mutex);
}

#ifdef CONFIG_RV
static void rv_task_fork(struct task_struct *p)
{
	int i;

	for (i = 0; i < RV_PER_TASK_MONITORS; i++)
		p->rv[i].da_mon.monitoring = false;
}
#else
#define rv_task_fork(p) do {} while (0)
#endif

/*
 * This creates a new process as a copy of the old one,
 * but does not actually start it yet.
 *
 * It copies the registers, and all the appropriate
 * parts of the process environment (as per the clone
 * flags). The actual kick-off is left to the caller.
 */
__latent_entropy struct task_struct *copy_process(
					struct pid *pid,
					int trace,
					int node,
					struct kernel_clone_args *args)
{
	int pidfd = -1, retval;
	struct task_struct *p;
	struct multiprocess_signals delayed;
	struct file *pidfile = NULL;
	const u64 clone_flags = args->flags;
	struct nsproxy *nsp = current->nsproxy;

	/*
	 * Don't allow sharing the root directory with processes in a different
	 * namespace
	 */
	if ((clone_flags & (CLONE_NEWNS|CLONE_FS)) == (CLONE_NEWNS|CLONE_FS))
		return ERR_PTR(-EINVAL);

	if ((clone_flags & (CLONE_NEWUSER|CLONE_FS)) == (CLONE_NEWUSER|CLONE_FS))
		return ERR_PTR(-EINVAL);

	/*
	 * Thread groups must share signals as well, and detached threads
	 * can only be started up within the thread group.
	 */
	if ((clone_flags & CLONE_THREAD) && !(clone_flags & CLONE_SIGHAND))
		return ERR_PTR(-EINVAL);

	/*
	 * Shared signal handlers imply shared VM. By way of the above,
	 * thread groups also imply shared VM. Blocking this case allows
	 * for various simplifications in other code.
	 */
	if ((clone_flags & CLONE_SIGHAND) && !(clone_flags & CLONE_VM))
		return ERR_PTR(-EINVAL);

	/*
	 * Siblings of global init remain as zombies on exit since they are
	 * not reaped by their parent (swapper). To solve this and to avoid
	 * multi-rooted process trees, prevent global and container-inits
	 * from creating siblings.
	 */
	if ((clone_flags & CLONE_PARENT) &&
				current->signal->flags & SIGNAL_UNKILLABLE)
		return ERR_PTR(-EINVAL);

	/*
	 * If the new process will be in a different pid or user namespace
	 * do not allow it to share a thread group with the forking task.
	 */
	if (clone_flags & CLONE_THREAD) {
		if ((clone_flags & (CLONE_NEWUSER | CLONE_NEWPID)) ||
		    (task_active_pid_ns(current) != nsp->pid_ns_for_children))
			return ERR_PTR(-EINVAL);
	}

	if (clone_flags & CLONE_PIDFD) {
		/*
		 * - CLONE_DETACHED is blocked so that we can potentially
		 *   reuse it later for CLONE_PIDFD.
		 * - CLONE_THREAD is blocked until someone really needs it.
		 */
		if (clone_flags & (CLONE_DETACHED | CLONE_THREAD))
			return ERR_PTR(-EINVAL);
	}

	/*
	 * Force any signals received before this point to be delivered
	 * before the fork happens.  Collect up signals sent to multiple
	 * processes that happen during the fork and delay them so that
	 * they appear to happen after the fork.
	 */
	sigemptyset(&delayed.signal);
	INIT_HLIST_NODE(&delayed.node);

	spin_lock_irq(&current->sighand->siglock);
	if (!(clone_flags & CLONE_THREAD))
		hlist_add_head(&delayed.node, &current->signal->multiprocess);
	recalc_sigpending();
	spin_unlock_irq(&current->sighand->siglock);
	retval = -ERESTARTNOINTR;
	if (task_sigpending(current))
		goto fork_out;

	retval = -ENOMEM;
	p = dup_task_struct(current, node);
	if (!p)
		goto fork_out;
	p->flags &= ~PF_KTHREAD;
	if (args->kthread)
		p->flags |= PF_KTHREAD;
	if (args->user_worker)
		p->flags |= PF_USER_WORKER;
	if (args->io_thread) {
		/*
		 * Mark us an IO worker, and block any signal that isn't
		 * fatal or STOP
		 */
		p->flags |= PF_IO_WORKER;
		siginitsetinv(&p->blocked, sigmask(SIGKILL)|sigmask(SIGSTOP));
	}

	if (args->name)
		strscpy_pad(p->comm, args->name, sizeof(p->comm));

	p->set_child_tid = (clone_flags & CLONE_CHILD_SETTID) ? args->child_tid : NULL;
	/*
	 * Clear TID on mm_release()?
	 */
	p->clear_child_tid = (clone_flags & CLONE_CHILD_CLEARTID) ? args->child_tid : NULL;

	ftrace_graph_init_task(p);

	rt_mutex_init_task(p);

	lockdep_assert_irqs_enabled();
#ifdef CONFIG_PROVE_LOCKING
	DEBUG_LOCKS_WARN_ON(!p->softirqs_enabled);
#endif
	retval = copy_creds(p, clone_flags);
	if (retval < 0)
		goto bad_fork_free;

	retval = -EAGAIN;
	if (is_rlimit_overlimit(task_ucounts(p), UCOUNT_RLIMIT_NPROC, rlimit(RLIMIT_NPROC))) {
		if (p->real_cred->user != INIT_USER &&
		    !capable(CAP_SYS_RESOURCE) && !capable(CAP_SYS_ADMIN))
			goto bad_fork_cleanup_count;
	}
	current->flags &= ~PF_NPROC_EXCEEDED;

	/*
	 * If multiple threads are within copy_process(), then this check
	 * triggers too late. This doesn't hurt, the check is only there
	 * to stop root fork bombs.
	 */
	retval = -EAGAIN;
	if (data_race(nr_threads >= max_threads))
		goto bad_fork_cleanup_count;

	delayacct_tsk_init(p);	/* Must remain after dup_task_struct() */
	p->flags &= ~(PF_SUPERPRIV | PF_WQ_WORKER | PF_IDLE | PF_NO_SETAFFINITY);
	p->flags |= PF_FORKNOEXEC;
	INIT_LIST_HEAD(&p->children);
	INIT_LIST_HEAD(&p->sibling);
	rcu_copy_process(p);
	p->vfork_done = NULL;
	spin_lock_init(&p->alloc_lock);

	init_sigpending(&p->pending);

	p->utime = p->stime = p->gtime = 0;
#ifdef CONFIG_ARCH_HAS_SCALED_CPUTIME
	p->utimescaled = p->stimescaled = 0;
#endif
	prev_cputime_init(&p->prev_cputime);

#ifdef CONFIG_VIRT_CPU_ACCOUNTING_GEN
	seqcount_init(&p->vtime.seqcount);
	p->vtime.starttime = 0;
	p->vtime.state = VTIME_INACTIVE;
#endif

#ifdef CONFIG_IO_URING
	p->io_uring = NULL;
#endif

#if defined(SPLIT_RSS_COUNTING)
	memset(&p->rss_stat, 0, sizeof(p->rss_stat));
#endif

	p->default_timer_slack_ns = current->timer_slack_ns;

#ifdef CONFIG_PSI
	p->psi_flags = 0;
#endif

	task_io_accounting_init(&p->ioac);
	acct_clear_integrals(p);

	posix_cputimers_init(&p->posix_cputimers);

	p->io_context = NULL;
	audit_set_context(p, NULL);
	cgroup_fork(p);
	if (args->kthread) {
		if (!set_kthread_struct(p))
			goto bad_fork_cleanup_delayacct;
	}
#ifdef CONFIG_NUMA
	p->mempolicy = mpol_dup(p->mempolicy);
	if (IS_ERR(p->mempolicy)) {
		retval = PTR_ERR(p->mempolicy);
		p->mempolicy = NULL;
		goto bad_fork_cleanup_delayacct;
	}
#endif
#ifdef CONFIG_CPUSETS
	p->cpuset_mem_spread_rotor = NUMA_NO_NODE;
	p->cpuset_slab_spread_rotor = NUMA_NO_NODE;
	seqcount_spinlock_init(&p->mems_allowed_seq, &p->alloc_lock);
#endif
#ifdef CONFIG_TRACE_IRQFLAGS
	memset(&p->irqtrace, 0, sizeof(p->irqtrace));
	p->irqtrace.hardirq_disable_ip	= _THIS_IP_;
	p->irqtrace.softirq_enable_ip	= _THIS_IP_;
	p->softirqs_enabled		= 1;
	p->softirq_context		= 0;
#endif

	p->pagefault_disabled = 0;

#ifdef CONFIG_LOCKDEP
	lockdep_init_task(p);
#endif

#ifdef CONFIG_DEBUG_MUTEXES
	p->blocked_on = NULL; /* not blocked yet */
#endif
#ifdef CONFIG_BCACHE
	p->sequential_io	= 0;
	p->sequential_io_avg	= 0;
#endif
#ifdef CONFIG_BPF_SYSCALL
	RCU_INIT_POINTER(p->bpf_storage, NULL);
	p->bpf_ctx = NULL;
#endif

	/* Perform scheduler related setup. Assign this task to a CPU. */
	retval = sched_fork(clone_flags, p);
	if (retval)
		goto bad_fork_cleanup_policy;

	retval = perf_event_init_task(p, clone_flags);
	if (retval)
		goto bad_fork_cleanup_policy;
	retval = audit_alloc(p);
	if (retval)
		goto bad_fork_cleanup_perf;
	/* copy all the process information */
	shm_init_task(p);
	retval = security_task_alloc(p, clone_flags);
	if (retval)
		goto bad_fork_cleanup_audit;
	retval = copy_semundo(clone_flags, p);
	if (retval)
		goto bad_fork_cleanup_security;
	retval = copy_files(clone_flags, p, args->no_files);
	if (retval)
		goto bad_fork_cleanup_semundo;
	retval = copy_fs(clone_flags, p);
	if (retval)
		goto bad_fork_cleanup_files;
	retval = copy_sighand(clone_flags, p);
	if (retval)
		goto bad_fork_cleanup_fs;
	retval = copy_signal(clone_flags, p);
	if (retval)
		goto bad_fork_cleanup_sighand;
	retval = copy_mm(clone_flags, p);
	if (retval)
		goto bad_fork_cleanup_signal;
	retval = copy_namespaces(clone_flags, p);
	if (retval)
		goto bad_fork_cleanup_mm;
	retval = copy_io(clone_flags, p);
	if (retval)
		goto bad_fork_cleanup_namespaces;
	retval = copy_thread(p, args);
	if (retval)
		goto bad_fork_cleanup_io;

	if (args->ignore_signals)
		ignore_signals(p);

	stackleak_task_init(p);

	if (pid != &init_struct_pid) {
		pid = alloc_pid(p->nsproxy->pid_ns_for_children, args->set_tid,
				args->set_tid_size);
		if (IS_ERR(pid)) {
			retval = PTR_ERR(pid);
			goto bad_fork_cleanup_thread;
		}
	}

	/*
	 * This has to happen after we've potentially unshared the file
	 * descriptor table (so that the pidfd doesn't leak into the child
	 * if the fd table isn't shared).
	 */
	if (clone_flags & CLONE_PIDFD) {
		/* Note that no task has been attached to @pid yet. */
		retval = __pidfd_prepare(pid, O_RDWR | O_CLOEXEC, &pidfile);
		if (retval < 0)
			goto bad_fork_free_pid;
		pidfd = retval;

		retval = put_user(pidfd, args->pidfd);
		if (retval)
			goto bad_fork_put_pidfd;
	}

#ifdef CONFIG_BLOCK
	p->plug = NULL;
#endif
	futex_init_task(p);

	/*
	 * sigaltstack should be cleared when sharing the same VM
	 */
	if ((clone_flags & (CLONE_VM|CLONE_VFORK)) == CLONE_VM)
		sas_ss_reset(p);

	/*
	 * Syscall tracing and stepping should be turned off in the
	 * child regardless of CLONE_PTRACE.
	 */
	user_disable_single_step(p);
	clear_task_syscall_work(p, SYSCALL_TRACE);
#if defined(CONFIG_GENERIC_ENTRY) || defined(TIF_SYSCALL_EMU)
	clear_task_syscall_work(p, SYSCALL_EMU);
#endif
	clear_tsk_latency_tracing(p);

	/* ok, now we should be set up.. */
	p->pid = pid_nr(pid);
	if (clone_flags & CLONE_THREAD) {
		p->group_leader = current->group_leader;
		p->tgid = current->tgid;
	} else {
		p->group_leader = p;
		p->tgid = p->pid;
	}

	p->nr_dirtied = 0;
	p->nr_dirtied_pause = 128 >> (PAGE_SHIFT - 10);
	p->dirty_paused_when = 0;

	p->pdeath_signal = 0;
	INIT_LIST_HEAD(&p->thread_group);
	p->task_works = NULL;
	clear_posix_cputimers_work(p);

#ifdef CONFIG_KRETPROBES
	p->kretprobe_instances.first = NULL;
#endif
#ifdef CONFIG_RETHOOK
	p->rethooks.first = NULL;
#endif

	/*
	 * Ensure that the cgroup subsystem policies allow the new process to be
	 * forked. It should be noted that the new process's css_set can be changed
	 * between here and cgroup_post_fork() if an organisation operation is in
	 * progress.
	 */
	retval = cgroup_can_fork(p, args);
	if (retval)
		goto bad_fork_put_pidfd;

	/*
	 * Now that the cgroups are pinned, re-clone the parent cgroup and put
	 * the new task on the correct runqueue. All this *before* the task
	 * becomes visible.
	 *
	 * This isn't part of ->can_fork() because while the re-cloning is
	 * cgroup specific, it unconditionally needs to place the task on a
	 * runqueue.
	 */
	sched_cgroup_fork(p, args);

	/*
	 * From this point on we must avoid any synchronous user-space
	 * communication until we take the tasklist-lock. In particular, we do
	 * not want user-space to be able to predict the process start-time by
	 * stalling fork(2) after we recorded the start_time but before it is
	 * visible to the system.
	 */

	p->start_time = ktime_get_ns();
	p->start_boottime = ktime_get_boottime_ns();

	/*
	 * Make it visible to the rest of the system, but dont wake it up yet.
	 * Need tasklist lock for parent etc handling!
	 */
	write_lock_irq(&tasklist_lock);

	/* CLONE_PARENT re-uses the old parent */
	if (clone_flags & (CLONE_PARENT|CLONE_THREAD)) {
		p->real_parent = current->real_parent;
		p->parent_exec_id = current->parent_exec_id;
		if (clone_flags & CLONE_THREAD)
			p->exit_signal = -1;
		else
			p->exit_signal = current->group_leader->exit_signal;
	} else {
		p->real_parent = current;
		p->parent_exec_id = current->self_exec_id;
		p->exit_signal = args->exit_signal;
	}

	klp_copy_process(p);

	sched_core_fork(p);

	spin_lock(&current->sighand->siglock);

	rv_task_fork(p);

	rseq_fork(p, clone_flags);

	/* Don't start children in a dying pid namespace */
	if (unlikely(!(ns_of_pid(pid)->pid_allocated & PIDNS_ADDING))) {
		retval = -ENOMEM;
		goto bad_fork_cancel_cgroup;
	}

	/* Let kill terminate clone/fork in the middle */
	if (fatal_signal_pending(current)) {
		retval = -EINTR;
		goto bad_fork_cancel_cgroup;
	}

	/* No more failure paths after this point. */

	/*
	 * Copy seccomp details explicitly here, in case they were changed
	 * before holding sighand lock.
	 */
	copy_seccomp(p);

	init_task_pid_links(p);
	if (likely(p->pid)) {
		ptrace_init_task(p, (clone_flags & CLONE_PTRACE) || trace);

		init_task_pid(p, PIDTYPE_PID, pid);
		if (thread_group_leader(p)) {
			init_task_pid(p, PIDTYPE_TGID, pid);
			init_task_pid(p, PIDTYPE_PGID, task_pgrp(current));
			init_task_pid(p, PIDTYPE_SID, task_session(current));

			if (is_child_reaper(pid)) {
				ns_of_pid(pid)->child_reaper = p;
				p->signal->flags |= SIGNAL_UNKILLABLE;
			}
			p->signal->shared_pending.signal = delayed.signal;
			p->signal->tty = tty_kref_get(current->signal->tty);
			/*
			 * Inherit has_child_subreaper flag under the same
			 * tasklist_lock with adding child to the process tree
			 * for propagate_has_child_subreaper optimization.
			 */
			p->signal->has_child_subreaper = p->real_parent->signal->has_child_subreaper ||
							 p->real_parent->signal->is_child_subreaper;
			list_add_tail(&p->sibling, &p->real_parent->children);
			list_add_tail_rcu(&p->tasks, &init_task.tasks);
			attach_pid(p, PIDTYPE_TGID);
			attach_pid(p, PIDTYPE_PGID);
			attach_pid(p, PIDTYPE_SID);
			__this_cpu_inc(process_counts);
		} else {
			current->signal->nr_threads++;
			current->signal->quick_threads++;
			atomic_inc(&current->signal->live);
			refcount_inc(&current->signal->sigcnt);
			task_join_group_stop(p);
			list_add_tail_rcu(&p->thread_group,
					  &p->group_leader->thread_group);
			list_add_tail_rcu(&p->thread_node,
					  &p->signal->thread_head);
		}
		attach_pid(p, PIDTYPE_PID);
		nr_threads++;
	}
	total_forks++;
	hlist_del_init(&delayed.node);
	spin_unlock(&current->sighand->siglock);
	syscall_tracepoint_update(p);
	write_unlock_irq(&tasklist_lock);

	if (pidfile)
		fd_install(pidfd, pidfile);

	proc_fork_connector(p);
	sched_post_fork(p);
	cgroup_post_fork(p, args);
	perf_event_fork(p);

	trace_task_newtask(p, clone_flags);
	uprobe_copy_process(p, clone_flags);
	user_events_fork(p, clone_flags);

	copy_oom_score_adj(clone_flags, p);

	return p;

bad_fork_cancel_cgroup:
	sched_core_free(p);
	spin_unlock(&current->sighand->siglock);
	write_unlock_irq(&tasklist_lock);
	cgroup_cancel_fork(p, args);
bad_fork_put_pidfd:
	if (clone_flags & CLONE_PIDFD) {
		fput(pidfile);
		put_unused_fd(pidfd);
	}
bad_fork_free_pid:
	if (pid != &init_struct_pid)
		free_pid(pid);
bad_fork_cleanup_thread:
	exit_thread(p);
bad_fork_cleanup_io:
	if (p->io_context)
		exit_io_context(p);
bad_fork_cleanup_namespaces:
	exit_task_namespaces(p);
bad_fork_cleanup_mm:
	if (p->mm) {
		mm_clear_owner(p->mm, p);
		mmput(p->mm);
	}
bad_fork_cleanup_signal:
	if (!(clone_flags & CLONE_THREAD))
		free_signal_struct(p->signal);
bad_fork_cleanup_sighand:
	__cleanup_sighand(p->sighand);
bad_fork_cleanup_fs:
	exit_fs(p); /* blocking */
bad_fork_cleanup_files:
	exit_files(p); /* blocking */
bad_fork_cleanup_semundo:
	exit_sem(p);
bad_fork_cleanup_security:
	security_task_free(p);
bad_fork_cleanup_audit:
	audit_free(p);
bad_fork_cleanup_perf:
	perf_event_free_task(p);
bad_fork_cleanup_policy:
	lockdep_free_task(p);
#ifdef CONFIG_NUMA
	mpol_put(p->mempolicy);
#endif
bad_fork_cleanup_delayacct:
	delayacct_tsk_free(p);
bad_fork_cleanup_count:
	dec_rlimit_ucounts(task_ucounts(p), UCOUNT_RLIMIT_NPROC, 1);
	exit_creds(p);
bad_fork_free:
	WRITE_ONCE(p->__state, TASK_DEAD);
	exit_task_stack_account(p);
	put_task_stack(p);
	delayed_free_task(p);
fork_out:
	spin_lock_irq(&current->sighand->siglock);
	hlist_del_init(&delayed.node);
	spin_unlock_irq(&current->sighand->siglock);
	return ERR_PTR(retval);
}

static inline void init_idle_pids(struct task_struct *idle)
{
	enum pid_type type;

	for (type = PIDTYPE_PID; type < PIDTYPE_MAX; ++type) {
		INIT_HLIST_NODE(&idle->pid_links[type]); /* not really needed */
		init_task_pid(idle, type, &init_struct_pid);
	}
}

static int idle_dummy(void *dummy)
{
	/* This function is never called */
	return 0;
}

struct task_struct * __init fork_idle(int cpu)
{
	struct task_struct *task;
	struct kernel_clone_args args = {
		.flags		= CLONE_VM,
		.fn		= &idle_dummy,
		.fn_arg		= NULL,
		.kthread	= 1,
		.idle		= 1,
	};

	task = copy_process(&init_struct_pid, 0, cpu_to_node(cpu), &args);
	if (!IS_ERR(task)) {
		init_idle_pids(task);
		init_idle(task, cpu);
	}

	return task;
}

/*
 * This is like kernel_clone(), but shaved down and tailored to just
 * creating io_uring workers. It returns a created task, or an error pointer.
 * The returned task is inactive, and the caller must fire it up through
 * wake_up_new_task(p). All signals are blocked in the created task.
 */
struct task_struct *create_io_thread(int (*fn)(void *), void *arg, int node)
{
	unsigned long flags = CLONE_FS|CLONE_FILES|CLONE_SIGHAND|CLONE_THREAD|
				CLONE_IO;
	struct kernel_clone_args args = {
		.flags		= ((lower_32_bits(flags) | CLONE_VM |
				    CLONE_UNTRACED) & ~CSIGNAL),
		.exit_signal	= (lower_32_bits(flags) & CSIGNAL),
		.fn		= fn,
		.fn_arg		= arg,
		.io_thread	= 1,
		.user_worker	= 1,
	};

	return copy_process(NULL, 0, node, &args);
}

/*
 *  Ok, this is the main fork-routine.
 *
 * It copies the process, and if successful kick-starts
 * it and waits for it to finish using the VM if required.
 *
 * args->exit_signal is expected to be checked for sanity by the caller.
 */
pid_t kernel_clone(struct kernel_clone_args *args)
{
	u64 clone_flags = args->flags;
	struct completion vfork;
	struct pid *pid;
	struct task_struct *p;
	int trace = 0;
	pid_t nr;

	/*
	 * For legacy clone() calls, CLONE_PIDFD uses the parent_tid argument
	 * to return the pidfd. Hence, CLONE_PIDFD and CLONE_PARENT_SETTID are
	 * mutually exclusive. With clone3() CLONE_PIDFD has grown a separate
	 * field in struct clone_args and it still doesn't make sense to have
	 * them both point at the same memory location. Performing this check
	 * here has the advantage that we don't need to have a separate helper
	 * to check for legacy clone().
	 */
	if ((args->flags & CLONE_PIDFD) &&
	    (args->flags & CLONE_PARENT_SETTID) &&
	    (args->pidfd == args->parent_tid))
		return -EINVAL;

	/*
	 * Determine whether and which event to report to ptracer.  When
	 * called from kernel_thread or CLONE_UNTRACED is explicitly
	 * requested, no event is reported; otherwise, report if the event
	 * for the type of forking is enabled.
	 */
	if (!(clone_flags & CLONE_UNTRACED)) {
		if (clone_flags & CLONE_VFORK)
			trace = PTRACE_EVENT_VFORK;
		else if (args->exit_signal != SIGCHLD)
			trace = PTRACE_EVENT_CLONE;
		else
			trace = PTRACE_EVENT_FORK;

		if (likely(!ptrace_event_enabled(current, trace)))
			trace = 0;
	}

	p = copy_process(NULL, trace, NUMA_NO_NODE, args);
	add_latent_entropy();

	if (IS_ERR(p))
		return PTR_ERR(p);

	/*
	 * Do this prior waking up the new thread - the thread pointer
	 * might get invalid after that point, if the thread exits quickly.
	 */
	trace_sched_process_fork(current, p);

	pid = get_task_pid(p, PIDTYPE_PID);
	nr = pid_vnr(pid);

	if (clone_flags & CLONE_PARENT_SETTID)
		put_user(nr, args->parent_tid);

	if (clone_flags & CLONE_VFORK) {
		p->vfork_done = &vfork;
		init_completion(&vfork);
		get_task_struct(p);
	}

	if (IS_ENABLED(CONFIG_LRU_GEN) && !(clone_flags & CLONE_VM)) {
		/* lock the task to synchronize with memcg migration */
		task_lock(p);
		lru_gen_add_mm(p->mm);
		task_unlock(p);
	}

	wake_up_new_task(p);

	/* forking complete and child started to run, tell ptracer */
	if (unlikely(trace))
		ptrace_event_pid(trace, pid);

	if (clone_flags & CLONE_VFORK) {
		if (!wait_for_vfork_done(p, &vfork))
			ptrace_event_pid(PTRACE_EVENT_VFORK_DONE, pid);
	}

	put_pid(pid);
	return nr;
}

/*
 * Create a kernel thread.
 */
pid_t kernel_thread(int (*fn)(void *), void *arg, const char *name,
		    unsigned long flags)
{
	struct kernel_clone_args args = {
		.flags		= ((lower_32_bits(flags) | CLONE_VM |
				    CLONE_UNTRACED) & ~CSIGNAL),
		.exit_signal	= (lower_32_bits(flags) & CSIGNAL),
		.fn		= fn,
		.fn_arg		= arg,
		.name		= name,
		.kthread	= 1,
	};

	return kernel_clone(&args);
}

/*
 * Create a user mode thread.
 */
pid_t user_mode_thread(int (*fn)(void *), void *arg, unsigned long flags)
{
	struct kernel_clone_args args = {
		.flags		= ((lower_32_bits(flags) | CLONE_VM |
				    CLONE_UNTRACED) & ~CSIGNAL),
		.exit_signal	= (lower_32_bits(flags) & CSIGNAL),
		.fn		= fn,
		.fn_arg		= arg,
	};

	return kernel_clone(&args);
}

#ifdef __ARCH_WANT_SYS_FORK
SYSCALL_DEFINE0(fork)
{
#ifdef CONFIG_MMU
	struct kernel_clone_args args = {
		.exit_signal = SIGCHLD,
	};

	return kernel_clone(&args);
#else
	/* can not support in nommu mode */
	return -EINVAL;
#endif
}
#endif

#ifdef __ARCH_WANT_SYS_VFORK
SYSCALL_DEFINE0(vfork)
{
	struct kernel_clone_args args = {
		.flags		= CLONE_VFORK | CLONE_VM,
		.exit_signal	= SIGCHLD,
	};

	return kernel_clone(&args);
}
#endif

#ifdef __ARCH_WANT_SYS_CLONE
#ifdef CONFIG_CLONE_BACKWARDS
SYSCALL_DEFINE5(clone, unsigned long, clone_flags, unsigned long, newsp,
		 int __user *, parent_tidptr,
		 unsigned long, tls,
		 int __user *, child_tidptr)
#elif defined(CONFIG_CLONE_BACKWARDS2)
SYSCALL_DEFINE5(clone, unsigned long, newsp, unsigned long, clone_flags,
		 int __user *, parent_tidptr,
		 int __user *, child_tidptr,
		 unsigned long, tls)
#elif defined(CONFIG_CLONE_BACKWARDS3)
SYSCALL_DEFINE6(clone, unsigned long, clone_flags, unsigned long, newsp,
		int, stack_size,
		int __user *, parent_tidptr,
		int __user *, child_tidptr,
		unsigned long, tls)
#else
SYSCALL_DEFINE5(clone, unsigned long, clone_flags, unsigned long, newsp,
		 int __user *, parent_tidptr,
		 int __user *, child_tidptr,
		 unsigned long, tls)
#endif
{
	struct kernel_clone_args args = {
		.flags		= (lower_32_bits(clone_flags) & ~CSIGNAL),
		.pidfd		= parent_tidptr,
		.child_tid	= child_tidptr,
		.parent_tid	= parent_tidptr,
		.exit_signal	= (lower_32_bits(clone_flags) & CSIGNAL),
		.stack		= newsp,
		.tls		= tls,
	};

	return kernel_clone(&args);
}
#endif

#ifdef __ARCH_WANT_SYS_CLONE3

noinline static int copy_clone_args_from_user(struct kernel_clone_args *kargs,
					      struct clone_args __user *uargs,
					      size_t usize)
{
	int err;
	struct clone_args args;
	pid_t *kset_tid = kargs->set_tid;

	BUILD_BUG_ON(offsetofend(struct clone_args, tls) !=
		     CLONE_ARGS_SIZE_VER0);
	BUILD_BUG_ON(offsetofend(struct clone_args, set_tid_size) !=
		     CLONE_ARGS_SIZE_VER1);
	BUILD_BUG_ON(offsetofend(struct clone_args, cgroup) !=
		     CLONE_ARGS_SIZE_VER2);
	BUILD_BUG_ON(sizeof(struct clone_args) != CLONE_ARGS_SIZE_VER2);

	if (unlikely(usize > PAGE_SIZE))
		return -E2BIG;
	if (unlikely(usize < CLONE_ARGS_SIZE_VER0))
		return -EINVAL;

	err = copy_struct_from_user(&args, sizeof(args), uargs, usize);
	if (err)
		return err;

	if (unlikely(args.set_tid_size > MAX_PID_NS_LEVEL))
		return -EINVAL;

	if (unlikely(!args.set_tid && args.set_tid_size > 0))
		return -EINVAL;

	if (unlikely(args.set_tid && args.set_tid_size == 0))
		return -EINVAL;

	/*
	 * Verify that higher 32bits of exit_signal are unset and that
	 * it is a valid signal
	 */
	if (unlikely((args.exit_signal & ~((u64)CSIGNAL)) ||
		     !valid_signal(args.exit_signal)))
		return -EINVAL;

	if ((args.flags & CLONE_INTO_CGROUP) &&
	    (args.cgroup > INT_MAX || usize < CLONE_ARGS_SIZE_VER2))
		return -EINVAL;

	*kargs = (struct kernel_clone_args){
		.flags		= args.flags,
		.pidfd		= u64_to_user_ptr(args.pidfd),
		.child_tid	= u64_to_user_ptr(args.child_tid),
		.parent_tid	= u64_to_user_ptr(args.parent_tid),
		.exit_signal	= args.exit_signal,
		.stack		= args.stack,
		.stack_size	= args.stack_size,
		.tls		= args.tls,
		.set_tid_size	= args.set_tid_size,
		.cgroup		= args.cgroup,
	};

	if (args.set_tid &&
		copy_from_user(kset_tid, u64_to_user_ptr(args.set_tid),
			(kargs->set_tid_size * sizeof(pid_t))))
		return -EFAULT;

	kargs->set_tid = kset_tid;

	return 0;
}

/**
 * clone3_stack_valid - check and prepare stack
 * @kargs: kernel clone args
 *
 * Verify that the stack arguments userspace gave us are sane.
 * In addition, set the stack direction for userspace since it's easy for us to
 * determine.
 */
static inline bool clone3_stack_valid(struct kernel_clone_args *kargs)
{
	if (kargs->stack == 0) {
		if (kargs->stack_size > 0)
			return false;
	} else {
		if (kargs->stack_size == 0)
			return false;

		if (!access_ok((void __user *)kargs->stack, kargs->stack_size))
			return false;

#if !defined(CONFIG_STACK_GROWSUP) && !defined(CONFIG_IA64)
		kargs->stack += kargs->stack_size;
#endif
	}

	return true;
}

static bool clone3_args_valid(struct kernel_clone_args *kargs)
{
	/* Verify that no unknown flags are passed along. */
	if (kargs->flags &
	    ~(CLONE_LEGACY_FLAGS | CLONE_CLEAR_SIGHAND | CLONE_INTO_CGROUP))
		return false;

	/*
	 * - make the CLONE_DETACHED bit reusable for clone3
	 * - make the CSIGNAL bits reusable for clone3
	 */
	if (kargs->flags & (CLONE_DETACHED | (CSIGNAL & (~CLONE_NEWTIME))))
		return false;

	if ((kargs->flags & (CLONE_SIGHAND | CLONE_CLEAR_SIGHAND)) ==
	    (CLONE_SIGHAND | CLONE_CLEAR_SIGHAND))
		return false;

	if ((kargs->flags & (CLONE_THREAD | CLONE_PARENT)) &&
	    kargs->exit_signal)
		return false;

	if (!clone3_stack_valid(kargs))
		return false;

	return true;
}

/**
 * clone3 - create a new process with specific properties
 * @uargs: argument structure
 * @size:  size of @uargs
 *
 * clone3() is the extensible successor to clone()/clone2().
 * It takes a struct as argument that is versioned by its size.
 *
 * Return: On success, a positive PID for the child process.
 *         On error, a negative errno number.
 */
SYSCALL_DEFINE2(clone3, struct clone_args __user *, uargs, size_t, size)
{
	int err;

	struct kernel_clone_args kargs;
	pid_t set_tid[MAX_PID_NS_LEVEL];

	kargs.set_tid = set_tid;

	err = copy_clone_args_from_user(&kargs, uargs, size);
	if (err)
		return err;

	if (!clone3_args_valid(&kargs))
		return -EINVAL;

	return kernel_clone(&kargs);
}
#endif

void walk_process_tree(struct task_struct *top, proc_visitor visitor, void *data)
{
	struct task_struct *leader, *parent, *child;
	int res;

	read_lock(&tasklist_lock);
	leader = top = top->group_leader;
down:
	for_each_thread(leader, parent) {
		list_for_each_entry(child, &parent->children, sibling) {
			res = visitor(child, data);
			if (res) {
				if (res < 0)
					goto out;
				leader = child;
				goto down;
			}
up:
			;
		}
	}

	if (leader != top) {
		child = leader;
		parent = child->real_parent;
		leader = parent->group_leader;
		goto up;
	}
out:
	read_unlock(&tasklist_lock);
}

#ifndef ARCH_MIN_MMSTRUCT_ALIGN
#define ARCH_MIN_MMSTRUCT_ALIGN 0
#endif

static void sighand_ctor(void *data)
{
	struct sighand_struct *sighand = data;

	spin_lock_init(&sighand->siglock);
	init_waitqueue_head(&sighand->signalfd_wqh);
}

void __init mm_cache_init(void)
{
	unsigned int mm_size;

	/*
	 * The mm_cpumask is located at the end of mm_struct, and is
	 * dynamically sized based on the maximum CPU number this system
	 * can have, taking hotplug into account (nr_cpu_ids).
	 */
	mm_size = sizeof(struct mm_struct) + cpumask_size() + mm_cid_size();

	mm_cachep = kmem_cache_create_usercopy("mm_struct",
			mm_size, ARCH_MIN_MMSTRUCT_ALIGN,
			SLAB_HWCACHE_ALIGN|SLAB_PANIC|SLAB_ACCOUNT,
			offsetof(struct mm_struct, saved_auxv),
			sizeof_field(struct mm_struct, saved_auxv),
			NULL);
}

void __init proc_caches_init(void)
{
	sighand_cachep = kmem_cache_create("sighand_cache",
			sizeof(struct sighand_struct), 0,
			SLAB_HWCACHE_ALIGN|SLAB_PANIC|SLAB_TYPESAFE_BY_RCU|
			SLAB_ACCOUNT, sighand_ctor);
	signal_cachep = kmem_cache_create("signal_cache",
			sizeof(struct signal_struct), 0,
			SLAB_HWCACHE_ALIGN|SLAB_PANIC|SLAB_ACCOUNT,
			NULL);
	files_cachep = kmem_cache_create("files_cache",
			sizeof(struct files_struct), 0,
			SLAB_HWCACHE_ALIGN|SLAB_PANIC|SLAB_ACCOUNT,
			NULL);
	fs_cachep = kmem_cache_create("fs_cache",
			sizeof(struct fs_struct), 0,
			SLAB_HWCACHE_ALIGN|SLAB_PANIC|SLAB_ACCOUNT,
			NULL);

	vm_area_cachep = KMEM_CACHE(vm_area_struct, SLAB_PANIC|SLAB_ACCOUNT);
#ifdef CONFIG_PER_VMA_LOCK
	vma_lock_cachep = KMEM_CACHE(vma_lock, SLAB_PANIC|SLAB_ACCOUNT);
#endif
	mmap_init();
	nsproxy_cache_init();
}

/*
 * Check constraints on flags passed to the unshare system call.
 */
static int check_unshare_flags(unsigned long unshare_flags)
{
	if (unshare_flags & ~(CLONE_THREAD|CLONE_FS|CLONE_NEWNS|CLONE_SIGHAND|
				CLONE_VM|CLONE_FILES|CLONE_SYSVSEM|
				CLONE_NEWUTS|CLONE_NEWIPC|CLONE_NEWNET|
				CLONE_NEWUSER|CLONE_NEWPID|CLONE_NEWCGROUP|
				CLONE_NEWTIME))
		return -EINVAL;
	/*
	 * Not implemented, but pretend it works if there is nothing
	 * to unshare.  Note that unsharing the address space or the
	 * signal handlers also need to unshare the signal queues (aka
	 * CLONE_THREAD).
	 */
	if (unshare_flags & (CLONE_THREAD | CLONE_SIGHAND | CLONE_VM)) {
		if (!thread_group_empty(current))
			return -EINVAL;
	}
	if (unshare_flags & (CLONE_SIGHAND | CLONE_VM)) {
		if (refcount_read(&current->sighand->count) > 1)
			return -EINVAL;
	}
	if (unshare_flags & CLONE_VM) {
		if (!current_is_single_threaded())
			return -EINVAL;
	}

	return 0;
}

/*
 * Unshare the filesystem structure if it is being shared
 */
static int unshare_fs(unsigned long unshare_flags, struct fs_struct **new_fsp)
{
	struct fs_struct *fs = current->fs;

	if (!(unshare_flags & CLONE_FS) || !fs)
		return 0;

	/* don't need lock here; in the worst case we'll do useless copy */
	if (fs->users == 1)
		return 0;

	*new_fsp = copy_fs_struct(fs);
	if (!*new_fsp)
		return -ENOMEM;

	return 0;
}

/*
 * Unshare file descriptor table if it is being shared
 */
int unshare_fd(unsigned long unshare_flags, unsigned int max_fds,
	       struct files_struct **new_fdp)
{
	struct files_struct *fd = current->files;
	int error = 0;

	if ((unshare_flags & CLONE_FILES) &&
	    (fd && atomic_read(&fd->count) > 1)) {
		*new_fdp = dup_fd(fd, max_fds, &error);
		if (!*new_fdp)
			return error;
	}

	return 0;
}

/*
 * unshare allows a process to 'unshare' part of the process
 * context which was originally shared using clone.  copy_*
 * functions used by kernel_clone() cannot be used here directly
 * because they modify an inactive task_struct that is being
 * constructed. Here we are modifying the current, active,
 * task_struct.
 */
int ksys_unshare(unsigned long unshare_flags)
{
	struct fs_struct *fs, *new_fs = NULL;
	struct files_struct *new_fd = NULL;
	struct cred *new_cred = NULL;
	struct nsproxy *new_nsproxy = NULL;
	int do_sysvsem = 0;
	int err;

	/*
	 * If unsharing a user namespace must also unshare the thread group
	 * and unshare the filesystem root and working directories.
	 */
	if (unshare_flags & CLONE_NEWUSER)
		unshare_flags |= CLONE_THREAD | CLONE_FS;
	/*
	 * If unsharing vm, must also unshare signal handlers.
	 */
	if (unshare_flags & CLONE_VM)
		unshare_flags |= CLONE_SIGHAND;
	/*
	 * If unsharing a signal handlers, must also unshare the signal queues.
	 */
	if (unshare_flags & CLONE_SIGHAND)
		unshare_flags |= CLONE_THREAD;
	/*
	 * If unsharing namespace, must also unshare filesystem information.
	 */
	if (unshare_flags & CLONE_NEWNS)
		unshare_flags |= CLONE_FS;

	err = check_unshare_flags(unshare_flags);
	if (err)
		goto bad_unshare_out;
	/*
	 * CLONE_NEWIPC must also detach from the undolist: after switching
	 * to a new ipc namespace, the semaphore arrays from the old
	 * namespace are unreachable.
	 */
	if (unshare_flags & (CLONE_NEWIPC|CLONE_SYSVSEM))
		do_sysvsem = 1;
	err = unshare_fs(unshare_flags, &new_fs);
	if (err)
		goto bad_unshare_out;
	err = unshare_fd(unshare_flags, NR_OPEN_MAX, &new_fd);
	if (err)
		goto bad_unshare_cleanup_fs;
	err = unshare_userns(unshare_flags, &new_cred);
	if (err)
		goto bad_unshare_cleanup_fd;
	err = unshare_nsproxy_namespaces(unshare_flags, &new_nsproxy,
					 new_cred, new_fs);
	if (err)
		goto bad_unshare_cleanup_cred;

	if (new_cred) {
		err = set_cred_ucounts(new_cred);
		if (err)
			goto bad_unshare_cleanup_cred;
	}

	if (new_fs || new_fd || do_sysvsem || new_cred || new_nsproxy) {
		if (do_sysvsem) {
			/*
			 * CLONE_SYSVSEM is equivalent to sys_exit().
			 */
			exit_sem(current);
		}
		if (unshare_flags & CLONE_NEWIPC) {
			/* Orphan segments in old ns (see sem above). */
			exit_shm(current);
			shm_init_task(current);
		}

		if (new_nsproxy)
			switch_task_namespaces(current, new_nsproxy);

		task_lock(current);

		if (new_fs) {
			fs = current->fs;
			spin_lock(&fs->lock);
			current->fs = new_fs;
			if (--fs->users)
				new_fs = NULL;
			else
				new_fs = fs;
			spin_unlock(&fs->lock);
		}

		if (new_fd)
			swap(current->files, new_fd);

		task_unlock(current);

		if (new_cred) {
			/* Install the new user namespace */
			commit_creds(new_cred);
			new_cred = NULL;
		}
	}

	perf_event_namespaces(current);

bad_unshare_cleanup_cred:
	if (new_cred)
		put_cred(new_cred);
bad_unshare_cleanup_fd:
	if (new_fd)
		put_files_struct(new_fd);

bad_unshare_cleanup_fs:
	if (new_fs)
		free_fs_struct(new_fs);

bad_unshare_out:
	return err;
}

SYSCALL_DEFINE1(unshare, unsigned long, unshare_flags)
{
	return ksys_unshare(unshare_flags);
}

/*
 *	Helper to unshare the files of the current task.
 *	We don't want to expose copy_files internals to
 *	the exec layer of the kernel.
 */

int unshare_files(void)
{
	struct task_struct *task = current;
	struct files_struct *old, *copy = NULL;
	int error;

	error = unshare_fd(CLONE_FILES, NR_OPEN_MAX, &copy);
	if (error || !copy)
		return error;

	old = task->files;
	task_lock(task);
	task->files = copy;
	task_unlock(task);
	put_files_struct(old);
	return 0;
}

int sysctl_max_threads(struct ctl_table *table, int write,
		       void *buffer, size_t *lenp, loff_t *ppos)
{
	struct ctl_table t;
	int ret;
	int threads = max_threads;
	int min = 1;
	int max = MAX_THREADS;

	t = *table;
	t.data = &threads;
	t.extra1 = &min;
	t.extra2 = &max;

	ret = proc_dointvec_minmax(&t, write, buffer, lenp, ppos);
	if (ret || !write)
		return ret;

	max_threads = threads;

	return 0;
}<|MERGE_RESOLUTION|>--- conflicted
+++ resolved
@@ -1314,11 +1314,8 @@
 fail_pcpu:
 	while (i > 0)
 		percpu_counter_destroy(&mm->rss_stat[--i]);
-<<<<<<< HEAD
-=======
 	mm_destroy_cid(mm);
 fail_cid:
->>>>>>> 70cc1b53
 	destroy_context(mm);
 fail_nocontext:
 	mm_free_pgd(mm);
