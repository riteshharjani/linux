--- conflicted
+++ resolved
@@ -1588,11 +1588,7 @@
 	}
 
 	/* Get module refcount and reject __init functions for loaded modules. */
-<<<<<<< HEAD
-	if (*probed_mod) {
-=======
 	if (IS_ENABLED(CONFIG_MODULES) && *probed_mod) {
->>>>>>> ff2632d7
 		/*
 		 * We must hold a refcount of the probed module while updating
 		 * its code to prohibit unexpected unloading.
