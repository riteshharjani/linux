// SPDX-License-Identifier: (GPL-2.0 OR MIT)
/*
 * Microsemi SoCs pinctrl driver
 *
 * Author: <alexandre.belloni@free-electrons.com>
 * License: Dual MIT/GPL
 * Copyright (c) 2017 Microsemi Corporation
 */

#include <linux/gpio/driver.h>
#include <linux/interrupt.h>
#include <linux/io.h>
#include <linux/mfd/ocelot.h>
#include <linux/of_device.h>
#include <linux/of_irq.h>
#include <linux/of_platform.h>
#include <linux/pinctrl/pinctrl.h>
#include <linux/pinctrl/pinmux.h>
#include <linux/pinctrl/pinconf.h>
#include <linux/pinctrl/pinconf-generic.h>
#include <linux/platform_device.h>
#include <linux/regmap.h>
#include <linux/reset.h>
#include <linux/slab.h>

#include "core.h"
#include "pinconf.h"
#include "pinmux.h"

#define ocelot_clrsetbits(addr, clear, set) \
	writel((readl(addr) & ~(clear)) | (set), (addr))

enum {
	PINCONF_BIAS,
	PINCONF_SCHMITT,
	PINCONF_DRIVE_STRENGTH,
};

/* GPIO standard registers */
#define OCELOT_GPIO_OUT_SET	0x0
#define OCELOT_GPIO_OUT_CLR	0x4
#define OCELOT_GPIO_OUT		0x8
#define OCELOT_GPIO_IN		0xc
#define OCELOT_GPIO_OE		0x10
#define OCELOT_GPIO_INTR	0x14
#define OCELOT_GPIO_INTR_ENA	0x18
#define OCELOT_GPIO_INTR_IDENT	0x1c
#define OCELOT_GPIO_ALT0	0x20
#define OCELOT_GPIO_ALT1	0x24
#define OCELOT_GPIO_SD_MAP	0x28

#define OCELOT_FUNC_PER_PIN	4

enum {
	FUNC_CAN0_a,
	FUNC_CAN0_b,
	FUNC_CAN1,
	FUNC_CLKMON,
	FUNC_NONE,
	FUNC_FC0_a,
	FUNC_FC0_b,
	FUNC_FC0_c,
	FUNC_FC1_a,
	FUNC_FC1_b,
	FUNC_FC1_c,
	FUNC_FC2_a,
	FUNC_FC2_b,
	FUNC_FC3_a,
	FUNC_FC3_b,
	FUNC_FC3_c,
	FUNC_FC4_a,
	FUNC_FC4_b,
	FUNC_FC4_c,
	FUNC_FC_SHRD0,
	FUNC_FC_SHRD1,
	FUNC_FC_SHRD2,
	FUNC_FC_SHRD3,
	FUNC_FC_SHRD4,
	FUNC_FC_SHRD5,
	FUNC_FC_SHRD6,
	FUNC_FC_SHRD7,
	FUNC_FC_SHRD8,
	FUNC_FC_SHRD9,
	FUNC_FC_SHRD10,
	FUNC_FC_SHRD11,
	FUNC_FC_SHRD12,
	FUNC_FC_SHRD13,
	FUNC_FC_SHRD14,
	FUNC_FC_SHRD15,
	FUNC_FC_SHRD16,
	FUNC_FC_SHRD17,
	FUNC_FC_SHRD18,
	FUNC_FC_SHRD19,
	FUNC_FC_SHRD20,
	FUNC_GPIO,
	FUNC_IB_TRG_a,
	FUNC_IB_TRG_b,
	FUNC_IB_TRG_c,
	FUNC_IRQ0,
	FUNC_IRQ_IN_a,
	FUNC_IRQ_IN_b,
	FUNC_IRQ_IN_c,
	FUNC_IRQ0_IN,
	FUNC_IRQ_OUT_a,
	FUNC_IRQ_OUT_b,
	FUNC_IRQ_OUT_c,
	FUNC_IRQ0_OUT,
	FUNC_IRQ1,
	FUNC_IRQ1_IN,
	FUNC_IRQ1_OUT,
	FUNC_EXT_IRQ,
	FUNC_MIIM,
	FUNC_MIIM_a,
	FUNC_MIIM_b,
	FUNC_MIIM_c,
	FUNC_MIIM_Sa,
	FUNC_MIIM_Sb,
	FUNC_OB_TRG,
	FUNC_OB_TRG_a,
	FUNC_OB_TRG_b,
	FUNC_PHY_LED,
	FUNC_PCI_WAKE,
	FUNC_MD,
	FUNC_PTP0,
	FUNC_PTP1,
	FUNC_PTP2,
	FUNC_PTP3,
	FUNC_PTPSYNC_0,
	FUNC_PTPSYNC_1,
	FUNC_PTPSYNC_2,
	FUNC_PTPSYNC_3,
	FUNC_PTPSYNC_4,
	FUNC_PTPSYNC_5,
	FUNC_PTPSYNC_6,
	FUNC_PTPSYNC_7,
	FUNC_PWM,
	FUNC_PWM_a,
	FUNC_PWM_b,
	FUNC_QSPI1,
	FUNC_QSPI2,
	FUNC_R,
	FUNC_RECO_a,
	FUNC_RECO_b,
	FUNC_RECO_CLK,
	FUNC_SD,
	FUNC_SFP,
	FUNC_SFP_SD,
	FUNC_SG0,
	FUNC_SG1,
	FUNC_SG2,
	FUNC_SGPIO_a,
	FUNC_SGPIO_b,
	FUNC_SI,
	FUNC_SI2,
	FUNC_TACHO,
	FUNC_TACHO_a,
	FUNC_TACHO_b,
	FUNC_TWI,
	FUNC_TWI2,
	FUNC_TWI3,
	FUNC_TWI_SCL_M,
	FUNC_TWI_SLC_GATE,
	FUNC_TWI_SLC_GATE_AD,
	FUNC_UART,
	FUNC_UART2,
	FUNC_UART3,
	FUNC_USB_H_a,
	FUNC_USB_H_b,
	FUNC_USB_H_c,
	FUNC_USB_S_a,
	FUNC_USB_S_b,
	FUNC_USB_S_c,
	FUNC_PLL_STAT,
	FUNC_EMMC,
	FUNC_EMMC_SD,
	FUNC_REF_CLK,
	FUNC_RCVRD_CLK,
	FUNC_MAX
};

static const char *const ocelot_function_names[] = {
	[FUNC_CAN0_a]		= "can0_a",
	[FUNC_CAN0_b]		= "can0_b",
	[FUNC_CAN1]		= "can1",
	[FUNC_CLKMON]		= "clkmon",
	[FUNC_NONE]		= "none",
	[FUNC_FC0_a]		= "fc0_a",
	[FUNC_FC0_b]		= "fc0_b",
	[FUNC_FC0_c]		= "fc0_c",
	[FUNC_FC1_a]		= "fc1_a",
	[FUNC_FC1_b]		= "fc1_b",
	[FUNC_FC1_c]		= "fc1_c",
	[FUNC_FC2_a]		= "fc2_a",
	[FUNC_FC2_b]		= "fc2_b",
	[FUNC_FC3_a]		= "fc3_a",
	[FUNC_FC3_b]		= "fc3_b",
	[FUNC_FC3_c]		= "fc3_c",
	[FUNC_FC4_a]		= "fc4_a",
	[FUNC_FC4_b]		= "fc4_b",
	[FUNC_FC4_c]		= "fc4_c",
	[FUNC_FC_SHRD0]		= "fc_shrd0",
	[FUNC_FC_SHRD1]		= "fc_shrd1",
	[FUNC_FC_SHRD2]		= "fc_shrd2",
	[FUNC_FC_SHRD3]		= "fc_shrd3",
	[FUNC_FC_SHRD4]		= "fc_shrd4",
	[FUNC_FC_SHRD5]		= "fc_shrd5",
	[FUNC_FC_SHRD6]		= "fc_shrd6",
	[FUNC_FC_SHRD7]		= "fc_shrd7",
	[FUNC_FC_SHRD8]		= "fc_shrd8",
	[FUNC_FC_SHRD9]		= "fc_shrd9",
	[FUNC_FC_SHRD10]	= "fc_shrd10",
	[FUNC_FC_SHRD11]	= "fc_shrd11",
	[FUNC_FC_SHRD12]	= "fc_shrd12",
	[FUNC_FC_SHRD13]	= "fc_shrd13",
	[FUNC_FC_SHRD14]	= "fc_shrd14",
	[FUNC_FC_SHRD15]	= "fc_shrd15",
	[FUNC_FC_SHRD16]	= "fc_shrd16",
	[FUNC_FC_SHRD17]	= "fc_shrd17",
	[FUNC_FC_SHRD18]	= "fc_shrd18",
	[FUNC_FC_SHRD19]	= "fc_shrd19",
	[FUNC_FC_SHRD20]	= "fc_shrd20",
	[FUNC_GPIO]		= "gpio",
	[FUNC_IB_TRG_a]		= "ib_trig_a",
	[FUNC_IB_TRG_b]		= "ib_trig_b",
	[FUNC_IB_TRG_c]		= "ib_trig_c",
	[FUNC_IRQ0]		= "irq0",
	[FUNC_IRQ_IN_a]		= "irq_in_a",
	[FUNC_IRQ_IN_b]		= "irq_in_b",
	[FUNC_IRQ_IN_c]		= "irq_in_c",
	[FUNC_IRQ0_IN]		= "irq0_in",
	[FUNC_IRQ_OUT_a]	= "irq_out_a",
	[FUNC_IRQ_OUT_b]	= "irq_out_b",
	[FUNC_IRQ_OUT_c]	= "irq_out_c",
	[FUNC_IRQ0_OUT]		= "irq0_out",
	[FUNC_IRQ1]		= "irq1",
	[FUNC_IRQ1_IN]		= "irq1_in",
	[FUNC_IRQ1_OUT]		= "irq1_out",
	[FUNC_EXT_IRQ]		= "ext_irq",
	[FUNC_MIIM]		= "miim",
	[FUNC_MIIM_a]		= "miim_a",
	[FUNC_MIIM_b]		= "miim_b",
	[FUNC_MIIM_c]		= "miim_c",
	[FUNC_MIIM_Sa]		= "miim_slave_a",
	[FUNC_MIIM_Sb]		= "miim_slave_b",
	[FUNC_PHY_LED]		= "phy_led",
	[FUNC_PCI_WAKE]		= "pci_wake",
	[FUNC_MD]		= "md",
	[FUNC_OB_TRG]		= "ob_trig",
	[FUNC_OB_TRG_a]		= "ob_trig_a",
	[FUNC_OB_TRG_b]		= "ob_trig_b",
	[FUNC_PTP0]		= "ptp0",
	[FUNC_PTP1]		= "ptp1",
	[FUNC_PTP2]		= "ptp2",
	[FUNC_PTP3]		= "ptp3",
	[FUNC_PTPSYNC_0]	= "ptpsync_0",
	[FUNC_PTPSYNC_1]	= "ptpsync_1",
	[FUNC_PTPSYNC_2]	= "ptpsync_2",
	[FUNC_PTPSYNC_3]	= "ptpsync_3",
	[FUNC_PTPSYNC_4]	= "ptpsync_4",
	[FUNC_PTPSYNC_5]	= "ptpsync_5",
	[FUNC_PTPSYNC_6]	= "ptpsync_6",
	[FUNC_PTPSYNC_7]	= "ptpsync_7",
	[FUNC_PWM]		= "pwm",
	[FUNC_PWM_a]		= "pwm_a",
	[FUNC_PWM_b]		= "pwm_b",
	[FUNC_QSPI1]		= "qspi1",
	[FUNC_QSPI2]		= "qspi2",
	[FUNC_R]		= "reserved",
	[FUNC_RECO_a]		= "reco_a",
	[FUNC_RECO_b]		= "reco_b",
	[FUNC_RECO_CLK]		= "reco_clk",
	[FUNC_SD]		= "sd",
	[FUNC_SFP]		= "sfp",
	[FUNC_SFP_SD]		= "sfp_sd",
	[FUNC_SG0]		= "sg0",
	[FUNC_SG1]		= "sg1",
	[FUNC_SG2]		= "sg2",
	[FUNC_SGPIO_a]		= "sgpio_a",
	[FUNC_SGPIO_b]		= "sgpio_b",
	[FUNC_SI]		= "si",
	[FUNC_SI2]		= "si2",
	[FUNC_TACHO]		= "tacho",
	[FUNC_TACHO_a]		= "tacho_a",
	[FUNC_TACHO_b]		= "tacho_b",
	[FUNC_TWI]		= "twi",
	[FUNC_TWI2]		= "twi2",
	[FUNC_TWI3]		= "twi3",
	[FUNC_TWI_SCL_M]	= "twi_scl_m",
	[FUNC_TWI_SLC_GATE]	= "twi_slc_gate",
	[FUNC_TWI_SLC_GATE_AD]	= "twi_slc_gate_ad",
	[FUNC_USB_H_a]		= "usb_host_a",
	[FUNC_USB_H_b]		= "usb_host_b",
	[FUNC_USB_H_c]		= "usb_host_c",
	[FUNC_USB_S_a]		= "usb_slave_a",
	[FUNC_USB_S_b]		= "usb_slave_b",
	[FUNC_USB_S_c]		= "usb_slave_c",
	[FUNC_UART]		= "uart",
	[FUNC_UART2]		= "uart2",
	[FUNC_UART3]		= "uart3",
	[FUNC_PLL_STAT]		= "pll_stat",
	[FUNC_EMMC]		= "emmc",
	[FUNC_EMMC_SD]		= "emmc_sd",
	[FUNC_REF_CLK]		= "ref_clk",
	[FUNC_RCVRD_CLK]	= "rcvrd_clk",
};

struct ocelot_pmx_func {
	const char **groups;
	unsigned int ngroups;
};

struct ocelot_pin_caps {
	unsigned int pin;
	unsigned char functions[OCELOT_FUNC_PER_PIN];
	unsigned char a_functions[OCELOT_FUNC_PER_PIN];	/* Additional functions */
};

struct ocelot_pincfg_data {
	u8 pd_bit;
	u8 pu_bit;
	u8 drive_bits;
	u8 schmitt_bit;
};

struct ocelot_pinctrl {
	struct device *dev;
	struct pinctrl_dev *pctl;
	struct gpio_chip gpio_chip;
	struct regmap *map;
	struct regmap *pincfg;
	struct pinctrl_desc *desc;
	const struct ocelot_pincfg_data *pincfg_data;
	struct ocelot_pmx_func func[FUNC_MAX];
	u8 stride;
	struct workqueue_struct *wq;
};

struct ocelot_match_data {
	struct pinctrl_desc desc;
	struct ocelot_pincfg_data pincfg_data;
};

struct ocelot_irq_work {
	struct work_struct irq_work;
	struct irq_desc *irq_desc;
};

#define LUTON_P(p, f0, f1)						\
static struct ocelot_pin_caps luton_pin_##p = {				\
	.pin = p,							\
	.functions = {							\
			FUNC_GPIO, FUNC_##f0, FUNC_##f1, FUNC_NONE,	\
	},								\
}

LUTON_P(0,  SG0,       NONE);
LUTON_P(1,  SG0,       NONE);
LUTON_P(2,  SG0,       NONE);
LUTON_P(3,  SG0,       NONE);
LUTON_P(4,  TACHO,     NONE);
LUTON_P(5,  TWI,       PHY_LED);
LUTON_P(6,  TWI,       PHY_LED);
LUTON_P(7,  NONE,      PHY_LED);
LUTON_P(8,  EXT_IRQ,   PHY_LED);
LUTON_P(9,  EXT_IRQ,   PHY_LED);
LUTON_P(10, SFP,       PHY_LED);
LUTON_P(11, SFP,       PHY_LED);
LUTON_P(12, SFP,       PHY_LED);
LUTON_P(13, SFP,       PHY_LED);
LUTON_P(14, SI,        PHY_LED);
LUTON_P(15, SI,        PHY_LED);
LUTON_P(16, SI,        PHY_LED);
LUTON_P(17, SFP,       PHY_LED);
LUTON_P(18, SFP,       PHY_LED);
LUTON_P(19, SFP,       PHY_LED);
LUTON_P(20, SFP,       PHY_LED);
LUTON_P(21, SFP,       PHY_LED);
LUTON_P(22, SFP,       PHY_LED);
LUTON_P(23, SFP,       PHY_LED);
LUTON_P(24, SFP,       PHY_LED);
LUTON_P(25, SFP,       PHY_LED);
LUTON_P(26, SFP,       PHY_LED);
LUTON_P(27, SFP,       PHY_LED);
LUTON_P(28, SFP,       PHY_LED);
LUTON_P(29, PWM,       NONE);
LUTON_P(30, UART,      NONE);
LUTON_P(31, UART,      NONE);

#define LUTON_PIN(n) {						\
	.number = n,						\
	.name = "GPIO_"#n,					\
	.drv_data = &luton_pin_##n				\
}

static const struct pinctrl_pin_desc luton_pins[] = {
	LUTON_PIN(0),
	LUTON_PIN(1),
	LUTON_PIN(2),
	LUTON_PIN(3),
	LUTON_PIN(4),
	LUTON_PIN(5),
	LUTON_PIN(6),
	LUTON_PIN(7),
	LUTON_PIN(8),
	LUTON_PIN(9),
	LUTON_PIN(10),
	LUTON_PIN(11),
	LUTON_PIN(12),
	LUTON_PIN(13),
	LUTON_PIN(14),
	LUTON_PIN(15),
	LUTON_PIN(16),
	LUTON_PIN(17),
	LUTON_PIN(18),
	LUTON_PIN(19),
	LUTON_PIN(20),
	LUTON_PIN(21),
	LUTON_PIN(22),
	LUTON_PIN(23),
	LUTON_PIN(24),
	LUTON_PIN(25),
	LUTON_PIN(26),
	LUTON_PIN(27),
	LUTON_PIN(28),
	LUTON_PIN(29),
	LUTON_PIN(30),
	LUTON_PIN(31),
};

#define SERVAL_P(p, f0, f1, f2)						\
static struct ocelot_pin_caps serval_pin_##p = {			\
	.pin = p,							\
	.functions = {							\
			FUNC_GPIO, FUNC_##f0, FUNC_##f1, FUNC_##f2,	\
	},								\
}

SERVAL_P(0,  SG0,       NONE,      NONE);
SERVAL_P(1,  SG0,       NONE,      NONE);
SERVAL_P(2,  SG0,       NONE,      NONE);
SERVAL_P(3,  SG0,       NONE,      NONE);
SERVAL_P(4,  TACHO,     NONE,      NONE);
SERVAL_P(5,  PWM,       NONE,      NONE);
SERVAL_P(6,  TWI,       NONE,      NONE);
SERVAL_P(7,  TWI,       NONE,      NONE);
SERVAL_P(8,  SI,        NONE,      NONE);
SERVAL_P(9,  SI,        MD,        NONE);
SERVAL_P(10, SI,        MD,        NONE);
SERVAL_P(11, SFP,       MD,        TWI_SCL_M);
SERVAL_P(12, SFP,       MD,        TWI_SCL_M);
SERVAL_P(13, SFP,       UART2,     TWI_SCL_M);
SERVAL_P(14, SFP,       UART2,     TWI_SCL_M);
SERVAL_P(15, SFP,       PTP0,      TWI_SCL_M);
SERVAL_P(16, SFP,       PTP0,      TWI_SCL_M);
SERVAL_P(17, SFP,       PCI_WAKE,  TWI_SCL_M);
SERVAL_P(18, SFP,       NONE,      TWI_SCL_M);
SERVAL_P(19, SFP,       NONE,      TWI_SCL_M);
SERVAL_P(20, SFP,       NONE,      TWI_SCL_M);
SERVAL_P(21, SFP,       NONE,      TWI_SCL_M);
SERVAL_P(22, NONE,      NONE,      NONE);
SERVAL_P(23, NONE,      NONE,      NONE);
SERVAL_P(24, NONE,      NONE,      NONE);
SERVAL_P(25, NONE,      NONE,      NONE);
SERVAL_P(26, UART,      NONE,      NONE);
SERVAL_P(27, UART,      NONE,      NONE);
SERVAL_P(28, IRQ0,      NONE,      NONE);
SERVAL_P(29, IRQ1,      NONE,      NONE);
SERVAL_P(30, PTP0,      NONE,      NONE);
SERVAL_P(31, PTP0,      NONE,      NONE);

#define SERVAL_PIN(n) {						\
	.number = n,						\
	.name = "GPIO_"#n,					\
	.drv_data = &serval_pin_##n				\
}

static const struct pinctrl_pin_desc serval_pins[] = {
	SERVAL_PIN(0),
	SERVAL_PIN(1),
	SERVAL_PIN(2),
	SERVAL_PIN(3),
	SERVAL_PIN(4),
	SERVAL_PIN(5),
	SERVAL_PIN(6),
	SERVAL_PIN(7),
	SERVAL_PIN(8),
	SERVAL_PIN(9),
	SERVAL_PIN(10),
	SERVAL_PIN(11),
	SERVAL_PIN(12),
	SERVAL_PIN(13),
	SERVAL_PIN(14),
	SERVAL_PIN(15),
	SERVAL_PIN(16),
	SERVAL_PIN(17),
	SERVAL_PIN(18),
	SERVAL_PIN(19),
	SERVAL_PIN(20),
	SERVAL_PIN(21),
	SERVAL_PIN(22),
	SERVAL_PIN(23),
	SERVAL_PIN(24),
	SERVAL_PIN(25),
	SERVAL_PIN(26),
	SERVAL_PIN(27),
	SERVAL_PIN(28),
	SERVAL_PIN(29),
	SERVAL_PIN(30),
	SERVAL_PIN(31),
};

#define OCELOT_P(p, f0, f1, f2)						\
static struct ocelot_pin_caps ocelot_pin_##p = {			\
	.pin = p,							\
	.functions = {							\
			FUNC_GPIO, FUNC_##f0, FUNC_##f1, FUNC_##f2,	\
	},								\
}

OCELOT_P(0,  SG0,       NONE,      NONE);
OCELOT_P(1,  SG0,       NONE,      NONE);
OCELOT_P(2,  SG0,       NONE,      NONE);
OCELOT_P(3,  SG0,       NONE,      NONE);
OCELOT_P(4,  IRQ0_IN,   IRQ0_OUT,  TWI_SCL_M);
OCELOT_P(5,  IRQ1_IN,   IRQ1_OUT,  PCI_WAKE);
OCELOT_P(6,  UART,      TWI_SCL_M, NONE);
OCELOT_P(7,  UART,      TWI_SCL_M, NONE);
OCELOT_P(8,  SI,        TWI_SCL_M, IRQ0_OUT);
OCELOT_P(9,  SI,        TWI_SCL_M, IRQ1_OUT);
OCELOT_P(10, PTP2,      TWI_SCL_M, SFP);
OCELOT_P(11, PTP3,      TWI_SCL_M, SFP);
OCELOT_P(12, UART2,     TWI_SCL_M, SFP);
OCELOT_P(13, UART2,     TWI_SCL_M, SFP);
OCELOT_P(14, MIIM,      TWI_SCL_M, SFP);
OCELOT_P(15, MIIM,      TWI_SCL_M, SFP);
OCELOT_P(16, TWI,       NONE,      SI);
OCELOT_P(17, TWI,       TWI_SCL_M, SI);
OCELOT_P(18, PTP0,      TWI_SCL_M, NONE);
OCELOT_P(19, PTP1,      TWI_SCL_M, NONE);
OCELOT_P(20, RECO_CLK,  TACHO,     TWI_SCL_M);
OCELOT_P(21, RECO_CLK,  PWM,       TWI_SCL_M);

#define OCELOT_PIN(n) {						\
	.number = n,						\
	.name = "GPIO_"#n,					\
	.drv_data = &ocelot_pin_##n				\
}

static const struct pinctrl_pin_desc ocelot_pins[] = {
	OCELOT_PIN(0),
	OCELOT_PIN(1),
	OCELOT_PIN(2),
	OCELOT_PIN(3),
	OCELOT_PIN(4),
	OCELOT_PIN(5),
	OCELOT_PIN(6),
	OCELOT_PIN(7),
	OCELOT_PIN(8),
	OCELOT_PIN(9),
	OCELOT_PIN(10),
	OCELOT_PIN(11),
	OCELOT_PIN(12),
	OCELOT_PIN(13),
	OCELOT_PIN(14),
	OCELOT_PIN(15),
	OCELOT_PIN(16),
	OCELOT_PIN(17),
	OCELOT_PIN(18),
	OCELOT_PIN(19),
	OCELOT_PIN(20),
	OCELOT_PIN(21),
};

#define JAGUAR2_P(p, f0, f1)						\
static struct ocelot_pin_caps jaguar2_pin_##p = {			\
	.pin = p,							\
	.functions = {							\
			FUNC_GPIO, FUNC_##f0, FUNC_##f1, FUNC_NONE	\
	},								\
}

JAGUAR2_P(0,  SG0,       NONE);
JAGUAR2_P(1,  SG0,       NONE);
JAGUAR2_P(2,  SG0,       NONE);
JAGUAR2_P(3,  SG0,       NONE);
JAGUAR2_P(4,  SG1,       NONE);
JAGUAR2_P(5,  SG1,       NONE);
JAGUAR2_P(6,  IRQ0_IN,   IRQ0_OUT);
JAGUAR2_P(7,  IRQ1_IN,   IRQ1_OUT);
JAGUAR2_P(8,  PTP0,      NONE);
JAGUAR2_P(9,  PTP1,      NONE);
JAGUAR2_P(10, UART,      NONE);
JAGUAR2_P(11, UART,      NONE);
JAGUAR2_P(12, SG1,       NONE);
JAGUAR2_P(13, SG1,       NONE);
JAGUAR2_P(14, TWI,       TWI_SCL_M);
JAGUAR2_P(15, TWI,       NONE);
JAGUAR2_P(16, SI,        TWI_SCL_M);
JAGUAR2_P(17, SI,        TWI_SCL_M);
JAGUAR2_P(18, SI,        TWI_SCL_M);
JAGUAR2_P(19, PCI_WAKE,  NONE);
JAGUAR2_P(20, IRQ0_OUT,  TWI_SCL_M);
JAGUAR2_P(21, IRQ1_OUT,  TWI_SCL_M);
JAGUAR2_P(22, TACHO,     NONE);
JAGUAR2_P(23, PWM,       NONE);
JAGUAR2_P(24, UART2,     NONE);
JAGUAR2_P(25, UART2,     SI);
JAGUAR2_P(26, PTP2,      SI);
JAGUAR2_P(27, PTP3,      SI);
JAGUAR2_P(28, TWI2,      SI);
JAGUAR2_P(29, TWI2,      SI);
JAGUAR2_P(30, SG2,       SI);
JAGUAR2_P(31, SG2,       SI);
JAGUAR2_P(32, SG2,       SI);
JAGUAR2_P(33, SG2,       SI);
JAGUAR2_P(34, NONE,      TWI_SCL_M);
JAGUAR2_P(35, NONE,      TWI_SCL_M);
JAGUAR2_P(36, NONE,      TWI_SCL_M);
JAGUAR2_P(37, NONE,      TWI_SCL_M);
JAGUAR2_P(38, NONE,      TWI_SCL_M);
JAGUAR2_P(39, NONE,      TWI_SCL_M);
JAGUAR2_P(40, NONE,      TWI_SCL_M);
JAGUAR2_P(41, NONE,      TWI_SCL_M);
JAGUAR2_P(42, NONE,      TWI_SCL_M);
JAGUAR2_P(43, NONE,      TWI_SCL_M);
JAGUAR2_P(44, NONE,      SFP);
JAGUAR2_P(45, NONE,      SFP);
JAGUAR2_P(46, NONE,      SFP);
JAGUAR2_P(47, NONE,      SFP);
JAGUAR2_P(48, SFP,       NONE);
JAGUAR2_P(49, SFP,       SI);
JAGUAR2_P(50, SFP,       SI);
JAGUAR2_P(51, SFP,       SI);
JAGUAR2_P(52, SFP,       NONE);
JAGUAR2_P(53, SFP,       NONE);
JAGUAR2_P(54, SFP,       NONE);
JAGUAR2_P(55, SFP,       NONE);
JAGUAR2_P(56, MIIM,      SFP);
JAGUAR2_P(57, MIIM,      SFP);
JAGUAR2_P(58, MIIM,      SFP);
JAGUAR2_P(59, MIIM,      SFP);
JAGUAR2_P(60, NONE,      NONE);
JAGUAR2_P(61, NONE,      NONE);
JAGUAR2_P(62, NONE,      NONE);
JAGUAR2_P(63, NONE,      NONE);

#define JAGUAR2_PIN(n) {					\
	.number = n,						\
	.name = "GPIO_"#n,					\
	.drv_data = &jaguar2_pin_##n				\
}

static const struct pinctrl_pin_desc jaguar2_pins[] = {
	JAGUAR2_PIN(0),
	JAGUAR2_PIN(1),
	JAGUAR2_PIN(2),
	JAGUAR2_PIN(3),
	JAGUAR2_PIN(4),
	JAGUAR2_PIN(5),
	JAGUAR2_PIN(6),
	JAGUAR2_PIN(7),
	JAGUAR2_PIN(8),
	JAGUAR2_PIN(9),
	JAGUAR2_PIN(10),
	JAGUAR2_PIN(11),
	JAGUAR2_PIN(12),
	JAGUAR2_PIN(13),
	JAGUAR2_PIN(14),
	JAGUAR2_PIN(15),
	JAGUAR2_PIN(16),
	JAGUAR2_PIN(17),
	JAGUAR2_PIN(18),
	JAGUAR2_PIN(19),
	JAGUAR2_PIN(20),
	JAGUAR2_PIN(21),
	JAGUAR2_PIN(22),
	JAGUAR2_PIN(23),
	JAGUAR2_PIN(24),
	JAGUAR2_PIN(25),
	JAGUAR2_PIN(26),
	JAGUAR2_PIN(27),
	JAGUAR2_PIN(28),
	JAGUAR2_PIN(29),
	JAGUAR2_PIN(30),
	JAGUAR2_PIN(31),
	JAGUAR2_PIN(32),
	JAGUAR2_PIN(33),
	JAGUAR2_PIN(34),
	JAGUAR2_PIN(35),
	JAGUAR2_PIN(36),
	JAGUAR2_PIN(37),
	JAGUAR2_PIN(38),
	JAGUAR2_PIN(39),
	JAGUAR2_PIN(40),
	JAGUAR2_PIN(41),
	JAGUAR2_PIN(42),
	JAGUAR2_PIN(43),
	JAGUAR2_PIN(44),
	JAGUAR2_PIN(45),
	JAGUAR2_PIN(46),
	JAGUAR2_PIN(47),
	JAGUAR2_PIN(48),
	JAGUAR2_PIN(49),
	JAGUAR2_PIN(50),
	JAGUAR2_PIN(51),
	JAGUAR2_PIN(52),
	JAGUAR2_PIN(53),
	JAGUAR2_PIN(54),
	JAGUAR2_PIN(55),
	JAGUAR2_PIN(56),
	JAGUAR2_PIN(57),
	JAGUAR2_PIN(58),
	JAGUAR2_PIN(59),
	JAGUAR2_PIN(60),
	JAGUAR2_PIN(61),
	JAGUAR2_PIN(62),
	JAGUAR2_PIN(63),
};

#define SERVALT_P(p, f0, f1, f2)					\
static struct ocelot_pin_caps servalt_pin_##p = {			\
	.pin = p,							\
	.functions = {							\
		FUNC_GPIO, FUNC_##f0, FUNC_##f1, FUNC_##f2		\
	},								\
}

SERVALT_P(0,  SG0,        NONE,      NONE);
SERVALT_P(1,  SG0,        NONE,      NONE);
SERVALT_P(2,  SG0,        NONE,      NONE);
SERVALT_P(3,  SG0,        NONE,      NONE);
SERVALT_P(4,  IRQ0_IN,    IRQ0_OUT,  TWI_SCL_M);
SERVALT_P(5,  IRQ1_IN,    IRQ1_OUT,  TWI_SCL_M);
SERVALT_P(6,  UART,       NONE,      NONE);
SERVALT_P(7,  UART,       NONE,      NONE);
SERVALT_P(8,  SI,         SFP,       TWI_SCL_M);
SERVALT_P(9,  PCI_WAKE,   SFP,       SI);
SERVALT_P(10, PTP0,       SFP,       TWI_SCL_M);
SERVALT_P(11, PTP1,       SFP,       TWI_SCL_M);
SERVALT_P(12, REF_CLK,    SFP,       TWI_SCL_M);
SERVALT_P(13, REF_CLK,    SFP,       TWI_SCL_M);
SERVALT_P(14, REF_CLK,    IRQ0_OUT,  SI);
SERVALT_P(15, REF_CLK,    IRQ1_OUT,  SI);
SERVALT_P(16, TACHO,      SFP,       SI);
SERVALT_P(17, PWM,        NONE,      TWI_SCL_M);
SERVALT_P(18, PTP2,       SFP,       SI);
SERVALT_P(19, PTP3,       SFP,       SI);
SERVALT_P(20, UART2,      SFP,       SI);
SERVALT_P(21, UART2,      NONE,      NONE);
SERVALT_P(22, MIIM,       SFP,       TWI2);
SERVALT_P(23, MIIM,       SFP,       TWI2);
SERVALT_P(24, TWI,        NONE,      NONE);
SERVALT_P(25, TWI,        SFP,       TWI_SCL_M);
SERVALT_P(26, TWI_SCL_M,  SFP,       SI);
SERVALT_P(27, TWI_SCL_M,  SFP,       SI);
SERVALT_P(28, TWI_SCL_M,  SFP,       SI);
SERVALT_P(29, TWI_SCL_M,  NONE,      NONE);
SERVALT_P(30, TWI_SCL_M,  NONE,      NONE);
SERVALT_P(31, TWI_SCL_M,  NONE,      NONE);
SERVALT_P(32, TWI_SCL_M,  NONE,      NONE);
SERVALT_P(33, RCVRD_CLK,  NONE,      NONE);
SERVALT_P(34, RCVRD_CLK,  NONE,      NONE);
SERVALT_P(35, RCVRD_CLK,  NONE,      NONE);
SERVALT_P(36, RCVRD_CLK,  NONE,      NONE);

#define SERVALT_PIN(n) {					\
	.number = n,						\
	.name = "GPIO_"#n,					\
	.drv_data = &servalt_pin_##n				\
}

static const struct pinctrl_pin_desc servalt_pins[] = {
	SERVALT_PIN(0),
	SERVALT_PIN(1),
	SERVALT_PIN(2),
	SERVALT_PIN(3),
	SERVALT_PIN(4),
	SERVALT_PIN(5),
	SERVALT_PIN(6),
	SERVALT_PIN(7),
	SERVALT_PIN(8),
	SERVALT_PIN(9),
	SERVALT_PIN(10),
	SERVALT_PIN(11),
	SERVALT_PIN(12),
	SERVALT_PIN(13),
	SERVALT_PIN(14),
	SERVALT_PIN(15),
	SERVALT_PIN(16),
	SERVALT_PIN(17),
	SERVALT_PIN(18),
	SERVALT_PIN(19),
	SERVALT_PIN(20),
	SERVALT_PIN(21),
	SERVALT_PIN(22),
	SERVALT_PIN(23),
	SERVALT_PIN(24),
	SERVALT_PIN(25),
	SERVALT_PIN(26),
	SERVALT_PIN(27),
	SERVALT_PIN(28),
	SERVALT_PIN(29),
	SERVALT_PIN(30),
	SERVALT_PIN(31),
	SERVALT_PIN(32),
	SERVALT_PIN(33),
	SERVALT_PIN(34),
	SERVALT_PIN(35),
	SERVALT_PIN(36),
};

#define SPARX5_P(p, f0, f1, f2)					\
static struct ocelot_pin_caps sparx5_pin_##p = {			\
	.pin = p,							\
	.functions = {							\
		FUNC_GPIO, FUNC_##f0, FUNC_##f1, FUNC_##f2		\
	},								\
}

SPARX5_P(0,  SG0,       PLL_STAT,  NONE);
SPARX5_P(1,  SG0,       NONE,      NONE);
SPARX5_P(2,  SG0,       NONE,      NONE);
SPARX5_P(3,  SG0,       NONE,      NONE);
SPARX5_P(4,  SG1,       NONE,      NONE);
SPARX5_P(5,  SG1,       NONE,      NONE);
SPARX5_P(6,  IRQ0_IN,   IRQ0_OUT,  SFP);
SPARX5_P(7,  IRQ1_IN,   IRQ1_OUT,  SFP);
SPARX5_P(8,  PTP0,      NONE,      SFP);
SPARX5_P(9,  PTP1,      SFP,       TWI_SCL_M);
SPARX5_P(10, UART,      NONE,      NONE);
SPARX5_P(11, UART,      NONE,      NONE);
SPARX5_P(12, SG1,       NONE,      NONE);
SPARX5_P(13, SG1,       NONE,      NONE);
SPARX5_P(14, TWI,       TWI_SCL_M, NONE);
SPARX5_P(15, TWI,       NONE,      NONE);
SPARX5_P(16, SI,        TWI_SCL_M, SFP);
SPARX5_P(17, SI,        TWI_SCL_M, SFP);
SPARX5_P(18, SI,        TWI_SCL_M, SFP);
SPARX5_P(19, PCI_WAKE,  TWI_SCL_M, SFP);
SPARX5_P(20, IRQ0_OUT,  TWI_SCL_M, SFP);
SPARX5_P(21, IRQ1_OUT,  TACHO,     SFP);
SPARX5_P(22, TACHO,     IRQ0_OUT,  TWI_SCL_M);
SPARX5_P(23, PWM,       UART3,     TWI_SCL_M);
SPARX5_P(24, PTP2,      UART3,     TWI_SCL_M);
SPARX5_P(25, PTP3,      SI,        TWI_SCL_M);
SPARX5_P(26, UART2,     SI,        TWI_SCL_M);
SPARX5_P(27, UART2,     SI,        TWI_SCL_M);
SPARX5_P(28, TWI2,      SI,        SFP);
SPARX5_P(29, TWI2,      SI,        SFP);
SPARX5_P(30, SG2,       SI,        PWM);
SPARX5_P(31, SG2,       SI,        TWI_SCL_M);
SPARX5_P(32, SG2,       SI,        TWI_SCL_M);
SPARX5_P(33, SG2,       SI,        SFP);
SPARX5_P(34, NONE,      TWI_SCL_M, EMMC);
SPARX5_P(35, SFP,       TWI_SCL_M, EMMC);
SPARX5_P(36, SFP,       TWI_SCL_M, EMMC);
SPARX5_P(37, SFP,       NONE,      EMMC);
SPARX5_P(38, NONE,      TWI_SCL_M, EMMC);
SPARX5_P(39, SI2,       TWI_SCL_M, EMMC);
SPARX5_P(40, SI2,       TWI_SCL_M, EMMC);
SPARX5_P(41, SI2,       TWI_SCL_M, EMMC);
SPARX5_P(42, SI2,       TWI_SCL_M, EMMC);
SPARX5_P(43, SI2,       TWI_SCL_M, EMMC);
SPARX5_P(44, SI,        SFP,       EMMC);
SPARX5_P(45, SI,        SFP,       EMMC);
SPARX5_P(46, NONE,      SFP,       EMMC);
SPARX5_P(47, NONE,      SFP,       EMMC);
SPARX5_P(48, TWI3,      SI,        SFP);
SPARX5_P(49, TWI3,      NONE,      SFP);
SPARX5_P(50, SFP,       NONE,      TWI_SCL_M);
SPARX5_P(51, SFP,       SI,        TWI_SCL_M);
SPARX5_P(52, SFP,       MIIM,      TWI_SCL_M);
SPARX5_P(53, SFP,       MIIM,      TWI_SCL_M);
SPARX5_P(54, SFP,       PTP2,      TWI_SCL_M);
SPARX5_P(55, SFP,       PTP3,      PCI_WAKE);
SPARX5_P(56, MIIM,      SFP,       TWI_SCL_M);
SPARX5_P(57, MIIM,      SFP,       TWI_SCL_M);
SPARX5_P(58, MIIM,      SFP,       TWI_SCL_M);
SPARX5_P(59, MIIM,      SFP,       NONE);
SPARX5_P(60, RECO_CLK,  NONE,      NONE);
SPARX5_P(61, RECO_CLK,  NONE,      NONE);
SPARX5_P(62, RECO_CLK,  PLL_STAT,  NONE);
SPARX5_P(63, RECO_CLK,  NONE,      NONE);

#define SPARX5_PIN(n) {					\
	.number = n,						\
	.name = "GPIO_"#n,					\
	.drv_data = &sparx5_pin_##n				\
}

static const struct pinctrl_pin_desc sparx5_pins[] = {
	SPARX5_PIN(0),
	SPARX5_PIN(1),
	SPARX5_PIN(2),
	SPARX5_PIN(3),
	SPARX5_PIN(4),
	SPARX5_PIN(5),
	SPARX5_PIN(6),
	SPARX5_PIN(7),
	SPARX5_PIN(8),
	SPARX5_PIN(9),
	SPARX5_PIN(10),
	SPARX5_PIN(11),
	SPARX5_PIN(12),
	SPARX5_PIN(13),
	SPARX5_PIN(14),
	SPARX5_PIN(15),
	SPARX5_PIN(16),
	SPARX5_PIN(17),
	SPARX5_PIN(18),
	SPARX5_PIN(19),
	SPARX5_PIN(20),
	SPARX5_PIN(21),
	SPARX5_PIN(22),
	SPARX5_PIN(23),
	SPARX5_PIN(24),
	SPARX5_PIN(25),
	SPARX5_PIN(26),
	SPARX5_PIN(27),
	SPARX5_PIN(28),
	SPARX5_PIN(29),
	SPARX5_PIN(30),
	SPARX5_PIN(31),
	SPARX5_PIN(32),
	SPARX5_PIN(33),
	SPARX5_PIN(34),
	SPARX5_PIN(35),
	SPARX5_PIN(36),
	SPARX5_PIN(37),
	SPARX5_PIN(38),
	SPARX5_PIN(39),
	SPARX5_PIN(40),
	SPARX5_PIN(41),
	SPARX5_PIN(42),
	SPARX5_PIN(43),
	SPARX5_PIN(44),
	SPARX5_PIN(45),
	SPARX5_PIN(46),
	SPARX5_PIN(47),
	SPARX5_PIN(48),
	SPARX5_PIN(49),
	SPARX5_PIN(50),
	SPARX5_PIN(51),
	SPARX5_PIN(52),
	SPARX5_PIN(53),
	SPARX5_PIN(54),
	SPARX5_PIN(55),
	SPARX5_PIN(56),
	SPARX5_PIN(57),
	SPARX5_PIN(58),
	SPARX5_PIN(59),
	SPARX5_PIN(60),
	SPARX5_PIN(61),
	SPARX5_PIN(62),
	SPARX5_PIN(63),
};

#define LAN966X_P(p, f0, f1, f2, f3, f4, f5, f6, f7)           \
static struct ocelot_pin_caps lan966x_pin_##p = {              \
	.pin = p,                                              \
	.functions = {                                         \
		FUNC_##f0, FUNC_##f1, FUNC_##f2,               \
		FUNC_##f3                                      \
	},                                                     \
	.a_functions = {                                       \
		FUNC_##f4, FUNC_##f5, FUNC_##f6,               \
		FUNC_##f7                                      \
	},                                                     \
}

/* Pinmuxing table taken from data sheet */
/*        Pin   FUNC0    FUNC1     FUNC2      FUNC3     FUNC4     FUNC5      FUNC6    FUNC7 */
LAN966X_P(0,    GPIO,    NONE,     NONE,      NONE,     NONE,     NONE,      NONE,        R);
LAN966X_P(1,    GPIO,    NONE,     NONE,      NONE,     NONE,     NONE,      NONE,        R);
LAN966X_P(2,    GPIO,    NONE,     NONE,      NONE,     NONE,     NONE,      NONE,        R);
LAN966X_P(3,    GPIO,    NONE,     NONE,      NONE,     NONE,     NONE,      NONE,        R);
LAN966X_P(4,    GPIO,    NONE,     NONE,      NONE,     NONE,     NONE,      NONE,        R);
LAN966X_P(5,    GPIO,    NONE,     NONE,      NONE,     NONE,     NONE,      NONE,        R);
LAN966X_P(6,    GPIO,    NONE,     NONE,      NONE,     NONE,     NONE,      NONE,        R);
LAN966X_P(7,    GPIO,    NONE,     NONE,      NONE,     NONE,     NONE,      NONE,        R);
LAN966X_P(8,    GPIO,   FC0_a,  USB_H_b,      NONE,  USB_S_b,     NONE,      NONE,        R);
LAN966X_P(9,    GPIO,   FC0_a,  USB_H_b,      NONE,     NONE,     NONE,      NONE,        R);
LAN966X_P(10,   GPIO,   FC0_a,     NONE,      NONE,     NONE,     NONE,      NONE,        R);
LAN966X_P(11,   GPIO,   FC1_a,     NONE,      NONE,     NONE,     NONE,      NONE,        R);
LAN966X_P(12,   GPIO,   FC1_a,     NONE,      NONE,     NONE,     NONE,      NONE,        R);
LAN966X_P(13,   GPIO,   FC1_a,     NONE,      NONE,     NONE,     NONE,      NONE,        R);
LAN966X_P(14,   GPIO,   FC2_a,     NONE,      NONE,     NONE,     NONE,      NONE,        R);
LAN966X_P(15,   GPIO,   FC2_a,     NONE,      NONE,     NONE,     NONE,      NONE,        R);
LAN966X_P(16,   GPIO,   FC2_a, IB_TRG_a,      NONE, OB_TRG_a, IRQ_IN_c, IRQ_OUT_c,        R);
LAN966X_P(17,   GPIO,   FC3_a, IB_TRG_a,      NONE, OB_TRG_a, IRQ_IN_c, IRQ_OUT_c,        R);
LAN966X_P(18,   GPIO,   FC3_a, IB_TRG_a,      NONE, OB_TRG_a, IRQ_IN_c, IRQ_OUT_c,        R);
LAN966X_P(19,   GPIO,   FC3_a, IB_TRG_a,      NONE, OB_TRG_a, IRQ_IN_c, IRQ_OUT_c,        R);
LAN966X_P(20,   GPIO,   FC4_a, IB_TRG_a,      NONE, OB_TRG_a, IRQ_IN_c,      NONE,        R);
LAN966X_P(21,   GPIO,   FC4_a,     NONE,      NONE, OB_TRG_a,     NONE,      NONE,        R);
LAN966X_P(22,   GPIO,   FC4_a,     NONE,      NONE, OB_TRG_a,     NONE,      NONE,        R);
LAN966X_P(23,   GPIO,    NONE,     NONE,      NONE, OB_TRG_a,     NONE,      NONE,        R);
LAN966X_P(24,   GPIO,   FC0_b, IB_TRG_a,   USB_H_c, OB_TRG_a, IRQ_IN_c,   TACHO_a,        R);
LAN966X_P(25,   GPIO,   FC0_b, IB_TRG_a,   USB_H_c, OB_TRG_a, IRQ_OUT_c,   SFP_SD,        R);
LAN966X_P(26,   GPIO,   FC0_b, IB_TRG_a,   USB_S_c, OB_TRG_a,   CAN0_a,    SFP_SD,        R);
LAN966X_P(27,   GPIO,    NONE,     NONE,      NONE, OB_TRG_a,   CAN0_a,     PWM_a,        R);
LAN966X_P(28,   GPIO,  MIIM_a,     NONE,      NONE, OB_TRG_a, IRQ_OUT_c,   SFP_SD,        R);
LAN966X_P(29,   GPIO,  MIIM_a,     NONE,      NONE, OB_TRG_a,     NONE,      NONE,        R);
LAN966X_P(30,   GPIO,   FC3_c,     CAN1,    CLKMON,   OB_TRG,   RECO_b,      NONE,        R);
LAN966X_P(31,   GPIO,   FC3_c,     CAN1,    CLKMON,   OB_TRG,   RECO_b,      NONE,        R);
LAN966X_P(32,   GPIO,   FC3_c,     NONE,   SGPIO_a,     NONE,  MIIM_Sa,      NONE,        R);
LAN966X_P(33,   GPIO,   FC1_b,     NONE,   SGPIO_a,     NONE,  MIIM_Sa,    MIIM_b,        R);
LAN966X_P(34,   GPIO,   FC1_b,     NONE,   SGPIO_a,     NONE,  MIIM_Sa,    MIIM_b,        R);
LAN966X_P(35,   GPIO,   FC1_b,  PTPSYNC_0, SGPIO_a,   CAN0_b,     NONE,      NONE,        R);
LAN966X_P(36,   GPIO,    NONE,  PTPSYNC_1,    NONE,   CAN0_b,     NONE,      NONE,        R);
LAN966X_P(37,   GPIO, FC_SHRD0, PTPSYNC_2, TWI_SLC_GATE_AD, NONE, NONE,      NONE,        R);
LAN966X_P(38,   GPIO,    NONE,  PTPSYNC_3,    NONE,     NONE,     NONE,      NONE,        R);
LAN966X_P(39,   GPIO,    NONE,  PTPSYNC_4,    NONE,     NONE,     NONE,      NONE,        R);
LAN966X_P(40,   GPIO, FC_SHRD1, PTPSYNC_5,    NONE,     NONE,     NONE,      NONE,        R);
LAN966X_P(41,   GPIO, FC_SHRD2, PTPSYNC_6, TWI_SLC_GATE_AD, NONE, NONE,      NONE,        R);
LAN966X_P(42,   GPIO, FC_SHRD3, PTPSYNC_7, TWI_SLC_GATE_AD, NONE, NONE,      NONE,        R);
LAN966X_P(43,   GPIO,   FC2_b,   OB_TRG_b, IB_TRG_b, IRQ_OUT_a,  RECO_a,  IRQ_IN_a,       R);
LAN966X_P(44,   GPIO,   FC2_b,   OB_TRG_b, IB_TRG_b, IRQ_OUT_a,  RECO_a,  IRQ_IN_a,       R);
LAN966X_P(45,   GPIO,   FC2_b,   OB_TRG_b, IB_TRG_b, IRQ_OUT_a,    NONE,  IRQ_IN_a,       R);
LAN966X_P(46,   GPIO,   FC1_c,   OB_TRG_b, IB_TRG_b, IRQ_OUT_a, FC_SHRD4, IRQ_IN_a,       R);
LAN966X_P(47,   GPIO,   FC1_c,   OB_TRG_b, IB_TRG_b, IRQ_OUT_a, FC_SHRD5, IRQ_IN_a,       R);
LAN966X_P(48,   GPIO,   FC1_c,   OB_TRG_b, IB_TRG_b, IRQ_OUT_a, FC_SHRD6, IRQ_IN_a,       R);
LAN966X_P(49,   GPIO, FC_SHRD7,  OB_TRG_b, IB_TRG_b, IRQ_OUT_a, TWI_SLC_GATE, IRQ_IN_a,   R);
LAN966X_P(50,   GPIO, FC_SHRD16, OB_TRG_b, IB_TRG_b, IRQ_OUT_a, TWI_SLC_GATE, NONE,       R);
LAN966X_P(51,   GPIO,   FC3_b,   OB_TRG_b, IB_TRG_c, IRQ_OUT_b,   PWM_b,  IRQ_IN_b,       R);
LAN966X_P(52,   GPIO,   FC3_b,   OB_TRG_b, IB_TRG_c, IRQ_OUT_b, TACHO_b,  IRQ_IN_b,       R);
LAN966X_P(53,   GPIO,   FC3_b,   OB_TRG_b, IB_TRG_c, IRQ_OUT_b,    NONE,  IRQ_IN_b,       R);
LAN966X_P(54,   GPIO, FC_SHRD8,  OB_TRG_b, IB_TRG_c, IRQ_OUT_b, TWI_SLC_GATE, IRQ_IN_b,   R);
LAN966X_P(55,   GPIO, FC_SHRD9,  OB_TRG_b, IB_TRG_c, IRQ_OUT_b, TWI_SLC_GATE, IRQ_IN_b,   R);
LAN966X_P(56,   GPIO,   FC4_b,   OB_TRG_b, IB_TRG_c, IRQ_OUT_b, FC_SHRD10,    IRQ_IN_b,   R);
LAN966X_P(57,   GPIO,   FC4_b, TWI_SLC_GATE, IB_TRG_c, IRQ_OUT_b, FC_SHRD11, IRQ_IN_b,    R);
LAN966X_P(58,   GPIO,   FC4_b, TWI_SLC_GATE, IB_TRG_c, IRQ_OUT_b, FC_SHRD12, IRQ_IN_b,    R);
LAN966X_P(59,   GPIO,   QSPI1,   MIIM_c,      NONE,     NONE,  MIIM_Sb,      NONE,        R);
LAN966X_P(60,   GPIO,   QSPI1,   MIIM_c,      NONE,     NONE,  MIIM_Sb,      NONE,        R);
LAN966X_P(61,   GPIO,   QSPI1,     NONE,   SGPIO_b,    FC0_c,  MIIM_Sb,      NONE,        R);
LAN966X_P(62,   GPIO,   QSPI1, FC_SHRD13,  SGPIO_b,    FC0_c, TWI_SLC_GATE,  SFP_SD,      R);
LAN966X_P(63,   GPIO,   QSPI1, FC_SHRD14,  SGPIO_b,    FC0_c, TWI_SLC_GATE,  SFP_SD,      R);
LAN966X_P(64,   GPIO,   QSPI1,    FC4_c,   SGPIO_b, FC_SHRD15, TWI_SLC_GATE, SFP_SD,      R);
LAN966X_P(65,   GPIO, USB_H_a,    FC4_c,      NONE, IRQ_OUT_c, TWI_SLC_GATE_AD, NONE,     R);
LAN966X_P(66,   GPIO, USB_H_a,    FC4_c,   USB_S_a, IRQ_OUT_c, IRQ_IN_c,     NONE,        R);
LAN966X_P(67,   GPIO, EMMC_SD,     NONE,     QSPI2,     NONE,     NONE,      NONE,        R);
LAN966X_P(68,   GPIO, EMMC_SD,     NONE,     QSPI2,     NONE,     NONE,      NONE,        R);
LAN966X_P(69,   GPIO, EMMC_SD,     NONE,     QSPI2,     NONE,     NONE,      NONE,        R);
LAN966X_P(70,   GPIO, EMMC_SD,     NONE,     QSPI2,     NONE,     NONE,      NONE,        R);
LAN966X_P(71,   GPIO, EMMC_SD,     NONE,     QSPI2,     NONE,     NONE,      NONE,        R);
LAN966X_P(72,   GPIO, EMMC_SD,     NONE,     QSPI2,     NONE,     NONE,      NONE,        R);
LAN966X_P(73,   GPIO,    EMMC,     NONE,      NONE,       SD,     NONE,      NONE,        R);
LAN966X_P(74,   GPIO,    EMMC,     NONE, FC_SHRD17,       SD, TWI_SLC_GATE,  NONE,        R);
LAN966X_P(75,   GPIO,    EMMC,     NONE, FC_SHRD18,       SD, TWI_SLC_GATE,  NONE,        R);
LAN966X_P(76,   GPIO,    EMMC,     NONE, FC_SHRD19,       SD, TWI_SLC_GATE,  NONE,        R);
LAN966X_P(77,   GPIO, EMMC_SD,     NONE, FC_SHRD20,     NONE, TWI_SLC_GATE,  NONE,        R);

#define LAN966X_PIN(n) {                                       \
	.number = n,                                           \
	.name = "GPIO_"#n,                                     \
	.drv_data = &lan966x_pin_##n                           \
}

static const struct pinctrl_pin_desc lan966x_pins[] = {
	LAN966X_PIN(0),
	LAN966X_PIN(1),
	LAN966X_PIN(2),
	LAN966X_PIN(3),
	LAN966X_PIN(4),
	LAN966X_PIN(5),
	LAN966X_PIN(6),
	LAN966X_PIN(7),
	LAN966X_PIN(8),
	LAN966X_PIN(9),
	LAN966X_PIN(10),
	LAN966X_PIN(11),
	LAN966X_PIN(12),
	LAN966X_PIN(13),
	LAN966X_PIN(14),
	LAN966X_PIN(15),
	LAN966X_PIN(16),
	LAN966X_PIN(17),
	LAN966X_PIN(18),
	LAN966X_PIN(19),
	LAN966X_PIN(20),
	LAN966X_PIN(21),
	LAN966X_PIN(22),
	LAN966X_PIN(23),
	LAN966X_PIN(24),
	LAN966X_PIN(25),
	LAN966X_PIN(26),
	LAN966X_PIN(27),
	LAN966X_PIN(28),
	LAN966X_PIN(29),
	LAN966X_PIN(30),
	LAN966X_PIN(31),
	LAN966X_PIN(32),
	LAN966X_PIN(33),
	LAN966X_PIN(34),
	LAN966X_PIN(35),
	LAN966X_PIN(36),
	LAN966X_PIN(37),
	LAN966X_PIN(38),
	LAN966X_PIN(39),
	LAN966X_PIN(40),
	LAN966X_PIN(41),
	LAN966X_PIN(42),
	LAN966X_PIN(43),
	LAN966X_PIN(44),
	LAN966X_PIN(45),
	LAN966X_PIN(46),
	LAN966X_PIN(47),
	LAN966X_PIN(48),
	LAN966X_PIN(49),
	LAN966X_PIN(50),
	LAN966X_PIN(51),
	LAN966X_PIN(52),
	LAN966X_PIN(53),
	LAN966X_PIN(54),
	LAN966X_PIN(55),
	LAN966X_PIN(56),
	LAN966X_PIN(57),
	LAN966X_PIN(58),
	LAN966X_PIN(59),
	LAN966X_PIN(60),
	LAN966X_PIN(61),
	LAN966X_PIN(62),
	LAN966X_PIN(63),
	LAN966X_PIN(64),
	LAN966X_PIN(65),
	LAN966X_PIN(66),
	LAN966X_PIN(67),
	LAN966X_PIN(68),
	LAN966X_PIN(69),
	LAN966X_PIN(70),
	LAN966X_PIN(71),
	LAN966X_PIN(72),
	LAN966X_PIN(73),
	LAN966X_PIN(74),
	LAN966X_PIN(75),
	LAN966X_PIN(76),
	LAN966X_PIN(77),
};

static int ocelot_get_functions_count(struct pinctrl_dev *pctldev)
{
	return ARRAY_SIZE(ocelot_function_names);
}

static const char *ocelot_get_function_name(struct pinctrl_dev *pctldev,
					    unsigned int function)
{
	return ocelot_function_names[function];
}

static int ocelot_get_function_groups(struct pinctrl_dev *pctldev,
				      unsigned int function,
				      const char *const **groups,
				      unsigned *const num_groups)
{
	struct ocelot_pinctrl *info = pinctrl_dev_get_drvdata(pctldev);

	*groups  = info->func[function].groups;
	*num_groups = info->func[function].ngroups;

	return 0;
}

static int ocelot_pin_function_idx(struct ocelot_pinctrl *info,
				   unsigned int pin, unsigned int function)
{
	struct ocelot_pin_caps *p = info->desc->pins[pin].drv_data;
	int i;

	for (i = 0; i < OCELOT_FUNC_PER_PIN; i++) {
		if (function == p->functions[i])
			return i;

		if (function == p->a_functions[i])
			return i + OCELOT_FUNC_PER_PIN;
	}

	return -1;
}

#define REG_ALT(msb, info, p) (OCELOT_GPIO_ALT0 * (info)->stride + 4 * ((msb) + ((info)->stride * ((p) / 32))))

static int ocelot_pinmux_set_mux(struct pinctrl_dev *pctldev,
				 unsigned int selector, unsigned int group)
{
	struct ocelot_pinctrl *info = pinctrl_dev_get_drvdata(pctldev);
	struct ocelot_pin_caps *pin = info->desc->pins[group].drv_data;
	unsigned int p = pin->pin % 32;
	int f;

	f = ocelot_pin_function_idx(info, group, selector);
	if (f < 0)
		return -EINVAL;

	/*
	 * f is encoded on two bits.
	 * bit 0 of f goes in BIT(pin) of ALT[0], bit 1 of f goes in BIT(pin) of
	 * ALT[1]
	 * This is racy because both registers can't be updated at the same time
	 * but it doesn't matter much for now.
	 * Note: ALT0/ALT1 are organized specially for 64 gpio targets
	 */
	regmap_update_bits(info->map, REG_ALT(0, info, pin->pin),
			   BIT(p), f << p);
	regmap_update_bits(info->map, REG_ALT(1, info, pin->pin),
			   BIT(p), f << (p - 1));

	return 0;
}

static int lan966x_pinmux_set_mux(struct pinctrl_dev *pctldev,
				  unsigned int selector, unsigned int group)
{
	struct ocelot_pinctrl *info = pinctrl_dev_get_drvdata(pctldev);
	struct ocelot_pin_caps *pin = info->desc->pins[group].drv_data;
	unsigned int p = pin->pin % 32;
	int f;

	f = ocelot_pin_function_idx(info, group, selector);
	if (f < 0)
		return -EINVAL;

	/*
	 * f is encoded on three bits.
	 * bit 0 of f goes in BIT(pin) of ALT[0], bit 1 of f goes in BIT(pin) of
	 * ALT[1], bit 2 of f goes in BIT(pin) of ALT[2]
	 * This is racy because three registers can't be updated at the same time
	 * but it doesn't matter much for now.
	 * Note: ALT0/ALT1/ALT2 are organized specially for 78 gpio targets
	 */
	regmap_update_bits(info->map, REG_ALT(0, info, pin->pin),
			   BIT(p), f << p);
	regmap_update_bits(info->map, REG_ALT(1, info, pin->pin),
			   BIT(p), (f >> 1) << p);
	regmap_update_bits(info->map, REG_ALT(2, info, pin->pin),
			   BIT(p), (f >> 2) << p);

	return 0;
}

#define REG(r, info, p) ((r) * (info)->stride + (4 * ((p) / 32)))

static int ocelot_gpio_set_direction(struct pinctrl_dev *pctldev,
				     struct pinctrl_gpio_range *range,
				     unsigned int pin, bool input)
{
	struct ocelot_pinctrl *info = pinctrl_dev_get_drvdata(pctldev);
	unsigned int p = pin % 32;

	regmap_update_bits(info->map, REG(OCELOT_GPIO_OE, info, pin), BIT(p),
			   input ? 0 : BIT(p));

	return 0;
}

static int ocelot_gpio_request_enable(struct pinctrl_dev *pctldev,
				      struct pinctrl_gpio_range *range,
				      unsigned int offset)
{
	struct ocelot_pinctrl *info = pinctrl_dev_get_drvdata(pctldev);
	unsigned int p = offset % 32;

	regmap_update_bits(info->map, REG_ALT(0, info, offset),
			   BIT(p), 0);
	regmap_update_bits(info->map, REG_ALT(1, info, offset),
			   BIT(p), 0);

	return 0;
}

static int lan966x_gpio_request_enable(struct pinctrl_dev *pctldev,
				       struct pinctrl_gpio_range *range,
				       unsigned int offset)
{
	struct ocelot_pinctrl *info = pinctrl_dev_get_drvdata(pctldev);
	unsigned int p = offset % 32;

	regmap_update_bits(info->map, REG_ALT(0, info, offset),
			   BIT(p), 0);
	regmap_update_bits(info->map, REG_ALT(1, info, offset),
			   BIT(p), 0);
	regmap_update_bits(info->map, REG_ALT(2, info, offset),
			   BIT(p), 0);

	return 0;
}

static const struct pinmux_ops ocelot_pmx_ops = {
	.get_functions_count = ocelot_get_functions_count,
	.get_function_name = ocelot_get_function_name,
	.get_function_groups = ocelot_get_function_groups,
	.set_mux = ocelot_pinmux_set_mux,
	.gpio_set_direction = ocelot_gpio_set_direction,
	.gpio_request_enable = ocelot_gpio_request_enable,
};

static const struct pinmux_ops lan966x_pmx_ops = {
	.get_functions_count = ocelot_get_functions_count,
	.get_function_name = ocelot_get_function_name,
	.get_function_groups = ocelot_get_function_groups,
	.set_mux = lan966x_pinmux_set_mux,
	.gpio_set_direction = ocelot_gpio_set_direction,
	.gpio_request_enable = lan966x_gpio_request_enable,
};

static int ocelot_pctl_get_groups_count(struct pinctrl_dev *pctldev)
{
	struct ocelot_pinctrl *info = pinctrl_dev_get_drvdata(pctldev);

	return info->desc->npins;
}

static const char *ocelot_pctl_get_group_name(struct pinctrl_dev *pctldev,
					      unsigned int group)
{
	struct ocelot_pinctrl *info = pinctrl_dev_get_drvdata(pctldev);

	return info->desc->pins[group].name;
}

static int ocelot_pctl_get_group_pins(struct pinctrl_dev *pctldev,
				      unsigned int group,
				      const unsigned int **pins,
				      unsigned int *num_pins)
{
	struct ocelot_pinctrl *info = pinctrl_dev_get_drvdata(pctldev);

	*pins = &info->desc->pins[group].number;
	*num_pins = 1;

	return 0;
}

static int ocelot_hw_get_value(struct ocelot_pinctrl *info,
			       unsigned int pin,
			       unsigned int reg,
			       int *val)
{
	int ret = -EOPNOTSUPP;

	if (info->pincfg) {
		const struct ocelot_pincfg_data *opd = info->pincfg_data;
		u32 regcfg;

		ret = regmap_read(info->pincfg,
				  pin * regmap_get_reg_stride(info->pincfg),
				  &regcfg);
		if (ret)
			return ret;

		ret = 0;
		switch (reg) {
		case PINCONF_BIAS:
			*val = regcfg & (opd->pd_bit | opd->pu_bit);
			break;

		case PINCONF_SCHMITT:
			*val = regcfg & opd->schmitt_bit;
			break;

		case PINCONF_DRIVE_STRENGTH:
			*val = regcfg & opd->drive_bits;
			break;

		default:
			ret = -EOPNOTSUPP;
			break;
		}
	}
	return ret;
}

static int ocelot_pincfg_clrsetbits(struct ocelot_pinctrl *info, u32 regaddr,
				    u32 clrbits, u32 setbits)
{
	u32 val;
	int ret;

	ret = regmap_read(info->pincfg,
			  regaddr * regmap_get_reg_stride(info->pincfg),
			  &val);
	if (ret)
		return ret;

	val &= ~clrbits;
	val |= setbits;

	ret = regmap_write(info->pincfg,
			   regaddr * regmap_get_reg_stride(info->pincfg),
			   val);

	return ret;
}

static int ocelot_hw_set_value(struct ocelot_pinctrl *info,
			       unsigned int pin,
			       unsigned int reg,
			       int val)
{
	int ret = -EOPNOTSUPP;

	if (info->pincfg) {
		const struct ocelot_pincfg_data *opd = info->pincfg_data;

		ret = 0;
		switch (reg) {
		case PINCONF_BIAS:
			ret = ocelot_pincfg_clrsetbits(info, pin,
						       opd->pd_bit | opd->pu_bit,
						       val);
			break;

		case PINCONF_SCHMITT:
			ret = ocelot_pincfg_clrsetbits(info, pin,
						       opd->schmitt_bit,
						       val);
			break;

		case PINCONF_DRIVE_STRENGTH:
			if (val <= 3)
				ret = ocelot_pincfg_clrsetbits(info, pin,
							       opd->drive_bits,
							       val);
			else
				ret = -EINVAL;
			break;

		default:
			ret = -EOPNOTSUPP;
			break;
		}
	}
	return ret;
}

static int ocelot_pinconf_get(struct pinctrl_dev *pctldev,
			      unsigned int pin, unsigned long *config)
{
	struct ocelot_pinctrl *info = pinctrl_dev_get_drvdata(pctldev);
	u32 param = pinconf_to_config_param(*config);
	int val, err;

	switch (param) {
	case PIN_CONFIG_BIAS_DISABLE:
	case PIN_CONFIG_BIAS_PULL_UP:
	case PIN_CONFIG_BIAS_PULL_DOWN:
		err = ocelot_hw_get_value(info, pin, PINCONF_BIAS, &val);
		if (err)
			return err;
		if (param == PIN_CONFIG_BIAS_DISABLE)
			val = (val == 0);
		else if (param == PIN_CONFIG_BIAS_PULL_DOWN)
			val = !!(val & info->pincfg_data->pd_bit);
		else    /* PIN_CONFIG_BIAS_PULL_UP */
			val = !!(val & info->pincfg_data->pu_bit);
		break;

	case PIN_CONFIG_INPUT_SCHMITT_ENABLE:
		if (!info->pincfg_data->schmitt_bit)
			return -EOPNOTSUPP;

		err = ocelot_hw_get_value(info, pin, PINCONF_SCHMITT, &val);
		if (err)
			return err;

		val = !!(val & info->pincfg_data->schmitt_bit);
		break;

	case PIN_CONFIG_DRIVE_STRENGTH:
		err = ocelot_hw_get_value(info, pin, PINCONF_DRIVE_STRENGTH,
					  &val);
		if (err)
			return err;
		break;

	case PIN_CONFIG_OUTPUT:
		err = regmap_read(info->map, REG(OCELOT_GPIO_OUT, info, pin),
				  &val);
		if (err)
			return err;
		val = !!(val & BIT(pin % 32));
		break;

	case PIN_CONFIG_INPUT_ENABLE:
	case PIN_CONFIG_OUTPUT_ENABLE:
		err = regmap_read(info->map, REG(OCELOT_GPIO_OE, info, pin),
				  &val);
		if (err)
			return err;
		val = val & BIT(pin % 32);
		if (param == PIN_CONFIG_OUTPUT_ENABLE)
			val = !!val;
		else
			val = !val;
		break;

	default:
		return -EOPNOTSUPP;
	}

	*config = pinconf_to_config_packed(param, val);

	return 0;
}

static int ocelot_pinconf_set(struct pinctrl_dev *pctldev, unsigned int pin,
			      unsigned long *configs, unsigned int num_configs)
{
	struct ocelot_pinctrl *info = pinctrl_dev_get_drvdata(pctldev);
	const struct ocelot_pincfg_data *opd = info->pincfg_data;
	u32 param, arg, p;
	int cfg, err = 0;

	for (cfg = 0; cfg < num_configs; cfg++) {
		param = pinconf_to_config_param(configs[cfg]);
		arg = pinconf_to_config_argument(configs[cfg]);

		switch (param) {
		case PIN_CONFIG_BIAS_DISABLE:
		case PIN_CONFIG_BIAS_PULL_UP:
		case PIN_CONFIG_BIAS_PULL_DOWN:
			arg = (param == PIN_CONFIG_BIAS_DISABLE) ? 0 :
			      (param == PIN_CONFIG_BIAS_PULL_UP) ?
				opd->pu_bit : opd->pd_bit;

			err = ocelot_hw_set_value(info, pin, PINCONF_BIAS, arg);
			if (err)
				goto err;

			break;

		case PIN_CONFIG_INPUT_SCHMITT_ENABLE:
			if (!opd->schmitt_bit)
				return -EOPNOTSUPP;

			arg = arg ? opd->schmitt_bit : 0;
			err = ocelot_hw_set_value(info, pin, PINCONF_SCHMITT,
						  arg);
			if (err)
				goto err;

			break;

		case PIN_CONFIG_DRIVE_STRENGTH:
			err = ocelot_hw_set_value(info, pin,
						  PINCONF_DRIVE_STRENGTH,
						  arg);
			if (err)
				goto err;

			break;

		case PIN_CONFIG_OUTPUT_ENABLE:
		case PIN_CONFIG_INPUT_ENABLE:
		case PIN_CONFIG_OUTPUT:
			p = pin % 32;
			if (arg)
				regmap_write(info->map,
					     REG(OCELOT_GPIO_OUT_SET, info,
						 pin),
					     BIT(p));
			else
				regmap_write(info->map,
					     REG(OCELOT_GPIO_OUT_CLR, info,
						 pin),
					     BIT(p));
			regmap_update_bits(info->map,
					   REG(OCELOT_GPIO_OE, info, pin),
					   BIT(p),
					   param == PIN_CONFIG_INPUT_ENABLE ?
					   0 : BIT(p));
			break;

		default:
			err = -EOPNOTSUPP;
		}
	}
err:
	return err;
}

static const struct pinconf_ops ocelot_confops = {
	.is_generic = true,
	.pin_config_get = ocelot_pinconf_get,
	.pin_config_set = ocelot_pinconf_set,
	.pin_config_config_dbg_show = pinconf_generic_dump_config,
};

static const struct pinctrl_ops ocelot_pctl_ops = {
	.get_groups_count = ocelot_pctl_get_groups_count,
	.get_group_name = ocelot_pctl_get_group_name,
	.get_group_pins = ocelot_pctl_get_group_pins,
	.dt_node_to_map = pinconf_generic_dt_node_to_map_pin,
	.dt_free_map = pinconf_generic_dt_free_map,
};

static struct ocelot_match_data luton_desc = {
	.desc = {
		.name = "luton-pinctrl",
		.pins = luton_pins,
		.npins = ARRAY_SIZE(luton_pins),
		.pctlops = &ocelot_pctl_ops,
		.pmxops = &ocelot_pmx_ops,
		.owner = THIS_MODULE,
	},
};

static struct ocelot_match_data serval_desc = {
	.desc = {
		.name = "serval-pinctrl",
		.pins = serval_pins,
		.npins = ARRAY_SIZE(serval_pins),
		.pctlops = &ocelot_pctl_ops,
		.pmxops = &ocelot_pmx_ops,
		.owner = THIS_MODULE,
	},
};

static struct ocelot_match_data ocelot_desc = {
	.desc = {
		.name = "ocelot-pinctrl",
		.pins = ocelot_pins,
		.npins = ARRAY_SIZE(ocelot_pins),
		.pctlops = &ocelot_pctl_ops,
		.pmxops = &ocelot_pmx_ops,
		.owner = THIS_MODULE,
	},
};

static struct ocelot_match_data jaguar2_desc = {
	.desc = {
		.name = "jaguar2-pinctrl",
		.pins = jaguar2_pins,
		.npins = ARRAY_SIZE(jaguar2_pins),
		.pctlops = &ocelot_pctl_ops,
		.pmxops = &ocelot_pmx_ops,
		.owner = THIS_MODULE,
	},
};

static struct ocelot_match_data servalt_desc = {
	.desc = {
		.name = "servalt-pinctrl",
		.pins = servalt_pins,
		.npins = ARRAY_SIZE(servalt_pins),
		.pctlops = &ocelot_pctl_ops,
		.pmxops = &ocelot_pmx_ops,
		.owner = THIS_MODULE,
	},
};

static struct ocelot_match_data sparx5_desc = {
	.desc = {
		.name = "sparx5-pinctrl",
		.pins = sparx5_pins,
		.npins = ARRAY_SIZE(sparx5_pins),
		.pctlops = &ocelot_pctl_ops,
		.pmxops = &ocelot_pmx_ops,
		.confops = &ocelot_confops,
		.owner = THIS_MODULE,
	},
	.pincfg_data = {
		.pd_bit = BIT(4),
		.pu_bit = BIT(3),
		.drive_bits = GENMASK(1, 0),
		.schmitt_bit = BIT(2),
	},
};

static struct ocelot_match_data lan966x_desc = {
	.desc = {
		.name = "lan966x-pinctrl",
		.pins = lan966x_pins,
		.npins = ARRAY_SIZE(lan966x_pins),
		.pctlops = &ocelot_pctl_ops,
		.pmxops = &lan966x_pmx_ops,
		.confops = &ocelot_confops,
		.owner = THIS_MODULE,
	},
	.pincfg_data = {
		.pd_bit = BIT(3),
		.pu_bit = BIT(2),
		.drive_bits = GENMASK(1, 0),
	},
};

static int ocelot_create_group_func_map(struct device *dev,
					struct ocelot_pinctrl *info)
{
	int f, npins, i;
	u8 *pins = kcalloc(info->desc->npins, sizeof(u8), GFP_KERNEL);

	if (!pins)
		return -ENOMEM;

	for (f = 0; f < FUNC_MAX; f++) {
		for (npins = 0, i = 0; i < info->desc->npins; i++) {
			if (ocelot_pin_function_idx(info, i, f) >= 0)
				pins[npins++] = i;
		}

		if (!npins)
			continue;

		info->func[f].ngroups = npins;
		info->func[f].groups = devm_kcalloc(dev, npins, sizeof(char *),
						    GFP_KERNEL);
		if (!info->func[f].groups) {
			kfree(pins);
			return -ENOMEM;
		}

		for (i = 0; i < npins; i++)
			info->func[f].groups[i] =
				info->desc->pins[pins[i]].name;
	}

	kfree(pins);

	return 0;
}

static int ocelot_pinctrl_register(struct platform_device *pdev,
				   struct ocelot_pinctrl *info)
{
	int ret;

	ret = ocelot_create_group_func_map(&pdev->dev, info);
	if (ret) {
		dev_err(&pdev->dev, "Unable to create group func map.\n");
		return ret;
	}

	info->pctl = devm_pinctrl_register(&pdev->dev, info->desc, info);
	if (IS_ERR(info->pctl)) {
		dev_err(&pdev->dev, "Failed to register pinctrl\n");
		return PTR_ERR(info->pctl);
	}

	return 0;
}

static int ocelot_gpio_get(struct gpio_chip *chip, unsigned int offset)
{
	struct ocelot_pinctrl *info = gpiochip_get_data(chip);
	unsigned int val;

	regmap_read(info->map, REG(OCELOT_GPIO_IN, info, offset), &val);

	return !!(val & BIT(offset % 32));
}

static void ocelot_gpio_set(struct gpio_chip *chip, unsigned int offset,
			    int value)
{
	struct ocelot_pinctrl *info = gpiochip_get_data(chip);

	if (value)
		regmap_write(info->map, REG(OCELOT_GPIO_OUT_SET, info, offset),
			     BIT(offset % 32));
	else
		regmap_write(info->map, REG(OCELOT_GPIO_OUT_CLR, info, offset),
			     BIT(offset % 32));
}

static int ocelot_gpio_get_direction(struct gpio_chip *chip,
				     unsigned int offset)
{
	struct ocelot_pinctrl *info = gpiochip_get_data(chip);
	unsigned int val;

	regmap_read(info->map, REG(OCELOT_GPIO_OE, info, offset), &val);

	if (val & BIT(offset % 32))
		return GPIO_LINE_DIRECTION_OUT;

	return GPIO_LINE_DIRECTION_IN;
}

static int ocelot_gpio_direction_input(struct gpio_chip *chip,
				       unsigned int offset)
{
	return pinctrl_gpio_direction_input(chip->base + offset);
}

static int ocelot_gpio_direction_output(struct gpio_chip *chip,
					unsigned int offset, int value)
{
	struct ocelot_pinctrl *info = gpiochip_get_data(chip);
	unsigned int pin = BIT(offset % 32);

	if (value)
		regmap_write(info->map, REG(OCELOT_GPIO_OUT_SET, info, offset),
			     pin);
	else
		regmap_write(info->map, REG(OCELOT_GPIO_OUT_CLR, info, offset),
			     pin);

	return pinctrl_gpio_direction_output(chip->base + offset);
}

static const struct gpio_chip ocelot_gpiolib_chip = {
	.request = gpiochip_generic_request,
	.free = gpiochip_generic_free,
	.set = ocelot_gpio_set,
	.get = ocelot_gpio_get,
	.get_direction = ocelot_gpio_get_direction,
	.direction_input = ocelot_gpio_direction_input,
	.direction_output = ocelot_gpio_direction_output,
	.owner = THIS_MODULE,
};

static void ocelot_irq_mask(struct irq_data *data)
{
	struct gpio_chip *chip = irq_data_get_irq_chip_data(data);
	struct ocelot_pinctrl *info = gpiochip_get_data(chip);
	unsigned int gpio = irqd_to_hwirq(data);

	regmap_update_bits(info->map, REG(OCELOT_GPIO_INTR_ENA, info, gpio),
			   BIT(gpio % 32), 0);
	gpiochip_disable_irq(chip, gpio);
}

static void ocelot_irq_work(struct work_struct *work)
{
	struct ocelot_irq_work *w = container_of(work, struct ocelot_irq_work, irq_work);
	struct irq_chip *parent_chip = irq_desc_get_chip(w->irq_desc);
	struct gpio_chip *chip = irq_desc_get_chip_data(w->irq_desc);
	struct irq_data *data = irq_desc_get_irq_data(w->irq_desc);
	unsigned int gpio = irqd_to_hwirq(data);

	local_irq_disable();
	chained_irq_enter(parent_chip, w->irq_desc);
	generic_handle_domain_irq(chip->irq.domain, gpio);
	chained_irq_exit(parent_chip, w->irq_desc);
	local_irq_enable();

	kfree(w);
}

static void ocelot_irq_unmask_level(struct irq_data *data)
{
	struct gpio_chip *chip = irq_data_get_irq_chip_data(data);
	struct ocelot_pinctrl *info = gpiochip_get_data(chip);
	struct irq_desc *desc = irq_data_to_desc(data);
	unsigned int gpio = irqd_to_hwirq(data);
	unsigned int bit = BIT(gpio % 32);
	bool ack = false, active = false;
	u8 trigger_level;
	int val;

	trigger_level = irqd_get_trigger_type(data);

	/* Check if the interrupt line is still active. */
	regmap_read(info->map, REG(OCELOT_GPIO_IN, info, gpio), &val);
	if ((!(val & bit) && trigger_level == IRQ_TYPE_LEVEL_LOW) ||
	      (val & bit && trigger_level == IRQ_TYPE_LEVEL_HIGH))
		active = true;

	/*
	 * Check if the interrupt controller has seen any changes in the
	 * interrupt line.
	 */
	regmap_read(info->map, REG(OCELOT_GPIO_INTR, info, gpio), &val);
	if (val & bit)
		ack = true;

<<<<<<< HEAD
=======
	/* Try to clear any rising edges */
	if (!active && ack)
		regmap_write_bits(info->map, REG(OCELOT_GPIO_INTR, info, gpio),
				  bit, bit);

>>>>>>> 7073888c
	/* Enable the interrupt now */
	gpiochip_enable_irq(chip, gpio);
	regmap_update_bits(info->map, REG(OCELOT_GPIO_INTR_ENA, info, gpio),
			   bit, bit);

	/*
<<<<<<< HEAD
	 * In case the interrupt line is still active and the interrupt
	 * controller has not seen any changes in the interrupt line, then it
	 * means that there happen another interrupt while the line was active.
	 * So we missed that one, so we need to kick the interrupt again
	 * handler.
	 */
	if (active && !ack) {
=======
	 * In case the interrupt line is still active then it means that
	 * there happen another interrupt while the line was active.
	 * So we missed that one, so we need to kick the interrupt again
	 * handler.
	 */
	regmap_read(info->map, REG(OCELOT_GPIO_IN, info, gpio), &val);
	if ((!(val & bit) && trigger_level == IRQ_TYPE_LEVEL_LOW) ||
	      (val & bit && trigger_level == IRQ_TYPE_LEVEL_HIGH))
		active = true;

	if (active) {
>>>>>>> 7073888c
		struct ocelot_irq_work *work;

		work = kmalloc(sizeof(*work), GFP_ATOMIC);
		if (!work)
			return;

		work->irq_desc = desc;
		INIT_WORK(&work->irq_work, ocelot_irq_work);
		queue_work(info->wq, &work->irq_work);
	}
}

static void ocelot_irq_unmask(struct irq_data *data)
{
	struct gpio_chip *chip = irq_data_get_irq_chip_data(data);
	struct ocelot_pinctrl *info = gpiochip_get_data(chip);
	unsigned int gpio = irqd_to_hwirq(data);

	gpiochip_enable_irq(chip, gpio);
	regmap_update_bits(info->map, REG(OCELOT_GPIO_INTR_ENA, info, gpio),
			   BIT(gpio % 32), BIT(gpio % 32));
}

static void ocelot_irq_ack(struct irq_data *data)
{
	struct gpio_chip *chip = irq_data_get_irq_chip_data(data);
	struct ocelot_pinctrl *info = gpiochip_get_data(chip);
	unsigned int gpio = irqd_to_hwirq(data);

	regmap_write_bits(info->map, REG(OCELOT_GPIO_INTR, info, gpio),
			  BIT(gpio % 32), BIT(gpio % 32));
}

static int ocelot_irq_set_type(struct irq_data *data, unsigned int type);

static struct irq_chip ocelot_level_irqchip = {
	.name		= "gpio",
	.irq_mask	= ocelot_irq_mask,
	.irq_ack	= ocelot_irq_ack,
	.irq_unmask	= ocelot_irq_unmask_level,
	.flags		= IRQCHIP_IMMUTABLE,
	.irq_set_type	= ocelot_irq_set_type,
	GPIOCHIP_IRQ_RESOURCE_HELPERS
};

static struct irq_chip ocelot_irqchip = {
	.name		= "gpio",
	.irq_mask	= ocelot_irq_mask,
	.irq_ack	= ocelot_irq_ack,
	.irq_unmask	= ocelot_irq_unmask,
	.irq_set_type	= ocelot_irq_set_type,
	.flags          = IRQCHIP_IMMUTABLE,
	GPIOCHIP_IRQ_RESOURCE_HELPERS
};

static int ocelot_irq_set_type(struct irq_data *data, unsigned int type)
{
	if (type & (IRQ_TYPE_LEVEL_HIGH | IRQ_TYPE_LEVEL_LOW))
		irq_set_chip_handler_name_locked(data, &ocelot_level_irqchip,
						 handle_level_irq, NULL);
	if (type & IRQ_TYPE_EDGE_BOTH)
		irq_set_chip_handler_name_locked(data, &ocelot_irqchip,
						 handle_edge_irq, NULL);

	return 0;
}

static void ocelot_irq_handler(struct irq_desc *desc)
{
	struct irq_chip *parent_chip = irq_desc_get_chip(desc);
	struct gpio_chip *chip = irq_desc_get_handler_data(desc);
	struct ocelot_pinctrl *info = gpiochip_get_data(chip);
	unsigned int id_reg = OCELOT_GPIO_INTR_IDENT * info->stride;
	unsigned int reg = 0, irq, i;
	unsigned long irqs;

	for (i = 0; i < info->stride; i++) {
		regmap_read(info->map, id_reg + 4 * i, &reg);
		if (!reg)
			continue;

		chained_irq_enter(parent_chip, desc);

		irqs = reg;

		for_each_set_bit(irq, &irqs,
				 min(32U, info->desc->npins - 32 * i))
			generic_handle_domain_irq(chip->irq.domain, irq + 32 * i);

		chained_irq_exit(parent_chip, desc);
	}
}

static int ocelot_gpiochip_register(struct platform_device *pdev,
				    struct ocelot_pinctrl *info)
{
	struct gpio_chip *gc;
	struct gpio_irq_chip *girq;
	int irq;

	info->gpio_chip = ocelot_gpiolib_chip;

	gc = &info->gpio_chip;
	gc->ngpio = info->desc->npins;
	gc->parent = &pdev->dev;
	gc->base = -1;
	gc->label = "ocelot-gpio";

	irq = platform_get_irq_optional(pdev, 0);
	if (irq > 0) {
		girq = &gc->irq;
		gpio_irq_chip_set_chip(girq, &ocelot_irqchip);
		girq->parent_handler = ocelot_irq_handler;
		girq->num_parents = 1;
		girq->parents = devm_kcalloc(&pdev->dev, 1,
					     sizeof(*girq->parents),
					     GFP_KERNEL);
		if (!girq->parents)
			return -ENOMEM;
		girq->parents[0] = irq;
		girq->default_type = IRQ_TYPE_NONE;
		girq->handler = handle_edge_irq;
	}

	return devm_gpiochip_add_data(&pdev->dev, gc, info);
}

static const struct of_device_id ocelot_pinctrl_of_match[] = {
	{ .compatible = "mscc,luton-pinctrl", .data = &luton_desc },
	{ .compatible = "mscc,serval-pinctrl", .data = &serval_desc },
	{ .compatible = "mscc,ocelot-pinctrl", .data = &ocelot_desc },
	{ .compatible = "mscc,jaguar2-pinctrl", .data = &jaguar2_desc },
	{ .compatible = "mscc,servalt-pinctrl", .data = &servalt_desc },
	{ .compatible = "microchip,sparx5-pinctrl", .data = &sparx5_desc },
	{ .compatible = "microchip,lan966x-pinctrl", .data = &lan966x_desc },
	{},
};
MODULE_DEVICE_TABLE(of, ocelot_pinctrl_of_match);

static struct regmap *ocelot_pinctrl_create_pincfg(struct platform_device *pdev,
						   const struct ocelot_pinctrl *info)
{
	void __iomem *base;

	const struct regmap_config regmap_config = {
		.reg_bits = 32,
		.val_bits = 32,
		.reg_stride = 4,
		.max_register = info->desc->npins * 4,
		.name = "pincfg",
	};

	base = devm_platform_ioremap_resource(pdev, 1);
	if (IS_ERR(base)) {
		dev_dbg(&pdev->dev, "Failed to ioremap config registers (no extended pinconf)\n");
		return NULL;
	}

	return devm_regmap_init_mmio(&pdev->dev, base, &regmap_config);
}

static int ocelot_pinctrl_probe(struct platform_device *pdev)
{
	const struct ocelot_match_data *data;
	struct device *dev = &pdev->dev;
	struct ocelot_pinctrl *info;
	struct reset_control *reset;
	struct regmap *pincfg;
	int ret;
	struct regmap_config regmap_config = {
		.reg_bits = 32,
		.val_bits = 32,
		.reg_stride = 4,
	};

	info = devm_kzalloc(dev, sizeof(*info), GFP_KERNEL);
	if (!info)
		return -ENOMEM;

	data = device_get_match_data(dev);
	if (!data)
		return -EINVAL;

	info->desc = devm_kmemdup(dev, &data->desc, sizeof(*info->desc),
				  GFP_KERNEL);
	if (!info->desc)
		return -ENOMEM;

	info->wq = alloc_ordered_workqueue("ocelot_ordered", 0);
	if (!info->wq)
		return -ENOMEM;

	info->pincfg_data = &data->pincfg_data;

	reset = devm_reset_control_get_optional_shared(dev, "switch");
	if (IS_ERR(reset))
		return dev_err_probe(dev, PTR_ERR(reset),
				     "Failed to get reset\n");
	reset_control_reset(reset);

	info->stride = 1 + (info->desc->npins - 1) / 32;

	regmap_config.max_register = OCELOT_GPIO_SD_MAP * info->stride + 15 * 4;

	info->map = ocelot_regmap_from_resource(pdev, 0, &regmap_config);
	if (IS_ERR(info->map))
		return dev_err_probe(dev, PTR_ERR(info->map),
				     "Failed to create regmap\n");
	dev_set_drvdata(dev, info);
	info->dev = dev;

	/* Pinconf registers */
	if (info->desc->confops) {
		pincfg = ocelot_pinctrl_create_pincfg(pdev, info);
		if (IS_ERR(pincfg))
			dev_dbg(dev, "Failed to create pincfg regmap\n");
		else
			info->pincfg = pincfg;
	}

	ret = ocelot_pinctrl_register(pdev, info);
	if (ret)
		return ret;

	ret = ocelot_gpiochip_register(pdev, info);
	if (ret)
		return ret;

	dev_info(dev, "driver registered\n");

	return 0;
}

static int ocelot_pinctrl_remove(struct platform_device *pdev)
{
	struct ocelot_pinctrl *info = platform_get_drvdata(pdev);

	destroy_workqueue(info->wq);

	return 0;
}

static struct platform_driver ocelot_pinctrl_driver = {
	.driver = {
		.name = "pinctrl-ocelot",
		.of_match_table = of_match_ptr(ocelot_pinctrl_of_match),
		.suppress_bind_attrs = true,
	},
	.probe = ocelot_pinctrl_probe,
	.remove = ocelot_pinctrl_remove,
};
module_platform_driver(ocelot_pinctrl_driver);

MODULE_DESCRIPTION("Ocelot Chip Pinctrl Driver");
MODULE_LICENSE("Dual MIT/GPL");<|MERGE_RESOLUTION|>--- conflicted
+++ resolved
@@ -1864,29 +1864,17 @@
 	if (val & bit)
 		ack = true;
 
-<<<<<<< HEAD
-=======
 	/* Try to clear any rising edges */
 	if (!active && ack)
 		regmap_write_bits(info->map, REG(OCELOT_GPIO_INTR, info, gpio),
 				  bit, bit);
 
->>>>>>> 7073888c
 	/* Enable the interrupt now */
 	gpiochip_enable_irq(chip, gpio);
 	regmap_update_bits(info->map, REG(OCELOT_GPIO_INTR_ENA, info, gpio),
 			   bit, bit);
 
 	/*
-<<<<<<< HEAD
-	 * In case the interrupt line is still active and the interrupt
-	 * controller has not seen any changes in the interrupt line, then it
-	 * means that there happen another interrupt while the line was active.
-	 * So we missed that one, so we need to kick the interrupt again
-	 * handler.
-	 */
-	if (active && !ack) {
-=======
 	 * In case the interrupt line is still active then it means that
 	 * there happen another interrupt while the line was active.
 	 * So we missed that one, so we need to kick the interrupt again
@@ -1898,7 +1886,6 @@
 		active = true;
 
 	if (active) {
->>>>>>> 7073888c
 		struct ocelot_irq_work *work;
 
 		work = kmalloc(sizeof(*work), GFP_ATOMIC);
