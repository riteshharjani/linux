// SPDX-License-Identifier: GPL-2.0-or-later
/*
 *  pci_root.c - ACPI PCI Root Bridge Driver ($Revision: 40 $)
 *
 *  Copyright (C) 2001, 2002 Andy Grover <andrew.grover@intel.com>
 *  Copyright (C) 2001, 2002 Paul Diefenbaugh <paul.s.diefenbaugh@intel.com>
 */

#define pr_fmt(fmt) "ACPI: " fmt

#include <linux/kernel.h>
#include <linux/module.h>
#include <linux/init.h>
#include <linux/types.h>
#include <linux/mutex.h>
#include <linux/pm.h>
#include <linux/pm_runtime.h>
#include <linux/pci.h>
#include <linux/pci-acpi.h>
#include <linux/dmar.h>
#include <linux/acpi.h>
#include <linux/slab.h>
#include <linux/dmi.h>
#include <linux/platform_data/x86/apple.h>
#include "internal.h"

#define ACPI_PCI_ROOT_CLASS		"pci_bridge"
#define ACPI_PCI_ROOT_DEVICE_NAME	"PCI Root Bridge"
static int acpi_pci_root_add(struct acpi_device *device,
			     const struct acpi_device_id *not_used);
static void acpi_pci_root_remove(struct acpi_device *device);

static int acpi_pci_root_scan_dependent(struct acpi_device *adev)
{
	acpiphp_check_host_bridge(adev);
	return 0;
}

#define ACPI_PCIE_REQ_SUPPORT (OSC_PCI_EXT_CONFIG_SUPPORT \
				| OSC_PCI_ASPM_SUPPORT \
				| OSC_PCI_CLOCK_PM_SUPPORT \
				| OSC_PCI_MSI_SUPPORT)

static const struct acpi_device_id root_device_ids[] = {
	{"PNP0A03", 0},
	{"", 0},
};

static struct acpi_scan_handler pci_root_handler = {
	.ids = root_device_ids,
	.attach = acpi_pci_root_add,
	.detach = acpi_pci_root_remove,
	.hotplug = {
		.enabled = true,
		.scan_dependent = acpi_pci_root_scan_dependent,
	},
};

/**
 * acpi_is_root_bridge - determine whether an ACPI CA node is a PCI root bridge
 * @handle:  the ACPI CA node in question.
 *
 * Note: we could make this API take a struct acpi_device * instead, but
 * for now, it's more convenient to operate on an acpi_handle.
 */
int acpi_is_root_bridge(acpi_handle handle)
{
	struct acpi_device *device = acpi_fetch_acpi_dev(handle);
	int ret;

	if (!device)
		return 0;

	ret = acpi_match_device_ids(device, root_device_ids);
	if (ret)
		return 0;
	else
		return 1;
}
EXPORT_SYMBOL_GPL(acpi_is_root_bridge);

static acpi_status
get_root_bridge_busnr_callback(struct acpi_resource *resource, void *data)
{
	struct resource *res = data;
	struct acpi_resource_address64 address;
	acpi_status status;

	status = acpi_resource_to_address64(resource, &address);
	if (ACPI_FAILURE(status))
		return AE_OK;

	if ((address.address.address_length > 0) &&
	    (address.resource_type == ACPI_BUS_NUMBER_RANGE)) {
		res->start = address.address.minimum;
		res->end = address.address.minimum + address.address.address_length - 1;
	}

	return AE_OK;
}

static acpi_status try_get_root_bridge_busnr(acpi_handle handle,
					     struct resource *res)
{
	acpi_status status;

	res->start = -1;
	status =
	    acpi_walk_resources(handle, METHOD_NAME__CRS,
				get_root_bridge_busnr_callback, res);
	if (ACPI_FAILURE(status))
		return status;
	if (res->start == -1)
		return AE_ERROR;
	return AE_OK;
}

struct pci_osc_bit_struct {
	u32 bit;
	char *desc;
};

static struct pci_osc_bit_struct pci_osc_support_bit[] = {
	{ OSC_PCI_EXT_CONFIG_SUPPORT, "ExtendedConfig" },
	{ OSC_PCI_ASPM_SUPPORT, "ASPM" },
	{ OSC_PCI_CLOCK_PM_SUPPORT, "ClockPM" },
	{ OSC_PCI_SEGMENT_GROUPS_SUPPORT, "Segments" },
	{ OSC_PCI_MSI_SUPPORT, "MSI" },
	{ OSC_PCI_EDR_SUPPORT, "EDR" },
	{ OSC_PCI_HPX_TYPE_3_SUPPORT, "HPX-Type3" },
};

static struct pci_osc_bit_struct pci_osc_control_bit[] = {
	{ OSC_PCI_EXPRESS_NATIVE_HP_CONTROL, "PCIeHotplug" },
	{ OSC_PCI_SHPC_NATIVE_HP_CONTROL, "SHPCHotplug" },
	{ OSC_PCI_EXPRESS_PME_CONTROL, "PME" },
	{ OSC_PCI_EXPRESS_AER_CONTROL, "AER" },
	{ OSC_PCI_EXPRESS_CAPABILITY_CONTROL, "PCIeCapability" },
	{ OSC_PCI_EXPRESS_LTR_CONTROL, "LTR" },
	{ OSC_PCI_EXPRESS_DPC_CONTROL, "DPC" },
};

static struct pci_osc_bit_struct cxl_osc_support_bit[] = {
	{ OSC_CXL_1_1_PORT_REG_ACCESS_SUPPORT, "CXL11PortRegAccess" },
	{ OSC_CXL_2_0_PORT_DEV_REG_ACCESS_SUPPORT, "CXL20PortDevRegAccess" },
	{ OSC_CXL_PROTOCOL_ERR_REPORTING_SUPPORT, "CXLProtocolErrorReporting" },
	{ OSC_CXL_NATIVE_HP_SUPPORT, "CXLNativeHotPlug" },
};

static struct pci_osc_bit_struct cxl_osc_control_bit[] = {
	{ OSC_CXL_ERROR_REPORTING_CONTROL, "CXLMemErrorReporting" },
};

static void decode_osc_bits(struct acpi_pci_root *root, char *msg, u32 word,
			    struct pci_osc_bit_struct *table, int size)
{
	char buf[80];
	int i, len = 0;
	struct pci_osc_bit_struct *entry;

	buf[0] = '\0';
	for (i = 0, entry = table; i < size; i++, entry++)
		if (word & entry->bit)
			len += scnprintf(buf + len, sizeof(buf) - len, "%s%s",
					len ? " " : "", entry->desc);

	dev_info(&root->device->dev, "_OSC: %s [%s]\n", msg, buf);
}

static void decode_osc_support(struct acpi_pci_root *root, char *msg, u32 word)
{
	decode_osc_bits(root, msg, word, pci_osc_support_bit,
			ARRAY_SIZE(pci_osc_support_bit));
}

static void decode_osc_control(struct acpi_pci_root *root, char *msg, u32 word)
{
	decode_osc_bits(root, msg, word, pci_osc_control_bit,
			ARRAY_SIZE(pci_osc_control_bit));
}

static void decode_cxl_osc_support(struct acpi_pci_root *root, char *msg, u32 word)
{
	decode_osc_bits(root, msg, word, cxl_osc_support_bit,
			ARRAY_SIZE(cxl_osc_support_bit));
}

static void decode_cxl_osc_control(struct acpi_pci_root *root, char *msg, u32 word)
{
	decode_osc_bits(root, msg, word, cxl_osc_control_bit,
			ARRAY_SIZE(cxl_osc_control_bit));
}

static inline bool is_pcie(struct acpi_pci_root *root)
{
	return root->bridge_type == ACPI_BRIDGE_TYPE_PCIE;
}

static inline bool is_cxl(struct acpi_pci_root *root)
{
	return root->bridge_type == ACPI_BRIDGE_TYPE_CXL;
}

static u8 pci_osc_uuid_str[] = "33DB4D5B-1FF7-401C-9657-7441C03DD766";
static u8 cxl_osc_uuid_str[] = "68F2D50B-C469-4d8A-BD3D-941A103FD3FC";

static char *to_uuid(struct acpi_pci_root *root)
{
	if (is_cxl(root))
		return cxl_osc_uuid_str;
	return pci_osc_uuid_str;
}

static int cap_length(struct acpi_pci_root *root)
{
	if (is_cxl(root))
		return sizeof(u32) * OSC_CXL_CAPABILITY_DWORDS;
	return sizeof(u32) * OSC_PCI_CAPABILITY_DWORDS;
}

static acpi_status acpi_pci_run_osc(struct acpi_pci_root *root,
				    const u32 *capbuf, u32 *pci_control,
				    u32 *cxl_control)
{
	struct acpi_osc_context context = {
		.uuid_str = to_uuid(root),
		.rev = 1,
		.cap.length = cap_length(root),
		.cap.pointer = (void *)capbuf,
	};
	acpi_status status;

	status = acpi_run_osc(root->device->handle, &context);
	if (ACPI_SUCCESS(status)) {
		*pci_control = acpi_osc_ctx_get_pci_control(&context);
		if (is_cxl(root))
			*cxl_control = acpi_osc_ctx_get_cxl_control(&context);
		kfree(context.ret.pointer);
	}
	return status;
}

static acpi_status acpi_pci_query_osc(struct acpi_pci_root *root, u32 support,
				      u32 *control, u32 cxl_support,
				      u32 *cxl_control)
{
	acpi_status status;
	u32 pci_result, cxl_result, capbuf[OSC_CXL_CAPABILITY_DWORDS];

	support |= root->osc_support_set;

	capbuf[OSC_QUERY_DWORD] = OSC_QUERY_ENABLE;
	capbuf[OSC_SUPPORT_DWORD] = support;
	capbuf[OSC_CONTROL_DWORD] = *control | root->osc_control_set;

	if (is_cxl(root)) {
		cxl_support |= root->osc_ext_support_set;
		capbuf[OSC_EXT_SUPPORT_DWORD] = cxl_support;
		capbuf[OSC_EXT_CONTROL_DWORD] = *cxl_control | root->osc_ext_control_set;
	}

retry:
	status = acpi_pci_run_osc(root, capbuf, &pci_result, &cxl_result);
	if (ACPI_SUCCESS(status)) {
		root->osc_support_set = support;
		*control = pci_result;
		if (is_cxl(root)) {
			root->osc_ext_support_set = cxl_support;
			*cxl_control = cxl_result;
		}
	} else if (is_cxl(root)) {
		/*
		 * CXL _OSC is optional on CXL 1.1 hosts. Fall back to PCIe _OSC
		 * upon any failure using CXL _OSC.
		 */
		root->bridge_type = ACPI_BRIDGE_TYPE_PCIE;
		goto retry;
	}
	return status;
}

struct acpi_pci_root *acpi_pci_find_root(acpi_handle handle)
{
	struct acpi_device *device = acpi_fetch_acpi_dev(handle);
	struct acpi_pci_root *root;

	if (!device || acpi_match_device_ids(device, root_device_ids))
		return NULL;

	root = acpi_driver_data(device);

	return root;
}
EXPORT_SYMBOL_GPL(acpi_pci_find_root);

struct acpi_handle_node {
	struct list_head node;
	acpi_handle handle;
};

/**
 * acpi_get_pci_dev - convert ACPI CA handle to struct pci_dev
 * @handle: the handle in question
 *
 * Given an ACPI CA handle, the desired PCI device is located in the
 * list of PCI devices.
 *
 * If the device is found, its reference count is increased and this
 * function returns a pointer to its data structure.  The caller must
 * decrement the reference count by calling pci_dev_put().
 * If no device is found, %NULL is returned.
 */
struct pci_dev *acpi_get_pci_dev(acpi_handle handle)
{
	struct acpi_device *adev = acpi_fetch_acpi_dev(handle);
	struct acpi_device_physical_node *pn;
	struct pci_dev *pci_dev = NULL;

	if (!adev)
		return NULL;

	mutex_lock(&adev->physical_node_lock);

	list_for_each_entry(pn, &adev->physical_node_list, node) {
		if (dev_is_pci(pn->dev)) {
<<<<<<< HEAD
=======
			get_device(pn->dev);
>>>>>>> 7073888c
			pci_dev = to_pci_dev(pn->dev);
			break;
		}
	}

	mutex_unlock(&adev->physical_node_lock);

	return pci_dev;
}
EXPORT_SYMBOL_GPL(acpi_get_pci_dev);

/**
 * acpi_pci_osc_control_set - Request control of PCI root _OSC features.
 * @handle: ACPI handle of a PCI root bridge (or PCIe Root Complex).
 * @mask: Mask of _OSC bits to request control of, place to store control mask.
 * @support: _OSC supported capability.
 * @cxl_mask: Mask of CXL _OSC control bits, place to store control mask.
 * @cxl_support: CXL _OSC supported capability.
 *
 * Run _OSC query for @mask and if that is successful, compare the returned
 * mask of control bits with @req.  If all of the @req bits are set in the
 * returned mask, run _OSC request for it.
 *
 * The variable at the @mask address may be modified regardless of whether or
 * not the function returns success.  On success it will contain the mask of
 * _OSC bits the BIOS has granted control of, but its contents are meaningless
 * on failure.
 **/
static acpi_status acpi_pci_osc_control_set(acpi_handle handle, u32 *mask,
					    u32 support, u32 *cxl_mask,
					    u32 cxl_support)
{
	u32 req = OSC_PCI_EXPRESS_CAPABILITY_CONTROL;
	struct acpi_pci_root *root;
	acpi_status status;
	u32 ctrl, cxl_ctrl = 0, capbuf[OSC_CXL_CAPABILITY_DWORDS];

	if (!mask)
		return AE_BAD_PARAMETER;

	root = acpi_pci_find_root(handle);
	if (!root)
		return AE_NOT_EXIST;

	ctrl   = *mask;
	*mask |= root->osc_control_set;

	if (is_cxl(root)) {
		cxl_ctrl = *cxl_mask;
		*cxl_mask |= root->osc_ext_control_set;
	}

	/* Need to check the available controls bits before requesting them. */
	do {
		u32 pci_missing = 0, cxl_missing = 0;

		status = acpi_pci_query_osc(root, support, mask, cxl_support,
					    cxl_mask);
		if (ACPI_FAILURE(status))
			return status;
		if (is_cxl(root)) {
			if (ctrl == *mask && cxl_ctrl == *cxl_mask)
				break;
			pci_missing = ctrl & ~(*mask);
			cxl_missing = cxl_ctrl & ~(*cxl_mask);
		} else {
			if (ctrl == *mask)
				break;
			pci_missing = ctrl & ~(*mask);
		}
		if (pci_missing)
			decode_osc_control(root, "platform does not support",
					   pci_missing);
		if (cxl_missing)
			decode_cxl_osc_control(root, "CXL platform does not support",
					   cxl_missing);
		ctrl = *mask;
		cxl_ctrl = *cxl_mask;
	} while (*mask || *cxl_mask);

	/* No need to request _OSC if the control was already granted. */
	if ((root->osc_control_set & ctrl) == ctrl &&
	    (root->osc_ext_control_set & cxl_ctrl) == cxl_ctrl)
		return AE_OK;

	if ((ctrl & req) != req) {
		decode_osc_control(root, "not requesting control; platform does not support",
				   req & ~(ctrl));
		return AE_SUPPORT;
	}

	capbuf[OSC_QUERY_DWORD] = 0;
	capbuf[OSC_SUPPORT_DWORD] = root->osc_support_set;
	capbuf[OSC_CONTROL_DWORD] = ctrl;
	if (is_cxl(root)) {
		capbuf[OSC_EXT_SUPPORT_DWORD] = root->osc_ext_support_set;
		capbuf[OSC_EXT_CONTROL_DWORD] = cxl_ctrl;
	}

	status = acpi_pci_run_osc(root, capbuf, mask, cxl_mask);
	if (ACPI_FAILURE(status))
		return status;

	root->osc_control_set = *mask;
	root->osc_ext_control_set = *cxl_mask;
	return AE_OK;
}

static u32 calculate_support(void)
{
	u32 support;

	/*
	 * All supported architectures that use ACPI have support for
	 * PCI domains, so we indicate this in _OSC support capabilities.
	 */
	support = OSC_PCI_SEGMENT_GROUPS_SUPPORT;
	support |= OSC_PCI_HPX_TYPE_3_SUPPORT;
	if (pci_ext_cfg_avail())
		support |= OSC_PCI_EXT_CONFIG_SUPPORT;
	if (pcie_aspm_support_enabled())
		support |= OSC_PCI_ASPM_SUPPORT | OSC_PCI_CLOCK_PM_SUPPORT;
	if (pci_msi_enabled())
		support |= OSC_PCI_MSI_SUPPORT;
	if (IS_ENABLED(CONFIG_PCIE_EDR))
		support |= OSC_PCI_EDR_SUPPORT;

	return support;
}

/*
 * Background on hotplug support, and making it depend on only
 * CONFIG_HOTPLUG_PCI_PCIE vs. also considering CONFIG_MEMORY_HOTPLUG:
 *
 * CONFIG_ACPI_HOTPLUG_MEMORY does depend on CONFIG_MEMORY_HOTPLUG, but
 * there is no existing _OSC for memory hotplug support. The reason is that
 * ACPI memory hotplug requires the OS to acknowledge / coordinate with
 * memory plug events via a scan handler. On the CXL side the equivalent
 * would be if Linux supported the Mechanical Retention Lock [1], or
 * otherwise had some coordination for the driver of a PCI device
 * undergoing hotplug to be consulted on whether the hotplug should
 * proceed or not.
 *
 * The concern is that if Linux says no to supporting CXL hotplug then
 * the BIOS may say no to giving the OS hotplug control of any other PCIe
 * device. So the question here is not whether hotplug is enabled, it's
 * whether it is handled natively by the at all OS, and if
 * CONFIG_HOTPLUG_PCI_PCIE is enabled then the answer is "yes".
 *
 * Otherwise, the plan for CXL coordinated remove, since the kernel does
 * not support blocking hotplug, is to require the memory device to be
 * disabled before hotplug is attempted. When CONFIG_MEMORY_HOTPLUG is
 * disabled that step will fail and the remove attempt cancelled by the
 * user. If that is not honored and the card is removed anyway then it
 * does not matter if CONFIG_MEMORY_HOTPLUG is enabled or not, it will
 * cause a crash and other badness.
 *
 * Therefore, just say yes to CXL hotplug and require removal to
 * be coordinated by userspace unless and until the kernel grows better
 * mechanisms for doing "managed" removal of devices in consultation with
 * the driver.
 *
 * [1]: https://lore.kernel.org/all/20201122014203.4706-1-ashok.raj@intel.com/
 */
static u32 calculate_cxl_support(void)
{
	u32 support;

	support = OSC_CXL_2_0_PORT_DEV_REG_ACCESS_SUPPORT;
	if (pci_aer_available())
		support |= OSC_CXL_PROTOCOL_ERR_REPORTING_SUPPORT;
	if (IS_ENABLED(CONFIG_HOTPLUG_PCI_PCIE))
		support |= OSC_CXL_NATIVE_HP_SUPPORT;

	return support;
}

static u32 calculate_control(void)
{
	u32 control;

	control = OSC_PCI_EXPRESS_CAPABILITY_CONTROL
		| OSC_PCI_EXPRESS_PME_CONTROL;

	if (IS_ENABLED(CONFIG_PCIEASPM))
		control |= OSC_PCI_EXPRESS_LTR_CONTROL;

	if (IS_ENABLED(CONFIG_HOTPLUG_PCI_PCIE))
		control |= OSC_PCI_EXPRESS_NATIVE_HP_CONTROL;

	if (IS_ENABLED(CONFIG_HOTPLUG_PCI_SHPC))
		control |= OSC_PCI_SHPC_NATIVE_HP_CONTROL;

	if (pci_aer_available())
		control |= OSC_PCI_EXPRESS_AER_CONTROL;

	/*
	 * Per the Downstream Port Containment Related Enhancements ECN to
	 * the PCI Firmware Spec, r3.2, sec 4.5.1, table 4-5,
	 * OSC_PCI_EXPRESS_DPC_CONTROL indicates the OS supports both DPC
	 * and EDR.
	 */
	if (IS_ENABLED(CONFIG_PCIE_DPC) && IS_ENABLED(CONFIG_PCIE_EDR))
		control |= OSC_PCI_EXPRESS_DPC_CONTROL;

	return control;
}

static u32 calculate_cxl_control(void)
{
	u32 control = 0;

	if (IS_ENABLED(CONFIG_MEMORY_FAILURE))
		control |= OSC_CXL_ERROR_REPORTING_CONTROL;

	return control;
}

static bool os_control_query_checks(struct acpi_pci_root *root, u32 support)
{
	struct acpi_device *device = root->device;

	if (pcie_ports_disabled) {
		dev_info(&device->dev, "PCIe port services disabled; not requesting _OSC control\n");
		return false;
	}

	if ((support & ACPI_PCIE_REQ_SUPPORT) != ACPI_PCIE_REQ_SUPPORT) {
		decode_osc_support(root, "not requesting OS control; OS requires",
				   ACPI_PCIE_REQ_SUPPORT);
		return false;
	}

	return true;
}

static void negotiate_os_control(struct acpi_pci_root *root, int *no_aspm)
{
	u32 support, control = 0, requested = 0;
	u32 cxl_support = 0, cxl_control = 0, cxl_requested = 0;
	acpi_status status;
	struct acpi_device *device = root->device;
	acpi_handle handle = device->handle;

	/*
	 * Apple always return failure on _OSC calls when _OSI("Darwin") has
	 * been called successfully. We know the feature set supported by the
	 * platform, so avoid calling _OSC at all
	 */
	if (x86_apple_machine) {
		root->osc_control_set = ~OSC_PCI_EXPRESS_PME_CONTROL;
		decode_osc_control(root, "OS assumes control of",
				   root->osc_control_set);
		return;
	}

	support = calculate_support();

	decode_osc_support(root, "OS supports", support);

	if (os_control_query_checks(root, support))
		requested = control = calculate_control();

	if (is_cxl(root)) {
		cxl_support = calculate_cxl_support();
		decode_cxl_osc_support(root, "OS supports", cxl_support);
		cxl_requested = cxl_control = calculate_cxl_control();
	}

	status = acpi_pci_osc_control_set(handle, &control, support,
					  &cxl_control, cxl_support);
	if (ACPI_SUCCESS(status)) {
		if (control)
			decode_osc_control(root, "OS now controls", control);
		if (cxl_control)
			decode_cxl_osc_control(root, "OS now controls",
					   cxl_control);

		if (acpi_gbl_FADT.boot_flags & ACPI_FADT_NO_ASPM) {
			/*
			 * We have ASPM control, but the FADT indicates that
			 * it's unsupported. Leave existing configuration
			 * intact and prevent the OS from touching it.
			 */
			dev_info(&device->dev, "FADT indicates ASPM is unsupported, using BIOS configuration\n");
			*no_aspm = 1;
		}
	} else {
		/*
		 * We want to disable ASPM here, but aspm_disabled
		 * needs to remain in its state from boot so that we
		 * properly handle PCIe 1.1 devices.  So we set this
		 * flag here, to defer the action until after the ACPI
		 * root scan.
		 */
		*no_aspm = 1;

		/* _OSC is optional for PCI host bridges */
		if (status == AE_NOT_FOUND && !is_pcie(root))
			return;

		if (control) {
			decode_osc_control(root, "OS requested", requested);
			decode_osc_control(root, "platform willing to grant", control);
		}
		if (cxl_control) {
			decode_cxl_osc_control(root, "OS requested", cxl_requested);
			decode_cxl_osc_control(root, "platform willing to grant",
					   cxl_control);
		}

		dev_info(&device->dev, "_OSC: platform retains control of PCIe features (%s)\n",
			 acpi_format_exception(status));
	}
}

static int acpi_pci_root_add(struct acpi_device *device,
			     const struct acpi_device_id *not_used)
{
	unsigned long long segment, bus;
	acpi_status status;
	int result;
	struct acpi_pci_root *root;
	acpi_handle handle = device->handle;
	int no_aspm = 0;
	bool hotadd = system_state == SYSTEM_RUNNING;
	const char *acpi_hid;

	root = kzalloc(sizeof(struct acpi_pci_root), GFP_KERNEL);
	if (!root)
		return -ENOMEM;

	segment = 0;
	status = acpi_evaluate_integer(handle, METHOD_NAME__SEG, NULL,
				       &segment);
	if (ACPI_FAILURE(status) && status != AE_NOT_FOUND) {
		dev_err(&device->dev,  "can't evaluate _SEG\n");
		result = -ENODEV;
		goto end;
	}

	/* Check _CRS first, then _BBN.  If no _BBN, default to zero. */
	root->secondary.flags = IORESOURCE_BUS;
	status = try_get_root_bridge_busnr(handle, &root->secondary);
	if (ACPI_FAILURE(status)) {
		/*
		 * We need both the start and end of the downstream bus range
		 * to interpret _CBA (MMCONFIG base address), so it really is
		 * supposed to be in _CRS.  If we don't find it there, all we
		 * can do is assume [_BBN-0xFF] or [0-0xFF].
		 */
		root->secondary.end = 0xFF;
		dev_warn(&device->dev,
			 FW_BUG "no secondary bus range in _CRS\n");
		status = acpi_evaluate_integer(handle, METHOD_NAME__BBN,
					       NULL, &bus);
		if (ACPI_SUCCESS(status))
			root->secondary.start = bus;
		else if (status == AE_NOT_FOUND)
			root->secondary.start = 0;
		else {
			dev_err(&device->dev, "can't evaluate _BBN\n");
			result = -ENODEV;
			goto end;
		}
	}

	root->device = device;
	root->segment = segment & 0xFFFF;
	strcpy(acpi_device_name(device), ACPI_PCI_ROOT_DEVICE_NAME);
	strcpy(acpi_device_class(device), ACPI_PCI_ROOT_CLASS);
	device->driver_data = root;

	if (hotadd && dmar_device_add(handle)) {
		result = -ENXIO;
		goto end;
	}

	pr_info("%s [%s] (domain %04x %pR)\n",
	       acpi_device_name(device), acpi_device_bid(device),
	       root->segment, &root->secondary);

	root->mcfg_addr = acpi_pci_root_get_mcfg_addr(handle);

	acpi_hid = acpi_device_hid(root->device);
	if (strcmp(acpi_hid, "PNP0A08") == 0)
		root->bridge_type = ACPI_BRIDGE_TYPE_PCIE;
	else if (strcmp(acpi_hid, "ACPI0016") == 0)
		root->bridge_type = ACPI_BRIDGE_TYPE_CXL;
	else
		dev_dbg(&device->dev, "Assuming non-PCIe host bridge\n");

	negotiate_os_control(root, &no_aspm);

	/*
	 * TBD: Need PCI interface for enumeration/configuration of roots.
	 */

	/*
	 * Scan the Root Bridge
	 * --------------------
	 * Must do this prior to any attempt to bind the root device, as the
	 * PCI namespace does not get created until this call is made (and
	 * thus the root bridge's pci_dev does not exist).
	 */
	root->bus = pci_acpi_scan_root(root);
	if (!root->bus) {
		dev_err(&device->dev,
			"Bus %04x:%02x not present in PCI namespace\n",
			root->segment, (unsigned int)root->secondary.start);
		device->driver_data = NULL;
		result = -ENODEV;
		goto remove_dmar;
	}

	if (no_aspm)
		pcie_no_aspm();

	pci_acpi_add_bus_pm_notifier(device);
	device_set_wakeup_capable(root->bus->bridge, device->wakeup.flags.valid);

	if (hotadd) {
		pcibios_resource_survey_bus(root->bus);
		pci_assign_unassigned_root_bus_resources(root->bus);
		/*
		 * This is only called for the hotadd case. For the boot-time
		 * case, we need to wait until after PCI initialization in
		 * order to deal with IOAPICs mapped in on a PCI BAR.
		 *
		 * This is currently x86-specific, because acpi_ioapic_add()
		 * is an empty function without CONFIG_ACPI_HOTPLUG_IOAPIC.
		 * And CONFIG_ACPI_HOTPLUG_IOAPIC depends on CONFIG_X86_IO_APIC
		 * (see drivers/acpi/Kconfig).
		 */
		acpi_ioapic_add(root->device->handle);
	}

	pci_lock_rescan_remove();
	pci_bus_add_devices(root->bus);
	pci_unlock_rescan_remove();
	return 1;

remove_dmar:
	if (hotadd)
		dmar_device_remove(handle);
end:
	kfree(root);
	return result;
}

static void acpi_pci_root_remove(struct acpi_device *device)
{
	struct acpi_pci_root *root = acpi_driver_data(device);

	pci_lock_rescan_remove();

	pci_stop_root_bus(root->bus);

	pci_ioapic_remove(root);
	device_set_wakeup_capable(root->bus->bridge, false);
	pci_acpi_remove_bus_pm_notifier(device);

	pci_remove_root_bus(root->bus);
	WARN_ON(acpi_ioapic_remove(root));

	dmar_device_remove(device->handle);

	pci_unlock_rescan_remove();

	kfree(root);
}

/*
 * Following code to support acpi_pci_root_create() is copied from
 * arch/x86/pci/acpi.c and modified so it could be reused by x86, IA64
 * and ARM64.
 */
static void acpi_pci_root_validate_resources(struct device *dev,
					     struct list_head *resources,
					     unsigned long type)
{
	LIST_HEAD(list);
	struct resource *res1, *res2, *root = NULL;
	struct resource_entry *tmp, *entry, *entry2;

	BUG_ON((type & (IORESOURCE_MEM | IORESOURCE_IO)) == 0);
	root = (type & IORESOURCE_MEM) ? &iomem_resource : &ioport_resource;

	list_splice_init(resources, &list);
	resource_list_for_each_entry_safe(entry, tmp, &list) {
		bool free = false;
		resource_size_t end;

		res1 = entry->res;
		if (!(res1->flags & type))
			goto next;

		/* Exclude non-addressable range or non-addressable portion */
		end = min(res1->end, root->end);
		if (end <= res1->start) {
			dev_info(dev, "host bridge window %pR (ignored, not CPU addressable)\n",
				 res1);
			free = true;
			goto next;
		} else if (res1->end != end) {
			dev_info(dev, "host bridge window %pR ([%#llx-%#llx] ignored, not CPU addressable)\n",
				 res1, (unsigned long long)end + 1,
				 (unsigned long long)res1->end);
			res1->end = end;
		}

		resource_list_for_each_entry(entry2, resources) {
			res2 = entry2->res;
			if (!(res2->flags & type))
				continue;

			/*
			 * I don't like throwing away windows because then
			 * our resources no longer match the ACPI _CRS, but
			 * the kernel resource tree doesn't allow overlaps.
			 */
			if (resource_union(res1, res2, res2)) {
				dev_info(dev, "host bridge window expanded to %pR; %pR ignored\n",
					 res2, res1);
				free = true;
				goto next;
			}
		}

next:
		resource_list_del(entry);
		if (free)
			resource_list_free_entry(entry);
		else
			resource_list_add_tail(entry, resources);
	}
}

static void acpi_pci_root_remap_iospace(struct fwnode_handle *fwnode,
			struct resource_entry *entry)
{
#ifdef PCI_IOBASE
	struct resource *res = entry->res;
	resource_size_t cpu_addr = res->start;
	resource_size_t pci_addr = cpu_addr - entry->offset;
	resource_size_t length = resource_size(res);
	unsigned long port;

	if (pci_register_io_range(fwnode, cpu_addr, length))
		goto err;

	port = pci_address_to_pio(cpu_addr);
	if (port == (unsigned long)-1)
		goto err;

	res->start = port;
	res->end = port + length - 1;
	entry->offset = port - pci_addr;

	if (pci_remap_iospace(res, cpu_addr) < 0)
		goto err;

	pr_info("Remapped I/O %pa to %pR\n", &cpu_addr, res);
	return;
err:
	res->flags |= IORESOURCE_DISABLED;
#endif
}

int acpi_pci_probe_root_resources(struct acpi_pci_root_info *info)
{
	int ret;
	struct list_head *list = &info->resources;
	struct acpi_device *device = info->bridge;
	struct resource_entry *entry, *tmp;
	unsigned long flags;

	flags = IORESOURCE_IO | IORESOURCE_MEM | IORESOURCE_MEM_8AND16BIT;
	ret = acpi_dev_get_resources(device, list,
				     acpi_dev_filter_resource_type_cb,
				     (void *)flags);
	if (ret < 0)
		dev_warn(&device->dev,
			 "failed to parse _CRS method, error code %d\n", ret);
	else if (ret == 0)
		dev_dbg(&device->dev,
			"no IO and memory resources present in _CRS\n");
	else {
		resource_list_for_each_entry_safe(entry, tmp, list) {
			if (entry->res->flags & IORESOURCE_IO)
				acpi_pci_root_remap_iospace(&device->fwnode,
						entry);

			if (entry->res->flags & IORESOURCE_DISABLED)
				resource_list_destroy_entry(entry);
			else
				entry->res->name = info->name;
		}
		acpi_pci_root_validate_resources(&device->dev, list,
						 IORESOURCE_MEM);
		acpi_pci_root_validate_resources(&device->dev, list,
						 IORESOURCE_IO);
	}

	return ret;
}

static void pci_acpi_root_add_resources(struct acpi_pci_root_info *info)
{
	struct resource_entry *entry, *tmp;
	struct resource *res, *conflict, *root = NULL;

	resource_list_for_each_entry_safe(entry, tmp, &info->resources) {
		res = entry->res;
		if (res->flags & IORESOURCE_MEM)
			root = &iomem_resource;
		else if (res->flags & IORESOURCE_IO)
			root = &ioport_resource;
		else
			continue;

		/*
		 * Some legacy x86 host bridge drivers use iomem_resource and
		 * ioport_resource as default resource pool, skip it.
		 */
		if (res == root)
			continue;

		conflict = insert_resource_conflict(root, res);
		if (conflict) {
			dev_info(&info->bridge->dev,
				 "ignoring host bridge window %pR (conflicts with %s %pR)\n",
				 res, conflict->name, conflict);
			resource_list_destroy_entry(entry);
		}
	}
}

static void __acpi_pci_root_release_info(struct acpi_pci_root_info *info)
{
	struct resource *res;
	struct resource_entry *entry, *tmp;

	if (!info)
		return;

	resource_list_for_each_entry_safe(entry, tmp, &info->resources) {
		res = entry->res;
		if (res->parent &&
		    (res->flags & (IORESOURCE_MEM | IORESOURCE_IO)))
			release_resource(res);
		resource_list_destroy_entry(entry);
	}

	info->ops->release_info(info);
}

static void acpi_pci_root_release_info(struct pci_host_bridge *bridge)
{
	struct resource *res;
	struct resource_entry *entry;

	resource_list_for_each_entry(entry, &bridge->windows) {
		res = entry->res;
		if (res->flags & IORESOURCE_IO)
			pci_unmap_iospace(res);
		if (res->parent &&
		    (res->flags & (IORESOURCE_MEM | IORESOURCE_IO)))
			release_resource(res);
	}
	__acpi_pci_root_release_info(bridge->release_data);
}

struct pci_bus *acpi_pci_root_create(struct acpi_pci_root *root,
				     struct acpi_pci_root_ops *ops,
				     struct acpi_pci_root_info *info,
				     void *sysdata)
{
	int ret, busnum = root->secondary.start;
	struct acpi_device *device = root->device;
	int node = acpi_get_node(device->handle);
	struct pci_bus *bus;
	struct pci_host_bridge *host_bridge;
	union acpi_object *obj;

	info->root = root;
	info->bridge = device;
	info->ops = ops;
	INIT_LIST_HEAD(&info->resources);
	snprintf(info->name, sizeof(info->name), "PCI Bus %04x:%02x",
		 root->segment, busnum);

	if (ops->init_info && ops->init_info(info))
		goto out_release_info;
	if (ops->prepare_resources)
		ret = ops->prepare_resources(info);
	else
		ret = acpi_pci_probe_root_resources(info);
	if (ret < 0)
		goto out_release_info;

	pci_acpi_root_add_resources(info);
	pci_add_resource(&info->resources, &root->secondary);
	bus = pci_create_root_bus(NULL, busnum, ops->pci_ops,
				  sysdata, &info->resources);
	if (!bus)
		goto out_release_info;

	host_bridge = to_pci_host_bridge(bus->bridge);
	if (!(root->osc_control_set & OSC_PCI_EXPRESS_NATIVE_HP_CONTROL))
		host_bridge->native_pcie_hotplug = 0;
	if (!(root->osc_control_set & OSC_PCI_SHPC_NATIVE_HP_CONTROL))
		host_bridge->native_shpc_hotplug = 0;
	if (!(root->osc_control_set & OSC_PCI_EXPRESS_AER_CONTROL))
		host_bridge->native_aer = 0;
	if (!(root->osc_control_set & OSC_PCI_EXPRESS_PME_CONTROL))
		host_bridge->native_pme = 0;
	if (!(root->osc_control_set & OSC_PCI_EXPRESS_LTR_CONTROL))
		host_bridge->native_ltr = 0;
	if (!(root->osc_control_set & OSC_PCI_EXPRESS_DPC_CONTROL))
		host_bridge->native_dpc = 0;

	/*
	 * Evaluate the "PCI Boot Configuration" _DSM Function.  If it
	 * exists and returns 0, we must preserve any PCI resource
	 * assignments made by firmware for this host bridge.
	 */
	obj = acpi_evaluate_dsm(ACPI_HANDLE(bus->bridge), &pci_acpi_dsm_guid, 1,
				DSM_PCI_PRESERVE_BOOT_CONFIG, NULL);
	if (obj && obj->type == ACPI_TYPE_INTEGER && obj->integer.value == 0)
		host_bridge->preserve_config = 1;
	ACPI_FREE(obj);

	acpi_dev_power_up_children_with_adr(device);

	pci_scan_child_bus(bus);
	pci_set_host_bridge_release(host_bridge, acpi_pci_root_release_info,
				    info);
	if (node != NUMA_NO_NODE)
		dev_printk(KERN_DEBUG, &bus->dev, "on NUMA node %d\n", node);
	return bus;

out_release_info:
	__acpi_pci_root_release_info(info);
	return NULL;
}

void __init acpi_pci_root_init(void)
{
	if (acpi_pci_disabled)
		return;

	pci_acpi_crs_quirks();
	acpi_scan_add_handler_with_hotplug(&pci_root_handler, "pci_root");
}<|MERGE_RESOLUTION|>--- conflicted
+++ resolved
@@ -323,10 +323,7 @@
 
 	list_for_each_entry(pn, &adev->physical_node_list, node) {
 		if (dev_is_pci(pn->dev)) {
-<<<<<<< HEAD
-=======
 			get_device(pn->dev);
->>>>>>> 7073888c
 			pci_dev = to_pci_dev(pn->dev);
 			break;
 		}
