--- conflicted
+++ resolved
@@ -1510,18 +1510,12 @@
 			goto out;
 		}
 
-<<<<<<< HEAD
-		list_for_each_entry(rentry, &list, node) {
-			if (rentry->res->start >= rentry->res->end) {
-				kfree(r);
-=======
 		*map = r;
 
 		list_for_each_entry(rentry, &list, node) {
 			if (rentry->res->start >= rentry->res->end) {
 				kfree(*map);
 				*map = NULL;
->>>>>>> 7073888c
 				ret = -EINVAL;
 				dev_dbg(dma_dev, "Invalid DMA regions configuration\n");
 				goto out;
@@ -1533,11 +1527,6 @@
 			r->offset = rentry->offset;
 			r++;
 		}
-<<<<<<< HEAD
-
-		*map = r;
-=======
->>>>>>> 7073888c
 	}
  out:
 	acpi_dev_free_resource_list(&list);
