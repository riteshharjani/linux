--- conflicted
+++ resolved
@@ -2515,10 +2515,7 @@
 
 int sdhci_get_ro(struct mmc_host *mmc)
 {
-<<<<<<< HEAD
-=======
 	struct sdhci_host *host = mmc_priv(mmc);
->>>>>>> 8400291e
 	bool allow_invert = false;
 	int is_readonly;
 
@@ -2526,17 +2523,10 @@
 		is_readonly = 0;
 	} else if (host->ops->get_ro) {
 		is_readonly = host->ops->get_ro(host);
-<<<<<<< HEAD
-	} else if (mmc_can_gpio_ro(host->mmc)) {
-		is_readonly = mmc_gpio_get_ro(host->mmc);
-		/* Do not invert twice */
-		allow_invert = !(host->mmc->caps2 & MMC_CAP2_RO_ACTIVE_HIGH);
-=======
 	} else if (mmc_can_gpio_ro(mmc)) {
 		is_readonly = mmc_gpio_get_ro(mmc);
 		/* Do not invert twice */
 		allow_invert = !(mmc->caps2 & MMC_CAP2_RO_ACTIVE_HIGH);
->>>>>>> 8400291e
 	} else {
 		is_readonly = !(sdhci_readl(host, SDHCI_PRESENT_STATE)
 				& SDHCI_WRITE_PROTECT);
@@ -2547,22 +2537,6 @@
 	    allow_invert &&
 	    (host->quirks & SDHCI_QUIRK_INVERTED_WRITE_PROTECT))
 		is_readonly = !is_readonly;
-<<<<<<< HEAD
-
-	return is_readonly;
-}
-
-#define SAMPLE_COUNT	5
-
-static int sdhci_get_ro(struct mmc_host *mmc)
-{
-	struct sdhci_host *host = mmc_priv(mmc);
-	int i, ro_count;
-
-	if (!(host->quirks & SDHCI_QUIRK_UNSTABLE_RO_DETECT))
-		return sdhci_check_ro(host);
-=======
->>>>>>> 8400291e
 
 	return is_readonly;
 }
