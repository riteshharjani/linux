--- conflicted
+++ resolved
@@ -120,27 +120,6 @@
 		if (!link_info->phy_ctxt)
 			return 0;
 
-<<<<<<< HEAD
-		/* check there aren't too many active links */
-		if (!link_info->active && active) {
-			int i, count = 0;
-
-			/* link with phy_ctxt is active in FW */
-			for_each_mvm_vif_valid_link(mvmvif, i)
-				if (mvmvif->link[i]->phy_ctxt)
-					count++;
-
-			if (vif->type == NL80211_IFTYPE_AP) {
-				if (count > mvm->fw->ucode_capa.num_beacons)
-					return -EOPNOTSUPP;
-			/* this should be per HW or such */
-			} else if (count >= IWL_MVM_FW_MAX_ACTIVE_LINKS_NUM) {
-				return -EOPNOTSUPP;
-			}
-		}
-
-=======
->>>>>>> a901a356
 		/* Catch early if driver tries to activate or deactivate a link
 		 * twice.
 		 */
