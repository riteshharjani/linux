--- conflicted
+++ resolved
@@ -1084,12 +1084,8 @@
  * Convention: iwl_mvm_rx_<NAME OF THE CMD>
  */
 void iwl_mvm_rx_rx_phy_cmd(struct iwl_mvm *mvm, struct iwl_rx_cmd_buffer *rxb);
-<<<<<<< HEAD
-void iwl_mvm_rx_rx_mpdu(struct iwl_mvm *mvm, struct iwl_rx_cmd_buffer *rxb);
-=======
 void iwl_mvm_rx_rx_mpdu(struct iwl_mvm *mvm, struct napi_struct *napi,
 			struct iwl_rx_cmd_buffer *rxb);
->>>>>>> ecc7c518
 void iwl_mvm_rx_tx_cmd(struct iwl_mvm *mvm, struct iwl_rx_cmd_buffer *rxb);
 void iwl_mvm_rx_ba_notif(struct iwl_mvm *mvm, struct iwl_rx_cmd_buffer *rxb);
 void iwl_mvm_rx_ant_coupling_notif(struct iwl_mvm *mvm,
