/* SPDX-License-Identifier: GPL-2.0-only */
/*
 *
 *   Copyright (C) 2009-2016 John Crispin <blogic@openwrt.org>
 *   Copyright (C) 2009-2016 Felix Fietkau <nbd@openwrt.org>
 *   Copyright (C) 2013-2016 Michael Lee <igvtee@gmail.com>
 */

#ifndef MTK_ETH_H
#define MTK_ETH_H

#include <linux/dma-mapping.h>
#include <linux/netdevice.h>
#include <linux/of_net.h>
#include <linux/u64_stats_sync.h>
#include <linux/refcount.h>
#include <linux/phylink.h>
#include <linux/rhashtable.h>
#include <linux/dim.h>
#include <linux/bitfield.h>
#include <net/page_pool.h>
#include <linux/bpf_trace.h>
#include "mtk_ppe.h"

#define MTK_MAX_DSA_PORTS	7
#define MTK_DSA_PORT_MASK	GENMASK(2, 0)

#define MTK_QDMA_NUM_QUEUES	16
#define MTK_QDMA_PAGE_SIZE	2048
#define MTK_MAX_RX_LENGTH	1536
#define MTK_MAX_RX_LENGTH_2K	2048
#define MTK_TX_DMA_BUF_LEN	0x3fff
#define MTK_TX_DMA_BUF_LEN_V2	0xffff
#define MTK_QDMA_RING_SIZE	2048
#define MTK_DMA_SIZE		512
#define MTK_MAC_COUNT		2
#define MTK_RX_ETH_HLEN		(ETH_HLEN + ETH_FCS_LEN)
#define MTK_RX_HLEN		(NET_SKB_PAD + MTK_RX_ETH_HLEN + NET_IP_ALIGN)
#define MTK_DMA_DUMMY_DESC	0xffffffff
#define MTK_DEFAULT_MSG_ENABLE	(NETIF_MSG_DRV | \
				 NETIF_MSG_PROBE | \
				 NETIF_MSG_LINK | \
				 NETIF_MSG_TIMER | \
				 NETIF_MSG_IFDOWN | \
				 NETIF_MSG_IFUP | \
				 NETIF_MSG_RX_ERR | \
				 NETIF_MSG_TX_ERR)
#define MTK_HW_FEATURES		(NETIF_F_IP_CSUM | \
				 NETIF_F_RXCSUM | \
				 NETIF_F_HW_VLAN_CTAG_TX | \
				 NETIF_F_HW_VLAN_CTAG_RX | \
				 NETIF_F_SG | NETIF_F_TSO | \
				 NETIF_F_TSO6 | \
				 NETIF_F_IPV6_CSUM |\
				 NETIF_F_HW_TC)
#define MTK_HW_FEATURES_MT7628	(NETIF_F_SG | NETIF_F_RXCSUM)
#define NEXT_DESP_IDX(X, Y)	(((X) + 1) & ((Y) - 1))

#define MTK_PP_HEADROOM		XDP_PACKET_HEADROOM
#define MTK_PP_PAD		(MTK_PP_HEADROOM + \
				 SKB_DATA_ALIGN(sizeof(struct skb_shared_info)))
#define MTK_PP_MAX_BUF_SIZE	(PAGE_SIZE - MTK_PP_PAD)

#define MTK_QRX_OFFSET		0x10

#define MTK_MAX_RX_RING_NUM	4
#define MTK_HW_LRO_DMA_SIZE	8

#define	MTK_MAX_LRO_RX_LENGTH		(4096 * 3)
#define	MTK_MAX_LRO_IP_CNT		2
#define	MTK_HW_LRO_TIMER_UNIT		1	/* 20 us */
#define	MTK_HW_LRO_REFRESH_TIME		50000	/* 1 sec. */
#define	MTK_HW_LRO_AGG_TIME		10	/* 200us */
#define	MTK_HW_LRO_AGE_TIME		50	/* 1ms */
#define	MTK_HW_LRO_MAX_AGG_CNT		64
#define	MTK_HW_LRO_BW_THRE		3000
#define	MTK_HW_LRO_REPLACE_DELTA	1000
#define	MTK_HW_LRO_SDL_REMAIN_ROOM	1522

/* Frame Engine Global Configuration */
#define MTK_FE_GLO_CFG		0x00
#define MTK_FE_LINK_DOWN_P3	BIT(11)
#define MTK_FE_LINK_DOWN_P4	BIT(12)

/* Frame Engine Global Reset Register */
#define MTK_RST_GL		0x04
#define RST_GL_PSE		BIT(0)

/* Frame Engine Interrupt Status Register */
#define MTK_INT_STATUS2		0x08
#define MTK_FE_INT_ENABLE	0x0c
#define MTK_FE_INT_FQ_EMPTY	BIT(8)
#define MTK_FE_INT_TSO_FAIL	BIT(12)
#define MTK_FE_INT_TSO_ILLEGAL	BIT(13)
#define MTK_FE_INT_TSO_ALIGN	BIT(14)
#define MTK_FE_INT_RFIFO_OV	BIT(18)
#define MTK_FE_INT_RFIFO_UF	BIT(19)
#define MTK_GDM1_AF		BIT(28)
#define MTK_GDM2_AF		BIT(29)

/* PDMA HW LRO Alter Flow Timer Register */
#define MTK_PDMA_LRO_ALT_REFRESH_TIMER	0x1c

/* Frame Engine Interrupt Grouping Register */
#define MTK_FE_INT_GRP		0x20

/* CDMP Ingress Control Register */
#define MTK_CDMQ_IG_CTRL	0x1400
#define MTK_CDMQ_STAG_EN	BIT(0)

/* CDMQ Exgress Control Register */
#define MTK_CDMQ_EG_CTRL	0x1404

/* CDMP Ingress Control Register */
#define MTK_CDMP_IG_CTRL	0x400
#define MTK_CDMP_STAG_EN	BIT(0)

/* CDMP Exgress Control Register */
#define MTK_CDMP_EG_CTRL	0x404

/* GDM Exgress Control Register */
#define MTK_GDMA_FWD_CFG(x)	(0x500 + (x * 0x1000))
#define MTK_GDMA_SPECIAL_TAG	BIT(24)
#define MTK_GDMA_ICS_EN		BIT(22)
#define MTK_GDMA_TCS_EN		BIT(21)
#define MTK_GDMA_UCS_EN		BIT(20)
#define MTK_GDMA_TO_PDMA	0x0
#define MTK_GDMA_DROP_ALL       0x7777

/* Unicast Filter MAC Address Register - Low */
#define MTK_GDMA_MAC_ADRL(x)	(0x508 + (x * 0x1000))

/* Unicast Filter MAC Address Register - High */
#define MTK_GDMA_MAC_ADRH(x)	(0x50C + (x * 0x1000))

/* FE global misc reg*/
#define MTK_FE_GLO_MISC         0x124

/* PSE Free Queue Flow Control  */
#define PSE_FQFC_CFG1		0x100
#define PSE_FQFC_CFG2		0x104
#define PSE_DROP_CFG		0x108
#define PSE_PPE0_DROP		0x110

/* PSE Input Queue Reservation Register*/
#define PSE_IQ_REV(x)		(0x140 + (((x) - 1) << 2))

/* PSE Output Queue Threshold Register*/
#define PSE_OQ_TH(x)		(0x160 + (((x) - 1) << 2))

/* GDM and CDM Threshold */
#define MTK_GDM2_THRES		0x1530
#define MTK_CDMW0_THRES		0x164c
#define MTK_CDMW1_THRES		0x1650
#define MTK_CDME0_THRES		0x1654
#define MTK_CDME1_THRES		0x1658
#define MTK_CDMM_THRES		0x165c

/* PDMA HW LRO Control Registers */
#define MTK_PDMA_LRO_CTRL_DW0	0x980
#define MTK_LRO_EN			BIT(0)
#define MTK_L3_CKS_UPD_EN		BIT(7)
#define MTK_L3_CKS_UPD_EN_V2		BIT(19)
#define MTK_LRO_ALT_PKT_CNT_MODE	BIT(21)
#define MTK_LRO_RING_RELINQUISH_REQ	(0x7 << 26)
#define MTK_LRO_RING_RELINQUISH_REQ_V2	(0xf << 24)
#define MTK_LRO_RING_RELINQUISH_DONE	(0x7 << 29)
#define MTK_LRO_RING_RELINQUISH_DONE_V2	(0xf << 28)

#define MTK_PDMA_LRO_CTRL_DW1	0x984
#define MTK_PDMA_LRO_CTRL_DW2	0x988
#define MTK_PDMA_LRO_CTRL_DW3	0x98c
#define MTK_ADMA_MODE		BIT(15)
#define MTK_LRO_MIN_RXD_SDL	(MTK_HW_LRO_SDL_REMAIN_ROOM << 16)

#define MTK_RX_DMA_LRO_EN	BIT(8)
#define MTK_MULTI_EN		BIT(10)
#define MTK_PDMA_SIZE_8DWORDS	(1 << 4)

/* PDMA Global Configuration Register */
#define MTK_PDMA_LRO_SDL	0x3000
#define MTK_RX_CFG_SDL_OFFSET	16

/* PDMA Reset Index Register */
#define MTK_PST_DRX_IDX0	BIT(16)
#define MTK_PST_DRX_IDX_CFG(x)	(MTK_PST_DRX_IDX0 << (x))

/* PDMA Delay Interrupt Register */
#define MTK_PDMA_DELAY_RX_MASK		GENMASK(15, 0)
#define MTK_PDMA_DELAY_RX_EN		BIT(15)
#define MTK_PDMA_DELAY_RX_PINT_SHIFT	8
#define MTK_PDMA_DELAY_RX_PTIME_SHIFT	0

#define MTK_PDMA_DELAY_TX_MASK		GENMASK(31, 16)
#define MTK_PDMA_DELAY_TX_EN		BIT(31)
#define MTK_PDMA_DELAY_TX_PINT_SHIFT	24
#define MTK_PDMA_DELAY_TX_PTIME_SHIFT	16

#define MTK_PDMA_DELAY_PINT_MASK	0x7f
#define MTK_PDMA_DELAY_PTIME_MASK	0xff

/* PDMA HW LRO Alter Flow Delta Register */
#define MTK_PDMA_LRO_ALT_SCORE_DELTA	0xa4c

/* PDMA HW LRO IP Setting Registers */
#define MTK_LRO_RX_RING0_DIP_DW0	0xb04
#define MTK_LRO_DIP_DW0_CFG(x)		(MTK_LRO_RX_RING0_DIP_DW0 + (x * 0x40))
#define MTK_RING_MYIP_VLD		BIT(9)

/* PDMA HW LRO Ring Control Registers */
#define MTK_LRO_RX_RING0_CTRL_DW1	0xb28
#define MTK_LRO_RX_RING0_CTRL_DW2	0xb2c
#define MTK_LRO_RX_RING0_CTRL_DW3	0xb30
#define MTK_LRO_CTRL_DW1_CFG(x)		(MTK_LRO_RX_RING0_CTRL_DW1 + (x * 0x40))
#define MTK_LRO_CTRL_DW2_CFG(x)		(MTK_LRO_RX_RING0_CTRL_DW2 + (x * 0x40))
#define MTK_LRO_CTRL_DW3_CFG(x)		(MTK_LRO_RX_RING0_CTRL_DW3 + (x * 0x40))
#define MTK_RING_AGE_TIME_L		((MTK_HW_LRO_AGE_TIME & 0x3ff) << 22)
#define MTK_RING_AGE_TIME_H		((MTK_HW_LRO_AGE_TIME >> 10) & 0x3f)
#define MTK_RING_AUTO_LERAN_MODE	(3 << 6)
#define MTK_RING_VLD			BIT(8)
#define MTK_RING_MAX_AGG_TIME		((MTK_HW_LRO_AGG_TIME & 0xffff) << 10)
#define MTK_RING_MAX_AGG_CNT_L		((MTK_HW_LRO_MAX_AGG_CNT & 0x3f) << 26)
#define MTK_RING_MAX_AGG_CNT_H		((MTK_HW_LRO_MAX_AGG_CNT >> 6) & 0x3)

/* QDMA TX Queue Configuration Registers */
#define MTK_QTX_OFFSET		0x10
#define QDMA_RES_THRES		4

/* QDMA Tx Queue Scheduler Configuration Registers */
#define MTK_QTX_SCH_TX_SEL		BIT(31)
#define MTK_QTX_SCH_TX_SEL_V2		GENMASK(31, 30)

#define MTK_QTX_SCH_LEAKY_BUCKET_EN	BIT(30)
#define MTK_QTX_SCH_LEAKY_BUCKET_SIZE	GENMASK(29, 28)
#define MTK_QTX_SCH_MIN_RATE_EN		BIT(27)
#define MTK_QTX_SCH_MIN_RATE_MAN	GENMASK(26, 20)
#define MTK_QTX_SCH_MIN_RATE_EXP	GENMASK(19, 16)
#define MTK_QTX_SCH_MAX_RATE_WEIGHT	GENMASK(15, 12)
#define MTK_QTX_SCH_MAX_RATE_EN		BIT(11)
#define MTK_QTX_SCH_MAX_RATE_MAN	GENMASK(10, 4)
#define MTK_QTX_SCH_MAX_RATE_EXP	GENMASK(3, 0)

/* QDMA TX Scheduler Rate Control Register */
#define MTK_QDMA_TX_SCH_MAX_WFQ		BIT(15)

/* QDMA Global Configuration Register */
#define MTK_RX_2B_OFFSET	BIT(31)
#define MTK_RX_BT_32DWORDS	(3 << 11)
#define MTK_NDP_CO_PRO		BIT(10)
#define MTK_TX_WB_DDONE		BIT(6)
#define MTK_TX_BT_32DWORDS	(3 << 4)
#define MTK_RX_DMA_BUSY		BIT(3)
#define MTK_TX_DMA_BUSY		BIT(1)
#define MTK_RX_DMA_EN		BIT(2)
#define MTK_TX_DMA_EN		BIT(0)
#define MTK_DMA_BUSY_TIMEOUT_US	1000000

/* QDMA V2 Global Configuration Register */
#define MTK_CHK_DDONE_EN	BIT(28)
#define MTK_DMAD_WR_WDONE	BIT(26)
#define MTK_WCOMP_EN		BIT(24)
#define MTK_RESV_BUF		(0x40 << 16)
#define MTK_MUTLI_CNT		(0x4 << 12)
#define MTK_LEAKY_BUCKET_EN	BIT(11)

/* QDMA Flow Control Register */
#define FC_THRES_DROP_MODE	BIT(20)
#define FC_THRES_DROP_EN	(7 << 16)
#define FC_THRES_MIN		0x4444

/* QDMA Interrupt Status Register */
#define MTK_RX_DONE_DLY		BIT(30)
#define MTK_TX_DONE_DLY		BIT(28)
#define MTK_RX_DONE_INT3	BIT(19)
#define MTK_RX_DONE_INT2	BIT(18)
#define MTK_RX_DONE_INT1	BIT(17)
#define MTK_RX_DONE_INT0	BIT(16)
#define MTK_TX_DONE_INT3	BIT(3)
#define MTK_TX_DONE_INT2	BIT(2)
#define MTK_TX_DONE_INT1	BIT(1)
#define MTK_TX_DONE_INT0	BIT(0)
#define MTK_RX_DONE_INT		MTK_RX_DONE_DLY
#define MTK_TX_DONE_INT		MTK_TX_DONE_DLY

#define MTK_RX_DONE_INT_V2	BIT(14)

#define MTK_CDM_TXFIFO_RDY	BIT(7)

/* QDMA Interrupt grouping registers */
#define MTK_RLS_DONE_INT	BIT(0)

#define MTK_STAT_OFFSET		0x40

/* QDMA TX NUM */
#define QID_BITS_V2(x)		(((x) & 0x3f) << 16)
#define MTK_QDMA_GMAC2_QID	8

#define MTK_TX_DMA_BUF_SHIFT	8

/* QDMA V2 descriptor txd6 */
#define TX_DMA_INS_VLAN_V2	BIT(16)
/* QDMA V2 descriptor txd5 */
#define TX_DMA_CHKSUM_V2	(0x7 << 28)
#define TX_DMA_TSO_V2		BIT(31)

/* QDMA V2 descriptor txd4 */
#define TX_DMA_FPORT_SHIFT_V2	8
#define TX_DMA_FPORT_MASK_V2	0xf
#define TX_DMA_SWC_V2		BIT(30)

/* QDMA descriptor txd4 */
#define TX_DMA_CHKSUM		(0x7 << 29)
#define TX_DMA_TSO		BIT(28)
#define TX_DMA_FPORT_SHIFT	25
#define TX_DMA_FPORT_MASK	0x7
#define TX_DMA_INS_VLAN		BIT(16)

/* QDMA descriptor txd3 */
#define TX_DMA_OWNER_CPU	BIT(31)
#define TX_DMA_LS0		BIT(30)
#define TX_DMA_PLEN0(x)		(((x) & eth->soc->txrx.dma_max_len) << eth->soc->txrx.dma_len_offset)
#define TX_DMA_PLEN1(x)		((x) & eth->soc->txrx.dma_max_len)
#define TX_DMA_SWC		BIT(14)
#define TX_DMA_PQID		GENMASK(3, 0)

/* PDMA on MT7628 */
#define TX_DMA_DONE		BIT(31)
#define TX_DMA_LS1		BIT(14)
#define TX_DMA_DESP2_DEF	(TX_DMA_LS0 | TX_DMA_DONE)

/* QDMA descriptor rxd2 */
#define RX_DMA_DONE		BIT(31)
#define RX_DMA_LSO		BIT(30)
#define RX_DMA_PREP_PLEN0(x)	(((x) & eth->soc->txrx.dma_max_len) << eth->soc->txrx.dma_len_offset)
#define RX_DMA_GET_PLEN0(x)	(((x) >> eth->soc->txrx.dma_len_offset) & eth->soc->txrx.dma_max_len)
#define RX_DMA_VTAG		BIT(15)

/* QDMA descriptor rxd3 */
#define RX_DMA_VID(x)		((x) & VLAN_VID_MASK)
#define RX_DMA_TCI(x)		((x) & (VLAN_PRIO_MASK | VLAN_VID_MASK))
#define RX_DMA_VPID(x)		(((x) >> 16) & 0xffff)

/* QDMA descriptor rxd4 */
#define MTK_RXD4_FOE_ENTRY	GENMASK(13, 0)
#define MTK_RXD4_PPE_CPU_REASON	GENMASK(18, 14)
#define MTK_RXD4_SRC_PORT	GENMASK(21, 19)
#define MTK_RXD4_ALG		GENMASK(31, 22)

/* QDMA descriptor rxd4 */
#define RX_DMA_L4_VALID		BIT(24)
#define RX_DMA_L4_VALID_PDMA	BIT(30)		/* when PDMA is used */
#define RX_DMA_SPECIAL_TAG	BIT(22)

/* PDMA descriptor rxd5 */
#define MTK_RXD5_FOE_ENTRY	GENMASK(14, 0)
#define MTK_RXD5_PPE_CPU_REASON	GENMASK(22, 18)
#define MTK_RXD5_SRC_PORT	GENMASK(29, 26)

#define RX_DMA_GET_SPORT(x)	(((x) >> 19) & 0x7)
#define RX_DMA_GET_SPORT_V2(x)	(((x) >> 26) & 0xf)

/* PDMA V2 descriptor rxd3 */
#define RX_DMA_VTAG_V2		BIT(0)
#define RX_DMA_L4_VALID_V2	BIT(2)

/* PHY Polling and SMI Master Control registers */
#define MTK_PPSC		0x10000
#define PPSC_MDC_CFG		GENMASK(29, 24)
#define PPSC_MDC_TURBO		BIT(20)
#define MDC_MAX_FREQ		25000000
#define MDC_MAX_DIVIDER		63

/* PHY Indirect Access Control registers */
#define MTK_PHY_IAC		0x10004
#define PHY_IAC_ACCESS		BIT(31)
#define PHY_IAC_REG_MASK	GENMASK(29, 25)
#define PHY_IAC_REG(x)		FIELD_PREP(PHY_IAC_REG_MASK, (x))
#define PHY_IAC_ADDR_MASK	GENMASK(24, 20)
#define PHY_IAC_ADDR(x)		FIELD_PREP(PHY_IAC_ADDR_MASK, (x))
#define PHY_IAC_CMD_MASK	GENMASK(19, 18)
#define PHY_IAC_CMD_C45_ADDR	FIELD_PREP(PHY_IAC_CMD_MASK, 0)
#define PHY_IAC_CMD_WRITE	FIELD_PREP(PHY_IAC_CMD_MASK, 1)
#define PHY_IAC_CMD_C22_READ	FIELD_PREP(PHY_IAC_CMD_MASK, 2)
#define PHY_IAC_CMD_C45_READ	FIELD_PREP(PHY_IAC_CMD_MASK, 3)
#define PHY_IAC_START_MASK	GENMASK(17, 16)
#define PHY_IAC_START_C45	FIELD_PREP(PHY_IAC_START_MASK, 0)
#define PHY_IAC_START_C22	FIELD_PREP(PHY_IAC_START_MASK, 1)
#define PHY_IAC_DATA_MASK	GENMASK(15, 0)
#define PHY_IAC_DATA(x)		FIELD_PREP(PHY_IAC_DATA_MASK, (x))
#define PHY_IAC_TIMEOUT		HZ

#define MTK_MAC_MISC		0x1000c
#define MTK_MUX_TO_ESW		BIT(0)

/* Mac control registers */
#define MTK_MAC_MCR(x)		(0x10100 + (x * 0x100))
#define MAC_MCR_MAX_RX_MASK	GENMASK(25, 24)
#define MAC_MCR_MAX_RX(_x)	(MAC_MCR_MAX_RX_MASK & ((_x) << 24))
#define MAC_MCR_MAX_RX_1518	0x0
#define MAC_MCR_MAX_RX_1536	0x1
#define MAC_MCR_MAX_RX_1552	0x2
#define MAC_MCR_MAX_RX_2048	0x3
#define MAC_MCR_IPG_CFG		(BIT(18) | BIT(16))
#define MAC_MCR_FORCE_MODE	BIT(15)
#define MAC_MCR_TX_EN		BIT(14)
#define MAC_MCR_RX_EN		BIT(13)
#define MAC_MCR_RX_FIFO_CLR_DIS	BIT(12)
#define MAC_MCR_BACKOFF_EN	BIT(9)
#define MAC_MCR_BACKPR_EN	BIT(8)
#define MAC_MCR_FORCE_RX_FC	BIT(5)
#define MAC_MCR_FORCE_TX_FC	BIT(4)
#define MAC_MCR_SPEED_1000	BIT(3)
#define MAC_MCR_SPEED_100	BIT(2)
#define MAC_MCR_FORCE_DPX	BIT(1)
#define MAC_MCR_FORCE_LINK	BIT(0)
#define MAC_MCR_FORCE_LINK_DOWN	(MAC_MCR_FORCE_MODE)

/* Mac status registers */
#define MTK_MAC_MSR(x)		(0x10108 + (x * 0x100))
#define MAC_MSR_EEE1G		BIT(7)
#define MAC_MSR_EEE100M		BIT(6)
#define MAC_MSR_RX_FC		BIT(5)
#define MAC_MSR_TX_FC		BIT(4)
#define MAC_MSR_SPEED_1000	BIT(3)
#define MAC_MSR_SPEED_100	BIT(2)
#define MAC_MSR_SPEED_MASK	(MAC_MSR_SPEED_1000 | MAC_MSR_SPEED_100)
#define MAC_MSR_DPX		BIT(1)
#define MAC_MSR_LINK		BIT(0)

/* TRGMII RXC control register */
#define TRGMII_RCK_CTRL		0x10300
#define DQSI0(x)		((x << 0) & GENMASK(6, 0))
#define DQSI1(x)		((x << 8) & GENMASK(14, 8))
#define RXCTL_DMWTLAT(x)	((x << 16) & GENMASK(18, 16))
#define RXC_RST			BIT(31)
#define RXC_DQSISEL		BIT(30)
#define RCK_CTRL_RGMII_1000	(RXC_DQSISEL | RXCTL_DMWTLAT(2) | DQSI1(16))
#define RCK_CTRL_RGMII_10_100	RXCTL_DMWTLAT(2)

#define NUM_TRGMII_CTRL		5

/* TRGMII RXC control register */
#define TRGMII_TCK_CTRL		0x10340
#define TXCTL_DMWTLAT(x)	((x << 16) & GENMASK(18, 16))
#define TXC_INV			BIT(30)
#define TCK_CTRL_RGMII_1000	TXCTL_DMWTLAT(2)
#define TCK_CTRL_RGMII_10_100	(TXC_INV | TXCTL_DMWTLAT(2))

/* TRGMII TX Drive Strength */
#define TRGMII_TD_ODT(i)	(0x10354 + 8 * (i))
#define  TD_DM_DRVP(x)		((x) & 0xf)
#define  TD_DM_DRVN(x)		(((x) & 0xf) << 4)

/* TRGMII Interface mode register */
#define INTF_MODE		0x10390
#define TRGMII_INTF_DIS		BIT(0)
#define TRGMII_MODE		BIT(1)
#define TRGMII_CENTRAL_ALIGNED	BIT(2)
#define INTF_MODE_RGMII_1000    (TRGMII_MODE | TRGMII_CENTRAL_ALIGNED)
#define INTF_MODE_RGMII_10_100  0

/* GPIO port control registers for GMAC 2*/
#define GPIO_OD33_CTRL8		0x4c0
#define GPIO_BIAS_CTRL		0xed0
#define GPIO_DRV_SEL10		0xf00

/* ethernet subsystem chip id register */
#define ETHSYS_CHIPID0_3	0x0
#define ETHSYS_CHIPID4_7	0x4
#define MT7623_ETH		7623
#define MT7622_ETH		7622
#define MT7621_ETH		7621

/* ethernet system control register */
#define ETHSYS_SYSCFG		0x10
#define SYSCFG_DRAM_TYPE_DDR2	BIT(4)

/* ethernet subsystem config register */
#define ETHSYS_SYSCFG0		0x14
#define SYSCFG0_GE_MASK		0x3
#define SYSCFG0_GE_MODE(x, y)	(x << (12 + (y * 2)))
#define SYSCFG0_SGMII_MASK     GENMASK(9, 8)
#define SYSCFG0_SGMII_GMAC1    ((2 << 8) & SYSCFG0_SGMII_MASK)
#define SYSCFG0_SGMII_GMAC2    ((3 << 8) & SYSCFG0_SGMII_MASK)
#define SYSCFG0_SGMII_GMAC1_V2 BIT(9)
#define SYSCFG0_SGMII_GMAC2_V2 BIT(8)


/* ethernet subsystem clock register */
#define ETHSYS_CLKCFG0		0x2c
#define ETHSYS_TRGMII_CLK_SEL362_5	BIT(11)
#define ETHSYS_TRGMII_MT7621_MASK	(BIT(5) | BIT(6))
#define ETHSYS_TRGMII_MT7621_APLL	BIT(6)
#define ETHSYS_TRGMII_MT7621_DDR_PLL	BIT(5)

/* ethernet reset control register */
#define ETHSYS_RSTCTRL			0x34
#define RSTCTRL_FE			BIT(6)
#define RSTCTRL_PPE0			BIT(31)
#define RSTCTRL_PPE0_V2			BIT(30)
#define RSTCTRL_PPE1			BIT(31)
#define RSTCTRL_ETH			BIT(23)

/* ethernet reset check idle register */
#define ETHSYS_FE_RST_CHK_IDLE_EN	0x28

/* ethernet dma channel agent map */
#define ETHSYS_DMA_AG_MAP	0x408
#define ETHSYS_DMA_AG_MAP_PDMA	BIT(0)
#define ETHSYS_DMA_AG_MAP_QDMA	BIT(1)
#define ETHSYS_DMA_AG_MAP_PPE	BIT(2)

<<<<<<< HEAD
/* SGMII subsystem config registers */
/* BMCR (low 16) BMSR (high 16) */
#define SGMSYS_PCS_CONTROL_1	0x0
#define SGMII_BMCR		GENMASK(15, 0)
#define SGMII_BMSR		GENMASK(31, 16)
#define SGMII_AN_RESTART	BIT(9)
#define SGMII_ISOLATE		BIT(10)
#define SGMII_AN_ENABLE		BIT(12)
#define SGMII_LINK_STATYS	BIT(18)
#define SGMII_AN_ABILITY	BIT(19)
#define SGMII_AN_COMPLETE	BIT(21)
#define SGMII_PCS_FAULT		BIT(23)
#define SGMII_AN_EXPANSION_CLR	BIT(30)

#define SGMSYS_PCS_ADVERTISE	0x8
#define SGMII_ADVERTISE		GENMASK(15, 0)
#define SGMII_LPA		GENMASK(31, 16)

/* Register to programmable link timer, the unit in 2 * 8ns */
#define SGMSYS_PCS_LINK_TIMER	0x18
#define SGMII_LINK_TIMER_MASK	GENMASK(19, 0)
#define SGMII_LINK_TIMER_DEFAULT	(0x186a0 & SGMII_LINK_TIMER_MASK)

/* Register to control remote fault */
#define SGMSYS_SGMII_MODE		0x20
#define SGMII_IF_MODE_SGMII		BIT(0)
#define SGMII_SPEED_DUPLEX_AN		BIT(1)
#define SGMII_SPEED_MASK		GENMASK(3, 2)
#define SGMII_SPEED_10			FIELD_PREP(SGMII_SPEED_MASK, 0)
#define SGMII_SPEED_100			FIELD_PREP(SGMII_SPEED_MASK, 1)
#define SGMII_SPEED_1000		FIELD_PREP(SGMII_SPEED_MASK, 2)
#define SGMII_DUPLEX_HALF		BIT(4)
#define SGMII_IF_MODE_BIT5		BIT(5)
#define SGMII_REMOTE_FAULT_DIS		BIT(8)
#define SGMII_CODE_SYNC_SET_VAL		BIT(9)
#define SGMII_CODE_SYNC_SET_EN		BIT(10)
#define SGMII_SEND_AN_ERROR_EN		BIT(11)
#define SGMII_IF_MODE_MASK		GENMASK(5, 1)

/* Register to reset SGMII design */
#define SGMII_RESERVED_0	0x34
#define SGMII_SW_RESET		BIT(0)

/* Register to set SGMII speed, ANA RG_ Control Signals III*/
#define SGMSYS_ANA_RG_CS3	0x2028
#define RG_PHY_SPEED_MASK	(BIT(2) | BIT(3))
#define RG_PHY_SPEED_1_25G	0x0
#define RG_PHY_SPEED_3_125G	BIT(2)

/* Register to power up QPHY */
#define SGMSYS_QPHY_PWR_STATE_CTRL 0xe8
#define	SGMII_PHYA_PWD		BIT(4)

=======
>>>>>>> 70cc1b53
/* Infrasys subsystem config registers */
#define INFRA_MISC2            0x70c
#define CO_QPHY_SEL            BIT(0)
#define GEPHY_MAC_SEL          BIT(1)

/* Top misc registers */
#define USB_PHY_SWITCH_REG	0x218
#define QPHY_SEL_MASK		GENMASK(1, 0)
#define SGMII_QPHY_SEL		0x2

/* MT7628/88 specific stuff */
#define MT7628_PDMA_OFFSET	0x0800
#define MT7628_SDM_OFFSET	0x0c00

#define MT7628_TX_BASE_PTR0	(MT7628_PDMA_OFFSET + 0x00)
#define MT7628_TX_MAX_CNT0	(MT7628_PDMA_OFFSET + 0x04)
#define MT7628_TX_CTX_IDX0	(MT7628_PDMA_OFFSET + 0x08)
#define MT7628_TX_DTX_IDX0	(MT7628_PDMA_OFFSET + 0x0c)
#define MT7628_PST_DTX_IDX0	BIT(0)

#define MT7628_SDM_MAC_ADRL	(MT7628_SDM_OFFSET + 0x0c)
#define MT7628_SDM_MAC_ADRH	(MT7628_SDM_OFFSET + 0x10)

/* Counter / stat register */
#define MT7628_SDM_TPCNT	(MT7628_SDM_OFFSET + 0x100)
#define MT7628_SDM_TBCNT	(MT7628_SDM_OFFSET + 0x104)
#define MT7628_SDM_RPCNT	(MT7628_SDM_OFFSET + 0x108)
#define MT7628_SDM_RBCNT	(MT7628_SDM_OFFSET + 0x10c)
#define MT7628_SDM_CS_ERR	(MT7628_SDM_OFFSET + 0x110)

#define MTK_FE_CDM1_FSM		0x220
#define MTK_FE_CDM2_FSM		0x224
#define MTK_FE_CDM3_FSM		0x238
#define MTK_FE_CDM4_FSM		0x298
#define MTK_FE_CDM5_FSM		0x318
#define MTK_FE_CDM6_FSM		0x328
#define MTK_FE_GDM1_FSM		0x228
#define MTK_FE_GDM2_FSM		0x22C

#define MTK_MAC_FSM(x)		(0x1010C + ((x) * 0x100))

struct mtk_rx_dma {
	unsigned int rxd1;
	unsigned int rxd2;
	unsigned int rxd3;
	unsigned int rxd4;
} __packed __aligned(4);

struct mtk_rx_dma_v2 {
	unsigned int rxd1;
	unsigned int rxd2;
	unsigned int rxd3;
	unsigned int rxd4;
	unsigned int rxd5;
	unsigned int rxd6;
	unsigned int rxd7;
	unsigned int rxd8;
} __packed __aligned(4);

struct mtk_tx_dma {
	unsigned int txd1;
	unsigned int txd2;
	unsigned int txd3;
	unsigned int txd4;
} __packed __aligned(4);

struct mtk_tx_dma_v2 {
	unsigned int txd1;
	unsigned int txd2;
	unsigned int txd3;
	unsigned int txd4;
	unsigned int txd5;
	unsigned int txd6;
	unsigned int txd7;
	unsigned int txd8;
} __packed __aligned(4);

struct mtk_eth;
struct mtk_mac;

struct mtk_xdp_stats {
	u64 rx_xdp_redirect;
	u64 rx_xdp_pass;
	u64 rx_xdp_drop;
	u64 rx_xdp_tx;
	u64 rx_xdp_tx_errors;
	u64 tx_xdp_xmit;
	u64 tx_xdp_xmit_errors;
};

/* struct mtk_hw_stats - the structure that holds the traffic statistics.
 * @stats_lock:		make sure that stats operations are atomic
 * @reg_offset:		the status register offset of the SoC
 * @syncp:		the refcount
 *
 * All of the supported SoCs have hardware counters for traffic statistics.
 * Whenever the status IRQ triggers we can read the latest stats from these
 * counters and store them in this struct.
 */
struct mtk_hw_stats {
	u64 tx_bytes;
	u64 tx_packets;
	u64 tx_skip;
	u64 tx_collisions;
	u64 rx_bytes;
	u64 rx_packets;
	u64 rx_overflow;
	u64 rx_fcs_errors;
	u64 rx_short_errors;
	u64 rx_long_errors;
	u64 rx_checksum_errors;
	u64 rx_flow_control_packets;

	struct mtk_xdp_stats	xdp_stats;

	spinlock_t		stats_lock;
	u32			reg_offset;
	struct u64_stats_sync	syncp;
};

enum mtk_tx_flags {
	/* PDMA descriptor can point at 1-2 segments. This enum allows us to
	 * track how memory was allocated so that it can be freed properly.
	 */
	MTK_TX_FLAGS_SINGLE0	= 0x01,
	MTK_TX_FLAGS_PAGE0	= 0x02,

	/* MTK_TX_FLAGS_FPORTx allows tracking which port the transmitted
	 * SKB out instead of looking up through hardware TX descriptor.
	 */
	MTK_TX_FLAGS_FPORT0	= 0x04,
	MTK_TX_FLAGS_FPORT1	= 0x08,
};

/* This enum allows us to identify how the clock is defined on the array of the
 * clock in the order
 */
enum mtk_clks_map {
	MTK_CLK_ETHIF,
	MTK_CLK_SGMIITOP,
	MTK_CLK_ESW,
	MTK_CLK_GP0,
	MTK_CLK_GP1,
	MTK_CLK_GP2,
	MTK_CLK_FE,
	MTK_CLK_TRGPLL,
	MTK_CLK_SGMII_TX_250M,
	MTK_CLK_SGMII_RX_250M,
	MTK_CLK_SGMII_CDR_REF,
	MTK_CLK_SGMII_CDR_FB,
	MTK_CLK_SGMII2_TX_250M,
	MTK_CLK_SGMII2_RX_250M,
	MTK_CLK_SGMII2_CDR_REF,
	MTK_CLK_SGMII2_CDR_FB,
	MTK_CLK_SGMII_CK,
	MTK_CLK_ETH2PLL,
	MTK_CLK_WOCPU0,
	MTK_CLK_WOCPU1,
	MTK_CLK_NETSYS0,
	MTK_CLK_NETSYS1,
	MTK_CLK_MAX
};

#define MT7623_CLKS_BITMAP	(BIT(MTK_CLK_ETHIF) | BIT(MTK_CLK_ESW) |  \
				 BIT(MTK_CLK_GP1) | BIT(MTK_CLK_GP2) | \
				 BIT(MTK_CLK_TRGPLL))
#define MT7622_CLKS_BITMAP	(BIT(MTK_CLK_ETHIF) | BIT(MTK_CLK_ESW) |  \
				 BIT(MTK_CLK_GP0) | BIT(MTK_CLK_GP1) | \
				 BIT(MTK_CLK_GP2) | \
				 BIT(MTK_CLK_SGMII_TX_250M) | \
				 BIT(MTK_CLK_SGMII_RX_250M) | \
				 BIT(MTK_CLK_SGMII_CDR_REF) | \
				 BIT(MTK_CLK_SGMII_CDR_FB) | \
				 BIT(MTK_CLK_SGMII_CK) | \
				 BIT(MTK_CLK_ETH2PLL))
#define MT7621_CLKS_BITMAP	(0)
#define MT7628_CLKS_BITMAP	(0)
#define MT7629_CLKS_BITMAP	(BIT(MTK_CLK_ETHIF) | BIT(MTK_CLK_ESW) |  \
				 BIT(MTK_CLK_GP0) | BIT(MTK_CLK_GP1) | \
				 BIT(MTK_CLK_GP2) | BIT(MTK_CLK_FE) | \
				 BIT(MTK_CLK_SGMII_TX_250M) | \
				 BIT(MTK_CLK_SGMII_RX_250M) | \
				 BIT(MTK_CLK_SGMII_CDR_REF) | \
				 BIT(MTK_CLK_SGMII_CDR_FB) | \
				 BIT(MTK_CLK_SGMII2_TX_250M) | \
				 BIT(MTK_CLK_SGMII2_RX_250M) | \
				 BIT(MTK_CLK_SGMII2_CDR_REF) | \
				 BIT(MTK_CLK_SGMII2_CDR_FB) | \
				 BIT(MTK_CLK_SGMII_CK) | \
				 BIT(MTK_CLK_ETH2PLL) | BIT(MTK_CLK_SGMIITOP))
#define MT7981_CLKS_BITMAP	(BIT(MTK_CLK_FE) | BIT(MTK_CLK_GP2) | BIT(MTK_CLK_GP1) | \
				 BIT(MTK_CLK_WOCPU0) | \
				 BIT(MTK_CLK_SGMII_TX_250M) | \
				 BIT(MTK_CLK_SGMII_RX_250M) | \
				 BIT(MTK_CLK_SGMII_CDR_REF) | \
				 BIT(MTK_CLK_SGMII_CDR_FB) | \
				 BIT(MTK_CLK_SGMII2_TX_250M) | \
				 BIT(MTK_CLK_SGMII2_RX_250M) | \
				 BIT(MTK_CLK_SGMII2_CDR_REF) | \
				 BIT(MTK_CLK_SGMII2_CDR_FB) | \
				 BIT(MTK_CLK_SGMII_CK))
#define MT7986_CLKS_BITMAP	(BIT(MTK_CLK_FE) | BIT(MTK_CLK_GP2) | BIT(MTK_CLK_GP1) | \
				 BIT(MTK_CLK_WOCPU1) | BIT(MTK_CLK_WOCPU0) | \
				 BIT(MTK_CLK_SGMII_TX_250M) | \
				 BIT(MTK_CLK_SGMII_RX_250M) | \
				 BIT(MTK_CLK_SGMII_CDR_REF) | \
				 BIT(MTK_CLK_SGMII_CDR_FB) | \
				 BIT(MTK_CLK_SGMII2_TX_250M) | \
				 BIT(MTK_CLK_SGMII2_RX_250M) | \
				 BIT(MTK_CLK_SGMII2_CDR_REF) | \
				 BIT(MTK_CLK_SGMII2_CDR_FB))

enum mtk_dev_state {
	MTK_HW_INIT,
	MTK_RESETTING
};

enum mtk_tx_buf_type {
	MTK_TYPE_SKB,
	MTK_TYPE_XDP_TX,
	MTK_TYPE_XDP_NDO,
};

/* struct mtk_tx_buf -	This struct holds the pointers to the memory pointed at
 *			by the TX descriptor	s
 * @skb:		The SKB pointer of the packet being sent
 * @dma_addr0:		The base addr of the first segment
 * @dma_len0:		The length of the first segment
 * @dma_addr1:		The base addr of the second segment
 * @dma_len1:		The length of the second segment
 */
struct mtk_tx_buf {
	enum mtk_tx_buf_type type;
	void *data;

	u32 flags;
	DEFINE_DMA_UNMAP_ADDR(dma_addr0);
	DEFINE_DMA_UNMAP_LEN(dma_len0);
	DEFINE_DMA_UNMAP_ADDR(dma_addr1);
	DEFINE_DMA_UNMAP_LEN(dma_len1);
};

/* struct mtk_tx_ring -	This struct holds info describing a TX ring
 * @dma:		The descriptor ring
 * @buf:		The memory pointed at by the ring
 * @phys:		The physical addr of tx_buf
 * @next_free:		Pointer to the next free descriptor
 * @last_free:		Pointer to the last free descriptor
 * @last_free_ptr:	Hardware pointer value of the last free descriptor
 * @thresh:		The threshold of minimum amount of free descriptors
 * @free_count:		QDMA uses a linked list. Track how many free descriptors
 *			are present
 */
struct mtk_tx_ring {
	void *dma;
	struct mtk_tx_buf *buf;
	dma_addr_t phys;
	struct mtk_tx_dma *next_free;
	struct mtk_tx_dma *last_free;
	u32 last_free_ptr;
	u16 thresh;
	atomic_t free_count;
	int dma_size;
	struct mtk_tx_dma *dma_pdma;	/* For MT7628/88 PDMA handling */
	dma_addr_t phys_pdma;
	int cpu_idx;
};

/* PDMA rx ring mode */
enum mtk_rx_flags {
	MTK_RX_FLAGS_NORMAL = 0,
	MTK_RX_FLAGS_HWLRO,
	MTK_RX_FLAGS_QDMA,
};

/* struct mtk_rx_ring -	This struct holds info describing a RX ring
 * @dma:		The descriptor ring
 * @data:		The memory pointed at by the ring
 * @phys:		The physical addr of rx_buf
 * @frag_size:		How big can each fragment be
 * @buf_size:		The size of each packet buffer
 * @calc_idx:		The current head of ring
 */
struct mtk_rx_ring {
	void *dma;
	u8 **data;
	dma_addr_t phys;
	u16 frag_size;
	u16 buf_size;
	u16 dma_size;
	bool calc_idx_update;
	u16 calc_idx;
	u32 crx_idx_reg;
	/* page_pool */
	struct page_pool *page_pool;
	struct xdp_rxq_info xdp_q;
};

enum mkt_eth_capabilities {
	MTK_RGMII_BIT = 0,
	MTK_TRGMII_BIT,
	MTK_SGMII_BIT,
	MTK_ESW_BIT,
	MTK_GEPHY_BIT,
	MTK_MUX_BIT,
	MTK_INFRA_BIT,
	MTK_SHARED_SGMII_BIT,
	MTK_HWLRO_BIT,
	MTK_SHARED_INT_BIT,
	MTK_TRGMII_MT7621_CLK_BIT,
	MTK_QDMA_BIT,
	MTK_NETSYS_V2_BIT,
	MTK_SOC_MT7628_BIT,
	MTK_RSTCTRL_PPE1_BIT,
	MTK_U3_COPHY_V2_BIT,

	/* MUX BITS*/
	MTK_ETH_MUX_GDM1_TO_GMAC1_ESW_BIT,
	MTK_ETH_MUX_GMAC2_GMAC0_TO_GEPHY_BIT,
	MTK_ETH_MUX_U3_GMAC2_TO_QPHY_BIT,
	MTK_ETH_MUX_GMAC1_GMAC2_TO_SGMII_RGMII_BIT,
	MTK_ETH_MUX_GMAC12_TO_GEPHY_SGMII_BIT,

	/* PATH BITS */
	MTK_ETH_PATH_GMAC1_RGMII_BIT,
	MTK_ETH_PATH_GMAC1_TRGMII_BIT,
	MTK_ETH_PATH_GMAC1_SGMII_BIT,
	MTK_ETH_PATH_GMAC2_RGMII_BIT,
	MTK_ETH_PATH_GMAC2_SGMII_BIT,
	MTK_ETH_PATH_GMAC2_GEPHY_BIT,
	MTK_ETH_PATH_GDM1_ESW_BIT,
};

/* Supported hardware group on SoCs */
#define MTK_RGMII		BIT(MTK_RGMII_BIT)
#define MTK_TRGMII		BIT(MTK_TRGMII_BIT)
#define MTK_SGMII		BIT(MTK_SGMII_BIT)
#define MTK_ESW			BIT(MTK_ESW_BIT)
#define MTK_GEPHY		BIT(MTK_GEPHY_BIT)
#define MTK_MUX			BIT(MTK_MUX_BIT)
#define MTK_INFRA		BIT(MTK_INFRA_BIT)
#define MTK_SHARED_SGMII	BIT(MTK_SHARED_SGMII_BIT)
#define MTK_HWLRO		BIT(MTK_HWLRO_BIT)
#define MTK_SHARED_INT		BIT(MTK_SHARED_INT_BIT)
#define MTK_TRGMII_MT7621_CLK	BIT(MTK_TRGMII_MT7621_CLK_BIT)
#define MTK_QDMA		BIT(MTK_QDMA_BIT)
#define MTK_NETSYS_V2		BIT(MTK_NETSYS_V2_BIT)
#define MTK_SOC_MT7628		BIT(MTK_SOC_MT7628_BIT)
#define MTK_RSTCTRL_PPE1	BIT(MTK_RSTCTRL_PPE1_BIT)
#define MTK_U3_COPHY_V2		BIT(MTK_U3_COPHY_V2_BIT)

#define MTK_ETH_MUX_GDM1_TO_GMAC1_ESW		\
	BIT(MTK_ETH_MUX_GDM1_TO_GMAC1_ESW_BIT)
#define MTK_ETH_MUX_GMAC2_GMAC0_TO_GEPHY	\
	BIT(MTK_ETH_MUX_GMAC2_GMAC0_TO_GEPHY_BIT)
#define MTK_ETH_MUX_U3_GMAC2_TO_QPHY		\
	BIT(MTK_ETH_MUX_U3_GMAC2_TO_QPHY_BIT)
#define MTK_ETH_MUX_GMAC1_GMAC2_TO_SGMII_RGMII	\
	BIT(MTK_ETH_MUX_GMAC1_GMAC2_TO_SGMII_RGMII_BIT)
#define MTK_ETH_MUX_GMAC12_TO_GEPHY_SGMII	\
	BIT(MTK_ETH_MUX_GMAC12_TO_GEPHY_SGMII_BIT)

/* Supported path present on SoCs */
#define MTK_ETH_PATH_GMAC1_RGMII	BIT(MTK_ETH_PATH_GMAC1_RGMII_BIT)
#define MTK_ETH_PATH_GMAC1_TRGMII	BIT(MTK_ETH_PATH_GMAC1_TRGMII_BIT)
#define MTK_ETH_PATH_GMAC1_SGMII	BIT(MTK_ETH_PATH_GMAC1_SGMII_BIT)
#define MTK_ETH_PATH_GMAC2_RGMII	BIT(MTK_ETH_PATH_GMAC2_RGMII_BIT)
#define MTK_ETH_PATH_GMAC2_SGMII	BIT(MTK_ETH_PATH_GMAC2_SGMII_BIT)
#define MTK_ETH_PATH_GMAC2_GEPHY	BIT(MTK_ETH_PATH_GMAC2_GEPHY_BIT)
#define MTK_ETH_PATH_GDM1_ESW		BIT(MTK_ETH_PATH_GDM1_ESW_BIT)

#define MTK_GMAC1_RGMII		(MTK_ETH_PATH_GMAC1_RGMII | MTK_RGMII)
#define MTK_GMAC1_TRGMII	(MTK_ETH_PATH_GMAC1_TRGMII | MTK_TRGMII)
#define MTK_GMAC1_SGMII		(MTK_ETH_PATH_GMAC1_SGMII | MTK_SGMII)
#define MTK_GMAC2_RGMII		(MTK_ETH_PATH_GMAC2_RGMII | MTK_RGMII)
#define MTK_GMAC2_SGMII		(MTK_ETH_PATH_GMAC2_SGMII | MTK_SGMII)
#define MTK_GMAC2_GEPHY		(MTK_ETH_PATH_GMAC2_GEPHY | MTK_GEPHY)
#define MTK_GDM1_ESW		(MTK_ETH_PATH_GDM1_ESW | MTK_ESW)

/* MUXes present on SoCs */
/* 0: GDM1 -> GMAC1, 1: GDM1 -> ESW */
#define MTK_MUX_GDM1_TO_GMAC1_ESW (MTK_ETH_MUX_GDM1_TO_GMAC1_ESW | MTK_MUX)

/* 0: GMAC2 -> GEPHY, 1: GMAC0 -> GePHY */
#define MTK_MUX_GMAC2_GMAC0_TO_GEPHY    \
	(MTK_ETH_MUX_GMAC2_GMAC0_TO_GEPHY | MTK_MUX | MTK_INFRA)

/* 0: U3 -> QPHY, 1: GMAC2 -> QPHY */
#define MTK_MUX_U3_GMAC2_TO_QPHY        \
	(MTK_ETH_MUX_U3_GMAC2_TO_QPHY | MTK_MUX | MTK_INFRA)

/* 2: GMAC1 -> SGMII, 3: GMAC2 -> SGMII */
#define MTK_MUX_GMAC1_GMAC2_TO_SGMII_RGMII      \
	(MTK_ETH_MUX_GMAC1_GMAC2_TO_SGMII_RGMII | MTK_MUX | \
	MTK_SHARED_SGMII)

/* 0: GMACx -> GEPHY, 1: GMACx -> SGMII where x is 1 or 2 */
#define MTK_MUX_GMAC12_TO_GEPHY_SGMII   \
	(MTK_ETH_MUX_GMAC12_TO_GEPHY_SGMII | MTK_MUX)

#define MTK_HAS_CAPS(caps, _x)		(((caps) & (_x)) == (_x))

#define MT7621_CAPS  (MTK_GMAC1_RGMII | MTK_GMAC1_TRGMII | \
		      MTK_GMAC2_RGMII | MTK_SHARED_INT | \
		      MTK_TRGMII_MT7621_CLK | MTK_QDMA)

#define MT7622_CAPS  (MTK_GMAC1_RGMII | MTK_GMAC1_SGMII | MTK_GMAC2_RGMII | \
		      MTK_GMAC2_SGMII | MTK_GDM1_ESW | \
		      MTK_MUX_GDM1_TO_GMAC1_ESW | \
		      MTK_MUX_GMAC1_GMAC2_TO_SGMII_RGMII | MTK_QDMA)

#define MT7623_CAPS  (MTK_GMAC1_RGMII | MTK_GMAC1_TRGMII | MTK_GMAC2_RGMII | \
		      MTK_QDMA)

#define MT7628_CAPS  (MTK_SHARED_INT | MTK_SOC_MT7628)

#define MT7629_CAPS  (MTK_GMAC1_SGMII | MTK_GMAC2_SGMII | MTK_GMAC2_GEPHY | \
		      MTK_GDM1_ESW | MTK_MUX_GDM1_TO_GMAC1_ESW | \
		      MTK_MUX_GMAC2_GMAC0_TO_GEPHY | \
		      MTK_MUX_U3_GMAC2_TO_QPHY | \
		      MTK_MUX_GMAC12_TO_GEPHY_SGMII | MTK_QDMA)

#define MT7981_CAPS  (MTK_GMAC1_SGMII | MTK_GMAC2_SGMII | MTK_GMAC2_GEPHY | \
		      MTK_MUX_GMAC12_TO_GEPHY_SGMII | MTK_QDMA | \
		      MTK_MUX_U3_GMAC2_TO_QPHY | MTK_U3_COPHY_V2 | \
		      MTK_NETSYS_V2 | MTK_RSTCTRL_PPE1)

#define MT7986_CAPS  (MTK_GMAC1_SGMII | MTK_GMAC2_SGMII | \
		      MTK_MUX_GMAC12_TO_GEPHY_SGMII | MTK_QDMA | \
		      MTK_NETSYS_V2 | MTK_RSTCTRL_PPE1)

struct mtk_tx_dma_desc_info {
	dma_addr_t	addr;
	u32		size;
	u16		vlan_tci;
	u16		qid;
	u8		gso:1;
	u8		csum:1;
	u8		vlan:1;
	u8		first:1;
	u8		last:1;
};

struct mtk_reg_map {
	u32	tx_irq_mask;
	u32	tx_irq_status;
	struct {
		u32	rx_ptr;		/* rx base pointer */
		u32	rx_cnt_cfg;	/* rx max count configuration */
		u32	pcrx_ptr;	/* rx cpu pointer */
		u32	glo_cfg;	/* global configuration */
		u32	rst_idx;	/* reset index */
		u32	delay_irq;	/* delay interrupt */
		u32	irq_status;	/* interrupt status */
		u32	irq_mask;	/* interrupt mask */
		u32	adma_rx_dbg0;
		u32	int_grp;
	} pdma;
	struct {
		u32	qtx_cfg;	/* tx queue configuration */
		u32	qtx_sch;	/* tx queue scheduler configuration */
		u32	rx_ptr;		/* rx base pointer */
		u32	rx_cnt_cfg;	/* rx max count configuration */
		u32	qcrx_ptr;	/* rx cpu pointer */
		u32	glo_cfg;	/* global configuration */
		u32	rst_idx;	/* reset index */
		u32	delay_irq;	/* delay interrupt */
		u32	fc_th;		/* flow control */
		u32	int_grp;
		u32	hred;		/* interrupt mask */
		u32	ctx_ptr;	/* tx acquire cpu pointer */
		u32	dtx_ptr;	/* tx acquire dma pointer */
		u32	crx_ptr;	/* tx release cpu pointer */
		u32	drx_ptr;	/* tx release dma pointer */
		u32	fq_head;	/* fq head pointer */
		u32	fq_tail;	/* fq tail pointer */
		u32	fq_count;	/* fq free page count */
		u32	fq_blen;	/* fq free page buffer length */
		u32	tx_sch_rate;	/* tx scheduler rate control registers */
	} qdma;
	u32	gdm1_cnt;
	u32	gdma_to_ppe;
	u32	ppe_base;
	u32	wdma_base[2];
	u32	pse_iq_sta;
	u32	pse_oq_sta;
};

/* struct mtk_eth_data -	This is the structure holding all differences
 *				among various plaforms
 * @reg_map			Soc register map.
 * @ana_rgc3:                   The offset for register ANA_RGC3 related to
 *				sgmiisys syscon
 * @caps			Flags shown the extra capability for the SoC
 * @hw_features			Flags shown HW features
 * @required_clks		Flags shown the bitmap for required clocks on
 *				the target SoC
 * @required_pctl		A bool value to show whether the SoC requires
 *				the extra setup for those pins used by GMAC.
 * @hash_offset			Flow table hash offset.
 * @foe_entry_size		Foe table entry size.
 * @has_accounting		Bool indicating support for accounting of
 *				offloaded flows.
 * @txd_size			Tx DMA descriptor size.
 * @rxd_size			Rx DMA descriptor size.
 * @rx_irq_done_mask		Rx irq done register mask.
 * @rx_dma_l4_valid		Rx DMA valid register mask.
 * @dma_max_len			Max DMA tx/rx buffer length.
 * @dma_len_offset		Tx/Rx DMA length field offset.
 */
struct mtk_soc_data {
	const struct mtk_reg_map *reg_map;
	u32             ana_rgc3;
	u32		caps;
	u32		required_clks;
	bool		required_pctl;
	u8		offload_version;
	u8		hash_offset;
	u16		foe_entry_size;
	netdev_features_t hw_features;
	bool		has_accounting;
	struct {
		u32	txd_size;
		u32	rxd_size;
		u32	rx_irq_done_mask;
		u32	rx_dma_l4_valid;
		u32	dma_max_len;
		u32	dma_len_offset;
	} txrx;
};

#define MTK_DMA_MONITOR_TIMEOUT		msecs_to_jiffies(1000)

/* currently no SoC has more than 2 macs */
#define MTK_MAX_DEVS			2

/* struct mtk_eth -	This is the main datasructure for holding the state
 *			of the driver
 * @dev:		The device pointer
 * @dev:		The device pointer used for dma mapping/alloc
 * @base:		The mapped register i/o base
 * @page_lock:		Make sure that register operations are atomic
 * @tx_irq__lock:	Make sure that IRQ register operations are atomic
 * @rx_irq__lock:	Make sure that IRQ register operations are atomic
 * @dim_lock:		Make sure that Net DIM operations are atomic
 * @dummy_dev:		we run 2 netdevs on 1 physical DMA ring and need a
 *			dummy for NAPI to work
 * @netdev:		The netdev instances
 * @mac:		Each netdev is linked to a physical MAC
 * @irq:		The IRQ that we are using
 * @msg_enable:		Ethtool msg level
 * @ethsys:		The register map pointing at the range used to setup
 *			MII modes
 * @infra:              The register map pointing at the range used to setup
 *                      SGMII and GePHY path
 * @sgmii_pcs:		Pointers to mtk-pcs-lynxi phylink_pcs instances
 * @pctl:		The register map pointing at the range used to setup
 *			GMAC port drive/slew values
 * @dma_refcnt:		track how many netdevs are using the DMA engine
 * @tx_ring:		Pointer to the memory holding info about the TX ring
 * @rx_ring:		Pointer to the memory holding info about the RX ring
 * @rx_ring_qdma:	Pointer to the memory holding info about the QDMA RX ring
 * @tx_napi:		The TX NAPI struct
 * @rx_napi:		The RX NAPI struct
 * @rx_events:		Net DIM RX event counter
 * @rx_packets:		Net DIM RX packet counter
 * @rx_bytes:		Net DIM RX byte counter
 * @rx_dim:		Net DIM RX context
 * @tx_events:		Net DIM TX event counter
 * @tx_packets:		Net DIM TX packet counter
 * @tx_bytes:		Net DIM TX byte counter
 * @tx_dim:		Net DIM TX context
 * @scratch_ring:	Newer SoCs need memory for a second HW managed TX ring
 * @phy_scratch_ring:	physical address of scratch_ring
 * @scratch_head:	The scratch memory that scratch_ring points to.
 * @clks:		clock array for all clocks required
 * @mii_bus:		If there is a bus we need to create an instance for it
 * @pending_work:	The workqueue used to reset the dma ring
 * @state:		Initialization and runtime state of the device
 * @soc:		Holding specific data among vaious SoCs
 */

struct mtk_eth {
	struct device			*dev;
	struct device			*dma_dev;
	void __iomem			*base;
	spinlock_t			page_lock;
	spinlock_t			tx_irq_lock;
	spinlock_t			rx_irq_lock;
	struct net_device		dummy_dev;
	struct net_device		*netdev[MTK_MAX_DEVS];
	struct mtk_mac			*mac[MTK_MAX_DEVS];
	int				irq[3];
	u32				msg_enable;
	unsigned long			sysclk;
	struct regmap			*ethsys;
	struct regmap			*infra;
	struct phylink_pcs		*sgmii_pcs[MTK_MAX_DEVS];
	struct regmap			*pctl;
	bool				hwlro;
	refcount_t			dma_refcnt;
	struct mtk_tx_ring		tx_ring;
	struct mtk_rx_ring		rx_ring[MTK_MAX_RX_RING_NUM];
	struct mtk_rx_ring		rx_ring_qdma;
	struct napi_struct		tx_napi;
	struct napi_struct		rx_napi;
	void				*scratch_ring;
	dma_addr_t			phy_scratch_ring;
	void				*scratch_head;
	struct clk			*clks[MTK_CLK_MAX];

	struct mii_bus			*mii_bus;
	struct work_struct		pending_work;
	unsigned long			state;

	const struct mtk_soc_data	*soc;

	spinlock_t			dim_lock;

	u32				rx_events;
	u32				rx_packets;
	u32				rx_bytes;
	struct dim			rx_dim;

	u32				tx_events;
	u32				tx_packets;
	u32				tx_bytes;
	struct dim			tx_dim;

	int				ip_align;

	struct metadata_dst		*dsa_meta[MTK_MAX_DSA_PORTS];

	struct mtk_ppe			*ppe[2];
	struct rhashtable		flow_table;

	struct bpf_prog			__rcu *prog;

	struct {
		struct delayed_work monitor_work;
		u32 wdidx;
		u8 wdma_hang_count;
		u8 qdma_hang_count;
		u8 adma_hang_count;
	} reset;
};

/* struct mtk_mac -	the structure that holds the info about the MACs of the
 *			SoC
 * @id:			The number of the MAC
 * @interface:		Interface mode kept for detecting change in hw settings
 * @of_node:		Our devicetree node
 * @hw:			Backpointer to our main datastruture
 * @hw_stats:		Packet statistics counter
 */
struct mtk_mac {
	int				id;
	phy_interface_t			interface;
	int				speed;
	struct device_node		*of_node;
	struct phylink			*phylink;
	struct phylink_config		phylink_config;
	struct mtk_eth			*hw;
	struct mtk_hw_stats		*hw_stats;
	__be32				hwlro_ip[MTK_MAX_LRO_IP_CNT];
	int				hwlro_ip_cnt;
	unsigned int			syscfg0;
	struct notifier_block		device_notifier;
};

/* the struct describing the SoC. these are declared in the soc_xyz.c files */
extern const struct of_device_id of_mtk_match[];

static inline struct mtk_foe_entry *
mtk_foe_get_entry(struct mtk_ppe *ppe, u16 hash)
{
	const struct mtk_soc_data *soc = ppe->eth->soc;

	return ppe->foe_table + hash * soc->foe_entry_size;
}

static inline u32 mtk_get_ib1_ts_mask(struct mtk_eth *eth)
{
	if (MTK_HAS_CAPS(eth->soc->caps, MTK_NETSYS_V2))
		return MTK_FOE_IB1_BIND_TIMESTAMP_V2;

	return MTK_FOE_IB1_BIND_TIMESTAMP;
}

static inline u32 mtk_get_ib1_ppoe_mask(struct mtk_eth *eth)
{
	if (MTK_HAS_CAPS(eth->soc->caps, MTK_NETSYS_V2))
		return MTK_FOE_IB1_BIND_PPPOE_V2;

	return MTK_FOE_IB1_BIND_PPPOE;
}

static inline u32 mtk_get_ib1_vlan_tag_mask(struct mtk_eth *eth)
{
	if (MTK_HAS_CAPS(eth->soc->caps, MTK_NETSYS_V2))
		return MTK_FOE_IB1_BIND_VLAN_TAG_V2;

	return MTK_FOE_IB1_BIND_VLAN_TAG;
}

static inline u32 mtk_get_ib1_vlan_layer_mask(struct mtk_eth *eth)
{
	if (MTK_HAS_CAPS(eth->soc->caps, MTK_NETSYS_V2))
		return MTK_FOE_IB1_BIND_VLAN_LAYER_V2;

	return MTK_FOE_IB1_BIND_VLAN_LAYER;
}

static inline u32 mtk_prep_ib1_vlan_layer(struct mtk_eth *eth, u32 val)
{
	if (MTK_HAS_CAPS(eth->soc->caps, MTK_NETSYS_V2))
		return FIELD_PREP(MTK_FOE_IB1_BIND_VLAN_LAYER_V2, val);

	return FIELD_PREP(MTK_FOE_IB1_BIND_VLAN_LAYER, val);
}

static inline u32 mtk_get_ib1_vlan_layer(struct mtk_eth *eth, u32 val)
{
	if (MTK_HAS_CAPS(eth->soc->caps, MTK_NETSYS_V2))
		return FIELD_GET(MTK_FOE_IB1_BIND_VLAN_LAYER_V2, val);

	return FIELD_GET(MTK_FOE_IB1_BIND_VLAN_LAYER, val);
}

static inline u32 mtk_get_ib1_pkt_type_mask(struct mtk_eth *eth)
{
	if (MTK_HAS_CAPS(eth->soc->caps, MTK_NETSYS_V2))
		return MTK_FOE_IB1_PACKET_TYPE_V2;

	return MTK_FOE_IB1_PACKET_TYPE;
}

static inline u32 mtk_get_ib1_pkt_type(struct mtk_eth *eth, u32 val)
{
	if (MTK_HAS_CAPS(eth->soc->caps, MTK_NETSYS_V2))
		return FIELD_GET(MTK_FOE_IB1_PACKET_TYPE_V2, val);

	return FIELD_GET(MTK_FOE_IB1_PACKET_TYPE, val);
}

static inline u32 mtk_get_ib2_multicast_mask(struct mtk_eth *eth)
{
	if (MTK_HAS_CAPS(eth->soc->caps, MTK_NETSYS_V2))
		return MTK_FOE_IB2_MULTICAST_V2;

	return MTK_FOE_IB2_MULTICAST;
}

/* read the hardware status register */
void mtk_stats_update_mac(struct mtk_mac *mac);

void mtk_w32(struct mtk_eth *eth, u32 val, unsigned reg);
u32 mtk_r32(struct mtk_eth *eth, unsigned reg);

int mtk_gmac_sgmii_path_setup(struct mtk_eth *eth, int mac_id);
int mtk_gmac_gephy_path_setup(struct mtk_eth *eth, int mac_id);
int mtk_gmac_rgmii_path_setup(struct mtk_eth *eth, int mac_id);

int mtk_eth_offload_init(struct mtk_eth *eth);
int mtk_eth_setup_tc(struct net_device *dev, enum tc_setup_type type,
		     void *type_data);
int mtk_flow_offload_cmd(struct mtk_eth *eth, struct flow_cls_offload *cls,
			 int ppe_index);
void mtk_flow_offload_cleanup(struct mtk_eth *eth, struct list_head *list);
void mtk_eth_set_dma_device(struct mtk_eth *eth, struct device *dma_dev);


#endif /* MTK_ETH_H */<|MERGE_RESOLUTION|>--- conflicted
+++ resolved
@@ -510,62 +510,6 @@
 #define ETHSYS_DMA_AG_MAP_QDMA	BIT(1)
 #define ETHSYS_DMA_AG_MAP_PPE	BIT(2)
 
-<<<<<<< HEAD
-/* SGMII subsystem config registers */
-/* BMCR (low 16) BMSR (high 16) */
-#define SGMSYS_PCS_CONTROL_1	0x0
-#define SGMII_BMCR		GENMASK(15, 0)
-#define SGMII_BMSR		GENMASK(31, 16)
-#define SGMII_AN_RESTART	BIT(9)
-#define SGMII_ISOLATE		BIT(10)
-#define SGMII_AN_ENABLE		BIT(12)
-#define SGMII_LINK_STATYS	BIT(18)
-#define SGMII_AN_ABILITY	BIT(19)
-#define SGMII_AN_COMPLETE	BIT(21)
-#define SGMII_PCS_FAULT		BIT(23)
-#define SGMII_AN_EXPANSION_CLR	BIT(30)
-
-#define SGMSYS_PCS_ADVERTISE	0x8
-#define SGMII_ADVERTISE		GENMASK(15, 0)
-#define SGMII_LPA		GENMASK(31, 16)
-
-/* Register to programmable link timer, the unit in 2 * 8ns */
-#define SGMSYS_PCS_LINK_TIMER	0x18
-#define SGMII_LINK_TIMER_MASK	GENMASK(19, 0)
-#define SGMII_LINK_TIMER_DEFAULT	(0x186a0 & SGMII_LINK_TIMER_MASK)
-
-/* Register to control remote fault */
-#define SGMSYS_SGMII_MODE		0x20
-#define SGMII_IF_MODE_SGMII		BIT(0)
-#define SGMII_SPEED_DUPLEX_AN		BIT(1)
-#define SGMII_SPEED_MASK		GENMASK(3, 2)
-#define SGMII_SPEED_10			FIELD_PREP(SGMII_SPEED_MASK, 0)
-#define SGMII_SPEED_100			FIELD_PREP(SGMII_SPEED_MASK, 1)
-#define SGMII_SPEED_1000		FIELD_PREP(SGMII_SPEED_MASK, 2)
-#define SGMII_DUPLEX_HALF		BIT(4)
-#define SGMII_IF_MODE_BIT5		BIT(5)
-#define SGMII_REMOTE_FAULT_DIS		BIT(8)
-#define SGMII_CODE_SYNC_SET_VAL		BIT(9)
-#define SGMII_CODE_SYNC_SET_EN		BIT(10)
-#define SGMII_SEND_AN_ERROR_EN		BIT(11)
-#define SGMII_IF_MODE_MASK		GENMASK(5, 1)
-
-/* Register to reset SGMII design */
-#define SGMII_RESERVED_0	0x34
-#define SGMII_SW_RESET		BIT(0)
-
-/* Register to set SGMII speed, ANA RG_ Control Signals III*/
-#define SGMSYS_ANA_RG_CS3	0x2028
-#define RG_PHY_SPEED_MASK	(BIT(2) | BIT(3))
-#define RG_PHY_SPEED_1_25G	0x0
-#define RG_PHY_SPEED_3_125G	BIT(2)
-
-/* Register to power up QPHY */
-#define SGMSYS_QPHY_PWR_STATE_CTRL 0xe8
-#define	SGMII_PHYA_PWD		BIT(4)
-
-=======
->>>>>>> 70cc1b53
 /* Infrasys subsystem config registers */
 #define INFRA_MISC2            0x70c
 #define CO_QPHY_SEL            BIT(0)
