/*******************************************************************************
 *
 * Intel Ethernet Controller XL710 Family Linux Driver
 * Copyright(c) 2013 - 2016 Intel Corporation.
 *
 * This program is free software; you can redistribute it and/or modify it
 * under the terms and conditions of the GNU General Public License,
 * version 2, as published by the Free Software Foundation.
 *
 * This program is distributed in the hope it will be useful, but WITHOUT
 * ANY WARRANTY; without even the implied warranty of MERCHANTABILITY or
 * FITNESS FOR A PARTICULAR PURPOSE.  See the GNU General Public License for
 * more details.
 *
 * You should have received a copy of the GNU General Public License along
 * with this program.  If not, see <http://www.gnu.org/licenses/>.
 *
 * The full GNU General Public License is included in this distribution in
 * the file called "COPYING".
 *
 * Contact Information:
 * e1000-devel Mailing List <e1000-devel@lists.sourceforge.net>
 * Intel Corporation, 5200 N.E. Elam Young Parkway, Hillsboro, OR 97124-6497
 *
 ******************************************************************************/

#include "i40e.h"

/*********************notification routines***********************/

/**
 * i40e_vc_vf_broadcast
 * @pf: pointer to the PF structure
 * @opcode: operation code
 * @retval: return value
 * @msg: pointer to the msg buffer
 * @msglen: msg length
 *
 * send a message to all VFs on a given PF
 **/
static void i40e_vc_vf_broadcast(struct i40e_pf *pf,
				 enum virtchnl_ops v_opcode,
				 i40e_status v_retval, u8 *msg,
				 u16 msglen)
{
	struct i40e_hw *hw = &pf->hw;
	struct i40e_vf *vf = pf->vf;
	int i;

	for (i = 0; i < pf->num_alloc_vfs; i++, vf++) {
		int abs_vf_id = vf->vf_id + (int)hw->func_caps.vf_base_id;
		/* Not all vfs are enabled so skip the ones that are not */
		if (!test_bit(I40E_VF_STATE_INIT, &vf->vf_states) &&
		    !test_bit(I40E_VF_STATE_ACTIVE, &vf->vf_states))
			continue;

		/* Ignore return value on purpose - a given VF may fail, but
		 * we need to keep going and send to all of them
		 */
		i40e_aq_send_msg_to_vf(hw, abs_vf_id, v_opcode, v_retval,
				       msg, msglen, NULL);
	}
}

/**
 * i40e_vc_notify_vf_link_state
 * @vf: pointer to the VF structure
 *
 * send a link status message to a single VF
 **/
static void i40e_vc_notify_vf_link_state(struct i40e_vf *vf)
{
	struct virtchnl_pf_event pfe;
	struct i40e_pf *pf = vf->pf;
	struct i40e_hw *hw = &pf->hw;
	struct i40e_link_status *ls = &pf->hw.phy.link_info;
	int abs_vf_id = vf->vf_id + (int)hw->func_caps.vf_base_id;

	pfe.event = VIRTCHNL_EVENT_LINK_CHANGE;
	pfe.severity = PF_EVENT_SEVERITY_INFO;
	if (vf->link_forced) {
		pfe.event_data.link_event.link_status = vf->link_up;
		pfe.event_data.link_event.link_speed =
			(vf->link_up ? I40E_LINK_SPEED_40GB : 0);
	} else {
		pfe.event_data.link_event.link_status =
			ls->link_info & I40E_AQ_LINK_UP;
		pfe.event_data.link_event.link_speed =
			(enum virtchnl_link_speed)ls->link_speed;
	}
	i40e_aq_send_msg_to_vf(hw, abs_vf_id, VIRTCHNL_OP_EVENT,
			       0, (u8 *)&pfe, sizeof(pfe), NULL);
}

/**
 * i40e_vc_notify_link_state
 * @pf: pointer to the PF structure
 *
 * send a link status message to all VFs on a given PF
 **/
void i40e_vc_notify_link_state(struct i40e_pf *pf)
{
	int i;

	for (i = 0; i < pf->num_alloc_vfs; i++)
		i40e_vc_notify_vf_link_state(&pf->vf[i]);
}

/**
 * i40e_vc_notify_reset
 * @pf: pointer to the PF structure
 *
 * indicate a pending reset to all VFs on a given PF
 **/
void i40e_vc_notify_reset(struct i40e_pf *pf)
{
	struct virtchnl_pf_event pfe;

	pfe.event = VIRTCHNL_EVENT_RESET_IMPENDING;
	pfe.severity = PF_EVENT_SEVERITY_CERTAIN_DOOM;
	i40e_vc_vf_broadcast(pf, VIRTCHNL_OP_EVENT, 0,
			     (u8 *)&pfe, sizeof(struct virtchnl_pf_event));
}

/**
 * i40e_vc_notify_vf_reset
 * @vf: pointer to the VF structure
 *
 * indicate a pending reset to the given VF
 **/
void i40e_vc_notify_vf_reset(struct i40e_vf *vf)
{
	struct virtchnl_pf_event pfe;
	int abs_vf_id;

	/* validate the request */
	if (!vf || vf->vf_id >= vf->pf->num_alloc_vfs)
		return;

	/* verify if the VF is in either init or active before proceeding */
	if (!test_bit(I40E_VF_STATE_INIT, &vf->vf_states) &&
	    !test_bit(I40E_VF_STATE_ACTIVE, &vf->vf_states))
		return;

	abs_vf_id = vf->vf_id + (int)vf->pf->hw.func_caps.vf_base_id;

	pfe.event = VIRTCHNL_EVENT_RESET_IMPENDING;
	pfe.severity = PF_EVENT_SEVERITY_CERTAIN_DOOM;
	i40e_aq_send_msg_to_vf(&vf->pf->hw, abs_vf_id, VIRTCHNL_OP_EVENT,
			       0, (u8 *)&pfe,
			       sizeof(struct virtchnl_pf_event), NULL);
}
/***********************misc routines*****************************/

/**
 * i40e_vc_disable_vf
 * @vf: pointer to the VF info
 *
 * Disable the VF through a SW reset.
 **/
static inline void i40e_vc_disable_vf(struct i40e_vf *vf)
{
	int i;

	i40e_vc_notify_vf_reset(vf);

	/* We want to ensure that an actual reset occurs initiated after this
	 * function was called. However, we do not want to wait forever, so
	 * we'll give a reasonable time and print a message if we failed to
	 * ensure a reset.
	 */
	for (i = 0; i < 20; i++) {
		if (i40e_reset_vf(vf, false))
			return;
		usleep_range(10000, 20000);
	}

	dev_warn(&vf->pf->pdev->dev,
		 "Failed to initiate reset for VF %d after 200 milliseconds\n",
		 vf->vf_id);
}

/**
 * i40e_vc_isvalid_vsi_id
 * @vf: pointer to the VF info
 * @vsi_id: VF relative VSI id
 *
 * check for the valid VSI id
 **/
static inline bool i40e_vc_isvalid_vsi_id(struct i40e_vf *vf, u16 vsi_id)
{
	struct i40e_pf *pf = vf->pf;
	struct i40e_vsi *vsi = i40e_find_vsi_from_id(pf, vsi_id);

	return (vsi && (vsi->vf_id == vf->vf_id));
}

/**
 * i40e_vc_isvalid_queue_id
 * @vf: pointer to the VF info
 * @vsi_id: vsi id
 * @qid: vsi relative queue id
 *
 * check for the valid queue id
 **/
static inline bool i40e_vc_isvalid_queue_id(struct i40e_vf *vf, u16 vsi_id,
					    u8 qid)
{
	struct i40e_pf *pf = vf->pf;
	struct i40e_vsi *vsi = i40e_find_vsi_from_id(pf, vsi_id);

	return (vsi && (qid < vsi->alloc_queue_pairs));
}

/**
 * i40e_vc_isvalid_vector_id
 * @vf: pointer to the VF info
 * @vector_id: VF relative vector id
 *
 * check for the valid vector id
 **/
static inline bool i40e_vc_isvalid_vector_id(struct i40e_vf *vf, u8 vector_id)
{
	struct i40e_pf *pf = vf->pf;

	return vector_id < pf->hw.func_caps.num_msix_vectors_vf;
}

/***********************vf resource mgmt routines*****************/

/**
 * i40e_vc_get_pf_queue_id
 * @vf: pointer to the VF info
 * @vsi_id: id of VSI as provided by the FW
 * @vsi_queue_id: vsi relative queue id
 *
 * return PF relative queue id
 **/
static u16 i40e_vc_get_pf_queue_id(struct i40e_vf *vf, u16 vsi_id,
				   u8 vsi_queue_id)
{
	struct i40e_pf *pf = vf->pf;
	struct i40e_vsi *vsi = i40e_find_vsi_from_id(pf, vsi_id);
	u16 pf_queue_id = I40E_QUEUE_END_OF_LIST;

	if (!vsi)
		return pf_queue_id;

	if (le16_to_cpu(vsi->info.mapping_flags) &
	    I40E_AQ_VSI_QUE_MAP_NONCONTIG)
		pf_queue_id =
			le16_to_cpu(vsi->info.queue_mapping[vsi_queue_id]);
	else
		pf_queue_id = le16_to_cpu(vsi->info.queue_mapping[0]) +
			      vsi_queue_id;

	return pf_queue_id;
}

/**
 * i40e_config_irq_link_list
 * @vf: pointer to the VF info
 * @vsi_id: id of VSI as given by the FW
 * @vecmap: irq map info
 *
 * configure irq link list from the map
 **/
static void i40e_config_irq_link_list(struct i40e_vf *vf, u16 vsi_id,
				      struct virtchnl_vector_map *vecmap)
{
	unsigned long linklistmap = 0, tempmap;
	struct i40e_pf *pf = vf->pf;
	struct i40e_hw *hw = &pf->hw;
	u16 vsi_queue_id, pf_queue_id;
	enum i40e_queue_type qtype;
	u16 next_q, vector_id, size;
	u32 reg, reg_idx;
	u16 itr_idx = 0;

	vector_id = vecmap->vector_id;
	/* setup the head */
	if (0 == vector_id)
		reg_idx = I40E_VPINT_LNKLST0(vf->vf_id);
	else
		reg_idx = I40E_VPINT_LNKLSTN(
		     ((pf->hw.func_caps.num_msix_vectors_vf - 1) * vf->vf_id) +
		     (vector_id - 1));

	if (vecmap->rxq_map == 0 && vecmap->txq_map == 0) {
		/* Special case - No queues mapped on this vector */
		wr32(hw, reg_idx, I40E_VPINT_LNKLST0_FIRSTQ_INDX_MASK);
		goto irq_list_done;
	}
	tempmap = vecmap->rxq_map;
	for_each_set_bit(vsi_queue_id, &tempmap, I40E_MAX_VSI_QP) {
		linklistmap |= (BIT(I40E_VIRTCHNL_SUPPORTED_QTYPES *
				    vsi_queue_id));
	}

	tempmap = vecmap->txq_map;
	for_each_set_bit(vsi_queue_id, &tempmap, I40E_MAX_VSI_QP) {
		linklistmap |= (BIT(I40E_VIRTCHNL_SUPPORTED_QTYPES *
				     vsi_queue_id + 1));
	}

	size = I40E_MAX_VSI_QP * I40E_VIRTCHNL_SUPPORTED_QTYPES;
	next_q = find_first_bit(&linklistmap, size);
	if (unlikely(next_q == size))
		goto irq_list_done;

	vsi_queue_id = next_q / I40E_VIRTCHNL_SUPPORTED_QTYPES;
	qtype = next_q % I40E_VIRTCHNL_SUPPORTED_QTYPES;
	pf_queue_id = i40e_vc_get_pf_queue_id(vf, vsi_id, vsi_queue_id);
	reg = ((qtype << I40E_VPINT_LNKLSTN_FIRSTQ_TYPE_SHIFT) | pf_queue_id);

	wr32(hw, reg_idx, reg);

	while (next_q < size) {
		switch (qtype) {
		case I40E_QUEUE_TYPE_RX:
			reg_idx = I40E_QINT_RQCTL(pf_queue_id);
			itr_idx = vecmap->rxitr_idx;
			break;
		case I40E_QUEUE_TYPE_TX:
			reg_idx = I40E_QINT_TQCTL(pf_queue_id);
			itr_idx = vecmap->txitr_idx;
			break;
		default:
			break;
		}

		next_q = find_next_bit(&linklistmap, size, next_q + 1);
		if (next_q < size) {
			vsi_queue_id = next_q / I40E_VIRTCHNL_SUPPORTED_QTYPES;
			qtype = next_q % I40E_VIRTCHNL_SUPPORTED_QTYPES;
			pf_queue_id = i40e_vc_get_pf_queue_id(vf, vsi_id,
							      vsi_queue_id);
		} else {
			pf_queue_id = I40E_QUEUE_END_OF_LIST;
			qtype = 0;
		}

		/* format for the RQCTL & TQCTL regs is same */
		reg = (vector_id) |
		    (qtype << I40E_QINT_RQCTL_NEXTQ_TYPE_SHIFT) |
		    (pf_queue_id << I40E_QINT_RQCTL_NEXTQ_INDX_SHIFT) |
		    BIT(I40E_QINT_RQCTL_CAUSE_ENA_SHIFT) |
		    (itr_idx << I40E_QINT_RQCTL_ITR_INDX_SHIFT);
		wr32(hw, reg_idx, reg);
	}

	/* if the vf is running in polling mode and using interrupt zero,
	 * need to disable auto-mask on enabling zero interrupt for VFs.
	 */
	if ((vf->driver_caps & VIRTCHNL_VF_OFFLOAD_RX_POLLING) &&
	    (vector_id == 0)) {
		reg = rd32(hw, I40E_GLINT_CTL);
		if (!(reg & I40E_GLINT_CTL_DIS_AUTOMASK_VF0_MASK)) {
			reg |= I40E_GLINT_CTL_DIS_AUTOMASK_VF0_MASK;
			wr32(hw, I40E_GLINT_CTL, reg);
		}
	}

irq_list_done:
	i40e_flush(hw);
}

/**
 * i40e_release_iwarp_qvlist
 * @vf: pointer to the VF.
 *
 **/
static void i40e_release_iwarp_qvlist(struct i40e_vf *vf)
{
	struct i40e_pf *pf = vf->pf;
	struct virtchnl_iwarp_qvlist_info *qvlist_info = vf->qvlist_info;
	u32 msix_vf;
	u32 i;

	if (!vf->qvlist_info)
		return;

	msix_vf = pf->hw.func_caps.num_msix_vectors_vf;
	for (i = 0; i < qvlist_info->num_vectors; i++) {
		struct virtchnl_iwarp_qv_info *qv_info;
		u32 next_q_index, next_q_type;
		struct i40e_hw *hw = &pf->hw;
		u32 v_idx, reg_idx, reg;

		qv_info = &qvlist_info->qv_info[i];
		if (!qv_info)
			continue;
		v_idx = qv_info->v_idx;
		if (qv_info->ceq_idx != I40E_QUEUE_INVALID_IDX) {
			/* Figure out the queue after CEQ and make that the
			 * first queue.
			 */
			reg_idx = (msix_vf - 1) * vf->vf_id + qv_info->ceq_idx;
			reg = rd32(hw, I40E_VPINT_CEQCTL(reg_idx));
			next_q_index = (reg & I40E_VPINT_CEQCTL_NEXTQ_INDX_MASK)
					>> I40E_VPINT_CEQCTL_NEXTQ_INDX_SHIFT;
			next_q_type = (reg & I40E_VPINT_CEQCTL_NEXTQ_TYPE_MASK)
					>> I40E_VPINT_CEQCTL_NEXTQ_TYPE_SHIFT;

			reg_idx = ((msix_vf - 1) * vf->vf_id) + (v_idx - 1);
			reg = (next_q_index &
			       I40E_VPINT_LNKLSTN_FIRSTQ_INDX_MASK) |
			       (next_q_type <<
			       I40E_VPINT_LNKLSTN_FIRSTQ_TYPE_SHIFT);

			wr32(hw, I40E_VPINT_LNKLSTN(reg_idx), reg);
		}
	}
	kfree(vf->qvlist_info);
	vf->qvlist_info = NULL;
}

/**
 * i40e_config_iwarp_qvlist
 * @vf: pointer to the VF info
 * @qvlist_info: queue and vector list
 *
 * Return 0 on success or < 0 on error
 **/
static int i40e_config_iwarp_qvlist(struct i40e_vf *vf,
				    struct virtchnl_iwarp_qvlist_info *qvlist_info)
{
	struct i40e_pf *pf = vf->pf;
	struct i40e_hw *hw = &pf->hw;
	struct virtchnl_iwarp_qv_info *qv_info;
	u32 v_idx, i, reg_idx, reg;
	u32 next_q_idx, next_q_type;
	u32 msix_vf, size;

	size = sizeof(struct virtchnl_iwarp_qvlist_info) +
	       (sizeof(struct virtchnl_iwarp_qv_info) *
						(qvlist_info->num_vectors - 1));
	vf->qvlist_info = kzalloc(size, GFP_KERNEL);
	if (!vf->qvlist_info)
		return -ENOMEM;

	vf->qvlist_info->num_vectors = qvlist_info->num_vectors;

	msix_vf = pf->hw.func_caps.num_msix_vectors_vf;
	for (i = 0; i < qvlist_info->num_vectors; i++) {
		qv_info = &qvlist_info->qv_info[i];
		if (!qv_info)
			continue;
		v_idx = qv_info->v_idx;

		/* Validate vector id belongs to this vf */
		if (!i40e_vc_isvalid_vector_id(vf, v_idx))
			goto err;

		vf->qvlist_info->qv_info[i] = *qv_info;

		reg_idx = ((msix_vf - 1) * vf->vf_id) + (v_idx - 1);
		/* We might be sharing the interrupt, so get the first queue
		 * index and type, push it down the list by adding the new
		 * queue on top. Also link it with the new queue in CEQCTL.
		 */
		reg = rd32(hw, I40E_VPINT_LNKLSTN(reg_idx));
		next_q_idx = ((reg & I40E_VPINT_LNKLSTN_FIRSTQ_INDX_MASK) >>
				I40E_VPINT_LNKLSTN_FIRSTQ_INDX_SHIFT);
		next_q_type = ((reg & I40E_VPINT_LNKLSTN_FIRSTQ_TYPE_MASK) >>
				I40E_VPINT_LNKLSTN_FIRSTQ_TYPE_SHIFT);

		if (qv_info->ceq_idx != I40E_QUEUE_INVALID_IDX) {
			reg_idx = (msix_vf - 1) * vf->vf_id + qv_info->ceq_idx;
			reg = (I40E_VPINT_CEQCTL_CAUSE_ENA_MASK |
			(v_idx << I40E_VPINT_CEQCTL_MSIX_INDX_SHIFT) |
			(qv_info->itr_idx << I40E_VPINT_CEQCTL_ITR_INDX_SHIFT) |
			(next_q_type << I40E_VPINT_CEQCTL_NEXTQ_TYPE_SHIFT) |
			(next_q_idx << I40E_VPINT_CEQCTL_NEXTQ_INDX_SHIFT));
			wr32(hw, I40E_VPINT_CEQCTL(reg_idx), reg);

			reg_idx = ((msix_vf - 1) * vf->vf_id) + (v_idx - 1);
			reg = (qv_info->ceq_idx &
			       I40E_VPINT_LNKLSTN_FIRSTQ_INDX_MASK) |
			       (I40E_QUEUE_TYPE_PE_CEQ <<
			       I40E_VPINT_LNKLSTN_FIRSTQ_TYPE_SHIFT);
			wr32(hw, I40E_VPINT_LNKLSTN(reg_idx), reg);
		}

		if (qv_info->aeq_idx != I40E_QUEUE_INVALID_IDX) {
			reg = (I40E_VPINT_AEQCTL_CAUSE_ENA_MASK |
			(v_idx << I40E_VPINT_AEQCTL_MSIX_INDX_SHIFT) |
			(qv_info->itr_idx << I40E_VPINT_AEQCTL_ITR_INDX_SHIFT));

			wr32(hw, I40E_VPINT_AEQCTL(vf->vf_id), reg);
		}
	}

	return 0;
err:
	kfree(vf->qvlist_info);
	vf->qvlist_info = NULL;
	return -EINVAL;
}

/**
 * i40e_config_vsi_tx_queue
 * @vf: pointer to the VF info
 * @vsi_id: id of VSI as provided by the FW
 * @vsi_queue_id: vsi relative queue index
 * @info: config. info
 *
 * configure tx queue
 **/
static int i40e_config_vsi_tx_queue(struct i40e_vf *vf, u16 vsi_id,
				    u16 vsi_queue_id,
				    struct virtchnl_txq_info *info)
{
	struct i40e_pf *pf = vf->pf;
	struct i40e_hw *hw = &pf->hw;
	struct i40e_hmc_obj_txq tx_ctx;
	struct i40e_vsi *vsi;
	u16 pf_queue_id;
	u32 qtx_ctl;
	int ret = 0;

	if (!i40e_vc_isvalid_vsi_id(vf, info->vsi_id)) {
		ret = -ENOENT;
		goto error_context;
	}
	pf_queue_id = i40e_vc_get_pf_queue_id(vf, vsi_id, vsi_queue_id);
	vsi = i40e_find_vsi_from_id(pf, vsi_id);
	if (!vsi) {
		ret = -ENOENT;
		goto error_context;
	}

	/* clear the context structure first */
	memset(&tx_ctx, 0, sizeof(struct i40e_hmc_obj_txq));

	/* only set the required fields */
	tx_ctx.base = info->dma_ring_addr / 128;
	tx_ctx.qlen = info->ring_len;
	tx_ctx.rdylist = le16_to_cpu(vsi->info.qs_handle[0]);
	tx_ctx.rdylist_act = 0;
	tx_ctx.head_wb_ena = info->headwb_enabled;
	tx_ctx.head_wb_addr = info->dma_headwb_addr;

	/* clear the context in the HMC */
	ret = i40e_clear_lan_tx_queue_context(hw, pf_queue_id);
	if (ret) {
		dev_err(&pf->pdev->dev,
			"Failed to clear VF LAN Tx queue context %d, error: %d\n",
			pf_queue_id, ret);
		ret = -ENOENT;
		goto error_context;
	}

	/* set the context in the HMC */
	ret = i40e_set_lan_tx_queue_context(hw, pf_queue_id, &tx_ctx);
	if (ret) {
		dev_err(&pf->pdev->dev,
			"Failed to set VF LAN Tx queue context %d error: %d\n",
			pf_queue_id, ret);
		ret = -ENOENT;
		goto error_context;
	}

	/* associate this queue with the PCI VF function */
	qtx_ctl = I40E_QTX_CTL_VF_QUEUE;
	qtx_ctl |= ((hw->pf_id << I40E_QTX_CTL_PF_INDX_SHIFT)
		    & I40E_QTX_CTL_PF_INDX_MASK);
	qtx_ctl |= (((vf->vf_id + hw->func_caps.vf_base_id)
		     << I40E_QTX_CTL_VFVM_INDX_SHIFT)
		    & I40E_QTX_CTL_VFVM_INDX_MASK);
	wr32(hw, I40E_QTX_CTL(pf_queue_id), qtx_ctl);
	i40e_flush(hw);

error_context:
	return ret;
}

/**
 * i40e_config_vsi_rx_queue
 * @vf: pointer to the VF info
 * @vsi_id: id of VSI  as provided by the FW
 * @vsi_queue_id: vsi relative queue index
 * @info: config. info
 *
 * configure rx queue
 **/
static int i40e_config_vsi_rx_queue(struct i40e_vf *vf, u16 vsi_id,
				    u16 vsi_queue_id,
				    struct virtchnl_rxq_info *info)
{
	struct i40e_pf *pf = vf->pf;
	struct i40e_hw *hw = &pf->hw;
	struct i40e_hmc_obj_rxq rx_ctx;
	u16 pf_queue_id;
	int ret = 0;

	pf_queue_id = i40e_vc_get_pf_queue_id(vf, vsi_id, vsi_queue_id);

	/* clear the context structure first */
	memset(&rx_ctx, 0, sizeof(struct i40e_hmc_obj_rxq));

	/* only set the required fields */
	rx_ctx.base = info->dma_ring_addr / 128;
	rx_ctx.qlen = info->ring_len;

	if (info->splithdr_enabled) {
		rx_ctx.hsplit_0 = I40E_RX_SPLIT_L2      |
				  I40E_RX_SPLIT_IP      |
				  I40E_RX_SPLIT_TCP_UDP |
				  I40E_RX_SPLIT_SCTP;
		/* header length validation */
		if (info->hdr_size > ((2 * 1024) - 64)) {
			ret = -EINVAL;
			goto error_param;
		}
		rx_ctx.hbuff = info->hdr_size >> I40E_RXQ_CTX_HBUFF_SHIFT;

		/* set split mode 10b */
		rx_ctx.dtype = I40E_RX_DTYPE_HEADER_SPLIT;
	}

	/* databuffer length validation */
	if (info->databuffer_size > ((16 * 1024) - 128)) {
		ret = -EINVAL;
		goto error_param;
	}
	rx_ctx.dbuff = info->databuffer_size >> I40E_RXQ_CTX_DBUFF_SHIFT;

	/* max pkt. length validation */
	if (info->max_pkt_size >= (16 * 1024) || info->max_pkt_size < 64) {
		ret = -EINVAL;
		goto error_param;
	}
	rx_ctx.rxmax = info->max_pkt_size;

	/* enable 32bytes desc always */
	rx_ctx.dsize = 1;

	/* default values */
	rx_ctx.lrxqthresh = 1;
	rx_ctx.crcstrip = 1;
	rx_ctx.prefena = 1;
	rx_ctx.l2tsel = 1;

	/* clear the context in the HMC */
	ret = i40e_clear_lan_rx_queue_context(hw, pf_queue_id);
	if (ret) {
		dev_err(&pf->pdev->dev,
			"Failed to clear VF LAN Rx queue context %d, error: %d\n",
			pf_queue_id, ret);
		ret = -ENOENT;
		goto error_param;
	}

	/* set the context in the HMC */
	ret = i40e_set_lan_rx_queue_context(hw, pf_queue_id, &rx_ctx);
	if (ret) {
		dev_err(&pf->pdev->dev,
			"Failed to set VF LAN Rx queue context %d error: %d\n",
			pf_queue_id, ret);
		ret = -ENOENT;
		goto error_param;
	}

error_param:
	return ret;
}

/**
 * i40e_alloc_vsi_res
 * @vf: pointer to the VF info
 * @type: type of VSI to allocate
 *
 * alloc VF vsi context & resources
 **/
static int i40e_alloc_vsi_res(struct i40e_vf *vf, enum i40e_vsi_type type)
{
	struct i40e_mac_filter *f = NULL;
	struct i40e_pf *pf = vf->pf;
	struct i40e_vsi *vsi;
	int ret = 0;

	vsi = i40e_vsi_setup(pf, type, pf->vsi[pf->lan_vsi]->seid, vf->vf_id);

	if (!vsi) {
		dev_err(&pf->pdev->dev,
			"add vsi failed for VF %d, aq_err %d\n",
			vf->vf_id, pf->hw.aq.asq_last_status);
		ret = -ENOENT;
		goto error_alloc_vsi_res;
	}
	if (type == I40E_VSI_SRIOV) {
		u64 hena = i40e_pf_get_default_rss_hena(pf);
		u8 broadcast[ETH_ALEN];

		vf->lan_vsi_idx = vsi->idx;
		vf->lan_vsi_id = vsi->id;
		/* If the port VLAN has been configured and then the
		 * VF driver was removed then the VSI port VLAN
		 * configuration was destroyed.  Check if there is
		 * a port VLAN and restore the VSI configuration if
		 * needed.
		 */
		if (vf->port_vlan_id)
			i40e_vsi_add_pvid(vsi, vf->port_vlan_id);

		spin_lock_bh(&vsi->mac_filter_hash_lock);
		if (is_valid_ether_addr(vf->default_lan_addr.addr)) {
			f = i40e_add_mac_filter(vsi,
						vf->default_lan_addr.addr);
			if (!f)
				dev_info(&pf->pdev->dev,
					 "Could not add MAC filter %pM for VF %d\n",
					vf->default_lan_addr.addr, vf->vf_id);
		}
		eth_broadcast_addr(broadcast);
		f = i40e_add_mac_filter(vsi, broadcast);
		if (!f)
			dev_info(&pf->pdev->dev,
				 "Could not allocate VF broadcast filter\n");
		spin_unlock_bh(&vsi->mac_filter_hash_lock);
		wr32(&pf->hw, I40E_VFQF_HENA1(0, vf->vf_id), (u32)hena);
		wr32(&pf->hw, I40E_VFQF_HENA1(1, vf->vf_id), (u32)(hena >> 32));
	}

	/* program mac filter */
	ret = i40e_sync_vsi_filters(vsi);
	if (ret)
		dev_err(&pf->pdev->dev, "Unable to program ucast filters\n");

	/* Set VF bandwidth if specified */
	if (vf->tx_rate) {
		ret = i40e_aq_config_vsi_bw_limit(&pf->hw, vsi->seid,
						  vf->tx_rate / 50, 0, NULL);
		if (ret)
			dev_err(&pf->pdev->dev, "Unable to set tx rate, VF %d, error code %d.\n",
				vf->vf_id, ret);
	}

error_alloc_vsi_res:
	return ret;
}

/**
 * i40e_enable_vf_mappings
 * @vf: pointer to the VF info
 *
 * enable VF mappings
 **/
static void i40e_enable_vf_mappings(struct i40e_vf *vf)
{
	struct i40e_pf *pf = vf->pf;
	struct i40e_hw *hw = &pf->hw;
	u32 reg, total_queue_pairs = 0;
	int j;

	/* Tell the hardware we're using noncontiguous mapping. HW requires
	 * that VF queues be mapped using this method, even when they are
	 * contiguous in real life
	 */
	i40e_write_rx_ctl(hw, I40E_VSILAN_QBASE(vf->lan_vsi_id),
			  I40E_VSILAN_QBASE_VSIQTABLE_ENA_MASK);

	/* enable VF vplan_qtable mappings */
	reg = I40E_VPLAN_MAPENA_TXRX_ENA_MASK;
	wr32(hw, I40E_VPLAN_MAPENA(vf->vf_id), reg);

	/* map PF queues to VF queues */
	for (j = 0; j < pf->vsi[vf->lan_vsi_idx]->alloc_queue_pairs; j++) {
		u16 qid = i40e_vc_get_pf_queue_id(vf, vf->lan_vsi_id, j);

		reg = (qid & I40E_VPLAN_QTABLE_QINDEX_MASK);
		wr32(hw, I40E_VPLAN_QTABLE(total_queue_pairs, vf->vf_id), reg);
		total_queue_pairs++;
	}

	/* map PF queues to VSI */
	for (j = 0; j < 7; j++) {
		if (j * 2 >= pf->vsi[vf->lan_vsi_idx]->alloc_queue_pairs) {
			reg = 0x07FF07FF;	/* unused */
		} else {
			u16 qid = i40e_vc_get_pf_queue_id(vf, vf->lan_vsi_id,
							  j * 2);
			reg = qid;
			qid = i40e_vc_get_pf_queue_id(vf, vf->lan_vsi_id,
						      (j * 2) + 1);
			reg |= qid << 16;
		}
		i40e_write_rx_ctl(hw, I40E_VSILAN_QTABLE(j, vf->lan_vsi_id),
				  reg);
	}

	i40e_flush(hw);
}

/**
 * i40e_disable_vf_mappings
 * @vf: pointer to the VF info
 *
 * disable VF mappings
 **/
static void i40e_disable_vf_mappings(struct i40e_vf *vf)
{
	struct i40e_pf *pf = vf->pf;
	struct i40e_hw *hw = &pf->hw;
	int i;

	/* disable qp mappings */
	wr32(hw, I40E_VPLAN_MAPENA(vf->vf_id), 0);
	for (i = 0; i < I40E_MAX_VSI_QP; i++)
		wr32(hw, I40E_VPLAN_QTABLE(i, vf->vf_id),
		     I40E_QUEUE_END_OF_LIST);
	i40e_flush(hw);
}

/**
 * i40e_free_vf_res
 * @vf: pointer to the VF info
 *
 * free VF resources
 **/
static void i40e_free_vf_res(struct i40e_vf *vf)
{
	struct i40e_pf *pf = vf->pf;
	struct i40e_hw *hw = &pf->hw;
	u32 reg_idx, reg;
	int i, msix_vf;

	/* Start by disabling VF's configuration API to prevent the OS from
	 * accessing the VF's VSI after it's freed / invalidated.
	 */
	clear_bit(I40E_VF_STATE_INIT, &vf->vf_states);

	/* It's possible the VF had requeuested more queues than the default so
	 * do the accounting here when we're about to free them.
	 */
	if (vf->num_queue_pairs > I40E_DEFAULT_QUEUES_PER_VF) {
		pf->queues_left += vf->num_queue_pairs -
				   I40E_DEFAULT_QUEUES_PER_VF;
	}

	/* free vsi & disconnect it from the parent uplink */
	if (vf->lan_vsi_idx) {
		i40e_vsi_release(pf->vsi[vf->lan_vsi_idx]);
		vf->lan_vsi_idx = 0;
		vf->lan_vsi_id = 0;
		vf->num_mac = 0;
	}
	msix_vf = pf->hw.func_caps.num_msix_vectors_vf;

	/* disable interrupts so the VF starts in a known state */
	for (i = 0; i < msix_vf; i++) {
		/* format is same for both registers */
		if (0 == i)
			reg_idx = I40E_VFINT_DYN_CTL0(vf->vf_id);
		else
			reg_idx = I40E_VFINT_DYN_CTLN(((msix_vf - 1) *
						      (vf->vf_id))
						     + (i - 1));
		wr32(hw, reg_idx, I40E_VFINT_DYN_CTLN_CLEARPBA_MASK);
		i40e_flush(hw);
	}

	/* clear the irq settings */
	for (i = 0; i < msix_vf; i++) {
		/* format is same for both registers */
		if (0 == i)
			reg_idx = I40E_VPINT_LNKLST0(vf->vf_id);
		else
			reg_idx = I40E_VPINT_LNKLSTN(((msix_vf - 1) *
						      (vf->vf_id))
						     + (i - 1));
		reg = (I40E_VPINT_LNKLSTN_FIRSTQ_TYPE_MASK |
		       I40E_VPINT_LNKLSTN_FIRSTQ_INDX_MASK);
		wr32(hw, reg_idx, reg);
		i40e_flush(hw);
	}
	/* reset some of the state variables keeping track of the resources */
	vf->num_queue_pairs = 0;
	clear_bit(I40E_VF_STATE_MC_PROMISC, &vf->vf_states);
	clear_bit(I40E_VF_STATE_UC_PROMISC, &vf->vf_states);
}

/**
 * i40e_alloc_vf_res
 * @vf: pointer to the VF info
 *
 * allocate VF resources
 **/
static int i40e_alloc_vf_res(struct i40e_vf *vf)
{
	struct i40e_pf *pf = vf->pf;
	int total_queue_pairs = 0;
	int ret;

	if (vf->num_req_queues &&
	    vf->num_req_queues <= pf->queues_left + I40E_DEFAULT_QUEUES_PER_VF)
		pf->num_vf_qps = vf->num_req_queues;
	else
		pf->num_vf_qps = I40E_DEFAULT_QUEUES_PER_VF;

	/* allocate hw vsi context & associated resources */
	ret = i40e_alloc_vsi_res(vf, I40E_VSI_SRIOV);
	if (ret)
		goto error_alloc;
	total_queue_pairs += pf->vsi[vf->lan_vsi_idx]->alloc_queue_pairs;

	/* We account for each VF to get a default number of queue pairs.  If
	 * the VF has now requested more, we need to account for that to make
	 * certain we never request more queues than we actually have left in
	 * HW.
	 */
	if (total_queue_pairs > I40E_DEFAULT_QUEUES_PER_VF)
		pf->queues_left -=
			total_queue_pairs - I40E_DEFAULT_QUEUES_PER_VF;

	if (vf->trusted)
		set_bit(I40E_VIRTCHNL_VF_CAP_PRIVILEGE, &vf->vf_caps);
	else
		clear_bit(I40E_VIRTCHNL_VF_CAP_PRIVILEGE, &vf->vf_caps);

	/* store the total qps number for the runtime
	 * VF req validation
	 */
	vf->num_queue_pairs = total_queue_pairs;

	/* VF is now completely initialized */
	set_bit(I40E_VF_STATE_INIT, &vf->vf_states);

error_alloc:
	if (ret)
		i40e_free_vf_res(vf);

	return ret;
}

#define VF_DEVICE_STATUS 0xAA
#define VF_TRANS_PENDING_MASK 0x20
/**
 * i40e_quiesce_vf_pci
 * @vf: pointer to the VF structure
 *
 * Wait for VF PCI transactions to be cleared after reset. Returns -EIO
 * if the transactions never clear.
 **/
static int i40e_quiesce_vf_pci(struct i40e_vf *vf)
{
	struct i40e_pf *pf = vf->pf;
	struct i40e_hw *hw = &pf->hw;
	int vf_abs_id, i;
	u32 reg;

	vf_abs_id = vf->vf_id + hw->func_caps.vf_base_id;

	wr32(hw, I40E_PF_PCI_CIAA,
	     VF_DEVICE_STATUS | (vf_abs_id << I40E_PF_PCI_CIAA_VF_NUM_SHIFT));
	for (i = 0; i < 100; i++) {
		reg = rd32(hw, I40E_PF_PCI_CIAD);
		if ((reg & VF_TRANS_PENDING_MASK) == 0)
			return 0;
		udelay(1);
	}
	return -EIO;
}

/**
 * i40e_trigger_vf_reset
 * @vf: pointer to the VF structure
 * @flr: VFLR was issued or not
 *
 * Trigger hardware to start a reset for a particular VF. Expects the caller
 * to wait the proper amount of time to allow hardware to reset the VF before
 * it cleans up and restores VF functionality.
 **/
static void i40e_trigger_vf_reset(struct i40e_vf *vf, bool flr)
{
	struct i40e_pf *pf = vf->pf;
	struct i40e_hw *hw = &pf->hw;
	u32 reg, reg_idx, bit_idx;

	/* warn the VF */
	clear_bit(I40E_VF_STATE_ACTIVE, &vf->vf_states);

	/* Disable VF's configuration API during reset. The flag is re-enabled
	 * in i40e_alloc_vf_res(), when it's safe again to access VF's VSI.
	 * It's normally disabled in i40e_free_vf_res(), but it's safer
	 * to do it earlier to give some time to finish to any VF config
	 * functions that may still be running at this point.
	 */
	clear_bit(I40E_VF_STATE_INIT, &vf->vf_states);

	/* In the case of a VFLR, the HW has already reset the VF and we
	 * just need to clean up, so don't hit the VFRTRIG register.
	 */
	if (!flr) {
		/* reset VF using VPGEN_VFRTRIG reg */
		reg = rd32(hw, I40E_VPGEN_VFRTRIG(vf->vf_id));
		reg |= I40E_VPGEN_VFRTRIG_VFSWR_MASK;
		wr32(hw, I40E_VPGEN_VFRTRIG(vf->vf_id), reg);
		i40e_flush(hw);
	}
	/* clear the VFLR bit in GLGEN_VFLRSTAT */
	reg_idx = (hw->func_caps.vf_base_id + vf->vf_id) / 32;
	bit_idx = (hw->func_caps.vf_base_id + vf->vf_id) % 32;
	wr32(hw, I40E_GLGEN_VFLRSTAT(reg_idx), BIT(bit_idx));
	i40e_flush(hw);

	if (i40e_quiesce_vf_pci(vf))
		dev_err(&pf->pdev->dev, "VF %d PCI transactions stuck\n",
			vf->vf_id);
}

/**
 * i40e_cleanup_reset_vf
 * @vf: pointer to the VF structure
 *
 * Cleanup a VF after the hardware reset is finished. Expects the caller to
 * have verified whether the reset is finished properly, and ensure the
 * minimum amount of wait time has passed.
 **/
static void i40e_cleanup_reset_vf(struct i40e_vf *vf)
{
	struct i40e_pf *pf = vf->pf;
	struct i40e_hw *hw = &pf->hw;
	u32 reg;

	/* free VF resources to begin resetting the VSI state */
	i40e_free_vf_res(vf);

	/* Enable hardware by clearing the reset bit in the VPGEN_VFRTRIG reg.
	 * By doing this we allow HW to access VF memory at any point. If we
	 * did it any sooner, HW could access memory while it was being freed
	 * in i40e_free_vf_res(), causing an IOMMU fault.
	 *
	 * On the other hand, this needs to be done ASAP, because the VF driver
	 * is waiting for this to happen and may report a timeout. It's
	 * harmless, but it gets logged into Guest OS kernel log, so best avoid
	 * it.
	 */
	reg = rd32(hw, I40E_VPGEN_VFRTRIG(vf->vf_id));
	reg &= ~I40E_VPGEN_VFRTRIG_VFSWR_MASK;
	wr32(hw, I40E_VPGEN_VFRTRIG(vf->vf_id), reg);

	/* reallocate VF resources to finish resetting the VSI state */
	if (!i40e_alloc_vf_res(vf)) {
		int abs_vf_id = vf->vf_id + hw->func_caps.vf_base_id;
		i40e_enable_vf_mappings(vf);
		set_bit(I40E_VF_STATE_ACTIVE, &vf->vf_states);
		clear_bit(I40E_VF_STATE_DISABLED, &vf->vf_states);
		/* Do not notify the client during VF init */
		if (!test_and_clear_bit(I40E_VF_STATE_PRE_ENABLE,
					&vf->vf_states))
			i40e_notify_client_of_vf_reset(pf, abs_vf_id);
		vf->num_vlan = 0;
	}

	/* Tell the VF driver the reset is done. This needs to be done only
	 * after VF has been fully initialized, because the VF driver may
	 * request resources immediately after setting this flag.
	 */
	wr32(hw, I40E_VFGEN_RSTAT1(vf->vf_id), VIRTCHNL_VFR_VFACTIVE);
}

/**
 * i40e_reset_vf
 * @vf: pointer to the VF structure
 * @flr: VFLR was issued or not
 *
 * Returns true if the VF is reset, false otherwise.
 **/
bool i40e_reset_vf(struct i40e_vf *vf, bool flr)
{
	struct i40e_pf *pf = vf->pf;
	struct i40e_hw *hw = &pf->hw;
	bool rsd = false;
	u32 reg;
	int i;

	/* If the VFs have been disabled, this means something else is
	 * resetting the VF, so we shouldn't continue.
	 */
	if (test_and_set_bit(__I40E_VF_DISABLE, pf->state))
		return false;

	i40e_trigger_vf_reset(vf, flr);

	/* poll VPGEN_VFRSTAT reg to make sure
	 * that reset is complete
	 */
	for (i = 0; i < 10; i++) {
		/* VF reset requires driver to first reset the VF and then
		 * poll the status register to make sure that the reset
		 * completed successfully. Due to internal HW FIFO flushes,
		 * we must wait 10ms before the register will be valid.
		 */
		usleep_range(10000, 20000);
		reg = rd32(hw, I40E_VPGEN_VFRSTAT(vf->vf_id));
		if (reg & I40E_VPGEN_VFRSTAT_VFRD_MASK) {
			rsd = true;
			break;
		}
	}

	if (flr)
		usleep_range(10000, 20000);

	if (!rsd)
		dev_err(&pf->pdev->dev, "VF reset check timeout on VF %d\n",
			vf->vf_id);
	usleep_range(10000, 20000);

	/* On initial reset, we don't have any queues to disable */
	if (vf->lan_vsi_idx != 0)
		i40e_vsi_stop_rings(pf->vsi[vf->lan_vsi_idx]);

	i40e_cleanup_reset_vf(vf);

	i40e_flush(hw);
	clear_bit(__I40E_VF_DISABLE, pf->state);

	return true;
}

/**
 * i40e_reset_all_vfs
 * @pf: pointer to the PF structure
 * @flr: VFLR was issued or not
 *
 * Reset all allocated VFs in one go. First, tell the hardware to reset each
 * VF, then do all the waiting in one chunk, and finally finish restoring each
 * VF after the wait. This is useful during PF routines which need to reset
 * all VFs, as otherwise it must perform these resets in a serialized fashion.
 *
 * Returns true if any VFs were reset, and false otherwise.
 **/
bool i40e_reset_all_vfs(struct i40e_pf *pf, bool flr)
{
	struct i40e_hw *hw = &pf->hw;
	struct i40e_vf *vf;
	int i, v;
	u32 reg;

	/* If we don't have any VFs, then there is nothing to reset */
	if (!pf->num_alloc_vfs)
		return false;

	/* If VFs have been disabled, there is no need to reset */
	if (test_and_set_bit(__I40E_VF_DISABLE, pf->state))
		return false;

	/* Begin reset on all VFs at once */
	for (v = 0; v < pf->num_alloc_vfs; v++)
		i40e_trigger_vf_reset(&pf->vf[v], flr);

	/* HW requires some time to make sure it can flush the FIFO for a VF
	 * when it resets it. Poll the VPGEN_VFRSTAT register for each VF in
	 * sequence to make sure that it has completed. We'll keep track of
	 * the VFs using a simple iterator that increments once that VF has
	 * finished resetting.
	 */
	for (i = 0, v = 0; i < 10 && v < pf->num_alloc_vfs; i++) {
		usleep_range(10000, 20000);

		/* Check each VF in sequence, beginning with the VF to fail
		 * the previous check.
		 */
		while (v < pf->num_alloc_vfs) {
			vf = &pf->vf[v];
			reg = rd32(hw, I40E_VPGEN_VFRSTAT(vf->vf_id));
			if (!(reg & I40E_VPGEN_VFRSTAT_VFRD_MASK))
				break;

			/* If the current VF has finished resetting, move on
			 * to the next VF in sequence.
			 */
			v++;
		}
	}

	if (flr)
		usleep_range(10000, 20000);

	/* Display a warning if at least one VF didn't manage to reset in
	 * time, but continue on with the operation.
	 */
	if (v < pf->num_alloc_vfs)
		dev_err(&pf->pdev->dev, "VF reset check timeout on VF %d\n",
			pf->vf[v].vf_id);
	usleep_range(10000, 20000);

	/* Begin disabling all the rings associated with VFs, but do not wait
	 * between each VF.
	 */
	for (v = 0; v < pf->num_alloc_vfs; v++) {
		/* On initial reset, we don't have any queues to disable */
		if (pf->vf[v].lan_vsi_idx == 0)
			continue;

		i40e_vsi_stop_rings_no_wait(pf->vsi[pf->vf[v].lan_vsi_idx]);
	}

	/* Now that we've notified HW to disable all of the VF rings, wait
	 * until they finish.
	 */
	for (v = 0; v < pf->num_alloc_vfs; v++) {
		/* On initial reset, we don't have any queues to disable */
		if (pf->vf[v].lan_vsi_idx == 0)
			continue;

		i40e_vsi_wait_queues_disabled(pf->vsi[pf->vf[v].lan_vsi_idx]);
	}

	/* Hw may need up to 50ms to finish disabling the RX queues. We
	 * minimize the wait by delaying only once for all VFs.
	 */
	mdelay(50);

	/* Finish the reset on each VF */
	for (v = 0; v < pf->num_alloc_vfs; v++)
		i40e_cleanup_reset_vf(&pf->vf[v]);

	i40e_flush(hw);
	clear_bit(__I40E_VF_DISABLE, pf->state);

	return true;
}

/**
 * i40e_free_vfs
 * @pf: pointer to the PF structure
 *
 * free VF resources
 **/
void i40e_free_vfs(struct i40e_pf *pf)
{
	struct i40e_hw *hw = &pf->hw;
	u32 reg_idx, bit_idx;
	int i, tmp, vf_id;

	if (!pf->vf)
		return;
	while (test_and_set_bit(__I40E_VF_DISABLE, pf->state))
		usleep_range(1000, 2000);

	i40e_notify_client_of_vf_enable(pf, 0);

	/* Amortize wait time by stopping all VFs at the same time */
	for (i = 0; i < pf->num_alloc_vfs; i++) {
		if (test_bit(I40E_VF_STATE_INIT, &pf->vf[i].vf_states))
			continue;

		i40e_vsi_stop_rings_no_wait(pf->vsi[pf->vf[i].lan_vsi_idx]);
	}

	for (i = 0; i < pf->num_alloc_vfs; i++) {
		if (test_bit(I40E_VF_STATE_INIT, &pf->vf[i].vf_states))
			continue;

		i40e_vsi_wait_queues_disabled(pf->vsi[pf->vf[i].lan_vsi_idx]);
	}

	/* Disable IOV before freeing resources. This lets any VF drivers
	 * running in the host get themselves cleaned up before we yank
	 * the carpet out from underneath their feet.
	 */
	if (!pci_vfs_assigned(pf->pdev))
		pci_disable_sriov(pf->pdev);
	else
		dev_warn(&pf->pdev->dev, "VFs are assigned - not disabling SR-IOV\n");

	/* free up VF resources */
	tmp = pf->num_alloc_vfs;
	pf->num_alloc_vfs = 0;
	for (i = 0; i < tmp; i++) {
		if (test_bit(I40E_VF_STATE_INIT, &pf->vf[i].vf_states))
			i40e_free_vf_res(&pf->vf[i]);
		/* disable qp mappings */
		i40e_disable_vf_mappings(&pf->vf[i]);
	}

	kfree(pf->vf);
	pf->vf = NULL;

	/* This check is for when the driver is unloaded while VFs are
	 * assigned. Setting the number of VFs to 0 through sysfs is caught
	 * before this function ever gets called.
	 */
	if (!pci_vfs_assigned(pf->pdev)) {
		/* Acknowledge VFLR for all VFS. Without this, VFs will fail to
		 * work correctly when SR-IOV gets re-enabled.
		 */
		for (vf_id = 0; vf_id < tmp; vf_id++) {
			reg_idx = (hw->func_caps.vf_base_id + vf_id) / 32;
			bit_idx = (hw->func_caps.vf_base_id + vf_id) % 32;
			wr32(hw, I40E_GLGEN_VFLRSTAT(reg_idx), BIT(bit_idx));
		}
	}
	clear_bit(__I40E_VF_DISABLE, pf->state);
}

#ifdef CONFIG_PCI_IOV
/**
 * i40e_alloc_vfs
 * @pf: pointer to the PF structure
 * @num_alloc_vfs: number of VFs to allocate
 *
 * allocate VF resources
 **/
int i40e_alloc_vfs(struct i40e_pf *pf, u16 num_alloc_vfs)
{
	struct i40e_vf *vfs;
	int i, ret = 0;

	/* Disable interrupt 0 so we don't try to handle the VFLR. */
	i40e_irq_dynamic_disable_icr0(pf);

	/* Check to see if we're just allocating resources for extant VFs */
	if (pci_num_vf(pf->pdev) != num_alloc_vfs) {
		ret = pci_enable_sriov(pf->pdev, num_alloc_vfs);
		if (ret) {
			pf->flags &= ~I40E_FLAG_VEB_MODE_ENABLED;
			pf->num_alloc_vfs = 0;
			goto err_iov;
		}
	}
	/* allocate memory */
	vfs = kcalloc(num_alloc_vfs, sizeof(struct i40e_vf), GFP_KERNEL);
	if (!vfs) {
		ret = -ENOMEM;
		goto err_alloc;
	}
	pf->vf = vfs;

	/* apply default profile */
	for (i = 0; i < num_alloc_vfs; i++) {
		vfs[i].pf = pf;
		vfs[i].parent_type = I40E_SWITCH_ELEMENT_TYPE_VEB;
		vfs[i].vf_id = i;

		/* assign default capabilities */
		set_bit(I40E_VIRTCHNL_VF_CAP_L2, &vfs[i].vf_caps);
		vfs[i].spoofchk = true;

		set_bit(I40E_VF_STATE_PRE_ENABLE, &vfs[i].vf_states);

	}
	pf->num_alloc_vfs = num_alloc_vfs;

	/* VF resources get allocated during reset */
	i40e_reset_all_vfs(pf, false);

	i40e_notify_client_of_vf_enable(pf, num_alloc_vfs);

err_alloc:
	if (ret)
		i40e_free_vfs(pf);
err_iov:
	/* Re-enable interrupt 0. */
	i40e_irq_dynamic_enable_icr0(pf);
	return ret;
}

#endif
/**
 * i40e_pci_sriov_enable
 * @pdev: pointer to a pci_dev structure
 * @num_vfs: number of VFs to allocate
 *
 * Enable or change the number of VFs
 **/
static int i40e_pci_sriov_enable(struct pci_dev *pdev, int num_vfs)
{
#ifdef CONFIG_PCI_IOV
	struct i40e_pf *pf = pci_get_drvdata(pdev);
	int pre_existing_vfs = pci_num_vf(pdev);
	int err = 0;

	if (test_bit(__I40E_TESTING, pf->state)) {
		dev_warn(&pdev->dev,
			 "Cannot enable SR-IOV virtual functions while the device is undergoing diagnostic testing\n");
		err = -EPERM;
		goto err_out;
	}

	if (pre_existing_vfs && pre_existing_vfs != num_vfs)
		i40e_free_vfs(pf);
	else if (pre_existing_vfs && pre_existing_vfs == num_vfs)
		goto out;

	if (num_vfs > pf->num_req_vfs) {
		dev_warn(&pdev->dev, "Unable to enable %d VFs. Limited to %d VFs due to device resource constraints.\n",
			 num_vfs, pf->num_req_vfs);
		err = -EPERM;
		goto err_out;
	}

	dev_info(&pdev->dev, "Allocating %d VFs.\n", num_vfs);
	err = i40e_alloc_vfs(pf, num_vfs);
	if (err) {
		dev_warn(&pdev->dev, "Failed to enable SR-IOV: %d\n", err);
		goto err_out;
	}

out:
	return num_vfs;

err_out:
	return err;
#endif
	return 0;
}

/**
 * i40e_pci_sriov_configure
 * @pdev: pointer to a pci_dev structure
 * @num_vfs: number of VFs to allocate
 *
 * Enable or change the number of VFs. Called when the user updates the number
 * of VFs in sysfs.
 **/
int i40e_pci_sriov_configure(struct pci_dev *pdev, int num_vfs)
{
	struct i40e_pf *pf = pci_get_drvdata(pdev);

	if (num_vfs) {
		if (!(pf->flags & I40E_FLAG_VEB_MODE_ENABLED)) {
			pf->flags |= I40E_FLAG_VEB_MODE_ENABLED;
			i40e_do_reset_safe(pf, I40E_PF_RESET_FLAG);
		}
		return i40e_pci_sriov_enable(pdev, num_vfs);
	}

	if (!pci_vfs_assigned(pf->pdev)) {
		i40e_free_vfs(pf);
		pf->flags &= ~I40E_FLAG_VEB_MODE_ENABLED;
		i40e_do_reset_safe(pf, I40E_PF_RESET_FLAG);
	} else {
		dev_warn(&pdev->dev, "Unable to free VFs because some are assigned to VMs.\n");
		return -EINVAL;
	}
	return 0;
}

/***********************virtual channel routines******************/

/**
 * i40e_vc_send_msg_to_vf
 * @vf: pointer to the VF info
 * @v_opcode: virtual channel opcode
 * @v_retval: virtual channel return value
 * @msg: pointer to the msg buffer
 * @msglen: msg length
 *
 * send msg to VF
 **/
static int i40e_vc_send_msg_to_vf(struct i40e_vf *vf, u32 v_opcode,
				  u32 v_retval, u8 *msg, u16 msglen)
{
	struct i40e_pf *pf;
	struct i40e_hw *hw;
	int abs_vf_id;
	i40e_status aq_ret;

	/* validate the request */
	if (!vf || vf->vf_id >= vf->pf->num_alloc_vfs)
		return -EINVAL;

	pf = vf->pf;
	hw = &pf->hw;
	abs_vf_id = vf->vf_id + hw->func_caps.vf_base_id;

	/* single place to detect unsuccessful return values */
	if (v_retval) {
		vf->num_invalid_msgs++;
		dev_info(&pf->pdev->dev, "VF %d failed opcode %d, retval: %d\n",
			 vf->vf_id, v_opcode, v_retval);
		if (vf->num_invalid_msgs >
		    I40E_DEFAULT_NUM_INVALID_MSGS_ALLOWED) {
			dev_err(&pf->pdev->dev,
				"Number of invalid messages exceeded for VF %d\n",
				vf->vf_id);
			dev_err(&pf->pdev->dev, "Use PF Control I/F to enable the VF\n");
			set_bit(I40E_VF_STATE_DISABLED, &vf->vf_states);
		}
	} else {
		vf->num_valid_msgs++;
		/* reset the invalid counter, if a valid message is received. */
		vf->num_invalid_msgs = 0;
	}

	aq_ret = i40e_aq_send_msg_to_vf(hw, abs_vf_id,	v_opcode, v_retval,
					msg, msglen, NULL);
	if (aq_ret) {
		dev_info(&pf->pdev->dev,
			 "Unable to send the message to VF %d aq_err %d\n",
			 vf->vf_id, pf->hw.aq.asq_last_status);
		return -EIO;
	}

	return 0;
}

/**
 * i40e_vc_send_resp_to_vf
 * @vf: pointer to the VF info
 * @opcode: operation code
 * @retval: return value
 *
 * send resp msg to VF
 **/
static int i40e_vc_send_resp_to_vf(struct i40e_vf *vf,
				   enum virtchnl_ops opcode,
				   i40e_status retval)
{
	return i40e_vc_send_msg_to_vf(vf, opcode, retval, NULL, 0);
}

/**
 * i40e_vc_get_version_msg
 * @vf: pointer to the VF info
 *
 * called from the VF to request the API version used by the PF
 **/
static int i40e_vc_get_version_msg(struct i40e_vf *vf, u8 *msg)
{
	struct virtchnl_version_info info = {
		VIRTCHNL_VERSION_MAJOR, VIRTCHNL_VERSION_MINOR
	};

	vf->vf_ver = *(struct virtchnl_version_info *)msg;
	/* VFs running the 1.0 API expect to get 1.0 back or they will cry. */
	if (VF_IS_V10(&vf->vf_ver))
		info.minor = VIRTCHNL_VERSION_MINOR_NO_VF_CAPS;
	return i40e_vc_send_msg_to_vf(vf, VIRTCHNL_OP_VERSION,
				      I40E_SUCCESS, (u8 *)&info,
				      sizeof(struct virtchnl_version_info));
}

/**
 * i40e_vc_get_vf_resources_msg
 * @vf: pointer to the VF info
 * @msg: pointer to the msg buffer
 * @msglen: msg length
 *
 * called from the VF to request its resources
 **/
static int i40e_vc_get_vf_resources_msg(struct i40e_vf *vf, u8 *msg)
{
	struct virtchnl_vf_resource *vfres = NULL;
	struct i40e_pf *pf = vf->pf;
	i40e_status aq_ret = 0;
	struct i40e_vsi *vsi;
	int num_vsis = 1;
	int len = 0;
	int ret;

	if (!test_bit(I40E_VF_STATE_INIT, &vf->vf_states)) {
		aq_ret = I40E_ERR_PARAM;
		goto err;
	}

	len = (sizeof(struct virtchnl_vf_resource) +
	       sizeof(struct virtchnl_vsi_resource) * num_vsis);

	vfres = kzalloc(len, GFP_KERNEL);
	if (!vfres) {
		aq_ret = I40E_ERR_NO_MEMORY;
		len = 0;
		goto err;
	}
	if (VF_IS_V11(&vf->vf_ver))
		vf->driver_caps = *(u32 *)msg;
	else
		vf->driver_caps = VIRTCHNL_VF_OFFLOAD_L2 |
				  VIRTCHNL_VF_OFFLOAD_RSS_REG |
				  VIRTCHNL_VF_OFFLOAD_VLAN;

	vfres->vf_cap_flags = VIRTCHNL_VF_OFFLOAD_L2;
	vsi = pf->vsi[vf->lan_vsi_idx];
	if (!vsi->info.pvid)
		vfres->vf_cap_flags |= VIRTCHNL_VF_OFFLOAD_VLAN;

	if (i40e_vf_client_capable(pf, vf->vf_id) &&
	    (vf->driver_caps & VIRTCHNL_VF_OFFLOAD_IWARP)) {
		vfres->vf_cap_flags |= VIRTCHNL_VF_OFFLOAD_IWARP;
		set_bit(I40E_VF_STATE_IWARPENA, &vf->vf_states);
	} else {
		clear_bit(I40E_VF_STATE_IWARPENA, &vf->vf_states);
	}

	if (vf->driver_caps & VIRTCHNL_VF_OFFLOAD_RSS_PF) {
		vfres->vf_cap_flags |= VIRTCHNL_VF_OFFLOAD_RSS_PF;
	} else {
		if ((pf->hw_features & I40E_HW_RSS_AQ_CAPABLE) &&
		    (vf->driver_caps & VIRTCHNL_VF_OFFLOAD_RSS_AQ))
			vfres->vf_cap_flags |= VIRTCHNL_VF_OFFLOAD_RSS_AQ;
		else
			vfres->vf_cap_flags |= VIRTCHNL_VF_OFFLOAD_RSS_REG;
	}

	if (pf->hw_features & I40E_HW_MULTIPLE_TCP_UDP_RSS_PCTYPE) {
		if (vf->driver_caps & VIRTCHNL_VF_OFFLOAD_RSS_PCTYPE_V2)
			vfres->vf_cap_flags |=
				VIRTCHNL_VF_OFFLOAD_RSS_PCTYPE_V2;
	}

	if (vf->driver_caps & VIRTCHNL_VF_OFFLOAD_ENCAP)
		vfres->vf_cap_flags |= VIRTCHNL_VF_OFFLOAD_ENCAP;

	if ((pf->hw_features & I40E_HW_OUTER_UDP_CSUM_CAPABLE) &&
	    (vf->driver_caps & VIRTCHNL_VF_OFFLOAD_ENCAP_CSUM))
		vfres->vf_cap_flags |= VIRTCHNL_VF_OFFLOAD_ENCAP_CSUM;

	if (vf->driver_caps & VIRTCHNL_VF_OFFLOAD_RX_POLLING) {
		if (pf->flags & I40E_FLAG_MFP_ENABLED) {
			dev_err(&pf->pdev->dev,
				"VF %d requested polling mode: this feature is supported only when the device is running in single function per port (SFP) mode\n",
				 vf->vf_id);
			aq_ret = I40E_ERR_PARAM;
			goto err;
		}
		vfres->vf_cap_flags |= VIRTCHNL_VF_OFFLOAD_RX_POLLING;
	}

	if (pf->hw_features & I40E_HW_WB_ON_ITR_CAPABLE) {
		if (vf->driver_caps & VIRTCHNL_VF_OFFLOAD_WB_ON_ITR)
			vfres->vf_cap_flags |=
					VIRTCHNL_VF_OFFLOAD_WB_ON_ITR;
	}

	if (vf->driver_caps & VIRTCHNL_VF_OFFLOAD_REQ_QUEUES)
		vfres->vf_cap_flags |= VIRTCHNL_VF_OFFLOAD_REQ_QUEUES;

	vfres->num_vsis = num_vsis;
	vfres->num_queue_pairs = vf->num_queue_pairs;
	vfres->max_vectors = pf->hw.func_caps.num_msix_vectors_vf;
	vfres->rss_key_size = I40E_HKEY_ARRAY_SIZE;
	vfres->rss_lut_size = I40E_VF_HLUT_ARRAY_SIZE;

	if (vf->lan_vsi_idx) {
		vfres->vsi_res[0].vsi_id = vf->lan_vsi_id;
		vfres->vsi_res[0].vsi_type = VIRTCHNL_VSI_SRIOV;
		vfres->vsi_res[0].num_queue_pairs = vsi->alloc_queue_pairs;
		/* VFs only use TC 0 */
		vfres->vsi_res[0].qset_handle
					  = le16_to_cpu(vsi->info.qs_handle[0]);
		ether_addr_copy(vfres->vsi_res[0].default_mac_addr,
				vf->default_lan_addr.addr);
	}
	set_bit(I40E_VF_STATE_ACTIVE, &vf->vf_states);

err:
	/* send the response back to the VF */
	ret = i40e_vc_send_msg_to_vf(vf, VIRTCHNL_OP_GET_VF_RESOURCES,
				     aq_ret, (u8 *)vfres, len);

	kfree(vfres);
	return ret;
}

/**
 * i40e_vc_reset_vf_msg
 * @vf: pointer to the VF info
 * @msg: pointer to the msg buffer
 * @msglen: msg length
 *
 * called from the VF to reset itself,
 * unlike other virtchnl messages, PF driver
 * doesn't send the response back to the VF
 **/
static void i40e_vc_reset_vf_msg(struct i40e_vf *vf)
{
	if (test_bit(I40E_VF_STATE_ACTIVE, &vf->vf_states))
		i40e_reset_vf(vf, false);
}

/**
 * i40e_getnum_vf_vsi_vlan_filters
 * @vsi: pointer to the vsi
 *
 * called to get the number of VLANs offloaded on this VF
 **/
static inline int i40e_getnum_vf_vsi_vlan_filters(struct i40e_vsi *vsi)
{
	struct i40e_mac_filter *f;
	int num_vlans = 0, bkt;

	hash_for_each(vsi->mac_filter_hash, bkt, f, hlist) {
		if (f->vlan >= 0 && f->vlan <= I40E_MAX_VLANID)
			num_vlans++;
	}

	return num_vlans;
}

/**
 * i40e_vc_config_promiscuous_mode_msg
 * @vf: pointer to the VF info
 * @msg: pointer to the msg buffer
 * @msglen: msg length
 *
 * called from the VF to configure the promiscuous mode of
 * VF vsis
 **/
static int i40e_vc_config_promiscuous_mode_msg(struct i40e_vf *vf,
					       u8 *msg, u16 msglen)
{
	struct virtchnl_promisc_info *info =
	    (struct virtchnl_promisc_info *)msg;
	struct i40e_pf *pf = vf->pf;
	struct i40e_hw *hw = &pf->hw;
	struct i40e_mac_filter *f;
	i40e_status aq_ret = 0;
	bool allmulti = false;
	struct i40e_vsi *vsi;
	bool alluni = false;
	int aq_err = 0;
	int bkt;

	vsi = i40e_find_vsi_from_id(pf, info->vsi_id);
	if (!test_bit(I40E_VF_STATE_ACTIVE, &vf->vf_states) ||
	    !i40e_vc_isvalid_vsi_id(vf, info->vsi_id) ||
	    !vsi) {
		aq_ret = I40E_ERR_PARAM;
		goto error_param;
	}
	if (!test_bit(I40E_VIRTCHNL_VF_CAP_PRIVILEGE, &vf->vf_caps)) {
		dev_err(&pf->pdev->dev,
			"Unprivileged VF %d is attempting to configure promiscuous mode\n",
			vf->vf_id);
		/* Lie to the VF on purpose. */
		aq_ret = 0;
		goto error_param;
	}
	/* Multicast promiscuous handling*/
	if (info->flags & FLAG_VF_MULTICAST_PROMISC)
		allmulti = true;

	if (vf->port_vlan_id) {
		aq_ret = i40e_aq_set_vsi_mc_promisc_on_vlan(hw, vsi->seid,
							    allmulti,
							    vf->port_vlan_id,
							    NULL);
	} else if (i40e_getnum_vf_vsi_vlan_filters(vsi)) {
		hash_for_each(vsi->mac_filter_hash, bkt, f, hlist) {
			if (f->vlan < 0 || f->vlan > I40E_MAX_VLANID)
				continue;
			aq_ret = i40e_aq_set_vsi_mc_promisc_on_vlan(hw,
								    vsi->seid,
								    allmulti,
								    f->vlan,
								    NULL);
			aq_err = pf->hw.aq.asq_last_status;
			if (aq_ret) {
				dev_err(&pf->pdev->dev,
					"Could not add VLAN %d to multicast promiscuous domain err %s aq_err %s\n",
					f->vlan,
					i40e_stat_str(&pf->hw, aq_ret),
					i40e_aq_str(&pf->hw, aq_err));
				break;
			}
		}
	} else {
		aq_ret = i40e_aq_set_vsi_multicast_promiscuous(hw, vsi->seid,
							       allmulti, NULL);
		aq_err = pf->hw.aq.asq_last_status;
		if (aq_ret) {
			dev_err(&pf->pdev->dev,
				"VF %d failed to set multicast promiscuous mode err %s aq_err %s\n",
				vf->vf_id,
				i40e_stat_str(&pf->hw, aq_ret),
				i40e_aq_str(&pf->hw, aq_err));
			goto error_param;
		}
	}

	if (!aq_ret) {
		dev_info(&pf->pdev->dev,
			 "VF %d successfully set multicast promiscuous mode\n",
			 vf->vf_id);
		if (allmulti)
			set_bit(I40E_VF_STATE_MC_PROMISC, &vf->vf_states);
		else
			clear_bit(I40E_VF_STATE_MC_PROMISC, &vf->vf_states);
	}

	if (info->flags & FLAG_VF_UNICAST_PROMISC)
		alluni = true;
	if (vf->port_vlan_id) {
		aq_ret = i40e_aq_set_vsi_uc_promisc_on_vlan(hw, vsi->seid,
							    alluni,
							    vf->port_vlan_id,
							    NULL);
	} else if (i40e_getnum_vf_vsi_vlan_filters(vsi)) {
		hash_for_each(vsi->mac_filter_hash, bkt, f, hlist) {
			if (f->vlan < 0 || f->vlan > I40E_MAX_VLANID)
				continue;
			aq_ret = i40e_aq_set_vsi_uc_promisc_on_vlan(hw,
								    vsi->seid,
								    alluni,
								    f->vlan,
								    NULL);
			aq_err = pf->hw.aq.asq_last_status;
			if (aq_ret)
				dev_err(&pf->pdev->dev,
					"Could not add VLAN %d to Unicast promiscuous domain err %s aq_err %s\n",
					f->vlan,
					i40e_stat_str(&pf->hw, aq_ret),
					i40e_aq_str(&pf->hw, aq_err));
		}
	} else {
		aq_ret = i40e_aq_set_vsi_unicast_promiscuous(hw, vsi->seid,
							     alluni, NULL,
							     true);
		aq_err = pf->hw.aq.asq_last_status;
		if (aq_ret) {
			dev_err(&pf->pdev->dev,
				"VF %d failed to set unicast promiscuous mode %8.8x err %s aq_err %s\n",
				vf->vf_id, info->flags,
				i40e_stat_str(&pf->hw, aq_ret),
				i40e_aq_str(&pf->hw, aq_err));
			goto error_param;
		}
	}

	if (!aq_ret) {
		dev_info(&pf->pdev->dev,
			 "VF %d successfully set unicast promiscuous mode\n",
			 vf->vf_id);
		if (alluni)
			set_bit(I40E_VF_STATE_UC_PROMISC, &vf->vf_states);
		else
			clear_bit(I40E_VF_STATE_UC_PROMISC, &vf->vf_states);
	}

error_param:
	/* send the response to the VF */
	return i40e_vc_send_resp_to_vf(vf,
				       VIRTCHNL_OP_CONFIG_PROMISCUOUS_MODE,
				       aq_ret);
}

/**
 * i40e_vc_config_queues_msg
 * @vf: pointer to the VF info
 * @msg: pointer to the msg buffer
 * @msglen: msg length
 *
 * called from the VF to configure the rx/tx
 * queues
 **/
static int i40e_vc_config_queues_msg(struct i40e_vf *vf, u8 *msg, u16 msglen)
{
	struct virtchnl_vsi_queue_config_info *qci =
	    (struct virtchnl_vsi_queue_config_info *)msg;
	struct virtchnl_queue_pair_info *qpi;
	struct i40e_pf *pf = vf->pf;
	u16 vsi_id, vsi_queue_id;
	i40e_status aq_ret = 0;
	int i;

	if (!test_bit(I40E_VF_STATE_ACTIVE, &vf->vf_states)) {
		aq_ret = I40E_ERR_PARAM;
		goto error_param;
	}

	vsi_id = qci->vsi_id;
	if (!i40e_vc_isvalid_vsi_id(vf, vsi_id)) {
		aq_ret = I40E_ERR_PARAM;
		goto error_param;
	}
	for (i = 0; i < qci->num_queue_pairs; i++) {
		qpi = &qci->qpair[i];
		vsi_queue_id = qpi->txq.queue_id;
		if ((qpi->txq.vsi_id != vsi_id) ||
		    (qpi->rxq.vsi_id != vsi_id) ||
		    (qpi->rxq.queue_id != vsi_queue_id) ||
		    !i40e_vc_isvalid_queue_id(vf, vsi_id, vsi_queue_id)) {
			aq_ret = I40E_ERR_PARAM;
			goto error_param;
		}

		if (i40e_config_vsi_rx_queue(vf, vsi_id, vsi_queue_id,
					     &qpi->rxq) ||
		    i40e_config_vsi_tx_queue(vf, vsi_id, vsi_queue_id,
					     &qpi->txq)) {
			aq_ret = I40E_ERR_PARAM;
			goto error_param;
		}
	}
	/* set vsi num_queue_pairs in use to num configured by VF */
	pf->vsi[vf->lan_vsi_idx]->num_queue_pairs = qci->num_queue_pairs;

error_param:
	/* send the response to the VF */
	return i40e_vc_send_resp_to_vf(vf, VIRTCHNL_OP_CONFIG_VSI_QUEUES,
				       aq_ret);
}

/**
 * i40e_vc_config_irq_map_msg
 * @vf: pointer to the VF info
 * @msg: pointer to the msg buffer
 * @msglen: msg length
 *
 * called from the VF to configure the irq to
 * queue map
 **/
static int i40e_vc_config_irq_map_msg(struct i40e_vf *vf, u8 *msg, u16 msglen)
{
	struct virtchnl_irq_map_info *irqmap_info =
	    (struct virtchnl_irq_map_info *)msg;
	struct virtchnl_vector_map *map;
	u16 vsi_id, vsi_queue_id, vector_id;
	i40e_status aq_ret = 0;
	unsigned long tempmap;
	int i;

	if (!test_bit(I40E_VF_STATE_ACTIVE, &vf->vf_states)) {
		aq_ret = I40E_ERR_PARAM;
		goto error_param;
	}

	for (i = 0; i < irqmap_info->num_vectors; i++) {
		map = &irqmap_info->vecmap[i];

		vector_id = map->vector_id;
		vsi_id = map->vsi_id;
		/* validate msg params */
		if (!i40e_vc_isvalid_vector_id(vf, vector_id) ||
		    !i40e_vc_isvalid_vsi_id(vf, vsi_id)) {
			aq_ret = I40E_ERR_PARAM;
			goto error_param;
		}

		/* lookout for the invalid queue index */
		tempmap = map->rxq_map;
		for_each_set_bit(vsi_queue_id, &tempmap, I40E_MAX_VSI_QP) {
			if (!i40e_vc_isvalid_queue_id(vf, vsi_id,
						      vsi_queue_id)) {
				aq_ret = I40E_ERR_PARAM;
				goto error_param;
			}
		}

		tempmap = map->txq_map;
		for_each_set_bit(vsi_queue_id, &tempmap, I40E_MAX_VSI_QP) {
			if (!i40e_vc_isvalid_queue_id(vf, vsi_id,
						      vsi_queue_id)) {
				aq_ret = I40E_ERR_PARAM;
				goto error_param;
			}
		}

		i40e_config_irq_link_list(vf, vsi_id, map);
	}
error_param:
	/* send the response to the VF */
	return i40e_vc_send_resp_to_vf(vf, VIRTCHNL_OP_CONFIG_IRQ_MAP,
				       aq_ret);
}

/**
 * i40e_vc_enable_queues_msg
 * @vf: pointer to the VF info
 * @msg: pointer to the msg buffer
 * @msglen: msg length
 *
 * called from the VF to enable all or specific queue(s)
 **/
static int i40e_vc_enable_queues_msg(struct i40e_vf *vf, u8 *msg, u16 msglen)
{
	struct virtchnl_queue_select *vqs =
	    (struct virtchnl_queue_select *)msg;
	struct i40e_pf *pf = vf->pf;
	u16 vsi_id = vqs->vsi_id;
	i40e_status aq_ret = 0;

	if (!test_bit(I40E_VF_STATE_ACTIVE, &vf->vf_states)) {
		aq_ret = I40E_ERR_PARAM;
		goto error_param;
	}

	if (!i40e_vc_isvalid_vsi_id(vf, vsi_id)) {
		aq_ret = I40E_ERR_PARAM;
		goto error_param;
	}

	if ((0 == vqs->rx_queues) && (0 == vqs->tx_queues)) {
		aq_ret = I40E_ERR_PARAM;
		goto error_param;
	}

	if (i40e_vsi_start_rings(pf->vsi[vf->lan_vsi_idx]))
		aq_ret = I40E_ERR_TIMEOUT;
error_param:
	/* send the response to the VF */
	return i40e_vc_send_resp_to_vf(vf, VIRTCHNL_OP_ENABLE_QUEUES,
				       aq_ret);
}

/**
 * i40e_vc_disable_queues_msg
 * @vf: pointer to the VF info
 * @msg: pointer to the msg buffer
 * @msglen: msg length
 *
 * called from the VF to disable all or specific
 * queue(s)
 **/
static int i40e_vc_disable_queues_msg(struct i40e_vf *vf, u8 *msg, u16 msglen)
{
	struct virtchnl_queue_select *vqs =
	    (struct virtchnl_queue_select *)msg;
	struct i40e_pf *pf = vf->pf;
	i40e_status aq_ret = 0;

	if (!test_bit(I40E_VF_STATE_ACTIVE, &vf->vf_states)) {
		aq_ret = I40E_ERR_PARAM;
		goto error_param;
	}

	if (!i40e_vc_isvalid_vsi_id(vf, vqs->vsi_id)) {
		aq_ret = I40E_ERR_PARAM;
		goto error_param;
	}

	if ((0 == vqs->rx_queues) && (0 == vqs->tx_queues)) {
		aq_ret = I40E_ERR_PARAM;
		goto error_param;
	}

	i40e_vsi_stop_rings(pf->vsi[vf->lan_vsi_idx]);

error_param:
	/* send the response to the VF */
	return i40e_vc_send_resp_to_vf(vf, VIRTCHNL_OP_DISABLE_QUEUES,
				       aq_ret);
}

/**
 * i40e_vc_request_queues_msg
 * @vf: pointer to the VF info
 * @msg: pointer to the msg buffer
 * @msglen: msg length
 *
 * VFs get a default number of queues but can use this message to request a
 * different number.  If the request is successful, PF will reset the VF and
 * return 0.  If unsuccessful, PF will send message informing VF of number of
 * available queues and return result of sending VF a message.
 **/
static int i40e_vc_request_queues_msg(struct i40e_vf *vf, u8 *msg, int msglen)
{
	struct virtchnl_vf_res_request *vfres =
		(struct virtchnl_vf_res_request *)msg;
	int req_pairs = vfres->num_queue_pairs;
	int cur_pairs = vf->num_queue_pairs;
	struct i40e_pf *pf = vf->pf;

	if (!test_bit(I40E_VF_STATE_ACTIVE, &vf->vf_states))
		return -EINVAL;

	if (req_pairs <= 0) {
		dev_err(&pf->pdev->dev,
			"VF %d tried to request %d queues.  Ignoring.\n",
			vf->vf_id, req_pairs);
	} else if (req_pairs > I40E_MAX_VF_QUEUES) {
		dev_err(&pf->pdev->dev,
			"VF %d tried to request more than %d queues.\n",
			vf->vf_id,
			I40E_MAX_VF_QUEUES);
		vfres->num_queue_pairs = I40E_MAX_VF_QUEUES;
	} else if (req_pairs - cur_pairs > pf->queues_left) {
		dev_warn(&pf->pdev->dev,
			 "VF %d requested %d more queues, but only %d left.\n",
			 vf->vf_id,
			 req_pairs - cur_pairs,
			 pf->queues_left);
		vfres->num_queue_pairs = pf->queues_left + cur_pairs;
	} else {
		/* successful request */
		vf->num_req_queues = req_pairs;
		i40e_vc_notify_vf_reset(vf);
		i40e_reset_vf(vf, false);
		return 0;
	}

	return i40e_vc_send_msg_to_vf(vf, VIRTCHNL_OP_REQUEST_QUEUES, 0,
<<<<<<< HEAD
				      (u8 *)vfres, sizeof(vfres));
=======
				      (u8 *)vfres, sizeof(*vfres));
>>>>>>> ae64f9bd
}

/**
 * i40e_vc_get_stats_msg
 * @vf: pointer to the VF info
 * @msg: pointer to the msg buffer
 * @msglen: msg length
 *
 * called from the VF to get vsi stats
 **/
static int i40e_vc_get_stats_msg(struct i40e_vf *vf, u8 *msg, u16 msglen)
{
	struct virtchnl_queue_select *vqs =
	    (struct virtchnl_queue_select *)msg;
	struct i40e_pf *pf = vf->pf;
	struct i40e_eth_stats stats;
	i40e_status aq_ret = 0;
	struct i40e_vsi *vsi;

	memset(&stats, 0, sizeof(struct i40e_eth_stats));

	if (!test_bit(I40E_VF_STATE_ACTIVE, &vf->vf_states)) {
		aq_ret = I40E_ERR_PARAM;
		goto error_param;
	}

	if (!i40e_vc_isvalid_vsi_id(vf, vqs->vsi_id)) {
		aq_ret = I40E_ERR_PARAM;
		goto error_param;
	}

	vsi = pf->vsi[vf->lan_vsi_idx];
	if (!vsi) {
		aq_ret = I40E_ERR_PARAM;
		goto error_param;
	}
	i40e_update_eth_stats(vsi);
	stats = vsi->eth_stats;

error_param:
	/* send the response back to the VF */
	return i40e_vc_send_msg_to_vf(vf, VIRTCHNL_OP_GET_STATS, aq_ret,
				      (u8 *)&stats, sizeof(stats));
}

/* If the VF is not trusted restrict the number of MAC/VLAN it can program */
#define I40E_VC_MAX_MAC_ADDR_PER_VF 12
#define I40E_VC_MAX_VLAN_PER_VF 8

/**
 * i40e_check_vf_permission
 * @vf: pointer to the VF info
 * @macaddr: pointer to the MAC Address being checked
 *
 * Check if the VF has permission to add or delete unicast MAC address
 * filters and return error code -EPERM if not.  Then check if the
 * address filter requested is broadcast or zero and if so return
 * an invalid MAC address error code.
 **/
static inline int i40e_check_vf_permission(struct i40e_vf *vf, u8 *macaddr)
{
	struct i40e_pf *pf = vf->pf;
	int ret = 0;

	if (is_broadcast_ether_addr(macaddr) ||
		   is_zero_ether_addr(macaddr)) {
		dev_err(&pf->pdev->dev, "invalid VF MAC addr %pM\n", macaddr);
		ret = I40E_ERR_INVALID_MAC_ADDR;
	} else if (vf->pf_set_mac && !is_multicast_ether_addr(macaddr) &&
		   !test_bit(I40E_VIRTCHNL_VF_CAP_PRIVILEGE, &vf->vf_caps) &&
		   !ether_addr_equal(macaddr, vf->default_lan_addr.addr)) {
		/* If the host VMM administrator has set the VF MAC address
		 * administratively via the ndo_set_vf_mac command then deny
		 * permission to the VF to add or delete unicast MAC addresses.
		 * Unless the VF is privileged and then it can do whatever.
		 * The VF may request to set the MAC address filter already
		 * assigned to it so do not return an error in that case.
		 */
		dev_err(&pf->pdev->dev,
			"VF attempting to override administratively set MAC address, reload the VF driver to resume normal operation\n");
		ret = -EPERM;
	} else if ((vf->num_mac >= I40E_VC_MAX_MAC_ADDR_PER_VF) &&
		   !test_bit(I40E_VIRTCHNL_VF_CAP_PRIVILEGE, &vf->vf_caps)) {
		dev_err(&pf->pdev->dev,
			"VF is not trusted, switch the VF to trusted to add more functionality\n");
		ret = -EPERM;
	}
	return ret;
}

/**
 * i40e_vc_add_mac_addr_msg
 * @vf: pointer to the VF info
 * @msg: pointer to the msg buffer
 * @msglen: msg length
 *
 * add guest mac address filter
 **/
static int i40e_vc_add_mac_addr_msg(struct i40e_vf *vf, u8 *msg, u16 msglen)
{
	struct virtchnl_ether_addr_list *al =
	    (struct virtchnl_ether_addr_list *)msg;
	struct i40e_pf *pf = vf->pf;
	struct i40e_vsi *vsi = NULL;
	u16 vsi_id = al->vsi_id;
	i40e_status ret = 0;
	int i;

	if (!test_bit(I40E_VF_STATE_ACTIVE, &vf->vf_states) ||
	    !i40e_vc_isvalid_vsi_id(vf, vsi_id)) {
		ret = I40E_ERR_PARAM;
		goto error_param;
	}

	for (i = 0; i < al->num_elements; i++) {
		ret = i40e_check_vf_permission(vf, al->list[i].addr);
		if (ret)
			goto error_param;
	}
	vsi = pf->vsi[vf->lan_vsi_idx];

	/* Lock once, because all function inside for loop accesses VSI's
	 * MAC filter list which needs to be protected using same lock.
	 */
	spin_lock_bh(&vsi->mac_filter_hash_lock);

	/* add new addresses to the list */
	for (i = 0; i < al->num_elements; i++) {
		struct i40e_mac_filter *f;

		f = i40e_find_mac(vsi, al->list[i].addr);
		if (!f) {
			f = i40e_add_mac_filter(vsi, al->list[i].addr);

			if (!f) {
				dev_err(&pf->pdev->dev,
					"Unable to add MAC filter %pM for VF %d\n",
					al->list[i].addr, vf->vf_id);
				ret = I40E_ERR_PARAM;
				spin_unlock_bh(&vsi->mac_filter_hash_lock);
				goto error_param;
			} else {
				vf->num_mac++;
			}
		}
	}
	spin_unlock_bh(&vsi->mac_filter_hash_lock);

	/* program the updated filter list */
	ret = i40e_sync_vsi_filters(vsi);
	if (ret)
		dev_err(&pf->pdev->dev, "Unable to program VF %d MAC filters, error %d\n",
			vf->vf_id, ret);

error_param:
	/* send the response to the VF */
	return i40e_vc_send_resp_to_vf(vf, VIRTCHNL_OP_ADD_ETH_ADDR,
				       ret);
}

/**
 * i40e_vc_del_mac_addr_msg
 * @vf: pointer to the VF info
 * @msg: pointer to the msg buffer
 * @msglen: msg length
 *
 * remove guest mac address filter
 **/
static int i40e_vc_del_mac_addr_msg(struct i40e_vf *vf, u8 *msg, u16 msglen)
{
	struct virtchnl_ether_addr_list *al =
	    (struct virtchnl_ether_addr_list *)msg;
	struct i40e_pf *pf = vf->pf;
	struct i40e_vsi *vsi = NULL;
	u16 vsi_id = al->vsi_id;
	i40e_status ret = 0;
	int i;

	if (!test_bit(I40E_VF_STATE_ACTIVE, &vf->vf_states) ||
	    !i40e_vc_isvalid_vsi_id(vf, vsi_id)) {
		ret = I40E_ERR_PARAM;
		goto error_param;
	}

	for (i = 0; i < al->num_elements; i++) {
		if (is_broadcast_ether_addr(al->list[i].addr) ||
		    is_zero_ether_addr(al->list[i].addr)) {
			dev_err(&pf->pdev->dev, "Invalid MAC addr %pM for VF %d\n",
				al->list[i].addr, vf->vf_id);
			ret = I40E_ERR_INVALID_MAC_ADDR;
			goto error_param;
		}
	}
	vsi = pf->vsi[vf->lan_vsi_idx];

	spin_lock_bh(&vsi->mac_filter_hash_lock);
	/* delete addresses from the list */
	for (i = 0; i < al->num_elements; i++)
		if (i40e_del_mac_filter(vsi, al->list[i].addr)) {
			ret = I40E_ERR_INVALID_MAC_ADDR;
			spin_unlock_bh(&vsi->mac_filter_hash_lock);
			goto error_param;
		} else {
			vf->num_mac--;
		}

	spin_unlock_bh(&vsi->mac_filter_hash_lock);

	/* program the updated filter list */
	ret = i40e_sync_vsi_filters(vsi);
	if (ret)
		dev_err(&pf->pdev->dev, "Unable to program VF %d MAC filters, error %d\n",
			vf->vf_id, ret);

error_param:
	/* send the response to the VF */
	return i40e_vc_send_resp_to_vf(vf, VIRTCHNL_OP_DEL_ETH_ADDR,
				       ret);
}

/**
 * i40e_vc_add_vlan_msg
 * @vf: pointer to the VF info
 * @msg: pointer to the msg buffer
 * @msglen: msg length
 *
 * program guest vlan id
 **/
static int i40e_vc_add_vlan_msg(struct i40e_vf *vf, u8 *msg, u16 msglen)
{
	struct virtchnl_vlan_filter_list *vfl =
	    (struct virtchnl_vlan_filter_list *)msg;
	struct i40e_pf *pf = vf->pf;
	struct i40e_vsi *vsi = NULL;
	u16 vsi_id = vfl->vsi_id;
	i40e_status aq_ret = 0;
	int i;

	if ((vf->num_vlan >= I40E_VC_MAX_VLAN_PER_VF) &&
	    !test_bit(I40E_VIRTCHNL_VF_CAP_PRIVILEGE, &vf->vf_caps)) {
		dev_err(&pf->pdev->dev,
			"VF is not trusted, switch the VF to trusted to add more VLAN addresses\n");
		goto error_param;
	}
	if (!test_bit(I40E_VF_STATE_ACTIVE, &vf->vf_states) ||
	    !i40e_vc_isvalid_vsi_id(vf, vsi_id)) {
		aq_ret = I40E_ERR_PARAM;
		goto error_param;
	}

	for (i = 0; i < vfl->num_elements; i++) {
		if (vfl->vlan_id[i] > I40E_MAX_VLANID) {
			aq_ret = I40E_ERR_PARAM;
			dev_err(&pf->pdev->dev,
				"invalid VF VLAN id %d\n", vfl->vlan_id[i]);
			goto error_param;
		}
	}
	vsi = pf->vsi[vf->lan_vsi_idx];
	if (vsi->info.pvid) {
		aq_ret = I40E_ERR_PARAM;
		goto error_param;
	}

	i40e_vlan_stripping_enable(vsi);
	for (i = 0; i < vfl->num_elements; i++) {
		/* add new VLAN filter */
		int ret = i40e_vsi_add_vlan(vsi, vfl->vlan_id[i]);
		if (!ret)
			vf->num_vlan++;

		if (test_bit(I40E_VF_STATE_UC_PROMISC, &vf->vf_states))
			i40e_aq_set_vsi_uc_promisc_on_vlan(&pf->hw, vsi->seid,
							   true,
							   vfl->vlan_id[i],
							   NULL);
		if (test_bit(I40E_VF_STATE_MC_PROMISC, &vf->vf_states))
			i40e_aq_set_vsi_mc_promisc_on_vlan(&pf->hw, vsi->seid,
							   true,
							   vfl->vlan_id[i],
							   NULL);

		if (ret)
			dev_err(&pf->pdev->dev,
				"Unable to add VLAN filter %d for VF %d, error %d\n",
				vfl->vlan_id[i], vf->vf_id, ret);
	}

error_param:
	/* send the response to the VF */
	return i40e_vc_send_resp_to_vf(vf, VIRTCHNL_OP_ADD_VLAN, aq_ret);
}

/**
 * i40e_vc_remove_vlan_msg
 * @vf: pointer to the VF info
 * @msg: pointer to the msg buffer
 * @msglen: msg length
 *
 * remove programmed guest vlan id
 **/
static int i40e_vc_remove_vlan_msg(struct i40e_vf *vf, u8 *msg, u16 msglen)
{
	struct virtchnl_vlan_filter_list *vfl =
	    (struct virtchnl_vlan_filter_list *)msg;
	struct i40e_pf *pf = vf->pf;
	struct i40e_vsi *vsi = NULL;
	u16 vsi_id = vfl->vsi_id;
	i40e_status aq_ret = 0;
	int i;

	if (!test_bit(I40E_VF_STATE_ACTIVE, &vf->vf_states) ||
	    !i40e_vc_isvalid_vsi_id(vf, vsi_id)) {
		aq_ret = I40E_ERR_PARAM;
		goto error_param;
	}

	for (i = 0; i < vfl->num_elements; i++) {
		if (vfl->vlan_id[i] > I40E_MAX_VLANID) {
			aq_ret = I40E_ERR_PARAM;
			goto error_param;
		}
	}

	vsi = pf->vsi[vf->lan_vsi_idx];
	if (vsi->info.pvid) {
		aq_ret = I40E_ERR_PARAM;
		goto error_param;
	}

	for (i = 0; i < vfl->num_elements; i++) {
		i40e_vsi_kill_vlan(vsi, vfl->vlan_id[i]);
		vf->num_vlan--;

		if (test_bit(I40E_VF_STATE_UC_PROMISC, &vf->vf_states))
			i40e_aq_set_vsi_uc_promisc_on_vlan(&pf->hw, vsi->seid,
							   false,
							   vfl->vlan_id[i],
							   NULL);
		if (test_bit(I40E_VF_STATE_MC_PROMISC, &vf->vf_states))
			i40e_aq_set_vsi_mc_promisc_on_vlan(&pf->hw, vsi->seid,
							   false,
							   vfl->vlan_id[i],
							   NULL);
	}

error_param:
	/* send the response to the VF */
	return i40e_vc_send_resp_to_vf(vf, VIRTCHNL_OP_DEL_VLAN, aq_ret);
}

/**
 * i40e_vc_iwarp_msg
 * @vf: pointer to the VF info
 * @msg: pointer to the msg buffer
 * @msglen: msg length
 *
 * called from the VF for the iwarp msgs
 **/
static int i40e_vc_iwarp_msg(struct i40e_vf *vf, u8 *msg, u16 msglen)
{
	struct i40e_pf *pf = vf->pf;
	int abs_vf_id = vf->vf_id + pf->hw.func_caps.vf_base_id;
	i40e_status aq_ret = 0;

	if (!test_bit(I40E_VF_STATE_ACTIVE, &vf->vf_states) ||
	    !test_bit(I40E_VF_STATE_IWARPENA, &vf->vf_states)) {
		aq_ret = I40E_ERR_PARAM;
		goto error_param;
	}

	i40e_notify_client_of_vf_msg(pf->vsi[pf->lan_vsi], abs_vf_id,
				     msg, msglen);

error_param:
	/* send the response to the VF */
	return i40e_vc_send_resp_to_vf(vf, VIRTCHNL_OP_IWARP,
				       aq_ret);
}

/**
 * i40e_vc_iwarp_qvmap_msg
 * @vf: pointer to the VF info
 * @msg: pointer to the msg buffer
 * @msglen: msg length
 * @config: config qvmap or release it
 *
 * called from the VF for the iwarp msgs
 **/
static int i40e_vc_iwarp_qvmap_msg(struct i40e_vf *vf, u8 *msg, u16 msglen,
				   bool config)
{
	struct virtchnl_iwarp_qvlist_info *qvlist_info =
				(struct virtchnl_iwarp_qvlist_info *)msg;
	i40e_status aq_ret = 0;

	if (!test_bit(I40E_VF_STATE_ACTIVE, &vf->vf_states) ||
	    !test_bit(I40E_VF_STATE_IWARPENA, &vf->vf_states)) {
		aq_ret = I40E_ERR_PARAM;
		goto error_param;
	}

	if (config) {
		if (i40e_config_iwarp_qvlist(vf, qvlist_info))
			aq_ret = I40E_ERR_PARAM;
	} else {
		i40e_release_iwarp_qvlist(vf);
	}

error_param:
	/* send the response to the VF */
	return i40e_vc_send_resp_to_vf(vf,
			       config ? VIRTCHNL_OP_CONFIG_IWARP_IRQ_MAP :
			       VIRTCHNL_OP_RELEASE_IWARP_IRQ_MAP,
			       aq_ret);
}

/**
 * i40e_vc_config_rss_key
 * @vf: pointer to the VF info
 * @msg: pointer to the msg buffer
 * @msglen: msg length
 *
 * Configure the VF's RSS key
 **/
static int i40e_vc_config_rss_key(struct i40e_vf *vf, u8 *msg, u16 msglen)
{
	struct virtchnl_rss_key *vrk =
		(struct virtchnl_rss_key *)msg;
	struct i40e_pf *pf = vf->pf;
	struct i40e_vsi *vsi = NULL;
	u16 vsi_id = vrk->vsi_id;
	i40e_status aq_ret = 0;

	if (!test_bit(I40E_VF_STATE_ACTIVE, &vf->vf_states) ||
	    !i40e_vc_isvalid_vsi_id(vf, vsi_id) ||
	    (vrk->key_len != I40E_HKEY_ARRAY_SIZE)) {
		aq_ret = I40E_ERR_PARAM;
		goto err;
	}

	vsi = pf->vsi[vf->lan_vsi_idx];
	aq_ret = i40e_config_rss(vsi, vrk->key, NULL, 0);
err:
	/* send the response to the VF */
	return i40e_vc_send_resp_to_vf(vf, VIRTCHNL_OP_CONFIG_RSS_KEY,
				       aq_ret);
}

/**
 * i40e_vc_config_rss_lut
 * @vf: pointer to the VF info
 * @msg: pointer to the msg buffer
 * @msglen: msg length
 *
 * Configure the VF's RSS LUT
 **/
static int i40e_vc_config_rss_lut(struct i40e_vf *vf, u8 *msg, u16 msglen)
{
	struct virtchnl_rss_lut *vrl =
		(struct virtchnl_rss_lut *)msg;
	struct i40e_pf *pf = vf->pf;
	struct i40e_vsi *vsi = NULL;
	u16 vsi_id = vrl->vsi_id;
	i40e_status aq_ret = 0;

	if (!test_bit(I40E_VF_STATE_ACTIVE, &vf->vf_states) ||
	    !i40e_vc_isvalid_vsi_id(vf, vsi_id) ||
	    (vrl->lut_entries != I40E_VF_HLUT_ARRAY_SIZE)) {
		aq_ret = I40E_ERR_PARAM;
		goto err;
	}

	vsi = pf->vsi[vf->lan_vsi_idx];
	aq_ret = i40e_config_rss(vsi, NULL, vrl->lut, I40E_VF_HLUT_ARRAY_SIZE);
	/* send the response to the VF */
err:
	return i40e_vc_send_resp_to_vf(vf, VIRTCHNL_OP_CONFIG_RSS_LUT,
				       aq_ret);
}

/**
 * i40e_vc_get_rss_hena
 * @vf: pointer to the VF info
 * @msg: pointer to the msg buffer
 * @msglen: msg length
 *
 * Return the RSS HENA bits allowed by the hardware
 **/
static int i40e_vc_get_rss_hena(struct i40e_vf *vf, u8 *msg, u16 msglen)
{
	struct virtchnl_rss_hena *vrh = NULL;
	struct i40e_pf *pf = vf->pf;
	i40e_status aq_ret = 0;
	int len = 0;

	if (!test_bit(I40E_VF_STATE_ACTIVE, &vf->vf_states)) {
		aq_ret = I40E_ERR_PARAM;
		goto err;
	}
	len = sizeof(struct virtchnl_rss_hena);

	vrh = kzalloc(len, GFP_KERNEL);
	if (!vrh) {
		aq_ret = I40E_ERR_NO_MEMORY;
		len = 0;
		goto err;
	}
	vrh->hena = i40e_pf_get_default_rss_hena(pf);
err:
	/* send the response back to the VF */
	aq_ret = i40e_vc_send_msg_to_vf(vf, VIRTCHNL_OP_GET_RSS_HENA_CAPS,
					aq_ret, (u8 *)vrh, len);
	kfree(vrh);
	return aq_ret;
}

/**
 * i40e_vc_set_rss_hena
 * @vf: pointer to the VF info
 * @msg: pointer to the msg buffer
 * @msglen: msg length
 *
 * Set the RSS HENA bits for the VF
 **/
static int i40e_vc_set_rss_hena(struct i40e_vf *vf, u8 *msg, u16 msglen)
{
	struct virtchnl_rss_hena *vrh =
		(struct virtchnl_rss_hena *)msg;
	struct i40e_pf *pf = vf->pf;
	struct i40e_hw *hw = &pf->hw;
	i40e_status aq_ret = 0;

	if (!test_bit(I40E_VF_STATE_ACTIVE, &vf->vf_states)) {
		aq_ret = I40E_ERR_PARAM;
		goto err;
	}
	i40e_write_rx_ctl(hw, I40E_VFQF_HENA1(0, vf->vf_id), (u32)vrh->hena);
	i40e_write_rx_ctl(hw, I40E_VFQF_HENA1(1, vf->vf_id),
			  (u32)(vrh->hena >> 32));

	/* send the response to the VF */
err:
	return i40e_vc_send_resp_to_vf(vf, VIRTCHNL_OP_SET_RSS_HENA, aq_ret);
}

/**
 * i40e_vc_enable_vlan_stripping
 * @vf: pointer to the VF info
 * @msg: pointer to the msg buffer
 * @msglen: msg length
 *
 * Enable vlan header stripping for the VF
 **/
static int i40e_vc_enable_vlan_stripping(struct i40e_vf *vf, u8 *msg,
					 u16 msglen)
{
	struct i40e_vsi *vsi = vf->pf->vsi[vf->lan_vsi_idx];
	i40e_status aq_ret = 0;

	if (!test_bit(I40E_VF_STATE_ACTIVE, &vf->vf_states)) {
		aq_ret = I40E_ERR_PARAM;
		goto err;
	}

	i40e_vlan_stripping_enable(vsi);

	/* send the response to the VF */
err:
	return i40e_vc_send_resp_to_vf(vf, VIRTCHNL_OP_ENABLE_VLAN_STRIPPING,
				       aq_ret);
}

/**
 * i40e_vc_disable_vlan_stripping
 * @vf: pointer to the VF info
 * @msg: pointer to the msg buffer
 * @msglen: msg length
 *
 * Disable vlan header stripping for the VF
 **/
static int i40e_vc_disable_vlan_stripping(struct i40e_vf *vf, u8 *msg,
					  u16 msglen)
{
	struct i40e_vsi *vsi = vf->pf->vsi[vf->lan_vsi_idx];
	i40e_status aq_ret = 0;

	if (!test_bit(I40E_VF_STATE_ACTIVE, &vf->vf_states)) {
		aq_ret = I40E_ERR_PARAM;
		goto err;
	}

	i40e_vlan_stripping_disable(vsi);

	/* send the response to the VF */
err:
	return i40e_vc_send_resp_to_vf(vf, VIRTCHNL_OP_DISABLE_VLAN_STRIPPING,
				       aq_ret);
}

/**
 * i40e_vc_process_vf_msg
 * @pf: pointer to the PF structure
 * @vf_id: source VF id
 * @msg: pointer to the msg buffer
 * @msglen: msg length
 * @msghndl: msg handle
 *
 * called from the common aeq/arq handler to
 * process request from VF
 **/
int i40e_vc_process_vf_msg(struct i40e_pf *pf, s16 vf_id, u32 v_opcode,
			   u32 v_retval, u8 *msg, u16 msglen)
{
	struct i40e_hw *hw = &pf->hw;
	int local_vf_id = vf_id - (s16)hw->func_caps.vf_base_id;
	struct i40e_vf *vf;
	int ret;

	pf->vf_aq_requests++;
	if (local_vf_id >= pf->num_alloc_vfs)
		return -EINVAL;
	vf = &(pf->vf[local_vf_id]);

	/* Check if VF is disabled. */
	if (test_bit(I40E_VF_STATE_DISABLED, &vf->vf_states))
		return I40E_ERR_PARAM;

	/* perform basic checks on the msg */
	ret = virtchnl_vc_validate_vf_msg(&vf->vf_ver, v_opcode, msg, msglen);

	/* perform additional checks specific to this driver */
	if (v_opcode == VIRTCHNL_OP_CONFIG_RSS_KEY) {
		struct virtchnl_rss_key *vrk = (struct virtchnl_rss_key *)msg;

		if (vrk->key_len != I40E_HKEY_ARRAY_SIZE)
			ret = -EINVAL;
	} else if (v_opcode == VIRTCHNL_OP_CONFIG_RSS_LUT) {
		struct virtchnl_rss_lut *vrl = (struct virtchnl_rss_lut *)msg;

		if (vrl->lut_entries != I40E_VF_HLUT_ARRAY_SIZE)
			ret = -EINVAL;
	}

	if (ret) {
		i40e_vc_send_resp_to_vf(vf, v_opcode, I40E_ERR_PARAM);
		dev_err(&pf->pdev->dev, "Invalid message from VF %d, opcode %d, len %d\n",
			local_vf_id, v_opcode, msglen);
		switch (ret) {
		case VIRTCHNL_ERR_PARAM:
			return -EPERM;
		default:
			return -EINVAL;
		}
	}

	switch (v_opcode) {
	case VIRTCHNL_OP_VERSION:
		ret = i40e_vc_get_version_msg(vf, msg);
		break;
	case VIRTCHNL_OP_GET_VF_RESOURCES:
		ret = i40e_vc_get_vf_resources_msg(vf, msg);
		break;
	case VIRTCHNL_OP_RESET_VF:
		i40e_vc_reset_vf_msg(vf);
		ret = 0;
		break;
	case VIRTCHNL_OP_CONFIG_PROMISCUOUS_MODE:
		ret = i40e_vc_config_promiscuous_mode_msg(vf, msg, msglen);
		break;
	case VIRTCHNL_OP_CONFIG_VSI_QUEUES:
		ret = i40e_vc_config_queues_msg(vf, msg, msglen);
		break;
	case VIRTCHNL_OP_CONFIG_IRQ_MAP:
		ret = i40e_vc_config_irq_map_msg(vf, msg, msglen);
		break;
	case VIRTCHNL_OP_ENABLE_QUEUES:
		ret = i40e_vc_enable_queues_msg(vf, msg, msglen);
		i40e_vc_notify_vf_link_state(vf);
		break;
	case VIRTCHNL_OP_DISABLE_QUEUES:
		ret = i40e_vc_disable_queues_msg(vf, msg, msglen);
		break;
	case VIRTCHNL_OP_ADD_ETH_ADDR:
		ret = i40e_vc_add_mac_addr_msg(vf, msg, msglen);
		break;
	case VIRTCHNL_OP_DEL_ETH_ADDR:
		ret = i40e_vc_del_mac_addr_msg(vf, msg, msglen);
		break;
	case VIRTCHNL_OP_ADD_VLAN:
		ret = i40e_vc_add_vlan_msg(vf, msg, msglen);
		break;
	case VIRTCHNL_OP_DEL_VLAN:
		ret = i40e_vc_remove_vlan_msg(vf, msg, msglen);
		break;
	case VIRTCHNL_OP_GET_STATS:
		ret = i40e_vc_get_stats_msg(vf, msg, msglen);
		break;
	case VIRTCHNL_OP_IWARP:
		ret = i40e_vc_iwarp_msg(vf, msg, msglen);
		break;
	case VIRTCHNL_OP_CONFIG_IWARP_IRQ_MAP:
		ret = i40e_vc_iwarp_qvmap_msg(vf, msg, msglen, true);
		break;
	case VIRTCHNL_OP_RELEASE_IWARP_IRQ_MAP:
		ret = i40e_vc_iwarp_qvmap_msg(vf, msg, msglen, false);
		break;
	case VIRTCHNL_OP_CONFIG_RSS_KEY:
		ret = i40e_vc_config_rss_key(vf, msg, msglen);
		break;
	case VIRTCHNL_OP_CONFIG_RSS_LUT:
		ret = i40e_vc_config_rss_lut(vf, msg, msglen);
		break;
	case VIRTCHNL_OP_GET_RSS_HENA_CAPS:
		ret = i40e_vc_get_rss_hena(vf, msg, msglen);
		break;
	case VIRTCHNL_OP_SET_RSS_HENA:
		ret = i40e_vc_set_rss_hena(vf, msg, msglen);
		break;
	case VIRTCHNL_OP_ENABLE_VLAN_STRIPPING:
		ret = i40e_vc_enable_vlan_stripping(vf, msg, msglen);
		break;
	case VIRTCHNL_OP_DISABLE_VLAN_STRIPPING:
		ret = i40e_vc_disable_vlan_stripping(vf, msg, msglen);
		break;
	case VIRTCHNL_OP_REQUEST_QUEUES:
		ret = i40e_vc_request_queues_msg(vf, msg, msglen);
		break;

	case VIRTCHNL_OP_UNKNOWN:
	default:
		dev_err(&pf->pdev->dev, "Unsupported opcode %d from VF %d\n",
			v_opcode, local_vf_id);
		ret = i40e_vc_send_resp_to_vf(vf, v_opcode,
					      I40E_ERR_NOT_IMPLEMENTED);
		break;
	}

	return ret;
}

/**
 * i40e_vc_process_vflr_event
 * @pf: pointer to the PF structure
 *
 * called from the vlfr irq handler to
 * free up VF resources and state variables
 **/
int i40e_vc_process_vflr_event(struct i40e_pf *pf)
{
	struct i40e_hw *hw = &pf->hw;
	u32 reg, reg_idx, bit_idx;
	struct i40e_vf *vf;
	int vf_id;

	if (!test_bit(__I40E_VFLR_EVENT_PENDING, pf->state))
		return 0;

	/* Re-enable the VFLR interrupt cause here, before looking for which
	 * VF got reset. Otherwise, if another VF gets a reset while the
	 * first one is being processed, that interrupt will be lost, and
	 * that VF will be stuck in reset forever.
	 */
	reg = rd32(hw, I40E_PFINT_ICR0_ENA);
	reg |= I40E_PFINT_ICR0_ENA_VFLR_MASK;
	wr32(hw, I40E_PFINT_ICR0_ENA, reg);
	i40e_flush(hw);

	clear_bit(__I40E_VFLR_EVENT_PENDING, pf->state);
	for (vf_id = 0; vf_id < pf->num_alloc_vfs; vf_id++) {
		reg_idx = (hw->func_caps.vf_base_id + vf_id) / 32;
		bit_idx = (hw->func_caps.vf_base_id + vf_id) % 32;
		/* read GLGEN_VFLRSTAT register to find out the flr VFs */
		vf = &pf->vf[vf_id];
		reg = rd32(hw, I40E_GLGEN_VFLRSTAT(reg_idx));
		if (reg & BIT(bit_idx))
			/* i40e_reset_vf will clear the bit in GLGEN_VFLRSTAT */
			i40e_reset_vf(vf, true);
	}

	return 0;
}

/**
 * i40e_ndo_set_vf_mac
 * @netdev: network interface device structure
 * @vf_id: VF identifier
 * @mac: mac address
 *
 * program VF mac address
 **/
int i40e_ndo_set_vf_mac(struct net_device *netdev, int vf_id, u8 *mac)
{
	struct i40e_netdev_priv *np = netdev_priv(netdev);
	struct i40e_vsi *vsi = np->vsi;
	struct i40e_pf *pf = vsi->back;
	struct i40e_mac_filter *f;
	struct i40e_vf *vf;
	int ret = 0;
	struct hlist_node *h;
	int bkt;

	/* validate the request */
	if (vf_id >= pf->num_alloc_vfs) {
		dev_err(&pf->pdev->dev,
			"Invalid VF Identifier %d\n", vf_id);
		ret = -EINVAL;
		goto error_param;
	}

	vf = &(pf->vf[vf_id]);
	vsi = pf->vsi[vf->lan_vsi_idx];
	if (!test_bit(I40E_VF_STATE_INIT, &vf->vf_states)) {
		dev_err(&pf->pdev->dev, "VF %d still in reset. Try again.\n",
			vf_id);
		ret = -EAGAIN;
		goto error_param;
	}

	if (is_multicast_ether_addr(mac)) {
		dev_err(&pf->pdev->dev,
			"Invalid Ethernet address %pM for VF %d\n", mac, vf_id);
		ret = -EINVAL;
		goto error_param;
	}

	/* Lock once because below invoked function add/del_filter requires
	 * mac_filter_hash_lock to be held
	 */
	spin_lock_bh(&vsi->mac_filter_hash_lock);

	/* delete the temporary mac address */
	if (!is_zero_ether_addr(vf->default_lan_addr.addr))
		i40e_del_mac_filter(vsi, vf->default_lan_addr.addr);

	/* Delete all the filters for this VSI - we're going to kill it
	 * anyway.
	 */
	hash_for_each_safe(vsi->mac_filter_hash, bkt, h, f, hlist)
		__i40e_del_filter(vsi, f);

	spin_unlock_bh(&vsi->mac_filter_hash_lock);

	/* program mac filter */
	if (i40e_sync_vsi_filters(vsi)) {
		dev_err(&pf->pdev->dev, "Unable to program ucast filters\n");
		ret = -EIO;
		goto error_param;
	}
	ether_addr_copy(vf->default_lan_addr.addr, mac);

	if (is_zero_ether_addr(mac)) {
		vf->pf_set_mac = false;
		dev_info(&pf->pdev->dev, "Removing MAC on VF %d\n", vf_id);
	} else {
		vf->pf_set_mac = true;
		dev_info(&pf->pdev->dev, "Setting MAC %pM on VF %d\n",
			 mac, vf_id);
	}

	/* Force the VF driver stop so it has to reload with new MAC address */
	i40e_vc_disable_vf(vf);
	dev_info(&pf->pdev->dev, "Reload the VF driver to make this change effective.\n");

error_param:
	return ret;
}

/**
 * i40e_vsi_has_vlans - True if VSI has configured VLANs
 * @vsi: pointer to the vsi
 *
 * Check if a VSI has configured any VLANs. False if we have a port VLAN or if
 * we have no configured VLANs. Do not call while holding the
 * mac_filter_hash_lock.
 */
static bool i40e_vsi_has_vlans(struct i40e_vsi *vsi)
{
	bool have_vlans;

	/* If we have a port VLAN, then the VSI cannot have any VLANs
	 * configured, as all MAC/VLAN filters will be assigned to the PVID.
	 */
	if (vsi->info.pvid)
		return false;

	/* Since we don't have a PVID, we know that if the device is in VLAN
	 * mode it must be because of a VLAN filter configured on this VSI.
	 */
	spin_lock_bh(&vsi->mac_filter_hash_lock);
	have_vlans = i40e_is_vsi_in_vlan(vsi);
	spin_unlock_bh(&vsi->mac_filter_hash_lock);

	return have_vlans;
}

/**
 * i40e_ndo_set_vf_port_vlan
 * @netdev: network interface device structure
 * @vf_id: VF identifier
 * @vlan_id: mac address
 * @qos: priority setting
 * @vlan_proto: vlan protocol
 *
 * program VF vlan id and/or qos
 **/
int i40e_ndo_set_vf_port_vlan(struct net_device *netdev, int vf_id,
			      u16 vlan_id, u8 qos, __be16 vlan_proto)
{
	u16 vlanprio = vlan_id | (qos << I40E_VLAN_PRIORITY_SHIFT);
	struct i40e_netdev_priv *np = netdev_priv(netdev);
	struct i40e_pf *pf = np->vsi->back;
	struct i40e_vsi *vsi;
	struct i40e_vf *vf;
	int ret = 0;

	/* validate the request */
	if (vf_id >= pf->num_alloc_vfs) {
		dev_err(&pf->pdev->dev, "Invalid VF Identifier %d\n", vf_id);
		ret = -EINVAL;
		goto error_pvid;
	}

	if ((vlan_id > I40E_MAX_VLANID) || (qos > 7)) {
		dev_err(&pf->pdev->dev, "Invalid VF Parameters\n");
		ret = -EINVAL;
		goto error_pvid;
	}

	if (vlan_proto != htons(ETH_P_8021Q)) {
		dev_err(&pf->pdev->dev, "VF VLAN protocol is not supported\n");
		ret = -EPROTONOSUPPORT;
		goto error_pvid;
	}

	vf = &(pf->vf[vf_id]);
	vsi = pf->vsi[vf->lan_vsi_idx];
	if (!test_bit(I40E_VF_STATE_INIT, &vf->vf_states)) {
		dev_err(&pf->pdev->dev, "VF %d still in reset. Try again.\n",
			vf_id);
		ret = -EAGAIN;
		goto error_pvid;
	}

	if (le16_to_cpu(vsi->info.pvid) == vlanprio)
		/* duplicate request, so just return success */
		goto error_pvid;

	if (i40e_vsi_has_vlans(vsi)) {
		dev_err(&pf->pdev->dev,
			"VF %d has already configured VLAN filters and the administrator is requesting a port VLAN override.\nPlease unload and reload the VF driver for this change to take effect.\n",
			vf_id);
		/* Administrator Error - knock the VF offline until he does
		 * the right thing by reconfiguring his network correctly
		 * and then reloading the VF driver.
		 */
		i40e_vc_disable_vf(vf);
		/* During reset the VF got a new VSI, so refresh the pointer. */
		vsi = pf->vsi[vf->lan_vsi_idx];
	}

	/* Locked once because multiple functions below iterate list */
	spin_lock_bh(&vsi->mac_filter_hash_lock);

	/* Check for condition where there was already a port VLAN ID
	 * filter set and now it is being deleted by setting it to zero.
	 * Additionally check for the condition where there was a port
	 * VLAN but now there is a new and different port VLAN being set.
	 * Before deleting all the old VLAN filters we must add new ones
	 * with -1 (I40E_VLAN_ANY) or otherwise we're left with all our
	 * MAC addresses deleted.
	 */
	if ((!(vlan_id || qos) ||
	    vlanprio != le16_to_cpu(vsi->info.pvid)) &&
	    vsi->info.pvid) {
		ret = i40e_add_vlan_all_mac(vsi, I40E_VLAN_ANY);
		if (ret) {
			dev_info(&vsi->back->pdev->dev,
				 "add VF VLAN failed, ret=%d aq_err=%d\n", ret,
				 vsi->back->hw.aq.asq_last_status);
			spin_unlock_bh(&vsi->mac_filter_hash_lock);
			goto error_pvid;
		}
	}

	if (vsi->info.pvid) {
		/* remove all filters on the old VLAN */
		i40e_rm_vlan_all_mac(vsi, (le16_to_cpu(vsi->info.pvid) &
					   VLAN_VID_MASK));
	}

	spin_unlock_bh(&vsi->mac_filter_hash_lock);
	if (vlan_id || qos)
		ret = i40e_vsi_add_pvid(vsi, vlanprio);
	else
		i40e_vsi_remove_pvid(vsi);
	spin_lock_bh(&vsi->mac_filter_hash_lock);

	if (vlan_id) {
		dev_info(&pf->pdev->dev, "Setting VLAN %d, QOS 0x%x on VF %d\n",
			 vlan_id, qos, vf_id);

		/* add new VLAN filter for each MAC */
		ret = i40e_add_vlan_all_mac(vsi, vlan_id);
		if (ret) {
			dev_info(&vsi->back->pdev->dev,
				 "add VF VLAN failed, ret=%d aq_err=%d\n", ret,
				 vsi->back->hw.aq.asq_last_status);
			spin_unlock_bh(&vsi->mac_filter_hash_lock);
			goto error_pvid;
		}

		/* remove the previously added non-VLAN MAC filters */
		i40e_rm_vlan_all_mac(vsi, I40E_VLAN_ANY);
	}

	spin_unlock_bh(&vsi->mac_filter_hash_lock);

	/* Schedule the worker thread to take care of applying changes */
	i40e_service_event_schedule(vsi->back);

	if (ret) {
		dev_err(&pf->pdev->dev, "Unable to update VF vsi context\n");
		goto error_pvid;
	}

	/* The Port VLAN needs to be saved across resets the same as the
	 * default LAN MAC address.
	 */
	vf->port_vlan_id = le16_to_cpu(vsi->info.pvid);
	ret = 0;

error_pvid:
	return ret;
}

/**
 * i40e_ndo_set_vf_bw
 * @netdev: network interface device structure
 * @vf_id: VF identifier
 * @tx_rate: Tx rate
 *
 * configure VF Tx rate
 **/
int i40e_ndo_set_vf_bw(struct net_device *netdev, int vf_id, int min_tx_rate,
		       int max_tx_rate)
{
	struct i40e_netdev_priv *np = netdev_priv(netdev);
	struct i40e_pf *pf = np->vsi->back;
	struct i40e_vsi *vsi;
	struct i40e_vf *vf;
	int ret = 0;

	/* validate the request */
	if (vf_id >= pf->num_alloc_vfs) {
		dev_err(&pf->pdev->dev, "Invalid VF Identifier %d.\n", vf_id);
		ret = -EINVAL;
		goto error;
	}

	if (min_tx_rate) {
		dev_err(&pf->pdev->dev, "Invalid min tx rate (%d) (greater than 0) specified for VF %d.\n",
			min_tx_rate, vf_id);
		return -EINVAL;
	}

	vf = &(pf->vf[vf_id]);
	vsi = pf->vsi[vf->lan_vsi_idx];
	if (!test_bit(I40E_VF_STATE_INIT, &vf->vf_states)) {
		dev_err(&pf->pdev->dev, "VF %d still in reset. Try again.\n",
			vf_id);
		ret = -EAGAIN;
		goto error;
	}

	ret = i40e_set_bw_limit(vsi, vsi->seid, max_tx_rate);
	if (ret)
		goto error;

	vf->tx_rate = max_tx_rate;
error:
	return ret;
}

/**
 * i40e_ndo_get_vf_config
 * @netdev: network interface device structure
 * @vf_id: VF identifier
 * @ivi: VF configuration structure
 *
 * return VF configuration
 **/
int i40e_ndo_get_vf_config(struct net_device *netdev,
			   int vf_id, struct ifla_vf_info *ivi)
{
	struct i40e_netdev_priv *np = netdev_priv(netdev);
	struct i40e_vsi *vsi = np->vsi;
	struct i40e_pf *pf = vsi->back;
	struct i40e_vf *vf;
	int ret = 0;

	/* validate the request */
	if (vf_id >= pf->num_alloc_vfs) {
		dev_err(&pf->pdev->dev, "Invalid VF Identifier %d\n", vf_id);
		ret = -EINVAL;
		goto error_param;
	}

	vf = &(pf->vf[vf_id]);
	/* first vsi is always the LAN vsi */
	vsi = pf->vsi[vf->lan_vsi_idx];
	if (!test_bit(I40E_VF_STATE_INIT, &vf->vf_states)) {
		dev_err(&pf->pdev->dev, "VF %d still in reset. Try again.\n",
			vf_id);
		ret = -EAGAIN;
		goto error_param;
	}

	ivi->vf = vf_id;

	ether_addr_copy(ivi->mac, vf->default_lan_addr.addr);

	ivi->max_tx_rate = vf->tx_rate;
	ivi->min_tx_rate = 0;
	ivi->vlan = le16_to_cpu(vsi->info.pvid) & I40E_VLAN_MASK;
	ivi->qos = (le16_to_cpu(vsi->info.pvid) & I40E_PRIORITY_MASK) >>
		   I40E_VLAN_PRIORITY_SHIFT;
	if (vf->link_forced == false)
		ivi->linkstate = IFLA_VF_LINK_STATE_AUTO;
	else if (vf->link_up == true)
		ivi->linkstate = IFLA_VF_LINK_STATE_ENABLE;
	else
		ivi->linkstate = IFLA_VF_LINK_STATE_DISABLE;
	ivi->spoofchk = vf->spoofchk;
	ivi->trusted = vf->trusted;
	ret = 0;

error_param:
	return ret;
}

/**
 * i40e_ndo_set_vf_link_state
 * @netdev: network interface device structure
 * @vf_id: VF identifier
 * @link: required link state
 *
 * Set the link state of a specified VF, regardless of physical link state
 **/
int i40e_ndo_set_vf_link_state(struct net_device *netdev, int vf_id, int link)
{
	struct i40e_netdev_priv *np = netdev_priv(netdev);
	struct i40e_pf *pf = np->vsi->back;
	struct virtchnl_pf_event pfe;
	struct i40e_hw *hw = &pf->hw;
	struct i40e_vf *vf;
	int abs_vf_id;
	int ret = 0;

	/* validate the request */
	if (vf_id >= pf->num_alloc_vfs) {
		dev_err(&pf->pdev->dev, "Invalid VF Identifier %d\n", vf_id);
		ret = -EINVAL;
		goto error_out;
	}

	vf = &pf->vf[vf_id];
	abs_vf_id = vf->vf_id + hw->func_caps.vf_base_id;

	pfe.event = VIRTCHNL_EVENT_LINK_CHANGE;
	pfe.severity = PF_EVENT_SEVERITY_INFO;

	switch (link) {
	case IFLA_VF_LINK_STATE_AUTO:
		vf->link_forced = false;
		pfe.event_data.link_event.link_status =
			pf->hw.phy.link_info.link_info & I40E_AQ_LINK_UP;
		pfe.event_data.link_event.link_speed =
			(enum virtchnl_link_speed)
			pf->hw.phy.link_info.link_speed;
		break;
	case IFLA_VF_LINK_STATE_ENABLE:
		vf->link_forced = true;
		vf->link_up = true;
		pfe.event_data.link_event.link_status = true;
		pfe.event_data.link_event.link_speed = I40E_LINK_SPEED_40GB;
		break;
	case IFLA_VF_LINK_STATE_DISABLE:
		vf->link_forced = true;
		vf->link_up = false;
		pfe.event_data.link_event.link_status = false;
		pfe.event_data.link_event.link_speed = 0;
		break;
	default:
		ret = -EINVAL;
		goto error_out;
	}
	/* Notify the VF of its new link state */
	i40e_aq_send_msg_to_vf(hw, abs_vf_id, VIRTCHNL_OP_EVENT,
			       0, (u8 *)&pfe, sizeof(pfe), NULL);

error_out:
	return ret;
}

/**
 * i40e_ndo_set_vf_spoofchk
 * @netdev: network interface device structure
 * @vf_id: VF identifier
 * @enable: flag to enable or disable feature
 *
 * Enable or disable VF spoof checking
 **/
int i40e_ndo_set_vf_spoofchk(struct net_device *netdev, int vf_id, bool enable)
{
	struct i40e_netdev_priv *np = netdev_priv(netdev);
	struct i40e_vsi *vsi = np->vsi;
	struct i40e_pf *pf = vsi->back;
	struct i40e_vsi_context ctxt;
	struct i40e_hw *hw = &pf->hw;
	struct i40e_vf *vf;
	int ret = 0;

	/* validate the request */
	if (vf_id >= pf->num_alloc_vfs) {
		dev_err(&pf->pdev->dev, "Invalid VF Identifier %d\n", vf_id);
		ret = -EINVAL;
		goto out;
	}

	vf = &(pf->vf[vf_id]);
	if (!test_bit(I40E_VF_STATE_INIT, &vf->vf_states)) {
		dev_err(&pf->pdev->dev, "VF %d still in reset. Try again.\n",
			vf_id);
		ret = -EAGAIN;
		goto out;
	}

	if (enable == vf->spoofchk)
		goto out;

	vf->spoofchk = enable;
	memset(&ctxt, 0, sizeof(ctxt));
	ctxt.seid = pf->vsi[vf->lan_vsi_idx]->seid;
	ctxt.pf_num = pf->hw.pf_id;
	ctxt.info.valid_sections = cpu_to_le16(I40E_AQ_VSI_PROP_SECURITY_VALID);
	if (enable)
		ctxt.info.sec_flags |= (I40E_AQ_VSI_SEC_FLAG_ENABLE_VLAN_CHK |
					I40E_AQ_VSI_SEC_FLAG_ENABLE_MAC_CHK);
	ret = i40e_aq_update_vsi_params(hw, &ctxt, NULL);
	if (ret) {
		dev_err(&pf->pdev->dev, "Error %d updating VSI parameters\n",
			ret);
		ret = -EIO;
	}
out:
	return ret;
}

/**
 * i40e_ndo_set_vf_trust
 * @netdev: network interface device structure of the pf
 * @vf_id: VF identifier
 * @setting: trust setting
 *
 * Enable or disable VF trust setting
 **/
int i40e_ndo_set_vf_trust(struct net_device *netdev, int vf_id, bool setting)
{
	struct i40e_netdev_priv *np = netdev_priv(netdev);
	struct i40e_pf *pf = np->vsi->back;
	struct i40e_vf *vf;
	int ret = 0;

	/* validate the request */
	if (vf_id >= pf->num_alloc_vfs) {
		dev_err(&pf->pdev->dev, "Invalid VF Identifier %d\n", vf_id);
		return -EINVAL;
	}

	if (pf->flags & I40E_FLAG_MFP_ENABLED) {
		dev_err(&pf->pdev->dev, "Trusted VF not supported in MFP mode.\n");
		return -EINVAL;
	}

	vf = &pf->vf[vf_id];

	if (setting == vf->trusted)
		goto out;

	vf->trusted = setting;
	i40e_vc_disable_vf(vf);
	dev_info(&pf->pdev->dev, "VF %u is now %strusted\n",
		 vf_id, setting ? "" : "un");
out:
	return ret;
}<|MERGE_RESOLUTION|>--- conflicted
+++ resolved
@@ -2086,11 +2086,7 @@
 	}
 
 	return i40e_vc_send_msg_to_vf(vf, VIRTCHNL_OP_REQUEST_QUEUES, 0,
-<<<<<<< HEAD
-				      (u8 *)vfres, sizeof(vfres));
-=======
 				      (u8 *)vfres, sizeof(*vfres));
->>>>>>> ae64f9bd
 }
 
 /**
