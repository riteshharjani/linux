// SPDX-License-Identifier: GPL-2.0
/* Copyright (c) 2018-2023, Intel Corporation. */

/* Intel(R) Ethernet Connection E800 Series Linux Driver */

#define pr_fmt(fmt) KBUILD_MODNAME ": " fmt

#include <generated/utsrelease.h>
#include <linux/crash_dump.h>
#include "ice.h"
#include "ice_base.h"
#include "ice_lib.h"
#include "ice_fltr.h"
#include "ice_dcb_lib.h"
#include "ice_dcb_nl.h"
#include "devlink/devlink.h"
#include "devlink/devlink_port.h"
#include "ice_hwmon.h"
/* Including ice_trace.h with CREATE_TRACE_POINTS defined will generate the
 * ice tracepoint functions. This must be done exactly once across the
 * ice driver.
 */
#define CREATE_TRACE_POINTS
#include "ice_trace.h"
#include "ice_eswitch.h"
#include "ice_tc_lib.h"
#include "ice_vsi_vlan_ops.h"
#include <net/xdp_sock_drv.h>

#define DRV_SUMMARY	"Intel(R) Ethernet Connection E800 Series Linux Driver"
static const char ice_driver_string[] = DRV_SUMMARY;
static const char ice_copyright[] = "Copyright (c) 2018, Intel Corporation.";

/* DDP Package file located in firmware search paths (e.g. /lib/firmware/) */
#define ICE_DDP_PKG_PATH	"intel/ice/ddp/"
#define ICE_DDP_PKG_FILE	ICE_DDP_PKG_PATH "ice.pkg"

MODULE_DESCRIPTION(DRV_SUMMARY);
MODULE_IMPORT_NS(LIBIE);
MODULE_LICENSE("GPL v2");
MODULE_FIRMWARE(ICE_DDP_PKG_FILE);

static int debug = -1;
module_param(debug, int, 0644);
#ifndef CONFIG_DYNAMIC_DEBUG
MODULE_PARM_DESC(debug, "netif level (0=none,...,16=all), hw debug_mask (0x8XXXXXXX)");
#else
MODULE_PARM_DESC(debug, "netif level (0=none,...,16=all)");
#endif /* !CONFIG_DYNAMIC_DEBUG */

DEFINE_STATIC_KEY_FALSE(ice_xdp_locking_key);
EXPORT_SYMBOL(ice_xdp_locking_key);

/**
 * ice_hw_to_dev - Get device pointer from the hardware structure
 * @hw: pointer to the device HW structure
 *
 * Used to access the device pointer from compilation units which can't easily
 * include the definition of struct ice_pf without leading to circular header
 * dependencies.
 */
struct device *ice_hw_to_dev(struct ice_hw *hw)
{
	struct ice_pf *pf = container_of(hw, struct ice_pf, hw);

	return &pf->pdev->dev;
}

static struct workqueue_struct *ice_wq;
struct workqueue_struct *ice_lag_wq;
static const struct net_device_ops ice_netdev_safe_mode_ops;
static const struct net_device_ops ice_netdev_ops;

static void ice_rebuild(struct ice_pf *pf, enum ice_reset_req reset_type);

static void ice_vsi_release_all(struct ice_pf *pf);

static int ice_rebuild_channels(struct ice_pf *pf);
static void ice_remove_q_channels(struct ice_vsi *vsi, bool rem_adv_fltr);

static int
ice_indr_setup_tc_cb(struct net_device *netdev, struct Qdisc *sch,
		     void *cb_priv, enum tc_setup_type type, void *type_data,
		     void *data,
		     void (*cleanup)(struct flow_block_cb *block_cb));

bool netif_is_ice(const struct net_device *dev)
{
	return dev && (dev->netdev_ops == &ice_netdev_ops);
}

/**
 * ice_get_tx_pending - returns number of Tx descriptors not processed
 * @ring: the ring of descriptors
 */
static u16 ice_get_tx_pending(struct ice_tx_ring *ring)
{
	u16 head, tail;

	head = ring->next_to_clean;
	tail = ring->next_to_use;

	if (head != tail)
		return (head < tail) ?
			tail - head : (tail + ring->count - head);
	return 0;
}

/**
 * ice_check_for_hang_subtask - check for and recover hung queues
 * @pf: pointer to PF struct
 */
static void ice_check_for_hang_subtask(struct ice_pf *pf)
{
	struct ice_vsi *vsi = NULL;
	struct ice_hw *hw;
	unsigned int i;
	int packets;
	u32 v;

	ice_for_each_vsi(pf, v)
		if (pf->vsi[v] && pf->vsi[v]->type == ICE_VSI_PF) {
			vsi = pf->vsi[v];
			break;
		}

	if (!vsi || test_bit(ICE_VSI_DOWN, vsi->state))
		return;

	if (!(vsi->netdev && netif_carrier_ok(vsi->netdev)))
		return;

	hw = &vsi->back->hw;

	ice_for_each_txq(vsi, i) {
		struct ice_tx_ring *tx_ring = vsi->tx_rings[i];
		struct ice_ring_stats *ring_stats;

		if (!tx_ring)
			continue;
		if (ice_ring_ch_enabled(tx_ring))
			continue;

		ring_stats = tx_ring->ring_stats;
		if (!ring_stats)
			continue;

		if (tx_ring->desc) {
			/* If packet counter has not changed the queue is
			 * likely stalled, so force an interrupt for this
			 * queue.
			 *
			 * prev_pkt would be negative if there was no
			 * pending work.
			 */
			packets = ring_stats->stats.pkts & INT_MAX;
			if (ring_stats->tx_stats.prev_pkt == packets) {
				/* Trigger sw interrupt to revive the queue */
				ice_trigger_sw_intr(hw, tx_ring->q_vector);
				continue;
			}

			/* Memory barrier between read of packet count and call
			 * to ice_get_tx_pending()
			 */
			smp_rmb();
			ring_stats->tx_stats.prev_pkt =
			    ice_get_tx_pending(tx_ring) ? packets : -1;
		}
	}
}

/**
 * ice_init_mac_fltr - Set initial MAC filters
 * @pf: board private structure
 *
 * Set initial set of MAC filters for PF VSI; configure filters for permanent
 * address and broadcast address. If an error is encountered, netdevice will be
 * unregistered.
 */
static int ice_init_mac_fltr(struct ice_pf *pf)
{
	struct ice_vsi *vsi;
	u8 *perm_addr;

	vsi = ice_get_main_vsi(pf);
	if (!vsi)
		return -EINVAL;

	perm_addr = vsi->port_info->mac.perm_addr;
	return ice_fltr_add_mac_and_broadcast(vsi, perm_addr, ICE_FWD_TO_VSI);
}

/**
 * ice_add_mac_to_sync_list - creates list of MAC addresses to be synced
 * @netdev: the net device on which the sync is happening
 * @addr: MAC address to sync
 *
 * This is a callback function which is called by the in kernel device sync
 * functions (like __dev_uc_sync, __dev_mc_sync, etc). This function only
 * populates the tmp_sync_list, which is later used by ice_add_mac to add the
 * MAC filters from the hardware.
 */
static int ice_add_mac_to_sync_list(struct net_device *netdev, const u8 *addr)
{
	struct ice_netdev_priv *np = netdev_priv(netdev);
	struct ice_vsi *vsi = np->vsi;

	if (ice_fltr_add_mac_to_list(vsi, &vsi->tmp_sync_list, addr,
				     ICE_FWD_TO_VSI))
		return -EINVAL;

	return 0;
}

/**
 * ice_add_mac_to_unsync_list - creates list of MAC addresses to be unsynced
 * @netdev: the net device on which the unsync is happening
 * @addr: MAC address to unsync
 *
 * This is a callback function which is called by the in kernel device unsync
 * functions (like __dev_uc_unsync, __dev_mc_unsync, etc). This function only
 * populates the tmp_unsync_list, which is later used by ice_remove_mac to
 * delete the MAC filters from the hardware.
 */
static int ice_add_mac_to_unsync_list(struct net_device *netdev, const u8 *addr)
{
	struct ice_netdev_priv *np = netdev_priv(netdev);
	struct ice_vsi *vsi = np->vsi;

	/* Under some circumstances, we might receive a request to delete our
	 * own device address from our uc list. Because we store the device
	 * address in the VSI's MAC filter list, we need to ignore such
	 * requests and not delete our device address from this list.
	 */
	if (ether_addr_equal(addr, netdev->dev_addr))
		return 0;

	if (ice_fltr_add_mac_to_list(vsi, &vsi->tmp_unsync_list, addr,
				     ICE_FWD_TO_VSI))
		return -EINVAL;

	return 0;
}

/**
 * ice_vsi_fltr_changed - check if filter state changed
 * @vsi: VSI to be checked
 *
 * returns true if filter state has changed, false otherwise.
 */
static bool ice_vsi_fltr_changed(struct ice_vsi *vsi)
{
	return test_bit(ICE_VSI_UMAC_FLTR_CHANGED, vsi->state) ||
	       test_bit(ICE_VSI_MMAC_FLTR_CHANGED, vsi->state);
}

/**
 * ice_set_promisc - Enable promiscuous mode for a given PF
 * @vsi: the VSI being configured
 * @promisc_m: mask of promiscuous config bits
 *
 */
static int ice_set_promisc(struct ice_vsi *vsi, u8 promisc_m)
{
	int status;

	if (vsi->type != ICE_VSI_PF)
		return 0;

	if (ice_vsi_has_non_zero_vlans(vsi)) {
		promisc_m |= (ICE_PROMISC_VLAN_RX | ICE_PROMISC_VLAN_TX);
		status = ice_fltr_set_vlan_vsi_promisc(&vsi->back->hw, vsi,
						       promisc_m);
	} else {
		status = ice_fltr_set_vsi_promisc(&vsi->back->hw, vsi->idx,
						  promisc_m, 0);
	}
	if (status && status != -EEXIST)
		return status;

	netdev_dbg(vsi->netdev, "set promisc filter bits for VSI %i: 0x%x\n",
		   vsi->vsi_num, promisc_m);
	return 0;
}

/**
 * ice_clear_promisc - Disable promiscuous mode for a given PF
 * @vsi: the VSI being configured
 * @promisc_m: mask of promiscuous config bits
 *
 */
static int ice_clear_promisc(struct ice_vsi *vsi, u8 promisc_m)
{
	int status;

	if (vsi->type != ICE_VSI_PF)
		return 0;

	if (ice_vsi_has_non_zero_vlans(vsi)) {
		promisc_m |= (ICE_PROMISC_VLAN_RX | ICE_PROMISC_VLAN_TX);
		status = ice_fltr_clear_vlan_vsi_promisc(&vsi->back->hw, vsi,
							 promisc_m);
	} else {
		status = ice_fltr_clear_vsi_promisc(&vsi->back->hw, vsi->idx,
						    promisc_m, 0);
	}

	netdev_dbg(vsi->netdev, "clear promisc filter bits for VSI %i: 0x%x\n",
		   vsi->vsi_num, promisc_m);
	return status;
}

/**
 * ice_vsi_sync_fltr - Update the VSI filter list to the HW
 * @vsi: ptr to the VSI
 *
 * Push any outstanding VSI filter changes through the AdminQ.
 */
static int ice_vsi_sync_fltr(struct ice_vsi *vsi)
{
	struct ice_vsi_vlan_ops *vlan_ops = ice_get_compat_vsi_vlan_ops(vsi);
	struct device *dev = ice_pf_to_dev(vsi->back);
	struct net_device *netdev = vsi->netdev;
	bool promisc_forced_on = false;
	struct ice_pf *pf = vsi->back;
	struct ice_hw *hw = &pf->hw;
	u32 changed_flags = 0;
	int err;

	if (!vsi->netdev)
		return -EINVAL;

	while (test_and_set_bit(ICE_CFG_BUSY, vsi->state))
		usleep_range(1000, 2000);

	changed_flags = vsi->current_netdev_flags ^ vsi->netdev->flags;
	vsi->current_netdev_flags = vsi->netdev->flags;

	INIT_LIST_HEAD(&vsi->tmp_sync_list);
	INIT_LIST_HEAD(&vsi->tmp_unsync_list);

	if (ice_vsi_fltr_changed(vsi)) {
		clear_bit(ICE_VSI_UMAC_FLTR_CHANGED, vsi->state);
		clear_bit(ICE_VSI_MMAC_FLTR_CHANGED, vsi->state);

		/* grab the netdev's addr_list_lock */
		netif_addr_lock_bh(netdev);
		__dev_uc_sync(netdev, ice_add_mac_to_sync_list,
			      ice_add_mac_to_unsync_list);
		__dev_mc_sync(netdev, ice_add_mac_to_sync_list,
			      ice_add_mac_to_unsync_list);
		/* our temp lists are populated. release lock */
		netif_addr_unlock_bh(netdev);
	}

	/* Remove MAC addresses in the unsync list */
	err = ice_fltr_remove_mac_list(vsi, &vsi->tmp_unsync_list);
	ice_fltr_free_list(dev, &vsi->tmp_unsync_list);
	if (err) {
		netdev_err(netdev, "Failed to delete MAC filters\n");
		/* if we failed because of alloc failures, just bail */
		if (err == -ENOMEM)
			goto out;
	}

	/* Add MAC addresses in the sync list */
	err = ice_fltr_add_mac_list(vsi, &vsi->tmp_sync_list);
	ice_fltr_free_list(dev, &vsi->tmp_sync_list);
	/* If filter is added successfully or already exists, do not go into
	 * 'if' condition and report it as error. Instead continue processing
	 * rest of the function.
	 */
	if (err && err != -EEXIST) {
		netdev_err(netdev, "Failed to add MAC filters\n");
		/* If there is no more space for new umac filters, VSI
		 * should go into promiscuous mode. There should be some
		 * space reserved for promiscuous filters.
		 */
		if (hw->adminq.sq_last_status == ICE_AQ_RC_ENOSPC &&
		    !test_and_set_bit(ICE_FLTR_OVERFLOW_PROMISC,
				      vsi->state)) {
			promisc_forced_on = true;
			netdev_warn(netdev, "Reached MAC filter limit, forcing promisc mode on VSI %d\n",
				    vsi->vsi_num);
		} else {
			goto out;
		}
	}
	err = 0;
	/* check for changes in promiscuous modes */
	if (changed_flags & IFF_ALLMULTI) {
		if (vsi->current_netdev_flags & IFF_ALLMULTI) {
			err = ice_set_promisc(vsi, ICE_MCAST_PROMISC_BITS);
			if (err) {
				vsi->current_netdev_flags &= ~IFF_ALLMULTI;
				goto out_promisc;
			}
		} else {
			/* !(vsi->current_netdev_flags & IFF_ALLMULTI) */
			err = ice_clear_promisc(vsi, ICE_MCAST_PROMISC_BITS);
			if (err) {
				vsi->current_netdev_flags |= IFF_ALLMULTI;
				goto out_promisc;
			}
		}
	}

	if (((changed_flags & IFF_PROMISC) || promisc_forced_on) ||
	    test_bit(ICE_VSI_PROMISC_CHANGED, vsi->state)) {
		clear_bit(ICE_VSI_PROMISC_CHANGED, vsi->state);
		if (vsi->current_netdev_flags & IFF_PROMISC) {
			/* Apply Rx filter rule to get traffic from wire */
			if (!ice_is_dflt_vsi_in_use(vsi->port_info)) {
				err = ice_set_dflt_vsi(vsi);
				if (err && err != -EEXIST) {
					netdev_err(netdev, "Error %d setting default VSI %i Rx rule\n",
						   err, vsi->vsi_num);
					vsi->current_netdev_flags &=
						~IFF_PROMISC;
					goto out_promisc;
				}
				err = 0;
				vlan_ops->dis_rx_filtering(vsi);

				/* promiscuous mode implies allmulticast so
				 * that VSIs that are in promiscuous mode are
				 * subscribed to multicast packets coming to
				 * the port
				 */
				err = ice_set_promisc(vsi,
						      ICE_MCAST_PROMISC_BITS);
				if (err)
					goto out_promisc;
			}
		} else {
			/* Clear Rx filter to remove traffic from wire */
			if (ice_is_vsi_dflt_vsi(vsi)) {
				err = ice_clear_dflt_vsi(vsi);
				if (err) {
					netdev_err(netdev, "Error %d clearing default VSI %i Rx rule\n",
						   err, vsi->vsi_num);
					vsi->current_netdev_flags |=
						IFF_PROMISC;
					goto out_promisc;
				}
				if (vsi->netdev->features &
				    NETIF_F_HW_VLAN_CTAG_FILTER)
					vlan_ops->ena_rx_filtering(vsi);
			}

			/* disable allmulti here, but only if allmulti is not
			 * still enabled for the netdev
			 */
			if (!(vsi->current_netdev_flags & IFF_ALLMULTI)) {
				err = ice_clear_promisc(vsi,
							ICE_MCAST_PROMISC_BITS);
				if (err) {
					netdev_err(netdev, "Error %d clearing multicast promiscuous on VSI %i\n",
						   err, vsi->vsi_num);
				}
			}
		}
	}
	goto exit;

out_promisc:
	set_bit(ICE_VSI_PROMISC_CHANGED, vsi->state);
	goto exit;
out:
	/* if something went wrong then set the changed flag so we try again */
	set_bit(ICE_VSI_UMAC_FLTR_CHANGED, vsi->state);
	set_bit(ICE_VSI_MMAC_FLTR_CHANGED, vsi->state);
exit:
	clear_bit(ICE_CFG_BUSY, vsi->state);
	return err;
}

/**
 * ice_sync_fltr_subtask - Sync the VSI filter list with HW
 * @pf: board private structure
 */
static void ice_sync_fltr_subtask(struct ice_pf *pf)
{
	int v;

	if (!pf || !(test_bit(ICE_FLAG_FLTR_SYNC, pf->flags)))
		return;

	clear_bit(ICE_FLAG_FLTR_SYNC, pf->flags);

	ice_for_each_vsi(pf, v)
		if (pf->vsi[v] && ice_vsi_fltr_changed(pf->vsi[v]) &&
		    ice_vsi_sync_fltr(pf->vsi[v])) {
			/* come back and try again later */
			set_bit(ICE_FLAG_FLTR_SYNC, pf->flags);
			break;
		}
}

/**
 * ice_pf_dis_all_vsi - Pause all VSIs on a PF
 * @pf: the PF
 * @locked: is the rtnl_lock already held
 */
static void ice_pf_dis_all_vsi(struct ice_pf *pf, bool locked)
{
	int node;
	int v;

	ice_for_each_vsi(pf, v)
		if (pf->vsi[v])
			ice_dis_vsi(pf->vsi[v], locked);

	for (node = 0; node < ICE_MAX_PF_AGG_NODES; node++)
		pf->pf_agg_node[node].num_vsis = 0;

	for (node = 0; node < ICE_MAX_VF_AGG_NODES; node++)
		pf->vf_agg_node[node].num_vsis = 0;
}

/**
 * ice_clear_sw_switch_recipes - clear switch recipes
 * @pf: board private structure
 *
 * Mark switch recipes as not created in sw structures. There are cases where
 * rules (especially advanced rules) need to be restored, either re-read from
 * hardware or added again. For example after the reset. 'recp_created' flag
 * prevents from doing that and need to be cleared upfront.
 */
static void ice_clear_sw_switch_recipes(struct ice_pf *pf)
{
	struct ice_sw_recipe *recp;
	u8 i;

	recp = pf->hw.switch_info->recp_list;
	for (i = 0; i < ICE_MAX_NUM_RECIPES; i++)
		recp[i].recp_created = false;
}

/**
 * ice_prepare_for_reset - prep for reset
 * @pf: board private structure
 * @reset_type: reset type requested
 *
 * Inform or close all dependent features in prep for reset.
 */
static void
ice_prepare_for_reset(struct ice_pf *pf, enum ice_reset_req reset_type)
{
	struct ice_hw *hw = &pf->hw;
	struct ice_vsi *vsi;
	struct ice_vf *vf;
	unsigned int bkt;

	dev_dbg(ice_pf_to_dev(pf), "reset_type=%d\n", reset_type);

	/* already prepared for reset */
	if (test_bit(ICE_PREPARED_FOR_RESET, pf->state))
		return;

	ice_unplug_aux_dev(pf);

	/* Notify VFs of impending reset */
	if (ice_check_sq_alive(hw, &hw->mailboxq))
		ice_vc_notify_reset(pf);

	/* Disable VFs until reset is completed */
	mutex_lock(&pf->vfs.table_lock);
	ice_for_each_vf(pf, bkt, vf)
		ice_set_vf_state_dis(vf);
	mutex_unlock(&pf->vfs.table_lock);

	if (ice_is_eswitch_mode_switchdev(pf)) {
		if (reset_type != ICE_RESET_PFR)
			ice_clear_sw_switch_recipes(pf);
	}

	/* release ADQ specific HW and SW resources */
	vsi = ice_get_main_vsi(pf);
	if (!vsi)
		goto skip;

	/* to be on safe side, reset orig_rss_size so that normal flow
	 * of deciding rss_size can take precedence
	 */
	vsi->orig_rss_size = 0;

	if (test_bit(ICE_FLAG_TC_MQPRIO, pf->flags)) {
		if (reset_type == ICE_RESET_PFR) {
			vsi->old_ena_tc = vsi->all_enatc;
			vsi->old_numtc = vsi->all_numtc;
		} else {
			ice_remove_q_channels(vsi, true);

			/* for other reset type, do not support channel rebuild
			 * hence reset needed info
			 */
			vsi->old_ena_tc = 0;
			vsi->all_enatc = 0;
			vsi->old_numtc = 0;
			vsi->all_numtc = 0;
			vsi->req_txq = 0;
			vsi->req_rxq = 0;
			clear_bit(ICE_FLAG_TC_MQPRIO, pf->flags);
			memset(&vsi->mqprio_qopt, 0, sizeof(vsi->mqprio_qopt));
		}
	}
skip:

	/* clear SW filtering DB */
	ice_clear_hw_tbls(hw);
	/* disable the VSIs and their queues that are not already DOWN */
	ice_pf_dis_all_vsi(pf, false);

	if (test_bit(ICE_FLAG_PTP_SUPPORTED, pf->flags))
		ice_ptp_prepare_for_reset(pf, reset_type);

	if (ice_is_feature_supported(pf, ICE_F_GNSS))
		ice_gnss_exit(pf);

	if (hw->port_info)
		ice_sched_clear_port(hw->port_info);

	ice_shutdown_all_ctrlq(hw, false);

	set_bit(ICE_PREPARED_FOR_RESET, pf->state);
}

/**
 * ice_do_reset - Initiate one of many types of resets
 * @pf: board private structure
 * @reset_type: reset type requested before this function was called.
 */
static void ice_do_reset(struct ice_pf *pf, enum ice_reset_req reset_type)
{
	struct device *dev = ice_pf_to_dev(pf);
	struct ice_hw *hw = &pf->hw;

	dev_dbg(dev, "reset_type 0x%x requested\n", reset_type);

	if (pf->lag && pf->lag->bonded && reset_type == ICE_RESET_PFR) {
		dev_dbg(dev, "PFR on a bonded interface, promoting to CORER\n");
		reset_type = ICE_RESET_CORER;
	}

	ice_prepare_for_reset(pf, reset_type);

	/* trigger the reset */
	if (ice_reset(hw, reset_type)) {
		dev_err(dev, "reset %d failed\n", reset_type);
		set_bit(ICE_RESET_FAILED, pf->state);
		clear_bit(ICE_RESET_OICR_RECV, pf->state);
		clear_bit(ICE_PREPARED_FOR_RESET, pf->state);
		clear_bit(ICE_PFR_REQ, pf->state);
		clear_bit(ICE_CORER_REQ, pf->state);
		clear_bit(ICE_GLOBR_REQ, pf->state);
		wake_up(&pf->reset_wait_queue);
		return;
	}

	/* PFR is a bit of a special case because it doesn't result in an OICR
	 * interrupt. So for PFR, rebuild after the reset and clear the reset-
	 * associated state bits.
	 */
	if (reset_type == ICE_RESET_PFR) {
		pf->pfr_count++;
		ice_rebuild(pf, reset_type);
		clear_bit(ICE_PREPARED_FOR_RESET, pf->state);
		clear_bit(ICE_PFR_REQ, pf->state);
		wake_up(&pf->reset_wait_queue);
		ice_reset_all_vfs(pf);
	}
}

/**
 * ice_reset_subtask - Set up for resetting the device and driver
 * @pf: board private structure
 */
static void ice_reset_subtask(struct ice_pf *pf)
{
	enum ice_reset_req reset_type = ICE_RESET_INVAL;

	/* When a CORER/GLOBR/EMPR is about to happen, the hardware triggers an
	 * OICR interrupt. The OICR handler (ice_misc_intr) determines what type
	 * of reset is pending and sets bits in pf->state indicating the reset
	 * type and ICE_RESET_OICR_RECV. So, if the latter bit is set
	 * prepare for pending reset if not already (for PF software-initiated
	 * global resets the software should already be prepared for it as
	 * indicated by ICE_PREPARED_FOR_RESET; for global resets initiated
	 * by firmware or software on other PFs, that bit is not set so prepare
	 * for the reset now), poll for reset done, rebuild and return.
	 */
	if (test_bit(ICE_RESET_OICR_RECV, pf->state)) {
		/* Perform the largest reset requested */
		if (test_and_clear_bit(ICE_CORER_RECV, pf->state))
			reset_type = ICE_RESET_CORER;
		if (test_and_clear_bit(ICE_GLOBR_RECV, pf->state))
			reset_type = ICE_RESET_GLOBR;
		if (test_and_clear_bit(ICE_EMPR_RECV, pf->state))
			reset_type = ICE_RESET_EMPR;
		/* return if no valid reset type requested */
		if (reset_type == ICE_RESET_INVAL)
			return;
		ice_prepare_for_reset(pf, reset_type);

		/* make sure we are ready to rebuild */
		if (ice_check_reset(&pf->hw)) {
			set_bit(ICE_RESET_FAILED, pf->state);
		} else {
			/* done with reset. start rebuild */
			pf->hw.reset_ongoing = false;
			ice_rebuild(pf, reset_type);
			/* clear bit to resume normal operations, but
			 * ICE_NEEDS_RESTART bit is set in case rebuild failed
			 */
			clear_bit(ICE_RESET_OICR_RECV, pf->state);
			clear_bit(ICE_PREPARED_FOR_RESET, pf->state);
			clear_bit(ICE_PFR_REQ, pf->state);
			clear_bit(ICE_CORER_REQ, pf->state);
			clear_bit(ICE_GLOBR_REQ, pf->state);
			wake_up(&pf->reset_wait_queue);
			ice_reset_all_vfs(pf);
		}

		return;
	}

	/* No pending resets to finish processing. Check for new resets */
	if (test_bit(ICE_PFR_REQ, pf->state)) {
		reset_type = ICE_RESET_PFR;
		if (pf->lag && pf->lag->bonded) {
			dev_dbg(ice_pf_to_dev(pf), "PFR on a bonded interface, promoting to CORER\n");
			reset_type = ICE_RESET_CORER;
		}
	}
	if (test_bit(ICE_CORER_REQ, pf->state))
		reset_type = ICE_RESET_CORER;
	if (test_bit(ICE_GLOBR_REQ, pf->state))
		reset_type = ICE_RESET_GLOBR;
	/* If no valid reset type requested just return */
	if (reset_type == ICE_RESET_INVAL)
		return;

	/* reset if not already down or busy */
	if (!test_bit(ICE_DOWN, pf->state) &&
	    !test_bit(ICE_CFG_BUSY, pf->state)) {
		ice_do_reset(pf, reset_type);
	}
}

/**
 * ice_print_topo_conflict - print topology conflict message
 * @vsi: the VSI whose topology status is being checked
 */
static void ice_print_topo_conflict(struct ice_vsi *vsi)
{
	switch (vsi->port_info->phy.link_info.topo_media_conflict) {
	case ICE_AQ_LINK_TOPO_CONFLICT:
	case ICE_AQ_LINK_MEDIA_CONFLICT:
	case ICE_AQ_LINK_TOPO_UNREACH_PRT:
	case ICE_AQ_LINK_TOPO_UNDRUTIL_PRT:
	case ICE_AQ_LINK_TOPO_UNDRUTIL_MEDIA:
		netdev_info(vsi->netdev, "Potential misconfiguration of the Ethernet port detected. If it was not intended, please use the Intel (R) Ethernet Port Configuration Tool to address the issue.\n");
		break;
	case ICE_AQ_LINK_TOPO_UNSUPP_MEDIA:
		if (test_bit(ICE_FLAG_LINK_LENIENT_MODE_ENA, vsi->back->flags))
			netdev_warn(vsi->netdev, "An unsupported module type was detected. Refer to the Intel(R) Ethernet Adapters and Devices User Guide for a list of supported modules\n");
		else
			netdev_err(vsi->netdev, "Rx/Tx is disabled on this device because an unsupported module type was detected. Refer to the Intel(R) Ethernet Adapters and Devices User Guide for a list of supported modules.\n");
		break;
	default:
		break;
	}
}

/**
 * ice_print_link_msg - print link up or down message
 * @vsi: the VSI whose link status is being queried
 * @isup: boolean for if the link is now up or down
 */
void ice_print_link_msg(struct ice_vsi *vsi, bool isup)
{
	struct ice_aqc_get_phy_caps_data *caps;
	const char *an_advertised;
	const char *fec_req;
	const char *speed;
	const char *fec;
	const char *fc;
	const char *an;
	int status;

	if (!vsi)
		return;

	if (vsi->current_isup == isup)
		return;

	vsi->current_isup = isup;

	if (!isup) {
		netdev_info(vsi->netdev, "NIC Link is Down\n");
		return;
	}

	switch (vsi->port_info->phy.link_info.link_speed) {
	case ICE_AQ_LINK_SPEED_200GB:
		speed = "200 G";
		break;
	case ICE_AQ_LINK_SPEED_100GB:
		speed = "100 G";
		break;
	case ICE_AQ_LINK_SPEED_50GB:
		speed = "50 G";
		break;
	case ICE_AQ_LINK_SPEED_40GB:
		speed = "40 G";
		break;
	case ICE_AQ_LINK_SPEED_25GB:
		speed = "25 G";
		break;
	case ICE_AQ_LINK_SPEED_20GB:
		speed = "20 G";
		break;
	case ICE_AQ_LINK_SPEED_10GB:
		speed = "10 G";
		break;
	case ICE_AQ_LINK_SPEED_5GB:
		speed = "5 G";
		break;
	case ICE_AQ_LINK_SPEED_2500MB:
		speed = "2.5 G";
		break;
	case ICE_AQ_LINK_SPEED_1000MB:
		speed = "1 G";
		break;
	case ICE_AQ_LINK_SPEED_100MB:
		speed = "100 M";
		break;
	default:
		speed = "Unknown ";
		break;
	}

	switch (vsi->port_info->fc.current_mode) {
	case ICE_FC_FULL:
		fc = "Rx/Tx";
		break;
	case ICE_FC_TX_PAUSE:
		fc = "Tx";
		break;
	case ICE_FC_RX_PAUSE:
		fc = "Rx";
		break;
	case ICE_FC_NONE:
		fc = "None";
		break;
	default:
		fc = "Unknown";
		break;
	}

	/* Get FEC mode based on negotiated link info */
	switch (vsi->port_info->phy.link_info.fec_info) {
	case ICE_AQ_LINK_25G_RS_528_FEC_EN:
	case ICE_AQ_LINK_25G_RS_544_FEC_EN:
		fec = "RS-FEC";
		break;
	case ICE_AQ_LINK_25G_KR_FEC_EN:
		fec = "FC-FEC/BASE-R";
		break;
	default:
		fec = "NONE";
		break;
	}

	/* check if autoneg completed, might be false due to not supported */
	if (vsi->port_info->phy.link_info.an_info & ICE_AQ_AN_COMPLETED)
		an = "True";
	else
		an = "False";

	/* Get FEC mode requested based on PHY caps last SW configuration */
	caps = kzalloc(sizeof(*caps), GFP_KERNEL);
	if (!caps) {
		fec_req = "Unknown";
		an_advertised = "Unknown";
		goto done;
	}

	status = ice_aq_get_phy_caps(vsi->port_info, false,
				     ICE_AQC_REPORT_ACTIVE_CFG, caps, NULL);
	if (status)
		netdev_info(vsi->netdev, "Get phy capability failed.\n");

	an_advertised = ice_is_phy_caps_an_enabled(caps) ? "On" : "Off";

	if (caps->link_fec_options & ICE_AQC_PHY_FEC_25G_RS_528_REQ ||
	    caps->link_fec_options & ICE_AQC_PHY_FEC_25G_RS_544_REQ)
		fec_req = "RS-FEC";
	else if (caps->link_fec_options & ICE_AQC_PHY_FEC_10G_KR_40G_KR4_REQ ||
		 caps->link_fec_options & ICE_AQC_PHY_FEC_25G_KR_REQ)
		fec_req = "FC-FEC/BASE-R";
	else
		fec_req = "NONE";

	kfree(caps);

done:
	netdev_info(vsi->netdev, "NIC Link is up %sbps Full Duplex, Requested FEC: %s, Negotiated FEC: %s, Autoneg Advertised: %s, Autoneg Negotiated: %s, Flow Control: %s\n",
		    speed, fec_req, fec, an_advertised, an, fc);
	ice_print_topo_conflict(vsi);
}

/**
 * ice_vsi_link_event - update the VSI's netdev
 * @vsi: the VSI on which the link event occurred
 * @link_up: whether or not the VSI needs to be set up or down
 */
static void ice_vsi_link_event(struct ice_vsi *vsi, bool link_up)
{
	if (!vsi)
		return;

	if (test_bit(ICE_VSI_DOWN, vsi->state) || !vsi->netdev)
		return;

	if (vsi->type == ICE_VSI_PF) {
		if (link_up == netif_carrier_ok(vsi->netdev))
			return;

		if (link_up) {
			netif_carrier_on(vsi->netdev);
			netif_tx_wake_all_queues(vsi->netdev);
		} else {
			netif_carrier_off(vsi->netdev);
			netif_tx_stop_all_queues(vsi->netdev);
		}
	}
}

/**
 * ice_set_dflt_mib - send a default config MIB to the FW
 * @pf: private PF struct
 *
 * This function sends a default configuration MIB to the FW.
 *
 * If this function errors out at any point, the driver is still able to
 * function.  The main impact is that LFC may not operate as expected.
 * Therefore an error state in this function should be treated with a DBG
 * message and continue on with driver rebuild/reenable.
 */
static void ice_set_dflt_mib(struct ice_pf *pf)
{
	struct device *dev = ice_pf_to_dev(pf);
	u8 mib_type, *buf, *lldpmib = NULL;
	u16 len, typelen, offset = 0;
	struct ice_lldp_org_tlv *tlv;
	struct ice_hw *hw = &pf->hw;
	u32 ouisubtype;

	mib_type = SET_LOCAL_MIB_TYPE_LOCAL_MIB;
	lldpmib = kzalloc(ICE_LLDPDU_SIZE, GFP_KERNEL);
	if (!lldpmib) {
		dev_dbg(dev, "%s Failed to allocate MIB memory\n",
			__func__);
		return;
	}

	/* Add ETS CFG TLV */
	tlv = (struct ice_lldp_org_tlv *)lldpmib;
	typelen = ((ICE_TLV_TYPE_ORG << ICE_LLDP_TLV_TYPE_S) |
		   ICE_IEEE_ETS_TLV_LEN);
	tlv->typelen = htons(typelen);
	ouisubtype = ((ICE_IEEE_8021QAZ_OUI << ICE_LLDP_TLV_OUI_S) |
		      ICE_IEEE_SUBTYPE_ETS_CFG);
	tlv->ouisubtype = htonl(ouisubtype);

	buf = tlv->tlvinfo;
	buf[0] = 0;

	/* ETS CFG all UPs map to TC 0. Next 4 (1 - 4) Octets = 0.
	 * Octets 5 - 12 are BW values, set octet 5 to 100% BW.
	 * Octets 13 - 20 are TSA values - leave as zeros
	 */
	buf[5] = 0x64;
	len = FIELD_GET(ICE_LLDP_TLV_LEN_M, typelen);
	offset += len + 2;
	tlv = (struct ice_lldp_org_tlv *)
		((char *)tlv + sizeof(tlv->typelen) + len);

	/* Add ETS REC TLV */
	buf = tlv->tlvinfo;
	tlv->typelen = htons(typelen);

	ouisubtype = ((ICE_IEEE_8021QAZ_OUI << ICE_LLDP_TLV_OUI_S) |
		      ICE_IEEE_SUBTYPE_ETS_REC);
	tlv->ouisubtype = htonl(ouisubtype);

	/* First octet of buf is reserved
	 * Octets 1 - 4 map UP to TC - all UPs map to zero
	 * Octets 5 - 12 are BW values - set TC 0 to 100%.
	 * Octets 13 - 20 are TSA value - leave as zeros
	 */
	buf[5] = 0x64;
	offset += len + 2;
	tlv = (struct ice_lldp_org_tlv *)
		((char *)tlv + sizeof(tlv->typelen) + len);

	/* Add PFC CFG TLV */
	typelen = ((ICE_TLV_TYPE_ORG << ICE_LLDP_TLV_TYPE_S) |
		   ICE_IEEE_PFC_TLV_LEN);
	tlv->typelen = htons(typelen);

	ouisubtype = ((ICE_IEEE_8021QAZ_OUI << ICE_LLDP_TLV_OUI_S) |
		      ICE_IEEE_SUBTYPE_PFC_CFG);
	tlv->ouisubtype = htonl(ouisubtype);

	/* Octet 1 left as all zeros - PFC disabled */
	buf[0] = 0x08;
	len = FIELD_GET(ICE_LLDP_TLV_LEN_M, typelen);
	offset += len + 2;

	if (ice_aq_set_lldp_mib(hw, mib_type, (void *)lldpmib, offset, NULL))
		dev_dbg(dev, "%s Failed to set default LLDP MIB\n", __func__);

	kfree(lldpmib);
}

/**
 * ice_check_phy_fw_load - check if PHY FW load failed
 * @pf: pointer to PF struct
 * @link_cfg_err: bitmap from the link info structure
 *
 * check if external PHY FW load failed and print an error message if it did
 */
static void ice_check_phy_fw_load(struct ice_pf *pf, u8 link_cfg_err)
{
	if (!(link_cfg_err & ICE_AQ_LINK_EXTERNAL_PHY_LOAD_FAILURE)) {
		clear_bit(ICE_FLAG_PHY_FW_LOAD_FAILED, pf->flags);
		return;
	}

	if (test_bit(ICE_FLAG_PHY_FW_LOAD_FAILED, pf->flags))
		return;

	if (link_cfg_err & ICE_AQ_LINK_EXTERNAL_PHY_LOAD_FAILURE) {
		dev_err(ice_pf_to_dev(pf), "Device failed to load the FW for the external PHY. Please download and install the latest NVM for your device and try again\n");
		set_bit(ICE_FLAG_PHY_FW_LOAD_FAILED, pf->flags);
	}
}

/**
 * ice_check_module_power
 * @pf: pointer to PF struct
 * @link_cfg_err: bitmap from the link info structure
 *
 * check module power level returned by a previous call to aq_get_link_info
 * and print error messages if module power level is not supported
 */
static void ice_check_module_power(struct ice_pf *pf, u8 link_cfg_err)
{
	/* if module power level is supported, clear the flag */
	if (!(link_cfg_err & (ICE_AQ_LINK_INVAL_MAX_POWER_LIMIT |
			      ICE_AQ_LINK_MODULE_POWER_UNSUPPORTED))) {
		clear_bit(ICE_FLAG_MOD_POWER_UNSUPPORTED, pf->flags);
		return;
	}

	/* if ICE_FLAG_MOD_POWER_UNSUPPORTED was previously set and the
	 * above block didn't clear this bit, there's nothing to do
	 */
	if (test_bit(ICE_FLAG_MOD_POWER_UNSUPPORTED, pf->flags))
		return;

	if (link_cfg_err & ICE_AQ_LINK_INVAL_MAX_POWER_LIMIT) {
		dev_err(ice_pf_to_dev(pf), "The installed module is incompatible with the device's NVM image. Cannot start link\n");
		set_bit(ICE_FLAG_MOD_POWER_UNSUPPORTED, pf->flags);
	} else if (link_cfg_err & ICE_AQ_LINK_MODULE_POWER_UNSUPPORTED) {
		dev_err(ice_pf_to_dev(pf), "The module's power requirements exceed the device's power supply. Cannot start link\n");
		set_bit(ICE_FLAG_MOD_POWER_UNSUPPORTED, pf->flags);
	}
}

/**
 * ice_check_link_cfg_err - check if link configuration failed
 * @pf: pointer to the PF struct
 * @link_cfg_err: bitmap from the link info structure
 *
 * print if any link configuration failure happens due to the value in the
 * link_cfg_err parameter in the link info structure
 */
static void ice_check_link_cfg_err(struct ice_pf *pf, u8 link_cfg_err)
{
	ice_check_module_power(pf, link_cfg_err);
	ice_check_phy_fw_load(pf, link_cfg_err);
}

/**
 * ice_link_event - process the link event
 * @pf: PF that the link event is associated with
 * @pi: port_info for the port that the link event is associated with
 * @link_up: true if the physical link is up and false if it is down
 * @link_speed: current link speed received from the link event
 *
 * Returns 0 on success and negative on failure
 */
static int
ice_link_event(struct ice_pf *pf, struct ice_port_info *pi, bool link_up,
	       u16 link_speed)
{
	struct device *dev = ice_pf_to_dev(pf);
	struct ice_phy_info *phy_info;
	struct ice_vsi *vsi;
	u16 old_link_speed;
	bool old_link;
	int status;

	phy_info = &pi->phy;
	phy_info->link_info_old = phy_info->link_info;

	old_link = !!(phy_info->link_info_old.link_info & ICE_AQ_LINK_UP);
	old_link_speed = phy_info->link_info_old.link_speed;

	/* update the link info structures and re-enable link events,
	 * don't bail on failure due to other book keeping needed
	 */
	status = ice_update_link_info(pi);
	if (status)
		dev_dbg(dev, "Failed to update link status on port %d, err %d aq_err %s\n",
			pi->lport, status,
			ice_aq_str(pi->hw->adminq.sq_last_status));

	ice_check_link_cfg_err(pf, pi->phy.link_info.link_cfg_err);

	/* Check if the link state is up after updating link info, and treat
	 * this event as an UP event since the link is actually UP now.
	 */
	if (phy_info->link_info.link_info & ICE_AQ_LINK_UP)
		link_up = true;

	vsi = ice_get_main_vsi(pf);
	if (!vsi || !vsi->port_info)
		return -EINVAL;

	/* turn off PHY if media was removed */
	if (!test_bit(ICE_FLAG_NO_MEDIA, pf->flags) &&
	    !(pi->phy.link_info.link_info & ICE_AQ_MEDIA_AVAILABLE)) {
		set_bit(ICE_FLAG_NO_MEDIA, pf->flags);
		ice_set_link(vsi, false);
	}

	/* if the old link up/down and speed is the same as the new */
	if (link_up == old_link && link_speed == old_link_speed)
		return 0;

	ice_ptp_link_change(pf, pf->hw.pf_id, link_up);

	if (ice_is_dcb_active(pf)) {
		if (test_bit(ICE_FLAG_DCB_ENA, pf->flags))
			ice_dcb_rebuild(pf);
	} else {
		if (link_up)
			ice_set_dflt_mib(pf);
	}
	ice_vsi_link_event(vsi, link_up);
	ice_print_link_msg(vsi, link_up);

	ice_vc_notify_link_state(pf);

	return 0;
}

/**
 * ice_watchdog_subtask - periodic tasks not using event driven scheduling
 * @pf: board private structure
 */
static void ice_watchdog_subtask(struct ice_pf *pf)
{
	int i;

	/* if interface is down do nothing */
	if (test_bit(ICE_DOWN, pf->state) ||
	    test_bit(ICE_CFG_BUSY, pf->state))
		return;

	/* make sure we don't do these things too often */
	if (time_before(jiffies,
			pf->serv_tmr_prev + pf->serv_tmr_period))
		return;

	pf->serv_tmr_prev = jiffies;

	/* Update the stats for active netdevs so the network stack
	 * can look at updated numbers whenever it cares to
	 */
	ice_update_pf_stats(pf);
	ice_for_each_vsi(pf, i)
		if (pf->vsi[i] && pf->vsi[i]->netdev)
			ice_update_vsi_stats(pf->vsi[i]);
}

/**
 * ice_init_link_events - enable/initialize link events
 * @pi: pointer to the port_info instance
 *
 * Returns -EIO on failure, 0 on success
 */
static int ice_init_link_events(struct ice_port_info *pi)
{
	u16 mask;

	mask = ~((u16)(ICE_AQ_LINK_EVENT_UPDOWN | ICE_AQ_LINK_EVENT_MEDIA_NA |
		       ICE_AQ_LINK_EVENT_MODULE_QUAL_FAIL |
		       ICE_AQ_LINK_EVENT_PHY_FW_LOAD_FAIL));

	if (ice_aq_set_event_mask(pi->hw, pi->lport, mask, NULL)) {
		dev_dbg(ice_hw_to_dev(pi->hw), "Failed to set link event mask for port %d\n",
			pi->lport);
		return -EIO;
	}

	if (ice_aq_get_link_info(pi, true, NULL, NULL)) {
		dev_dbg(ice_hw_to_dev(pi->hw), "Failed to enable link events for port %d\n",
			pi->lport);
		return -EIO;
	}

	return 0;
}

/**
 * ice_handle_link_event - handle link event via ARQ
 * @pf: PF that the link event is associated with
 * @event: event structure containing link status info
 */
static int
ice_handle_link_event(struct ice_pf *pf, struct ice_rq_event_info *event)
{
	struct ice_aqc_get_link_status_data *link_data;
	struct ice_port_info *port_info;
	int status;

	link_data = (struct ice_aqc_get_link_status_data *)event->msg_buf;
	port_info = pf->hw.port_info;
	if (!port_info)
		return -EINVAL;

	status = ice_link_event(pf, port_info,
				!!(link_data->link_info & ICE_AQ_LINK_UP),
				le16_to_cpu(link_data->link_speed));
	if (status)
		dev_dbg(ice_pf_to_dev(pf), "Could not process link event, error %d\n",
			status);

	return status;
}

/**
 * ice_get_fwlog_data - copy the FW log data from ARQ event
 * @pf: PF that the FW log event is associated with
 * @event: event structure containing FW log data
 */
static void
ice_get_fwlog_data(struct ice_pf *pf, struct ice_rq_event_info *event)
{
	struct ice_fwlog_data *fwlog;
	struct ice_hw *hw = &pf->hw;

	fwlog = &hw->fwlog_ring.rings[hw->fwlog_ring.tail];

	memset(fwlog->data, 0, PAGE_SIZE);
	fwlog->data_size = le16_to_cpu(event->desc.datalen);

	memcpy(fwlog->data, event->msg_buf, fwlog->data_size);
	ice_fwlog_ring_increment(&hw->fwlog_ring.tail, hw->fwlog_ring.size);

	if (ice_fwlog_ring_full(&hw->fwlog_ring)) {
		/* the rings are full so bump the head to create room */
		ice_fwlog_ring_increment(&hw->fwlog_ring.head,
					 hw->fwlog_ring.size);
	}
}

/**
 * ice_aq_prep_for_event - Prepare to wait for an AdminQ event from firmware
 * @pf: pointer to the PF private structure
 * @task: intermediate helper storage and identifier for waiting
 * @opcode: the opcode to wait for
 *
 * Prepares to wait for a specific AdminQ completion event on the ARQ for
 * a given PF. Actual wait would be done by a call to ice_aq_wait_for_event().
 *
 * Calls are separated to allow caller registering for event before sending
 * the command, which mitigates a race between registering and FW responding.
 *
 * To obtain only the descriptor contents, pass an task->event with null
 * msg_buf. If the complete data buffer is desired, allocate the
 * task->event.msg_buf with enough space ahead of time.
 */
void ice_aq_prep_for_event(struct ice_pf *pf, struct ice_aq_task *task,
			   u16 opcode)
{
	INIT_HLIST_NODE(&task->entry);
	task->opcode = opcode;
	task->state = ICE_AQ_TASK_WAITING;

	spin_lock_bh(&pf->aq_wait_lock);
	hlist_add_head(&task->entry, &pf->aq_wait_list);
	spin_unlock_bh(&pf->aq_wait_lock);
}

/**
 * ice_aq_wait_for_event - Wait for an AdminQ event from firmware
 * @pf: pointer to the PF private structure
 * @task: ptr prepared by ice_aq_prep_for_event()
 * @timeout: how long to wait, in jiffies
 *
 * Waits for a specific AdminQ completion event on the ARQ for a given PF. The
 * current thread will be put to sleep until the specified event occurs or
 * until the given timeout is reached.
 *
 * Returns: zero on success, or a negative error code on failure.
 */
int ice_aq_wait_for_event(struct ice_pf *pf, struct ice_aq_task *task,
			  unsigned long timeout)
{
	enum ice_aq_task_state *state = &task->state;
	struct device *dev = ice_pf_to_dev(pf);
	unsigned long start = jiffies;
	long ret;
	int err;

	ret = wait_event_interruptible_timeout(pf->aq_wait_queue,
					       *state != ICE_AQ_TASK_WAITING,
					       timeout);
	switch (*state) {
	case ICE_AQ_TASK_NOT_PREPARED:
		WARN(1, "call to %s without ice_aq_prep_for_event()", __func__);
		err = -EINVAL;
		break;
	case ICE_AQ_TASK_WAITING:
		err = ret < 0 ? ret : -ETIMEDOUT;
		break;
	case ICE_AQ_TASK_CANCELED:
		err = ret < 0 ? ret : -ECANCELED;
		break;
	case ICE_AQ_TASK_COMPLETE:
		err = ret < 0 ? ret : 0;
		break;
	default:
		WARN(1, "Unexpected AdminQ wait task state %u", *state);
		err = -EINVAL;
		break;
	}

	dev_dbg(dev, "Waited %u msecs (max %u msecs) for firmware response to op 0x%04x\n",
		jiffies_to_msecs(jiffies - start),
		jiffies_to_msecs(timeout),
		task->opcode);

	spin_lock_bh(&pf->aq_wait_lock);
	hlist_del(&task->entry);
	spin_unlock_bh(&pf->aq_wait_lock);

	return err;
}

/**
 * ice_aq_check_events - Check if any thread is waiting for an AdminQ event
 * @pf: pointer to the PF private structure
 * @opcode: the opcode of the event
 * @event: the event to check
 *
 * Loops over the current list of pending threads waiting for an AdminQ event.
 * For each matching task, copy the contents of the event into the task
 * structure and wake up the thread.
 *
 * If multiple threads wait for the same opcode, they will all be woken up.
 *
 * Note that event->msg_buf will only be duplicated if the event has a buffer
 * with enough space already allocated. Otherwise, only the descriptor and
 * message length will be copied.
 *
 * Returns: true if an event was found, false otherwise
 */
static void ice_aq_check_events(struct ice_pf *pf, u16 opcode,
				struct ice_rq_event_info *event)
{
	struct ice_rq_event_info *task_ev;
	struct ice_aq_task *task;
	bool found = false;

	spin_lock_bh(&pf->aq_wait_lock);
	hlist_for_each_entry(task, &pf->aq_wait_list, entry) {
		if (task->state != ICE_AQ_TASK_WAITING)
			continue;
		if (task->opcode != opcode)
			continue;

		task_ev = &task->event;
		memcpy(&task_ev->desc, &event->desc, sizeof(event->desc));
		task_ev->msg_len = event->msg_len;

		/* Only copy the data buffer if a destination was set */
		if (task_ev->msg_buf && task_ev->buf_len >= event->buf_len) {
			memcpy(task_ev->msg_buf, event->msg_buf,
			       event->buf_len);
			task_ev->buf_len = event->buf_len;
		}

		task->state = ICE_AQ_TASK_COMPLETE;
		found = true;
	}
	spin_unlock_bh(&pf->aq_wait_lock);

	if (found)
		wake_up(&pf->aq_wait_queue);
}

/**
 * ice_aq_cancel_waiting_tasks - Immediately cancel all waiting tasks
 * @pf: the PF private structure
 *
 * Set all waiting tasks to ICE_AQ_TASK_CANCELED, and wake up their threads.
 * This will then cause ice_aq_wait_for_event to exit with -ECANCELED.
 */
static void ice_aq_cancel_waiting_tasks(struct ice_pf *pf)
{
	struct ice_aq_task *task;

	spin_lock_bh(&pf->aq_wait_lock);
	hlist_for_each_entry(task, &pf->aq_wait_list, entry)
		task->state = ICE_AQ_TASK_CANCELED;
	spin_unlock_bh(&pf->aq_wait_lock);

	wake_up(&pf->aq_wait_queue);
}

#define ICE_MBX_OVERFLOW_WATERMARK 64

/**
 * __ice_clean_ctrlq - helper function to clean controlq rings
 * @pf: ptr to struct ice_pf
 * @q_type: specific Control queue type
 */
static int __ice_clean_ctrlq(struct ice_pf *pf, enum ice_ctl_q q_type)
{
	struct device *dev = ice_pf_to_dev(pf);
	struct ice_rq_event_info event;
	struct ice_hw *hw = &pf->hw;
	struct ice_ctl_q_info *cq;
	u16 pending, i = 0;
	const char *qtype;
	u32 oldval, val;

	/* Do not clean control queue if/when PF reset fails */
	if (test_bit(ICE_RESET_FAILED, pf->state))
		return 0;

	switch (q_type) {
	case ICE_CTL_Q_ADMIN:
		cq = &hw->adminq;
		qtype = "Admin";
		break;
	case ICE_CTL_Q_SB:
		cq = &hw->sbq;
		qtype = "Sideband";
		break;
	case ICE_CTL_Q_MAILBOX:
		cq = &hw->mailboxq;
		qtype = "Mailbox";
		/* we are going to try to detect a malicious VF, so set the
		 * state to begin detection
		 */
		hw->mbx_snapshot.mbx_buf.state = ICE_MAL_VF_DETECT_STATE_NEW_SNAPSHOT;
		break;
	default:
		dev_warn(dev, "Unknown control queue type 0x%x\n", q_type);
		return 0;
	}

	/* check for error indications - PF_xx_AxQLEN register layout for
	 * FW/MBX/SB are identical so just use defines for PF_FW_AxQLEN.
	 */
	val = rd32(hw, cq->rq.len);
	if (val & (PF_FW_ARQLEN_ARQVFE_M | PF_FW_ARQLEN_ARQOVFL_M |
		   PF_FW_ARQLEN_ARQCRIT_M)) {
		oldval = val;
		if (val & PF_FW_ARQLEN_ARQVFE_M)
			dev_dbg(dev, "%s Receive Queue VF Error detected\n",
				qtype);
		if (val & PF_FW_ARQLEN_ARQOVFL_M) {
			dev_dbg(dev, "%s Receive Queue Overflow Error detected\n",
				qtype);
		}
		if (val & PF_FW_ARQLEN_ARQCRIT_M)
			dev_dbg(dev, "%s Receive Queue Critical Error detected\n",
				qtype);
		val &= ~(PF_FW_ARQLEN_ARQVFE_M | PF_FW_ARQLEN_ARQOVFL_M |
			 PF_FW_ARQLEN_ARQCRIT_M);
		if (oldval != val)
			wr32(hw, cq->rq.len, val);
	}

	val = rd32(hw, cq->sq.len);
	if (val & (PF_FW_ATQLEN_ATQVFE_M | PF_FW_ATQLEN_ATQOVFL_M |
		   PF_FW_ATQLEN_ATQCRIT_M)) {
		oldval = val;
		if (val & PF_FW_ATQLEN_ATQVFE_M)
			dev_dbg(dev, "%s Send Queue VF Error detected\n",
				qtype);
		if (val & PF_FW_ATQLEN_ATQOVFL_M) {
			dev_dbg(dev, "%s Send Queue Overflow Error detected\n",
				qtype);
		}
		if (val & PF_FW_ATQLEN_ATQCRIT_M)
			dev_dbg(dev, "%s Send Queue Critical Error detected\n",
				qtype);
		val &= ~(PF_FW_ATQLEN_ATQVFE_M | PF_FW_ATQLEN_ATQOVFL_M |
			 PF_FW_ATQLEN_ATQCRIT_M);
		if (oldval != val)
			wr32(hw, cq->sq.len, val);
	}

	event.buf_len = cq->rq_buf_size;
	event.msg_buf = kzalloc(event.buf_len, GFP_KERNEL);
	if (!event.msg_buf)
		return 0;

	do {
		struct ice_mbx_data data = {};
		u16 opcode;
		int ret;

		ret = ice_clean_rq_elem(hw, cq, &event, &pending);
		if (ret == -EALREADY)
			break;
		if (ret) {
			dev_err(dev, "%s Receive Queue event error %d\n", qtype,
				ret);
			break;
		}

		opcode = le16_to_cpu(event.desc.opcode);

		/* Notify any thread that might be waiting for this event */
		ice_aq_check_events(pf, opcode, &event);

		switch (opcode) {
		case ice_aqc_opc_get_link_status:
			if (ice_handle_link_event(pf, &event))
				dev_err(dev, "Could not handle link event\n");
			break;
		case ice_aqc_opc_event_lan_overflow:
			ice_vf_lan_overflow_event(pf, &event);
			break;
		case ice_mbx_opc_send_msg_to_pf:
			data.num_msg_proc = i;
			data.num_pending_arq = pending;
			data.max_num_msgs_mbx = hw->mailboxq.num_rq_entries;
			data.async_watermark_val = ICE_MBX_OVERFLOW_WATERMARK;

			ice_vc_process_vf_msg(pf, &event, &data);
			break;
		case ice_aqc_opc_fw_logs_event:
			ice_get_fwlog_data(pf, &event);
			break;
		case ice_aqc_opc_lldp_set_mib_change:
			ice_dcb_process_lldp_set_mib_change(pf, &event);
			break;
		default:
			dev_dbg(dev, "%s Receive Queue unknown event 0x%04x ignored\n",
				qtype, opcode);
			break;
		}
	} while (pending && (i++ < ICE_DFLT_IRQ_WORK));

	kfree(event.msg_buf);

	return pending && (i == ICE_DFLT_IRQ_WORK);
}

/**
 * ice_ctrlq_pending - check if there is a difference between ntc and ntu
 * @hw: pointer to hardware info
 * @cq: control queue information
 *
 * returns true if there are pending messages in a queue, false if there aren't
 */
static bool ice_ctrlq_pending(struct ice_hw *hw, struct ice_ctl_q_info *cq)
{
	u16 ntu;

	ntu = (u16)(rd32(hw, cq->rq.head) & cq->rq.head_mask);
	return cq->rq.next_to_clean != ntu;
}

/**
 * ice_clean_adminq_subtask - clean the AdminQ rings
 * @pf: board private structure
 */
static void ice_clean_adminq_subtask(struct ice_pf *pf)
{
	struct ice_hw *hw = &pf->hw;

	if (!test_bit(ICE_ADMINQ_EVENT_PENDING, pf->state))
		return;

	if (__ice_clean_ctrlq(pf, ICE_CTL_Q_ADMIN))
		return;

	clear_bit(ICE_ADMINQ_EVENT_PENDING, pf->state);

	/* There might be a situation where new messages arrive to a control
	 * queue between processing the last message and clearing the
	 * EVENT_PENDING bit. So before exiting, check queue head again (using
	 * ice_ctrlq_pending) and process new messages if any.
	 */
	if (ice_ctrlq_pending(hw, &hw->adminq))
		__ice_clean_ctrlq(pf, ICE_CTL_Q_ADMIN);

	ice_flush(hw);
}

/**
 * ice_clean_mailboxq_subtask - clean the MailboxQ rings
 * @pf: board private structure
 */
static void ice_clean_mailboxq_subtask(struct ice_pf *pf)
{
	struct ice_hw *hw = &pf->hw;

	if (!test_bit(ICE_MAILBOXQ_EVENT_PENDING, pf->state))
		return;

	if (__ice_clean_ctrlq(pf, ICE_CTL_Q_MAILBOX))
		return;

	clear_bit(ICE_MAILBOXQ_EVENT_PENDING, pf->state);

	if (ice_ctrlq_pending(hw, &hw->mailboxq))
		__ice_clean_ctrlq(pf, ICE_CTL_Q_MAILBOX);

	ice_flush(hw);
}

/**
 * ice_clean_sbq_subtask - clean the Sideband Queue rings
 * @pf: board private structure
 */
static void ice_clean_sbq_subtask(struct ice_pf *pf)
{
	struct ice_hw *hw = &pf->hw;

	/* if mac_type is not generic, sideband is not supported
	 * and there's nothing to do here
	 */
	if (!ice_is_generic_mac(hw)) {
		clear_bit(ICE_SIDEBANDQ_EVENT_PENDING, pf->state);
		return;
	}

	if (!test_bit(ICE_SIDEBANDQ_EVENT_PENDING, pf->state))
		return;

	if (__ice_clean_ctrlq(pf, ICE_CTL_Q_SB))
		return;

	clear_bit(ICE_SIDEBANDQ_EVENT_PENDING, pf->state);

	if (ice_ctrlq_pending(hw, &hw->sbq))
		__ice_clean_ctrlq(pf, ICE_CTL_Q_SB);

	ice_flush(hw);
}

/**
 * ice_service_task_schedule - schedule the service task to wake up
 * @pf: board private structure
 *
 * If not already scheduled, this puts the task into the work queue.
 */
void ice_service_task_schedule(struct ice_pf *pf)
{
	if (!test_bit(ICE_SERVICE_DIS, pf->state) &&
	    !test_and_set_bit(ICE_SERVICE_SCHED, pf->state) &&
	    !test_bit(ICE_NEEDS_RESTART, pf->state))
		queue_work(ice_wq, &pf->serv_task);
}

/**
 * ice_service_task_complete - finish up the service task
 * @pf: board private structure
 */
static void ice_service_task_complete(struct ice_pf *pf)
{
	WARN_ON(!test_bit(ICE_SERVICE_SCHED, pf->state));

	/* force memory (pf->state) to sync before next service task */
	smp_mb__before_atomic();
	clear_bit(ICE_SERVICE_SCHED, pf->state);
}

/**
 * ice_service_task_stop - stop service task and cancel works
 * @pf: board private structure
 *
 * Return 0 if the ICE_SERVICE_DIS bit was not already set,
 * 1 otherwise.
 */
static int ice_service_task_stop(struct ice_pf *pf)
{
	int ret;

	ret = test_and_set_bit(ICE_SERVICE_DIS, pf->state);

	if (pf->serv_tmr.function)
		del_timer_sync(&pf->serv_tmr);
	if (pf->serv_task.func)
		cancel_work_sync(&pf->serv_task);

	clear_bit(ICE_SERVICE_SCHED, pf->state);
	return ret;
}

/**
 * ice_service_task_restart - restart service task and schedule works
 * @pf: board private structure
 *
 * This function is needed for suspend and resume works (e.g WoL scenario)
 */
static void ice_service_task_restart(struct ice_pf *pf)
{
	clear_bit(ICE_SERVICE_DIS, pf->state);
	ice_service_task_schedule(pf);
}

/**
 * ice_service_timer - timer callback to schedule service task
 * @t: pointer to timer_list
 */
static void ice_service_timer(struct timer_list *t)
{
	struct ice_pf *pf = from_timer(pf, t, serv_tmr);

	mod_timer(&pf->serv_tmr, round_jiffies(pf->serv_tmr_period + jiffies));
	ice_service_task_schedule(pf);
}

/**
 * ice_mdd_maybe_reset_vf - reset VF after MDD event
 * @pf: pointer to the PF structure
 * @vf: pointer to the VF structure
 * @reset_vf_tx: whether Tx MDD has occurred
 * @reset_vf_rx: whether Rx MDD has occurred
 *
 * Since the queue can get stuck on VF MDD events, the PF can be configured to
 * automatically reset the VF by enabling the private ethtool flag
 * mdd-auto-reset-vf.
 */
static void ice_mdd_maybe_reset_vf(struct ice_pf *pf, struct ice_vf *vf,
				   bool reset_vf_tx, bool reset_vf_rx)
{
	struct device *dev = ice_pf_to_dev(pf);

	if (!test_bit(ICE_FLAG_MDD_AUTO_RESET_VF, pf->flags))
		return;

	/* VF MDD event counters will be cleared by reset, so print the event
	 * prior to reset.
	 */
	if (reset_vf_tx)
		ice_print_vf_tx_mdd_event(vf);

	if (reset_vf_rx)
		ice_print_vf_rx_mdd_event(vf);

	dev_info(dev, "PF-to-VF reset on PF %d VF %d due to MDD event\n",
		 pf->hw.pf_id, vf->vf_id);
	ice_reset_vf(vf, ICE_VF_RESET_NOTIFY | ICE_VF_RESET_LOCK);
}

/**
 * ice_handle_mdd_event - handle malicious driver detect event
 * @pf: pointer to the PF structure
 *
 * Called from service task. OICR interrupt handler indicates MDD event.
 * VF MDD logging is guarded by net_ratelimit. Additional PF and VF log
 * messages are wrapped by netif_msg_[rx|tx]_err. Since VF Rx MDD events
 * disable the queue, the PF can be configured to reset the VF using ethtool
 * private flag mdd-auto-reset-vf.
 */
static void ice_handle_mdd_event(struct ice_pf *pf)
{
	struct device *dev = ice_pf_to_dev(pf);
	struct ice_hw *hw = &pf->hw;
	struct ice_vf *vf;
	unsigned int bkt;
	u32 reg;

	if (!test_and_clear_bit(ICE_MDD_EVENT_PENDING, pf->state)) {
		/* Since the VF MDD event logging is rate limited, check if
		 * there are pending MDD events.
		 */
		ice_print_vfs_mdd_events(pf);
		return;
	}

	/* find what triggered an MDD event */
	reg = rd32(hw, GL_MDET_TX_PQM);
	if (reg & GL_MDET_TX_PQM_VALID_M) {
		u8 pf_num = FIELD_GET(GL_MDET_TX_PQM_PF_NUM_M, reg);
		u16 vf_num = FIELD_GET(GL_MDET_TX_PQM_VF_NUM_M, reg);
		u8 event = FIELD_GET(GL_MDET_TX_PQM_MAL_TYPE_M, reg);
		u16 queue = FIELD_GET(GL_MDET_TX_PQM_QNUM_M, reg);

		if (netif_msg_tx_err(pf))
			dev_info(dev, "Malicious Driver Detection event %d on TX queue %d PF# %d VF# %d\n",
				 event, queue, pf_num, vf_num);
		wr32(hw, GL_MDET_TX_PQM, 0xffffffff);
	}

	reg = rd32(hw, GL_MDET_TX_TCLAN_BY_MAC(hw));
	if (reg & GL_MDET_TX_TCLAN_VALID_M) {
		u8 pf_num = FIELD_GET(GL_MDET_TX_TCLAN_PF_NUM_M, reg);
		u16 vf_num = FIELD_GET(GL_MDET_TX_TCLAN_VF_NUM_M, reg);
		u8 event = FIELD_GET(GL_MDET_TX_TCLAN_MAL_TYPE_M, reg);
		u16 queue = FIELD_GET(GL_MDET_TX_TCLAN_QNUM_M, reg);

		if (netif_msg_tx_err(pf))
			dev_info(dev, "Malicious Driver Detection event %d on TX queue %d PF# %d VF# %d\n",
				 event, queue, pf_num, vf_num);
		wr32(hw, GL_MDET_TX_TCLAN_BY_MAC(hw), U32_MAX);
	}

	reg = rd32(hw, GL_MDET_RX);
	if (reg & GL_MDET_RX_VALID_M) {
		u8 pf_num = FIELD_GET(GL_MDET_RX_PF_NUM_M, reg);
		u16 vf_num = FIELD_GET(GL_MDET_RX_VF_NUM_M, reg);
		u8 event = FIELD_GET(GL_MDET_RX_MAL_TYPE_M, reg);
		u16 queue = FIELD_GET(GL_MDET_RX_QNUM_M, reg);

		if (netif_msg_rx_err(pf))
			dev_info(dev, "Malicious Driver Detection event %d on RX queue %d PF# %d VF# %d\n",
				 event, queue, pf_num, vf_num);
		wr32(hw, GL_MDET_RX, 0xffffffff);
	}

	/* check to see if this PF caused an MDD event */
	reg = rd32(hw, PF_MDET_TX_PQM);
	if (reg & PF_MDET_TX_PQM_VALID_M) {
		wr32(hw, PF_MDET_TX_PQM, 0xFFFF);
		if (netif_msg_tx_err(pf))
			dev_info(dev, "Malicious Driver Detection event TX_PQM detected on PF\n");
	}

	reg = rd32(hw, PF_MDET_TX_TCLAN_BY_MAC(hw));
	if (reg & PF_MDET_TX_TCLAN_VALID_M) {
		wr32(hw, PF_MDET_TX_TCLAN_BY_MAC(hw), 0xffff);
		if (netif_msg_tx_err(pf))
			dev_info(dev, "Malicious Driver Detection event TX_TCLAN detected on PF\n");
	}

	reg = rd32(hw, PF_MDET_RX);
	if (reg & PF_MDET_RX_VALID_M) {
		wr32(hw, PF_MDET_RX, 0xFFFF);
		if (netif_msg_rx_err(pf))
			dev_info(dev, "Malicious Driver Detection event RX detected on PF\n");
	}

	/* Check to see if one of the VFs caused an MDD event, and then
	 * increment counters and set print pending
	 */
	mutex_lock(&pf->vfs.table_lock);
	ice_for_each_vf(pf, bkt, vf) {
		bool reset_vf_tx = false, reset_vf_rx = false;

		reg = rd32(hw, VP_MDET_TX_PQM(vf->vf_id));
		if (reg & VP_MDET_TX_PQM_VALID_M) {
			wr32(hw, VP_MDET_TX_PQM(vf->vf_id), 0xFFFF);
			vf->mdd_tx_events.count++;
			set_bit(ICE_MDD_VF_PRINT_PENDING, pf->state);
			if (netif_msg_tx_err(pf))
				dev_info(dev, "Malicious Driver Detection event TX_PQM detected on VF %d\n",
					 vf->vf_id);

			reset_vf_tx = true;
		}

		reg = rd32(hw, VP_MDET_TX_TCLAN(vf->vf_id));
		if (reg & VP_MDET_TX_TCLAN_VALID_M) {
			wr32(hw, VP_MDET_TX_TCLAN(vf->vf_id), 0xFFFF);
			vf->mdd_tx_events.count++;
			set_bit(ICE_MDD_VF_PRINT_PENDING, pf->state);
			if (netif_msg_tx_err(pf))
				dev_info(dev, "Malicious Driver Detection event TX_TCLAN detected on VF %d\n",
					 vf->vf_id);

			reset_vf_tx = true;
		}

		reg = rd32(hw, VP_MDET_TX_TDPU(vf->vf_id));
		if (reg & VP_MDET_TX_TDPU_VALID_M) {
			wr32(hw, VP_MDET_TX_TDPU(vf->vf_id), 0xFFFF);
			vf->mdd_tx_events.count++;
			set_bit(ICE_MDD_VF_PRINT_PENDING, pf->state);
			if (netif_msg_tx_err(pf))
				dev_info(dev, "Malicious Driver Detection event TX_TDPU detected on VF %d\n",
					 vf->vf_id);

			reset_vf_tx = true;
		}

		reg = rd32(hw, VP_MDET_RX(vf->vf_id));
		if (reg & VP_MDET_RX_VALID_M) {
			wr32(hw, VP_MDET_RX(vf->vf_id), 0xFFFF);
			vf->mdd_rx_events.count++;
			set_bit(ICE_MDD_VF_PRINT_PENDING, pf->state);
			if (netif_msg_rx_err(pf))
				dev_info(dev, "Malicious Driver Detection event RX detected on VF %d\n",
					 vf->vf_id);

			reset_vf_rx = true;
		}

		if (reset_vf_tx || reset_vf_rx)
			ice_mdd_maybe_reset_vf(pf, vf, reset_vf_tx,
					       reset_vf_rx);
	}
	mutex_unlock(&pf->vfs.table_lock);

	ice_print_vfs_mdd_events(pf);
}

/**
 * ice_force_phys_link_state - Force the physical link state
 * @vsi: VSI to force the physical link state to up/down
 * @link_up: true/false indicates to set the physical link to up/down
 *
 * Force the physical link state by getting the current PHY capabilities from
 * hardware and setting the PHY config based on the determined capabilities. If
 * link changes a link event will be triggered because both the Enable Automatic
 * Link Update and LESM Enable bits are set when setting the PHY capabilities.
 *
 * Returns 0 on success, negative on failure
 */
static int ice_force_phys_link_state(struct ice_vsi *vsi, bool link_up)
{
	struct ice_aqc_get_phy_caps_data *pcaps;
	struct ice_aqc_set_phy_cfg_data *cfg;
	struct ice_port_info *pi;
	struct device *dev;
	int retcode;

	if (!vsi || !vsi->port_info || !vsi->back)
		return -EINVAL;
	if (vsi->type != ICE_VSI_PF)
		return 0;

	dev = ice_pf_to_dev(vsi->back);

	pi = vsi->port_info;

	pcaps = kzalloc(sizeof(*pcaps), GFP_KERNEL);
	if (!pcaps)
		return -ENOMEM;

	retcode = ice_aq_get_phy_caps(pi, false, ICE_AQC_REPORT_ACTIVE_CFG, pcaps,
				      NULL);
	if (retcode) {
		dev_err(dev, "Failed to get phy capabilities, VSI %d error %d\n",
			vsi->vsi_num, retcode);
		retcode = -EIO;
		goto out;
	}

	/* No change in link */
	if (link_up == !!(pcaps->caps & ICE_AQC_PHY_EN_LINK) &&
	    link_up == !!(pi->phy.link_info.link_info & ICE_AQ_LINK_UP))
		goto out;

	/* Use the current user PHY configuration. The current user PHY
	 * configuration is initialized during probe from PHY capabilities
	 * software mode, and updated on set PHY configuration.
	 */
	cfg = kmemdup(&pi->phy.curr_user_phy_cfg, sizeof(*cfg), GFP_KERNEL);
	if (!cfg) {
		retcode = -ENOMEM;
		goto out;
	}

	cfg->caps |= ICE_AQ_PHY_ENA_AUTO_LINK_UPDT;
	if (link_up)
		cfg->caps |= ICE_AQ_PHY_ENA_LINK;
	else
		cfg->caps &= ~ICE_AQ_PHY_ENA_LINK;

	retcode = ice_aq_set_phy_cfg(&vsi->back->hw, pi, cfg, NULL);
	if (retcode) {
		dev_err(dev, "Failed to set phy config, VSI %d error %d\n",
			vsi->vsi_num, retcode);
		retcode = -EIO;
	}

	kfree(cfg);
out:
	kfree(pcaps);
	return retcode;
}

/**
 * ice_init_nvm_phy_type - Initialize the NVM PHY type
 * @pi: port info structure
 *
 * Initialize nvm_phy_type_[low|high] for link lenient mode support
 */
static int ice_init_nvm_phy_type(struct ice_port_info *pi)
{
	struct ice_aqc_get_phy_caps_data *pcaps;
	struct ice_pf *pf = pi->hw->back;
	int err;

	pcaps = kzalloc(sizeof(*pcaps), GFP_KERNEL);
	if (!pcaps)
		return -ENOMEM;

	err = ice_aq_get_phy_caps(pi, false, ICE_AQC_REPORT_TOPO_CAP_NO_MEDIA,
				  pcaps, NULL);

	if (err) {
		dev_err(ice_pf_to_dev(pf), "Get PHY capability failed.\n");
		goto out;
	}

	pf->nvm_phy_type_hi = pcaps->phy_type_high;
	pf->nvm_phy_type_lo = pcaps->phy_type_low;

out:
	kfree(pcaps);
	return err;
}

/**
 * ice_init_link_dflt_override - Initialize link default override
 * @pi: port info structure
 *
 * Initialize link default override and PHY total port shutdown during probe
 */
static void ice_init_link_dflt_override(struct ice_port_info *pi)
{
	struct ice_link_default_override_tlv *ldo;
	struct ice_pf *pf = pi->hw->back;

	ldo = &pf->link_dflt_override;
	if (ice_get_link_default_override(ldo, pi))
		return;

	if (!(ldo->options & ICE_LINK_OVERRIDE_PORT_DIS))
		return;

	/* Enable Total Port Shutdown (override/replace link-down-on-close
	 * ethtool private flag) for ports with Port Disable bit set.
	 */
	set_bit(ICE_FLAG_TOTAL_PORT_SHUTDOWN_ENA, pf->flags);
	set_bit(ICE_FLAG_LINK_DOWN_ON_CLOSE_ENA, pf->flags);
}

/**
 * ice_init_phy_cfg_dflt_override - Initialize PHY cfg default override settings
 * @pi: port info structure
 *
 * If default override is enabled, initialize the user PHY cfg speed and FEC
 * settings using the default override mask from the NVM.
 *
 * The PHY should only be configured with the default override settings the
 * first time media is available. The ICE_LINK_DEFAULT_OVERRIDE_PENDING state
 * is used to indicate that the user PHY cfg default override is initialized
 * and the PHY has not been configured with the default override settings. The
 * state is set here, and cleared in ice_configure_phy the first time the PHY is
 * configured.
 *
 * This function should be called only if the FW doesn't support default
 * configuration mode, as reported by ice_fw_supports_report_dflt_cfg.
 */
static void ice_init_phy_cfg_dflt_override(struct ice_port_info *pi)
{
	struct ice_link_default_override_tlv *ldo;
	struct ice_aqc_set_phy_cfg_data *cfg;
	struct ice_phy_info *phy = &pi->phy;
	struct ice_pf *pf = pi->hw->back;

	ldo = &pf->link_dflt_override;

	/* If link default override is enabled, use to mask NVM PHY capabilities
	 * for speed and FEC default configuration.
	 */
	cfg = &phy->curr_user_phy_cfg;

	if (ldo->phy_type_low || ldo->phy_type_high) {
		cfg->phy_type_low = pf->nvm_phy_type_lo &
				    cpu_to_le64(ldo->phy_type_low);
		cfg->phy_type_high = pf->nvm_phy_type_hi &
				     cpu_to_le64(ldo->phy_type_high);
	}
	cfg->link_fec_opt = ldo->fec_options;
	phy->curr_user_fec_req = ICE_FEC_AUTO;

	set_bit(ICE_LINK_DEFAULT_OVERRIDE_PENDING, pf->state);
}

/**
 * ice_init_phy_user_cfg - Initialize the PHY user configuration
 * @pi: port info structure
 *
 * Initialize the current user PHY configuration, speed, FEC, and FC requested
 * mode to default. The PHY defaults are from get PHY capabilities topology
 * with media so call when media is first available. An error is returned if
 * called when media is not available. The PHY initialization completed state is
 * set here.
 *
 * These configurations are used when setting PHY
 * configuration. The user PHY configuration is updated on set PHY
 * configuration. Returns 0 on success, negative on failure
 */
static int ice_init_phy_user_cfg(struct ice_port_info *pi)
{
	struct ice_aqc_get_phy_caps_data *pcaps;
	struct ice_phy_info *phy = &pi->phy;
	struct ice_pf *pf = pi->hw->back;
	int err;

	if (!(phy->link_info.link_info & ICE_AQ_MEDIA_AVAILABLE))
		return -EIO;

	pcaps = kzalloc(sizeof(*pcaps), GFP_KERNEL);
	if (!pcaps)
		return -ENOMEM;

	if (ice_fw_supports_report_dflt_cfg(pi->hw))
		err = ice_aq_get_phy_caps(pi, false, ICE_AQC_REPORT_DFLT_CFG,
					  pcaps, NULL);
	else
		err = ice_aq_get_phy_caps(pi, false, ICE_AQC_REPORT_TOPO_CAP_MEDIA,
					  pcaps, NULL);
	if (err) {
		dev_err(ice_pf_to_dev(pf), "Get PHY capability failed.\n");
		goto err_out;
	}

	ice_copy_phy_caps_to_cfg(pi, pcaps, &pi->phy.curr_user_phy_cfg);

	/* check if lenient mode is supported and enabled */
	if (ice_fw_supports_link_override(pi->hw) &&
	    !(pcaps->module_compliance_enforcement &
	      ICE_AQC_MOD_ENFORCE_STRICT_MODE)) {
		set_bit(ICE_FLAG_LINK_LENIENT_MODE_ENA, pf->flags);

		/* if the FW supports default PHY configuration mode, then the driver
		 * does not have to apply link override settings. If not,
		 * initialize user PHY configuration with link override values
		 */
		if (!ice_fw_supports_report_dflt_cfg(pi->hw) &&
		    (pf->link_dflt_override.options & ICE_LINK_OVERRIDE_EN)) {
			ice_init_phy_cfg_dflt_override(pi);
			goto out;
		}
	}

	/* if link default override is not enabled, set user flow control and
	 * FEC settings based on what get_phy_caps returned
	 */
	phy->curr_user_fec_req = ice_caps_to_fec_mode(pcaps->caps,
						      pcaps->link_fec_options);
	phy->curr_user_fc_req = ice_caps_to_fc_mode(pcaps->caps);

out:
	phy->curr_user_speed_req = ICE_AQ_LINK_SPEED_M;
	set_bit(ICE_PHY_INIT_COMPLETE, pf->state);
err_out:
	kfree(pcaps);
	return err;
}

/**
 * ice_configure_phy - configure PHY
 * @vsi: VSI of PHY
 *
 * Set the PHY configuration. If the current PHY configuration is the same as
 * the curr_user_phy_cfg, then do nothing to avoid link flap. Otherwise
 * configure the based get PHY capabilities for topology with media.
 */
static int ice_configure_phy(struct ice_vsi *vsi)
{
	struct device *dev = ice_pf_to_dev(vsi->back);
	struct ice_port_info *pi = vsi->port_info;
	struct ice_aqc_get_phy_caps_data *pcaps;
	struct ice_aqc_set_phy_cfg_data *cfg;
	struct ice_phy_info *phy = &pi->phy;
	struct ice_pf *pf = vsi->back;
	int err;

	/* Ensure we have media as we cannot configure a medialess port */
	if (!(phy->link_info.link_info & ICE_AQ_MEDIA_AVAILABLE))
		return -ENOMEDIUM;

	ice_print_topo_conflict(vsi);

	if (!test_bit(ICE_FLAG_LINK_LENIENT_MODE_ENA, pf->flags) &&
	    phy->link_info.topo_media_conflict == ICE_AQ_LINK_TOPO_UNSUPP_MEDIA)
		return -EPERM;

	if (test_bit(ICE_FLAG_LINK_DOWN_ON_CLOSE_ENA, pf->flags))
		return ice_force_phys_link_state(vsi, true);

	pcaps = kzalloc(sizeof(*pcaps), GFP_KERNEL);
	if (!pcaps)
		return -ENOMEM;

	/* Get current PHY config */
	err = ice_aq_get_phy_caps(pi, false, ICE_AQC_REPORT_ACTIVE_CFG, pcaps,
				  NULL);
	if (err) {
		dev_err(dev, "Failed to get PHY configuration, VSI %d error %d\n",
			vsi->vsi_num, err);
		goto done;
	}

	/* If PHY enable link is configured and configuration has not changed,
	 * there's nothing to do
	 */
	if (pcaps->caps & ICE_AQC_PHY_EN_LINK &&
	    ice_phy_caps_equals_cfg(pcaps, &phy->curr_user_phy_cfg))
		goto done;

	/* Use PHY topology as baseline for configuration */
	memset(pcaps, 0, sizeof(*pcaps));
	if (ice_fw_supports_report_dflt_cfg(pi->hw))
		err = ice_aq_get_phy_caps(pi, false, ICE_AQC_REPORT_DFLT_CFG,
					  pcaps, NULL);
	else
		err = ice_aq_get_phy_caps(pi, false, ICE_AQC_REPORT_TOPO_CAP_MEDIA,
					  pcaps, NULL);
	if (err) {
		dev_err(dev, "Failed to get PHY caps, VSI %d error %d\n",
			vsi->vsi_num, err);
		goto done;
	}

	cfg = kzalloc(sizeof(*cfg), GFP_KERNEL);
	if (!cfg) {
		err = -ENOMEM;
		goto done;
	}

	ice_copy_phy_caps_to_cfg(pi, pcaps, cfg);

	/* Speed - If default override pending, use curr_user_phy_cfg set in
	 * ice_init_phy_user_cfg_ldo.
	 */
	if (test_and_clear_bit(ICE_LINK_DEFAULT_OVERRIDE_PENDING,
			       vsi->back->state)) {
		cfg->phy_type_low = phy->curr_user_phy_cfg.phy_type_low;
		cfg->phy_type_high = phy->curr_user_phy_cfg.phy_type_high;
	} else {
		u64 phy_low = 0, phy_high = 0;

		ice_update_phy_type(&phy_low, &phy_high,
				    pi->phy.curr_user_speed_req);
		cfg->phy_type_low = pcaps->phy_type_low & cpu_to_le64(phy_low);
		cfg->phy_type_high = pcaps->phy_type_high &
				     cpu_to_le64(phy_high);
	}

	/* Can't provide what was requested; use PHY capabilities */
	if (!cfg->phy_type_low && !cfg->phy_type_high) {
		cfg->phy_type_low = pcaps->phy_type_low;
		cfg->phy_type_high = pcaps->phy_type_high;
	}

	/* FEC */
	ice_cfg_phy_fec(pi, cfg, phy->curr_user_fec_req);

	/* Can't provide what was requested; use PHY capabilities */
	if (cfg->link_fec_opt !=
	    (cfg->link_fec_opt & pcaps->link_fec_options)) {
		cfg->caps |= pcaps->caps & ICE_AQC_PHY_EN_AUTO_FEC;
		cfg->link_fec_opt = pcaps->link_fec_options;
	}

	/* Flow Control - always supported; no need to check against
	 * capabilities
	 */
	ice_cfg_phy_fc(pi, cfg, phy->curr_user_fc_req);

	/* Enable link and link update */
	cfg->caps |= ICE_AQ_PHY_ENA_AUTO_LINK_UPDT | ICE_AQ_PHY_ENA_LINK;

	err = ice_aq_set_phy_cfg(&pf->hw, pi, cfg, NULL);
	if (err)
		dev_err(dev, "Failed to set phy config, VSI %d error %d\n",
			vsi->vsi_num, err);

	kfree(cfg);
done:
	kfree(pcaps);
	return err;
}

/**
 * ice_check_media_subtask - Check for media
 * @pf: pointer to PF struct
 *
 * If media is available, then initialize PHY user configuration if it is not
 * been, and configure the PHY if the interface is up.
 */
static void ice_check_media_subtask(struct ice_pf *pf)
{
	struct ice_port_info *pi;
	struct ice_vsi *vsi;
	int err;

	/* No need to check for media if it's already present */
	if (!test_bit(ICE_FLAG_NO_MEDIA, pf->flags))
		return;

	vsi = ice_get_main_vsi(pf);
	if (!vsi)
		return;

	/* Refresh link info and check if media is present */
	pi = vsi->port_info;
	err = ice_update_link_info(pi);
	if (err)
		return;

	ice_check_link_cfg_err(pf, pi->phy.link_info.link_cfg_err);

	if (pi->phy.link_info.link_info & ICE_AQ_MEDIA_AVAILABLE) {
		if (!test_bit(ICE_PHY_INIT_COMPLETE, pf->state))
			ice_init_phy_user_cfg(pi);

		/* PHY settings are reset on media insertion, reconfigure
		 * PHY to preserve settings.
		 */
		if (test_bit(ICE_VSI_DOWN, vsi->state) &&
		    test_bit(ICE_FLAG_LINK_DOWN_ON_CLOSE_ENA, vsi->back->flags))
			return;

		err = ice_configure_phy(vsi);
		if (!err)
			clear_bit(ICE_FLAG_NO_MEDIA, pf->flags);

		/* A Link Status Event will be generated; the event handler
		 * will complete bringing the interface up
		 */
	}
}

/**
 * ice_service_task - manage and run subtasks
 * @work: pointer to work_struct contained by the PF struct
 */
static void ice_service_task(struct work_struct *work)
{
	struct ice_pf *pf = container_of(work, struct ice_pf, serv_task);
	unsigned long start_time = jiffies;

	/* subtasks */

	/* process reset requests first */
	ice_reset_subtask(pf);

	/* bail if a reset/recovery cycle is pending or rebuild failed */
	if (ice_is_reset_in_progress(pf->state) ||
	    test_bit(ICE_SUSPENDED, pf->state) ||
	    test_bit(ICE_NEEDS_RESTART, pf->state)) {
		ice_service_task_complete(pf);
		return;
	}

	if (test_and_clear_bit(ICE_AUX_ERR_PENDING, pf->state)) {
		struct iidc_event *event;

		event = kzalloc(sizeof(*event), GFP_KERNEL);
		if (event) {
			set_bit(IIDC_EVENT_CRIT_ERR, event->type);
			/* report the entire OICR value to AUX driver */
			swap(event->reg, pf->oicr_err_reg);
			ice_send_event_to_aux(pf, event);
			kfree(event);
		}
	}

	/* unplug aux dev per request, if an unplug request came in
	 * while processing a plug request, this will handle it
	 */
	if (test_and_clear_bit(ICE_FLAG_UNPLUG_AUX_DEV, pf->flags))
		ice_unplug_aux_dev(pf);

	/* Plug aux device per request */
	if (test_and_clear_bit(ICE_FLAG_PLUG_AUX_DEV, pf->flags))
		ice_plug_aux_dev(pf);

	if (test_and_clear_bit(ICE_FLAG_MTU_CHANGED, pf->flags)) {
		struct iidc_event *event;

		event = kzalloc(sizeof(*event), GFP_KERNEL);
		if (event) {
			set_bit(IIDC_EVENT_AFTER_MTU_CHANGE, event->type);
			ice_send_event_to_aux(pf, event);
			kfree(event);
		}
	}

	ice_clean_adminq_subtask(pf);
	ice_check_media_subtask(pf);
	ice_check_for_hang_subtask(pf);
	ice_sync_fltr_subtask(pf);
	ice_handle_mdd_event(pf);
	ice_watchdog_subtask(pf);

	if (ice_is_safe_mode(pf)) {
		ice_service_task_complete(pf);
		return;
	}

	ice_process_vflr_event(pf);
	ice_clean_mailboxq_subtask(pf);
	ice_clean_sbq_subtask(pf);
	ice_sync_arfs_fltrs(pf);
	ice_flush_fdir_ctx(pf);

	/* Clear ICE_SERVICE_SCHED flag to allow scheduling next event */
	ice_service_task_complete(pf);

	/* If the tasks have taken longer than one service timer period
	 * or there is more work to be done, reset the service timer to
	 * schedule the service task now.
	 */
	if (time_after(jiffies, (start_time + pf->serv_tmr_period)) ||
	    test_bit(ICE_MDD_EVENT_PENDING, pf->state) ||
	    test_bit(ICE_VFLR_EVENT_PENDING, pf->state) ||
	    test_bit(ICE_MAILBOXQ_EVENT_PENDING, pf->state) ||
	    test_bit(ICE_FD_VF_FLUSH_CTX, pf->state) ||
	    test_bit(ICE_SIDEBANDQ_EVENT_PENDING, pf->state) ||
	    test_bit(ICE_ADMINQ_EVENT_PENDING, pf->state))
		mod_timer(&pf->serv_tmr, jiffies);
}

/**
 * ice_set_ctrlq_len - helper function to set controlq length
 * @hw: pointer to the HW instance
 */
static void ice_set_ctrlq_len(struct ice_hw *hw)
{
	hw->adminq.num_rq_entries = ICE_AQ_LEN;
	hw->adminq.num_sq_entries = ICE_AQ_LEN;
	hw->adminq.rq_buf_size = ICE_AQ_MAX_BUF_LEN;
	hw->adminq.sq_buf_size = ICE_AQ_MAX_BUF_LEN;
	hw->mailboxq.num_rq_entries = PF_MBX_ARQLEN_ARQLEN_M;
	hw->mailboxq.num_sq_entries = ICE_MBXSQ_LEN;
	hw->mailboxq.rq_buf_size = ICE_MBXQ_MAX_BUF_LEN;
	hw->mailboxq.sq_buf_size = ICE_MBXQ_MAX_BUF_LEN;
	hw->sbq.num_rq_entries = ICE_SBQ_LEN;
	hw->sbq.num_sq_entries = ICE_SBQ_LEN;
	hw->sbq.rq_buf_size = ICE_SBQ_MAX_BUF_LEN;
	hw->sbq.sq_buf_size = ICE_SBQ_MAX_BUF_LEN;
}

/**
 * ice_schedule_reset - schedule a reset
 * @pf: board private structure
 * @reset: reset being requested
 */
int ice_schedule_reset(struct ice_pf *pf, enum ice_reset_req reset)
{
	struct device *dev = ice_pf_to_dev(pf);

	/* bail out if earlier reset has failed */
	if (test_bit(ICE_RESET_FAILED, pf->state)) {
		dev_dbg(dev, "earlier reset has failed\n");
		return -EIO;
	}
	/* bail if reset/recovery already in progress */
	if (ice_is_reset_in_progress(pf->state)) {
		dev_dbg(dev, "Reset already in progress\n");
		return -EBUSY;
	}

	switch (reset) {
	case ICE_RESET_PFR:
		set_bit(ICE_PFR_REQ, pf->state);
		break;
	case ICE_RESET_CORER:
		set_bit(ICE_CORER_REQ, pf->state);
		break;
	case ICE_RESET_GLOBR:
		set_bit(ICE_GLOBR_REQ, pf->state);
		break;
	default:
		return -EINVAL;
	}

	ice_service_task_schedule(pf);
	return 0;
}

/**
 * ice_irq_affinity_notify - Callback for affinity changes
 * @notify: context as to what irq was changed
 * @mask: the new affinity mask
 *
 * This is a callback function used by the irq_set_affinity_notifier function
 * so that we may register to receive changes to the irq affinity masks.
 */
static void
ice_irq_affinity_notify(struct irq_affinity_notify *notify,
			const cpumask_t *mask)
{
	struct ice_q_vector *q_vector =
		container_of(notify, struct ice_q_vector, affinity_notify);

	cpumask_copy(&q_vector->affinity_mask, mask);
}

/**
 * ice_irq_affinity_release - Callback for affinity notifier release
 * @ref: internal core kernel usage
 *
 * This is a callback function used by the irq_set_affinity_notifier function
 * to inform the current notification subscriber that they will no longer
 * receive notifications.
 */
static void ice_irq_affinity_release(struct kref __always_unused *ref) {}

/**
 * ice_vsi_ena_irq - Enable IRQ for the given VSI
 * @vsi: the VSI being configured
 */
static int ice_vsi_ena_irq(struct ice_vsi *vsi)
{
	struct ice_hw *hw = &vsi->back->hw;
	int i;

	ice_for_each_q_vector(vsi, i)
		ice_irq_dynamic_ena(hw, vsi, vsi->q_vectors[i]);

	ice_flush(hw);
	return 0;
}

/**
 * ice_vsi_req_irq_msix - get MSI-X vectors from the OS for the VSI
 * @vsi: the VSI being configured
 * @basename: name for the vector
 */
static int ice_vsi_req_irq_msix(struct ice_vsi *vsi, char *basename)
{
	int q_vectors = vsi->num_q_vectors;
	struct ice_pf *pf = vsi->back;
	struct device *dev;
	int rx_int_idx = 0;
	int tx_int_idx = 0;
	int vector, err;
	int irq_num;

	dev = ice_pf_to_dev(pf);
	for (vector = 0; vector < q_vectors; vector++) {
		struct ice_q_vector *q_vector = vsi->q_vectors[vector];

		irq_num = q_vector->irq.virq;

		if (q_vector->tx.tx_ring && q_vector->rx.rx_ring) {
			snprintf(q_vector->name, sizeof(q_vector->name) - 1,
				 "%s-%s-%d", basename, "TxRx", rx_int_idx++);
			tx_int_idx++;
		} else if (q_vector->rx.rx_ring) {
			snprintf(q_vector->name, sizeof(q_vector->name) - 1,
				 "%s-%s-%d", basename, "rx", rx_int_idx++);
		} else if (q_vector->tx.tx_ring) {
			snprintf(q_vector->name, sizeof(q_vector->name) - 1,
				 "%s-%s-%d", basename, "tx", tx_int_idx++);
		} else {
			/* skip this unused q_vector */
			continue;
		}
		if (vsi->type == ICE_VSI_CTRL && vsi->vf)
			err = devm_request_irq(dev, irq_num, vsi->irq_handler,
					       IRQF_SHARED, q_vector->name,
					       q_vector);
		else
			err = devm_request_irq(dev, irq_num, vsi->irq_handler,
					       0, q_vector->name, q_vector);
		if (err) {
			netdev_err(vsi->netdev, "MSIX request_irq failed, error: %d\n",
				   err);
			goto free_q_irqs;
		}

		/* register for affinity change notifications */
		if (!IS_ENABLED(CONFIG_RFS_ACCEL)) {
			struct irq_affinity_notify *affinity_notify;

			affinity_notify = &q_vector->affinity_notify;
			affinity_notify->notify = ice_irq_affinity_notify;
			affinity_notify->release = ice_irq_affinity_release;
			irq_set_affinity_notifier(irq_num, affinity_notify);
		}

		/* assign the mask for this irq */
		irq_update_affinity_hint(irq_num, &q_vector->affinity_mask);
	}

	err = ice_set_cpu_rx_rmap(vsi);
	if (err) {
		netdev_err(vsi->netdev, "Failed to setup CPU RMAP on VSI %u: %pe\n",
			   vsi->vsi_num, ERR_PTR(err));
		goto free_q_irqs;
	}

	vsi->irqs_ready = true;
	return 0;

free_q_irqs:
	while (vector--) {
		irq_num = vsi->q_vectors[vector]->irq.virq;
		if (!IS_ENABLED(CONFIG_RFS_ACCEL))
			irq_set_affinity_notifier(irq_num, NULL);
		irq_update_affinity_hint(irq_num, NULL);
		devm_free_irq(dev, irq_num, &vsi->q_vectors[vector]);
	}
	return err;
}

/**
 * ice_xdp_alloc_setup_rings - Allocate and setup Tx rings for XDP
 * @vsi: VSI to setup Tx rings used by XDP
 *
 * Return 0 on success and negative value on error
 */
static int ice_xdp_alloc_setup_rings(struct ice_vsi *vsi)
{
	struct device *dev = ice_pf_to_dev(vsi->back);
	struct ice_tx_desc *tx_desc;
	int i, j;

	ice_for_each_xdp_txq(vsi, i) {
		u16 xdp_q_idx = vsi->alloc_txq + i;
		struct ice_ring_stats *ring_stats;
		struct ice_tx_ring *xdp_ring;

		xdp_ring = kzalloc(sizeof(*xdp_ring), GFP_KERNEL);
		if (!xdp_ring)
			goto free_xdp_rings;

		ring_stats = kzalloc(sizeof(*ring_stats), GFP_KERNEL);
		if (!ring_stats) {
			ice_free_tx_ring(xdp_ring);
			goto free_xdp_rings;
		}

		xdp_ring->ring_stats = ring_stats;
		xdp_ring->q_index = xdp_q_idx;
		xdp_ring->reg_idx = vsi->txq_map[xdp_q_idx];
		xdp_ring->vsi = vsi;
		xdp_ring->netdev = NULL;
		xdp_ring->dev = dev;
		xdp_ring->count = vsi->num_tx_desc;
		WRITE_ONCE(vsi->xdp_rings[i], xdp_ring);
		if (ice_setup_tx_ring(xdp_ring))
			goto free_xdp_rings;
		ice_set_ring_xdp(xdp_ring);
		spin_lock_init(&xdp_ring->tx_lock);
		for (j = 0; j < xdp_ring->count; j++) {
			tx_desc = ICE_TX_DESC(xdp_ring, j);
			tx_desc->cmd_type_offset_bsz = 0;
		}
	}

	return 0;

free_xdp_rings:
	for (; i >= 0; i--) {
		if (vsi->xdp_rings[i] && vsi->xdp_rings[i]->desc) {
			kfree_rcu(vsi->xdp_rings[i]->ring_stats, rcu);
			vsi->xdp_rings[i]->ring_stats = NULL;
			ice_free_tx_ring(vsi->xdp_rings[i]);
		}
	}
	return -ENOMEM;
}

/**
 * ice_vsi_assign_bpf_prog - set or clear bpf prog pointer on VSI
 * @vsi: VSI to set the bpf prog on
 * @prog: the bpf prog pointer
 */
static void ice_vsi_assign_bpf_prog(struct ice_vsi *vsi, struct bpf_prog *prog)
{
	struct bpf_prog *old_prog;
	int i;

	old_prog = xchg(&vsi->xdp_prog, prog);
	ice_for_each_rxq(vsi, i)
		WRITE_ONCE(vsi->rx_rings[i]->xdp_prog, vsi->xdp_prog);

	if (old_prog)
		bpf_prog_put(old_prog);
}

static struct ice_tx_ring *ice_xdp_ring_from_qid(struct ice_vsi *vsi, int qid)
{
	struct ice_q_vector *q_vector;
	struct ice_tx_ring *ring;

	if (static_key_enabled(&ice_xdp_locking_key))
		return vsi->xdp_rings[qid % vsi->num_xdp_txq];

	q_vector = vsi->rx_rings[qid]->q_vector;
	ice_for_each_tx_ring(ring, q_vector->tx)
		if (ice_ring_is_xdp(ring))
			return ring;

	return NULL;
}

/**
 * ice_map_xdp_rings - Map XDP rings to interrupt vectors
 * @vsi: the VSI with XDP rings being configured
 *
 * Map XDP rings to interrupt vectors and perform the configuration steps
 * dependent on the mapping.
 */
void ice_map_xdp_rings(struct ice_vsi *vsi)
{
	int xdp_rings_rem = vsi->num_xdp_txq;
	int v_idx, q_idx;

	/* follow the logic from ice_vsi_map_rings_to_vectors */
	ice_for_each_q_vector(vsi, v_idx) {
		struct ice_q_vector *q_vector = vsi->q_vectors[v_idx];
		int xdp_rings_per_v, q_id, q_base;

		xdp_rings_per_v = DIV_ROUND_UP(xdp_rings_rem,
					       vsi->num_q_vectors - v_idx);
		q_base = vsi->num_xdp_txq - xdp_rings_rem;

		for (q_id = q_base; q_id < (q_base + xdp_rings_per_v); q_id++) {
			struct ice_tx_ring *xdp_ring = vsi->xdp_rings[q_id];

			xdp_ring->q_vector = q_vector;
			xdp_ring->next = q_vector->tx.tx_ring;
			q_vector->tx.tx_ring = xdp_ring;
		}
		xdp_rings_rem -= xdp_rings_per_v;
	}

	ice_for_each_rxq(vsi, q_idx) {
		vsi->rx_rings[q_idx]->xdp_ring = ice_xdp_ring_from_qid(vsi,
								       q_idx);
		ice_tx_xsk_pool(vsi, q_idx);
	}
}

/**
 * ice_prepare_xdp_rings - Allocate, configure and setup Tx rings for XDP
 * @vsi: VSI to bring up Tx rings used by XDP
 * @prog: bpf program that will be assigned to VSI
 * @cfg_type: create from scratch or restore the existing configuration
 *
 * Return 0 on success and negative value on error
 */
int ice_prepare_xdp_rings(struct ice_vsi *vsi, struct bpf_prog *prog,
			  enum ice_xdp_cfg cfg_type)
{
	u16 max_txqs[ICE_MAX_TRAFFIC_CLASS] = { 0 };
	struct ice_pf *pf = vsi->back;
	struct ice_qs_cfg xdp_qs_cfg = {
		.qs_mutex = &pf->avail_q_mutex,
		.pf_map = pf->avail_txqs,
		.pf_map_size = pf->max_pf_txqs,
		.q_count = vsi->num_xdp_txq,
		.scatter_count = ICE_MAX_SCATTER_TXQS,
		.vsi_map = vsi->txq_map,
		.vsi_map_offset = vsi->alloc_txq,
		.mapping_mode = ICE_VSI_MAP_CONTIG
	};
	struct device *dev;
	int status, i;

	dev = ice_pf_to_dev(pf);
	vsi->xdp_rings = devm_kcalloc(dev, vsi->num_xdp_txq,
				      sizeof(*vsi->xdp_rings), GFP_KERNEL);
	if (!vsi->xdp_rings)
		return -ENOMEM;

	vsi->xdp_mapping_mode = xdp_qs_cfg.mapping_mode;
	if (__ice_vsi_get_qs(&xdp_qs_cfg))
		goto err_map_xdp;

	if (static_key_enabled(&ice_xdp_locking_key))
		netdev_warn(vsi->netdev,
			    "Could not allocate one XDP Tx ring per CPU, XDP_TX/XDP_REDIRECT actions will be slower\n");

	if (ice_xdp_alloc_setup_rings(vsi))
		goto clear_xdp_rings;

	/* omit the scheduler update if in reset path; XDP queues will be
	 * taken into account at the end of ice_vsi_rebuild, where
	 * ice_cfg_vsi_lan is being called
	 */
	if (cfg_type == ICE_XDP_CFG_PART)
		return 0;

	ice_map_xdp_rings(vsi);

	/* tell the Tx scheduler that right now we have
	 * additional queues
	 */
	for (i = 0; i < vsi->tc_cfg.numtc; i++)
		max_txqs[i] = vsi->num_txq + vsi->num_xdp_txq;

	status = ice_cfg_vsi_lan(vsi->port_info, vsi->idx, vsi->tc_cfg.ena_tc,
				 max_txqs);
	if (status) {
		dev_err(dev, "Failed VSI LAN queue config for XDP, error: %d\n",
			status);
		goto clear_xdp_rings;
	}

	/* assign the prog only when it's not already present on VSI;
	 * this flow is a subject of both ethtool -L and ndo_bpf flows;
	 * VSI rebuild that happens under ethtool -L can expose us to
	 * the bpf_prog refcount issues as we would be swapping same
	 * bpf_prog pointers from vsi->xdp_prog and calling bpf_prog_put
	 * on it as it would be treated as an 'old_prog'; for ndo_bpf
	 * this is not harmful as dev_xdp_install bumps the refcount
	 * before calling the op exposed by the driver;
	 */
	if (!ice_is_xdp_ena_vsi(vsi))
		ice_vsi_assign_bpf_prog(vsi, prog);

	return 0;
clear_xdp_rings:
	ice_for_each_xdp_txq(vsi, i)
		if (vsi->xdp_rings[i]) {
			kfree_rcu(vsi->xdp_rings[i], rcu);
			vsi->xdp_rings[i] = NULL;
		}

err_map_xdp:
	mutex_lock(&pf->avail_q_mutex);
	ice_for_each_xdp_txq(vsi, i) {
		clear_bit(vsi->txq_map[i + vsi->alloc_txq], pf->avail_txqs);
		vsi->txq_map[i + vsi->alloc_txq] = ICE_INVAL_Q_INDEX;
	}
	mutex_unlock(&pf->avail_q_mutex);

	devm_kfree(dev, vsi->xdp_rings);
	return -ENOMEM;
}

/**
 * ice_destroy_xdp_rings - undo the configuration made by ice_prepare_xdp_rings
 * @vsi: VSI to remove XDP rings
 * @cfg_type: disable XDP permanently or allow it to be restored later
 *
 * Detach XDP rings from irq vectors, clean up the PF bitmap and free
 * resources
 */
int ice_destroy_xdp_rings(struct ice_vsi *vsi, enum ice_xdp_cfg cfg_type)
{
	u16 max_txqs[ICE_MAX_TRAFFIC_CLASS] = { 0 };
	struct ice_pf *pf = vsi->back;
	int i, v_idx;

	/* q_vectors are freed in reset path so there's no point in detaching
	 * rings
	 */
	if (cfg_type == ICE_XDP_CFG_PART)
		goto free_qmap;

	ice_for_each_q_vector(vsi, v_idx) {
		struct ice_q_vector *q_vector = vsi->q_vectors[v_idx];
		struct ice_tx_ring *ring;

		ice_for_each_tx_ring(ring, q_vector->tx)
			if (!ring->tx_buf || !ice_ring_is_xdp(ring))
				break;

		/* restore the value of last node prior to XDP setup */
		q_vector->tx.tx_ring = ring;
	}

free_qmap:
	mutex_lock(&pf->avail_q_mutex);
	ice_for_each_xdp_txq(vsi, i) {
		clear_bit(vsi->txq_map[i + vsi->alloc_txq], pf->avail_txqs);
		vsi->txq_map[i + vsi->alloc_txq] = ICE_INVAL_Q_INDEX;
	}
	mutex_unlock(&pf->avail_q_mutex);

	ice_for_each_xdp_txq(vsi, i)
		if (vsi->xdp_rings[i]) {
			if (vsi->xdp_rings[i]->desc) {
				synchronize_rcu();
				ice_free_tx_ring(vsi->xdp_rings[i]);
			}
			kfree_rcu(vsi->xdp_rings[i]->ring_stats, rcu);
			vsi->xdp_rings[i]->ring_stats = NULL;
			kfree_rcu(vsi->xdp_rings[i], rcu);
			vsi->xdp_rings[i] = NULL;
		}

	devm_kfree(ice_pf_to_dev(pf), vsi->xdp_rings);
	vsi->xdp_rings = NULL;

	if (static_key_enabled(&ice_xdp_locking_key))
		static_branch_dec(&ice_xdp_locking_key);

	if (cfg_type == ICE_XDP_CFG_PART)
		return 0;

	ice_vsi_assign_bpf_prog(vsi, NULL);

	/* notify Tx scheduler that we destroyed XDP queues and bring
	 * back the old number of child nodes
	 */
	for (i = 0; i < vsi->tc_cfg.numtc; i++)
		max_txqs[i] = vsi->num_txq;

	/* change number of XDP Tx queues to 0 */
	vsi->num_xdp_txq = 0;

	return ice_cfg_vsi_lan(vsi->port_info, vsi->idx, vsi->tc_cfg.ena_tc,
			       max_txqs);
}

/**
 * ice_vsi_rx_napi_schedule - Schedule napi on RX queues from VSI
 * @vsi: VSI to schedule napi on
 */
static void ice_vsi_rx_napi_schedule(struct ice_vsi *vsi)
{
	int i;

	ice_for_each_rxq(vsi, i) {
		struct ice_rx_ring *rx_ring = vsi->rx_rings[i];

		if (rx_ring->xsk_pool)
			napi_schedule(&rx_ring->q_vector->napi);
	}
}

/**
 * ice_vsi_determine_xdp_res - figure out how many Tx qs can XDP have
 * @vsi: VSI to determine the count of XDP Tx qs
 *
 * returns 0 if Tx qs count is higher than at least half of CPU count,
 * -ENOMEM otherwise
 */
int ice_vsi_determine_xdp_res(struct ice_vsi *vsi)
{
	u16 avail = ice_get_avail_txq_count(vsi->back);
	u16 cpus = num_possible_cpus();

	if (avail < cpus / 2)
		return -ENOMEM;

	vsi->num_xdp_txq = min_t(u16, avail, cpus);

	if (vsi->num_xdp_txq < cpus)
		static_branch_inc(&ice_xdp_locking_key);

	return 0;
}

/**
 * ice_max_xdp_frame_size - returns the maximum allowed frame size for XDP
 * @vsi: Pointer to VSI structure
 */
static int ice_max_xdp_frame_size(struct ice_vsi *vsi)
{
	if (test_bit(ICE_FLAG_LEGACY_RX, vsi->back->flags))
		return ICE_RXBUF_1664;
	else
		return ICE_RXBUF_3072;
}

/**
 * ice_xdp_setup_prog - Add or remove XDP eBPF program
 * @vsi: VSI to setup XDP for
 * @prog: XDP program
 * @extack: netlink extended ack
 */
static int
ice_xdp_setup_prog(struct ice_vsi *vsi, struct bpf_prog *prog,
		   struct netlink_ext_ack *extack)
{
	unsigned int frame_size = vsi->netdev->mtu + ICE_ETH_PKT_HDR_PAD;
	bool if_running = netif_running(vsi->netdev);
	int ret = 0, xdp_ring_err = 0;

	if (prog && !prog->aux->xdp_has_frags) {
		if (frame_size > ice_max_xdp_frame_size(vsi)) {
			NL_SET_ERR_MSG_MOD(extack,
					   "MTU is too large for linear frames and XDP prog does not support frags");
			return -EOPNOTSUPP;
		}
	}

	/* hot swap progs and avoid toggling link */
	if (ice_is_xdp_ena_vsi(vsi) == !!prog) {
		ice_vsi_assign_bpf_prog(vsi, prog);
		return 0;
	}

	/* need to stop netdev while setting up the program for Rx rings */
	if (if_running && !test_and_set_bit(ICE_VSI_DOWN, vsi->state)) {
		ret = ice_down(vsi);
		if (ret) {
			NL_SET_ERR_MSG_MOD(extack, "Preparing device for XDP attach failed");
			return ret;
		}
	}

	if (!ice_is_xdp_ena_vsi(vsi) && prog) {
		xdp_ring_err = ice_vsi_determine_xdp_res(vsi);
		if (xdp_ring_err) {
			NL_SET_ERR_MSG_MOD(extack, "Not enough Tx resources for XDP");
		} else {
			xdp_ring_err = ice_prepare_xdp_rings(vsi, prog,
							     ICE_XDP_CFG_FULL);
			if (xdp_ring_err)
				NL_SET_ERR_MSG_MOD(extack, "Setting up XDP Tx resources failed");
		}
		xdp_features_set_redirect_target(vsi->netdev, true);
		/* reallocate Rx queues that are used for zero-copy */
		xdp_ring_err = ice_realloc_zc_buf(vsi, true);
		if (xdp_ring_err)
			NL_SET_ERR_MSG_MOD(extack, "Setting up XDP Rx resources failed");
	} else if (ice_is_xdp_ena_vsi(vsi) && !prog) {
		xdp_features_clear_redirect_target(vsi->netdev);
		xdp_ring_err = ice_destroy_xdp_rings(vsi, ICE_XDP_CFG_FULL);
		if (xdp_ring_err)
			NL_SET_ERR_MSG_MOD(extack, "Freeing XDP Tx resources failed");
		/* reallocate Rx queues that were used for zero-copy */
		xdp_ring_err = ice_realloc_zc_buf(vsi, false);
		if (xdp_ring_err)
			NL_SET_ERR_MSG_MOD(extack, "Freeing XDP Rx resources failed");
	}

	if (if_running)
		ret = ice_up(vsi);

	if (!ret && prog)
		ice_vsi_rx_napi_schedule(vsi);

	return (ret || xdp_ring_err) ? -ENOMEM : 0;
}

/**
 * ice_xdp_safe_mode - XDP handler for safe mode
 * @dev: netdevice
 * @xdp: XDP command
 */
static int ice_xdp_safe_mode(struct net_device __always_unused *dev,
			     struct netdev_bpf *xdp)
{
	NL_SET_ERR_MSG_MOD(xdp->extack,
			   "Please provide working DDP firmware package in order to use XDP\n"
			   "Refer to Documentation/networking/device_drivers/ethernet/intel/ice.rst");
	return -EOPNOTSUPP;
}

/**
 * ice_xdp - implements XDP handler
 * @dev: netdevice
 * @xdp: XDP command
 */
static int ice_xdp(struct net_device *dev, struct netdev_bpf *xdp)
{
	struct ice_netdev_priv *np = netdev_priv(dev);
	struct ice_vsi *vsi = np->vsi;

	if (vsi->type != ICE_VSI_PF) {
		NL_SET_ERR_MSG_MOD(xdp->extack, "XDP can be loaded only on PF VSI");
		return -EINVAL;
	}

	switch (xdp->command) {
	case XDP_SETUP_PROG:
		return ice_xdp_setup_prog(vsi, xdp->prog, xdp->extack);
	case XDP_SETUP_XSK_POOL:
		return ice_xsk_pool_setup(vsi, xdp->xsk.pool,
					  xdp->xsk.queue_id);
	default:
		return -EINVAL;
	}
}

/**
 * ice_ena_misc_vector - enable the non-queue interrupts
 * @pf: board private structure
 */
static void ice_ena_misc_vector(struct ice_pf *pf)
{
	struct ice_hw *hw = &pf->hw;
	u32 pf_intr_start_offset;
	u32 val;

	/* Disable anti-spoof detection interrupt to prevent spurious event
	 * interrupts during a function reset. Anti-spoof functionally is
	 * still supported.
	 */
	val = rd32(hw, GL_MDCK_TX_TDPU);
	val |= GL_MDCK_TX_TDPU_RCU_ANTISPOOF_ITR_DIS_M;
	wr32(hw, GL_MDCK_TX_TDPU, val);

	/* clear things first */
	wr32(hw, PFINT_OICR_ENA, 0);	/* disable all */
	rd32(hw, PFINT_OICR);		/* read to clear */

	val = (PFINT_OICR_ECC_ERR_M |
	       PFINT_OICR_MAL_DETECT_M |
	       PFINT_OICR_GRST_M |
	       PFINT_OICR_PCI_EXCEPTION_M |
	       PFINT_OICR_VFLR_M |
	       PFINT_OICR_HMC_ERR_M |
	       PFINT_OICR_PE_PUSH_M |
	       PFINT_OICR_PE_CRITERR_M);

	wr32(hw, PFINT_OICR_ENA, val);

	/* SW_ITR_IDX = 0, but don't change INTENA */
	wr32(hw, GLINT_DYN_CTL(pf->oicr_irq.index),
	     GLINT_DYN_CTL_SW_ITR_INDX_M | GLINT_DYN_CTL_INTENA_MSK_M);

	if (!pf->hw.dev_caps.ts_dev_info.ts_ll_int_read)
		return;
	pf_intr_start_offset = rd32(hw, PFINT_ALLOC) & PFINT_ALLOC_FIRST;
	wr32(hw, GLINT_DYN_CTL(pf->ll_ts_irq.index + pf_intr_start_offset),
	     GLINT_DYN_CTL_SW_ITR_INDX_M | GLINT_DYN_CTL_INTENA_MSK_M);
}

/**
 * ice_ll_ts_intr - ll_ts interrupt handler
 * @irq: interrupt number
 * @data: pointer to a q_vector
 */
static irqreturn_t ice_ll_ts_intr(int __always_unused irq, void *data)
{
	struct ice_pf *pf = data;
	u32 pf_intr_start_offset;
	struct ice_ptp_tx *tx;
	unsigned long flags;
	struct ice_hw *hw;
	u32 val;
	u8 idx;

	hw = &pf->hw;
	tx = &pf->ptp.port.tx;
	spin_lock_irqsave(&tx->lock, flags);
	ice_ptp_complete_tx_single_tstamp(tx);

	idx = find_next_bit_wrap(tx->in_use, tx->len,
				 tx->last_ll_ts_idx_read + 1);
	if (idx != tx->len)
		ice_ptp_req_tx_single_tstamp(tx, idx);
	spin_unlock_irqrestore(&tx->lock, flags);

	val = GLINT_DYN_CTL_INTENA_M | GLINT_DYN_CTL_CLEARPBA_M |
	      (ICE_ITR_NONE << GLINT_DYN_CTL_ITR_INDX_S);
	pf_intr_start_offset = rd32(hw, PFINT_ALLOC) & PFINT_ALLOC_FIRST;
	wr32(hw, GLINT_DYN_CTL(pf->ll_ts_irq.index + pf_intr_start_offset),
	     val);

	return IRQ_HANDLED;
}

/**
 * ice_misc_intr - misc interrupt handler
 * @irq: interrupt number
 * @data: pointer to a q_vector
 */
static irqreturn_t ice_misc_intr(int __always_unused irq, void *data)
{
	struct ice_pf *pf = (struct ice_pf *)data;
	irqreturn_t ret = IRQ_HANDLED;
	struct ice_hw *hw = &pf->hw;
	struct device *dev;
	u32 oicr, ena_mask;

	dev = ice_pf_to_dev(pf);
	set_bit(ICE_ADMINQ_EVENT_PENDING, pf->state);
	set_bit(ICE_MAILBOXQ_EVENT_PENDING, pf->state);
	set_bit(ICE_SIDEBANDQ_EVENT_PENDING, pf->state);

	oicr = rd32(hw, PFINT_OICR);
	ena_mask = rd32(hw, PFINT_OICR_ENA);

	if (oicr & PFINT_OICR_SWINT_M) {
		ena_mask &= ~PFINT_OICR_SWINT_M;
		pf->sw_int_count++;
	}

	if (oicr & PFINT_OICR_MAL_DETECT_M) {
		ena_mask &= ~PFINT_OICR_MAL_DETECT_M;
		set_bit(ICE_MDD_EVENT_PENDING, pf->state);
	}
	if (oicr & PFINT_OICR_VFLR_M) {
		/* disable any further VFLR event notifications */
		if (test_bit(ICE_VF_RESETS_DISABLED, pf->state)) {
			u32 reg = rd32(hw, PFINT_OICR_ENA);

			reg &= ~PFINT_OICR_VFLR_M;
			wr32(hw, PFINT_OICR_ENA, reg);
		} else {
			ena_mask &= ~PFINT_OICR_VFLR_M;
			set_bit(ICE_VFLR_EVENT_PENDING, pf->state);
		}
	}

	if (oicr & PFINT_OICR_GRST_M) {
		u32 reset;

		/* we have a reset warning */
		ena_mask &= ~PFINT_OICR_GRST_M;
		reset = FIELD_GET(GLGEN_RSTAT_RESET_TYPE_M,
				  rd32(hw, GLGEN_RSTAT));

		if (reset == ICE_RESET_CORER)
			pf->corer_count++;
		else if (reset == ICE_RESET_GLOBR)
			pf->globr_count++;
		else if (reset == ICE_RESET_EMPR)
			pf->empr_count++;
		else
			dev_dbg(dev, "Invalid reset type %d\n", reset);

		/* If a reset cycle isn't already in progress, we set a bit in
		 * pf->state so that the service task can start a reset/rebuild.
		 */
		if (!test_and_set_bit(ICE_RESET_OICR_RECV, pf->state)) {
			if (reset == ICE_RESET_CORER)
				set_bit(ICE_CORER_RECV, pf->state);
			else if (reset == ICE_RESET_GLOBR)
				set_bit(ICE_GLOBR_RECV, pf->state);
			else
				set_bit(ICE_EMPR_RECV, pf->state);

			/* There are couple of different bits at play here.
			 * hw->reset_ongoing indicates whether the hardware is
			 * in reset. This is set to true when a reset interrupt
			 * is received and set back to false after the driver
			 * has determined that the hardware is out of reset.
			 *
			 * ICE_RESET_OICR_RECV in pf->state indicates
			 * that a post reset rebuild is required before the
			 * driver is operational again. This is set above.
			 *
			 * As this is the start of the reset/rebuild cycle, set
			 * both to indicate that.
			 */
			hw->reset_ongoing = true;
		}
	}

	if (oicr & PFINT_OICR_TSYN_TX_M) {
		ena_mask &= ~PFINT_OICR_TSYN_TX_M;
		if (ice_pf_state_is_nominal(pf) &&
		    pf->hw.dev_caps.ts_dev_info.ts_ll_int_read) {
			struct ice_ptp_tx *tx = &pf->ptp.port.tx;
			unsigned long flags;
			u8 idx;

			spin_lock_irqsave(&tx->lock, flags);
			idx = find_next_bit_wrap(tx->in_use, tx->len,
						 tx->last_ll_ts_idx_read + 1);
			if (idx != tx->len)
				ice_ptp_req_tx_single_tstamp(tx, idx);
			spin_unlock_irqrestore(&tx->lock, flags);
		} else if (ice_ptp_pf_handles_tx_interrupt(pf)) {
			set_bit(ICE_MISC_THREAD_TX_TSTAMP, pf->misc_thread);
			ret = IRQ_WAKE_THREAD;
		}
	}

	if (oicr & PFINT_OICR_TSYN_EVNT_M) {
		u8 tmr_idx = hw->func_caps.ts_func_info.tmr_index_owned;
		u32 gltsyn_stat = rd32(hw, GLTSYN_STAT(tmr_idx));

		ena_mask &= ~PFINT_OICR_TSYN_EVNT_M;

		if (ice_pf_src_tmr_owned(pf)) {
			/* Save EVENTs from GLTSYN register */
			pf->ptp.ext_ts_irq |= gltsyn_stat &
					      (GLTSYN_STAT_EVENT0_M |
					       GLTSYN_STAT_EVENT1_M |
					       GLTSYN_STAT_EVENT2_M);

			ice_ptp_extts_event(pf);
		}
	}

#define ICE_AUX_CRIT_ERR (PFINT_OICR_PE_CRITERR_M | PFINT_OICR_HMC_ERR_M | PFINT_OICR_PE_PUSH_M)
	if (oicr & ICE_AUX_CRIT_ERR) {
		pf->oicr_err_reg |= oicr;
		set_bit(ICE_AUX_ERR_PENDING, pf->state);
		ena_mask &= ~ICE_AUX_CRIT_ERR;
	}

	/* Report any remaining unexpected interrupts */
	oicr &= ena_mask;
	if (oicr) {
		dev_dbg(dev, "unhandled interrupt oicr=0x%08x\n", oicr);
		/* If a critical error is pending there is no choice but to
		 * reset the device.
		 */
		if (oicr & (PFINT_OICR_PCI_EXCEPTION_M |
			    PFINT_OICR_ECC_ERR_M)) {
			set_bit(ICE_PFR_REQ, pf->state);
		}
	}
	ice_service_task_schedule(pf);
	if (ret == IRQ_HANDLED)
		ice_irq_dynamic_ena(hw, NULL, NULL);

	return ret;
}

/**
 * ice_misc_intr_thread_fn - misc interrupt thread function
 * @irq: interrupt number
 * @data: pointer to a q_vector
 */
static irqreturn_t ice_misc_intr_thread_fn(int __always_unused irq, void *data)
{
	struct ice_pf *pf = data;
	struct ice_hw *hw;

	hw = &pf->hw;

	if (ice_is_reset_in_progress(pf->state))
		goto skip_irq;

	if (test_and_clear_bit(ICE_MISC_THREAD_TX_TSTAMP, pf->misc_thread)) {
		/* Process outstanding Tx timestamps. If there is more work,
		 * re-arm the interrupt to trigger again.
		 */
		if (ice_ptp_process_ts(pf) == ICE_TX_TSTAMP_WORK_PENDING) {
			wr32(hw, PFINT_OICR, PFINT_OICR_TSYN_TX_M);
			ice_flush(hw);
		}
	}

skip_irq:
	ice_irq_dynamic_ena(hw, NULL, NULL);

	return IRQ_HANDLED;
}

/**
 * ice_dis_ctrlq_interrupts - disable control queue interrupts
 * @hw: pointer to HW structure
 */
static void ice_dis_ctrlq_interrupts(struct ice_hw *hw)
{
	/* disable Admin queue Interrupt causes */
	wr32(hw, PFINT_FW_CTL,
	     rd32(hw, PFINT_FW_CTL) & ~PFINT_FW_CTL_CAUSE_ENA_M);

	/* disable Mailbox queue Interrupt causes */
	wr32(hw, PFINT_MBX_CTL,
	     rd32(hw, PFINT_MBX_CTL) & ~PFINT_MBX_CTL_CAUSE_ENA_M);

	wr32(hw, PFINT_SB_CTL,
	     rd32(hw, PFINT_SB_CTL) & ~PFINT_SB_CTL_CAUSE_ENA_M);

	/* disable Control queue Interrupt causes */
	wr32(hw, PFINT_OICR_CTL,
	     rd32(hw, PFINT_OICR_CTL) & ~PFINT_OICR_CTL_CAUSE_ENA_M);

	ice_flush(hw);
}

/**
 * ice_free_irq_msix_ll_ts- Unroll ll_ts vector setup
 * @pf: board private structure
 */
static void ice_free_irq_msix_ll_ts(struct ice_pf *pf)
{
	int irq_num = pf->ll_ts_irq.virq;

	synchronize_irq(irq_num);
	devm_free_irq(ice_pf_to_dev(pf), irq_num, pf);

	ice_free_irq(pf, pf->ll_ts_irq);
}

/**
 * ice_free_irq_msix_misc - Unroll misc vector setup
 * @pf: board private structure
 */
static void ice_free_irq_msix_misc(struct ice_pf *pf)
{
	int misc_irq_num = pf->oicr_irq.virq;
	struct ice_hw *hw = &pf->hw;

	ice_dis_ctrlq_interrupts(hw);

	/* disable OICR interrupt */
	wr32(hw, PFINT_OICR_ENA, 0);
	ice_flush(hw);

	synchronize_irq(misc_irq_num);
	devm_free_irq(ice_pf_to_dev(pf), misc_irq_num, pf);

	ice_free_irq(pf, pf->oicr_irq);
	if (pf->hw.dev_caps.ts_dev_info.ts_ll_int_read)
		ice_free_irq_msix_ll_ts(pf);
}

/**
 * ice_ena_ctrlq_interrupts - enable control queue interrupts
 * @hw: pointer to HW structure
 * @reg_idx: HW vector index to associate the control queue interrupts with
 */
static void ice_ena_ctrlq_interrupts(struct ice_hw *hw, u16 reg_idx)
{
	u32 val;

	val = ((reg_idx & PFINT_OICR_CTL_MSIX_INDX_M) |
	       PFINT_OICR_CTL_CAUSE_ENA_M);
	wr32(hw, PFINT_OICR_CTL, val);

	/* enable Admin queue Interrupt causes */
	val = ((reg_idx & PFINT_FW_CTL_MSIX_INDX_M) |
	       PFINT_FW_CTL_CAUSE_ENA_M);
	wr32(hw, PFINT_FW_CTL, val);

	/* enable Mailbox queue Interrupt causes */
	val = ((reg_idx & PFINT_MBX_CTL_MSIX_INDX_M) |
	       PFINT_MBX_CTL_CAUSE_ENA_M);
	wr32(hw, PFINT_MBX_CTL, val);

	if (!hw->dev_caps.ts_dev_info.ts_ll_int_read) {
		/* enable Sideband queue Interrupt causes */
		val = ((reg_idx & PFINT_SB_CTL_MSIX_INDX_M) |
		       PFINT_SB_CTL_CAUSE_ENA_M);
		wr32(hw, PFINT_SB_CTL, val);
	}

	ice_flush(hw);
}

/**
 * ice_req_irq_msix_misc - Setup the misc vector to handle non queue events
 * @pf: board private structure
 *
 * This sets up the handler for MSIX 0, which is used to manage the
 * non-queue interrupts, e.g. AdminQ and errors. This is not used
 * when in MSI or Legacy interrupt mode.
 */
static int ice_req_irq_msix_misc(struct ice_pf *pf)
{
	struct device *dev = ice_pf_to_dev(pf);
	struct ice_hw *hw = &pf->hw;
	u32 pf_intr_start_offset;
	struct msi_map irq;
	int err = 0;

	if (!pf->int_name[0])
		snprintf(pf->int_name, sizeof(pf->int_name) - 1, "%s-%s:misc",
			 dev_driver_string(dev), dev_name(dev));

	if (!pf->int_name_ll_ts[0])
		snprintf(pf->int_name_ll_ts, sizeof(pf->int_name_ll_ts) - 1,
			 "%s-%s:ll_ts", dev_driver_string(dev), dev_name(dev));
	/* Do not request IRQ but do enable OICR interrupt since settings are
	 * lost during reset. Note that this function is called only during
	 * rebuild path and not while reset is in progress.
	 */
	if (ice_is_reset_in_progress(pf->state))
		goto skip_req_irq;

	/* reserve one vector in irq_tracker for misc interrupts */
	irq = ice_alloc_irq(pf, false);
	if (irq.index < 0)
		return irq.index;

	pf->oicr_irq = irq;
	err = devm_request_threaded_irq(dev, pf->oicr_irq.virq, ice_misc_intr,
					ice_misc_intr_thread_fn, 0,
					pf->int_name, pf);
	if (err) {
		dev_err(dev, "devm_request_threaded_irq for %s failed: %d\n",
			pf->int_name, err);
		ice_free_irq(pf, pf->oicr_irq);
		return err;
	}

	/* reserve one vector in irq_tracker for ll_ts interrupt */
	if (!pf->hw.dev_caps.ts_dev_info.ts_ll_int_read)
		goto skip_req_irq;

	irq = ice_alloc_irq(pf, false);
	if (irq.index < 0)
		return irq.index;

	pf->ll_ts_irq = irq;
	err = devm_request_irq(dev, pf->ll_ts_irq.virq, ice_ll_ts_intr, 0,
			       pf->int_name_ll_ts, pf);
	if (err) {
		dev_err(dev, "devm_request_irq for %s failed: %d\n",
			pf->int_name_ll_ts, err);
		ice_free_irq(pf, pf->ll_ts_irq);
		return err;
	}

skip_req_irq:
	ice_ena_misc_vector(pf);

	ice_ena_ctrlq_interrupts(hw, pf->oicr_irq.index);
	/* This enables LL TS interrupt */
	pf_intr_start_offset = rd32(hw, PFINT_ALLOC) & PFINT_ALLOC_FIRST;
	if (pf->hw.dev_caps.ts_dev_info.ts_ll_int_read)
		wr32(hw, PFINT_SB_CTL,
		     ((pf->ll_ts_irq.index + pf_intr_start_offset) &
		      PFINT_SB_CTL_MSIX_INDX_M) | PFINT_SB_CTL_CAUSE_ENA_M);
	wr32(hw, GLINT_ITR(ICE_RX_ITR, pf->oicr_irq.index),
	     ITR_REG_ALIGN(ICE_ITR_8K) >> ICE_ITR_GRAN_S);

	ice_flush(hw);
	ice_irq_dynamic_ena(hw, NULL, NULL);

	return 0;
}

/**
 * ice_napi_add - register NAPI handler for the VSI
 * @vsi: VSI for which NAPI handler is to be registered
 *
 * This function is only called in the driver's load path. Registering the NAPI
 * handler is done in ice_vsi_alloc_q_vector() for all other cases (i.e. resume,
 * reset/rebuild, etc.)
 */
static void ice_napi_add(struct ice_vsi *vsi)
{
	int v_idx;

	if (!vsi->netdev)
		return;

	ice_for_each_q_vector(vsi, v_idx) {
		netif_napi_add(vsi->netdev, &vsi->q_vectors[v_idx]->napi,
			       ice_napi_poll);
		__ice_q_vector_set_napi_queues(vsi->q_vectors[v_idx], false);
	}
}

/**
 * ice_set_ops - set netdev and ethtools ops for the given netdev
 * @vsi: the VSI associated with the new netdev
 */
static void ice_set_ops(struct ice_vsi *vsi)
{
	struct net_device *netdev = vsi->netdev;
	struct ice_pf *pf = ice_netdev_to_pf(netdev);

	if (ice_is_safe_mode(pf)) {
		netdev->netdev_ops = &ice_netdev_safe_mode_ops;
		ice_set_ethtool_safe_mode_ops(netdev);
		return;
	}

	netdev->netdev_ops = &ice_netdev_ops;
	netdev->udp_tunnel_nic_info = &pf->hw.udp_tunnel_nic;
	netdev->xdp_metadata_ops = &ice_xdp_md_ops;
	ice_set_ethtool_ops(netdev);

	if (vsi->type != ICE_VSI_PF)
		return;

	netdev->xdp_features = NETDEV_XDP_ACT_BASIC | NETDEV_XDP_ACT_REDIRECT |
			       NETDEV_XDP_ACT_XSK_ZEROCOPY |
			       NETDEV_XDP_ACT_RX_SG;
	netdev->xdp_zc_max_segs = ICE_MAX_BUF_TXD;
}

/**
 * ice_set_netdev_features - set features for the given netdev
 * @netdev: netdev instance
 */
static void ice_set_netdev_features(struct net_device *netdev)
{
	struct ice_pf *pf = ice_netdev_to_pf(netdev);
	bool is_dvm_ena = ice_is_dvm_ena(&pf->hw);
	netdev_features_t csumo_features;
	netdev_features_t vlano_features;
	netdev_features_t dflt_features;
	netdev_features_t tso_features;

	if (ice_is_safe_mode(pf)) {
		/* safe mode */
		netdev->features = NETIF_F_SG | NETIF_F_HIGHDMA;
		netdev->hw_features = netdev->features;
		return;
	}

	dflt_features = NETIF_F_SG	|
			NETIF_F_HIGHDMA	|
			NETIF_F_NTUPLE	|
			NETIF_F_RXHASH;

	csumo_features = NETIF_F_RXCSUM	  |
			 NETIF_F_IP_CSUM  |
			 NETIF_F_SCTP_CRC |
			 NETIF_F_IPV6_CSUM;

	vlano_features = NETIF_F_HW_VLAN_CTAG_FILTER |
			 NETIF_F_HW_VLAN_CTAG_TX     |
			 NETIF_F_HW_VLAN_CTAG_RX;

	/* Enable CTAG/STAG filtering by default in Double VLAN Mode (DVM) */
	if (is_dvm_ena)
		vlano_features |= NETIF_F_HW_VLAN_STAG_FILTER;

	tso_features = NETIF_F_TSO			|
		       NETIF_F_TSO_ECN			|
		       NETIF_F_TSO6			|
		       NETIF_F_GSO_GRE			|
		       NETIF_F_GSO_UDP_TUNNEL		|
		       NETIF_F_GSO_GRE_CSUM		|
		       NETIF_F_GSO_UDP_TUNNEL_CSUM	|
		       NETIF_F_GSO_PARTIAL		|
		       NETIF_F_GSO_IPXIP4		|
		       NETIF_F_GSO_IPXIP6		|
		       NETIF_F_GSO_UDP_L4;

	netdev->gso_partial_features |= NETIF_F_GSO_UDP_TUNNEL_CSUM |
					NETIF_F_GSO_GRE_CSUM;
	/* set features that user can change */
	netdev->hw_features = dflt_features | csumo_features |
			      vlano_features | tso_features;

	/* add support for HW_CSUM on packets with MPLS header */
	netdev->mpls_features =  NETIF_F_HW_CSUM |
				 NETIF_F_TSO     |
				 NETIF_F_TSO6;

	/* enable features */
	netdev->features |= netdev->hw_features;

	netdev->hw_features |= NETIF_F_HW_TC;
	netdev->hw_features |= NETIF_F_LOOPBACK;

	/* encap and VLAN devices inherit default, csumo and tso features */
	netdev->hw_enc_features |= dflt_features | csumo_features |
				   tso_features;
	netdev->vlan_features |= dflt_features | csumo_features |
				 tso_features;

	/* advertise support but don't enable by default since only one type of
	 * VLAN offload can be enabled at a time (i.e. CTAG or STAG). When one
	 * type turns on the other has to be turned off. This is enforced by the
	 * ice_fix_features() ndo callback.
	 */
	if (is_dvm_ena)
		netdev->hw_features |= NETIF_F_HW_VLAN_STAG_RX |
			NETIF_F_HW_VLAN_STAG_TX;

	/* Leave CRC / FCS stripping enabled by default, but allow the value to
	 * be changed at runtime
	 */
	netdev->hw_features |= NETIF_F_RXFCS;

	netif_set_tso_max_size(netdev, ICE_MAX_TSO_SIZE);
}

/**
 * ice_fill_rss_lut - Fill the RSS lookup table with default values
 * @lut: Lookup table
 * @rss_table_size: Lookup table size
 * @rss_size: Range of queue number for hashing
 */
void ice_fill_rss_lut(u8 *lut, u16 rss_table_size, u16 rss_size)
{
	u16 i;

	for (i = 0; i < rss_table_size; i++)
		lut[i] = i % rss_size;
}

/**
 * ice_pf_vsi_setup - Set up a PF VSI
 * @pf: board private structure
 * @pi: pointer to the port_info instance
 *
 * Returns pointer to the successfully allocated VSI software struct
 * on success, otherwise returns NULL on failure.
 */
static struct ice_vsi *
ice_pf_vsi_setup(struct ice_pf *pf, struct ice_port_info *pi)
{
	struct ice_vsi_cfg_params params = {};

	params.type = ICE_VSI_PF;
	params.port_info = pi;
	params.flags = ICE_VSI_FLAG_INIT;

	return ice_vsi_setup(pf, &params);
}

static struct ice_vsi *
ice_chnl_vsi_setup(struct ice_pf *pf, struct ice_port_info *pi,
		   struct ice_channel *ch)
{
	struct ice_vsi_cfg_params params = {};

	params.type = ICE_VSI_CHNL;
	params.port_info = pi;
	params.ch = ch;
	params.flags = ICE_VSI_FLAG_INIT;

	return ice_vsi_setup(pf, &params);
}

/**
 * ice_ctrl_vsi_setup - Set up a control VSI
 * @pf: board private structure
 * @pi: pointer to the port_info instance
 *
 * Returns pointer to the successfully allocated VSI software struct
 * on success, otherwise returns NULL on failure.
 */
static struct ice_vsi *
ice_ctrl_vsi_setup(struct ice_pf *pf, struct ice_port_info *pi)
{
	struct ice_vsi_cfg_params params = {};

	params.type = ICE_VSI_CTRL;
	params.port_info = pi;
	params.flags = ICE_VSI_FLAG_INIT;

	return ice_vsi_setup(pf, &params);
}

/**
 * ice_lb_vsi_setup - Set up a loopback VSI
 * @pf: board private structure
 * @pi: pointer to the port_info instance
 *
 * Returns pointer to the successfully allocated VSI software struct
 * on success, otherwise returns NULL on failure.
 */
struct ice_vsi *
ice_lb_vsi_setup(struct ice_pf *pf, struct ice_port_info *pi)
{
	struct ice_vsi_cfg_params params = {};

	params.type = ICE_VSI_LB;
	params.port_info = pi;
	params.flags = ICE_VSI_FLAG_INIT;

	return ice_vsi_setup(pf, &params);
}

/**
 * ice_vlan_rx_add_vid - Add a VLAN ID filter to HW offload
 * @netdev: network interface to be adjusted
 * @proto: VLAN TPID
 * @vid: VLAN ID to be added
 *
 * net_device_ops implementation for adding VLAN IDs
 */
static int
ice_vlan_rx_add_vid(struct net_device *netdev, __be16 proto, u16 vid)
{
	struct ice_netdev_priv *np = netdev_priv(netdev);
	struct ice_vsi_vlan_ops *vlan_ops;
	struct ice_vsi *vsi = np->vsi;
	struct ice_vlan vlan;
	int ret;

	/* VLAN 0 is added by default during load/reset */
	if (!vid)
		return 0;

	while (test_and_set_bit(ICE_CFG_BUSY, vsi->state))
		usleep_range(1000, 2000);

	/* Add multicast promisc rule for the VLAN ID to be added if
	 * all-multicast is currently enabled.
	 */
	if (vsi->current_netdev_flags & IFF_ALLMULTI) {
		ret = ice_fltr_set_vsi_promisc(&vsi->back->hw, vsi->idx,
					       ICE_MCAST_VLAN_PROMISC_BITS,
					       vid);
		if (ret)
			goto finish;
	}

	vlan_ops = ice_get_compat_vsi_vlan_ops(vsi);

	/* Add a switch rule for this VLAN ID so its corresponding VLAN tagged
	 * packets aren't pruned by the device's internal switch on Rx
	 */
	vlan = ICE_VLAN(be16_to_cpu(proto), vid, 0);
	ret = vlan_ops->add_vlan(vsi, &vlan);
	if (ret)
		goto finish;

	/* If all-multicast is currently enabled and this VLAN ID is only one
	 * besides VLAN-0 we have to update look-up type of multicast promisc
	 * rule for VLAN-0 from ICE_SW_LKUP_PROMISC to ICE_SW_LKUP_PROMISC_VLAN.
	 */
	if ((vsi->current_netdev_flags & IFF_ALLMULTI) &&
	    ice_vsi_num_non_zero_vlans(vsi) == 1) {
		ice_fltr_clear_vsi_promisc(&vsi->back->hw, vsi->idx,
					   ICE_MCAST_PROMISC_BITS, 0);
		ice_fltr_set_vsi_promisc(&vsi->back->hw, vsi->idx,
					 ICE_MCAST_VLAN_PROMISC_BITS, 0);
	}

finish:
	clear_bit(ICE_CFG_BUSY, vsi->state);

	return ret;
}

/**
 * ice_vlan_rx_kill_vid - Remove a VLAN ID filter from HW offload
 * @netdev: network interface to be adjusted
 * @proto: VLAN TPID
 * @vid: VLAN ID to be removed
 *
 * net_device_ops implementation for removing VLAN IDs
 */
static int
ice_vlan_rx_kill_vid(struct net_device *netdev, __be16 proto, u16 vid)
{
	struct ice_netdev_priv *np = netdev_priv(netdev);
	struct ice_vsi_vlan_ops *vlan_ops;
	struct ice_vsi *vsi = np->vsi;
	struct ice_vlan vlan;
	int ret;

	/* don't allow removal of VLAN 0 */
	if (!vid)
		return 0;

	while (test_and_set_bit(ICE_CFG_BUSY, vsi->state))
		usleep_range(1000, 2000);

	ret = ice_clear_vsi_promisc(&vsi->back->hw, vsi->idx,
				    ICE_MCAST_VLAN_PROMISC_BITS, vid);
	if (ret) {
		netdev_err(netdev, "Error clearing multicast promiscuous mode on VSI %i\n",
			   vsi->vsi_num);
		vsi->current_netdev_flags |= IFF_ALLMULTI;
	}

	vlan_ops = ice_get_compat_vsi_vlan_ops(vsi);

	/* Make sure VLAN delete is successful before updating VLAN
	 * information
	 */
	vlan = ICE_VLAN(be16_to_cpu(proto), vid, 0);
	ret = vlan_ops->del_vlan(vsi, &vlan);
	if (ret)
		goto finish;

	/* Remove multicast promisc rule for the removed VLAN ID if
	 * all-multicast is enabled.
	 */
	if (vsi->current_netdev_flags & IFF_ALLMULTI)
		ice_fltr_clear_vsi_promisc(&vsi->back->hw, vsi->idx,
					   ICE_MCAST_VLAN_PROMISC_BITS, vid);

	if (!ice_vsi_has_non_zero_vlans(vsi)) {
		/* Update look-up type of multicast promisc rule for VLAN 0
		 * from ICE_SW_LKUP_PROMISC_VLAN to ICE_SW_LKUP_PROMISC when
		 * all-multicast is enabled and VLAN 0 is the only VLAN rule.
		 */
		if (vsi->current_netdev_flags & IFF_ALLMULTI) {
			ice_fltr_clear_vsi_promisc(&vsi->back->hw, vsi->idx,
						   ICE_MCAST_VLAN_PROMISC_BITS,
						   0);
			ice_fltr_set_vsi_promisc(&vsi->back->hw, vsi->idx,
						 ICE_MCAST_PROMISC_BITS, 0);
		}
	}

finish:
	clear_bit(ICE_CFG_BUSY, vsi->state);

	return ret;
}

/**
 * ice_rep_indr_tc_block_unbind
 * @cb_priv: indirection block private data
 */
static void ice_rep_indr_tc_block_unbind(void *cb_priv)
{
	struct ice_indr_block_priv *indr_priv = cb_priv;

	list_del(&indr_priv->list);
	kfree(indr_priv);
}

/**
 * ice_tc_indir_block_unregister - Unregister TC indirect block notifications
 * @vsi: VSI struct which has the netdev
 */
static void ice_tc_indir_block_unregister(struct ice_vsi *vsi)
{
	struct ice_netdev_priv *np = netdev_priv(vsi->netdev);

	flow_indr_dev_unregister(ice_indr_setup_tc_cb, np,
				 ice_rep_indr_tc_block_unbind);
}

/**
 * ice_tc_indir_block_register - Register TC indirect block notifications
 * @vsi: VSI struct which has the netdev
 *
 * Returns 0 on success, negative value on failure
 */
static int ice_tc_indir_block_register(struct ice_vsi *vsi)
{
	struct ice_netdev_priv *np;

	if (!vsi || !vsi->netdev)
		return -EINVAL;

	np = netdev_priv(vsi->netdev);

	INIT_LIST_HEAD(&np->tc_indr_block_priv_list);
	return flow_indr_dev_register(ice_indr_setup_tc_cb, np);
}

/**
 * ice_get_avail_q_count - Get count of queues in use
 * @pf_qmap: bitmap to get queue use count from
 * @lock: pointer to a mutex that protects access to pf_qmap
 * @size: size of the bitmap
 */
static u16
ice_get_avail_q_count(unsigned long *pf_qmap, struct mutex *lock, u16 size)
{
	unsigned long bit;
	u16 count = 0;

	mutex_lock(lock);
	for_each_clear_bit(bit, pf_qmap, size)
		count++;
	mutex_unlock(lock);

	return count;
}

/**
 * ice_get_avail_txq_count - Get count of Tx queues in use
 * @pf: pointer to an ice_pf instance
 */
u16 ice_get_avail_txq_count(struct ice_pf *pf)
{
	return ice_get_avail_q_count(pf->avail_txqs, &pf->avail_q_mutex,
				     pf->max_pf_txqs);
}

/**
 * ice_get_avail_rxq_count - Get count of Rx queues in use
 * @pf: pointer to an ice_pf instance
 */
u16 ice_get_avail_rxq_count(struct ice_pf *pf)
{
	return ice_get_avail_q_count(pf->avail_rxqs, &pf->avail_q_mutex,
				     pf->max_pf_rxqs);
}

/**
 * ice_deinit_pf - Unrolls initialziations done by ice_init_pf
 * @pf: board private structure to initialize
 */
static void ice_deinit_pf(struct ice_pf *pf)
{
	ice_service_task_stop(pf);
	mutex_destroy(&pf->lag_mutex);
	mutex_destroy(&pf->adev_mutex);
	mutex_destroy(&pf->sw_mutex);
	mutex_destroy(&pf->tc_mutex);
	mutex_destroy(&pf->avail_q_mutex);
	mutex_destroy(&pf->vfs.table_lock);

	if (pf->avail_txqs) {
		bitmap_free(pf->avail_txqs);
		pf->avail_txqs = NULL;
	}

	if (pf->avail_rxqs) {
		bitmap_free(pf->avail_rxqs);
		pf->avail_rxqs = NULL;
	}

	if (pf->ptp.clock)
		ptp_clock_unregister(pf->ptp.clock);
}

/**
 * ice_set_pf_caps - set PFs capability flags
 * @pf: pointer to the PF instance
 */
static void ice_set_pf_caps(struct ice_pf *pf)
{
	struct ice_hw_func_caps *func_caps = &pf->hw.func_caps;

	clear_bit(ICE_FLAG_RDMA_ENA, pf->flags);
	if (func_caps->common_cap.rdma)
		set_bit(ICE_FLAG_RDMA_ENA, pf->flags);
	clear_bit(ICE_FLAG_DCB_CAPABLE, pf->flags);
	if (func_caps->common_cap.dcb)
		set_bit(ICE_FLAG_DCB_CAPABLE, pf->flags);
	clear_bit(ICE_FLAG_SRIOV_CAPABLE, pf->flags);
	if (func_caps->common_cap.sr_iov_1_1) {
		set_bit(ICE_FLAG_SRIOV_CAPABLE, pf->flags);
		pf->vfs.num_supported = min_t(int, func_caps->num_allocd_vfs,
					      ICE_MAX_SRIOV_VFS);
	}
	clear_bit(ICE_FLAG_RSS_ENA, pf->flags);
	if (func_caps->common_cap.rss_table_size)
		set_bit(ICE_FLAG_RSS_ENA, pf->flags);

	clear_bit(ICE_FLAG_FD_ENA, pf->flags);
	if (func_caps->fd_fltr_guar > 0 || func_caps->fd_fltr_best_effort > 0) {
		u16 unused;

		/* ctrl_vsi_idx will be set to a valid value when flow director
		 * is setup by ice_init_fdir
		 */
		pf->ctrl_vsi_idx = ICE_NO_VSI;
		set_bit(ICE_FLAG_FD_ENA, pf->flags);
		/* force guaranteed filter pool for PF */
		ice_alloc_fd_guar_item(&pf->hw, &unused,
				       func_caps->fd_fltr_guar);
		/* force shared filter pool for PF */
		ice_alloc_fd_shrd_item(&pf->hw, &unused,
				       func_caps->fd_fltr_best_effort);
	}

	clear_bit(ICE_FLAG_PTP_SUPPORTED, pf->flags);
	if (func_caps->common_cap.ieee_1588 &&
	    !(pf->hw.mac_type == ICE_MAC_E830))
		set_bit(ICE_FLAG_PTP_SUPPORTED, pf->flags);

	pf->max_pf_txqs = func_caps->common_cap.num_txq;
	pf->max_pf_rxqs = func_caps->common_cap.num_rxq;
}

/**
 * ice_init_pf - Initialize general software structures (struct ice_pf)
 * @pf: board private structure to initialize
 */
static int ice_init_pf(struct ice_pf *pf)
{
	ice_set_pf_caps(pf);

	mutex_init(&pf->sw_mutex);
	mutex_init(&pf->tc_mutex);
	mutex_init(&pf->adev_mutex);
	mutex_init(&pf->lag_mutex);

	INIT_HLIST_HEAD(&pf->aq_wait_list);
	spin_lock_init(&pf->aq_wait_lock);
	init_waitqueue_head(&pf->aq_wait_queue);

	init_waitqueue_head(&pf->reset_wait_queue);

	/* setup service timer and periodic service task */
	timer_setup(&pf->serv_tmr, ice_service_timer, 0);
	pf->serv_tmr_period = HZ;
	INIT_WORK(&pf->serv_task, ice_service_task);
	clear_bit(ICE_SERVICE_SCHED, pf->state);

	mutex_init(&pf->avail_q_mutex);
	pf->avail_txqs = bitmap_zalloc(pf->max_pf_txqs, GFP_KERNEL);
	if (!pf->avail_txqs)
		return -ENOMEM;

	pf->avail_rxqs = bitmap_zalloc(pf->max_pf_rxqs, GFP_KERNEL);
	if (!pf->avail_rxqs) {
		bitmap_free(pf->avail_txqs);
		pf->avail_txqs = NULL;
		return -ENOMEM;
	}

	mutex_init(&pf->vfs.table_lock);
	hash_init(pf->vfs.table);
	ice_mbx_init_snapshot(&pf->hw);

	return 0;
}

/**
 * ice_is_wol_supported - check if WoL is supported
 * @hw: pointer to hardware info
 *
 * Check if WoL is supported based on the HW configuration.
 * Returns true if NVM supports and enables WoL for this port, false otherwise
 */
bool ice_is_wol_supported(struct ice_hw *hw)
{
	u16 wol_ctrl;

	/* A bit set to 1 in the NVM Software Reserved Word 2 (WoL control
	 * word) indicates WoL is not supported on the corresponding PF ID.
	 */
	if (ice_read_sr_word(hw, ICE_SR_NVM_WOL_CFG, &wol_ctrl))
		return false;

	return !(BIT(hw->port_info->lport) & wol_ctrl);
}

/**
 * ice_vsi_recfg_qs - Change the number of queues on a VSI
 * @vsi: VSI being changed
 * @new_rx: new number of Rx queues
 * @new_tx: new number of Tx queues
 * @locked: is adev device_lock held
 *
 * Only change the number of queues if new_tx, or new_rx is non-0.
 *
 * Returns 0 on success.
 */
int ice_vsi_recfg_qs(struct ice_vsi *vsi, int new_rx, int new_tx, bool locked)
{
	struct ice_pf *pf = vsi->back;
	int i, err = 0, timeout = 50;

	if (!new_rx && !new_tx)
		return -EINVAL;

	while (test_and_set_bit(ICE_CFG_BUSY, pf->state)) {
		timeout--;
		if (!timeout)
			return -EBUSY;
		usleep_range(1000, 2000);
	}

	if (new_tx)
		vsi->req_txq = (u16)new_tx;
	if (new_rx)
		vsi->req_rxq = (u16)new_rx;

	/* set for the next time the netdev is started */
	if (!netif_running(vsi->netdev)) {
		err = ice_vsi_rebuild(vsi, ICE_VSI_FLAG_NO_INIT);
		if (err)
			goto rebuild_err;
		dev_dbg(ice_pf_to_dev(pf), "Link is down, queue count change happens when link is brought up\n");
		goto done;
	}

	ice_vsi_close(vsi);
<<<<<<< HEAD
	ice_vsi_rebuild(vsi, ICE_VSI_FLAG_NO_INIT);
=======
	err = ice_vsi_rebuild(vsi, ICE_VSI_FLAG_NO_INIT);
	if (err)
		goto rebuild_err;
>>>>>>> 8400291e

	ice_for_each_traffic_class(i) {
		if (vsi->tc_cfg.ena_tc & BIT(i))
			netdev_set_tc_queue(vsi->netdev,
					    vsi->tc_cfg.tc_info[i].netdev_tc,
					    vsi->tc_cfg.tc_info[i].qcount_tx,
					    vsi->tc_cfg.tc_info[i].qoffset);
	}
	ice_pf_dcb_recfg(pf, locked);
	ice_vsi_open(vsi);
	goto done;

rebuild_err:
	dev_err(ice_pf_to_dev(pf), "Error during VSI rebuild: %d. Unload and reload the driver.\n",
		err);
done:
	clear_bit(ICE_CFG_BUSY, pf->state);
	return err;
}

/**
 * ice_set_safe_mode_vlan_cfg - configure PF VSI to allow all VLANs in safe mode
 * @pf: PF to configure
 *
 * No VLAN offloads/filtering are advertised in safe mode so make sure the PF
 * VSI can still Tx/Rx VLAN tagged packets.
 */
static void ice_set_safe_mode_vlan_cfg(struct ice_pf *pf)
{
	struct ice_vsi *vsi = ice_get_main_vsi(pf);
	struct ice_vsi_ctx *ctxt;
	struct ice_hw *hw;
	int status;

	if (!vsi)
		return;

	ctxt = kzalloc(sizeof(*ctxt), GFP_KERNEL);
	if (!ctxt)
		return;

	hw = &pf->hw;
	ctxt->info = vsi->info;

	ctxt->info.valid_sections =
		cpu_to_le16(ICE_AQ_VSI_PROP_VLAN_VALID |
			    ICE_AQ_VSI_PROP_SECURITY_VALID |
			    ICE_AQ_VSI_PROP_SW_VALID);

	/* disable VLAN anti-spoof */
	ctxt->info.sec_flags &= ~(ICE_AQ_VSI_SEC_TX_VLAN_PRUNE_ENA <<
				  ICE_AQ_VSI_SEC_TX_PRUNE_ENA_S);

	/* disable VLAN pruning and keep all other settings */
	ctxt->info.sw_flags2 &= ~ICE_AQ_VSI_SW_FLAG_RX_VLAN_PRUNE_ENA;

	/* allow all VLANs on Tx and don't strip on Rx */
	ctxt->info.inner_vlan_flags = ICE_AQ_VSI_INNER_VLAN_TX_MODE_ALL |
		ICE_AQ_VSI_INNER_VLAN_EMODE_NOTHING;

	status = ice_update_vsi(hw, vsi->idx, ctxt, NULL);
	if (status) {
		dev_err(ice_pf_to_dev(vsi->back), "Failed to update VSI for safe mode VLANs, err %d aq_err %s\n",
			status, ice_aq_str(hw->adminq.sq_last_status));
	} else {
		vsi->info.sec_flags = ctxt->info.sec_flags;
		vsi->info.sw_flags2 = ctxt->info.sw_flags2;
		vsi->info.inner_vlan_flags = ctxt->info.inner_vlan_flags;
	}

	kfree(ctxt);
}

/**
 * ice_log_pkg_init - log result of DDP package load
 * @hw: pointer to hardware info
 * @state: state of package load
 */
static void ice_log_pkg_init(struct ice_hw *hw, enum ice_ddp_state state)
{
	struct ice_pf *pf = hw->back;
	struct device *dev;

	dev = ice_pf_to_dev(pf);

	switch (state) {
	case ICE_DDP_PKG_SUCCESS:
		dev_info(dev, "The DDP package was successfully loaded: %s version %d.%d.%d.%d\n",
			 hw->active_pkg_name,
			 hw->active_pkg_ver.major,
			 hw->active_pkg_ver.minor,
			 hw->active_pkg_ver.update,
			 hw->active_pkg_ver.draft);
		break;
	case ICE_DDP_PKG_SAME_VERSION_ALREADY_LOADED:
		dev_info(dev, "DDP package already present on device: %s version %d.%d.%d.%d\n",
			 hw->active_pkg_name,
			 hw->active_pkg_ver.major,
			 hw->active_pkg_ver.minor,
			 hw->active_pkg_ver.update,
			 hw->active_pkg_ver.draft);
		break;
	case ICE_DDP_PKG_ALREADY_LOADED_NOT_SUPPORTED:
		dev_err(dev, "The device has a DDP package that is not supported by the driver.  The device has package '%s' version %d.%d.x.x.  The driver requires version %d.%d.x.x.  Entering Safe Mode.\n",
			hw->active_pkg_name,
			hw->active_pkg_ver.major,
			hw->active_pkg_ver.minor,
			ICE_PKG_SUPP_VER_MAJ, ICE_PKG_SUPP_VER_MNR);
		break;
	case ICE_DDP_PKG_COMPATIBLE_ALREADY_LOADED:
		dev_info(dev, "The driver could not load the DDP package file because a compatible DDP package is already present on the device.  The device has package '%s' version %d.%d.%d.%d.  The package file found by the driver: '%s' version %d.%d.%d.%d.\n",
			 hw->active_pkg_name,
			 hw->active_pkg_ver.major,
			 hw->active_pkg_ver.minor,
			 hw->active_pkg_ver.update,
			 hw->active_pkg_ver.draft,
			 hw->pkg_name,
			 hw->pkg_ver.major,
			 hw->pkg_ver.minor,
			 hw->pkg_ver.update,
			 hw->pkg_ver.draft);
		break;
	case ICE_DDP_PKG_FW_MISMATCH:
		dev_err(dev, "The firmware loaded on the device is not compatible with the DDP package.  Please update the device's NVM.  Entering safe mode.\n");
		break;
	case ICE_DDP_PKG_INVALID_FILE:
		dev_err(dev, "The DDP package file is invalid. Entering Safe Mode.\n");
		break;
	case ICE_DDP_PKG_FILE_VERSION_TOO_HIGH:
		dev_err(dev, "The DDP package file version is higher than the driver supports.  Please use an updated driver.  Entering Safe Mode.\n");
		break;
	case ICE_DDP_PKG_FILE_VERSION_TOO_LOW:
		dev_err(dev, "The DDP package file version is lower than the driver supports.  The driver requires version %d.%d.x.x.  Please use an updated DDP Package file.  Entering Safe Mode.\n",
			ICE_PKG_SUPP_VER_MAJ, ICE_PKG_SUPP_VER_MNR);
		break;
	case ICE_DDP_PKG_FILE_SIGNATURE_INVALID:
		dev_err(dev, "The DDP package could not be loaded because its signature is not valid.  Please use a valid DDP Package.  Entering Safe Mode.\n");
		break;
	case ICE_DDP_PKG_FILE_REVISION_TOO_LOW:
		dev_err(dev, "The DDP Package could not be loaded because its security revision is too low.  Please use an updated DDP Package.  Entering Safe Mode.\n");
		break;
	case ICE_DDP_PKG_LOAD_ERROR:
		dev_err(dev, "An error occurred on the device while loading the DDP package.  The device will be reset.\n");
		/* poll for reset to complete */
		if (ice_check_reset(hw))
			dev_err(dev, "Error resetting device. Please reload the driver\n");
		break;
	case ICE_DDP_PKG_ERR:
	default:
		dev_err(dev, "An unknown error occurred when loading the DDP package.  Entering Safe Mode.\n");
		break;
	}
}

/**
 * ice_load_pkg - load/reload the DDP Package file
 * @firmware: firmware structure when firmware requested or NULL for reload
 * @pf: pointer to the PF instance
 *
 * Called on probe and post CORER/GLOBR rebuild to load DDP Package and
 * initialize HW tables.
 */
static void
ice_load_pkg(const struct firmware *firmware, struct ice_pf *pf)
{
	enum ice_ddp_state state = ICE_DDP_PKG_ERR;
	struct device *dev = ice_pf_to_dev(pf);
	struct ice_hw *hw = &pf->hw;

	/* Load DDP Package */
	if (firmware && !hw->pkg_copy) {
		state = ice_copy_and_init_pkg(hw, firmware->data,
					      firmware->size);
		ice_log_pkg_init(hw, state);
	} else if (!firmware && hw->pkg_copy) {
		/* Reload package during rebuild after CORER/GLOBR reset */
		state = ice_init_pkg(hw, hw->pkg_copy, hw->pkg_size);
		ice_log_pkg_init(hw, state);
	} else {
		dev_err(dev, "The DDP package file failed to load. Entering Safe Mode.\n");
	}

	if (!ice_is_init_pkg_successful(state)) {
		/* Safe Mode */
		clear_bit(ICE_FLAG_ADV_FEATURES, pf->flags);
		return;
	}

	/* Successful download package is the precondition for advanced
	 * features, hence setting the ICE_FLAG_ADV_FEATURES flag
	 */
	set_bit(ICE_FLAG_ADV_FEATURES, pf->flags);
}

/**
 * ice_verify_cacheline_size - verify driver's assumption of 64 Byte cache lines
 * @pf: pointer to the PF structure
 *
 * There is no error returned here because the driver should be able to handle
 * 128 Byte cache lines, so we only print a warning in case issues are seen,
 * specifically with Tx.
 */
static void ice_verify_cacheline_size(struct ice_pf *pf)
{
	if (rd32(&pf->hw, GLPCI_CNF2) & GLPCI_CNF2_CACHELINE_SIZE_M)
		dev_warn(ice_pf_to_dev(pf), "%d Byte cache line assumption is invalid, driver may have Tx timeouts!\n",
			 ICE_CACHE_LINE_BYTES);
}

/**
 * ice_send_version - update firmware with driver version
 * @pf: PF struct
 *
 * Returns 0 on success, else error code
 */
static int ice_send_version(struct ice_pf *pf)
{
	struct ice_driver_ver dv;

	dv.major_ver = 0xff;
	dv.minor_ver = 0xff;
	dv.build_ver = 0xff;
	dv.subbuild_ver = 0;
	strscpy((char *)dv.driver_string, UTS_RELEASE,
		sizeof(dv.driver_string));
	return ice_aq_send_driver_ver(&pf->hw, &dv, NULL);
}

/**
 * ice_init_fdir - Initialize flow director VSI and configuration
 * @pf: pointer to the PF instance
 *
 * returns 0 on success, negative on error
 */
static int ice_init_fdir(struct ice_pf *pf)
{
	struct device *dev = ice_pf_to_dev(pf);
	struct ice_vsi *ctrl_vsi;
	int err;

	/* Side Band Flow Director needs to have a control VSI.
	 * Allocate it and store it in the PF.
	 */
	ctrl_vsi = ice_ctrl_vsi_setup(pf, pf->hw.port_info);
	if (!ctrl_vsi) {
		dev_dbg(dev, "could not create control VSI\n");
		return -ENOMEM;
	}

	err = ice_vsi_open_ctrl(ctrl_vsi);
	if (err) {
		dev_dbg(dev, "could not open control VSI\n");
		goto err_vsi_open;
	}

	mutex_init(&pf->hw.fdir_fltr_lock);

	err = ice_fdir_create_dflt_rules(pf);
	if (err)
		goto err_fdir_rule;

	return 0;

err_fdir_rule:
	ice_fdir_release_flows(&pf->hw);
	ice_vsi_close(ctrl_vsi);
err_vsi_open:
	ice_vsi_release(ctrl_vsi);
	if (pf->ctrl_vsi_idx != ICE_NO_VSI) {
		pf->vsi[pf->ctrl_vsi_idx] = NULL;
		pf->ctrl_vsi_idx = ICE_NO_VSI;
	}
	return err;
}

static void ice_deinit_fdir(struct ice_pf *pf)
{
	struct ice_vsi *vsi = ice_get_ctrl_vsi(pf);

	if (!vsi)
		return;

	ice_vsi_manage_fdir(vsi, false);
	ice_vsi_release(vsi);
	if (pf->ctrl_vsi_idx != ICE_NO_VSI) {
		pf->vsi[pf->ctrl_vsi_idx] = NULL;
		pf->ctrl_vsi_idx = ICE_NO_VSI;
	}

	mutex_destroy(&(&pf->hw)->fdir_fltr_lock);
}

/**
 * ice_get_opt_fw_name - return optional firmware file name or NULL
 * @pf: pointer to the PF instance
 */
static char *ice_get_opt_fw_name(struct ice_pf *pf)
{
	/* Optional firmware name same as default with additional dash
	 * followed by a EUI-64 identifier (PCIe Device Serial Number)
	 */
	struct pci_dev *pdev = pf->pdev;
	char *opt_fw_filename;
	u64 dsn;

	/* Determine the name of the optional file using the DSN (two
	 * dwords following the start of the DSN Capability).
	 */
	dsn = pci_get_dsn(pdev);
	if (!dsn)
		return NULL;

	opt_fw_filename = kzalloc(NAME_MAX, GFP_KERNEL);
	if (!opt_fw_filename)
		return NULL;

	snprintf(opt_fw_filename, NAME_MAX, "%sice-%016llx.pkg",
		 ICE_DDP_PKG_PATH, dsn);

	return opt_fw_filename;
}

/**
 * ice_request_fw - Device initialization routine
 * @pf: pointer to the PF instance
 * @firmware: double pointer to firmware struct
 *
 * Return: zero when successful, negative values otherwise.
 */
static int ice_request_fw(struct ice_pf *pf, const struct firmware **firmware)
{
	char *opt_fw_filename = ice_get_opt_fw_name(pf);
	struct device *dev = ice_pf_to_dev(pf);
	int err = 0;

	/* optional device-specific DDP (if present) overrides the default DDP
	 * package file. kernel logs a debug message if the file doesn't exist,
	 * and warning messages for other errors.
	 */
	if (opt_fw_filename) {
		err = firmware_request_nowarn(firmware, opt_fw_filename, dev);
		kfree(opt_fw_filename);
		if (!err)
			return err;
	}
	err = request_firmware(firmware, ICE_DDP_PKG_FILE, dev);
	if (err)
		dev_err(dev, "The DDP package file was not found or could not be read. Entering Safe Mode\n");

	return err;
}

/**
 * ice_init_tx_topology - performs Tx topology initialization
 * @hw: pointer to the hardware structure
 * @firmware: pointer to firmware structure
 *
 * Return: zero when init was successful, negative values otherwise.
 */
static int
ice_init_tx_topology(struct ice_hw *hw, const struct firmware *firmware)
{
	u8 num_tx_sched_layers = hw->num_tx_sched_layers;
	struct ice_pf *pf = hw->back;
	struct device *dev;
	u8 *buf_copy;
	int err;

	dev = ice_pf_to_dev(pf);
	/* ice_cfg_tx_topo buf argument is not a constant,
	 * so we have to make a copy
	 */
	buf_copy = kmemdup(firmware->data, firmware->size, GFP_KERNEL);

	err = ice_cfg_tx_topo(hw, buf_copy, firmware->size);
	if (!err) {
		if (hw->num_tx_sched_layers > num_tx_sched_layers)
			dev_info(dev, "Tx scheduling layers switching feature disabled\n");
		else
			dev_info(dev, "Tx scheduling layers switching feature enabled\n");
		/* if there was a change in topology ice_cfg_tx_topo triggered
		 * a CORER and we need to re-init hw
		 */
		ice_deinit_hw(hw);
		err = ice_init_hw(hw);

		return err;
	} else if (err == -EIO) {
		dev_info(dev, "DDP package does not support Tx scheduling layers switching feature - please update to the latest DDP package and try again\n");
	}

	return 0;
}

/**
 * ice_init_ddp_config - DDP related configuration
 * @hw: pointer to the hardware structure
 * @pf: pointer to pf structure
 *
 * This function loads DDP file from the disk, then initializes Tx
 * topology. At the end DDP package is loaded on the card.
 *
 * Return: zero when init was successful, negative values otherwise.
 */
static int ice_init_ddp_config(struct ice_hw *hw, struct ice_pf *pf)
{
	struct device *dev = ice_pf_to_dev(pf);
	const struct firmware *firmware = NULL;
	int err;

	err = ice_request_fw(pf, &firmware);
	if (err) {
		dev_err(dev, "Fail during requesting FW: %d\n", err);
		return err;
	}

	err = ice_init_tx_topology(hw, firmware);
	if (err) {
		dev_err(dev, "Fail during initialization of Tx topology: %d\n",
			err);
		release_firmware(firmware);
		return err;
	}

	/* Download firmware to device */
	ice_load_pkg(firmware, pf);
	release_firmware(firmware);

	return 0;
}

/**
 * ice_print_wake_reason - show the wake up cause in the log
 * @pf: pointer to the PF struct
 */
static void ice_print_wake_reason(struct ice_pf *pf)
{
	u32 wus = pf->wakeup_reason;
	const char *wake_str;

	/* if no wake event, nothing to print */
	if (!wus)
		return;

	if (wus & PFPM_WUS_LNKC_M)
		wake_str = "Link\n";
	else if (wus & PFPM_WUS_MAG_M)
		wake_str = "Magic Packet\n";
	else if (wus & PFPM_WUS_MNG_M)
		wake_str = "Management\n";
	else if (wus & PFPM_WUS_FW_RST_WK_M)
		wake_str = "Firmware Reset\n";
	else
		wake_str = "Unknown\n";

	dev_info(ice_pf_to_dev(pf), "Wake reason: %s", wake_str);
}

/**
 * ice_pf_fwlog_update_module - update 1 module
 * @pf: pointer to the PF struct
 * @log_level: log_level to use for the @module
 * @module: module to update
 */
void ice_pf_fwlog_update_module(struct ice_pf *pf, int log_level, int module)
{
	struct ice_hw *hw = &pf->hw;

	hw->fwlog_cfg.module_entries[module].log_level = log_level;
}

/**
 * ice_register_netdev - register netdev
 * @vsi: pointer to the VSI struct
 */
static int ice_register_netdev(struct ice_vsi *vsi)
{
	int err;

	if (!vsi || !vsi->netdev)
		return -EIO;

	err = register_netdev(vsi->netdev);
	if (err)
		return err;

	set_bit(ICE_VSI_NETDEV_REGISTERED, vsi->state);
	netif_carrier_off(vsi->netdev);
	netif_tx_stop_all_queues(vsi->netdev);

	return 0;
}

static void ice_unregister_netdev(struct ice_vsi *vsi)
{
	if (!vsi || !vsi->netdev)
		return;

	unregister_netdev(vsi->netdev);
	clear_bit(ICE_VSI_NETDEV_REGISTERED, vsi->state);
}

/**
 * ice_cfg_netdev - Allocate, configure and register a netdev
 * @vsi: the VSI associated with the new netdev
 *
 * Returns 0 on success, negative value on failure
 */
static int ice_cfg_netdev(struct ice_vsi *vsi)
{
	struct ice_netdev_priv *np;
	struct net_device *netdev;
	u8 mac_addr[ETH_ALEN];

	netdev = alloc_etherdev_mqs(sizeof(*np), vsi->alloc_txq,
				    vsi->alloc_rxq);
	if (!netdev)
		return -ENOMEM;

	set_bit(ICE_VSI_NETDEV_ALLOCD, vsi->state);
	vsi->netdev = netdev;
	np = netdev_priv(netdev);
	np->vsi = vsi;

	ice_set_netdev_features(netdev);
	ice_set_ops(vsi);

	if (vsi->type == ICE_VSI_PF) {
		SET_NETDEV_DEV(netdev, ice_pf_to_dev(vsi->back));
		ether_addr_copy(mac_addr, vsi->port_info->mac.perm_addr);
		eth_hw_addr_set(netdev, mac_addr);
	}

	netdev->priv_flags |= IFF_UNICAST_FLT;

	/* Setup netdev TC information */
	ice_vsi_cfg_netdev_tc(vsi, vsi->tc_cfg.ena_tc);

	netdev->max_mtu = ICE_MAX_MTU;

	return 0;
}

static void ice_decfg_netdev(struct ice_vsi *vsi)
{
	clear_bit(ICE_VSI_NETDEV_ALLOCD, vsi->state);
	free_netdev(vsi->netdev);
	vsi->netdev = NULL;
}

/**
 * ice_wait_for_fw - wait for full FW readiness
 * @hw: pointer to the hardware structure
 * @timeout: milliseconds that can elapse before timing out
 */
static int ice_wait_for_fw(struct ice_hw *hw, u32 timeout)
{
	int fw_loading;
	u32 elapsed = 0;

	while (elapsed <= timeout) {
		fw_loading = rd32(hw, GL_MNG_FWSM) & GL_MNG_FWSM_FW_LOADING_M;

		/* firmware was not yet loaded, we have to wait more */
		if (fw_loading) {
			elapsed += 100;
			msleep(100);
			continue;
		}
		return 0;
	}

	return -ETIMEDOUT;
}

int ice_init_dev(struct ice_pf *pf)
{
	struct device *dev = ice_pf_to_dev(pf);
	struct ice_hw *hw = &pf->hw;
	int err;

	err = ice_init_hw(hw);
	if (err) {
		dev_err(dev, "ice_init_hw failed: %d\n", err);
		return err;
	}

	/* Some cards require longer initialization times
	 * due to necessity of loading FW from an external source.
	 * This can take even half a minute.
	 */
	if (ice_is_pf_c827(hw)) {
		err = ice_wait_for_fw(hw, 30000);
		if (err) {
			dev_err(dev, "ice_wait_for_fw timed out");
			return err;
		}
	}

	ice_init_feature_support(pf);

	err = ice_init_ddp_config(hw, pf);
	if (err)
		return err;

	/* if ice_init_ddp_config fails, ICE_FLAG_ADV_FEATURES bit won't be
	 * set in pf->state, which will cause ice_is_safe_mode to return
	 * true
	 */
	if (ice_is_safe_mode(pf)) {
		/* we already got function/device capabilities but these don't
		 * reflect what the driver needs to do in safe mode. Instead of
		 * adding conditional logic everywhere to ignore these
		 * device/function capabilities, override them.
		 */
		ice_set_safe_mode_caps(hw);
	}

	err = ice_init_pf(pf);
	if (err) {
		dev_err(dev, "ice_init_pf failed: %d\n", err);
		goto err_init_pf;
	}

	pf->hw.udp_tunnel_nic.set_port = ice_udp_tunnel_set_port;
	pf->hw.udp_tunnel_nic.unset_port = ice_udp_tunnel_unset_port;
	pf->hw.udp_tunnel_nic.flags = UDP_TUNNEL_NIC_INFO_MAY_SLEEP;
	pf->hw.udp_tunnel_nic.shared = &pf->hw.udp_tunnel_shared;
	if (pf->hw.tnl.valid_count[TNL_VXLAN]) {
		pf->hw.udp_tunnel_nic.tables[0].n_entries =
			pf->hw.tnl.valid_count[TNL_VXLAN];
		pf->hw.udp_tunnel_nic.tables[0].tunnel_types =
			UDP_TUNNEL_TYPE_VXLAN;
	}
	if (pf->hw.tnl.valid_count[TNL_GENEVE]) {
		pf->hw.udp_tunnel_nic.tables[1].n_entries =
			pf->hw.tnl.valid_count[TNL_GENEVE];
		pf->hw.udp_tunnel_nic.tables[1].tunnel_types =
			UDP_TUNNEL_TYPE_GENEVE;
	}

	err = ice_init_interrupt_scheme(pf);
	if (err) {
		dev_err(dev, "ice_init_interrupt_scheme failed: %d\n", err);
		err = -EIO;
		goto err_init_interrupt_scheme;
	}

	/* In case of MSIX we are going to setup the misc vector right here
	 * to handle admin queue events etc. In case of legacy and MSI
	 * the misc functionality and queue processing is combined in
	 * the same vector and that gets setup at open.
	 */
	err = ice_req_irq_msix_misc(pf);
	if (err) {
		dev_err(dev, "setup of misc vector failed: %d\n", err);
		goto err_req_irq_msix_misc;
	}

	return 0;

err_req_irq_msix_misc:
	ice_clear_interrupt_scheme(pf);
err_init_interrupt_scheme:
	ice_deinit_pf(pf);
err_init_pf:
	ice_deinit_hw(hw);
	return err;
}

void ice_deinit_dev(struct ice_pf *pf)
{
	ice_free_irq_msix_misc(pf);
	ice_deinit_pf(pf);
	ice_deinit_hw(&pf->hw);

	/* Service task is already stopped, so call reset directly. */
	ice_reset(&pf->hw, ICE_RESET_PFR);
	pci_wait_for_pending_transaction(pf->pdev);
	ice_clear_interrupt_scheme(pf);
}

static void ice_init_features(struct ice_pf *pf)
{
	struct device *dev = ice_pf_to_dev(pf);

	if (ice_is_safe_mode(pf))
		return;

	/* initialize DDP driven features */
	if (test_bit(ICE_FLAG_PTP_SUPPORTED, pf->flags))
		ice_ptp_init(pf);

	if (ice_is_feature_supported(pf, ICE_F_GNSS))
		ice_gnss_init(pf);

	if (ice_is_feature_supported(pf, ICE_F_CGU) ||
	    ice_is_feature_supported(pf, ICE_F_PHY_RCLK))
		ice_dpll_init(pf);

	/* Note: Flow director init failure is non-fatal to load */
	if (ice_init_fdir(pf))
		dev_err(dev, "could not initialize flow director\n");

	/* Note: DCB init failure is non-fatal to load */
	if (ice_init_pf_dcb(pf, false)) {
		clear_bit(ICE_FLAG_DCB_CAPABLE, pf->flags);
		clear_bit(ICE_FLAG_DCB_ENA, pf->flags);
	} else {
		ice_cfg_lldp_mib_change(&pf->hw, true);
	}

	if (ice_init_lag(pf))
		dev_warn(dev, "Failed to init link aggregation support\n");

	ice_hwmon_init(pf);
}

static void ice_deinit_features(struct ice_pf *pf)
{
	if (ice_is_safe_mode(pf))
		return;

	ice_deinit_lag(pf);
	if (test_bit(ICE_FLAG_DCB_CAPABLE, pf->flags))
		ice_cfg_lldp_mib_change(&pf->hw, false);
	ice_deinit_fdir(pf);
	if (ice_is_feature_supported(pf, ICE_F_GNSS))
		ice_gnss_exit(pf);
	if (test_bit(ICE_FLAG_PTP_SUPPORTED, pf->flags))
		ice_ptp_release(pf);
	if (test_bit(ICE_FLAG_DPLL, pf->flags))
		ice_dpll_deinit(pf);
	if (pf->eswitch_mode == DEVLINK_ESWITCH_MODE_SWITCHDEV)
		xa_destroy(&pf->eswitch.reprs);
}

static void ice_init_wakeup(struct ice_pf *pf)
{
	/* Save wakeup reason register for later use */
	pf->wakeup_reason = rd32(&pf->hw, PFPM_WUS);

	/* check for a power management event */
	ice_print_wake_reason(pf);

	/* clear wake status, all bits */
	wr32(&pf->hw, PFPM_WUS, U32_MAX);

	/* Disable WoL at init, wait for user to enable */
	device_set_wakeup_enable(ice_pf_to_dev(pf), false);
}

static int ice_init_link(struct ice_pf *pf)
{
	struct device *dev = ice_pf_to_dev(pf);
	int err;

	err = ice_init_link_events(pf->hw.port_info);
	if (err) {
		dev_err(dev, "ice_init_link_events failed: %d\n", err);
		return err;
	}

	/* not a fatal error if this fails */
	err = ice_init_nvm_phy_type(pf->hw.port_info);
	if (err)
		dev_err(dev, "ice_init_nvm_phy_type failed: %d\n", err);

	/* not a fatal error if this fails */
	err = ice_update_link_info(pf->hw.port_info);
	if (err)
		dev_err(dev, "ice_update_link_info failed: %d\n", err);

	ice_init_link_dflt_override(pf->hw.port_info);

	ice_check_link_cfg_err(pf,
			       pf->hw.port_info->phy.link_info.link_cfg_err);

	/* if media available, initialize PHY settings */
	if (pf->hw.port_info->phy.link_info.link_info &
	    ICE_AQ_MEDIA_AVAILABLE) {
		/* not a fatal error if this fails */
		err = ice_init_phy_user_cfg(pf->hw.port_info);
		if (err)
			dev_err(dev, "ice_init_phy_user_cfg failed: %d\n", err);

		if (!test_bit(ICE_FLAG_LINK_DOWN_ON_CLOSE_ENA, pf->flags)) {
			struct ice_vsi *vsi = ice_get_main_vsi(pf);

			if (vsi)
				ice_configure_phy(vsi);
		}
	} else {
		set_bit(ICE_FLAG_NO_MEDIA, pf->flags);
	}

	return err;
}

static int ice_init_pf_sw(struct ice_pf *pf)
{
	bool dvm = ice_is_dvm_ena(&pf->hw);
	struct ice_vsi *vsi;
	int err;

	/* create switch struct for the switch element created by FW on boot */
	pf->first_sw = kzalloc(sizeof(*pf->first_sw), GFP_KERNEL);
	if (!pf->first_sw)
		return -ENOMEM;

	if (pf->hw.evb_veb)
		pf->first_sw->bridge_mode = BRIDGE_MODE_VEB;
	else
		pf->first_sw->bridge_mode = BRIDGE_MODE_VEPA;

	pf->first_sw->pf = pf;

	/* record the sw_id available for later use */
	pf->first_sw->sw_id = pf->hw.port_info->sw_id;

	err = ice_aq_set_port_params(pf->hw.port_info, dvm, NULL);
	if (err)
		goto err_aq_set_port_params;

	vsi = ice_pf_vsi_setup(pf, pf->hw.port_info);
	if (!vsi) {
		err = -ENOMEM;
		goto err_pf_vsi_setup;
	}

	return 0;

err_pf_vsi_setup:
err_aq_set_port_params:
	kfree(pf->first_sw);
	return err;
}

static void ice_deinit_pf_sw(struct ice_pf *pf)
{
	struct ice_vsi *vsi = ice_get_main_vsi(pf);

	if (!vsi)
		return;

	ice_vsi_release(vsi);
	kfree(pf->first_sw);
}

static int ice_alloc_vsis(struct ice_pf *pf)
{
	struct device *dev = ice_pf_to_dev(pf);

	pf->num_alloc_vsi = pf->hw.func_caps.guar_num_vsi;
	if (!pf->num_alloc_vsi)
		return -EIO;

	if (pf->num_alloc_vsi > UDP_TUNNEL_NIC_MAX_SHARING_DEVICES) {
		dev_warn(dev,
			 "limiting the VSI count due to UDP tunnel limitation %d > %d\n",
			 pf->num_alloc_vsi, UDP_TUNNEL_NIC_MAX_SHARING_DEVICES);
		pf->num_alloc_vsi = UDP_TUNNEL_NIC_MAX_SHARING_DEVICES;
	}

	pf->vsi = devm_kcalloc(dev, pf->num_alloc_vsi, sizeof(*pf->vsi),
			       GFP_KERNEL);
	if (!pf->vsi)
		return -ENOMEM;

	pf->vsi_stats = devm_kcalloc(dev, pf->num_alloc_vsi,
				     sizeof(*pf->vsi_stats), GFP_KERNEL);
	if (!pf->vsi_stats) {
		devm_kfree(dev, pf->vsi);
		return -ENOMEM;
	}

	return 0;
}

static void ice_dealloc_vsis(struct ice_pf *pf)
{
	devm_kfree(ice_pf_to_dev(pf), pf->vsi_stats);
	pf->vsi_stats = NULL;

	pf->num_alloc_vsi = 0;
	devm_kfree(ice_pf_to_dev(pf), pf->vsi);
	pf->vsi = NULL;
}

static int ice_init_devlink(struct ice_pf *pf)
{
	int err;

	err = ice_devlink_register_params(pf);
	if (err)
		return err;

	ice_devlink_init_regions(pf);
	ice_devlink_register(pf);

	return 0;
}

static void ice_deinit_devlink(struct ice_pf *pf)
{
	ice_devlink_unregister(pf);
	ice_devlink_destroy_regions(pf);
	ice_devlink_unregister_params(pf);
}

static int ice_init(struct ice_pf *pf)
{
	int err;

	err = ice_init_dev(pf);
	if (err)
		return err;

	err = ice_alloc_vsis(pf);
	if (err)
		goto err_alloc_vsis;

	err = ice_init_pf_sw(pf);
	if (err)
		goto err_init_pf_sw;

	ice_init_wakeup(pf);

	err = ice_init_link(pf);
	if (err)
		goto err_init_link;

	err = ice_send_version(pf);
	if (err)
		goto err_init_link;

	ice_verify_cacheline_size(pf);

	if (ice_is_safe_mode(pf))
		ice_set_safe_mode_vlan_cfg(pf);
	else
		/* print PCI link speed and width */
		pcie_print_link_status(pf->pdev);

	/* ready to go, so clear down state bit */
	clear_bit(ICE_DOWN, pf->state);
	clear_bit(ICE_SERVICE_DIS, pf->state);

	/* since everything is good, start the service timer */
	mod_timer(&pf->serv_tmr, round_jiffies(jiffies + pf->serv_tmr_period));

	return 0;

err_init_link:
	ice_deinit_pf_sw(pf);
err_init_pf_sw:
	ice_dealloc_vsis(pf);
err_alloc_vsis:
	ice_deinit_dev(pf);
	return err;
}

static void ice_deinit(struct ice_pf *pf)
{
	set_bit(ICE_SERVICE_DIS, pf->state);
	set_bit(ICE_DOWN, pf->state);

	ice_deinit_pf_sw(pf);
	ice_dealloc_vsis(pf);
	ice_deinit_dev(pf);
}

/**
 * ice_load - load pf by init hw and starting VSI
 * @pf: pointer to the pf instance
 *
 * This function has to be called under devl_lock.
 */
int ice_load(struct ice_pf *pf)
{
	struct ice_vsi *vsi;
	int err;

	devl_assert_locked(priv_to_devlink(pf));

	vsi = ice_get_main_vsi(pf);

	/* init channel list */
	INIT_LIST_HEAD(&vsi->ch_list);

	err = ice_cfg_netdev(vsi);
	if (err)
		return err;

	/* Setup DCB netlink interface */
	ice_dcbnl_setup(vsi);

	err = ice_init_mac_fltr(pf);
	if (err)
		goto err_init_mac_fltr;

	err = ice_devlink_create_pf_port(pf);
	if (err)
		goto err_devlink_create_pf_port;

	SET_NETDEV_DEVLINK_PORT(vsi->netdev, &pf->devlink_port);

	err = ice_register_netdev(vsi);
	if (err)
		goto err_register_netdev;

	err = ice_tc_indir_block_register(vsi);
	if (err)
		goto err_tc_indir_block_register;

	ice_napi_add(vsi);

	err = ice_init_rdma(pf);
	if (err)
		goto err_init_rdma;

	ice_init_features(pf);
	ice_service_task_restart(pf);

	clear_bit(ICE_DOWN, pf->state);

	return 0;

err_init_rdma:
	ice_tc_indir_block_unregister(vsi);
err_tc_indir_block_register:
	ice_unregister_netdev(vsi);
err_register_netdev:
	ice_devlink_destroy_pf_port(pf);
err_devlink_create_pf_port:
err_init_mac_fltr:
	ice_decfg_netdev(vsi);
	return err;
}

/**
 * ice_unload - unload pf by stopping VSI and deinit hw
 * @pf: pointer to the pf instance
 *
 * This function has to be called under devl_lock.
 */
void ice_unload(struct ice_pf *pf)
{
	struct ice_vsi *vsi = ice_get_main_vsi(pf);

	devl_assert_locked(priv_to_devlink(pf));

	ice_deinit_features(pf);
	ice_deinit_rdma(pf);
	ice_tc_indir_block_unregister(vsi);
	ice_unregister_netdev(vsi);
	ice_devlink_destroy_pf_port(pf);
	ice_decfg_netdev(vsi);
}

/**
 * ice_probe - Device initialization routine
 * @pdev: PCI device information struct
 * @ent: entry in ice_pci_tbl
 *
 * Returns 0 on success, negative on failure
 */
static int
ice_probe(struct pci_dev *pdev, const struct pci_device_id __always_unused *ent)
{
	struct device *dev = &pdev->dev;
	struct ice_adapter *adapter;
	struct ice_pf *pf;
	struct ice_hw *hw;
	int err;

	if (pdev->is_virtfn) {
		dev_err(dev, "can't probe a virtual function\n");
		return -EINVAL;
	}

	/* when under a kdump kernel initiate a reset before enabling the
	 * device in order to clear out any pending DMA transactions. These
	 * transactions can cause some systems to machine check when doing
	 * the pcim_enable_device() below.
	 */
	if (is_kdump_kernel()) {
		pci_save_state(pdev);
		pci_clear_master(pdev);
		err = pcie_flr(pdev);
		if (err)
			return err;
		pci_restore_state(pdev);
	}

	/* this driver uses devres, see
	 * Documentation/driver-api/driver-model/devres.rst
	 */
	err = pcim_enable_device(pdev);
	if (err)
		return err;

	err = pcim_iomap_regions(pdev, BIT(ICE_BAR0), dev_driver_string(dev));
	if (err) {
		dev_err(dev, "BAR0 I/O map error %d\n", err);
		return err;
	}

	pf = ice_allocate_pf(dev);
	if (!pf)
		return -ENOMEM;

	/* initialize Auxiliary index to invalid value */
	pf->aux_idx = -1;

	/* set up for high or low DMA */
	err = dma_set_mask_and_coherent(dev, DMA_BIT_MASK(64));
	if (err) {
		dev_err(dev, "DMA configuration failed: 0x%x\n", err);
		return err;
	}

	pci_set_master(pdev);

	adapter = ice_adapter_get(pdev);
	if (IS_ERR(adapter))
		return PTR_ERR(adapter);

	pf->pdev = pdev;
	pf->adapter = adapter;
	pci_set_drvdata(pdev, pf);
	set_bit(ICE_DOWN, pf->state);
	/* Disable service task until DOWN bit is cleared */
	set_bit(ICE_SERVICE_DIS, pf->state);

	hw = &pf->hw;
	hw->hw_addr = pcim_iomap_table(pdev)[ICE_BAR0];
	pci_save_state(pdev);

	hw->back = pf;
	hw->port_info = NULL;
	hw->vendor_id = pdev->vendor;
	hw->device_id = pdev->device;
	pci_read_config_byte(pdev, PCI_REVISION_ID, &hw->revision_id);
	hw->subsystem_vendor_id = pdev->subsystem_vendor;
	hw->subsystem_device_id = pdev->subsystem_device;
	hw->bus.device = PCI_SLOT(pdev->devfn);
	hw->bus.func = PCI_FUNC(pdev->devfn);
	ice_set_ctrlq_len(hw);

	pf->msg_enable = netif_msg_init(debug, ICE_DFLT_NETIF_M);

#ifndef CONFIG_DYNAMIC_DEBUG
	if (debug < -1)
		hw->debug_mask = debug;
#endif

	err = ice_init(pf);
	if (err)
		goto err_init;

	devl_lock(priv_to_devlink(pf));
	err = ice_load(pf);
	if (err)
		goto err_load;

	err = ice_init_devlink(pf);
	if (err)
		goto err_init_devlink;
	devl_unlock(priv_to_devlink(pf));

	return 0;

err_init_devlink:
	ice_unload(pf);
err_load:
	devl_unlock(priv_to_devlink(pf));
	ice_deinit(pf);
err_init:
	ice_adapter_put(pdev);
	pci_disable_device(pdev);
	return err;
}

/**
 * ice_set_wake - enable or disable Wake on LAN
 * @pf: pointer to the PF struct
 *
 * Simple helper for WoL control
 */
static void ice_set_wake(struct ice_pf *pf)
{
	struct ice_hw *hw = &pf->hw;
	bool wol = pf->wol_ena;

	/* clear wake state, otherwise new wake events won't fire */
	wr32(hw, PFPM_WUS, U32_MAX);

	/* enable / disable APM wake up, no RMW needed */
	wr32(hw, PFPM_APM, wol ? PFPM_APM_APME_M : 0);

	/* set magic packet filter enabled */
	wr32(hw, PFPM_WUFC, wol ? PFPM_WUFC_MAG_M : 0);
}

/**
 * ice_setup_mc_magic_wake - setup device to wake on multicast magic packet
 * @pf: pointer to the PF struct
 *
 * Issue firmware command to enable multicast magic wake, making
 * sure that any locally administered address (LAA) is used for
 * wake, and that PF reset doesn't undo the LAA.
 */
static void ice_setup_mc_magic_wake(struct ice_pf *pf)
{
	struct device *dev = ice_pf_to_dev(pf);
	struct ice_hw *hw = &pf->hw;
	u8 mac_addr[ETH_ALEN];
	struct ice_vsi *vsi;
	int status;
	u8 flags;

	if (!pf->wol_ena)
		return;

	vsi = ice_get_main_vsi(pf);
	if (!vsi)
		return;

	/* Get current MAC address in case it's an LAA */
	if (vsi->netdev)
		ether_addr_copy(mac_addr, vsi->netdev->dev_addr);
	else
		ether_addr_copy(mac_addr, vsi->port_info->mac.perm_addr);

	flags = ICE_AQC_MAN_MAC_WR_MC_MAG_EN |
		ICE_AQC_MAN_MAC_UPDATE_LAA_WOL |
		ICE_AQC_MAN_MAC_WR_WOL_LAA_PFR_KEEP;

	status = ice_aq_manage_mac_write(hw, mac_addr, flags, NULL);
	if (status)
		dev_err(dev, "Failed to enable Multicast Magic Packet wake, err %d aq_err %s\n",
			status, ice_aq_str(hw->adminq.sq_last_status));
}

/**
 * ice_remove - Device removal routine
 * @pdev: PCI device information struct
 */
static void ice_remove(struct pci_dev *pdev)
{
	struct ice_pf *pf = pci_get_drvdata(pdev);
	int i;

	for (i = 0; i < ICE_MAX_RESET_WAIT; i++) {
		if (!ice_is_reset_in_progress(pf->state))
			break;
		msleep(100);
	}

	if (test_bit(ICE_FLAG_SRIOV_ENA, pf->flags)) {
		set_bit(ICE_VF_RESETS_DISABLED, pf->state);
		ice_free_vfs(pf);
	}

	ice_hwmon_exit(pf);

	ice_service_task_stop(pf);
	ice_aq_cancel_waiting_tasks(pf);
	set_bit(ICE_DOWN, pf->state);

	if (!ice_is_safe_mode(pf))
		ice_remove_arfs(pf);

	devl_lock(priv_to_devlink(pf));
	ice_deinit_devlink(pf);

	ice_unload(pf);
	devl_unlock(priv_to_devlink(pf));

	ice_deinit(pf);
	ice_vsi_release_all(pf);

	ice_setup_mc_magic_wake(pf);
	ice_set_wake(pf);

	ice_adapter_put(pdev);
	pci_disable_device(pdev);
}

/**
 * ice_shutdown - PCI callback for shutting down device
 * @pdev: PCI device information struct
 */
static void ice_shutdown(struct pci_dev *pdev)
{
	struct ice_pf *pf = pci_get_drvdata(pdev);

	ice_remove(pdev);

	if (system_state == SYSTEM_POWER_OFF) {
		pci_wake_from_d3(pdev, pf->wol_ena);
		pci_set_power_state(pdev, PCI_D3hot);
	}
}

/**
 * ice_prepare_for_shutdown - prep for PCI shutdown
 * @pf: board private structure
 *
 * Inform or close all dependent features in prep for PCI device shutdown
 */
static void ice_prepare_for_shutdown(struct ice_pf *pf)
{
	struct ice_hw *hw = &pf->hw;
	u32 v;

	/* Notify VFs of impending reset */
	if (ice_check_sq_alive(hw, &hw->mailboxq))
		ice_vc_notify_reset(pf);

	dev_dbg(ice_pf_to_dev(pf), "Tearing down internal switch for shutdown\n");

	/* disable the VSIs and their queues that are not already DOWN */
	ice_pf_dis_all_vsi(pf, false);

	ice_for_each_vsi(pf, v)
		if (pf->vsi[v])
			pf->vsi[v]->vsi_num = 0;

	ice_shutdown_all_ctrlq(hw, true);
}

/**
 * ice_reinit_interrupt_scheme - Reinitialize interrupt scheme
 * @pf: board private structure to reinitialize
 *
 * This routine reinitialize interrupt scheme that was cleared during
 * power management suspend callback.
 *
 * This should be called during resume routine to re-allocate the q_vectors
 * and reacquire interrupts.
 */
static int ice_reinit_interrupt_scheme(struct ice_pf *pf)
{
	struct device *dev = ice_pf_to_dev(pf);
	int ret, v;

	/* Since we clear MSIX flag during suspend, we need to
	 * set it back during resume...
	 */

	ret = ice_init_interrupt_scheme(pf);
	if (ret) {
		dev_err(dev, "Failed to re-initialize interrupt %d\n", ret);
		return ret;
	}

	/* Remap vectors and rings, after successful re-init interrupts */
	ice_for_each_vsi(pf, v) {
		if (!pf->vsi[v])
			continue;

		ret = ice_vsi_alloc_q_vectors(pf->vsi[v]);
		if (ret)
			goto err_reinit;
		ice_vsi_map_rings_to_vectors(pf->vsi[v]);
		ice_vsi_set_napi_queues(pf->vsi[v]);
	}

	ret = ice_req_irq_msix_misc(pf);
	if (ret) {
		dev_err(dev, "Setting up misc vector failed after device suspend %d\n",
			ret);
		goto err_reinit;
	}

	return 0;

err_reinit:
	while (v--)
		if (pf->vsi[v])
			ice_vsi_free_q_vectors(pf->vsi[v]);

	return ret;
}

/**
 * ice_suspend
 * @dev: generic device information structure
 *
 * Power Management callback to quiesce the device and prepare
 * for D3 transition.
 */
static int ice_suspend(struct device *dev)
{
	struct pci_dev *pdev = to_pci_dev(dev);
	struct ice_pf *pf;
	int disabled, v;

	pf = pci_get_drvdata(pdev);

	if (!ice_pf_state_is_nominal(pf)) {
		dev_err(dev, "Device is not ready, no need to suspend it\n");
		return -EBUSY;
	}

	/* Stop watchdog tasks until resume completion.
	 * Even though it is most likely that the service task is
	 * disabled if the device is suspended or down, the service task's
	 * state is controlled by a different state bit, and we should
	 * store and honor whatever state that bit is in at this point.
	 */
	disabled = ice_service_task_stop(pf);

	ice_deinit_rdma(pf);

	/* Already suspended?, then there is nothing to do */
	if (test_and_set_bit(ICE_SUSPENDED, pf->state)) {
		if (!disabled)
			ice_service_task_restart(pf);
		return 0;
	}

	if (test_bit(ICE_DOWN, pf->state) ||
	    ice_is_reset_in_progress(pf->state)) {
		dev_err(dev, "can't suspend device in reset or already down\n");
		if (!disabled)
			ice_service_task_restart(pf);
		return 0;
	}

	ice_setup_mc_magic_wake(pf);

	ice_prepare_for_shutdown(pf);

	ice_set_wake(pf);

	/* Free vectors, clear the interrupt scheme and release IRQs
	 * for proper hibernation, especially with large number of CPUs.
	 * Otherwise hibernation might fail when mapping all the vectors back
	 * to CPU0.
	 */
	ice_free_irq_msix_misc(pf);
	ice_for_each_vsi(pf, v) {
		if (!pf->vsi[v])
			continue;
		ice_vsi_free_q_vectors(pf->vsi[v]);
	}
	ice_clear_interrupt_scheme(pf);

	pci_save_state(pdev);
	pci_wake_from_d3(pdev, pf->wol_ena);
	pci_set_power_state(pdev, PCI_D3hot);
	return 0;
}

/**
 * ice_resume - PM callback for waking up from D3
 * @dev: generic device information structure
 */
static int ice_resume(struct device *dev)
{
	struct pci_dev *pdev = to_pci_dev(dev);
	enum ice_reset_req reset_type;
	struct ice_pf *pf;
	struct ice_hw *hw;
	int ret;

	pci_set_power_state(pdev, PCI_D0);
	pci_restore_state(pdev);
	pci_save_state(pdev);

	if (!pci_device_is_present(pdev))
		return -ENODEV;

	ret = pci_enable_device_mem(pdev);
	if (ret) {
		dev_err(dev, "Cannot enable device after suspend\n");
		return ret;
	}

	pf = pci_get_drvdata(pdev);
	hw = &pf->hw;

	pf->wakeup_reason = rd32(hw, PFPM_WUS);
	ice_print_wake_reason(pf);

	/* We cleared the interrupt scheme when we suspended, so we need to
	 * restore it now to resume device functionality.
	 */
	ret = ice_reinit_interrupt_scheme(pf);
	if (ret)
		dev_err(dev, "Cannot restore interrupt scheme: %d\n", ret);

	ret = ice_init_rdma(pf);
	if (ret)
		dev_err(dev, "Reinitialize RDMA during resume failed: %d\n",
			ret);

	clear_bit(ICE_DOWN, pf->state);
	/* Now perform PF reset and rebuild */
	reset_type = ICE_RESET_PFR;
	/* re-enable service task for reset, but allow reset to schedule it */
	clear_bit(ICE_SERVICE_DIS, pf->state);

	if (ice_schedule_reset(pf, reset_type))
		dev_err(dev, "Reset during resume failed.\n");

	clear_bit(ICE_SUSPENDED, pf->state);
	ice_service_task_restart(pf);

	/* Restart the service task */
	mod_timer(&pf->serv_tmr, round_jiffies(jiffies + pf->serv_tmr_period));

	return 0;
}

/**
 * ice_pci_err_detected - warning that PCI error has been detected
 * @pdev: PCI device information struct
 * @err: the type of PCI error
 *
 * Called to warn that something happened on the PCI bus and the error handling
 * is in progress.  Allows the driver to gracefully prepare/handle PCI errors.
 */
static pci_ers_result_t
ice_pci_err_detected(struct pci_dev *pdev, pci_channel_state_t err)
{
	struct ice_pf *pf = pci_get_drvdata(pdev);

	if (!pf) {
		dev_err(&pdev->dev, "%s: unrecoverable device error %d\n",
			__func__, err);
		return PCI_ERS_RESULT_DISCONNECT;
	}

	if (!test_bit(ICE_SUSPENDED, pf->state)) {
		ice_service_task_stop(pf);

		if (!test_bit(ICE_PREPARED_FOR_RESET, pf->state)) {
			set_bit(ICE_PFR_REQ, pf->state);
			ice_prepare_for_reset(pf, ICE_RESET_PFR);
		}
	}

	return PCI_ERS_RESULT_NEED_RESET;
}

/**
 * ice_pci_err_slot_reset - a PCI slot reset has just happened
 * @pdev: PCI device information struct
 *
 * Called to determine if the driver can recover from the PCI slot reset by
 * using a register read to determine if the device is recoverable.
 */
static pci_ers_result_t ice_pci_err_slot_reset(struct pci_dev *pdev)
{
	struct ice_pf *pf = pci_get_drvdata(pdev);
	pci_ers_result_t result;
	int err;
	u32 reg;

	err = pci_enable_device_mem(pdev);
	if (err) {
		dev_err(&pdev->dev, "Cannot re-enable PCI device after reset, error %d\n",
			err);
		result = PCI_ERS_RESULT_DISCONNECT;
	} else {
		pci_set_master(pdev);
		pci_restore_state(pdev);
		pci_save_state(pdev);
		pci_wake_from_d3(pdev, false);

		/* Check for life */
		reg = rd32(&pf->hw, GLGEN_RTRIG);
		if (!reg)
			result = PCI_ERS_RESULT_RECOVERED;
		else
			result = PCI_ERS_RESULT_DISCONNECT;
	}

	return result;
}

/**
 * ice_pci_err_resume - restart operations after PCI error recovery
 * @pdev: PCI device information struct
 *
 * Called to allow the driver to bring things back up after PCI error and/or
 * reset recovery have finished
 */
static void ice_pci_err_resume(struct pci_dev *pdev)
{
	struct ice_pf *pf = pci_get_drvdata(pdev);

	if (!pf) {
		dev_err(&pdev->dev, "%s failed, device is unrecoverable\n",
			__func__);
		return;
	}

	if (test_bit(ICE_SUSPENDED, pf->state)) {
		dev_dbg(&pdev->dev, "%s failed to resume normal operations!\n",
			__func__);
		return;
	}

	ice_restore_all_vfs_msi_state(pf);

	ice_do_reset(pf, ICE_RESET_PFR);
	ice_service_task_restart(pf);
	mod_timer(&pf->serv_tmr, round_jiffies(jiffies + pf->serv_tmr_period));
}

/**
 * ice_pci_err_reset_prepare - prepare device driver for PCI reset
 * @pdev: PCI device information struct
 */
static void ice_pci_err_reset_prepare(struct pci_dev *pdev)
{
	struct ice_pf *pf = pci_get_drvdata(pdev);

	if (!test_bit(ICE_SUSPENDED, pf->state)) {
		ice_service_task_stop(pf);

		if (!test_bit(ICE_PREPARED_FOR_RESET, pf->state)) {
			set_bit(ICE_PFR_REQ, pf->state);
			ice_prepare_for_reset(pf, ICE_RESET_PFR);
		}
	}
}

/**
 * ice_pci_err_reset_done - PCI reset done, device driver reset can begin
 * @pdev: PCI device information struct
 */
static void ice_pci_err_reset_done(struct pci_dev *pdev)
{
	ice_pci_err_resume(pdev);
}

/* ice_pci_tbl - PCI Device ID Table
 *
 * Wildcard entries (PCI_ANY_ID) should come last
 * Last entry must be all 0s
 *
 * { Vendor ID, Device ID, SubVendor ID, SubDevice ID,
 *   Class, Class Mask, private data (not used) }
 */
static const struct pci_device_id ice_pci_tbl[] = {
	{ PCI_VDEVICE(INTEL, ICE_DEV_ID_E810C_BACKPLANE) },
	{ PCI_VDEVICE(INTEL, ICE_DEV_ID_E810C_QSFP) },
	{ PCI_VDEVICE(INTEL, ICE_DEV_ID_E810C_SFP) },
	{ PCI_VDEVICE(INTEL, ICE_DEV_ID_E810_XXV_BACKPLANE) },
	{ PCI_VDEVICE(INTEL, ICE_DEV_ID_E810_XXV_QSFP) },
	{ PCI_VDEVICE(INTEL, ICE_DEV_ID_E810_XXV_SFP) },
	{ PCI_VDEVICE(INTEL, ICE_DEV_ID_E823C_BACKPLANE) },
	{ PCI_VDEVICE(INTEL, ICE_DEV_ID_E823C_QSFP) },
	{ PCI_VDEVICE(INTEL, ICE_DEV_ID_E823C_SFP) },
	{ PCI_VDEVICE(INTEL, ICE_DEV_ID_E823C_10G_BASE_T) },
	{ PCI_VDEVICE(INTEL, ICE_DEV_ID_E823C_SGMII) },
	{ PCI_VDEVICE(INTEL, ICE_DEV_ID_E822C_BACKPLANE) },
	{ PCI_VDEVICE(INTEL, ICE_DEV_ID_E822C_QSFP) },
	{ PCI_VDEVICE(INTEL, ICE_DEV_ID_E822C_SFP) },
	{ PCI_VDEVICE(INTEL, ICE_DEV_ID_E822C_10G_BASE_T) },
	{ PCI_VDEVICE(INTEL, ICE_DEV_ID_E822C_SGMII) },
	{ PCI_VDEVICE(INTEL, ICE_DEV_ID_E822L_BACKPLANE) },
	{ PCI_VDEVICE(INTEL, ICE_DEV_ID_E822L_SFP) },
	{ PCI_VDEVICE(INTEL, ICE_DEV_ID_E822L_10G_BASE_T) },
	{ PCI_VDEVICE(INTEL, ICE_DEV_ID_E822L_SGMII) },
	{ PCI_VDEVICE(INTEL, ICE_DEV_ID_E823L_BACKPLANE) },
	{ PCI_VDEVICE(INTEL, ICE_DEV_ID_E823L_SFP) },
	{ PCI_VDEVICE(INTEL, ICE_DEV_ID_E823L_10G_BASE_T) },
	{ PCI_VDEVICE(INTEL, ICE_DEV_ID_E823L_1GBE) },
	{ PCI_VDEVICE(INTEL, ICE_DEV_ID_E823L_QSFP) },
	{ PCI_VDEVICE(INTEL, ICE_DEV_ID_E822_SI_DFLT) },
	{ PCI_VDEVICE(INTEL, ICE_DEV_ID_E825C_BACKPLANE), },
	{ PCI_VDEVICE(INTEL, ICE_DEV_ID_E825C_QSFP), },
	{ PCI_VDEVICE(INTEL, ICE_DEV_ID_E825C_SFP), },
	{ PCI_VDEVICE(INTEL, ICE_DEV_ID_E825C_SGMII), },
	{ PCI_VDEVICE(INTEL, ICE_DEV_ID_E830CC_BACKPLANE) },
	{ PCI_VDEVICE(INTEL, ICE_DEV_ID_E830CC_QSFP56) },
	{ PCI_VDEVICE(INTEL, ICE_DEV_ID_E830CC_SFP) },
	{ PCI_VDEVICE(INTEL, ICE_DEV_ID_E830CC_SFP_DD) },
	{ PCI_VDEVICE(INTEL, ICE_DEV_ID_E830C_BACKPLANE), },
	{ PCI_VDEVICE(INTEL, ICE_DEV_ID_E830_XXV_BACKPLANE), },
	{ PCI_VDEVICE(INTEL, ICE_DEV_ID_E830C_QSFP), },
	{ PCI_VDEVICE(INTEL, ICE_DEV_ID_E830_XXV_QSFP), },
	{ PCI_VDEVICE(INTEL, ICE_DEV_ID_E830C_SFP), },
	{ PCI_VDEVICE(INTEL, ICE_DEV_ID_E830_XXV_SFP), },
	/* required last entry */
	{}
};
MODULE_DEVICE_TABLE(pci, ice_pci_tbl);

static DEFINE_SIMPLE_DEV_PM_OPS(ice_pm_ops, ice_suspend, ice_resume);

static const struct pci_error_handlers ice_pci_err_handler = {
	.error_detected = ice_pci_err_detected,
	.slot_reset = ice_pci_err_slot_reset,
	.reset_prepare = ice_pci_err_reset_prepare,
	.reset_done = ice_pci_err_reset_done,
	.resume = ice_pci_err_resume
};

static struct pci_driver ice_driver = {
	.name = KBUILD_MODNAME,
	.id_table = ice_pci_tbl,
	.probe = ice_probe,
	.remove = ice_remove,
	.driver.pm = pm_sleep_ptr(&ice_pm_ops),
	.shutdown = ice_shutdown,
	.sriov_configure = ice_sriov_configure,
	.sriov_get_vf_total_msix = ice_sriov_get_vf_total_msix,
	.sriov_set_msix_vec_count = ice_sriov_set_msix_vec_count,
	.err_handler = &ice_pci_err_handler
};

/**
 * ice_module_init - Driver registration routine
 *
 * ice_module_init is the first routine called when the driver is
 * loaded. All it does is register with the PCI subsystem.
 */
static int __init ice_module_init(void)
{
	int status = -ENOMEM;

	pr_info("%s\n", ice_driver_string);
	pr_info("%s\n", ice_copyright);

	ice_adv_lnk_speed_maps_init();

	ice_wq = alloc_workqueue("%s", 0, 0, KBUILD_MODNAME);
	if (!ice_wq) {
		pr_err("Failed to create workqueue\n");
		return status;
	}

	ice_lag_wq = alloc_ordered_workqueue("ice_lag_wq", 0);
	if (!ice_lag_wq) {
		pr_err("Failed to create LAG workqueue\n");
		goto err_dest_wq;
	}

	ice_debugfs_init();

	status = pci_register_driver(&ice_driver);
	if (status) {
		pr_err("failed to register PCI driver, err %d\n", status);
		goto err_dest_lag_wq;
	}

	return 0;

err_dest_lag_wq:
	destroy_workqueue(ice_lag_wq);
	ice_debugfs_exit();
err_dest_wq:
	destroy_workqueue(ice_wq);
	return status;
}
module_init(ice_module_init);

/**
 * ice_module_exit - Driver exit cleanup routine
 *
 * ice_module_exit is called just before the driver is removed
 * from memory.
 */
static void __exit ice_module_exit(void)
{
	pci_unregister_driver(&ice_driver);
	ice_debugfs_exit();
	destroy_workqueue(ice_wq);
	destroy_workqueue(ice_lag_wq);
	pr_info("module unloaded\n");
}
module_exit(ice_module_exit);

/**
 * ice_set_mac_address - NDO callback to set MAC address
 * @netdev: network interface device structure
 * @pi: pointer to an address structure
 *
 * Returns 0 on success, negative on failure
 */
static int ice_set_mac_address(struct net_device *netdev, void *pi)
{
	struct ice_netdev_priv *np = netdev_priv(netdev);
	struct ice_vsi *vsi = np->vsi;
	struct ice_pf *pf = vsi->back;
	struct ice_hw *hw = &pf->hw;
	struct sockaddr *addr = pi;
	u8 old_mac[ETH_ALEN];
	u8 flags = 0;
	u8 *mac;
	int err;

	mac = (u8 *)addr->sa_data;

	if (!is_valid_ether_addr(mac))
		return -EADDRNOTAVAIL;

	if (test_bit(ICE_DOWN, pf->state) ||
	    ice_is_reset_in_progress(pf->state)) {
		netdev_err(netdev, "can't set mac %pM. device not ready\n",
			   mac);
		return -EBUSY;
	}

	if (ice_chnl_dmac_fltr_cnt(pf)) {
		netdev_err(netdev, "can't set mac %pM. Device has tc-flower filters, delete all of them and try again\n",
			   mac);
		return -EAGAIN;
	}

	netif_addr_lock_bh(netdev);
	ether_addr_copy(old_mac, netdev->dev_addr);
	/* change the netdev's MAC address */
	eth_hw_addr_set(netdev, mac);
	netif_addr_unlock_bh(netdev);

	/* Clean up old MAC filter. Not an error if old filter doesn't exist */
	err = ice_fltr_remove_mac(vsi, old_mac, ICE_FWD_TO_VSI);
	if (err && err != -ENOENT) {
		err = -EADDRNOTAVAIL;
		goto err_update_filters;
	}

	/* Add filter for new MAC. If filter exists, return success */
	err = ice_fltr_add_mac(vsi, mac, ICE_FWD_TO_VSI);
	if (err == -EEXIST) {
		/* Although this MAC filter is already present in hardware it's
		 * possible in some cases (e.g. bonding) that dev_addr was
		 * modified outside of the driver and needs to be restored back
		 * to this value.
		 */
		netdev_dbg(netdev, "filter for MAC %pM already exists\n", mac);

		return 0;
	} else if (err) {
		/* error if the new filter addition failed */
		err = -EADDRNOTAVAIL;
	}

err_update_filters:
	if (err) {
		netdev_err(netdev, "can't set MAC %pM. filter update failed\n",
			   mac);
		netif_addr_lock_bh(netdev);
		eth_hw_addr_set(netdev, old_mac);
		netif_addr_unlock_bh(netdev);
		return err;
	}

	netdev_dbg(vsi->netdev, "updated MAC address to %pM\n",
		   netdev->dev_addr);

	/* write new MAC address to the firmware */
	flags = ICE_AQC_MAN_MAC_UPDATE_LAA_WOL;
	err = ice_aq_manage_mac_write(hw, mac, flags, NULL);
	if (err) {
		netdev_err(netdev, "can't set MAC %pM. write to firmware failed error %d\n",
			   mac, err);
	}
	return 0;
}

/**
 * ice_set_rx_mode - NDO callback to set the netdev filters
 * @netdev: network interface device structure
 */
static void ice_set_rx_mode(struct net_device *netdev)
{
	struct ice_netdev_priv *np = netdev_priv(netdev);
	struct ice_vsi *vsi = np->vsi;

	if (!vsi || ice_is_switchdev_running(vsi->back))
		return;

	/* Set the flags to synchronize filters
	 * ndo_set_rx_mode may be triggered even without a change in netdev
	 * flags
	 */
	set_bit(ICE_VSI_UMAC_FLTR_CHANGED, vsi->state);
	set_bit(ICE_VSI_MMAC_FLTR_CHANGED, vsi->state);
	set_bit(ICE_FLAG_FLTR_SYNC, vsi->back->flags);

	/* schedule our worker thread which will take care of
	 * applying the new filter changes
	 */
	ice_service_task_schedule(vsi->back);
}

/**
 * ice_set_tx_maxrate - NDO callback to set the maximum per-queue bitrate
 * @netdev: network interface device structure
 * @queue_index: Queue ID
 * @maxrate: maximum bandwidth in Mbps
 */
static int
ice_set_tx_maxrate(struct net_device *netdev, int queue_index, u32 maxrate)
{
	struct ice_netdev_priv *np = netdev_priv(netdev);
	struct ice_vsi *vsi = np->vsi;
	u16 q_handle;
	int status;
	u8 tc;

	/* Validate maxrate requested is within permitted range */
	if (maxrate && (maxrate > (ICE_SCHED_MAX_BW / 1000))) {
		netdev_err(netdev, "Invalid max rate %d specified for the queue %d\n",
			   maxrate, queue_index);
		return -EINVAL;
	}

	q_handle = vsi->tx_rings[queue_index]->q_handle;
	tc = ice_dcb_get_tc(vsi, queue_index);

	vsi = ice_locate_vsi_using_queue(vsi, queue_index);
	if (!vsi) {
		netdev_err(netdev, "Invalid VSI for given queue %d\n",
			   queue_index);
		return -EINVAL;
	}

	/* Set BW back to default, when user set maxrate to 0 */
	if (!maxrate)
		status = ice_cfg_q_bw_dflt_lmt(vsi->port_info, vsi->idx, tc,
					       q_handle, ICE_MAX_BW);
	else
		status = ice_cfg_q_bw_lmt(vsi->port_info, vsi->idx, tc,
					  q_handle, ICE_MAX_BW, maxrate * 1000);
	if (status)
		netdev_err(netdev, "Unable to set Tx max rate, error %d\n",
			   status);

	return status;
}

/**
 * ice_fdb_add - add an entry to the hardware database
 * @ndm: the input from the stack
 * @tb: pointer to array of nladdr (unused)
 * @dev: the net device pointer
 * @addr: the MAC address entry being added
 * @vid: VLAN ID
 * @flags: instructions from stack about fdb operation
 * @extack: netlink extended ack
 */
static int
ice_fdb_add(struct ndmsg *ndm, struct nlattr __always_unused *tb[],
	    struct net_device *dev, const unsigned char *addr, u16 vid,
	    u16 flags, struct netlink_ext_ack __always_unused *extack)
{
	int err;

	if (vid) {
		netdev_err(dev, "VLANs aren't supported yet for dev_uc|mc_add()\n");
		return -EINVAL;
	}
	if (ndm->ndm_state && !(ndm->ndm_state & NUD_PERMANENT)) {
		netdev_err(dev, "FDB only supports static addresses\n");
		return -EINVAL;
	}

	if (is_unicast_ether_addr(addr) || is_link_local_ether_addr(addr))
		err = dev_uc_add_excl(dev, addr);
	else if (is_multicast_ether_addr(addr))
		err = dev_mc_add_excl(dev, addr);
	else
		err = -EINVAL;

	/* Only return duplicate errors if NLM_F_EXCL is set */
	if (err == -EEXIST && !(flags & NLM_F_EXCL))
		err = 0;

	return err;
}

/**
 * ice_fdb_del - delete an entry from the hardware database
 * @ndm: the input from the stack
 * @tb: pointer to array of nladdr (unused)
 * @dev: the net device pointer
 * @addr: the MAC address entry being added
 * @vid: VLAN ID
 * @extack: netlink extended ack
 */
static int
ice_fdb_del(struct ndmsg *ndm, __always_unused struct nlattr *tb[],
	    struct net_device *dev, const unsigned char *addr,
	    __always_unused u16 vid, struct netlink_ext_ack *extack)
{
	int err;

	if (ndm->ndm_state & NUD_PERMANENT) {
		netdev_err(dev, "FDB only supports static addresses\n");
		return -EINVAL;
	}

	if (is_unicast_ether_addr(addr))
		err = dev_uc_del(dev, addr);
	else if (is_multicast_ether_addr(addr))
		err = dev_mc_del(dev, addr);
	else
		err = -EINVAL;

	return err;
}

#define NETIF_VLAN_OFFLOAD_FEATURES	(NETIF_F_HW_VLAN_CTAG_RX | \
					 NETIF_F_HW_VLAN_CTAG_TX | \
					 NETIF_F_HW_VLAN_STAG_RX | \
					 NETIF_F_HW_VLAN_STAG_TX)

#define NETIF_VLAN_STRIPPING_FEATURES	(NETIF_F_HW_VLAN_CTAG_RX | \
					 NETIF_F_HW_VLAN_STAG_RX)

#define NETIF_VLAN_FILTERING_FEATURES	(NETIF_F_HW_VLAN_CTAG_FILTER | \
					 NETIF_F_HW_VLAN_STAG_FILTER)

/**
 * ice_fix_features - fix the netdev features flags based on device limitations
 * @netdev: ptr to the netdev that flags are being fixed on
 * @features: features that need to be checked and possibly fixed
 *
 * Make sure any fixups are made to features in this callback. This enables the
 * driver to not have to check unsupported configurations throughout the driver
 * because that's the responsiblity of this callback.
 *
 * Single VLAN Mode (SVM) Supported Features:
 *	NETIF_F_HW_VLAN_CTAG_FILTER
 *	NETIF_F_HW_VLAN_CTAG_RX
 *	NETIF_F_HW_VLAN_CTAG_TX
 *
 * Double VLAN Mode (DVM) Supported Features:
 *	NETIF_F_HW_VLAN_CTAG_FILTER
 *	NETIF_F_HW_VLAN_CTAG_RX
 *	NETIF_F_HW_VLAN_CTAG_TX
 *
 *	NETIF_F_HW_VLAN_STAG_FILTER
 *	NETIF_HW_VLAN_STAG_RX
 *	NETIF_HW_VLAN_STAG_TX
 *
 * Features that need fixing:
 *	Cannot simultaneously enable CTAG and STAG stripping and/or insertion.
 *	These are mutually exlusive as the VSI context cannot support multiple
 *	VLAN ethertypes simultaneously for stripping and/or insertion. If this
 *	is not done, then default to clearing the requested STAG offload
 *	settings.
 *
 *	All supported filtering has to be enabled or disabled together. For
 *	example, in DVM, CTAG and STAG filtering have to be enabled and disabled
 *	together. If this is not done, then default to VLAN filtering disabled.
 *	These are mutually exclusive as there is currently no way to
 *	enable/disable VLAN filtering based on VLAN ethertype when using VLAN
 *	prune rules.
 */
static netdev_features_t
ice_fix_features(struct net_device *netdev, netdev_features_t features)
{
	struct ice_netdev_priv *np = netdev_priv(netdev);
	netdev_features_t req_vlan_fltr, cur_vlan_fltr;
	bool cur_ctag, cur_stag, req_ctag, req_stag;

	cur_vlan_fltr = netdev->features & NETIF_VLAN_FILTERING_FEATURES;
	cur_ctag = cur_vlan_fltr & NETIF_F_HW_VLAN_CTAG_FILTER;
	cur_stag = cur_vlan_fltr & NETIF_F_HW_VLAN_STAG_FILTER;

	req_vlan_fltr = features & NETIF_VLAN_FILTERING_FEATURES;
	req_ctag = req_vlan_fltr & NETIF_F_HW_VLAN_CTAG_FILTER;
	req_stag = req_vlan_fltr & NETIF_F_HW_VLAN_STAG_FILTER;

	if (req_vlan_fltr != cur_vlan_fltr) {
		if (ice_is_dvm_ena(&np->vsi->back->hw)) {
			if (req_ctag && req_stag) {
				features |= NETIF_VLAN_FILTERING_FEATURES;
			} else if (!req_ctag && !req_stag) {
				features &= ~NETIF_VLAN_FILTERING_FEATURES;
			} else if ((!cur_ctag && req_ctag && !cur_stag) ||
				   (!cur_stag && req_stag && !cur_ctag)) {
				features |= NETIF_VLAN_FILTERING_FEATURES;
				netdev_warn(netdev,  "802.1Q and 802.1ad VLAN filtering must be either both on or both off. VLAN filtering has been enabled for both types.\n");
			} else if ((cur_ctag && !req_ctag && cur_stag) ||
				   (cur_stag && !req_stag && cur_ctag)) {
				features &= ~NETIF_VLAN_FILTERING_FEATURES;
				netdev_warn(netdev,  "802.1Q and 802.1ad VLAN filtering must be either both on or both off. VLAN filtering has been disabled for both types.\n");
			}
		} else {
			if (req_vlan_fltr & NETIF_F_HW_VLAN_STAG_FILTER)
				netdev_warn(netdev, "cannot support requested 802.1ad filtering setting in SVM mode\n");

			if (req_vlan_fltr & NETIF_F_HW_VLAN_CTAG_FILTER)
				features |= NETIF_F_HW_VLAN_CTAG_FILTER;
		}
	}

	if ((features & (NETIF_F_HW_VLAN_CTAG_RX | NETIF_F_HW_VLAN_CTAG_TX)) &&
	    (features & (NETIF_F_HW_VLAN_STAG_RX | NETIF_F_HW_VLAN_STAG_TX))) {
		netdev_warn(netdev, "cannot support CTAG and STAG VLAN stripping and/or insertion simultaneously since CTAG and STAG offloads are mutually exclusive, clearing STAG offload settings\n");
		features &= ~(NETIF_F_HW_VLAN_STAG_RX |
			      NETIF_F_HW_VLAN_STAG_TX);
	}

	if (!(netdev->features & NETIF_F_RXFCS) &&
	    (features & NETIF_F_RXFCS) &&
	    (features & NETIF_VLAN_STRIPPING_FEATURES) &&
	    !ice_vsi_has_non_zero_vlans(np->vsi)) {
		netdev_warn(netdev, "Disabling VLAN stripping as FCS/CRC stripping is also disabled and there is no VLAN configured\n");
		features &= ~NETIF_VLAN_STRIPPING_FEATURES;
	}

	return features;
}

/**
 * ice_set_rx_rings_vlan_proto - update rings with new stripped VLAN proto
 * @vsi: PF's VSI
 * @vlan_ethertype: VLAN ethertype (802.1Q or 802.1ad) in network byte order
 *
 * Store current stripped VLAN proto in ring packet context,
 * so it can be accessed more efficiently by packet processing code.
 */
static void
ice_set_rx_rings_vlan_proto(struct ice_vsi *vsi, __be16 vlan_ethertype)
{
	u16 i;

	ice_for_each_alloc_rxq(vsi, i)
		vsi->rx_rings[i]->pkt_ctx.vlan_proto = vlan_ethertype;
}

/**
 * ice_set_vlan_offload_features - set VLAN offload features for the PF VSI
 * @vsi: PF's VSI
 * @features: features used to determine VLAN offload settings
 *
 * First, determine the vlan_ethertype based on the VLAN offload bits in
 * features. Then determine if stripping and insertion should be enabled or
 * disabled. Finally enable or disable VLAN stripping and insertion.
 */
static int
ice_set_vlan_offload_features(struct ice_vsi *vsi, netdev_features_t features)
{
	bool enable_stripping = true, enable_insertion = true;
	struct ice_vsi_vlan_ops *vlan_ops;
	int strip_err = 0, insert_err = 0;
	u16 vlan_ethertype = 0;

	vlan_ops = ice_get_compat_vsi_vlan_ops(vsi);

	if (features & (NETIF_F_HW_VLAN_STAG_RX | NETIF_F_HW_VLAN_STAG_TX))
		vlan_ethertype = ETH_P_8021AD;
	else if (features & (NETIF_F_HW_VLAN_CTAG_RX | NETIF_F_HW_VLAN_CTAG_TX))
		vlan_ethertype = ETH_P_8021Q;

	if (!(features & (NETIF_F_HW_VLAN_STAG_RX | NETIF_F_HW_VLAN_CTAG_RX)))
		enable_stripping = false;
	if (!(features & (NETIF_F_HW_VLAN_STAG_TX | NETIF_F_HW_VLAN_CTAG_TX)))
		enable_insertion = false;

	if (enable_stripping)
		strip_err = vlan_ops->ena_stripping(vsi, vlan_ethertype);
	else
		strip_err = vlan_ops->dis_stripping(vsi);

	if (enable_insertion)
		insert_err = vlan_ops->ena_insertion(vsi, vlan_ethertype);
	else
		insert_err = vlan_ops->dis_insertion(vsi);

	if (strip_err || insert_err)
		return -EIO;

	ice_set_rx_rings_vlan_proto(vsi, enable_stripping ?
				    htons(vlan_ethertype) : 0);

	return 0;
}

/**
 * ice_set_vlan_filtering_features - set VLAN filtering features for the PF VSI
 * @vsi: PF's VSI
 * @features: features used to determine VLAN filtering settings
 *
 * Enable or disable Rx VLAN filtering based on the VLAN filtering bits in the
 * features.
 */
static int
ice_set_vlan_filtering_features(struct ice_vsi *vsi, netdev_features_t features)
{
	struct ice_vsi_vlan_ops *vlan_ops = ice_get_compat_vsi_vlan_ops(vsi);
	int err = 0;

	/* support Single VLAN Mode (SVM) and Double VLAN Mode (DVM) by checking
	 * if either bit is set
	 */
	if (features &
	    (NETIF_F_HW_VLAN_CTAG_FILTER | NETIF_F_HW_VLAN_STAG_FILTER))
		err = vlan_ops->ena_rx_filtering(vsi);
	else
		err = vlan_ops->dis_rx_filtering(vsi);

	return err;
}

/**
 * ice_set_vlan_features - set VLAN settings based on suggested feature set
 * @netdev: ptr to the netdev being adjusted
 * @features: the feature set that the stack is suggesting
 *
 * Only update VLAN settings if the requested_vlan_features are different than
 * the current_vlan_features.
 */
static int
ice_set_vlan_features(struct net_device *netdev, netdev_features_t features)
{
	netdev_features_t current_vlan_features, requested_vlan_features;
	struct ice_netdev_priv *np = netdev_priv(netdev);
	struct ice_vsi *vsi = np->vsi;
	int err;

	current_vlan_features = netdev->features & NETIF_VLAN_OFFLOAD_FEATURES;
	requested_vlan_features = features & NETIF_VLAN_OFFLOAD_FEATURES;
	if (current_vlan_features ^ requested_vlan_features) {
		if ((features & NETIF_F_RXFCS) &&
		    (features & NETIF_VLAN_STRIPPING_FEATURES)) {
			dev_err(ice_pf_to_dev(vsi->back),
				"To enable VLAN stripping, you must first enable FCS/CRC stripping\n");
			return -EIO;
		}

		err = ice_set_vlan_offload_features(vsi, features);
		if (err)
			return err;
	}

	current_vlan_features = netdev->features &
		NETIF_VLAN_FILTERING_FEATURES;
	requested_vlan_features = features & NETIF_VLAN_FILTERING_FEATURES;
	if (current_vlan_features ^ requested_vlan_features) {
		err = ice_set_vlan_filtering_features(vsi, features);
		if (err)
			return err;
	}

	return 0;
}

/**
 * ice_set_loopback - turn on/off loopback mode on underlying PF
 * @vsi: ptr to VSI
 * @ena: flag to indicate the on/off setting
 */
static int ice_set_loopback(struct ice_vsi *vsi, bool ena)
{
	bool if_running = netif_running(vsi->netdev);
	int ret;

	if (if_running && !test_and_set_bit(ICE_VSI_DOWN, vsi->state)) {
		ret = ice_down(vsi);
		if (ret) {
			netdev_err(vsi->netdev, "Preparing device to toggle loopback failed\n");
			return ret;
		}
	}
	ret = ice_aq_set_mac_loopback(&vsi->back->hw, ena, NULL);
	if (ret)
		netdev_err(vsi->netdev, "Failed to toggle loopback state\n");
	if (if_running)
		ret = ice_up(vsi);

	return ret;
}

/**
 * ice_set_features - set the netdev feature flags
 * @netdev: ptr to the netdev being adjusted
 * @features: the feature set that the stack is suggesting
 */
static int
ice_set_features(struct net_device *netdev, netdev_features_t features)
{
	netdev_features_t changed = netdev->features ^ features;
	struct ice_netdev_priv *np = netdev_priv(netdev);
	struct ice_vsi *vsi = np->vsi;
	struct ice_pf *pf = vsi->back;
	int ret = 0;

	/* Don't set any netdev advanced features with device in Safe Mode */
	if (ice_is_safe_mode(pf)) {
		dev_err(ice_pf_to_dev(pf),
			"Device is in Safe Mode - not enabling advanced netdev features\n");
		return ret;
	}

	/* Do not change setting during reset */
	if (ice_is_reset_in_progress(pf->state)) {
		dev_err(ice_pf_to_dev(pf),
			"Device is resetting, changing advanced netdev features temporarily unavailable.\n");
		return -EBUSY;
	}

	/* Multiple features can be changed in one call so keep features in
	 * separate if/else statements to guarantee each feature is checked
	 */
	if (changed & NETIF_F_RXHASH)
		ice_vsi_manage_rss_lut(vsi, !!(features & NETIF_F_RXHASH));

	ret = ice_set_vlan_features(netdev, features);
	if (ret)
		return ret;

	/* Turn on receive of FCS aka CRC, and after setting this
	 * flag the packet data will have the 4 byte CRC appended
	 */
	if (changed & NETIF_F_RXFCS) {
		if ((features & NETIF_F_RXFCS) &&
		    (features & NETIF_VLAN_STRIPPING_FEATURES)) {
			dev_err(ice_pf_to_dev(vsi->back),
				"To disable FCS/CRC stripping, you must first disable VLAN stripping\n");
			return -EIO;
		}

		ice_vsi_cfg_crc_strip(vsi, !!(features & NETIF_F_RXFCS));
		ret = ice_down_up(vsi);
		if (ret)
			return ret;
	}

	if (changed & NETIF_F_NTUPLE) {
		bool ena = !!(features & NETIF_F_NTUPLE);

		ice_vsi_manage_fdir(vsi, ena);
		ena ? ice_init_arfs(vsi) : ice_clear_arfs(vsi);
	}

	/* don't turn off hw_tc_offload when ADQ is already enabled */
	if (!(features & NETIF_F_HW_TC) && ice_is_adq_active(pf)) {
		dev_err(ice_pf_to_dev(pf), "ADQ is active, can't turn hw_tc_offload off\n");
		return -EACCES;
	}

	if (changed & NETIF_F_HW_TC) {
		bool ena = !!(features & NETIF_F_HW_TC);

		ena ? set_bit(ICE_FLAG_CLS_FLOWER, pf->flags) :
		      clear_bit(ICE_FLAG_CLS_FLOWER, pf->flags);
	}

	if (changed & NETIF_F_LOOPBACK)
		ret = ice_set_loopback(vsi, !!(features & NETIF_F_LOOPBACK));

	return ret;
}

/**
 * ice_vsi_vlan_setup - Setup VLAN offload properties on a PF VSI
 * @vsi: VSI to setup VLAN properties for
 */
static int ice_vsi_vlan_setup(struct ice_vsi *vsi)
{
	int err;

	err = ice_set_vlan_offload_features(vsi, vsi->netdev->features);
	if (err)
		return err;

	err = ice_set_vlan_filtering_features(vsi, vsi->netdev->features);
	if (err)
		return err;

	return ice_vsi_add_vlan_zero(vsi);
}

/**
 * ice_vsi_cfg_lan - Setup the VSI lan related config
 * @vsi: the VSI being configured
 *
 * Return 0 on success and negative value on error
 */
int ice_vsi_cfg_lan(struct ice_vsi *vsi)
{
	int err;

	if (vsi->netdev && vsi->type == ICE_VSI_PF) {
		ice_set_rx_mode(vsi->netdev);

		err = ice_vsi_vlan_setup(vsi);
		if (err)
			return err;
	}
	ice_vsi_cfg_dcb_rings(vsi);

	err = ice_vsi_cfg_lan_txqs(vsi);
	if (!err && ice_is_xdp_ena_vsi(vsi))
		err = ice_vsi_cfg_xdp_txqs(vsi);
	if (!err)
		err = ice_vsi_cfg_rxqs(vsi);

	return err;
}

/* THEORY OF MODERATION:
 * The ice driver hardware works differently than the hardware that DIMLIB was
 * originally made for. ice hardware doesn't have packet count limits that
 * can trigger an interrupt, but it *does* have interrupt rate limit support,
 * which is hard-coded to a limit of 250,000 ints/second.
 * If not using dynamic moderation, the INTRL value can be modified
 * by ethtool rx-usecs-high.
 */
struct ice_dim {
	/* the throttle rate for interrupts, basically worst case delay before
	 * an initial interrupt fires, value is stored in microseconds.
	 */
	u16 itr;
};

/* Make a different profile for Rx that doesn't allow quite so aggressive
 * moderation at the high end (it maxes out at 126us or about 8k interrupts a
 * second.
 */
static const struct ice_dim rx_profile[] = {
	{2},    /* 500,000 ints/s, capped at 250K by INTRL */
	{8},    /* 125,000 ints/s */
	{16},   /*  62,500 ints/s */
	{62},   /*  16,129 ints/s */
	{126}   /*   7,936 ints/s */
};

/* The transmit profile, which has the same sorts of values
 * as the previous struct
 */
static const struct ice_dim tx_profile[] = {
	{2},    /* 500,000 ints/s, capped at 250K by INTRL */
	{8},    /* 125,000 ints/s */
	{40},   /*  16,125 ints/s */
	{128},  /*   7,812 ints/s */
	{256}   /*   3,906 ints/s */
};

static void ice_tx_dim_work(struct work_struct *work)
{
	struct ice_ring_container *rc;
	struct dim *dim;
	u16 itr;

	dim = container_of(work, struct dim, work);
	rc = dim->priv;

	WARN_ON(dim->profile_ix >= ARRAY_SIZE(tx_profile));

	/* look up the values in our local table */
	itr = tx_profile[dim->profile_ix].itr;

	ice_trace(tx_dim_work, container_of(rc, struct ice_q_vector, tx), dim);
	ice_write_itr(rc, itr);

	dim->state = DIM_START_MEASURE;
}

static void ice_rx_dim_work(struct work_struct *work)
{
	struct ice_ring_container *rc;
	struct dim *dim;
	u16 itr;

	dim = container_of(work, struct dim, work);
	rc = dim->priv;

	WARN_ON(dim->profile_ix >= ARRAY_SIZE(rx_profile));

	/* look up the values in our local table */
	itr = rx_profile[dim->profile_ix].itr;

	ice_trace(rx_dim_work, container_of(rc, struct ice_q_vector, rx), dim);
	ice_write_itr(rc, itr);

	dim->state = DIM_START_MEASURE;
}

#define ICE_DIM_DEFAULT_PROFILE_IX 1

/**
 * ice_init_moderation - set up interrupt moderation
 * @q_vector: the vector containing rings to be configured
 *
 * Set up interrupt moderation registers, with the intent to do the right thing
 * when called from reset or from probe, and whether or not dynamic moderation
 * is enabled or not. Take special care to write all the registers in both
 * dynamic moderation mode or not in order to make sure hardware is in a known
 * state.
 */
static void ice_init_moderation(struct ice_q_vector *q_vector)
{
	struct ice_ring_container *rc;
	bool tx_dynamic, rx_dynamic;

	rc = &q_vector->tx;
	INIT_WORK(&rc->dim.work, ice_tx_dim_work);
	rc->dim.mode = DIM_CQ_PERIOD_MODE_START_FROM_EQE;
	rc->dim.profile_ix = ICE_DIM_DEFAULT_PROFILE_IX;
	rc->dim.priv = rc;
	tx_dynamic = ITR_IS_DYNAMIC(rc);

	/* set the initial TX ITR to match the above */
	ice_write_itr(rc, tx_dynamic ?
		      tx_profile[rc->dim.profile_ix].itr : rc->itr_setting);

	rc = &q_vector->rx;
	INIT_WORK(&rc->dim.work, ice_rx_dim_work);
	rc->dim.mode = DIM_CQ_PERIOD_MODE_START_FROM_EQE;
	rc->dim.profile_ix = ICE_DIM_DEFAULT_PROFILE_IX;
	rc->dim.priv = rc;
	rx_dynamic = ITR_IS_DYNAMIC(rc);

	/* set the initial RX ITR to match the above */
	ice_write_itr(rc, rx_dynamic ? rx_profile[rc->dim.profile_ix].itr :
				       rc->itr_setting);

	ice_set_q_vector_intrl(q_vector);
}

/**
 * ice_napi_enable_all - Enable NAPI for all q_vectors in the VSI
 * @vsi: the VSI being configured
 */
static void ice_napi_enable_all(struct ice_vsi *vsi)
{
	int q_idx;

	if (!vsi->netdev)
		return;

	ice_for_each_q_vector(vsi, q_idx) {
		struct ice_q_vector *q_vector = vsi->q_vectors[q_idx];

		ice_init_moderation(q_vector);

		if (q_vector->rx.rx_ring || q_vector->tx.tx_ring)
			napi_enable(&q_vector->napi);
	}
}

/**
 * ice_up_complete - Finish the last steps of bringing up a connection
 * @vsi: The VSI being configured
 *
 * Return 0 on success and negative value on error
 */
static int ice_up_complete(struct ice_vsi *vsi)
{
	struct ice_pf *pf = vsi->back;
	int err;

	ice_vsi_cfg_msix(vsi);

	/* Enable only Rx rings, Tx rings were enabled by the FW when the
	 * Tx queue group list was configured and the context bits were
	 * programmed using ice_vsi_cfg_txqs
	 */
	err = ice_vsi_start_all_rx_rings(vsi);
	if (err)
		return err;

	clear_bit(ICE_VSI_DOWN, vsi->state);
	ice_napi_enable_all(vsi);
	ice_vsi_ena_irq(vsi);

	if (vsi->port_info &&
	    (vsi->port_info->phy.link_info.link_info & ICE_AQ_LINK_UP) &&
	    vsi->netdev && vsi->type == ICE_VSI_PF) {
		ice_print_link_msg(vsi, true);
		netif_tx_start_all_queues(vsi->netdev);
		netif_carrier_on(vsi->netdev);
		ice_ptp_link_change(pf, pf->hw.pf_id, true);
	}

	/* Perform an initial read of the statistics registers now to
	 * set the baseline so counters are ready when interface is up
	 */
	ice_update_eth_stats(vsi);

	if (vsi->type == ICE_VSI_PF)
		ice_service_task_schedule(pf);

	return 0;
}

/**
 * ice_up - Bring the connection back up after being down
 * @vsi: VSI being configured
 */
int ice_up(struct ice_vsi *vsi)
{
	int err;

	err = ice_vsi_cfg_lan(vsi);
	if (!err)
		err = ice_up_complete(vsi);

	return err;
}

/**
 * ice_fetch_u64_stats_per_ring - get packets and bytes stats per ring
 * @syncp: pointer to u64_stats_sync
 * @stats: stats that pkts and bytes count will be taken from
 * @pkts: packets stats counter
 * @bytes: bytes stats counter
 *
 * This function fetches stats from the ring considering the atomic operations
 * that needs to be performed to read u64 values in 32 bit machine.
 */
void
ice_fetch_u64_stats_per_ring(struct u64_stats_sync *syncp,
			     struct ice_q_stats stats, u64 *pkts, u64 *bytes)
{
	unsigned int start;

	do {
		start = u64_stats_fetch_begin(syncp);
		*pkts = stats.pkts;
		*bytes = stats.bytes;
	} while (u64_stats_fetch_retry(syncp, start));
}

/**
 * ice_update_vsi_tx_ring_stats - Update VSI Tx ring stats counters
 * @vsi: the VSI to be updated
 * @vsi_stats: the stats struct to be updated
 * @rings: rings to work on
 * @count: number of rings
 */
static void
ice_update_vsi_tx_ring_stats(struct ice_vsi *vsi,
			     struct rtnl_link_stats64 *vsi_stats,
			     struct ice_tx_ring **rings, u16 count)
{
	u16 i;

	for (i = 0; i < count; i++) {
		struct ice_tx_ring *ring;
		u64 pkts = 0, bytes = 0;

		ring = READ_ONCE(rings[i]);
		if (!ring || !ring->ring_stats)
			continue;
		ice_fetch_u64_stats_per_ring(&ring->ring_stats->syncp,
					     ring->ring_stats->stats, &pkts,
					     &bytes);
		vsi_stats->tx_packets += pkts;
		vsi_stats->tx_bytes += bytes;
		vsi->tx_restart += ring->ring_stats->tx_stats.restart_q;
		vsi->tx_busy += ring->ring_stats->tx_stats.tx_busy;
		vsi->tx_linearize += ring->ring_stats->tx_stats.tx_linearize;
	}
}

/**
 * ice_update_vsi_ring_stats - Update VSI stats counters
 * @vsi: the VSI to be updated
 */
static void ice_update_vsi_ring_stats(struct ice_vsi *vsi)
{
	struct rtnl_link_stats64 *net_stats, *stats_prev;
	struct rtnl_link_stats64 *vsi_stats;
	struct ice_pf *pf = vsi->back;
	u64 pkts, bytes;
	int i;

	vsi_stats = kzalloc(sizeof(*vsi_stats), GFP_ATOMIC);
	if (!vsi_stats)
		return;

	/* reset non-netdev (extended) stats */
	vsi->tx_restart = 0;
	vsi->tx_busy = 0;
	vsi->tx_linearize = 0;
	vsi->rx_buf_failed = 0;
	vsi->rx_page_failed = 0;

	rcu_read_lock();

	/* update Tx rings counters */
	ice_update_vsi_tx_ring_stats(vsi, vsi_stats, vsi->tx_rings,
				     vsi->num_txq);

	/* update Rx rings counters */
	ice_for_each_rxq(vsi, i) {
		struct ice_rx_ring *ring = READ_ONCE(vsi->rx_rings[i]);
		struct ice_ring_stats *ring_stats;

		ring_stats = ring->ring_stats;
		ice_fetch_u64_stats_per_ring(&ring_stats->syncp,
					     ring_stats->stats, &pkts,
					     &bytes);
		vsi_stats->rx_packets += pkts;
		vsi_stats->rx_bytes += bytes;
		vsi->rx_buf_failed += ring_stats->rx_stats.alloc_buf_failed;
		vsi->rx_page_failed += ring_stats->rx_stats.alloc_page_failed;
	}

	/* update XDP Tx rings counters */
	if (ice_is_xdp_ena_vsi(vsi))
		ice_update_vsi_tx_ring_stats(vsi, vsi_stats, vsi->xdp_rings,
					     vsi->num_xdp_txq);

	rcu_read_unlock();

	net_stats = &vsi->net_stats;
	stats_prev = &vsi->net_stats_prev;

	/* Update netdev counters, but keep in mind that values could start at
	 * random value after PF reset. And as we increase the reported stat by
	 * diff of Prev-Cur, we need to be sure that Prev is valid. If it's not,
	 * let's skip this round.
	 */
	if (likely(pf->stat_prev_loaded)) {
		net_stats->tx_packets += vsi_stats->tx_packets - stats_prev->tx_packets;
		net_stats->tx_bytes += vsi_stats->tx_bytes - stats_prev->tx_bytes;
		net_stats->rx_packets += vsi_stats->rx_packets - stats_prev->rx_packets;
		net_stats->rx_bytes += vsi_stats->rx_bytes - stats_prev->rx_bytes;
	}

	stats_prev->tx_packets = vsi_stats->tx_packets;
	stats_prev->tx_bytes = vsi_stats->tx_bytes;
	stats_prev->rx_packets = vsi_stats->rx_packets;
	stats_prev->rx_bytes = vsi_stats->rx_bytes;

	kfree(vsi_stats);
}

/**
 * ice_update_vsi_stats - Update VSI stats counters
 * @vsi: the VSI to be updated
 */
void ice_update_vsi_stats(struct ice_vsi *vsi)
{
	struct rtnl_link_stats64 *cur_ns = &vsi->net_stats;
	struct ice_eth_stats *cur_es = &vsi->eth_stats;
	struct ice_pf *pf = vsi->back;

	if (test_bit(ICE_VSI_DOWN, vsi->state) ||
	    test_bit(ICE_CFG_BUSY, pf->state))
		return;

	/* get stats as recorded by Tx/Rx rings */
	ice_update_vsi_ring_stats(vsi);

	/* get VSI stats as recorded by the hardware */
	ice_update_eth_stats(vsi);

	cur_ns->tx_errors = cur_es->tx_errors;
	cur_ns->rx_dropped = cur_es->rx_discards;
	cur_ns->tx_dropped = cur_es->tx_discards;
	cur_ns->multicast = cur_es->rx_multicast;

	/* update some more netdev stats if this is main VSI */
	if (vsi->type == ICE_VSI_PF) {
		cur_ns->rx_crc_errors = pf->stats.crc_errors;
		cur_ns->rx_errors = pf->stats.crc_errors +
				    pf->stats.illegal_bytes +
				    pf->stats.rx_undersize +
				    pf->hw_csum_rx_error +
				    pf->stats.rx_jabber +
				    pf->stats.rx_fragments +
				    pf->stats.rx_oversize;
		/* record drops from the port level */
		cur_ns->rx_missed_errors = pf->stats.eth.rx_discards;
	}
}

/**
 * ice_update_pf_stats - Update PF port stats counters
 * @pf: PF whose stats needs to be updated
 */
void ice_update_pf_stats(struct ice_pf *pf)
{
	struct ice_hw_port_stats *prev_ps, *cur_ps;
	struct ice_hw *hw = &pf->hw;
	u16 fd_ctr_base;
	u8 port;

	port = hw->port_info->lport;
	prev_ps = &pf->stats_prev;
	cur_ps = &pf->stats;

	if (ice_is_reset_in_progress(pf->state))
		pf->stat_prev_loaded = false;

	ice_stat_update40(hw, GLPRT_GORCL(port), pf->stat_prev_loaded,
			  &prev_ps->eth.rx_bytes,
			  &cur_ps->eth.rx_bytes);

	ice_stat_update40(hw, GLPRT_UPRCL(port), pf->stat_prev_loaded,
			  &prev_ps->eth.rx_unicast,
			  &cur_ps->eth.rx_unicast);

	ice_stat_update40(hw, GLPRT_MPRCL(port), pf->stat_prev_loaded,
			  &prev_ps->eth.rx_multicast,
			  &cur_ps->eth.rx_multicast);

	ice_stat_update40(hw, GLPRT_BPRCL(port), pf->stat_prev_loaded,
			  &prev_ps->eth.rx_broadcast,
			  &cur_ps->eth.rx_broadcast);

	ice_stat_update32(hw, PRTRPB_RDPC, pf->stat_prev_loaded,
			  &prev_ps->eth.rx_discards,
			  &cur_ps->eth.rx_discards);

	ice_stat_update40(hw, GLPRT_GOTCL(port), pf->stat_prev_loaded,
			  &prev_ps->eth.tx_bytes,
			  &cur_ps->eth.tx_bytes);

	ice_stat_update40(hw, GLPRT_UPTCL(port), pf->stat_prev_loaded,
			  &prev_ps->eth.tx_unicast,
			  &cur_ps->eth.tx_unicast);

	ice_stat_update40(hw, GLPRT_MPTCL(port), pf->stat_prev_loaded,
			  &prev_ps->eth.tx_multicast,
			  &cur_ps->eth.tx_multicast);

	ice_stat_update40(hw, GLPRT_BPTCL(port), pf->stat_prev_loaded,
			  &prev_ps->eth.tx_broadcast,
			  &cur_ps->eth.tx_broadcast);

	ice_stat_update32(hw, GLPRT_TDOLD(port), pf->stat_prev_loaded,
			  &prev_ps->tx_dropped_link_down,
			  &cur_ps->tx_dropped_link_down);

	ice_stat_update40(hw, GLPRT_PRC64L(port), pf->stat_prev_loaded,
			  &prev_ps->rx_size_64, &cur_ps->rx_size_64);

	ice_stat_update40(hw, GLPRT_PRC127L(port), pf->stat_prev_loaded,
			  &prev_ps->rx_size_127, &cur_ps->rx_size_127);

	ice_stat_update40(hw, GLPRT_PRC255L(port), pf->stat_prev_loaded,
			  &prev_ps->rx_size_255, &cur_ps->rx_size_255);

	ice_stat_update40(hw, GLPRT_PRC511L(port), pf->stat_prev_loaded,
			  &prev_ps->rx_size_511, &cur_ps->rx_size_511);

	ice_stat_update40(hw, GLPRT_PRC1023L(port), pf->stat_prev_loaded,
			  &prev_ps->rx_size_1023, &cur_ps->rx_size_1023);

	ice_stat_update40(hw, GLPRT_PRC1522L(port), pf->stat_prev_loaded,
			  &prev_ps->rx_size_1522, &cur_ps->rx_size_1522);

	ice_stat_update40(hw, GLPRT_PRC9522L(port), pf->stat_prev_loaded,
			  &prev_ps->rx_size_big, &cur_ps->rx_size_big);

	ice_stat_update40(hw, GLPRT_PTC64L(port), pf->stat_prev_loaded,
			  &prev_ps->tx_size_64, &cur_ps->tx_size_64);

	ice_stat_update40(hw, GLPRT_PTC127L(port), pf->stat_prev_loaded,
			  &prev_ps->tx_size_127, &cur_ps->tx_size_127);

	ice_stat_update40(hw, GLPRT_PTC255L(port), pf->stat_prev_loaded,
			  &prev_ps->tx_size_255, &cur_ps->tx_size_255);

	ice_stat_update40(hw, GLPRT_PTC511L(port), pf->stat_prev_loaded,
			  &prev_ps->tx_size_511, &cur_ps->tx_size_511);

	ice_stat_update40(hw, GLPRT_PTC1023L(port), pf->stat_prev_loaded,
			  &prev_ps->tx_size_1023, &cur_ps->tx_size_1023);

	ice_stat_update40(hw, GLPRT_PTC1522L(port), pf->stat_prev_loaded,
			  &prev_ps->tx_size_1522, &cur_ps->tx_size_1522);

	ice_stat_update40(hw, GLPRT_PTC9522L(port), pf->stat_prev_loaded,
			  &prev_ps->tx_size_big, &cur_ps->tx_size_big);

	fd_ctr_base = hw->fd_ctr_base;

	ice_stat_update40(hw,
			  GLSTAT_FD_CNT0L(ICE_FD_SB_STAT_IDX(fd_ctr_base)),
			  pf->stat_prev_loaded, &prev_ps->fd_sb_match,
			  &cur_ps->fd_sb_match);
	ice_stat_update32(hw, GLPRT_LXONRXC(port), pf->stat_prev_loaded,
			  &prev_ps->link_xon_rx, &cur_ps->link_xon_rx);

	ice_stat_update32(hw, GLPRT_LXOFFRXC(port), pf->stat_prev_loaded,
			  &prev_ps->link_xoff_rx, &cur_ps->link_xoff_rx);

	ice_stat_update32(hw, GLPRT_LXONTXC(port), pf->stat_prev_loaded,
			  &prev_ps->link_xon_tx, &cur_ps->link_xon_tx);

	ice_stat_update32(hw, GLPRT_LXOFFTXC(port), pf->stat_prev_loaded,
			  &prev_ps->link_xoff_tx, &cur_ps->link_xoff_tx);

	ice_update_dcb_stats(pf);

	ice_stat_update32(hw, GLPRT_CRCERRS(port), pf->stat_prev_loaded,
			  &prev_ps->crc_errors, &cur_ps->crc_errors);

	ice_stat_update32(hw, GLPRT_ILLERRC(port), pf->stat_prev_loaded,
			  &prev_ps->illegal_bytes, &cur_ps->illegal_bytes);

	ice_stat_update32(hw, GLPRT_MLFC(port), pf->stat_prev_loaded,
			  &prev_ps->mac_local_faults,
			  &cur_ps->mac_local_faults);

	ice_stat_update32(hw, GLPRT_MRFC(port), pf->stat_prev_loaded,
			  &prev_ps->mac_remote_faults,
			  &cur_ps->mac_remote_faults);

	ice_stat_update32(hw, GLPRT_RUC(port), pf->stat_prev_loaded,
			  &prev_ps->rx_undersize, &cur_ps->rx_undersize);

	ice_stat_update32(hw, GLPRT_RFC(port), pf->stat_prev_loaded,
			  &prev_ps->rx_fragments, &cur_ps->rx_fragments);

	ice_stat_update32(hw, GLPRT_ROC(port), pf->stat_prev_loaded,
			  &prev_ps->rx_oversize, &cur_ps->rx_oversize);

	ice_stat_update32(hw, GLPRT_RJC(port), pf->stat_prev_loaded,
			  &prev_ps->rx_jabber, &cur_ps->rx_jabber);

	cur_ps->fd_sb_status = test_bit(ICE_FLAG_FD_ENA, pf->flags) ? 1 : 0;

	pf->stat_prev_loaded = true;
}

/**
 * ice_get_stats64 - get statistics for network device structure
 * @netdev: network interface device structure
 * @stats: main device statistics structure
 */
static
void ice_get_stats64(struct net_device *netdev, struct rtnl_link_stats64 *stats)
{
	struct ice_netdev_priv *np = netdev_priv(netdev);
	struct rtnl_link_stats64 *vsi_stats;
	struct ice_vsi *vsi = np->vsi;

	vsi_stats = &vsi->net_stats;

	if (!vsi->num_txq || !vsi->num_rxq)
		return;

	/* netdev packet/byte stats come from ring counter. These are obtained
	 * by summing up ring counters (done by ice_update_vsi_ring_stats).
	 * But, only call the update routine and read the registers if VSI is
	 * not down.
	 */
	if (!test_bit(ICE_VSI_DOWN, vsi->state))
		ice_update_vsi_ring_stats(vsi);
	stats->tx_packets = vsi_stats->tx_packets;
	stats->tx_bytes = vsi_stats->tx_bytes;
	stats->rx_packets = vsi_stats->rx_packets;
	stats->rx_bytes = vsi_stats->rx_bytes;

	/* The rest of the stats can be read from the hardware but instead we
	 * just return values that the watchdog task has already obtained from
	 * the hardware.
	 */
	stats->multicast = vsi_stats->multicast;
	stats->tx_errors = vsi_stats->tx_errors;
	stats->tx_dropped = vsi_stats->tx_dropped;
	stats->rx_errors = vsi_stats->rx_errors;
	stats->rx_dropped = vsi_stats->rx_dropped;
	stats->rx_crc_errors = vsi_stats->rx_crc_errors;
	stats->rx_length_errors = vsi_stats->rx_length_errors;
}

/**
 * ice_napi_disable_all - Disable NAPI for all q_vectors in the VSI
 * @vsi: VSI having NAPI disabled
 */
static void ice_napi_disable_all(struct ice_vsi *vsi)
{
	int q_idx;

	if (!vsi->netdev)
		return;

	ice_for_each_q_vector(vsi, q_idx) {
		struct ice_q_vector *q_vector = vsi->q_vectors[q_idx];

		if (q_vector->rx.rx_ring || q_vector->tx.tx_ring)
			napi_disable(&q_vector->napi);

		cancel_work_sync(&q_vector->tx.dim.work);
		cancel_work_sync(&q_vector->rx.dim.work);
	}
}

/**
 * ice_vsi_dis_irq - Mask off queue interrupt generation on the VSI
 * @vsi: the VSI being un-configured
 */
static void ice_vsi_dis_irq(struct ice_vsi *vsi)
{
	struct ice_pf *pf = vsi->back;
	struct ice_hw *hw = &pf->hw;
	u32 val;
	int i;

	/* disable interrupt causation from each Rx queue; Tx queues are
	 * handled in ice_vsi_stop_tx_ring()
	 */
	if (vsi->rx_rings) {
		ice_for_each_rxq(vsi, i) {
			if (vsi->rx_rings[i]) {
				u16 reg;

				reg = vsi->rx_rings[i]->reg_idx;
				val = rd32(hw, QINT_RQCTL(reg));
				val &= ~QINT_RQCTL_CAUSE_ENA_M;
				wr32(hw, QINT_RQCTL(reg), val);
			}
		}
	}

	/* disable each interrupt */
	ice_for_each_q_vector(vsi, i) {
		if (!vsi->q_vectors[i])
			continue;
		wr32(hw, GLINT_DYN_CTL(vsi->q_vectors[i]->reg_idx), 0);
	}

	ice_flush(hw);

	/* don't call synchronize_irq() for VF's from the host */
	if (vsi->type == ICE_VSI_VF)
		return;

	ice_for_each_q_vector(vsi, i)
		synchronize_irq(vsi->q_vectors[i]->irq.virq);
}

/**
 * ice_down - Shutdown the connection
 * @vsi: The VSI being stopped
 *
 * Caller of this function is expected to set the vsi->state ICE_DOWN bit
 */
int ice_down(struct ice_vsi *vsi)
{
	int i, tx_err, rx_err, vlan_err = 0;

	WARN_ON(!test_bit(ICE_VSI_DOWN, vsi->state));

	if (vsi->netdev) {
		vlan_err = ice_vsi_del_vlan_zero(vsi);
		ice_ptp_link_change(vsi->back, vsi->back->hw.pf_id, false);
		netif_carrier_off(vsi->netdev);
		netif_tx_disable(vsi->netdev);
	}

	ice_vsi_dis_irq(vsi);

	tx_err = ice_vsi_stop_lan_tx_rings(vsi, ICE_NO_RESET, 0);
	if (tx_err)
		netdev_err(vsi->netdev, "Failed stop Tx rings, VSI %d error %d\n",
			   vsi->vsi_num, tx_err);
	if (!tx_err && ice_is_xdp_ena_vsi(vsi)) {
		tx_err = ice_vsi_stop_xdp_tx_rings(vsi);
		if (tx_err)
			netdev_err(vsi->netdev, "Failed stop XDP rings, VSI %d error %d\n",
				   vsi->vsi_num, tx_err);
	}

	rx_err = ice_vsi_stop_all_rx_rings(vsi);
	if (rx_err)
		netdev_err(vsi->netdev, "Failed stop Rx rings, VSI %d error %d\n",
			   vsi->vsi_num, rx_err);

	ice_napi_disable_all(vsi);

	ice_for_each_txq(vsi, i)
		ice_clean_tx_ring(vsi->tx_rings[i]);

	if (ice_is_xdp_ena_vsi(vsi))
		ice_for_each_xdp_txq(vsi, i)
			ice_clean_tx_ring(vsi->xdp_rings[i]);

	ice_for_each_rxq(vsi, i)
		ice_clean_rx_ring(vsi->rx_rings[i]);

	if (tx_err || rx_err || vlan_err) {
		netdev_err(vsi->netdev, "Failed to close VSI 0x%04X on switch 0x%04X\n",
			   vsi->vsi_num, vsi->vsw->sw_id);
		return -EIO;
	}

	return 0;
}

/**
 * ice_down_up - shutdown the VSI connection and bring it up
 * @vsi: the VSI to be reconnected
 */
int ice_down_up(struct ice_vsi *vsi)
{
	int ret;

	/* if DOWN already set, nothing to do */
	if (test_and_set_bit(ICE_VSI_DOWN, vsi->state))
		return 0;

	ret = ice_down(vsi);
	if (ret)
		return ret;

	ret = ice_up(vsi);
	if (ret) {
		netdev_err(vsi->netdev, "reallocating resources failed during netdev features change, may need to reload driver\n");
		return ret;
	}

	return 0;
}

/**
 * ice_vsi_setup_tx_rings - Allocate VSI Tx queue resources
 * @vsi: VSI having resources allocated
 *
 * Return 0 on success, negative on failure
 */
int ice_vsi_setup_tx_rings(struct ice_vsi *vsi)
{
	int i, err = 0;

	if (!vsi->num_txq) {
		dev_err(ice_pf_to_dev(vsi->back), "VSI %d has 0 Tx queues\n",
			vsi->vsi_num);
		return -EINVAL;
	}

	ice_for_each_txq(vsi, i) {
		struct ice_tx_ring *ring = vsi->tx_rings[i];

		if (!ring)
			return -EINVAL;

		if (vsi->netdev)
			ring->netdev = vsi->netdev;
		err = ice_setup_tx_ring(ring);
		if (err)
			break;
	}

	return err;
}

/**
 * ice_vsi_setup_rx_rings - Allocate VSI Rx queue resources
 * @vsi: VSI having resources allocated
 *
 * Return 0 on success, negative on failure
 */
int ice_vsi_setup_rx_rings(struct ice_vsi *vsi)
{
	int i, err = 0;

	if (!vsi->num_rxq) {
		dev_err(ice_pf_to_dev(vsi->back), "VSI %d has 0 Rx queues\n",
			vsi->vsi_num);
		return -EINVAL;
	}

	ice_for_each_rxq(vsi, i) {
		struct ice_rx_ring *ring = vsi->rx_rings[i];

		if (!ring)
			return -EINVAL;

		if (vsi->netdev)
			ring->netdev = vsi->netdev;
		err = ice_setup_rx_ring(ring);
		if (err)
			break;
	}

	return err;
}

/**
 * ice_vsi_open_ctrl - open control VSI for use
 * @vsi: the VSI to open
 *
 * Initialization of the Control VSI
 *
 * Returns 0 on success, negative value on error
 */
int ice_vsi_open_ctrl(struct ice_vsi *vsi)
{
	char int_name[ICE_INT_NAME_STR_LEN];
	struct ice_pf *pf = vsi->back;
	struct device *dev;
	int err;

	dev = ice_pf_to_dev(pf);
	/* allocate descriptors */
	err = ice_vsi_setup_tx_rings(vsi);
	if (err)
		goto err_setup_tx;

	err = ice_vsi_setup_rx_rings(vsi);
	if (err)
		goto err_setup_rx;

	err = ice_vsi_cfg_lan(vsi);
	if (err)
		goto err_setup_rx;

	snprintf(int_name, sizeof(int_name) - 1, "%s-%s:ctrl",
		 dev_driver_string(dev), dev_name(dev));
	err = ice_vsi_req_irq_msix(vsi, int_name);
	if (err)
		goto err_setup_rx;

	ice_vsi_cfg_msix(vsi);

	err = ice_vsi_start_all_rx_rings(vsi);
	if (err)
		goto err_up_complete;

	clear_bit(ICE_VSI_DOWN, vsi->state);
	ice_vsi_ena_irq(vsi);

	return 0;

err_up_complete:
	ice_down(vsi);
err_setup_rx:
	ice_vsi_free_rx_rings(vsi);
err_setup_tx:
	ice_vsi_free_tx_rings(vsi);

	return err;
}

/**
 * ice_vsi_open - Called when a network interface is made active
 * @vsi: the VSI to open
 *
 * Initialization of the VSI
 *
 * Returns 0 on success, negative value on error
 */
int ice_vsi_open(struct ice_vsi *vsi)
{
	char int_name[ICE_INT_NAME_STR_LEN];
	struct ice_pf *pf = vsi->back;
	int err;

	/* allocate descriptors */
	err = ice_vsi_setup_tx_rings(vsi);
	if (err)
		goto err_setup_tx;

	err = ice_vsi_setup_rx_rings(vsi);
	if (err)
		goto err_setup_rx;

	err = ice_vsi_cfg_lan(vsi);
	if (err)
		goto err_setup_rx;

	snprintf(int_name, sizeof(int_name) - 1, "%s-%s",
		 dev_driver_string(ice_pf_to_dev(pf)), vsi->netdev->name);
	err = ice_vsi_req_irq_msix(vsi, int_name);
	if (err)
		goto err_setup_rx;

	ice_vsi_cfg_netdev_tc(vsi, vsi->tc_cfg.ena_tc);

	if (vsi->type == ICE_VSI_PF) {
		/* Notify the stack of the actual queue counts. */
		err = netif_set_real_num_tx_queues(vsi->netdev, vsi->num_txq);
		if (err)
			goto err_set_qs;

		err = netif_set_real_num_rx_queues(vsi->netdev, vsi->num_rxq);
		if (err)
			goto err_set_qs;
	}

	err = ice_up_complete(vsi);
	if (err)
		goto err_up_complete;

	return 0;

err_up_complete:
	ice_down(vsi);
err_set_qs:
	ice_vsi_free_irq(vsi);
err_setup_rx:
	ice_vsi_free_rx_rings(vsi);
err_setup_tx:
	ice_vsi_free_tx_rings(vsi);

	return err;
}

/**
 * ice_vsi_release_all - Delete all VSIs
 * @pf: PF from which all VSIs are being removed
 */
static void ice_vsi_release_all(struct ice_pf *pf)
{
	int err, i;

	if (!pf->vsi)
		return;

	ice_for_each_vsi(pf, i) {
		if (!pf->vsi[i])
			continue;

		if (pf->vsi[i]->type == ICE_VSI_CHNL)
			continue;

		err = ice_vsi_release(pf->vsi[i]);
		if (err)
			dev_dbg(ice_pf_to_dev(pf), "Failed to release pf->vsi[%d], err %d, vsi_num = %d\n",
				i, err, pf->vsi[i]->vsi_num);
	}
}

/**
 * ice_vsi_rebuild_by_type - Rebuild VSI of a given type
 * @pf: pointer to the PF instance
 * @type: VSI type to rebuild
 *
 * Iterates through the pf->vsi array and rebuilds VSIs of the requested type
 */
static int ice_vsi_rebuild_by_type(struct ice_pf *pf, enum ice_vsi_type type)
{
	struct device *dev = ice_pf_to_dev(pf);
	int i, err;

	ice_for_each_vsi(pf, i) {
		struct ice_vsi *vsi = pf->vsi[i];

		if (!vsi || vsi->type != type)
			continue;

		/* rebuild the VSI */
		err = ice_vsi_rebuild(vsi, ICE_VSI_FLAG_INIT);
		if (err) {
			dev_err(dev, "rebuild VSI failed, err %d, VSI index %d, type %s\n",
				err, vsi->idx, ice_vsi_type_str(type));
			return err;
		}

		/* replay filters for the VSI */
		err = ice_replay_vsi(&pf->hw, vsi->idx);
		if (err) {
			dev_err(dev, "replay VSI failed, error %d, VSI index %d, type %s\n",
				err, vsi->idx, ice_vsi_type_str(type));
			return err;
		}

		/* Re-map HW VSI number, using VSI handle that has been
		 * previously validated in ice_replay_vsi() call above
		 */
		vsi->vsi_num = ice_get_hw_vsi_num(&pf->hw, vsi->idx);

		/* enable the VSI */
		err = ice_ena_vsi(vsi, false);
		if (err) {
			dev_err(dev, "enable VSI failed, err %d, VSI index %d, type %s\n",
				err, vsi->idx, ice_vsi_type_str(type));
			return err;
		}

		dev_info(dev, "VSI rebuilt. VSI index %d, type %s\n", vsi->idx,
			 ice_vsi_type_str(type));
	}

	return 0;
}

/**
 * ice_update_pf_netdev_link - Update PF netdev link status
 * @pf: pointer to the PF instance
 */
static void ice_update_pf_netdev_link(struct ice_pf *pf)
{
	bool link_up;
	int i;

	ice_for_each_vsi(pf, i) {
		struct ice_vsi *vsi = pf->vsi[i];

		if (!vsi || vsi->type != ICE_VSI_PF)
			return;

		ice_get_link_status(pf->vsi[i]->port_info, &link_up);
		if (link_up) {
			netif_carrier_on(pf->vsi[i]->netdev);
			netif_tx_wake_all_queues(pf->vsi[i]->netdev);
		} else {
			netif_carrier_off(pf->vsi[i]->netdev);
			netif_tx_stop_all_queues(pf->vsi[i]->netdev);
		}
	}
}

/**
 * ice_rebuild - rebuild after reset
 * @pf: PF to rebuild
 * @reset_type: type of reset
 *
 * Do not rebuild VF VSI in this flow because that is already handled via
 * ice_reset_all_vfs(). This is because requirements for resetting a VF after a
 * PFR/CORER/GLOBER/etc. are different than the normal flow. Also, we don't want
 * to reset/rebuild all the VF VSI twice.
 */
static void ice_rebuild(struct ice_pf *pf, enum ice_reset_req reset_type)
{
	struct device *dev = ice_pf_to_dev(pf);
	struct ice_hw *hw = &pf->hw;
	bool dvm;
	int err;

	if (test_bit(ICE_DOWN, pf->state))
		goto clear_recovery;

	dev_dbg(dev, "rebuilding PF after reset_type=%d\n", reset_type);

#define ICE_EMP_RESET_SLEEP_MS 5000
	if (reset_type == ICE_RESET_EMPR) {
		/* If an EMP reset has occurred, any previously pending flash
		 * update will have completed. We no longer know whether or
		 * not the NVM update EMP reset is restricted.
		 */
		pf->fw_emp_reset_disabled = false;

		msleep(ICE_EMP_RESET_SLEEP_MS);
	}

	err = ice_init_all_ctrlq(hw);
	if (err) {
		dev_err(dev, "control queues init failed %d\n", err);
		goto err_init_ctrlq;
	}

	/* if DDP was previously loaded successfully */
	if (!ice_is_safe_mode(pf)) {
		/* reload the SW DB of filter tables */
		if (reset_type == ICE_RESET_PFR)
			ice_fill_blk_tbls(hw);
		else
			/* Reload DDP Package after CORER/GLOBR reset */
			ice_load_pkg(NULL, pf);
	}

	err = ice_clear_pf_cfg(hw);
	if (err) {
		dev_err(dev, "clear PF configuration failed %d\n", err);
		goto err_init_ctrlq;
	}

	ice_clear_pxe_mode(hw);

	err = ice_init_nvm(hw);
	if (err) {
		dev_err(dev, "ice_init_nvm failed %d\n", err);
		goto err_init_ctrlq;
	}

	err = ice_get_caps(hw);
	if (err) {
		dev_err(dev, "ice_get_caps failed %d\n", err);
		goto err_init_ctrlq;
	}

	err = ice_aq_set_mac_cfg(hw, ICE_AQ_SET_MAC_FRAME_SIZE_MAX, NULL);
	if (err) {
		dev_err(dev, "set_mac_cfg failed %d\n", err);
		goto err_init_ctrlq;
	}

	dvm = ice_is_dvm_ena(hw);

	err = ice_aq_set_port_params(pf->hw.port_info, dvm, NULL);
	if (err)
		goto err_init_ctrlq;

	err = ice_sched_init_port(hw->port_info);
	if (err)
		goto err_sched_init_port;

	/* start misc vector */
	err = ice_req_irq_msix_misc(pf);
	if (err) {
		dev_err(dev, "misc vector setup failed: %d\n", err);
		goto err_sched_init_port;
	}

	if (test_bit(ICE_FLAG_FD_ENA, pf->flags)) {
		wr32(hw, PFQF_FD_ENA, PFQF_FD_ENA_FD_ENA_M);
		if (!rd32(hw, PFQF_FD_SIZE)) {
			u16 unused, guar, b_effort;

			guar = hw->func_caps.fd_fltr_guar;
			b_effort = hw->func_caps.fd_fltr_best_effort;

			/* force guaranteed filter pool for PF */
			ice_alloc_fd_guar_item(hw, &unused, guar);
			/* force shared filter pool for PF */
			ice_alloc_fd_shrd_item(hw, &unused, b_effort);
		}
	}

	if (test_bit(ICE_FLAG_DCB_ENA, pf->flags))
		ice_dcb_rebuild(pf);

	/* If the PF previously had enabled PTP, PTP init needs to happen before
	 * the VSI rebuild. If not, this causes the PTP link status events to
	 * fail.
	 */
	if (test_bit(ICE_FLAG_PTP_SUPPORTED, pf->flags))
		ice_ptp_rebuild(pf, reset_type);

	if (ice_is_feature_supported(pf, ICE_F_GNSS))
		ice_gnss_init(pf);

	/* rebuild PF VSI */
	err = ice_vsi_rebuild_by_type(pf, ICE_VSI_PF);
	if (err) {
		dev_err(dev, "PF VSI rebuild failed: %d\n", err);
		goto err_vsi_rebuild;
	}

	if (reset_type == ICE_RESET_PFR) {
		err = ice_rebuild_channels(pf);
		if (err) {
			dev_err(dev, "failed to rebuild and replay ADQ VSIs, err %d\n",
				err);
			goto err_vsi_rebuild;
		}
	}

	/* If Flow Director is active */
	if (test_bit(ICE_FLAG_FD_ENA, pf->flags)) {
		err = ice_vsi_rebuild_by_type(pf, ICE_VSI_CTRL);
		if (err) {
			dev_err(dev, "control VSI rebuild failed: %d\n", err);
			goto err_vsi_rebuild;
		}

		/* replay HW Flow Director recipes */
		if (hw->fdir_prof)
			ice_fdir_replay_flows(hw);

		/* replay Flow Director filters */
		ice_fdir_replay_fltrs(pf);

		ice_rebuild_arfs(pf);
	}

	ice_update_pf_netdev_link(pf);

	/* tell the firmware we are up */
	err = ice_send_version(pf);
	if (err) {
		dev_err(dev, "Rebuild failed due to error sending driver version: %d\n",
			err);
		goto err_vsi_rebuild;
	}

	ice_replay_post(hw);

	/* if we get here, reset flow is successful */
	clear_bit(ICE_RESET_FAILED, pf->state);

	ice_plug_aux_dev(pf);
	if (ice_is_feature_supported(pf, ICE_F_SRIOV_LAG))
		ice_lag_rebuild(pf);

	/* Restore timestamp mode settings after VSI rebuild */
	ice_ptp_restore_timestamp_mode(pf);
	return;

err_vsi_rebuild:
err_sched_init_port:
	ice_sched_cleanup_all(hw);
err_init_ctrlq:
	ice_shutdown_all_ctrlq(hw, false);
	set_bit(ICE_RESET_FAILED, pf->state);
clear_recovery:
	/* set this bit in PF state to control service task scheduling */
	set_bit(ICE_NEEDS_RESTART, pf->state);
	dev_err(dev, "Rebuild failed, unload and reload driver\n");
}

/**
 * ice_change_mtu - NDO callback to change the MTU
 * @netdev: network interface device structure
 * @new_mtu: new value for maximum frame size
 *
 * Returns 0 on success, negative on failure
 */
static int ice_change_mtu(struct net_device *netdev, int new_mtu)
{
	struct ice_netdev_priv *np = netdev_priv(netdev);
	struct ice_vsi *vsi = np->vsi;
	struct ice_pf *pf = vsi->back;
	struct bpf_prog *prog;
	u8 count = 0;
	int err = 0;

	if (new_mtu == (int)netdev->mtu) {
		netdev_warn(netdev, "MTU is already %u\n", netdev->mtu);
		return 0;
	}

	prog = vsi->xdp_prog;
	if (prog && !prog->aux->xdp_has_frags) {
		int frame_size = ice_max_xdp_frame_size(vsi);

		if (new_mtu + ICE_ETH_PKT_HDR_PAD > frame_size) {
			netdev_err(netdev, "max MTU for XDP usage is %d\n",
				   frame_size - ICE_ETH_PKT_HDR_PAD);
			return -EINVAL;
		}
	} else if (test_bit(ICE_FLAG_LEGACY_RX, pf->flags)) {
		if (new_mtu + ICE_ETH_PKT_HDR_PAD > ICE_MAX_FRAME_LEGACY_RX) {
			netdev_err(netdev, "Too big MTU for legacy-rx; Max is %d\n",
				   ICE_MAX_FRAME_LEGACY_RX - ICE_ETH_PKT_HDR_PAD);
			return -EINVAL;
		}
	}

	/* if a reset is in progress, wait for some time for it to complete */
	do {
		if (ice_is_reset_in_progress(pf->state)) {
			count++;
			usleep_range(1000, 2000);
		} else {
			break;
		}

	} while (count < 100);

	if (count == 100) {
		netdev_err(netdev, "can't change MTU. Device is busy\n");
		return -EBUSY;
	}

	WRITE_ONCE(netdev->mtu, (unsigned int)new_mtu);
	err = ice_down_up(vsi);
	if (err)
		return err;

	netdev_dbg(netdev, "changed MTU to %d\n", new_mtu);
	set_bit(ICE_FLAG_MTU_CHANGED, pf->flags);

	return err;
}

/**
 * ice_eth_ioctl - Access the hwtstamp interface
 * @netdev: network interface device structure
 * @ifr: interface request data
 * @cmd: ioctl command
 */
static int ice_eth_ioctl(struct net_device *netdev, struct ifreq *ifr, int cmd)
{
	struct ice_netdev_priv *np = netdev_priv(netdev);
	struct ice_pf *pf = np->vsi->back;

	switch (cmd) {
	case SIOCGHWTSTAMP:
		return ice_ptp_get_ts_config(pf, ifr);
	case SIOCSHWTSTAMP:
		return ice_ptp_set_ts_config(pf, ifr);
	default:
		return -EOPNOTSUPP;
	}
}

/**
 * ice_aq_str - convert AQ err code to a string
 * @aq_err: the AQ error code to convert
 */
const char *ice_aq_str(enum ice_aq_err aq_err)
{
	switch (aq_err) {
	case ICE_AQ_RC_OK:
		return "OK";
	case ICE_AQ_RC_EPERM:
		return "ICE_AQ_RC_EPERM";
	case ICE_AQ_RC_ENOENT:
		return "ICE_AQ_RC_ENOENT";
	case ICE_AQ_RC_ENOMEM:
		return "ICE_AQ_RC_ENOMEM";
	case ICE_AQ_RC_EBUSY:
		return "ICE_AQ_RC_EBUSY";
	case ICE_AQ_RC_EEXIST:
		return "ICE_AQ_RC_EEXIST";
	case ICE_AQ_RC_EINVAL:
		return "ICE_AQ_RC_EINVAL";
	case ICE_AQ_RC_ENOSPC:
		return "ICE_AQ_RC_ENOSPC";
	case ICE_AQ_RC_ENOSYS:
		return "ICE_AQ_RC_ENOSYS";
	case ICE_AQ_RC_EMODE:
		return "ICE_AQ_RC_EMODE";
	case ICE_AQ_RC_ENOSEC:
		return "ICE_AQ_RC_ENOSEC";
	case ICE_AQ_RC_EBADSIG:
		return "ICE_AQ_RC_EBADSIG";
	case ICE_AQ_RC_ESVN:
		return "ICE_AQ_RC_ESVN";
	case ICE_AQ_RC_EBADMAN:
		return "ICE_AQ_RC_EBADMAN";
	case ICE_AQ_RC_EBADBUF:
		return "ICE_AQ_RC_EBADBUF";
	}

	return "ICE_AQ_RC_UNKNOWN";
}

/**
 * ice_set_rss_lut - Set RSS LUT
 * @vsi: Pointer to VSI structure
 * @lut: Lookup table
 * @lut_size: Lookup table size
 *
 * Returns 0 on success, negative on failure
 */
int ice_set_rss_lut(struct ice_vsi *vsi, u8 *lut, u16 lut_size)
{
	struct ice_aq_get_set_rss_lut_params params = {};
	struct ice_hw *hw = &vsi->back->hw;
	int status;

	if (!lut)
		return -EINVAL;

	params.vsi_handle = vsi->idx;
	params.lut_size = lut_size;
	params.lut_type = vsi->rss_lut_type;
	params.lut = lut;

	status = ice_aq_set_rss_lut(hw, &params);
	if (status)
		dev_err(ice_pf_to_dev(vsi->back), "Cannot set RSS lut, err %d aq_err %s\n",
			status, ice_aq_str(hw->adminq.sq_last_status));

	return status;
}

/**
 * ice_set_rss_key - Set RSS key
 * @vsi: Pointer to the VSI structure
 * @seed: RSS hash seed
 *
 * Returns 0 on success, negative on failure
 */
int ice_set_rss_key(struct ice_vsi *vsi, u8 *seed)
{
	struct ice_hw *hw = &vsi->back->hw;
	int status;

	if (!seed)
		return -EINVAL;

	status = ice_aq_set_rss_key(hw, vsi->idx, (struct ice_aqc_get_set_rss_keys *)seed);
	if (status)
		dev_err(ice_pf_to_dev(vsi->back), "Cannot set RSS key, err %d aq_err %s\n",
			status, ice_aq_str(hw->adminq.sq_last_status));

	return status;
}

/**
 * ice_get_rss_lut - Get RSS LUT
 * @vsi: Pointer to VSI structure
 * @lut: Buffer to store the lookup table entries
 * @lut_size: Size of buffer to store the lookup table entries
 *
 * Returns 0 on success, negative on failure
 */
int ice_get_rss_lut(struct ice_vsi *vsi, u8 *lut, u16 lut_size)
{
	struct ice_aq_get_set_rss_lut_params params = {};
	struct ice_hw *hw = &vsi->back->hw;
	int status;

	if (!lut)
		return -EINVAL;

	params.vsi_handle = vsi->idx;
	params.lut_size = lut_size;
	params.lut_type = vsi->rss_lut_type;
	params.lut = lut;

	status = ice_aq_get_rss_lut(hw, &params);
	if (status)
		dev_err(ice_pf_to_dev(vsi->back), "Cannot get RSS lut, err %d aq_err %s\n",
			status, ice_aq_str(hw->adminq.sq_last_status));

	return status;
}

/**
 * ice_get_rss_key - Get RSS key
 * @vsi: Pointer to VSI structure
 * @seed: Buffer to store the key in
 *
 * Returns 0 on success, negative on failure
 */
int ice_get_rss_key(struct ice_vsi *vsi, u8 *seed)
{
	struct ice_hw *hw = &vsi->back->hw;
	int status;

	if (!seed)
		return -EINVAL;

	status = ice_aq_get_rss_key(hw, vsi->idx, (struct ice_aqc_get_set_rss_keys *)seed);
	if (status)
		dev_err(ice_pf_to_dev(vsi->back), "Cannot get RSS key, err %d aq_err %s\n",
			status, ice_aq_str(hw->adminq.sq_last_status));

	return status;
}

/**
 * ice_set_rss_hfunc - Set RSS HASH function
 * @vsi: Pointer to VSI structure
 * @hfunc: hash function (ICE_AQ_VSI_Q_OPT_RSS_*)
 *
 * Returns 0 on success, negative on failure
 */
int ice_set_rss_hfunc(struct ice_vsi *vsi, u8 hfunc)
{
	struct ice_hw *hw = &vsi->back->hw;
	struct ice_vsi_ctx *ctx;
	bool symm;
	int err;

	if (hfunc == vsi->rss_hfunc)
		return 0;

	if (hfunc != ICE_AQ_VSI_Q_OPT_RSS_HASH_TPLZ &&
	    hfunc != ICE_AQ_VSI_Q_OPT_RSS_HASH_SYM_TPLZ)
		return -EOPNOTSUPP;

	ctx = kzalloc(sizeof(*ctx), GFP_KERNEL);
	if (!ctx)
		return -ENOMEM;

	ctx->info.valid_sections = cpu_to_le16(ICE_AQ_VSI_PROP_Q_OPT_VALID);
	ctx->info.q_opt_rss = vsi->info.q_opt_rss;
	ctx->info.q_opt_rss &= ~ICE_AQ_VSI_Q_OPT_RSS_HASH_M;
	ctx->info.q_opt_rss |=
		FIELD_PREP(ICE_AQ_VSI_Q_OPT_RSS_HASH_M, hfunc);
	ctx->info.q_opt_tc = vsi->info.q_opt_tc;
	ctx->info.q_opt_flags = vsi->info.q_opt_rss;

	err = ice_update_vsi(hw, vsi->idx, ctx, NULL);
	if (err) {
		dev_err(ice_pf_to_dev(vsi->back), "Failed to configure RSS hash for VSI %d, error %d\n",
			vsi->vsi_num, err);
	} else {
		vsi->info.q_opt_rss = ctx->info.q_opt_rss;
		vsi->rss_hfunc = hfunc;
		netdev_info(vsi->netdev, "Hash function set to: %sToeplitz\n",
			    hfunc == ICE_AQ_VSI_Q_OPT_RSS_HASH_SYM_TPLZ ?
			    "Symmetric " : "");
	}
	kfree(ctx);
	if (err)
		return err;

	/* Fix the symmetry setting for all existing RSS configurations */
	symm = !!(hfunc == ICE_AQ_VSI_Q_OPT_RSS_HASH_SYM_TPLZ);
	return ice_set_rss_cfg_symm(hw, vsi, symm);
}

/**
 * ice_bridge_getlink - Get the hardware bridge mode
 * @skb: skb buff
 * @pid: process ID
 * @seq: RTNL message seq
 * @dev: the netdev being configured
 * @filter_mask: filter mask passed in
 * @nlflags: netlink flags passed in
 *
 * Return the bridge mode (VEB/VEPA)
 */
static int
ice_bridge_getlink(struct sk_buff *skb, u32 pid, u32 seq,
		   struct net_device *dev, u32 filter_mask, int nlflags)
{
	struct ice_netdev_priv *np = netdev_priv(dev);
	struct ice_vsi *vsi = np->vsi;
	struct ice_pf *pf = vsi->back;
	u16 bmode;

	bmode = pf->first_sw->bridge_mode;

	return ndo_dflt_bridge_getlink(skb, pid, seq, dev, bmode, 0, 0, nlflags,
				       filter_mask, NULL);
}

/**
 * ice_vsi_update_bridge_mode - Update VSI for switching bridge mode (VEB/VEPA)
 * @vsi: Pointer to VSI structure
 * @bmode: Hardware bridge mode (VEB/VEPA)
 *
 * Returns 0 on success, negative on failure
 */
static int ice_vsi_update_bridge_mode(struct ice_vsi *vsi, u16 bmode)
{
	struct ice_aqc_vsi_props *vsi_props;
	struct ice_hw *hw = &vsi->back->hw;
	struct ice_vsi_ctx *ctxt;
	int ret;

	vsi_props = &vsi->info;

	ctxt = kzalloc(sizeof(*ctxt), GFP_KERNEL);
	if (!ctxt)
		return -ENOMEM;

	ctxt->info = vsi->info;

	if (bmode == BRIDGE_MODE_VEB)
		/* change from VEPA to VEB mode */
		ctxt->info.sw_flags |= ICE_AQ_VSI_SW_FLAG_ALLOW_LB;
	else
		/* change from VEB to VEPA mode */
		ctxt->info.sw_flags &= ~ICE_AQ_VSI_SW_FLAG_ALLOW_LB;
	ctxt->info.valid_sections = cpu_to_le16(ICE_AQ_VSI_PROP_SW_VALID);

	ret = ice_update_vsi(hw, vsi->idx, ctxt, NULL);
	if (ret) {
		dev_err(ice_pf_to_dev(vsi->back), "update VSI for bridge mode failed, bmode = %d err %d aq_err %s\n",
			bmode, ret, ice_aq_str(hw->adminq.sq_last_status));
		goto out;
	}
	/* Update sw flags for book keeping */
	vsi_props->sw_flags = ctxt->info.sw_flags;

out:
	kfree(ctxt);
	return ret;
}

/**
 * ice_bridge_setlink - Set the hardware bridge mode
 * @dev: the netdev being configured
 * @nlh: RTNL message
 * @flags: bridge setlink flags
 * @extack: netlink extended ack
 *
 * Sets the bridge mode (VEB/VEPA) of the switch to which the netdev (VSI) is
 * hooked up to. Iterates through the PF VSI list and sets the loopback mode (if
 * not already set for all VSIs connected to this switch. And also update the
 * unicast switch filter rules for the corresponding switch of the netdev.
 */
static int
ice_bridge_setlink(struct net_device *dev, struct nlmsghdr *nlh,
		   u16 __always_unused flags,
		   struct netlink_ext_ack __always_unused *extack)
{
	struct ice_netdev_priv *np = netdev_priv(dev);
	struct ice_pf *pf = np->vsi->back;
	struct nlattr *attr, *br_spec;
	struct ice_hw *hw = &pf->hw;
	struct ice_sw *pf_sw;
	int rem, v, err = 0;

	pf_sw = pf->first_sw;
	/* find the attribute in the netlink message */
	br_spec = nlmsg_find_attr(nlh, sizeof(struct ifinfomsg), IFLA_AF_SPEC);
	if (!br_spec)
		return -EINVAL;

	nla_for_each_nested_type(attr, IFLA_BRIDGE_MODE, br_spec, rem) {
		__u16 mode = nla_get_u16(attr);

		if (mode != BRIDGE_MODE_VEPA && mode != BRIDGE_MODE_VEB)
			return -EINVAL;
		/* Continue  if bridge mode is not being flipped */
		if (mode == pf_sw->bridge_mode)
			continue;
		/* Iterates through the PF VSI list and update the loopback
		 * mode of the VSI
		 */
		ice_for_each_vsi(pf, v) {
			if (!pf->vsi[v])
				continue;
			err = ice_vsi_update_bridge_mode(pf->vsi[v], mode);
			if (err)
				return err;
		}

		hw->evb_veb = (mode == BRIDGE_MODE_VEB);
		/* Update the unicast switch filter rules for the corresponding
		 * switch of the netdev
		 */
		err = ice_update_sw_rule_bridge_mode(hw);
		if (err) {
			netdev_err(dev, "switch rule update failed, mode = %d err %d aq_err %s\n",
				   mode, err,
				   ice_aq_str(hw->adminq.sq_last_status));
			/* revert hw->evb_veb */
			hw->evb_veb = (pf_sw->bridge_mode == BRIDGE_MODE_VEB);
			return err;
		}

		pf_sw->bridge_mode = mode;
	}

	return 0;
}

/**
 * ice_tx_timeout - Respond to a Tx Hang
 * @netdev: network interface device structure
 * @txqueue: Tx queue
 */
static void ice_tx_timeout(struct net_device *netdev, unsigned int txqueue)
{
	struct ice_netdev_priv *np = netdev_priv(netdev);
	struct ice_tx_ring *tx_ring = NULL;
	struct ice_vsi *vsi = np->vsi;
	struct ice_pf *pf = vsi->back;
	u32 i;

	pf->tx_timeout_count++;

	/* Check if PFC is enabled for the TC to which the queue belongs
	 * to. If yes then Tx timeout is not caused by a hung queue, no
	 * need to reset and rebuild
	 */
	if (ice_is_pfc_causing_hung_q(pf, txqueue)) {
		dev_info(ice_pf_to_dev(pf), "Fake Tx hang detected on queue %u, timeout caused by PFC storm\n",
			 txqueue);
		return;
	}

	/* now that we have an index, find the tx_ring struct */
	ice_for_each_txq(vsi, i)
		if (vsi->tx_rings[i] && vsi->tx_rings[i]->desc)
			if (txqueue == vsi->tx_rings[i]->q_index) {
				tx_ring = vsi->tx_rings[i];
				break;
			}

	/* Reset recovery level if enough time has elapsed after last timeout.
	 * Also ensure no new reset action happens before next timeout period.
	 */
	if (time_after(jiffies, (pf->tx_timeout_last_recovery + HZ * 20)))
		pf->tx_timeout_recovery_level = 1;
	else if (time_before(jiffies, (pf->tx_timeout_last_recovery +
				       netdev->watchdog_timeo)))
		return;

	if (tx_ring) {
		struct ice_hw *hw = &pf->hw;
		u32 head, val = 0;

		head = FIELD_GET(QTX_COMM_HEAD_HEAD_M,
				 rd32(hw, QTX_COMM_HEAD(vsi->txq_map[txqueue])));
		/* Read interrupt register */
		val = rd32(hw, GLINT_DYN_CTL(tx_ring->q_vector->reg_idx));

		netdev_info(netdev, "tx_timeout: VSI_num: %d, Q %u, NTC: 0x%x, HW_HEAD: 0x%x, NTU: 0x%x, INT: 0x%x\n",
			    vsi->vsi_num, txqueue, tx_ring->next_to_clean,
			    head, tx_ring->next_to_use, val);
	}

	pf->tx_timeout_last_recovery = jiffies;
	netdev_info(netdev, "tx_timeout recovery level %d, txqueue %u\n",
		    pf->tx_timeout_recovery_level, txqueue);

	switch (pf->tx_timeout_recovery_level) {
	case 1:
		set_bit(ICE_PFR_REQ, pf->state);
		break;
	case 2:
		set_bit(ICE_CORER_REQ, pf->state);
		break;
	case 3:
		set_bit(ICE_GLOBR_REQ, pf->state);
		break;
	default:
		netdev_err(netdev, "tx_timeout recovery unsuccessful, device is in unrecoverable state.\n");
		set_bit(ICE_DOWN, pf->state);
		set_bit(ICE_VSI_NEEDS_RESTART, vsi->state);
		set_bit(ICE_SERVICE_DIS, pf->state);
		break;
	}

	ice_service_task_schedule(pf);
	pf->tx_timeout_recovery_level++;
}

/**
 * ice_setup_tc_cls_flower - flower classifier offloads
 * @np: net device to configure
 * @filter_dev: device on which filter is added
 * @cls_flower: offload data
 */
static int
ice_setup_tc_cls_flower(struct ice_netdev_priv *np,
			struct net_device *filter_dev,
			struct flow_cls_offload *cls_flower)
{
	struct ice_vsi *vsi = np->vsi;

	if (cls_flower->common.chain_index)
		return -EOPNOTSUPP;

	switch (cls_flower->command) {
	case FLOW_CLS_REPLACE:
		return ice_add_cls_flower(filter_dev, vsi, cls_flower);
	case FLOW_CLS_DESTROY:
		return ice_del_cls_flower(vsi, cls_flower);
	default:
		return -EINVAL;
	}
}

/**
 * ice_setup_tc_block_cb - callback handler registered for TC block
 * @type: TC SETUP type
 * @type_data: TC flower offload data that contains user input
 * @cb_priv: netdev private data
 */
static int
ice_setup_tc_block_cb(enum tc_setup_type type, void *type_data, void *cb_priv)
{
	struct ice_netdev_priv *np = cb_priv;

	switch (type) {
	case TC_SETUP_CLSFLOWER:
		return ice_setup_tc_cls_flower(np, np->vsi->netdev,
					       type_data);
	default:
		return -EOPNOTSUPP;
	}
}

/**
 * ice_validate_mqprio_qopt - Validate TCF input parameters
 * @vsi: Pointer to VSI
 * @mqprio_qopt: input parameters for mqprio queue configuration
 *
 * This function validates MQPRIO params, such as qcount (power of 2 wherever
 * needed), and make sure user doesn't specify qcount and BW rate limit
 * for TCs, which are more than "num_tc"
 */
static int
ice_validate_mqprio_qopt(struct ice_vsi *vsi,
			 struct tc_mqprio_qopt_offload *mqprio_qopt)
{
	int non_power_of_2_qcount = 0;
	struct ice_pf *pf = vsi->back;
	int max_rss_q_cnt = 0;
	u64 sum_min_rate = 0;
	struct device *dev;
	int i, speed;
	u8 num_tc;

	if (vsi->type != ICE_VSI_PF)
		return -EINVAL;

	if (mqprio_qopt->qopt.offset[0] != 0 ||
	    mqprio_qopt->qopt.num_tc < 1 ||
	    mqprio_qopt->qopt.num_tc > ICE_CHNL_MAX_TC)
		return -EINVAL;

	dev = ice_pf_to_dev(pf);
	vsi->ch_rss_size = 0;
	num_tc = mqprio_qopt->qopt.num_tc;
	speed = ice_get_link_speed_kbps(vsi);

	for (i = 0; num_tc; i++) {
		int qcount = mqprio_qopt->qopt.count[i];
		u64 max_rate, min_rate, rem;

		if (!qcount)
			return -EINVAL;

		if (is_power_of_2(qcount)) {
			if (non_power_of_2_qcount &&
			    qcount > non_power_of_2_qcount) {
				dev_err(dev, "qcount[%d] cannot be greater than non power of 2 qcount[%d]\n",
					qcount, non_power_of_2_qcount);
				return -EINVAL;
			}
			if (qcount > max_rss_q_cnt)
				max_rss_q_cnt = qcount;
		} else {
			if (non_power_of_2_qcount &&
			    qcount != non_power_of_2_qcount) {
				dev_err(dev, "Only one non power of 2 qcount allowed[%d,%d]\n",
					qcount, non_power_of_2_qcount);
				return -EINVAL;
			}
			if (qcount < max_rss_q_cnt) {
				dev_err(dev, "non power of 2 qcount[%d] cannot be less than other qcount[%d]\n",
					qcount, max_rss_q_cnt);
				return -EINVAL;
			}
			max_rss_q_cnt = qcount;
			non_power_of_2_qcount = qcount;
		}

		/* TC command takes input in K/N/Gbps or K/M/Gbit etc but
		 * converts the bandwidth rate limit into Bytes/s when
		 * passing it down to the driver. So convert input bandwidth
		 * from Bytes/s to Kbps
		 */
		max_rate = mqprio_qopt->max_rate[i];
		max_rate = div_u64(max_rate, ICE_BW_KBPS_DIVISOR);

		/* min_rate is minimum guaranteed rate and it can't be zero */
		min_rate = mqprio_qopt->min_rate[i];
		min_rate = div_u64(min_rate, ICE_BW_KBPS_DIVISOR);
		sum_min_rate += min_rate;

		if (min_rate && min_rate < ICE_MIN_BW_LIMIT) {
			dev_err(dev, "TC%d: min_rate(%llu Kbps) < %u Kbps\n", i,
				min_rate, ICE_MIN_BW_LIMIT);
			return -EINVAL;
		}

		if (max_rate && max_rate > speed) {
			dev_err(dev, "TC%d: max_rate(%llu Kbps) > link speed of %u Kbps\n",
				i, max_rate, speed);
			return -EINVAL;
		}

		iter_div_u64_rem(min_rate, ICE_MIN_BW_LIMIT, &rem);
		if (rem) {
			dev_err(dev, "TC%d: Min Rate not multiple of %u Kbps",
				i, ICE_MIN_BW_LIMIT);
			return -EINVAL;
		}

		iter_div_u64_rem(max_rate, ICE_MIN_BW_LIMIT, &rem);
		if (rem) {
			dev_err(dev, "TC%d: Max Rate not multiple of %u Kbps",
				i, ICE_MIN_BW_LIMIT);
			return -EINVAL;
		}

		/* min_rate can't be more than max_rate, except when max_rate
		 * is zero (implies max_rate sought is max line rate). In such
		 * a case min_rate can be more than max.
		 */
		if (max_rate && min_rate > max_rate) {
			dev_err(dev, "min_rate %llu Kbps can't be more than max_rate %llu Kbps\n",
				min_rate, max_rate);
			return -EINVAL;
		}

		if (i >= mqprio_qopt->qopt.num_tc - 1)
			break;
		if (mqprio_qopt->qopt.offset[i + 1] !=
		    (mqprio_qopt->qopt.offset[i] + qcount))
			return -EINVAL;
	}
	if (vsi->num_rxq <
	    (mqprio_qopt->qopt.offset[i] + mqprio_qopt->qopt.count[i]))
		return -EINVAL;
	if (vsi->num_txq <
	    (mqprio_qopt->qopt.offset[i] + mqprio_qopt->qopt.count[i]))
		return -EINVAL;

	if (sum_min_rate && sum_min_rate > (u64)speed) {
		dev_err(dev, "Invalid min Tx rate(%llu) Kbps > speed (%u) Kbps specified\n",
			sum_min_rate, speed);
		return -EINVAL;
	}

	/* make sure vsi->ch_rss_size is set correctly based on TC's qcount */
	vsi->ch_rss_size = max_rss_q_cnt;

	return 0;
}

/**
 * ice_add_vsi_to_fdir - add a VSI to the flow director group for PF
 * @pf: ptr to PF device
 * @vsi: ptr to VSI
 */
static int ice_add_vsi_to_fdir(struct ice_pf *pf, struct ice_vsi *vsi)
{
	struct device *dev = ice_pf_to_dev(pf);
	bool added = false;
	struct ice_hw *hw;
	int flow;

	if (!(vsi->num_gfltr || vsi->num_bfltr))
		return -EINVAL;

	hw = &pf->hw;
	for (flow = 0; flow < ICE_FLTR_PTYPE_MAX; flow++) {
		struct ice_fd_hw_prof *prof;
		int tun, status;
		u64 entry_h;

		if (!(hw->fdir_prof && hw->fdir_prof[flow] &&
		      hw->fdir_prof[flow]->cnt))
			continue;

		for (tun = 0; tun < ICE_FD_HW_SEG_MAX; tun++) {
			enum ice_flow_priority prio;

			/* add this VSI to FDir profile for this flow */
			prio = ICE_FLOW_PRIO_NORMAL;
			prof = hw->fdir_prof[flow];
			status = ice_flow_add_entry(hw, ICE_BLK_FD,
						    prof->prof_id[tun],
						    prof->vsi_h[0], vsi->idx,
						    prio, prof->fdir_seg[tun],
						    &entry_h);
			if (status) {
				dev_err(dev, "channel VSI idx %d, not able to add to group %d\n",
					vsi->idx, flow);
				continue;
			}

			prof->entry_h[prof->cnt][tun] = entry_h;
		}

		/* store VSI for filter replay and delete */
		prof->vsi_h[prof->cnt] = vsi->idx;
		prof->cnt++;

		added = true;
		dev_dbg(dev, "VSI idx %d added to fdir group %d\n", vsi->idx,
			flow);
	}

	if (!added)
		dev_dbg(dev, "VSI idx %d not added to fdir groups\n", vsi->idx);

	return 0;
}

/**
 * ice_add_channel - add a channel by adding VSI
 * @pf: ptr to PF device
 * @sw_id: underlying HW switching element ID
 * @ch: ptr to channel structure
 *
 * Add a channel (VSI) using add_vsi and queue_map
 */
static int ice_add_channel(struct ice_pf *pf, u16 sw_id, struct ice_channel *ch)
{
	struct device *dev = ice_pf_to_dev(pf);
	struct ice_vsi *vsi;

	if (ch->type != ICE_VSI_CHNL) {
		dev_err(dev, "add new VSI failed, ch->type %d\n", ch->type);
		return -EINVAL;
	}

	vsi = ice_chnl_vsi_setup(pf, pf->hw.port_info, ch);
	if (!vsi || vsi->type != ICE_VSI_CHNL) {
		dev_err(dev, "create chnl VSI failure\n");
		return -EINVAL;
	}

	ice_add_vsi_to_fdir(pf, vsi);

	ch->sw_id = sw_id;
	ch->vsi_num = vsi->vsi_num;
	ch->info.mapping_flags = vsi->info.mapping_flags;
	ch->ch_vsi = vsi;
	/* set the back pointer of channel for newly created VSI */
	vsi->ch = ch;

	memcpy(&ch->info.q_mapping, &vsi->info.q_mapping,
	       sizeof(vsi->info.q_mapping));
	memcpy(&ch->info.tc_mapping, vsi->info.tc_mapping,
	       sizeof(vsi->info.tc_mapping));

	return 0;
}

/**
 * ice_chnl_cfg_res
 * @vsi: the VSI being setup
 * @ch: ptr to channel structure
 *
 * Configure channel specific resources such as rings, vector.
 */
static void ice_chnl_cfg_res(struct ice_vsi *vsi, struct ice_channel *ch)
{
	int i;

	for (i = 0; i < ch->num_txq; i++) {
		struct ice_q_vector *tx_q_vector, *rx_q_vector;
		struct ice_ring_container *rc;
		struct ice_tx_ring *tx_ring;
		struct ice_rx_ring *rx_ring;

		tx_ring = vsi->tx_rings[ch->base_q + i];
		rx_ring = vsi->rx_rings[ch->base_q + i];
		if (!tx_ring || !rx_ring)
			continue;

		/* setup ring being channel enabled */
		tx_ring->ch = ch;
		rx_ring->ch = ch;

		/* following code block sets up vector specific attributes */
		tx_q_vector = tx_ring->q_vector;
		rx_q_vector = rx_ring->q_vector;
		if (!tx_q_vector && !rx_q_vector)
			continue;

		if (tx_q_vector) {
			tx_q_vector->ch = ch;
			/* setup Tx and Rx ITR setting if DIM is off */
			rc = &tx_q_vector->tx;
			if (!ITR_IS_DYNAMIC(rc))
				ice_write_itr(rc, rc->itr_setting);
		}
		if (rx_q_vector) {
			rx_q_vector->ch = ch;
			/* setup Tx and Rx ITR setting if DIM is off */
			rc = &rx_q_vector->rx;
			if (!ITR_IS_DYNAMIC(rc))
				ice_write_itr(rc, rc->itr_setting);
		}
	}

	/* it is safe to assume that, if channel has non-zero num_t[r]xq, then
	 * GLINT_ITR register would have written to perform in-context
	 * update, hence perform flush
	 */
	if (ch->num_txq || ch->num_rxq)
		ice_flush(&vsi->back->hw);
}

/**
 * ice_cfg_chnl_all_res - configure channel resources
 * @vsi: pte to main_vsi
 * @ch: ptr to channel structure
 *
 * This function configures channel specific resources such as flow-director
 * counter index, and other resources such as queues, vectors, ITR settings
 */
static void
ice_cfg_chnl_all_res(struct ice_vsi *vsi, struct ice_channel *ch)
{
	/* configure channel (aka ADQ) resources such as queues, vectors,
	 * ITR settings for channel specific vectors and anything else
	 */
	ice_chnl_cfg_res(vsi, ch);
}

/**
 * ice_setup_hw_channel - setup new channel
 * @pf: ptr to PF device
 * @vsi: the VSI being setup
 * @ch: ptr to channel structure
 * @sw_id: underlying HW switching element ID
 * @type: type of channel to be created (VMDq2/VF)
 *
 * Setup new channel (VSI) based on specified type (VMDq2/VF)
 * and configures Tx rings accordingly
 */
static int
ice_setup_hw_channel(struct ice_pf *pf, struct ice_vsi *vsi,
		     struct ice_channel *ch, u16 sw_id, u8 type)
{
	struct device *dev = ice_pf_to_dev(pf);
	int ret;

	ch->base_q = vsi->next_base_q;
	ch->type = type;

	ret = ice_add_channel(pf, sw_id, ch);
	if (ret) {
		dev_err(dev, "failed to add_channel using sw_id %u\n", sw_id);
		return ret;
	}

	/* configure/setup ADQ specific resources */
	ice_cfg_chnl_all_res(vsi, ch);

	/* make sure to update the next_base_q so that subsequent channel's
	 * (aka ADQ) VSI queue map is correct
	 */
	vsi->next_base_q = vsi->next_base_q + ch->num_rxq;
	dev_dbg(dev, "added channel: vsi_num %u, num_rxq %u\n", ch->vsi_num,
		ch->num_rxq);

	return 0;
}

/**
 * ice_setup_channel - setup new channel using uplink element
 * @pf: ptr to PF device
 * @vsi: the VSI being setup
 * @ch: ptr to channel structure
 *
 * Setup new channel (VSI) based on specified type (VMDq2/VF)
 * and uplink switching element
 */
static bool
ice_setup_channel(struct ice_pf *pf, struct ice_vsi *vsi,
		  struct ice_channel *ch)
{
	struct device *dev = ice_pf_to_dev(pf);
	u16 sw_id;
	int ret;

	if (vsi->type != ICE_VSI_PF) {
		dev_err(dev, "unsupported parent VSI type(%d)\n", vsi->type);
		return false;
	}

	sw_id = pf->first_sw->sw_id;

	/* create channel (VSI) */
	ret = ice_setup_hw_channel(pf, vsi, ch, sw_id, ICE_VSI_CHNL);
	if (ret) {
		dev_err(dev, "failed to setup hw_channel\n");
		return false;
	}
	dev_dbg(dev, "successfully created channel()\n");

	return ch->ch_vsi ? true : false;
}

/**
 * ice_set_bw_limit - setup BW limit for Tx traffic based on max_tx_rate
 * @vsi: VSI to be configured
 * @max_tx_rate: max Tx rate in Kbps to be configured as maximum BW limit
 * @min_tx_rate: min Tx rate in Kbps to be configured as minimum BW limit
 */
static int
ice_set_bw_limit(struct ice_vsi *vsi, u64 max_tx_rate, u64 min_tx_rate)
{
	int err;

	err = ice_set_min_bw_limit(vsi, min_tx_rate);
	if (err)
		return err;

	return ice_set_max_bw_limit(vsi, max_tx_rate);
}

/**
 * ice_create_q_channel - function to create channel
 * @vsi: VSI to be configured
 * @ch: ptr to channel (it contains channel specific params)
 *
 * This function creates channel (VSI) using num_queues specified by user,
 * reconfigs RSS if needed.
 */
static int ice_create_q_channel(struct ice_vsi *vsi, struct ice_channel *ch)
{
	struct ice_pf *pf = vsi->back;
	struct device *dev;

	if (!ch)
		return -EINVAL;

	dev = ice_pf_to_dev(pf);
	if (!ch->num_txq || !ch->num_rxq) {
		dev_err(dev, "Invalid num_queues requested: %d\n", ch->num_rxq);
		return -EINVAL;
	}

	if (!vsi->cnt_q_avail || vsi->cnt_q_avail < ch->num_txq) {
		dev_err(dev, "cnt_q_avail (%u) less than num_queues %d\n",
			vsi->cnt_q_avail, ch->num_txq);
		return -EINVAL;
	}

	if (!ice_setup_channel(pf, vsi, ch)) {
		dev_info(dev, "Failed to setup channel\n");
		return -EINVAL;
	}
	/* configure BW rate limit */
	if (ch->ch_vsi && (ch->max_tx_rate || ch->min_tx_rate)) {
		int ret;

		ret = ice_set_bw_limit(ch->ch_vsi, ch->max_tx_rate,
				       ch->min_tx_rate);
		if (ret)
			dev_err(dev, "failed to set Tx rate of %llu Kbps for VSI(%u)\n",
				ch->max_tx_rate, ch->ch_vsi->vsi_num);
		else
			dev_dbg(dev, "set Tx rate of %llu Kbps for VSI(%u)\n",
				ch->max_tx_rate, ch->ch_vsi->vsi_num);
	}

	vsi->cnt_q_avail -= ch->num_txq;

	return 0;
}

/**
 * ice_rem_all_chnl_fltrs - removes all channel filters
 * @pf: ptr to PF, TC-flower based filter are tracked at PF level
 *
 * Remove all advanced switch filters only if they are channel specific
 * tc-flower based filter
 */
static void ice_rem_all_chnl_fltrs(struct ice_pf *pf)
{
	struct ice_tc_flower_fltr *fltr;
	struct hlist_node *node;

	/* to remove all channel filters, iterate an ordered list of filters */
	hlist_for_each_entry_safe(fltr, node,
				  &pf->tc_flower_fltr_list,
				  tc_flower_node) {
		struct ice_rule_query_data rule;
		int status;

		/* for now process only channel specific filters */
		if (!ice_is_chnl_fltr(fltr))
			continue;

		rule.rid = fltr->rid;
		rule.rule_id = fltr->rule_id;
		rule.vsi_handle = fltr->dest_vsi_handle;
		status = ice_rem_adv_rule_by_id(&pf->hw, &rule);
		if (status) {
			if (status == -ENOENT)
				dev_dbg(ice_pf_to_dev(pf), "TC flower filter (rule_id %u) does not exist\n",
					rule.rule_id);
			else
				dev_err(ice_pf_to_dev(pf), "failed to delete TC flower filter, status %d\n",
					status);
		} else if (fltr->dest_vsi) {
			/* update advanced switch filter count */
			if (fltr->dest_vsi->type == ICE_VSI_CHNL) {
				u32 flags = fltr->flags;

				fltr->dest_vsi->num_chnl_fltr--;
				if (flags & (ICE_TC_FLWR_FIELD_DST_MAC |
					     ICE_TC_FLWR_FIELD_ENC_DST_MAC))
					pf->num_dmac_chnl_fltrs--;
			}
		}

		hlist_del(&fltr->tc_flower_node);
		kfree(fltr);
	}
}

/**
 * ice_remove_q_channels - Remove queue channels for the TCs
 * @vsi: VSI to be configured
 * @rem_fltr: delete advanced switch filter or not
 *
 * Remove queue channels for the TCs
 */
static void ice_remove_q_channels(struct ice_vsi *vsi, bool rem_fltr)
{
	struct ice_channel *ch, *ch_tmp;
	struct ice_pf *pf = vsi->back;
	int i;

	/* remove all tc-flower based filter if they are channel filters only */
	if (rem_fltr)
		ice_rem_all_chnl_fltrs(pf);

	/* remove ntuple filters since queue configuration is being changed */
	if  (vsi->netdev->features & NETIF_F_NTUPLE) {
		struct ice_hw *hw = &pf->hw;

		mutex_lock(&hw->fdir_fltr_lock);
		ice_fdir_del_all_fltrs(vsi);
		mutex_unlock(&hw->fdir_fltr_lock);
	}

	/* perform cleanup for channels if they exist */
	list_for_each_entry_safe(ch, ch_tmp, &vsi->ch_list, list) {
		struct ice_vsi *ch_vsi;

		list_del(&ch->list);
		ch_vsi = ch->ch_vsi;
		if (!ch_vsi) {
			kfree(ch);
			continue;
		}

		/* Reset queue contexts */
		for (i = 0; i < ch->num_rxq; i++) {
			struct ice_tx_ring *tx_ring;
			struct ice_rx_ring *rx_ring;

			tx_ring = vsi->tx_rings[ch->base_q + i];
			rx_ring = vsi->rx_rings[ch->base_q + i];
			if (tx_ring) {
				tx_ring->ch = NULL;
				if (tx_ring->q_vector)
					tx_ring->q_vector->ch = NULL;
			}
			if (rx_ring) {
				rx_ring->ch = NULL;
				if (rx_ring->q_vector)
					rx_ring->q_vector->ch = NULL;
			}
		}

		/* Release FD resources for the channel VSI */
		ice_fdir_rem_adq_chnl(&pf->hw, ch->ch_vsi->idx);

		/* clear the VSI from scheduler tree */
		ice_rm_vsi_lan_cfg(ch->ch_vsi->port_info, ch->ch_vsi->idx);

		/* Delete VSI from FW, PF and HW VSI arrays */
		ice_vsi_delete(ch->ch_vsi);

		/* free the channel */
		kfree(ch);
	}

	/* clear the channel VSI map which is stored in main VSI */
	ice_for_each_chnl_tc(i)
		vsi->tc_map_vsi[i] = NULL;

	/* reset main VSI's all TC information */
	vsi->all_enatc = 0;
	vsi->all_numtc = 0;
}

/**
 * ice_rebuild_channels - rebuild channel
 * @pf: ptr to PF
 *
 * Recreate channel VSIs and replay filters
 */
static int ice_rebuild_channels(struct ice_pf *pf)
{
	struct device *dev = ice_pf_to_dev(pf);
	struct ice_vsi *main_vsi;
	bool rem_adv_fltr = true;
	struct ice_channel *ch;
	struct ice_vsi *vsi;
	int tc_idx = 1;
	int i, err;

	main_vsi = ice_get_main_vsi(pf);
	if (!main_vsi)
		return 0;

	if (!test_bit(ICE_FLAG_TC_MQPRIO, pf->flags) ||
	    main_vsi->old_numtc == 1)
		return 0; /* nothing to be done */

	/* reconfigure main VSI based on old value of TC and cached values
	 * for MQPRIO opts
	 */
	err = ice_vsi_cfg_tc(main_vsi, main_vsi->old_ena_tc);
	if (err) {
		dev_err(dev, "failed configuring TC(ena_tc:0x%02x) for HW VSI=%u\n",
			main_vsi->old_ena_tc, main_vsi->vsi_num);
		return err;
	}

	/* rebuild ADQ VSIs */
	ice_for_each_vsi(pf, i) {
		enum ice_vsi_type type;

		vsi = pf->vsi[i];
		if (!vsi || vsi->type != ICE_VSI_CHNL)
			continue;

		type = vsi->type;

		/* rebuild ADQ VSI */
		err = ice_vsi_rebuild(vsi, ICE_VSI_FLAG_INIT);
		if (err) {
			dev_err(dev, "VSI (type:%s) at index %d rebuild failed, err %d\n",
				ice_vsi_type_str(type), vsi->idx, err);
			goto cleanup;
		}

		/* Re-map HW VSI number, using VSI handle that has been
		 * previously validated in ice_replay_vsi() call above
		 */
		vsi->vsi_num = ice_get_hw_vsi_num(&pf->hw, vsi->idx);

		/* replay filters for the VSI */
		err = ice_replay_vsi(&pf->hw, vsi->idx);
		if (err) {
			dev_err(dev, "VSI (type:%s) replay failed, err %d, VSI index %d\n",
				ice_vsi_type_str(type), err, vsi->idx);
			rem_adv_fltr = false;
			goto cleanup;
		}
		dev_info(dev, "VSI (type:%s) at index %d rebuilt successfully\n",
			 ice_vsi_type_str(type), vsi->idx);

		/* store ADQ VSI at correct TC index in main VSI's
		 * map of TC to VSI
		 */
		main_vsi->tc_map_vsi[tc_idx++] = vsi;
	}

	/* ADQ VSI(s) has been rebuilt successfully, so setup
	 * channel for main VSI's Tx and Rx rings
	 */
	list_for_each_entry(ch, &main_vsi->ch_list, list) {
		struct ice_vsi *ch_vsi;

		ch_vsi = ch->ch_vsi;
		if (!ch_vsi)
			continue;

		/* reconfig channel resources */
		ice_cfg_chnl_all_res(main_vsi, ch);

		/* replay BW rate limit if it is non-zero */
		if (!ch->max_tx_rate && !ch->min_tx_rate)
			continue;

		err = ice_set_bw_limit(ch_vsi, ch->max_tx_rate,
				       ch->min_tx_rate);
		if (err)
			dev_err(dev, "failed (err:%d) to rebuild BW rate limit, max_tx_rate: %llu Kbps, min_tx_rate: %llu Kbps for VSI(%u)\n",
				err, ch->max_tx_rate, ch->min_tx_rate,
				ch_vsi->vsi_num);
		else
			dev_dbg(dev, "successfully rebuild BW rate limit, max_tx_rate: %llu Kbps, min_tx_rate: %llu Kbps for VSI(%u)\n",
				ch->max_tx_rate, ch->min_tx_rate,
				ch_vsi->vsi_num);
	}

	/* reconfig RSS for main VSI */
	if (main_vsi->ch_rss_size)
		ice_vsi_cfg_rss_lut_key(main_vsi);

	return 0;

cleanup:
	ice_remove_q_channels(main_vsi, rem_adv_fltr);
	return err;
}

/**
 * ice_create_q_channels - Add queue channel for the given TCs
 * @vsi: VSI to be configured
 *
 * Configures queue channel mapping to the given TCs
 */
static int ice_create_q_channels(struct ice_vsi *vsi)
{
	struct ice_pf *pf = vsi->back;
	struct ice_channel *ch;
	int ret = 0, i;

	ice_for_each_chnl_tc(i) {
		if (!(vsi->all_enatc & BIT(i)))
			continue;

		ch = kzalloc(sizeof(*ch), GFP_KERNEL);
		if (!ch) {
			ret = -ENOMEM;
			goto err_free;
		}
		INIT_LIST_HEAD(&ch->list);
		ch->num_rxq = vsi->mqprio_qopt.qopt.count[i];
		ch->num_txq = vsi->mqprio_qopt.qopt.count[i];
		ch->base_q = vsi->mqprio_qopt.qopt.offset[i];
		ch->max_tx_rate = vsi->mqprio_qopt.max_rate[i];
		ch->min_tx_rate = vsi->mqprio_qopt.min_rate[i];

		/* convert to Kbits/s */
		if (ch->max_tx_rate)
			ch->max_tx_rate = div_u64(ch->max_tx_rate,
						  ICE_BW_KBPS_DIVISOR);
		if (ch->min_tx_rate)
			ch->min_tx_rate = div_u64(ch->min_tx_rate,
						  ICE_BW_KBPS_DIVISOR);

		ret = ice_create_q_channel(vsi, ch);
		if (ret) {
			dev_err(ice_pf_to_dev(pf),
				"failed creating channel TC:%d\n", i);
			kfree(ch);
			goto err_free;
		}
		list_add_tail(&ch->list, &vsi->ch_list);
		vsi->tc_map_vsi[i] = ch->ch_vsi;
		dev_dbg(ice_pf_to_dev(pf),
			"successfully created channel: VSI %pK\n", ch->ch_vsi);
	}
	return 0;

err_free:
	ice_remove_q_channels(vsi, false);

	return ret;
}

/**
 * ice_setup_tc_mqprio_qdisc - configure multiple traffic classes
 * @netdev: net device to configure
 * @type_data: TC offload data
 */
static int ice_setup_tc_mqprio_qdisc(struct net_device *netdev, void *type_data)
{
	struct tc_mqprio_qopt_offload *mqprio_qopt = type_data;
	struct ice_netdev_priv *np = netdev_priv(netdev);
	struct ice_vsi *vsi = np->vsi;
	struct ice_pf *pf = vsi->back;
	u16 mode, ena_tc_qdisc = 0;
	int cur_txq, cur_rxq;
	u8 hw = 0, num_tcf;
	struct device *dev;
	int ret, i;

	dev = ice_pf_to_dev(pf);
	num_tcf = mqprio_qopt->qopt.num_tc;
	hw = mqprio_qopt->qopt.hw;
	mode = mqprio_qopt->mode;
	if (!hw) {
		clear_bit(ICE_FLAG_TC_MQPRIO, pf->flags);
		vsi->ch_rss_size = 0;
		memcpy(&vsi->mqprio_qopt, mqprio_qopt, sizeof(*mqprio_qopt));
		goto config_tcf;
	}

	/* Generate queue region map for number of TCF requested */
	for (i = 0; i < num_tcf; i++)
		ena_tc_qdisc |= BIT(i);

	switch (mode) {
	case TC_MQPRIO_MODE_CHANNEL:

		if (pf->hw.port_info->is_custom_tx_enabled) {
			dev_err(dev, "Custom Tx scheduler feature enabled, can't configure ADQ\n");
			return -EBUSY;
		}
		ice_tear_down_devlink_rate_tree(pf);

		ret = ice_validate_mqprio_qopt(vsi, mqprio_qopt);
		if (ret) {
			netdev_err(netdev, "failed to validate_mqprio_qopt(), ret %d\n",
				   ret);
			return ret;
		}
		memcpy(&vsi->mqprio_qopt, mqprio_qopt, sizeof(*mqprio_qopt));
		set_bit(ICE_FLAG_TC_MQPRIO, pf->flags);
		/* don't assume state of hw_tc_offload during driver load
		 * and set the flag for TC flower filter if hw_tc_offload
		 * already ON
		 */
		if (vsi->netdev->features & NETIF_F_HW_TC)
			set_bit(ICE_FLAG_CLS_FLOWER, pf->flags);
		break;
	default:
		return -EINVAL;
	}

config_tcf:

	/* Requesting same TCF configuration as already enabled */
	if (ena_tc_qdisc == vsi->tc_cfg.ena_tc &&
	    mode != TC_MQPRIO_MODE_CHANNEL)
		return 0;

	/* Pause VSI queues */
	ice_dis_vsi(vsi, true);

	if (!hw && !test_bit(ICE_FLAG_TC_MQPRIO, pf->flags))
		ice_remove_q_channels(vsi, true);

	if (!hw && !test_bit(ICE_FLAG_TC_MQPRIO, pf->flags)) {
		vsi->req_txq = min_t(int, ice_get_avail_txq_count(pf),
				     num_online_cpus());
		vsi->req_rxq = min_t(int, ice_get_avail_rxq_count(pf),
				     num_online_cpus());
	} else {
		/* logic to rebuild VSI, same like ethtool -L */
		u16 offset = 0, qcount_tx = 0, qcount_rx = 0;

		for (i = 0; i < num_tcf; i++) {
			if (!(ena_tc_qdisc & BIT(i)))
				continue;

			offset = vsi->mqprio_qopt.qopt.offset[i];
			qcount_rx = vsi->mqprio_qopt.qopt.count[i];
			qcount_tx = vsi->mqprio_qopt.qopt.count[i];
		}
		vsi->req_txq = offset + qcount_tx;
		vsi->req_rxq = offset + qcount_rx;

		/* store away original rss_size info, so that it gets reused
		 * form ice_vsi_rebuild during tc-qdisc delete stage - to
		 * determine, what should be the rss_sizefor main VSI
		 */
		vsi->orig_rss_size = vsi->rss_size;
	}

	/* save current values of Tx and Rx queues before calling VSI rebuild
	 * for fallback option
	 */
	cur_txq = vsi->num_txq;
	cur_rxq = vsi->num_rxq;

	/* proceed with rebuild main VSI using correct number of queues */
	ret = ice_vsi_rebuild(vsi, ICE_VSI_FLAG_NO_INIT);
	if (ret) {
		/* fallback to current number of queues */
		dev_info(dev, "Rebuild failed with new queues, try with current number of queues\n");
		vsi->req_txq = cur_txq;
		vsi->req_rxq = cur_rxq;
		clear_bit(ICE_RESET_FAILED, pf->state);
		if (ice_vsi_rebuild(vsi, ICE_VSI_FLAG_NO_INIT)) {
			dev_err(dev, "Rebuild of main VSI failed again\n");
			return ret;
		}
	}

	vsi->all_numtc = num_tcf;
	vsi->all_enatc = ena_tc_qdisc;
	ret = ice_vsi_cfg_tc(vsi, ena_tc_qdisc);
	if (ret) {
		netdev_err(netdev, "failed configuring TC for VSI id=%d\n",
			   vsi->vsi_num);
		goto exit;
	}

	if (test_bit(ICE_FLAG_TC_MQPRIO, pf->flags)) {
		u64 max_tx_rate = vsi->mqprio_qopt.max_rate[0];
		u64 min_tx_rate = vsi->mqprio_qopt.min_rate[0];

		/* set TC0 rate limit if specified */
		if (max_tx_rate || min_tx_rate) {
			/* convert to Kbits/s */
			if (max_tx_rate)
				max_tx_rate = div_u64(max_tx_rate, ICE_BW_KBPS_DIVISOR);
			if (min_tx_rate)
				min_tx_rate = div_u64(min_tx_rate, ICE_BW_KBPS_DIVISOR);

			ret = ice_set_bw_limit(vsi, max_tx_rate, min_tx_rate);
			if (!ret) {
				dev_dbg(dev, "set Tx rate max %llu min %llu for VSI(%u)\n",
					max_tx_rate, min_tx_rate, vsi->vsi_num);
			} else {
				dev_err(dev, "failed to set Tx rate max %llu min %llu for VSI(%u)\n",
					max_tx_rate, min_tx_rate, vsi->vsi_num);
				goto exit;
			}
		}
		ret = ice_create_q_channels(vsi);
		if (ret) {
			netdev_err(netdev, "failed configuring queue channels\n");
			goto exit;
		} else {
			netdev_dbg(netdev, "successfully configured channels\n");
		}
	}

	if (vsi->ch_rss_size)
		ice_vsi_cfg_rss_lut_key(vsi);

exit:
	/* if error, reset the all_numtc and all_enatc */
	if (ret) {
		vsi->all_numtc = 0;
		vsi->all_enatc = 0;
	}
	/* resume VSI */
	ice_ena_vsi(vsi, true);

	return ret;
}

static LIST_HEAD(ice_block_cb_list);

static int
ice_setup_tc(struct net_device *netdev, enum tc_setup_type type,
	     void *type_data)
{
	struct ice_netdev_priv *np = netdev_priv(netdev);
	struct ice_pf *pf = np->vsi->back;
	bool locked = false;
	int err;

	switch (type) {
	case TC_SETUP_BLOCK:
		return flow_block_cb_setup_simple(type_data,
						  &ice_block_cb_list,
						  ice_setup_tc_block_cb,
						  np, np, true);
	case TC_SETUP_QDISC_MQPRIO:
		if (ice_is_eswitch_mode_switchdev(pf)) {
			netdev_err(netdev, "TC MQPRIO offload not supported, switchdev is enabled\n");
			return -EOPNOTSUPP;
		}

		if (pf->adev) {
			mutex_lock(&pf->adev_mutex);
			device_lock(&pf->adev->dev);
			locked = true;
			if (pf->adev->dev.driver) {
				netdev_err(netdev, "Cannot change qdisc when RDMA is active\n");
				err = -EBUSY;
				goto adev_unlock;
			}
		}

		/* setup traffic classifier for receive side */
		mutex_lock(&pf->tc_mutex);
		err = ice_setup_tc_mqprio_qdisc(netdev, type_data);
		mutex_unlock(&pf->tc_mutex);

adev_unlock:
		if (locked) {
			device_unlock(&pf->adev->dev);
			mutex_unlock(&pf->adev_mutex);
		}
		return err;
	default:
		return -EOPNOTSUPP;
	}
	return -EOPNOTSUPP;
}

static struct ice_indr_block_priv *
ice_indr_block_priv_lookup(struct ice_netdev_priv *np,
			   struct net_device *netdev)
{
	struct ice_indr_block_priv *cb_priv;

	list_for_each_entry(cb_priv, &np->tc_indr_block_priv_list, list) {
		if (!cb_priv->netdev)
			return NULL;
		if (cb_priv->netdev == netdev)
			return cb_priv;
	}
	return NULL;
}

static int
ice_indr_setup_block_cb(enum tc_setup_type type, void *type_data,
			void *indr_priv)
{
	struct ice_indr_block_priv *priv = indr_priv;
	struct ice_netdev_priv *np = priv->np;

	switch (type) {
	case TC_SETUP_CLSFLOWER:
		return ice_setup_tc_cls_flower(np, priv->netdev,
					       (struct flow_cls_offload *)
					       type_data);
	default:
		return -EOPNOTSUPP;
	}
}

static int
ice_indr_setup_tc_block(struct net_device *netdev, struct Qdisc *sch,
			struct ice_netdev_priv *np,
			struct flow_block_offload *f, void *data,
			void (*cleanup)(struct flow_block_cb *block_cb))
{
	struct ice_indr_block_priv *indr_priv;
	struct flow_block_cb *block_cb;

	if (!ice_is_tunnel_supported(netdev) &&
	    !(is_vlan_dev(netdev) &&
	      vlan_dev_real_dev(netdev) == np->vsi->netdev))
		return -EOPNOTSUPP;

	if (f->binder_type != FLOW_BLOCK_BINDER_TYPE_CLSACT_INGRESS)
		return -EOPNOTSUPP;

	switch (f->command) {
	case FLOW_BLOCK_BIND:
		indr_priv = ice_indr_block_priv_lookup(np, netdev);
		if (indr_priv)
			return -EEXIST;

		indr_priv = kzalloc(sizeof(*indr_priv), GFP_KERNEL);
		if (!indr_priv)
			return -ENOMEM;

		indr_priv->netdev = netdev;
		indr_priv->np = np;
		list_add(&indr_priv->list, &np->tc_indr_block_priv_list);

		block_cb =
			flow_indr_block_cb_alloc(ice_indr_setup_block_cb,
						 indr_priv, indr_priv,
						 ice_rep_indr_tc_block_unbind,
						 f, netdev, sch, data, np,
						 cleanup);

		if (IS_ERR(block_cb)) {
			list_del(&indr_priv->list);
			kfree(indr_priv);
			return PTR_ERR(block_cb);
		}
		flow_block_cb_add(block_cb, f);
		list_add_tail(&block_cb->driver_list, &ice_block_cb_list);
		break;
	case FLOW_BLOCK_UNBIND:
		indr_priv = ice_indr_block_priv_lookup(np, netdev);
		if (!indr_priv)
			return -ENOENT;

		block_cb = flow_block_cb_lookup(f->block,
						ice_indr_setup_block_cb,
						indr_priv);
		if (!block_cb)
			return -ENOENT;

		flow_indr_block_cb_remove(block_cb, f);

		list_del(&block_cb->driver_list);
		break;
	default:
		return -EOPNOTSUPP;
	}
	return 0;
}

static int
ice_indr_setup_tc_cb(struct net_device *netdev, struct Qdisc *sch,
		     void *cb_priv, enum tc_setup_type type, void *type_data,
		     void *data,
		     void (*cleanup)(struct flow_block_cb *block_cb))
{
	switch (type) {
	case TC_SETUP_BLOCK:
		return ice_indr_setup_tc_block(netdev, sch, cb_priv, type_data,
					       data, cleanup);

	default:
		return -EOPNOTSUPP;
	}
}

/**
 * ice_open - Called when a network interface becomes active
 * @netdev: network interface device structure
 *
 * The open entry point is called when a network interface is made
 * active by the system (IFF_UP). At this point all resources needed
 * for transmit and receive operations are allocated, the interrupt
 * handler is registered with the OS, the netdev watchdog is enabled,
 * and the stack is notified that the interface is ready.
 *
 * Returns 0 on success, negative value on failure
 */
int ice_open(struct net_device *netdev)
{
	struct ice_netdev_priv *np = netdev_priv(netdev);
	struct ice_pf *pf = np->vsi->back;

	if (ice_is_reset_in_progress(pf->state)) {
		netdev_err(netdev, "can't open net device while reset is in progress");
		return -EBUSY;
	}

	return ice_open_internal(netdev);
}

/**
 * ice_open_internal - Called when a network interface becomes active
 * @netdev: network interface device structure
 *
 * Internal ice_open implementation. Should not be used directly except for ice_open and reset
 * handling routine
 *
 * Returns 0 on success, negative value on failure
 */
int ice_open_internal(struct net_device *netdev)
{
	struct ice_netdev_priv *np = netdev_priv(netdev);
	struct ice_vsi *vsi = np->vsi;
	struct ice_pf *pf = vsi->back;
	struct ice_port_info *pi;
	int err;

	if (test_bit(ICE_NEEDS_RESTART, pf->state)) {
		netdev_err(netdev, "driver needs to be unloaded and reloaded\n");
		return -EIO;
	}

	netif_carrier_off(netdev);

	pi = vsi->port_info;
	err = ice_update_link_info(pi);
	if (err) {
		netdev_err(netdev, "Failed to get link info, error %d\n", err);
		return err;
	}

	ice_check_link_cfg_err(pf, pi->phy.link_info.link_cfg_err);

	/* Set PHY if there is media, otherwise, turn off PHY */
	if (pi->phy.link_info.link_info & ICE_AQ_MEDIA_AVAILABLE) {
		clear_bit(ICE_FLAG_NO_MEDIA, pf->flags);
		if (!test_bit(ICE_PHY_INIT_COMPLETE, pf->state)) {
			err = ice_init_phy_user_cfg(pi);
			if (err) {
				netdev_err(netdev, "Failed to initialize PHY settings, error %d\n",
					   err);
				return err;
			}
		}

		err = ice_configure_phy(vsi);
		if (err) {
			netdev_err(netdev, "Failed to set physical link up, error %d\n",
				   err);
			return err;
		}
	} else {
		set_bit(ICE_FLAG_NO_MEDIA, pf->flags);
		ice_set_link(vsi, false);
	}

	err = ice_vsi_open(vsi);
	if (err)
		netdev_err(netdev, "Failed to open VSI 0x%04X on switch 0x%04X\n",
			   vsi->vsi_num, vsi->vsw->sw_id);

	/* Update existing tunnels information */
	udp_tunnel_get_rx_info(netdev);

	return err;
}

/**
 * ice_stop - Disables a network interface
 * @netdev: network interface device structure
 *
 * The stop entry point is called when an interface is de-activated by the OS,
 * and the netdevice enters the DOWN state. The hardware is still under the
 * driver's control, but the netdev interface is disabled.
 *
 * Returns success only - not allowed to fail
 */
int ice_stop(struct net_device *netdev)
{
	struct ice_netdev_priv *np = netdev_priv(netdev);
	struct ice_vsi *vsi = np->vsi;
	struct ice_pf *pf = vsi->back;

	if (ice_is_reset_in_progress(pf->state)) {
		netdev_err(netdev, "can't stop net device while reset is in progress");
		return -EBUSY;
	}

	if (test_bit(ICE_FLAG_LINK_DOWN_ON_CLOSE_ENA, vsi->back->flags)) {
		int link_err = ice_force_phys_link_state(vsi, false);

		if (link_err) {
			if (link_err == -ENOMEDIUM)
				netdev_info(vsi->netdev, "Skipping link reconfig - no media attached, VSI %d\n",
					    vsi->vsi_num);
			else
				netdev_err(vsi->netdev, "Failed to set physical link down, VSI %d error %d\n",
					   vsi->vsi_num, link_err);

			ice_vsi_close(vsi);
			return -EIO;
		}
	}

	ice_vsi_close(vsi);

	return 0;
}

/**
 * ice_features_check - Validate encapsulated packet conforms to limits
 * @skb: skb buffer
 * @netdev: This port's netdev
 * @features: Offload features that the stack believes apply
 */
static netdev_features_t
ice_features_check(struct sk_buff *skb,
		   struct net_device __always_unused *netdev,
		   netdev_features_t features)
{
	bool gso = skb_is_gso(skb);
	size_t len;

	/* No point in doing any of this if neither checksum nor GSO are
	 * being requested for this frame. We can rule out both by just
	 * checking for CHECKSUM_PARTIAL
	 */
	if (skb->ip_summed != CHECKSUM_PARTIAL)
		return features;

	/* We cannot support GSO if the MSS is going to be less than
	 * 64 bytes. If it is then we need to drop support for GSO.
	 */
	if (gso && (skb_shinfo(skb)->gso_size < ICE_TXD_CTX_MIN_MSS))
		features &= ~NETIF_F_GSO_MASK;

	len = skb_network_offset(skb);
	if (len > ICE_TXD_MACLEN_MAX || len & 0x1)
		goto out_rm_features;

	len = skb_network_header_len(skb);
	if (len > ICE_TXD_IPLEN_MAX || len & 0x1)
		goto out_rm_features;

	if (skb->encapsulation) {
		/* this must work for VXLAN frames AND IPIP/SIT frames, and in
		 * the case of IPIP frames, the transport header pointer is
		 * after the inner header! So check to make sure that this
		 * is a GRE or UDP_TUNNEL frame before doing that math.
		 */
		if (gso && (skb_shinfo(skb)->gso_type &
			    (SKB_GSO_GRE | SKB_GSO_UDP_TUNNEL))) {
			len = skb_inner_network_header(skb) -
			      skb_transport_header(skb);
			if (len > ICE_TXD_L4LEN_MAX || len & 0x1)
				goto out_rm_features;
		}

		len = skb_inner_network_header_len(skb);
		if (len > ICE_TXD_IPLEN_MAX || len & 0x1)
			goto out_rm_features;
	}

	return features;
out_rm_features:
	return features & ~(NETIF_F_CSUM_MASK | NETIF_F_GSO_MASK);
}

static const struct net_device_ops ice_netdev_safe_mode_ops = {
	.ndo_open = ice_open,
	.ndo_stop = ice_stop,
	.ndo_start_xmit = ice_start_xmit,
	.ndo_set_mac_address = ice_set_mac_address,
	.ndo_validate_addr = eth_validate_addr,
	.ndo_change_mtu = ice_change_mtu,
	.ndo_get_stats64 = ice_get_stats64,
	.ndo_tx_timeout = ice_tx_timeout,
	.ndo_bpf = ice_xdp_safe_mode,
};

static const struct net_device_ops ice_netdev_ops = {
	.ndo_open = ice_open,
	.ndo_stop = ice_stop,
	.ndo_start_xmit = ice_start_xmit,
	.ndo_select_queue = ice_select_queue,
	.ndo_features_check = ice_features_check,
	.ndo_fix_features = ice_fix_features,
	.ndo_set_rx_mode = ice_set_rx_mode,
	.ndo_set_mac_address = ice_set_mac_address,
	.ndo_validate_addr = eth_validate_addr,
	.ndo_change_mtu = ice_change_mtu,
	.ndo_get_stats64 = ice_get_stats64,
	.ndo_set_tx_maxrate = ice_set_tx_maxrate,
	.ndo_eth_ioctl = ice_eth_ioctl,
	.ndo_set_vf_spoofchk = ice_set_vf_spoofchk,
	.ndo_set_vf_mac = ice_set_vf_mac,
	.ndo_get_vf_config = ice_get_vf_cfg,
	.ndo_set_vf_trust = ice_set_vf_trust,
	.ndo_set_vf_vlan = ice_set_vf_port_vlan,
	.ndo_set_vf_link_state = ice_set_vf_link_state,
	.ndo_get_vf_stats = ice_get_vf_stats,
	.ndo_set_vf_rate = ice_set_vf_bw,
	.ndo_vlan_rx_add_vid = ice_vlan_rx_add_vid,
	.ndo_vlan_rx_kill_vid = ice_vlan_rx_kill_vid,
	.ndo_setup_tc = ice_setup_tc,
	.ndo_set_features = ice_set_features,
	.ndo_bridge_getlink = ice_bridge_getlink,
	.ndo_bridge_setlink = ice_bridge_setlink,
	.ndo_fdb_add = ice_fdb_add,
	.ndo_fdb_del = ice_fdb_del,
#ifdef CONFIG_RFS_ACCEL
	.ndo_rx_flow_steer = ice_rx_flow_steer,
#endif
	.ndo_tx_timeout = ice_tx_timeout,
	.ndo_bpf = ice_xdp,
	.ndo_xdp_xmit = ice_xdp_xmit,
	.ndo_xsk_wakeup = ice_xsk_wakeup,
};<|MERGE_RESOLUTION|>--- conflicted
+++ resolved
@@ -4165,13 +4165,9 @@
 	}
 
 	ice_vsi_close(vsi);
-<<<<<<< HEAD
-	ice_vsi_rebuild(vsi, ICE_VSI_FLAG_NO_INIT);
-=======
 	err = ice_vsi_rebuild(vsi, ICE_VSI_FLAG_NO_INIT);
 	if (err)
 		goto rebuild_err;
->>>>>>> 8400291e
 
 	ice_for_each_traffic_class(i) {
 		if (vsi->tc_cfg.ena_tc & BIT(i))
