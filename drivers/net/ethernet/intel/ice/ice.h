/* SPDX-License-Identifier: GPL-2.0 */
/* Copyright (c) 2018, Intel Corporation. */

#ifndef _ICE_H_
#define _ICE_H_

#include <linux/types.h>
#include <linux/errno.h>
#include <linux/kernel.h>
#include <linux/module.h>
#include <linux/firmware.h>
#include <linux/netdevice.h>
#include <linux/compiler.h>
#include <linux/etherdevice.h>
#include <linux/skbuff.h>
#include <linux/cpumask.h>
#include <linux/rtnetlink.h>
#include <linux/if_vlan.h>
#include <linux/dma-mapping.h>
#include <linux/pci.h>
#include <linux/workqueue.h>
#include <linux/wait.h>
#include <linux/aer.h>
#include <linux/interrupt.h>
#include <linux/ethtool.h>
#include <linux/timer.h>
#include <linux/delay.h>
#include <linux/bitmap.h>
#include <linux/log2.h>
#include <linux/ip.h>
#include <linux/sctp.h>
#include <linux/ipv6.h>
#include <linux/pkt_sched.h>
#include <linux/if_bridge.h>
#include <linux/ctype.h>
#include <linux/bpf.h>
#include <linux/btf.h>
#include <linux/auxiliary_bus.h>
#include <linux/avf/virtchnl.h>
#include <linux/cpu_rmap.h>
#include <linux/dim.h>
#include <net/pkt_cls.h>
#include <net/tc_act/tc_mirred.h>
#include <net/tc_act/tc_gact.h>
#include <net/ip.h>
#include <net/devlink.h>
#include <net/ipv6.h>
#include <net/xdp_sock.h>
#include <net/xdp_sock_drv.h>
#include <net/geneve.h>
#include <net/gre.h>
#include <net/udp_tunnel.h>
#include <net/vxlan.h>
#if IS_ENABLED(CONFIG_DCB)
#include <scsi/iscsi_proto.h>
#endif /* CONFIG_DCB */
#include "ice_devids.h"
#include "ice_type.h"
#include "ice_txrx.h"
#include "ice_dcb.h"
#include "ice_switch.h"
#include "ice_common.h"
#include "ice_flow.h"
#include "ice_sched.h"
#include "ice_idc_int.h"
#include "ice_virtchnl_pf.h"
#include "ice_sriov.h"
#include "ice_ptp.h"
#include "ice_fdir.h"
#include "ice_xsk.h"
#include "ice_arfs.h"
#include "ice_repr.h"
#include "ice_eswitch.h"
#include "ice_lag.h"

#define ICE_BAR0		0
#define ICE_REQ_DESC_MULTIPLE	32
#define ICE_MIN_NUM_DESC	64
#define ICE_MAX_NUM_DESC	8160
#define ICE_DFLT_MIN_RX_DESC	512
#define ICE_DFLT_NUM_TX_DESC	256
#define ICE_DFLT_NUM_RX_DESC	2048

#define ICE_DFLT_TRAFFIC_CLASS	BIT(0)
#define ICE_INT_NAME_STR_LEN	(IFNAMSIZ + 16)
#define ICE_AQ_LEN		192
#define ICE_MBXSQ_LEN		64
#define ICE_SBQ_LEN		64
#define ICE_MIN_LAN_TXRX_MSIX	1
#define ICE_MIN_LAN_OICR_MSIX	1
#define ICE_MIN_MSIX		(ICE_MIN_LAN_TXRX_MSIX + ICE_MIN_LAN_OICR_MSIX)
#define ICE_FDIR_MSIX		2
#define ICE_RDMA_NUM_AEQ_MSIX	4
#define ICE_MIN_RDMA_MSIX	2
#define ICE_ESWITCH_MSIX	1
#define ICE_NO_VSI		0xffff
#define ICE_VSI_MAP_CONTIG	0
#define ICE_VSI_MAP_SCATTER	1
#define ICE_MAX_SCATTER_TXQS	16
#define ICE_MAX_SCATTER_RXQS	16
#define ICE_Q_WAIT_RETRY_LIMIT	10
#define ICE_Q_WAIT_MAX_RETRY	(5 * ICE_Q_WAIT_RETRY_LIMIT)
#define ICE_MAX_LG_RSS_QS	256
#define ICE_RES_VALID_BIT	0x8000
#define ICE_RES_MISC_VEC_ID	(ICE_RES_VALID_BIT - 1)
#define ICE_RES_RDMA_VEC_ID	(ICE_RES_MISC_VEC_ID - 1)
/* All VF control VSIs share the same IRQ, so assign a unique ID for them */
#define ICE_RES_VF_CTRL_VEC_ID	(ICE_RES_RDMA_VEC_ID - 1)
#define ICE_INVAL_Q_INDEX	0xffff
#define ICE_INVAL_VFID		256

#define ICE_MAX_RXQS_PER_TC		256	/* Used when setting VSI context per TC Rx queues */

#define ICE_CHNL_START_TC		1

#define ICE_MAX_RESET_WAIT		20

#define ICE_VSIQF_HKEY_ARRAY_SIZE	((VSIQF_HKEY_MAX_INDEX + 1) *	4)

#define ICE_DFLT_NETIF_M (NETIF_MSG_DRV | NETIF_MSG_PROBE | NETIF_MSG_LINK)

#define ICE_MAX_MTU	(ICE_AQ_SET_MAC_FRAME_SIZE_MAX - ICE_ETH_PKT_HDR_PAD)

#define ICE_UP_TABLE_TRANSLATE(val, i) \
		(((val) << ICE_AQ_VSI_UP_TABLE_UP##i##_S) & \
		  ICE_AQ_VSI_UP_TABLE_UP##i##_M)

#define ICE_TX_DESC(R, i) (&(((struct ice_tx_desc *)((R)->desc))[i]))
#define ICE_RX_DESC(R, i) (&(((union ice_32b_rx_flex_desc *)((R)->desc))[i]))
#define ICE_TX_CTX_DESC(R, i) (&(((struct ice_tx_ctx_desc *)((R)->desc))[i]))
#define ICE_TX_FDIRDESC(R, i) (&(((struct ice_fltr_desc *)((R)->desc))[i]))

/* Minimum BW limit is 500 Kbps for any scheduler node */
#define ICE_MIN_BW_LIMIT		500
/* User can specify BW in either Kbit/Mbit/Gbit and OS converts it in bytes.
 * use it to convert user specified BW limit into Kbps
 */
#define ICE_BW_KBPS_DIVISOR		125

/* Macro for each VSI in a PF */
#define ice_for_each_vsi(pf, i) \
	for ((i) = 0; (i) < (pf)->num_alloc_vsi; (i)++)

/* Macros for each Tx/Xdp/Rx ring in a VSI */
#define ice_for_each_txq(vsi, i) \
	for ((i) = 0; (i) < (vsi)->num_txq; (i)++)

#define ice_for_each_xdp_txq(vsi, i) \
	for ((i) = 0; (i) < (vsi)->num_xdp_txq; (i)++)

#define ice_for_each_rxq(vsi, i) \
	for ((i) = 0; (i) < (vsi)->num_rxq; (i)++)

/* Macros for each allocated Tx/Rx ring whether used or not in a VSI */
#define ice_for_each_alloc_txq(vsi, i) \
	for ((i) = 0; (i) < (vsi)->alloc_txq; (i)++)

#define ice_for_each_alloc_rxq(vsi, i) \
	for ((i) = 0; (i) < (vsi)->alloc_rxq; (i)++)

#define ice_for_each_q_vector(vsi, i) \
	for ((i) = 0; (i) < (vsi)->num_q_vectors; (i)++)

#define ice_for_each_chnl_tc(i)	\
	for ((i) = ICE_CHNL_START_TC; (i) < ICE_CHNL_MAX_TC; (i)++)

#define ICE_UCAST_PROMISC_BITS (ICE_PROMISC_UCAST_TX | ICE_PROMISC_UCAST_RX)

#define ICE_UCAST_VLAN_PROMISC_BITS (ICE_PROMISC_UCAST_TX | \
				     ICE_PROMISC_UCAST_RX | \
				     ICE_PROMISC_VLAN_TX  | \
				     ICE_PROMISC_VLAN_RX)

#define ICE_MCAST_PROMISC_BITS (ICE_PROMISC_MCAST_TX | ICE_PROMISC_MCAST_RX)

#define ICE_MCAST_VLAN_PROMISC_BITS (ICE_PROMISC_MCAST_TX | \
				     ICE_PROMISC_MCAST_RX | \
				     ICE_PROMISC_VLAN_TX  | \
				     ICE_PROMISC_VLAN_RX)

#define ice_pf_to_dev(pf) (&((pf)->pdev->dev))

enum ice_feature {
	ICE_F_DSCP,
	ICE_F_SMA_CTRL,
	ICE_F_MAX
};

DECLARE_STATIC_KEY_FALSE(ice_xdp_locking_key);

struct ice_channel {
	struct list_head list;
	u8 type;
	u16 sw_id;
	u16 base_q;
	u16 num_rxq;
	u16 num_txq;
	u16 vsi_num;
	u8 ena_tc;
	struct ice_aqc_vsi_props info;
	u64 max_tx_rate;
	u64 min_tx_rate;
	atomic_t num_sb_fltr;
	struct ice_vsi *ch_vsi;
};

struct ice_txq_meta {
	u32 q_teid;	/* Tx-scheduler element identifier */
	u16 q_id;	/* Entry in VSI's txq_map bitmap */
	u16 q_handle;	/* Relative index of Tx queue within TC */
	u16 vsi_idx;	/* VSI index that Tx queue belongs to */
	u8 tc;		/* TC number that Tx queue belongs to */
};

struct ice_tc_info {
	u16 qoffset;
	u16 qcount_tx;
	u16 qcount_rx;
	u8 netdev_tc;
};

struct ice_tc_cfg {
	u8 numtc; /* Total number of enabled TCs */
	u16 ena_tc; /* Tx map */
	struct ice_tc_info tc_info[ICE_MAX_TRAFFIC_CLASS];
};

struct ice_res_tracker {
	u16 num_entries;
	u16 end;
	u16 list[];
};

struct ice_qs_cfg {
	struct mutex *qs_mutex;  /* will be assigned to &pf->avail_q_mutex */
	unsigned long *pf_map;
	unsigned long pf_map_size;
	unsigned int q_count;
	unsigned int scatter_count;
	u16 *vsi_map;
	u16 vsi_map_offset;
	u8 mapping_mode;
};

struct ice_sw {
	struct ice_pf *pf;
	u16 sw_id;		/* switch ID for this switch */
	u16 bridge_mode;	/* VEB/VEPA/Port Virtualizer */
	struct ice_vsi *dflt_vsi;	/* default VSI for this switch */
	u8 dflt_vsi_ena:1;	/* true if above dflt_vsi is enabled */
};

enum ice_pf_state {
	ICE_TESTING,
	ICE_DOWN,
	ICE_NEEDS_RESTART,
	ICE_PREPARED_FOR_RESET,	/* set by driver when prepared */
	ICE_RESET_OICR_RECV,		/* set by driver after rcv reset OICR */
	ICE_PFR_REQ,		/* set by driver */
	ICE_CORER_REQ,		/* set by driver */
	ICE_GLOBR_REQ,		/* set by driver */
	ICE_CORER_RECV,		/* set by OICR handler */
	ICE_GLOBR_RECV,		/* set by OICR handler */
	ICE_EMPR_RECV,		/* set by OICR handler */
	ICE_SUSPENDED,		/* set on module remove path */
	ICE_RESET_FAILED,		/* set by reset/rebuild */
	/* When checking for the PF to be in a nominal operating state, the
	 * bits that are grouped at the beginning of the list need to be
	 * checked. Bits occurring before ICE_STATE_NOMINAL_CHECK_BITS will
	 * be checked. If you need to add a bit into consideration for nominal
	 * operating state, it must be added before
	 * ICE_STATE_NOMINAL_CHECK_BITS. Do not move this entry's position
	 * without appropriate consideration.
	 */
	ICE_STATE_NOMINAL_CHECK_BITS,
	ICE_ADMINQ_EVENT_PENDING,
	ICE_MAILBOXQ_EVENT_PENDING,
	ICE_SIDEBANDQ_EVENT_PENDING,
	ICE_MDD_EVENT_PENDING,
	ICE_VFLR_EVENT_PENDING,
	ICE_FLTR_OVERFLOW_PROMISC,
	ICE_VF_DIS,
	ICE_CFG_BUSY,
	ICE_SERVICE_SCHED,
	ICE_SERVICE_DIS,
	ICE_FD_FLUSH_REQ,
	ICE_OICR_INTR_DIS,		/* Global OICR interrupt disabled */
	ICE_MDD_VF_PRINT_PENDING,	/* set when MDD event handle */
	ICE_VF_RESETS_DISABLED,	/* disable resets during ice_remove */
	ICE_LINK_DEFAULT_OVERRIDE_PENDING,
	ICE_PHY_INIT_COMPLETE,
	ICE_FD_VF_FLUSH_CTX,		/* set at FD Rx IRQ or timeout */
	ICE_STATE_NBITS		/* must be last */
};

enum ice_vsi_state {
	ICE_VSI_DOWN,
	ICE_VSI_NEEDS_RESTART,
	ICE_VSI_NETDEV_ALLOCD,
	ICE_VSI_NETDEV_REGISTERED,
	ICE_VSI_UMAC_FLTR_CHANGED,
	ICE_VSI_MMAC_FLTR_CHANGED,
	ICE_VSI_VLAN_FLTR_CHANGED,
	ICE_VSI_PROMISC_CHANGED,
	ICE_VSI_STATE_NBITS		/* must be last */
};

/* struct that defines a VSI, associated with a dev */
struct ice_vsi {
	struct net_device *netdev;
	struct ice_sw *vsw;		 /* switch this VSI is on */
	struct ice_pf *back;		 /* back pointer to PF */
	struct ice_port_info *port_info; /* back pointer to port_info */
	struct ice_rx_ring **rx_rings;	 /* Rx ring array */
	struct ice_tx_ring **tx_rings;	 /* Tx ring array */
	struct ice_q_vector **q_vectors; /* q_vector array */

	irqreturn_t (*irq_handler)(int irq, void *data);

	u64 tx_linearize;
	DECLARE_BITMAP(state, ICE_VSI_STATE_NBITS);
	unsigned int current_netdev_flags;
	u32 tx_restart;
	u32 tx_busy;
	u32 rx_buf_failed;
	u32 rx_page_failed;
	u16 num_q_vectors;
	u16 base_vector;		/* IRQ base for OS reserved vectors */
	enum ice_vsi_type type;
	u16 vsi_num;			/* HW (absolute) index of this VSI */
	u16 idx;			/* software index in pf->vsi[] */

	s16 vf_id;			/* VF ID for SR-IOV VSIs */

	u16 ethtype;			/* Ethernet protocol for pause frame */
	u16 num_gfltr;
	u16 num_bfltr;

	/* RSS config */
	u16 rss_table_size;	/* HW RSS table size */
	u16 rss_size;		/* Allocated RSS queues */
	u8 *rss_hkey_user;	/* User configured hash keys */
	u8 *rss_lut_user;	/* User configured lookup table entries */
	u8 rss_lut_type;	/* used to configure Get/Set RSS LUT AQ call */

	/* aRFS members only allocated for the PF VSI */
#define ICE_MAX_ARFS_LIST	1024
#define ICE_ARFS_LST_MASK	(ICE_MAX_ARFS_LIST - 1)
	struct hlist_head *arfs_fltr_list;
	struct ice_arfs_active_fltr_cntrs *arfs_fltr_cntrs;
	spinlock_t arfs_lock;	/* protects aRFS hash table and filter state */
	atomic_t *arfs_last_fltr_id;

	u16 max_frame;
	u16 rx_buf_len;

	struct ice_aqc_vsi_props info;	 /* VSI properties */

	/* VSI stats */
	struct rtnl_link_stats64 net_stats;
	struct ice_eth_stats eth_stats;
	struct ice_eth_stats eth_stats_prev;

	struct list_head tmp_sync_list;		/* MAC filters to be synced */
	struct list_head tmp_unsync_list;	/* MAC filters to be unsynced */

	u8 irqs_ready:1;
	u8 current_isup:1;		 /* Sync 'link up' logging */
	u8 stat_offsets_loaded:1;
	u16 num_vlan;

	/* queue information */
	u8 tx_mapping_mode;		 /* ICE_MAP_MODE_[CONTIG|SCATTER] */
	u8 rx_mapping_mode;		 /* ICE_MAP_MODE_[CONTIG|SCATTER] */
	u16 *txq_map;			 /* index in pf->avail_txqs */
	u16 *rxq_map;			 /* index in pf->avail_rxqs */
	u16 alloc_txq;			 /* Allocated Tx queues */
	u16 num_txq;			 /* Used Tx queues */
	u16 alloc_rxq;			 /* Allocated Rx queues */
	u16 num_rxq;			 /* Used Rx queues */
	u16 req_txq;			 /* User requested Tx queues */
	u16 req_rxq;			 /* User requested Rx queues */
	u16 num_rx_desc;
	u16 num_tx_desc;
	u16 qset_handle[ICE_MAX_TRAFFIC_CLASS];
	struct ice_tc_cfg tc_cfg;
	struct bpf_prog *xdp_prog;
	struct ice_tx_ring **xdp_rings;	 /* XDP ring array */
	unsigned long *af_xdp_zc_qps;	 /* tracks AF_XDP ZC enabled qps */
	u16 num_xdp_txq;		 /* Used XDP queues */
	u8 xdp_mapping_mode;		 /* ICE_MAP_MODE_[CONTIG|SCATTER] */

	struct net_device **target_netdevs;

	struct tc_mqprio_qopt_offload mqprio_qopt; /* queue parameters */

	/* Channel Specific Fields */
	struct ice_vsi *tc_map_vsi[ICE_CHNL_MAX_TC];
	u16 cnt_q_avail;
	u16 next_base_q;	/* next queue to be used for channel setup */
	struct list_head ch_list;
	u16 num_chnl_rxq;
	u16 num_chnl_txq;
	u16 ch_rss_size;
	u16 num_chnl_fltr;
	/* store away rss size info before configuring ADQ channels so that,
	 * it can be used after tc-qdisc delete, to get back RSS setting as
	 * they were before
	 */
	u16 orig_rss_size;
	/* this keeps tracks of all enabled TC with and without DCB
	 * and inclusive of ADQ, vsi->mqprio_opt keeps track of queue
	 * information
	 */
	u8 all_numtc;
	u16 all_enatc;

	/* store away TC info, to be used for rebuild logic */
	u8 old_numtc;
	u16 old_ena_tc;

	struct ice_channel *ch;

	/* setup back reference, to which aggregator node this VSI
	 * corresponds to
	 */
	struct ice_agg_node *agg_node;
} ____cacheline_internodealigned_in_smp;

/* struct that defines an interrupt vector */
struct ice_q_vector {
	struct ice_vsi *vsi;

	u16 v_idx;			/* index in the vsi->q_vector array. */
	u16 reg_idx;
	u8 num_ring_rx;			/* total number of Rx rings in vector */
	u8 num_ring_tx;			/* total number of Tx rings in vector */
	u8 wb_on_itr:1;			/* if true, WB on ITR is enabled */
	/* in usecs, need to use ice_intrl_to_usecs_reg() before writing this
	 * value to the device
	 */
	u8 intrl;

	struct napi_struct napi;

	struct ice_ring_container rx;
	struct ice_ring_container tx;

	cpumask_t affinity_mask;
	struct irq_affinity_notify affinity_notify;

	struct ice_channel *ch;

	char name[ICE_INT_NAME_STR_LEN];

	u16 total_events;	/* net_dim(): number of interrupts processed */
} ____cacheline_internodealigned_in_smp;

enum ice_pf_flags {
	ICE_FLAG_FLTR_SYNC,
	ICE_FLAG_RDMA_ENA,
	ICE_FLAG_RSS_ENA,
	ICE_FLAG_SRIOV_ENA,
	ICE_FLAG_SRIOV_CAPABLE,
	ICE_FLAG_DCB_CAPABLE,
	ICE_FLAG_DCB_ENA,
	ICE_FLAG_FD_ENA,
	ICE_FLAG_PTP_SUPPORTED,		/* PTP is supported by NVM */
	ICE_FLAG_PTP,			/* PTP is enabled by software */
	ICE_FLAG_AUX_ENA,
	ICE_FLAG_ADV_FEATURES,
	ICE_FLAG_TC_MQPRIO,		/* support for Multi queue TC */
	ICE_FLAG_CLS_FLOWER,
	ICE_FLAG_LINK_DOWN_ON_CLOSE_ENA,
	ICE_FLAG_TOTAL_PORT_SHUTDOWN_ENA,
	ICE_FLAG_NO_MEDIA,
	ICE_FLAG_FW_LLDP_AGENT,
	ICE_FLAG_MOD_POWER_UNSUPPORTED,
	ICE_FLAG_PHY_FW_LOAD_FAILED,
	ICE_FLAG_ETHTOOL_CTXT,		/* set when ethtool holds RTNL lock */
	ICE_FLAG_LEGACY_RX,
	ICE_FLAG_VF_TRUE_PROMISC_ENA,
	ICE_FLAG_MDD_AUTO_RESET_VF,
	ICE_FLAG_LINK_LENIENT_MODE_ENA,
	ICE_FLAG_PLUG_AUX_DEV,
<<<<<<< HEAD
=======
	ICE_FLAG_MTU_CHANGED,
>>>>>>> 09688c01
	ICE_PF_FLAGS_NBITS		/* must be last */
};

struct ice_switchdev_info {
	struct ice_vsi *control_vsi;
	struct ice_vsi *uplink_vsi;
	bool is_running;
};

struct ice_agg_node {
	u32 agg_id;
#define ICE_MAX_VSIS_IN_AGG_NODE	64
	u32 num_vsis;
	u8 valid;
};

struct ice_pf {
	struct pci_dev *pdev;

	struct devlink_region *nvm_region;
	struct devlink_region *sram_region;
	struct devlink_region *devcaps_region;

	/* devlink port data */
	struct devlink_port devlink_port;

	/* OS reserved IRQ details */
	struct msix_entry *msix_entries;
	struct ice_res_tracker *irq_tracker;
	/* First MSIX vector used by SR-IOV VFs. Calculated by subtracting the
	 * number of MSIX vectors needed for all SR-IOV VFs from the number of
	 * MSIX vectors allowed on this PF.
	 */
	u16 sriov_base_vector;

	u16 ctrl_vsi_idx;		/* control VSI index in pf->vsi array */

	struct ice_vsi **vsi;		/* VSIs created by the driver */
	struct ice_sw *first_sw;	/* first switch created by firmware */
	u16 eswitch_mode;		/* current mode of eswitch */
	/* Virtchnl/SR-IOV config info */
	struct ice_vf *vf;
	u16 num_alloc_vfs;		/* actual number of VFs allocated */
	u16 num_vfs_supported;		/* num VFs supported for this PF */
	u16 num_qps_per_vf;
	u16 num_msix_per_vf;
	/* used to ratelimit the MDD event logging */
	unsigned long last_printed_mdd_jiffies;
	DECLARE_BITMAP(malvfs, ICE_MAX_VF_COUNT);
	DECLARE_BITMAP(features, ICE_F_MAX);
	DECLARE_BITMAP(state, ICE_STATE_NBITS);
	DECLARE_BITMAP(flags, ICE_PF_FLAGS_NBITS);
	unsigned long *avail_txqs;	/* bitmap to track PF Tx queue usage */
	unsigned long *avail_rxqs;	/* bitmap to track PF Rx queue usage */
	unsigned long serv_tmr_period;
	unsigned long serv_tmr_prev;
	struct timer_list serv_tmr;
	struct work_struct serv_task;
	struct mutex avail_q_mutex;	/* protects access to avail_[rx|tx]qs */
	struct mutex sw_mutex;		/* lock for protecting VSI alloc flow */
	struct mutex tc_mutex;		/* lock to protect TC changes */
	u32 msg_enable;
	struct ice_ptp ptp;
	u16 num_rdma_msix;		/* Total MSIX vectors for RDMA driver */
	u16 rdma_base_vector;

	/* spinlock to protect the AdminQ wait list */
	spinlock_t aq_wait_lock;
	struct hlist_head aq_wait_list;
	wait_queue_head_t aq_wait_queue;
	bool fw_emp_reset_disabled;

	wait_queue_head_t reset_wait_queue;

	u32 hw_csum_rx_error;
	u16 oicr_idx;		/* Other interrupt cause MSIX vector index */
	u16 num_avail_sw_msix;	/* remaining MSIX SW vectors left unclaimed */
	u16 max_pf_txqs;	/* Total Tx queues PF wide */
	u16 max_pf_rxqs;	/* Total Rx queues PF wide */
	u16 num_lan_msix;	/* Total MSIX vectors for base driver */
	u16 num_lan_tx;		/* num LAN Tx queues setup */
	u16 num_lan_rx;		/* num LAN Rx queues setup */
	u16 next_vsi;		/* Next free slot in pf->vsi[] - 0-based! */
	u16 num_alloc_vsi;
	u16 corer_count;	/* Core reset count */
	u16 globr_count;	/* Global reset count */
	u16 empr_count;		/* EMP reset count */
	u16 pfr_count;		/* PF reset count */

	u8 wol_ena : 1;		/* software state of WoL */
	u32 wakeup_reason;	/* last wakeup reason */
	struct ice_hw_port_stats stats;
	struct ice_hw_port_stats stats_prev;
	struct ice_hw hw;
	u8 stat_prev_loaded:1; /* has previous stats been loaded */
	u8 rdma_mode;
	u16 dcbx_cap;
	u32 tx_timeout_count;
	unsigned long tx_timeout_last_recovery;
	u32 tx_timeout_recovery_level;
	char int_name[ICE_INT_NAME_STR_LEN];
	struct auxiliary_device *adev;
	int aux_idx;
	u32 sw_int_count;
	/* count of tc_flower filters specific to channel (aka where filter
	 * action is "hw_tc <tc_num>")
	 */
	u16 num_dmac_chnl_fltrs;
	struct hlist_head tc_flower_fltr_list;

	__le64 nvm_phy_type_lo; /* NVM PHY type low */
	__le64 nvm_phy_type_hi; /* NVM PHY type high */
	struct ice_link_default_override_tlv link_dflt_override;
	struct ice_lag *lag; /* Link Aggregation information */

	struct ice_switchdev_info switchdev;

#define ICE_INVALID_AGG_NODE_ID		0
#define ICE_PF_AGG_NODE_ID_START	1
#define ICE_MAX_PF_AGG_NODES		32
	struct ice_agg_node pf_agg_node[ICE_MAX_PF_AGG_NODES];
#define ICE_VF_AGG_NODE_ID_START	65
#define ICE_MAX_VF_AGG_NODES		32
	struct ice_agg_node vf_agg_node[ICE_MAX_VF_AGG_NODES];
};

struct ice_netdev_priv {
	struct ice_vsi *vsi;
	struct ice_repr *repr;
	/* indirect block callbacks on registered higher level devices
	 * (e.g. tunnel devices)
	 *
	 * tc_indr_block_cb_priv_list is used to look up indirect callback
	 * private data
	 */
	struct list_head tc_indr_block_priv_list;
};

/**
 * ice_vector_ch_enabled
 * @qv: pointer to q_vector, can be NULL
 *
 * This function returns true if vector is channel enabled otherwise false
 */
static inline bool ice_vector_ch_enabled(struct ice_q_vector *qv)
{
	return !!qv->ch; /* Enable it to run with TC */
}

/**
 * ice_irq_dynamic_ena - Enable default interrupt generation settings
 * @hw: pointer to HW struct
 * @vsi: pointer to VSI struct, can be NULL
 * @q_vector: pointer to q_vector, can be NULL
 */
static inline void
ice_irq_dynamic_ena(struct ice_hw *hw, struct ice_vsi *vsi,
		    struct ice_q_vector *q_vector)
{
	u32 vector = (vsi && q_vector) ? q_vector->reg_idx :
				((struct ice_pf *)hw->back)->oicr_idx;
	int itr = ICE_ITR_NONE;
	u32 val;

	/* clear the PBA here, as this function is meant to clean out all
	 * previous interrupts and enable the interrupt
	 */
	val = GLINT_DYN_CTL_INTENA_M | GLINT_DYN_CTL_CLEARPBA_M |
	      (itr << GLINT_DYN_CTL_ITR_INDX_S);
	if (vsi)
		if (test_bit(ICE_VSI_DOWN, vsi->state))
			return;
	wr32(hw, GLINT_DYN_CTL(vector), val);
}

/**
 * ice_netdev_to_pf - Retrieve the PF struct associated with a netdev
 * @netdev: pointer to the netdev struct
 */
static inline struct ice_pf *ice_netdev_to_pf(struct net_device *netdev)
{
	struct ice_netdev_priv *np = netdev_priv(netdev);

	return np->vsi->back;
}

static inline bool ice_is_xdp_ena_vsi(struct ice_vsi *vsi)
{
	return !!vsi->xdp_prog;
}

static inline void ice_set_ring_xdp(struct ice_tx_ring *ring)
{
	ring->flags |= ICE_TX_FLAGS_RING_XDP;
}

/**
 * ice_xsk_pool - get XSK buffer pool bound to a ring
 * @ring: Rx ring to use
 *
 * Returns a pointer to xdp_umem structure if there is a buffer pool present,
 * NULL otherwise.
 */
static inline struct xsk_buff_pool *ice_xsk_pool(struct ice_rx_ring *ring)
{
	struct ice_vsi *vsi = ring->vsi;
	u16 qid = ring->q_index;

	if (!ice_is_xdp_ena_vsi(vsi) || !test_bit(qid, vsi->af_xdp_zc_qps))
		return NULL;

	return xsk_get_pool_from_qid(vsi->netdev, qid);
}

/**
 * ice_tx_xsk_pool - get XSK buffer pool bound to a ring
 * @ring: Tx ring to use
 *
 * Returns a pointer to xdp_umem structure if there is a buffer pool present,
 * NULL otherwise. Tx equivalent of ice_xsk_pool.
 */
static inline struct xsk_buff_pool *ice_tx_xsk_pool(struct ice_tx_ring *ring)
{
	struct ice_vsi *vsi = ring->vsi;
	u16 qid;

	qid = ring->q_index - vsi->num_xdp_txq;

	if (!ice_is_xdp_ena_vsi(vsi) || !test_bit(qid, vsi->af_xdp_zc_qps))
		return NULL;

	return xsk_get_pool_from_qid(vsi->netdev, qid);
}

/**
 * ice_get_main_vsi - Get the PF VSI
 * @pf: PF instance
 *
 * returns pf->vsi[0], which by definition is the PF VSI
 */
static inline struct ice_vsi *ice_get_main_vsi(struct ice_pf *pf)
{
	if (pf->vsi)
		return pf->vsi[0];

	return NULL;
}

/**
 * ice_get_netdev_priv_vsi - return VSI associated with netdev priv.
 * @np: private netdev structure
 */
static inline struct ice_vsi *ice_get_netdev_priv_vsi(struct ice_netdev_priv *np)
{
	/* In case of port representor return source port VSI. */
	if (np->repr)
		return np->repr->src_vsi;
	else
		return np->vsi;
}

/**
 * ice_get_ctrl_vsi - Get the control VSI
 * @pf: PF instance
 */
static inline struct ice_vsi *ice_get_ctrl_vsi(struct ice_pf *pf)
{
	/* if pf->ctrl_vsi_idx is ICE_NO_VSI, control VSI was not set up */
	if (!pf->vsi || pf->ctrl_vsi_idx == ICE_NO_VSI)
		return NULL;

	return pf->vsi[pf->ctrl_vsi_idx];
}

/**
 * ice_is_switchdev_running - check if switchdev is configured
 * @pf: pointer to PF structure
 *
 * Returns true if eswitch mode is set to DEVLINK_ESWITCH_MODE_SWITCHDEV
 * and switchdev is configured, false otherwise.
 */
static inline bool ice_is_switchdev_running(struct ice_pf *pf)
{
	return pf->switchdev.is_running;
}

/**
 * ice_set_sriov_cap - enable SRIOV in PF flags
 * @pf: PF struct
 */
static inline void ice_set_sriov_cap(struct ice_pf *pf)
{
	if (pf->hw.func_caps.common_cap.sr_iov_1_1)
		set_bit(ICE_FLAG_SRIOV_CAPABLE, pf->flags);
}

/**
 * ice_clear_sriov_cap - disable SRIOV in PF flags
 * @pf: PF struct
 */
static inline void ice_clear_sriov_cap(struct ice_pf *pf)
{
	clear_bit(ICE_FLAG_SRIOV_CAPABLE, pf->flags);
}

#define ICE_FD_STAT_CTR_BLOCK_COUNT	256
#define ICE_FD_STAT_PF_IDX(base_idx) \
			((base_idx) * ICE_FD_STAT_CTR_BLOCK_COUNT)
#define ICE_FD_SB_STAT_IDX(base_idx) ICE_FD_STAT_PF_IDX(base_idx)
#define ICE_FD_STAT_CH			1
#define ICE_FD_CH_STAT_IDX(base_idx) \
			(ICE_FD_STAT_PF_IDX(base_idx) + ICE_FD_STAT_CH)

/**
 * ice_is_adq_active - any active ADQs
 * @pf: pointer to PF
 *
 * This function returns true if there are any ADQs configured (which is
 * determined by looking at VSI type (which should be VSI_PF), numtc, and
 * TC_MQPRIO flag) otherwise return false
 */
static inline bool ice_is_adq_active(struct ice_pf *pf)
{
	struct ice_vsi *vsi;

	vsi = ice_get_main_vsi(pf);
	if (!vsi)
		return false;

	/* is ADQ configured */
	if (vsi->tc_cfg.numtc > ICE_CHNL_START_TC &&
	    test_bit(ICE_FLAG_TC_MQPRIO, pf->flags))
		return true;

	return false;
}

bool netif_is_ice(struct net_device *dev);
int ice_vsi_setup_tx_rings(struct ice_vsi *vsi);
int ice_vsi_setup_rx_rings(struct ice_vsi *vsi);
int ice_vsi_open_ctrl(struct ice_vsi *vsi);
int ice_vsi_open(struct ice_vsi *vsi);
void ice_set_ethtool_ops(struct net_device *netdev);
void ice_set_ethtool_repr_ops(struct net_device *netdev);
void ice_set_ethtool_safe_mode_ops(struct net_device *netdev);
u16 ice_get_avail_txq_count(struct ice_pf *pf);
u16 ice_get_avail_rxq_count(struct ice_pf *pf);
int ice_vsi_recfg_qs(struct ice_vsi *vsi, int new_rx, int new_tx);
void ice_update_vsi_stats(struct ice_vsi *vsi);
void ice_update_pf_stats(struct ice_pf *pf);
int ice_up(struct ice_vsi *vsi);
int ice_down(struct ice_vsi *vsi);
int ice_vsi_cfg(struct ice_vsi *vsi);
struct ice_vsi *ice_lb_vsi_setup(struct ice_pf *pf, struct ice_port_info *pi);
int ice_vsi_determine_xdp_res(struct ice_vsi *vsi);
int ice_prepare_xdp_rings(struct ice_vsi *vsi, struct bpf_prog *prog);
int ice_destroy_xdp_rings(struct ice_vsi *vsi);
int
ice_xdp_xmit(struct net_device *dev, int n, struct xdp_frame **frames,
	     u32 flags);
int ice_set_rss_lut(struct ice_vsi *vsi, u8 *lut, u16 lut_size);
int ice_get_rss_lut(struct ice_vsi *vsi, u8 *lut, u16 lut_size);
int ice_set_rss_key(struct ice_vsi *vsi, u8 *seed);
int ice_get_rss_key(struct ice_vsi *vsi, u8 *seed);
void ice_fill_rss_lut(u8 *lut, u16 rss_table_size, u16 rss_size);
int ice_schedule_reset(struct ice_pf *pf, enum ice_reset_req reset);
void ice_print_link_msg(struct ice_vsi *vsi, bool isup);
int ice_plug_aux_dev(struct ice_pf *pf);
void ice_unplug_aux_dev(struct ice_pf *pf);
int ice_init_rdma(struct ice_pf *pf);
const char *ice_aq_str(enum ice_aq_err aq_err);
bool ice_is_wol_supported(struct ice_hw *hw);
void ice_fdir_del_all_fltrs(struct ice_vsi *vsi);
int
ice_fdir_write_fltr(struct ice_pf *pf, struct ice_fdir_fltr *input, bool add,
		    bool is_tun);
void ice_vsi_manage_fdir(struct ice_vsi *vsi, bool ena);
int ice_add_fdir_ethtool(struct ice_vsi *vsi, struct ethtool_rxnfc *cmd);
int ice_del_fdir_ethtool(struct ice_vsi *vsi, struct ethtool_rxnfc *cmd);
int ice_get_ethtool_fdir_entry(struct ice_hw *hw, struct ethtool_rxnfc *cmd);
int
ice_get_fdir_fltr_ids(struct ice_hw *hw, struct ethtool_rxnfc *cmd,
		      u32 *rule_locs);
void ice_fdir_rem_adq_chnl(struct ice_hw *hw, u16 vsi_idx);
void ice_fdir_release_flows(struct ice_hw *hw);
void ice_fdir_replay_flows(struct ice_hw *hw);
void ice_fdir_replay_fltrs(struct ice_pf *pf);
int ice_fdir_create_dflt_rules(struct ice_pf *pf);
int ice_aq_wait_for_event(struct ice_pf *pf, u16 opcode, unsigned long timeout,
			  struct ice_rq_event_info *event);
int ice_open(struct net_device *netdev);
int ice_open_internal(struct net_device *netdev);
int ice_stop(struct net_device *netdev);
void ice_service_task_schedule(struct ice_pf *pf);

/**
 * ice_set_rdma_cap - enable RDMA support
 * @pf: PF struct
 */
static inline void ice_set_rdma_cap(struct ice_pf *pf)
{
	if (pf->hw.func_caps.common_cap.rdma && pf->num_rdma_msix) {
		set_bit(ICE_FLAG_RDMA_ENA, pf->flags);
		set_bit(ICE_FLAG_AUX_ENA, pf->flags);
		set_bit(ICE_FLAG_PLUG_AUX_DEV, pf->flags);
	}
}

/**
 * ice_clear_rdma_cap - disable RDMA support
 * @pf: PF struct
 */
static inline void ice_clear_rdma_cap(struct ice_pf *pf)
{
	/* We can directly unplug aux device here only if the flag bit
	 * ICE_FLAG_PLUG_AUX_DEV is not set because ice_unplug_aux_dev()
	 * could race with ice_plug_aux_dev() called from
	 * ice_service_task(). In this case we only clear that bit now and
	 * aux device will be unplugged later once ice_plug_aux_device()
	 * called from ice_service_task() finishes (see ice_service_task()).
	 */
	if (!test_and_clear_bit(ICE_FLAG_PLUG_AUX_DEV, pf->flags))
		ice_unplug_aux_dev(pf);

	clear_bit(ICE_FLAG_RDMA_ENA, pf->flags);
	clear_bit(ICE_FLAG_AUX_ENA, pf->flags);
}
#endif /* _ICE_H_ */<|MERGE_RESOLUTION|>--- conflicted
+++ resolved
@@ -483,10 +483,7 @@
 	ICE_FLAG_MDD_AUTO_RESET_VF,
 	ICE_FLAG_LINK_LENIENT_MODE_ENA,
 	ICE_FLAG_PLUG_AUX_DEV,
-<<<<<<< HEAD
-=======
 	ICE_FLAG_MTU_CHANGED,
->>>>>>> 09688c01
 	ICE_PF_FLAGS_NBITS		/* must be last */
 };
 
