// SPDX-License-Identifier: GPL-2.0
/* Copyright(c) 2013 - 2018 Intel Corporation. */

#include "iavf.h"
#include "iavf_prototype.h"
#include "iavf_client.h"
/* All iavf tracepoints are defined by the include below, which must
 * be included exactly once across the whole kernel with
 * CREATE_TRACE_POINTS defined
 */
#define CREATE_TRACE_POINTS
#include "iavf_trace.h"

static int iavf_setup_all_tx_resources(struct iavf_adapter *adapter);
static int iavf_setup_all_rx_resources(struct iavf_adapter *adapter);
static int iavf_close(struct net_device *netdev);
static void iavf_init_get_resources(struct iavf_adapter *adapter);
static int iavf_check_reset_complete(struct iavf_hw *hw);

char iavf_driver_name[] = "iavf";
static const char iavf_driver_string[] =
	"Intel(R) Ethernet Adaptive Virtual Function Network Driver";

static const char iavf_copyright[] =
	"Copyright (c) 2013 - 2018 Intel Corporation.";

/* iavf_pci_tbl - PCI Device ID Table
 *
 * Wildcard entries (PCI_ANY_ID) should come last
 * Last entry must be all 0s
 *
 * { Vendor ID, Device ID, SubVendor ID, SubDevice ID,
 *   Class, Class Mask, private data (not used) }
 */
static const struct pci_device_id iavf_pci_tbl[] = {
	{PCI_VDEVICE(INTEL, IAVF_DEV_ID_VF), 0},
	{PCI_VDEVICE(INTEL, IAVF_DEV_ID_VF_HV), 0},
	{PCI_VDEVICE(INTEL, IAVF_DEV_ID_X722_VF), 0},
	{PCI_VDEVICE(INTEL, IAVF_DEV_ID_ADAPTIVE_VF), 0},
	/* required last entry */
	{0, }
};

MODULE_DEVICE_TABLE(pci, iavf_pci_tbl);

MODULE_ALIAS("i40evf");
MODULE_AUTHOR("Intel Corporation, <linux.nics@intel.com>");
MODULE_DESCRIPTION("Intel(R) Ethernet Adaptive Virtual Function Network Driver");
MODULE_LICENSE("GPL v2");

static const struct net_device_ops iavf_netdev_ops;

int iavf_status_to_errno(enum iavf_status status)
{
	switch (status) {
	case IAVF_SUCCESS:
		return 0;
	case IAVF_ERR_PARAM:
	case IAVF_ERR_MAC_TYPE:
	case IAVF_ERR_INVALID_MAC_ADDR:
	case IAVF_ERR_INVALID_LINK_SETTINGS:
	case IAVF_ERR_INVALID_PD_ID:
	case IAVF_ERR_INVALID_QP_ID:
	case IAVF_ERR_INVALID_CQ_ID:
	case IAVF_ERR_INVALID_CEQ_ID:
	case IAVF_ERR_INVALID_AEQ_ID:
	case IAVF_ERR_INVALID_SIZE:
	case IAVF_ERR_INVALID_ARP_INDEX:
	case IAVF_ERR_INVALID_FPM_FUNC_ID:
	case IAVF_ERR_QP_INVALID_MSG_SIZE:
	case IAVF_ERR_INVALID_FRAG_COUNT:
	case IAVF_ERR_INVALID_ALIGNMENT:
	case IAVF_ERR_INVALID_PUSH_PAGE_INDEX:
	case IAVF_ERR_INVALID_IMM_DATA_SIZE:
	case IAVF_ERR_INVALID_VF_ID:
	case IAVF_ERR_INVALID_HMCFN_ID:
	case IAVF_ERR_INVALID_PBLE_INDEX:
	case IAVF_ERR_INVALID_SD_INDEX:
	case IAVF_ERR_INVALID_PAGE_DESC_INDEX:
	case IAVF_ERR_INVALID_SD_TYPE:
	case IAVF_ERR_INVALID_HMC_OBJ_INDEX:
	case IAVF_ERR_INVALID_HMC_OBJ_COUNT:
	case IAVF_ERR_INVALID_SRQ_ARM_LIMIT:
		return -EINVAL;
	case IAVF_ERR_NVM:
	case IAVF_ERR_NVM_CHECKSUM:
	case IAVF_ERR_PHY:
	case IAVF_ERR_CONFIG:
	case IAVF_ERR_UNKNOWN_PHY:
	case IAVF_ERR_LINK_SETUP:
	case IAVF_ERR_ADAPTER_STOPPED:
	case IAVF_ERR_PRIMARY_REQUESTS_PENDING:
	case IAVF_ERR_AUTONEG_NOT_COMPLETE:
	case IAVF_ERR_RESET_FAILED:
	case IAVF_ERR_BAD_PTR:
	case IAVF_ERR_SWFW_SYNC:
	case IAVF_ERR_QP_TOOMANY_WRS_POSTED:
	case IAVF_ERR_QUEUE_EMPTY:
	case IAVF_ERR_FLUSHED_QUEUE:
	case IAVF_ERR_OPCODE_MISMATCH:
	case IAVF_ERR_CQP_COMPL_ERROR:
	case IAVF_ERR_BACKING_PAGE_ERROR:
	case IAVF_ERR_NO_PBLCHUNKS_AVAILABLE:
	case IAVF_ERR_MEMCPY_FAILED:
	case IAVF_ERR_SRQ_ENABLED:
	case IAVF_ERR_ADMIN_QUEUE_ERROR:
	case IAVF_ERR_ADMIN_QUEUE_FULL:
	case IAVF_ERR_BAD_RDMA_CQE:
	case IAVF_ERR_NVM_BLANK_MODE:
	case IAVF_ERR_PE_DOORBELL_NOT_ENABLED:
	case IAVF_ERR_DIAG_TEST_FAILED:
	case IAVF_ERR_FIRMWARE_API_VERSION:
	case IAVF_ERR_ADMIN_QUEUE_CRITICAL_ERROR:
		return -EIO;
	case IAVF_ERR_DEVICE_NOT_SUPPORTED:
		return -ENODEV;
	case IAVF_ERR_NO_AVAILABLE_VSI:
	case IAVF_ERR_RING_FULL:
		return -ENOSPC;
	case IAVF_ERR_NO_MEMORY:
		return -ENOMEM;
	case IAVF_ERR_TIMEOUT:
	case IAVF_ERR_ADMIN_QUEUE_TIMEOUT:
		return -ETIMEDOUT;
	case IAVF_ERR_NOT_IMPLEMENTED:
	case IAVF_NOT_SUPPORTED:
		return -EOPNOTSUPP;
	case IAVF_ERR_ADMIN_QUEUE_NO_WORK:
		return -EALREADY;
	case IAVF_ERR_NOT_READY:
		return -EBUSY;
	case IAVF_ERR_BUF_TOO_SHORT:
		return -EMSGSIZE;
	}

	return -EIO;
}

int virtchnl_status_to_errno(enum virtchnl_status_code v_status)
{
	switch (v_status) {
	case VIRTCHNL_STATUS_SUCCESS:
		return 0;
	case VIRTCHNL_STATUS_ERR_PARAM:
	case VIRTCHNL_STATUS_ERR_INVALID_VF_ID:
		return -EINVAL;
	case VIRTCHNL_STATUS_ERR_NO_MEMORY:
		return -ENOMEM;
	case VIRTCHNL_STATUS_ERR_OPCODE_MISMATCH:
	case VIRTCHNL_STATUS_ERR_CQP_COMPL_ERROR:
	case VIRTCHNL_STATUS_ERR_ADMIN_QUEUE_ERROR:
		return -EIO;
	case VIRTCHNL_STATUS_ERR_NOT_SUPPORTED:
		return -EOPNOTSUPP;
	}

	return -EIO;
}

/**
 * iavf_pdev_to_adapter - go from pci_dev to adapter
 * @pdev: pci_dev pointer
 */
static struct iavf_adapter *iavf_pdev_to_adapter(struct pci_dev *pdev)
{
	return netdev_priv(pci_get_drvdata(pdev));
}

/**
 * iavf_allocate_dma_mem_d - OS specific memory alloc for shared code
 * @hw:   pointer to the HW structure
 * @mem:  ptr to mem struct to fill out
 * @size: size of memory requested
 * @alignment: what to align the allocation to
 **/
enum iavf_status iavf_allocate_dma_mem_d(struct iavf_hw *hw,
					 struct iavf_dma_mem *mem,
					 u64 size, u32 alignment)
{
	struct iavf_adapter *adapter = (struct iavf_adapter *)hw->back;

	if (!mem)
		return IAVF_ERR_PARAM;

	mem->size = ALIGN(size, alignment);
	mem->va = dma_alloc_coherent(&adapter->pdev->dev, mem->size,
				     (dma_addr_t *)&mem->pa, GFP_KERNEL);
	if (mem->va)
		return 0;
	else
		return IAVF_ERR_NO_MEMORY;
}

/**
 * iavf_free_dma_mem - wrapper for DMA memory freeing
 * @hw:   pointer to the HW structure
 * @mem:  ptr to mem struct to free
 **/
enum iavf_status iavf_free_dma_mem(struct iavf_hw *hw, struct iavf_dma_mem *mem)
{
	struct iavf_adapter *adapter = (struct iavf_adapter *)hw->back;

	if (!mem || !mem->va)
		return IAVF_ERR_PARAM;
	dma_free_coherent(&adapter->pdev->dev, mem->size,
			  mem->va, (dma_addr_t)mem->pa);
	return 0;
}

/**
 * iavf_allocate_virt_mem - virt memory alloc wrapper
 * @hw:   pointer to the HW structure
 * @mem:  ptr to mem struct to fill out
 * @size: size of memory requested
 **/
enum iavf_status iavf_allocate_virt_mem(struct iavf_hw *hw,
					struct iavf_virt_mem *mem, u32 size)
{
	if (!mem)
		return IAVF_ERR_PARAM;

	mem->size = size;
	mem->va = kzalloc(size, GFP_KERNEL);

	if (mem->va)
		return 0;
	else
		return IAVF_ERR_NO_MEMORY;
}

/**
 * iavf_free_virt_mem - virt memory free wrapper
 * @hw:   pointer to the HW structure
 * @mem:  ptr to mem struct to free
 **/
void iavf_free_virt_mem(struct iavf_hw *hw, struct iavf_virt_mem *mem)
{
	kfree(mem->va);
}

/**
 * iavf_lock_timeout - try to lock mutex but give up after timeout
 * @lock: mutex that should be locked
 * @msecs: timeout in msecs
 *
 * Returns 0 on success, negative on failure
 **/
static int iavf_lock_timeout(struct mutex *lock, unsigned int msecs)
{
	unsigned int wait, delay = 10;

	for (wait = 0; wait < msecs; wait += delay) {
		if (mutex_trylock(lock))
			return 0;

		msleep(delay);
	}

	return -1;
}

/**
 * iavf_schedule_reset - Set the flags and schedule a reset event
 * @adapter: board private structure
 **/
void iavf_schedule_reset(struct iavf_adapter *adapter)
{
	if (!(adapter->flags &
	      (IAVF_FLAG_RESET_PENDING | IAVF_FLAG_RESET_NEEDED))) {
		adapter->flags |= IAVF_FLAG_RESET_NEEDED;
		queue_work(adapter->wq, &adapter->reset_task);
	}
}

/**
 * iavf_schedule_request_stats - Set the flags and schedule statistics request
 * @adapter: board private structure
 *
 * Sets IAVF_FLAG_AQ_REQUEST_STATS flag so iavf_watchdog_task() will explicitly
 * request and refresh ethtool stats
 **/
void iavf_schedule_request_stats(struct iavf_adapter *adapter)
{
	adapter->aq_required |= IAVF_FLAG_AQ_REQUEST_STATS;
	mod_delayed_work(adapter->wq, &adapter->watchdog_task, 0);
}

/**
 * iavf_tx_timeout - Respond to a Tx Hang
 * @netdev: network interface device structure
 * @txqueue: queue number that is timing out
 **/
static void iavf_tx_timeout(struct net_device *netdev, unsigned int txqueue)
{
	struct iavf_adapter *adapter = netdev_priv(netdev);

	adapter->tx_timeout_count++;
	iavf_schedule_reset(adapter);
}

/**
 * iavf_misc_irq_disable - Mask off interrupt generation on the NIC
 * @adapter: board private structure
 **/
static void iavf_misc_irq_disable(struct iavf_adapter *adapter)
{
	struct iavf_hw *hw = &adapter->hw;

	if (!adapter->msix_entries)
		return;

	wr32(hw, IAVF_VFINT_DYN_CTL01, 0);

	iavf_flush(hw);

	synchronize_irq(adapter->msix_entries[0].vector);
}

/**
 * iavf_misc_irq_enable - Enable default interrupt generation settings
 * @adapter: board private structure
 **/
static void iavf_misc_irq_enable(struct iavf_adapter *adapter)
{
	struct iavf_hw *hw = &adapter->hw;

	wr32(hw, IAVF_VFINT_DYN_CTL01, IAVF_VFINT_DYN_CTL01_INTENA_MASK |
				       IAVF_VFINT_DYN_CTL01_ITR_INDX_MASK);
	wr32(hw, IAVF_VFINT_ICR0_ENA1, IAVF_VFINT_ICR0_ENA1_ADMINQ_MASK);

	iavf_flush(hw);
}

/**
 * iavf_irq_disable - Mask off interrupt generation on the NIC
 * @adapter: board private structure
 **/
static void iavf_irq_disable(struct iavf_adapter *adapter)
{
	int i;
	struct iavf_hw *hw = &adapter->hw;

	if (!adapter->msix_entries)
		return;

	for (i = 1; i < adapter->num_msix_vectors; i++) {
		wr32(hw, IAVF_VFINT_DYN_CTLN1(i - 1), 0);
		synchronize_irq(adapter->msix_entries[i].vector);
	}
	iavf_flush(hw);
}

/**
 * iavf_irq_enable_queues - Enable interrupt for all queues
 * @adapter: board private structure
 **/
<<<<<<< HEAD
void iavf_irq_enable_queues(struct iavf_adapter *adapter)
=======
static void iavf_irq_enable_queues(struct iavf_adapter *adapter)
>>>>>>> a901a356
{
	struct iavf_hw *hw = &adapter->hw;
	int i;

	for (i = 1; i < adapter->num_msix_vectors; i++) {
		wr32(hw, IAVF_VFINT_DYN_CTLN1(i - 1),
		     IAVF_VFINT_DYN_CTLN1_INTENA_MASK |
		     IAVF_VFINT_DYN_CTLN1_ITR_INDX_MASK);
	}
}

/**
 * iavf_irq_enable - Enable default interrupt generation settings
 * @adapter: board private structure
 * @flush: boolean value whether to run rd32()
 **/
void iavf_irq_enable(struct iavf_adapter *adapter, bool flush)
{
	struct iavf_hw *hw = &adapter->hw;

	iavf_misc_irq_enable(adapter);
	iavf_irq_enable_queues(adapter);

	if (flush)
		iavf_flush(hw);
}

/**
 * iavf_msix_aq - Interrupt handler for vector 0
 * @irq: interrupt number
 * @data: pointer to netdev
 **/
static irqreturn_t iavf_msix_aq(int irq, void *data)
{
	struct net_device *netdev = data;
	struct iavf_adapter *adapter = netdev_priv(netdev);
	struct iavf_hw *hw = &adapter->hw;

	/* handle non-queue interrupts, these reads clear the registers */
	rd32(hw, IAVF_VFINT_ICR01);
	rd32(hw, IAVF_VFINT_ICR0_ENA1);

	if (adapter->state != __IAVF_REMOVE)
		/* schedule work on the private workqueue */
		queue_work(adapter->wq, &adapter->adminq_task);

	return IRQ_HANDLED;
}

/**
 * iavf_msix_clean_rings - MSIX mode Interrupt Handler
 * @irq: interrupt number
 * @data: pointer to a q_vector
 **/
static irqreturn_t iavf_msix_clean_rings(int irq, void *data)
{
	struct iavf_q_vector *q_vector = data;

	if (!q_vector->tx.ring && !q_vector->rx.ring)
		return IRQ_HANDLED;

	napi_schedule_irqoff(&q_vector->napi);

	return IRQ_HANDLED;
}

/**
 * iavf_map_vector_to_rxq - associate irqs with rx queues
 * @adapter: board private structure
 * @v_idx: interrupt number
 * @r_idx: queue number
 **/
static void
iavf_map_vector_to_rxq(struct iavf_adapter *adapter, int v_idx, int r_idx)
{
	struct iavf_q_vector *q_vector = &adapter->q_vectors[v_idx];
	struct iavf_ring *rx_ring = &adapter->rx_rings[r_idx];
	struct iavf_hw *hw = &adapter->hw;

	rx_ring->q_vector = q_vector;
	rx_ring->next = q_vector->rx.ring;
	rx_ring->vsi = &adapter->vsi;
	q_vector->rx.ring = rx_ring;
	q_vector->rx.count++;
	q_vector->rx.next_update = jiffies + 1;
	q_vector->rx.target_itr = ITR_TO_REG(rx_ring->itr_setting);
	q_vector->ring_mask |= BIT(r_idx);
	wr32(hw, IAVF_VFINT_ITRN1(IAVF_RX_ITR, q_vector->reg_idx),
	     q_vector->rx.current_itr >> 1);
	q_vector->rx.current_itr = q_vector->rx.target_itr;
}

/**
 * iavf_map_vector_to_txq - associate irqs with tx queues
 * @adapter: board private structure
 * @v_idx: interrupt number
 * @t_idx: queue number
 **/
static void
iavf_map_vector_to_txq(struct iavf_adapter *adapter, int v_idx, int t_idx)
{
	struct iavf_q_vector *q_vector = &adapter->q_vectors[v_idx];
	struct iavf_ring *tx_ring = &adapter->tx_rings[t_idx];
	struct iavf_hw *hw = &adapter->hw;

	tx_ring->q_vector = q_vector;
	tx_ring->next = q_vector->tx.ring;
	tx_ring->vsi = &adapter->vsi;
	q_vector->tx.ring = tx_ring;
	q_vector->tx.count++;
	q_vector->tx.next_update = jiffies + 1;
	q_vector->tx.target_itr = ITR_TO_REG(tx_ring->itr_setting);
	q_vector->num_ringpairs++;
	wr32(hw, IAVF_VFINT_ITRN1(IAVF_TX_ITR, q_vector->reg_idx),
	     q_vector->tx.target_itr >> 1);
	q_vector->tx.current_itr = q_vector->tx.target_itr;
}

/**
 * iavf_map_rings_to_vectors - Maps descriptor rings to vectors
 * @adapter: board private structure to initialize
 *
 * This function maps descriptor rings to the queue-specific vectors
 * we were allotted through the MSI-X enabling code.  Ideally, we'd have
 * one vector per ring/queue, but on a constrained vector budget, we
 * group the rings as "efficiently" as possible.  You would add new
 * mapping configurations in here.
 **/
static void iavf_map_rings_to_vectors(struct iavf_adapter *adapter)
{
	int rings_remaining = adapter->num_active_queues;
	int ridx = 0, vidx = 0;
	int q_vectors;

	q_vectors = adapter->num_msix_vectors - NONQ_VECS;

	for (; ridx < rings_remaining; ridx++) {
		iavf_map_vector_to_rxq(adapter, vidx, ridx);
		iavf_map_vector_to_txq(adapter, vidx, ridx);

		/* In the case where we have more queues than vectors, continue
		 * round-robin on vectors until all queues are mapped.
		 */
		if (++vidx >= q_vectors)
			vidx = 0;
	}

	adapter->aq_required |= IAVF_FLAG_AQ_MAP_VECTORS;
}

/**
 * iavf_irq_affinity_notify - Callback for affinity changes
 * @notify: context as to what irq was changed
 * @mask: the new affinity mask
 *
 * This is a callback function used by the irq_set_affinity_notifier function
 * so that we may register to receive changes to the irq affinity masks.
 **/
static void iavf_irq_affinity_notify(struct irq_affinity_notify *notify,
				     const cpumask_t *mask)
{
	struct iavf_q_vector *q_vector =
		container_of(notify, struct iavf_q_vector, affinity_notify);

	cpumask_copy(&q_vector->affinity_mask, mask);
}

/**
 * iavf_irq_affinity_release - Callback for affinity notifier release
 * @ref: internal core kernel usage
 *
 * This is a callback function used by the irq_set_affinity_notifier function
 * to inform the current notification subscriber that they will no longer
 * receive notifications.
 **/
static void iavf_irq_affinity_release(struct kref *ref) {}

/**
 * iavf_request_traffic_irqs - Initialize MSI-X interrupts
 * @adapter: board private structure
 * @basename: device basename
 *
 * Allocates MSI-X vectors for tx and rx handling, and requests
 * interrupts from the kernel.
 **/
static int
iavf_request_traffic_irqs(struct iavf_adapter *adapter, char *basename)
{
	unsigned int vector, q_vectors;
	unsigned int rx_int_idx = 0, tx_int_idx = 0;
	int irq_num, err;
	int cpu;

	iavf_irq_disable(adapter);
	/* Decrement for Other and TCP Timer vectors */
	q_vectors = adapter->num_msix_vectors - NONQ_VECS;

	for (vector = 0; vector < q_vectors; vector++) {
		struct iavf_q_vector *q_vector = &adapter->q_vectors[vector];

		irq_num = adapter->msix_entries[vector + NONQ_VECS].vector;

		if (q_vector->tx.ring && q_vector->rx.ring) {
			snprintf(q_vector->name, sizeof(q_vector->name),
				 "iavf-%s-TxRx-%u", basename, rx_int_idx++);
			tx_int_idx++;
		} else if (q_vector->rx.ring) {
			snprintf(q_vector->name, sizeof(q_vector->name),
				 "iavf-%s-rx-%u", basename, rx_int_idx++);
		} else if (q_vector->tx.ring) {
			snprintf(q_vector->name, sizeof(q_vector->name),
				 "iavf-%s-tx-%u", basename, tx_int_idx++);
		} else {
			/* skip this unused q_vector */
			continue;
		}
		err = request_irq(irq_num,
				  iavf_msix_clean_rings,
				  0,
				  q_vector->name,
				  q_vector);
		if (err) {
			dev_info(&adapter->pdev->dev,
				 "Request_irq failed, error: %d\n", err);
			goto free_queue_irqs;
		}
		/* register for affinity change notifications */
		q_vector->affinity_notify.notify = iavf_irq_affinity_notify;
		q_vector->affinity_notify.release =
						   iavf_irq_affinity_release;
		irq_set_affinity_notifier(irq_num, &q_vector->affinity_notify);
		/* Spread the IRQ affinity hints across online CPUs. Note that
		 * get_cpu_mask returns a mask with a permanent lifetime so
		 * it's safe to use as a hint for irq_update_affinity_hint.
		 */
		cpu = cpumask_local_spread(q_vector->v_idx, -1);
		irq_update_affinity_hint(irq_num, get_cpu_mask(cpu));
	}

	return 0;

free_queue_irqs:
	while (vector) {
		vector--;
		irq_num = adapter->msix_entries[vector + NONQ_VECS].vector;
		irq_set_affinity_notifier(irq_num, NULL);
		irq_update_affinity_hint(irq_num, NULL);
		free_irq(irq_num, &adapter->q_vectors[vector]);
	}
	return err;
}

/**
 * iavf_request_misc_irq - Initialize MSI-X interrupts
 * @adapter: board private structure
 *
 * Allocates MSI-X vector 0 and requests interrupts from the kernel. This
 * vector is only for the admin queue, and stays active even when the netdev
 * is closed.
 **/
static int iavf_request_misc_irq(struct iavf_adapter *adapter)
{
	struct net_device *netdev = adapter->netdev;
	int err;

	snprintf(adapter->misc_vector_name,
		 sizeof(adapter->misc_vector_name) - 1, "iavf-%s:mbx",
		 dev_name(&adapter->pdev->dev));
	err = request_irq(adapter->msix_entries[0].vector,
			  &iavf_msix_aq, 0,
			  adapter->misc_vector_name, netdev);
	if (err) {
		dev_err(&adapter->pdev->dev,
			"request_irq for %s failed: %d\n",
			adapter->misc_vector_name, err);
		free_irq(adapter->msix_entries[0].vector, netdev);
	}
	return err;
}

/**
 * iavf_free_traffic_irqs - Free MSI-X interrupts
 * @adapter: board private structure
 *
 * Frees all MSI-X vectors other than 0.
 **/
static void iavf_free_traffic_irqs(struct iavf_adapter *adapter)
{
	int vector, irq_num, q_vectors;

	if (!adapter->msix_entries)
		return;

	q_vectors = adapter->num_msix_vectors - NONQ_VECS;

	for (vector = 0; vector < q_vectors; vector++) {
		irq_num = adapter->msix_entries[vector + NONQ_VECS].vector;
		irq_set_affinity_notifier(irq_num, NULL);
		irq_update_affinity_hint(irq_num, NULL);
		free_irq(irq_num, &adapter->q_vectors[vector]);
	}
}

/**
 * iavf_free_misc_irq - Free MSI-X miscellaneous vector
 * @adapter: board private structure
 *
 * Frees MSI-X vector 0.
 **/
static void iavf_free_misc_irq(struct iavf_adapter *adapter)
{
	struct net_device *netdev = adapter->netdev;

	if (!adapter->msix_entries)
		return;

	free_irq(adapter->msix_entries[0].vector, netdev);
}

/**
 * iavf_configure_tx - Configure Transmit Unit after Reset
 * @adapter: board private structure
 *
 * Configure the Tx unit of the MAC after a reset.
 **/
static void iavf_configure_tx(struct iavf_adapter *adapter)
{
	struct iavf_hw *hw = &adapter->hw;
	int i;

	for (i = 0; i < adapter->num_active_queues; i++)
		adapter->tx_rings[i].tail = hw->hw_addr + IAVF_QTX_TAIL1(i);
}

/**
 * iavf_configure_rx - Configure Receive Unit after Reset
 * @adapter: board private structure
 *
 * Configure the Rx unit of the MAC after a reset.
 **/
static void iavf_configure_rx(struct iavf_adapter *adapter)
{
	unsigned int rx_buf_len = IAVF_RXBUFFER_2048;
	struct iavf_hw *hw = &adapter->hw;
	int i;

	/* Legacy Rx will always default to a 2048 buffer size. */
#if (PAGE_SIZE < 8192)
	if (!(adapter->flags & IAVF_FLAG_LEGACY_RX)) {
		struct net_device *netdev = adapter->netdev;

		/* For jumbo frames on systems with 4K pages we have to use
		 * an order 1 page, so we might as well increase the size
		 * of our Rx buffer to make better use of the available space
		 */
		rx_buf_len = IAVF_RXBUFFER_3072;

		/* We use a 1536 buffer size for configurations with
		 * standard Ethernet mtu.  On x86 this gives us enough room
		 * for shared info and 192 bytes of padding.
		 */
		if (!IAVF_2K_TOO_SMALL_WITH_PADDING &&
		    (netdev->mtu <= ETH_DATA_LEN))
			rx_buf_len = IAVF_RXBUFFER_1536 - NET_IP_ALIGN;
	}
#endif

	for (i = 0; i < adapter->num_active_queues; i++) {
		adapter->rx_rings[i].tail = hw->hw_addr + IAVF_QRX_TAIL1(i);
		adapter->rx_rings[i].rx_buf_len = rx_buf_len;

		if (adapter->flags & IAVF_FLAG_LEGACY_RX)
			clear_ring_build_skb_enabled(&adapter->rx_rings[i]);
		else
			set_ring_build_skb_enabled(&adapter->rx_rings[i]);
	}
}

/**
 * iavf_find_vlan - Search filter list for specific vlan filter
 * @adapter: board private structure
 * @vlan: vlan tag
 *
 * Returns ptr to the filter object or NULL. Must be called while holding the
 * mac_vlan_list_lock.
 **/
static struct
iavf_vlan_filter *iavf_find_vlan(struct iavf_adapter *adapter,
				 struct iavf_vlan vlan)
{
	struct iavf_vlan_filter *f;

	list_for_each_entry(f, &adapter->vlan_filter_list, list) {
		if (f->vlan.vid == vlan.vid &&
		    f->vlan.tpid == vlan.tpid)
			return f;
	}

	return NULL;
}

/**
 * iavf_add_vlan - Add a vlan filter to the list
 * @adapter: board private structure
 * @vlan: VLAN tag
 *
 * Returns ptr to the filter object or NULL when no memory available.
 **/
static struct
iavf_vlan_filter *iavf_add_vlan(struct iavf_adapter *adapter,
				struct iavf_vlan vlan)
{
	struct iavf_vlan_filter *f = NULL;

	spin_lock_bh(&adapter->mac_vlan_list_lock);

	f = iavf_find_vlan(adapter, vlan);
	if (!f) {
		f = kzalloc(sizeof(*f), GFP_ATOMIC);
		if (!f)
			goto clearout;

		f->vlan = vlan;

		list_add_tail(&f->list, &adapter->vlan_filter_list);
		f->state = IAVF_VLAN_ADD;
		adapter->num_vlan_filters++;
		adapter->aq_required |= IAVF_FLAG_AQ_ADD_VLAN_FILTER;
	}

clearout:
	spin_unlock_bh(&adapter->mac_vlan_list_lock);
	return f;
}

/**
 * iavf_del_vlan - Remove a vlan filter from the list
 * @adapter: board private structure
 * @vlan: VLAN tag
 **/
static void iavf_del_vlan(struct iavf_adapter *adapter, struct iavf_vlan vlan)
{
	struct iavf_vlan_filter *f;

	spin_lock_bh(&adapter->mac_vlan_list_lock);

	f = iavf_find_vlan(adapter, vlan);
	if (f) {
		f->state = IAVF_VLAN_REMOVE;
		adapter->aq_required |= IAVF_FLAG_AQ_DEL_VLAN_FILTER;
	}

	spin_unlock_bh(&adapter->mac_vlan_list_lock);
}

/**
 * iavf_restore_filters
 * @adapter: board private structure
 *
 * Restore existing non MAC filters when VF netdev comes back up
 **/
static void iavf_restore_filters(struct iavf_adapter *adapter)
{
	struct iavf_vlan_filter *f;

	/* re-add all VLAN filters */
	spin_lock_bh(&adapter->mac_vlan_list_lock);

	list_for_each_entry(f, &adapter->vlan_filter_list, list) {
		if (f->state == IAVF_VLAN_INACTIVE)
			f->state = IAVF_VLAN_ADD;
	}

	spin_unlock_bh(&adapter->mac_vlan_list_lock);
	adapter->aq_required |= IAVF_FLAG_AQ_ADD_VLAN_FILTER;
}

/**
 * iavf_get_num_vlans_added - get number of VLANs added
 * @adapter: board private structure
 */
u16 iavf_get_num_vlans_added(struct iavf_adapter *adapter)
{
	return adapter->num_vlan_filters;
}

/**
 * iavf_get_max_vlans_allowed - get maximum VLANs allowed for this VF
 * @adapter: board private structure
 *
 * This depends on the negotiated VLAN capability. For VIRTCHNL_VF_OFFLOAD_VLAN,
 * do not impose a limit as that maintains current behavior and for
 * VIRTCHNL_VF_OFFLOAD_VLAN_V2, use the maximum allowed sent from the PF.
 **/
static u16 iavf_get_max_vlans_allowed(struct iavf_adapter *adapter)
{
	/* don't impose any limit for VIRTCHNL_VF_OFFLOAD_VLAN since there has
	 * never been a limit on the VF driver side
	 */
	if (VLAN_ALLOWED(adapter))
		return VLAN_N_VID;
	else if (VLAN_V2_ALLOWED(adapter))
		return adapter->vlan_v2_caps.filtering.max_filters;

	return 0;
}

/**
 * iavf_max_vlans_added - check if maximum VLANs allowed already exist
 * @adapter: board private structure
 **/
static bool iavf_max_vlans_added(struct iavf_adapter *adapter)
{
	if (iavf_get_num_vlans_added(adapter) <
	    iavf_get_max_vlans_allowed(adapter))
		return false;

	return true;
}

/**
 * iavf_vlan_rx_add_vid - Add a VLAN filter to a device
 * @netdev: network device struct
 * @proto: unused protocol data
 * @vid: VLAN tag
 **/
static int iavf_vlan_rx_add_vid(struct net_device *netdev,
				__always_unused __be16 proto, u16 vid)
{
	struct iavf_adapter *adapter = netdev_priv(netdev);

	/* Do not track VLAN 0 filter, always added by the PF on VF init */
	if (!vid)
		return 0;

	if (!VLAN_FILTERING_ALLOWED(adapter))
		return -EIO;

	if (iavf_max_vlans_added(adapter)) {
		netdev_err(netdev, "Max allowed VLAN filters %u. Remove existing VLANs or disable filtering via Ethtool if supported.\n",
			   iavf_get_max_vlans_allowed(adapter));
		return -EIO;
	}

	if (!iavf_add_vlan(adapter, IAVF_VLAN(vid, be16_to_cpu(proto))))
		return -ENOMEM;

	return 0;
}

/**
 * iavf_vlan_rx_kill_vid - Remove a VLAN filter from a device
 * @netdev: network device struct
 * @proto: unused protocol data
 * @vid: VLAN tag
 **/
static int iavf_vlan_rx_kill_vid(struct net_device *netdev,
				 __always_unused __be16 proto, u16 vid)
{
	struct iavf_adapter *adapter = netdev_priv(netdev);

	/* We do not track VLAN 0 filter */
	if (!vid)
		return 0;

	iavf_del_vlan(adapter, IAVF_VLAN(vid, be16_to_cpu(proto)));
	return 0;
}

/**
 * iavf_find_filter - Search filter list for specific mac filter
 * @adapter: board private structure
 * @macaddr: the MAC address
 *
 * Returns ptr to the filter object or NULL. Must be called while holding the
 * mac_vlan_list_lock.
 **/
static struct
iavf_mac_filter *iavf_find_filter(struct iavf_adapter *adapter,
				  const u8 *macaddr)
{
	struct iavf_mac_filter *f;

	if (!macaddr)
		return NULL;

	list_for_each_entry(f, &adapter->mac_filter_list, list) {
		if (ether_addr_equal(macaddr, f->macaddr))
			return f;
	}
	return NULL;
}

/**
 * iavf_add_filter - Add a mac filter to the filter list
 * @adapter: board private structure
 * @macaddr: the MAC address
 *
 * Returns ptr to the filter object or NULL when no memory available.
 **/
struct iavf_mac_filter *iavf_add_filter(struct iavf_adapter *adapter,
					const u8 *macaddr)
{
	struct iavf_mac_filter *f;

	if (!macaddr)
		return NULL;

	f = iavf_find_filter(adapter, macaddr);
	if (!f) {
		f = kzalloc(sizeof(*f), GFP_ATOMIC);
		if (!f)
			return f;

		ether_addr_copy(f->macaddr, macaddr);

		list_add_tail(&f->list, &adapter->mac_filter_list);
		f->add = true;
		f->add_handled = false;
		f->is_new_mac = true;
		f->is_primary = ether_addr_equal(macaddr, adapter->hw.mac.addr);
		adapter->aq_required |= IAVF_FLAG_AQ_ADD_MAC_FILTER;
	} else {
		f->remove = false;
	}

	return f;
}

/**
 * iavf_replace_primary_mac - Replace current primary address
 * @adapter: board private structure
 * @new_mac: new MAC address to be applied
 *
 * Replace current dev_addr and send request to PF for removal of previous
 * primary MAC address filter and addition of new primary MAC filter.
 * Return 0 for success, -ENOMEM for failure.
 *
 * Do not call this with mac_vlan_list_lock!
 **/
static int iavf_replace_primary_mac(struct iavf_adapter *adapter,
				    const u8 *new_mac)
{
	struct iavf_hw *hw = &adapter->hw;
	struct iavf_mac_filter *new_f;
	struct iavf_mac_filter *old_f;

	spin_lock_bh(&adapter->mac_vlan_list_lock);

	new_f = iavf_add_filter(adapter, new_mac);
	if (!new_f) {
		spin_unlock_bh(&adapter->mac_vlan_list_lock);
		return -ENOMEM;
	}

	old_f = iavf_find_filter(adapter, hw->mac.addr);
	if (old_f) {
		old_f->is_primary = false;
		old_f->remove = true;
		adapter->aq_required |= IAVF_FLAG_AQ_DEL_MAC_FILTER;
	}
	/* Always send the request to add if changing primary MAC,
	 * even if filter is already present on the list
	 */
	new_f->is_primary = true;
	new_f->add = true;
	adapter->aq_required |= IAVF_FLAG_AQ_ADD_MAC_FILTER;
	ether_addr_copy(hw->mac.addr, new_mac);

	spin_unlock_bh(&adapter->mac_vlan_list_lock);

	/* schedule the watchdog task to immediately process the request */
	mod_delayed_work(adapter->wq, &adapter->watchdog_task, 0);
	return 0;
}

/**
 * iavf_is_mac_set_handled - wait for a response to set MAC from PF
 * @netdev: network interface device structure
 * @macaddr: MAC address to set
 *
 * Returns true on success, false on failure
 */
static bool iavf_is_mac_set_handled(struct net_device *netdev,
				    const u8 *macaddr)
{
	struct iavf_adapter *adapter = netdev_priv(netdev);
	struct iavf_mac_filter *f;
	bool ret = false;

	spin_lock_bh(&adapter->mac_vlan_list_lock);

	f = iavf_find_filter(adapter, macaddr);

	if (!f || (!f->add && f->add_handled))
		ret = true;

	spin_unlock_bh(&adapter->mac_vlan_list_lock);

	return ret;
}

/**
 * iavf_set_mac - NDO callback to set port MAC address
 * @netdev: network interface device structure
 * @p: pointer to an address structure
 *
 * Returns 0 on success, negative on failure
 */
static int iavf_set_mac(struct net_device *netdev, void *p)
{
	struct iavf_adapter *adapter = netdev_priv(netdev);
	struct sockaddr *addr = p;
	int ret;

	if (!is_valid_ether_addr(addr->sa_data))
		return -EADDRNOTAVAIL;

	ret = iavf_replace_primary_mac(adapter, addr->sa_data);

	if (ret)
		return ret;

	ret = wait_event_interruptible_timeout(adapter->vc_waitqueue,
					       iavf_is_mac_set_handled(netdev, addr->sa_data),
					       msecs_to_jiffies(2500));

	/* If ret < 0 then it means wait was interrupted.
	 * If ret == 0 then it means we got a timeout.
	 * else it means we got response for set MAC from PF,
	 * check if netdev MAC was updated to requested MAC,
	 * if yes then set MAC succeeded otherwise it failed return -EACCES
	 */
	if (ret < 0)
		return ret;

	if (!ret)
		return -EAGAIN;

	if (!ether_addr_equal(netdev->dev_addr, addr->sa_data))
		return -EACCES;

	return 0;
}

/**
 * iavf_addr_sync - Callback for dev_(mc|uc)_sync to add address
 * @netdev: the netdevice
 * @addr: address to add
 *
 * Called by __dev_(mc|uc)_sync when an address needs to be added. We call
 * __dev_(uc|mc)_sync from .set_rx_mode and guarantee to hold the hash lock.
 */
static int iavf_addr_sync(struct net_device *netdev, const u8 *addr)
{
	struct iavf_adapter *adapter = netdev_priv(netdev);

	if (iavf_add_filter(adapter, addr))
		return 0;
	else
		return -ENOMEM;
}

/**
 * iavf_addr_unsync - Callback for dev_(mc|uc)_sync to remove address
 * @netdev: the netdevice
 * @addr: address to add
 *
 * Called by __dev_(mc|uc)_sync when an address needs to be removed. We call
 * __dev_(uc|mc)_sync from .set_rx_mode and guarantee to hold the hash lock.
 */
static int iavf_addr_unsync(struct net_device *netdev, const u8 *addr)
{
	struct iavf_adapter *adapter = netdev_priv(netdev);
	struct iavf_mac_filter *f;

	/* Under some circumstances, we might receive a request to delete
	 * our own device address from our uc list. Because we store the
	 * device address in the VSI's MAC/VLAN filter list, we need to ignore
	 * such requests and not delete our device address from this list.
	 */
	if (ether_addr_equal(addr, netdev->dev_addr))
		return 0;

	f = iavf_find_filter(adapter, addr);
	if (f) {
		f->remove = true;
		adapter->aq_required |= IAVF_FLAG_AQ_DEL_MAC_FILTER;
	}
	return 0;
}

/**
 * iavf_set_rx_mode - NDO callback to set the netdev filters
 * @netdev: network interface device structure
 **/
static void iavf_set_rx_mode(struct net_device *netdev)
{
	struct iavf_adapter *adapter = netdev_priv(netdev);

	spin_lock_bh(&adapter->mac_vlan_list_lock);
	__dev_uc_sync(netdev, iavf_addr_sync, iavf_addr_unsync);
	__dev_mc_sync(netdev, iavf_addr_sync, iavf_addr_unsync);
	spin_unlock_bh(&adapter->mac_vlan_list_lock);

	if (netdev->flags & IFF_PROMISC &&
	    !(adapter->flags & IAVF_FLAG_PROMISC_ON))
		adapter->aq_required |= IAVF_FLAG_AQ_REQUEST_PROMISC;
	else if (!(netdev->flags & IFF_PROMISC) &&
		 adapter->flags & IAVF_FLAG_PROMISC_ON)
		adapter->aq_required |= IAVF_FLAG_AQ_RELEASE_PROMISC;

	if (netdev->flags & IFF_ALLMULTI &&
	    !(adapter->flags & IAVF_FLAG_ALLMULTI_ON))
		adapter->aq_required |= IAVF_FLAG_AQ_REQUEST_ALLMULTI;
	else if (!(netdev->flags & IFF_ALLMULTI) &&
		 adapter->flags & IAVF_FLAG_ALLMULTI_ON)
		adapter->aq_required |= IAVF_FLAG_AQ_RELEASE_ALLMULTI;
}

/**
 * iavf_napi_enable_all - enable NAPI on all queue vectors
 * @adapter: board private structure
 **/
static void iavf_napi_enable_all(struct iavf_adapter *adapter)
{
	int q_idx;
	struct iavf_q_vector *q_vector;
	int q_vectors = adapter->num_msix_vectors - NONQ_VECS;

	for (q_idx = 0; q_idx < q_vectors; q_idx++) {
		struct napi_struct *napi;

		q_vector = &adapter->q_vectors[q_idx];
		napi = &q_vector->napi;
		napi_enable(napi);
	}
}

/**
 * iavf_napi_disable_all - disable NAPI on all queue vectors
 * @adapter: board private structure
 **/
static void iavf_napi_disable_all(struct iavf_adapter *adapter)
{
	int q_idx;
	struct iavf_q_vector *q_vector;
	int q_vectors = adapter->num_msix_vectors - NONQ_VECS;

	for (q_idx = 0; q_idx < q_vectors; q_idx++) {
		q_vector = &adapter->q_vectors[q_idx];
		napi_disable(&q_vector->napi);
	}
}

/**
 * iavf_configure - set up transmit and receive data structures
 * @adapter: board private structure
 **/
static void iavf_configure(struct iavf_adapter *adapter)
{
	struct net_device *netdev = adapter->netdev;
	int i;

	iavf_set_rx_mode(netdev);

	iavf_configure_tx(adapter);
	iavf_configure_rx(adapter);
	adapter->aq_required |= IAVF_FLAG_AQ_CONFIGURE_QUEUES;

	for (i = 0; i < adapter->num_active_queues; i++) {
		struct iavf_ring *ring = &adapter->rx_rings[i];

		iavf_alloc_rx_buffers(ring, IAVF_DESC_UNUSED(ring));
	}
}

/**
 * iavf_up_complete - Finish the last steps of bringing up a connection
 * @adapter: board private structure
 *
 * Expects to be called while holding the __IAVF_IN_CRITICAL_TASK bit lock.
 **/
static void iavf_up_complete(struct iavf_adapter *adapter)
{
	iavf_change_state(adapter, __IAVF_RUNNING);
	clear_bit(__IAVF_VSI_DOWN, adapter->vsi.state);

	iavf_napi_enable_all(adapter);

	adapter->aq_required |= IAVF_FLAG_AQ_ENABLE_QUEUES;
	if (CLIENT_ENABLED(adapter))
		adapter->flags |= IAVF_FLAG_CLIENT_NEEDS_OPEN;
	mod_delayed_work(adapter->wq, &adapter->watchdog_task, 0);
}

/**
 * iavf_clear_mac_vlan_filters - Remove mac and vlan filters not sent to PF
 * yet and mark other to be removed.
 * @adapter: board private structure
 **/
static void iavf_clear_mac_vlan_filters(struct iavf_adapter *adapter)
{
	struct iavf_vlan_filter *vlf, *vlftmp;
	struct iavf_mac_filter *f, *ftmp;

	spin_lock_bh(&adapter->mac_vlan_list_lock);
	/* clear the sync flag on all filters */
	__dev_uc_unsync(adapter->netdev, NULL);
	__dev_mc_unsync(adapter->netdev, NULL);

	/* remove all MAC filters */
	list_for_each_entry_safe(f, ftmp, &adapter->mac_filter_list,
				 list) {
		if (f->add) {
			list_del(&f->list);
			kfree(f);
		} else {
			f->remove = true;
		}
	}

	/* disable all VLAN filters */
	list_for_each_entry_safe(vlf, vlftmp, &adapter->vlan_filter_list,
				 list)
		vlf->state = IAVF_VLAN_DISABLE;

	spin_unlock_bh(&adapter->mac_vlan_list_lock);
}

/**
 * iavf_clear_cloud_filters - Remove cloud filters not sent to PF yet and
 * mark other to be removed.
 * @adapter: board private structure
 **/
static void iavf_clear_cloud_filters(struct iavf_adapter *adapter)
{
	struct iavf_cloud_filter *cf, *cftmp;

	/* remove all cloud filters */
	spin_lock_bh(&adapter->cloud_filter_list_lock);
	list_for_each_entry_safe(cf, cftmp, &adapter->cloud_filter_list,
				 list) {
		if (cf->add) {
			list_del(&cf->list);
			kfree(cf);
			adapter->num_cloud_filters--;
		} else {
			cf->del = true;
		}
	}
	spin_unlock_bh(&adapter->cloud_filter_list_lock);
}

/**
 * iavf_clear_fdir_filters - Remove fdir filters not sent to PF yet and mark
 * other to be removed.
 * @adapter: board private structure
 **/
static void iavf_clear_fdir_filters(struct iavf_adapter *adapter)
{
	struct iavf_fdir_fltr *fdir, *fdirtmp;

	/* remove all Flow Director filters */
	spin_lock_bh(&adapter->fdir_fltr_lock);
	list_for_each_entry_safe(fdir, fdirtmp, &adapter->fdir_list_head,
				 list) {
		if (fdir->state == IAVF_FDIR_FLTR_ADD_REQUEST) {
			list_del(&fdir->list);
			kfree(fdir);
			adapter->fdir_active_fltr--;
		} else {
			fdir->state = IAVF_FDIR_FLTR_DEL_REQUEST;
		}
	}
	spin_unlock_bh(&adapter->fdir_fltr_lock);
}

/**
 * iavf_clear_adv_rss_conf - Remove adv rss conf not sent to PF yet and mark
 * other to be removed.
 * @adapter: board private structure
 **/
static void iavf_clear_adv_rss_conf(struct iavf_adapter *adapter)
{
	struct iavf_adv_rss *rss, *rsstmp;

	/* remove all advance RSS configuration */
	spin_lock_bh(&adapter->adv_rss_lock);
	list_for_each_entry_safe(rss, rsstmp, &adapter->adv_rss_list_head,
				 list) {
		if (rss->state == IAVF_ADV_RSS_ADD_REQUEST) {
			list_del(&rss->list);
			kfree(rss);
		} else {
			rss->state = IAVF_ADV_RSS_DEL_REQUEST;
		}
	}
	spin_unlock_bh(&adapter->adv_rss_lock);
}

/**
 * iavf_down - Shutdown the connection processing
 * @adapter: board private structure
 *
 * Expects to be called while holding the __IAVF_IN_CRITICAL_TASK bit lock.
 **/
void iavf_down(struct iavf_adapter *adapter)
{
	struct net_device *netdev = adapter->netdev;

	if (adapter->state <= __IAVF_DOWN_PENDING)
		return;

	netif_carrier_off(netdev);
	netif_tx_disable(netdev);
	adapter->link_up = false;
	iavf_napi_disable_all(adapter);
	iavf_irq_disable(adapter);

	iavf_clear_mac_vlan_filters(adapter);
	iavf_clear_cloud_filters(adapter);
	iavf_clear_fdir_filters(adapter);
	iavf_clear_adv_rss_conf(adapter);

	if (!(adapter->flags & IAVF_FLAG_PF_COMMS_FAILED)) {
		/* cancel any current operation */
		adapter->current_op = VIRTCHNL_OP_UNKNOWN;
		/* Schedule operations to close down the HW. Don't wait
		 * here for this to complete. The watchdog is still running
		 * and it will take care of this.
		 */
		if (!list_empty(&adapter->mac_filter_list))
			adapter->aq_required |= IAVF_FLAG_AQ_DEL_MAC_FILTER;
		if (!list_empty(&adapter->vlan_filter_list))
			adapter->aq_required |= IAVF_FLAG_AQ_DEL_VLAN_FILTER;
		if (!list_empty(&adapter->cloud_filter_list))
			adapter->aq_required |= IAVF_FLAG_AQ_DEL_CLOUD_FILTER;
		if (!list_empty(&adapter->fdir_list_head))
			adapter->aq_required |= IAVF_FLAG_AQ_DEL_FDIR_FILTER;
		if (!list_empty(&adapter->adv_rss_list_head))
			adapter->aq_required |= IAVF_FLAG_AQ_DEL_ADV_RSS_CFG;
		adapter->aq_required |= IAVF_FLAG_AQ_DISABLE_QUEUES;
	}

	mod_delayed_work(adapter->wq, &adapter->watchdog_task, 0);
}

/**
 * iavf_acquire_msix_vectors - Setup the MSIX capability
 * @adapter: board private structure
 * @vectors: number of vectors to request
 *
 * Work with the OS to set up the MSIX vectors needed.
 *
 * Returns 0 on success, negative on failure
 **/
static int
iavf_acquire_msix_vectors(struct iavf_adapter *adapter, int vectors)
{
	int err, vector_threshold;

	/* We'll want at least 3 (vector_threshold):
	 * 0) Other (Admin Queue and link, mostly)
	 * 1) TxQ[0] Cleanup
	 * 2) RxQ[0] Cleanup
	 */
	vector_threshold = MIN_MSIX_COUNT;

	/* The more we get, the more we will assign to Tx/Rx Cleanup
	 * for the separate queues...where Rx Cleanup >= Tx Cleanup.
	 * Right now, we simply care about how many we'll get; we'll
	 * set them up later while requesting irq's.
	 */
	err = pci_enable_msix_range(adapter->pdev, adapter->msix_entries,
				    vector_threshold, vectors);
	if (err < 0) {
		dev_err(&adapter->pdev->dev, "Unable to allocate MSI-X interrupts\n");
		kfree(adapter->msix_entries);
		adapter->msix_entries = NULL;
		return err;
	}

	/* Adjust for only the vectors we'll use, which is minimum
	 * of max_msix_q_vectors + NONQ_VECS, or the number of
	 * vectors we were allocated.
	 */
	adapter->num_msix_vectors = err;
	return 0;
}

/**
 * iavf_free_queues - Free memory for all rings
 * @adapter: board private structure to initialize
 *
 * Free all of the memory associated with queue pairs.
 **/
static void iavf_free_queues(struct iavf_adapter *adapter)
{
	if (!adapter->vsi_res)
		return;
	adapter->num_active_queues = 0;
	kfree(adapter->tx_rings);
	adapter->tx_rings = NULL;
	kfree(adapter->rx_rings);
	adapter->rx_rings = NULL;
}

/**
 * iavf_set_queue_vlan_tag_loc - set location for VLAN tag offload
 * @adapter: board private structure
 *
 * Based on negotiated capabilities, the VLAN tag needs to be inserted and/or
 * stripped in certain descriptor fields. Instead of checking the offload
 * capability bits in the hot path, cache the location the ring specific
 * flags.
 */
void iavf_set_queue_vlan_tag_loc(struct iavf_adapter *adapter)
{
	int i;

	for (i = 0; i < adapter->num_active_queues; i++) {
		struct iavf_ring *tx_ring = &adapter->tx_rings[i];
		struct iavf_ring *rx_ring = &adapter->rx_rings[i];

		/* prevent multiple L2TAG bits being set after VFR */
		tx_ring->flags &=
			~(IAVF_TXRX_FLAGS_VLAN_TAG_LOC_L2TAG1 |
			  IAVF_TXR_FLAGS_VLAN_TAG_LOC_L2TAG2);
		rx_ring->flags &=
			~(IAVF_TXRX_FLAGS_VLAN_TAG_LOC_L2TAG1 |
			  IAVF_RXR_FLAGS_VLAN_TAG_LOC_L2TAG2_2);

		if (VLAN_ALLOWED(adapter)) {
			tx_ring->flags |= IAVF_TXRX_FLAGS_VLAN_TAG_LOC_L2TAG1;
			rx_ring->flags |= IAVF_TXRX_FLAGS_VLAN_TAG_LOC_L2TAG1;
		} else if (VLAN_V2_ALLOWED(adapter)) {
			struct virtchnl_vlan_supported_caps *stripping_support;
			struct virtchnl_vlan_supported_caps *insertion_support;

			stripping_support =
				&adapter->vlan_v2_caps.offloads.stripping_support;
			insertion_support =
				&adapter->vlan_v2_caps.offloads.insertion_support;

			if (stripping_support->outer) {
				if (stripping_support->outer &
				    VIRTCHNL_VLAN_TAG_LOCATION_L2TAG1)
					rx_ring->flags |=
						IAVF_TXRX_FLAGS_VLAN_TAG_LOC_L2TAG1;
				else if (stripping_support->outer &
					 VIRTCHNL_VLAN_TAG_LOCATION_L2TAG2_2)
					rx_ring->flags |=
						IAVF_RXR_FLAGS_VLAN_TAG_LOC_L2TAG2_2;
			} else if (stripping_support->inner) {
				if (stripping_support->inner &
				    VIRTCHNL_VLAN_TAG_LOCATION_L2TAG1)
					rx_ring->flags |=
						IAVF_TXRX_FLAGS_VLAN_TAG_LOC_L2TAG1;
				else if (stripping_support->inner &
					 VIRTCHNL_VLAN_TAG_LOCATION_L2TAG2_2)
					rx_ring->flags |=
						IAVF_RXR_FLAGS_VLAN_TAG_LOC_L2TAG2_2;
			}

			if (insertion_support->outer) {
				if (insertion_support->outer &
				    VIRTCHNL_VLAN_TAG_LOCATION_L2TAG1)
					tx_ring->flags |=
						IAVF_TXRX_FLAGS_VLAN_TAG_LOC_L2TAG1;
				else if (insertion_support->outer &
					 VIRTCHNL_VLAN_TAG_LOCATION_L2TAG2)
					tx_ring->flags |=
						IAVF_TXR_FLAGS_VLAN_TAG_LOC_L2TAG2;
			} else if (insertion_support->inner) {
				if (insertion_support->inner &
				    VIRTCHNL_VLAN_TAG_LOCATION_L2TAG1)
					tx_ring->flags |=
						IAVF_TXRX_FLAGS_VLAN_TAG_LOC_L2TAG1;
				else if (insertion_support->inner &
					 VIRTCHNL_VLAN_TAG_LOCATION_L2TAG2)
					tx_ring->flags |=
						IAVF_TXR_FLAGS_VLAN_TAG_LOC_L2TAG2;
			}
		}
	}
}

/**
 * iavf_alloc_queues - Allocate memory for all rings
 * @adapter: board private structure to initialize
 *
 * We allocate one ring per queue at run-time since we don't know the
 * number of queues at compile-time.  The polling_netdev array is
 * intended for Multiqueue, but should work fine with a single queue.
 **/
static int iavf_alloc_queues(struct iavf_adapter *adapter)
{
	int i, num_active_queues;

	/* If we're in reset reallocating queues we don't actually know yet for
	 * certain the PF gave us the number of queues we asked for but we'll
	 * assume it did.  Once basic reset is finished we'll confirm once we
	 * start negotiating config with PF.
	 */
	if (adapter->num_req_queues)
		num_active_queues = adapter->num_req_queues;
	else if ((adapter->vf_res->vf_cap_flags & VIRTCHNL_VF_OFFLOAD_ADQ) &&
		 adapter->num_tc)
		num_active_queues = adapter->ch_config.total_qps;
	else
		num_active_queues = min_t(int,
					  adapter->vsi_res->num_queue_pairs,
					  (int)(num_online_cpus()));


	adapter->tx_rings = kcalloc(num_active_queues,
				    sizeof(struct iavf_ring), GFP_KERNEL);
	if (!adapter->tx_rings)
		goto err_out;
	adapter->rx_rings = kcalloc(num_active_queues,
				    sizeof(struct iavf_ring), GFP_KERNEL);
	if (!adapter->rx_rings)
		goto err_out;

	for (i = 0; i < num_active_queues; i++) {
		struct iavf_ring *tx_ring;
		struct iavf_ring *rx_ring;

		tx_ring = &adapter->tx_rings[i];

		tx_ring->queue_index = i;
		tx_ring->netdev = adapter->netdev;
		tx_ring->dev = &adapter->pdev->dev;
		tx_ring->count = adapter->tx_desc_count;
		tx_ring->itr_setting = IAVF_ITR_TX_DEF;
		if (adapter->flags & IAVF_FLAG_WB_ON_ITR_CAPABLE)
			tx_ring->flags |= IAVF_TXR_FLAGS_WB_ON_ITR;

		rx_ring = &adapter->rx_rings[i];
		rx_ring->queue_index = i;
		rx_ring->netdev = adapter->netdev;
		rx_ring->dev = &adapter->pdev->dev;
		rx_ring->count = adapter->rx_desc_count;
		rx_ring->itr_setting = IAVF_ITR_RX_DEF;
	}

	adapter->num_active_queues = num_active_queues;

	iavf_set_queue_vlan_tag_loc(adapter);

	return 0;

err_out:
	iavf_free_queues(adapter);
	return -ENOMEM;
}

/**
 * iavf_set_interrupt_capability - set MSI-X or FAIL if not supported
 * @adapter: board private structure to initialize
 *
 * Attempt to configure the interrupts using the best available
 * capabilities of the hardware and the kernel.
 **/
static int iavf_set_interrupt_capability(struct iavf_adapter *adapter)
{
	int vector, v_budget;
	int pairs = 0;
	int err = 0;

	if (!adapter->vsi_res) {
		err = -EIO;
		goto out;
	}
	pairs = adapter->num_active_queues;

	/* It's easy to be greedy for MSI-X vectors, but it really doesn't do
	 * us much good if we have more vectors than CPUs. However, we already
	 * limit the total number of queues by the number of CPUs so we do not
	 * need any further limiting here.
	 */
	v_budget = min_t(int, pairs + NONQ_VECS,
			 (int)adapter->vf_res->max_vectors);

	adapter->msix_entries = kcalloc(v_budget,
					sizeof(struct msix_entry), GFP_KERNEL);
	if (!adapter->msix_entries) {
		err = -ENOMEM;
		goto out;
	}

	for (vector = 0; vector < v_budget; vector++)
		adapter->msix_entries[vector].entry = vector;

	err = iavf_acquire_msix_vectors(adapter, v_budget);

out:
	netif_set_real_num_rx_queues(adapter->netdev, pairs);
	netif_set_real_num_tx_queues(adapter->netdev, pairs);
	return err;
}

/**
 * iavf_config_rss_aq - Configure RSS keys and lut by using AQ commands
 * @adapter: board private structure
 *
 * Return 0 on success, negative on failure
 **/
static int iavf_config_rss_aq(struct iavf_adapter *adapter)
{
	struct iavf_aqc_get_set_rss_key_data *rss_key =
		(struct iavf_aqc_get_set_rss_key_data *)adapter->rss_key;
	struct iavf_hw *hw = &adapter->hw;
	enum iavf_status status;

	if (adapter->current_op != VIRTCHNL_OP_UNKNOWN) {
		/* bail because we already have a command pending */
		dev_err(&adapter->pdev->dev, "Cannot configure RSS, command %d pending\n",
			adapter->current_op);
		return -EBUSY;
	}

	status = iavf_aq_set_rss_key(hw, adapter->vsi.id, rss_key);
	if (status) {
		dev_err(&adapter->pdev->dev, "Cannot set RSS key, err %s aq_err %s\n",
			iavf_stat_str(hw, status),
			iavf_aq_str(hw, hw->aq.asq_last_status));
		return iavf_status_to_errno(status);

	}

	status = iavf_aq_set_rss_lut(hw, adapter->vsi.id, false,
				     adapter->rss_lut, adapter->rss_lut_size);
	if (status) {
		dev_err(&adapter->pdev->dev, "Cannot set RSS lut, err %s aq_err %s\n",
			iavf_stat_str(hw, status),
			iavf_aq_str(hw, hw->aq.asq_last_status));
		return iavf_status_to_errno(status);
	}

	return 0;

}

/**
 * iavf_config_rss_reg - Configure RSS keys and lut by writing registers
 * @adapter: board private structure
 *
 * Returns 0 on success, negative on failure
 **/
static int iavf_config_rss_reg(struct iavf_adapter *adapter)
{
	struct iavf_hw *hw = &adapter->hw;
	u32 *dw;
	u16 i;

	dw = (u32 *)adapter->rss_key;
	for (i = 0; i <= adapter->rss_key_size / 4; i++)
		wr32(hw, IAVF_VFQF_HKEY(i), dw[i]);

	dw = (u32 *)adapter->rss_lut;
	for (i = 0; i <= adapter->rss_lut_size / 4; i++)
		wr32(hw, IAVF_VFQF_HLUT(i), dw[i]);

	iavf_flush(hw);

	return 0;
}

/**
 * iavf_config_rss - Configure RSS keys and lut
 * @adapter: board private structure
 *
 * Returns 0 on success, negative on failure
 **/
int iavf_config_rss(struct iavf_adapter *adapter)
{

	if (RSS_PF(adapter)) {
		adapter->aq_required |= IAVF_FLAG_AQ_SET_RSS_LUT |
					IAVF_FLAG_AQ_SET_RSS_KEY;
		return 0;
	} else if (RSS_AQ(adapter)) {
		return iavf_config_rss_aq(adapter);
	} else {
		return iavf_config_rss_reg(adapter);
	}
}

/**
 * iavf_fill_rss_lut - Fill the lut with default values
 * @adapter: board private structure
 **/
static void iavf_fill_rss_lut(struct iavf_adapter *adapter)
{
	u16 i;

	for (i = 0; i < adapter->rss_lut_size; i++)
		adapter->rss_lut[i] = i % adapter->num_active_queues;
}

/**
 * iavf_init_rss - Prepare for RSS
 * @adapter: board private structure
 *
 * Return 0 on success, negative on failure
 **/
static int iavf_init_rss(struct iavf_adapter *adapter)
{
	struct iavf_hw *hw = &adapter->hw;

	if (!RSS_PF(adapter)) {
		/* Enable PCTYPES for RSS, TCP/UDP with IPv4/IPv6 */
		if (adapter->vf_res->vf_cap_flags &
		    VIRTCHNL_VF_OFFLOAD_RSS_PCTYPE_V2)
			adapter->hena = IAVF_DEFAULT_RSS_HENA_EXPANDED;
		else
			adapter->hena = IAVF_DEFAULT_RSS_HENA;

		wr32(hw, IAVF_VFQF_HENA(0), (u32)adapter->hena);
		wr32(hw, IAVF_VFQF_HENA(1), (u32)(adapter->hena >> 32));
	}

	iavf_fill_rss_lut(adapter);
	netdev_rss_key_fill((void *)adapter->rss_key, adapter->rss_key_size);

	return iavf_config_rss(adapter);
}

/**
 * iavf_alloc_q_vectors - Allocate memory for interrupt vectors
 * @adapter: board private structure to initialize
 *
 * We allocate one q_vector per queue interrupt.  If allocation fails we
 * return -ENOMEM.
 **/
static int iavf_alloc_q_vectors(struct iavf_adapter *adapter)
{
	int q_idx = 0, num_q_vectors;
	struct iavf_q_vector *q_vector;

	num_q_vectors = adapter->num_msix_vectors - NONQ_VECS;
	adapter->q_vectors = kcalloc(num_q_vectors, sizeof(*q_vector),
				     GFP_KERNEL);
	if (!adapter->q_vectors)
		return -ENOMEM;

	for (q_idx = 0; q_idx < num_q_vectors; q_idx++) {
		q_vector = &adapter->q_vectors[q_idx];
		q_vector->adapter = adapter;
		q_vector->vsi = &adapter->vsi;
		q_vector->v_idx = q_idx;
		q_vector->reg_idx = q_idx;
		cpumask_copy(&q_vector->affinity_mask, cpu_possible_mask);
		netif_napi_add(adapter->netdev, &q_vector->napi,
			       iavf_napi_poll);
	}

	return 0;
}

/**
 * iavf_free_q_vectors - Free memory allocated for interrupt vectors
 * @adapter: board private structure to initialize
 *
 * This function frees the memory allocated to the q_vectors.  In addition if
 * NAPI is enabled it will delete any references to the NAPI struct prior
 * to freeing the q_vector.
 **/
static void iavf_free_q_vectors(struct iavf_adapter *adapter)
{
	int q_idx, num_q_vectors;
	int napi_vectors;

	if (!adapter->q_vectors)
		return;

	num_q_vectors = adapter->num_msix_vectors - NONQ_VECS;
	napi_vectors = adapter->num_active_queues;

	for (q_idx = 0; q_idx < num_q_vectors; q_idx++) {
		struct iavf_q_vector *q_vector = &adapter->q_vectors[q_idx];

		if (q_idx < napi_vectors)
			netif_napi_del(&q_vector->napi);
	}
	kfree(adapter->q_vectors);
	adapter->q_vectors = NULL;
}

/**
 * iavf_reset_interrupt_capability - Reset MSIX setup
 * @adapter: board private structure
 *
 **/
static void iavf_reset_interrupt_capability(struct iavf_adapter *adapter)
{
	if (!adapter->msix_entries)
		return;

	pci_disable_msix(adapter->pdev);
	kfree(adapter->msix_entries);
	adapter->msix_entries = NULL;
}

/**
 * iavf_init_interrupt_scheme - Determine if MSIX is supported and init
 * @adapter: board private structure to initialize
 *
 **/
static int iavf_init_interrupt_scheme(struct iavf_adapter *adapter)
{
	int err;

	err = iavf_alloc_queues(adapter);
	if (err) {
		dev_err(&adapter->pdev->dev,
			"Unable to allocate memory for queues\n");
		goto err_alloc_queues;
	}

	rtnl_lock();
	err = iavf_set_interrupt_capability(adapter);
	rtnl_unlock();
	if (err) {
		dev_err(&adapter->pdev->dev,
			"Unable to setup interrupt capabilities\n");
		goto err_set_interrupt;
	}

	err = iavf_alloc_q_vectors(adapter);
	if (err) {
		dev_err(&adapter->pdev->dev,
			"Unable to allocate memory for queue vectors\n");
		goto err_alloc_q_vectors;
	}

	/* If we've made it so far while ADq flag being ON, then we haven't
	 * bailed out anywhere in middle. And ADq isn't just enabled but actual
	 * resources have been allocated in the reset path.
	 * Now we can truly claim that ADq is enabled.
	 */
	if ((adapter->vf_res->vf_cap_flags & VIRTCHNL_VF_OFFLOAD_ADQ) &&
	    adapter->num_tc)
		dev_info(&adapter->pdev->dev, "ADq Enabled, %u TCs created",
			 adapter->num_tc);

	dev_info(&adapter->pdev->dev, "Multiqueue %s: Queue pair count = %u",
		 (adapter->num_active_queues > 1) ? "Enabled" : "Disabled",
		 adapter->num_active_queues);

	return 0;
err_alloc_q_vectors:
	iavf_reset_interrupt_capability(adapter);
err_set_interrupt:
	iavf_free_queues(adapter);
err_alloc_queues:
	return err;
}

/**
 * iavf_free_rss - Free memory used by RSS structs
 * @adapter: board private structure
 **/
static void iavf_free_rss(struct iavf_adapter *adapter)
{
	kfree(adapter->rss_key);
	adapter->rss_key = NULL;

	kfree(adapter->rss_lut);
	adapter->rss_lut = NULL;
}

/**
 * iavf_reinit_interrupt_scheme - Reallocate queues and vectors
 * @adapter: board private structure
 *
 * Returns 0 on success, negative on failure
 **/
static int iavf_reinit_interrupt_scheme(struct iavf_adapter *adapter)
{
	struct net_device *netdev = adapter->netdev;
	int err;

	if (netif_running(netdev))
		iavf_free_traffic_irqs(adapter);
	iavf_free_misc_irq(adapter);
	iavf_reset_interrupt_capability(adapter);
	iavf_free_q_vectors(adapter);
	iavf_free_queues(adapter);

	err =  iavf_init_interrupt_scheme(adapter);
	if (err)
		goto err;

	netif_tx_stop_all_queues(netdev);

	err = iavf_request_misc_irq(adapter);
	if (err)
		goto err;

	set_bit(__IAVF_VSI_DOWN, adapter->vsi.state);

	iavf_map_rings_to_vectors(adapter);
err:
	return err;
}

/**
 * iavf_process_aq_command - process aq_required flags
 * and sends aq command
 * @adapter: pointer to iavf adapter structure
 *
 * Returns 0 on success
 * Returns error code if no command was sent
 * or error code if the command failed.
 **/
static int iavf_process_aq_command(struct iavf_adapter *adapter)
{
	if (adapter->aq_required & IAVF_FLAG_AQ_GET_CONFIG)
		return iavf_send_vf_config_msg(adapter);
	if (adapter->aq_required & IAVF_FLAG_AQ_GET_OFFLOAD_VLAN_V2_CAPS)
		return iavf_send_vf_offload_vlan_v2_msg(adapter);
	if (adapter->aq_required & IAVF_FLAG_AQ_DISABLE_QUEUES) {
		iavf_disable_queues(adapter);
		return 0;
	}

	if (adapter->aq_required & IAVF_FLAG_AQ_MAP_VECTORS) {
		iavf_map_queues(adapter);
		return 0;
	}

	if (adapter->aq_required & IAVF_FLAG_AQ_ADD_MAC_FILTER) {
		iavf_add_ether_addrs(adapter);
		return 0;
	}

	if (adapter->aq_required & IAVF_FLAG_AQ_ADD_VLAN_FILTER) {
		iavf_add_vlans(adapter);
		return 0;
	}

	if (adapter->aq_required & IAVF_FLAG_AQ_DEL_MAC_FILTER) {
		iavf_del_ether_addrs(adapter);
		return 0;
	}

	if (adapter->aq_required & IAVF_FLAG_AQ_DEL_VLAN_FILTER) {
		iavf_del_vlans(adapter);
		return 0;
	}

	if (adapter->aq_required & IAVF_FLAG_AQ_ENABLE_VLAN_STRIPPING) {
		iavf_enable_vlan_stripping(adapter);
		return 0;
	}

	if (adapter->aq_required & IAVF_FLAG_AQ_DISABLE_VLAN_STRIPPING) {
		iavf_disable_vlan_stripping(adapter);
		return 0;
	}

	if (adapter->aq_required & IAVF_FLAG_AQ_CONFIGURE_QUEUES) {
		iavf_configure_queues(adapter);
		return 0;
	}

	if (adapter->aq_required & IAVF_FLAG_AQ_ENABLE_QUEUES) {
		iavf_enable_queues(adapter);
		return 0;
	}

	if (adapter->aq_required & IAVF_FLAG_AQ_CONFIGURE_RSS) {
		/* This message goes straight to the firmware, not the
		 * PF, so we don't have to set current_op as we will
		 * not get a response through the ARQ.
		 */
		adapter->aq_required &= ~IAVF_FLAG_AQ_CONFIGURE_RSS;
		return 0;
	}
	if (adapter->aq_required & IAVF_FLAG_AQ_GET_HENA) {
		iavf_get_hena(adapter);
		return 0;
	}
	if (adapter->aq_required & IAVF_FLAG_AQ_SET_HENA) {
		iavf_set_hena(adapter);
		return 0;
	}
	if (adapter->aq_required & IAVF_FLAG_AQ_SET_RSS_KEY) {
		iavf_set_rss_key(adapter);
		return 0;
	}
	if (adapter->aq_required & IAVF_FLAG_AQ_SET_RSS_LUT) {
		iavf_set_rss_lut(adapter);
		return 0;
	}

	if (adapter->aq_required & IAVF_FLAG_AQ_REQUEST_PROMISC) {
		iavf_set_promiscuous(adapter, FLAG_VF_UNICAST_PROMISC |
				       FLAG_VF_MULTICAST_PROMISC);
		return 0;
	}

	if (adapter->aq_required & IAVF_FLAG_AQ_REQUEST_ALLMULTI) {
		iavf_set_promiscuous(adapter, FLAG_VF_MULTICAST_PROMISC);
		return 0;
	}
	if ((adapter->aq_required & IAVF_FLAG_AQ_RELEASE_PROMISC) ||
	    (adapter->aq_required & IAVF_FLAG_AQ_RELEASE_ALLMULTI)) {
		iavf_set_promiscuous(adapter, 0);
		return 0;
	}

	if (adapter->aq_required & IAVF_FLAG_AQ_ENABLE_CHANNELS) {
		iavf_enable_channels(adapter);
		return 0;
	}

	if (adapter->aq_required & IAVF_FLAG_AQ_DISABLE_CHANNELS) {
		iavf_disable_channels(adapter);
		return 0;
	}
	if (adapter->aq_required & IAVF_FLAG_AQ_ADD_CLOUD_FILTER) {
		iavf_add_cloud_filter(adapter);
		return 0;
	}

	if (adapter->aq_required & IAVF_FLAG_AQ_DEL_CLOUD_FILTER) {
		iavf_del_cloud_filter(adapter);
		return 0;
	}
	if (adapter->aq_required & IAVF_FLAG_AQ_DEL_CLOUD_FILTER) {
		iavf_del_cloud_filter(adapter);
		return 0;
	}
	if (adapter->aq_required & IAVF_FLAG_AQ_ADD_CLOUD_FILTER) {
		iavf_add_cloud_filter(adapter);
		return 0;
	}
	if (adapter->aq_required & IAVF_FLAG_AQ_ADD_FDIR_FILTER) {
		iavf_add_fdir_filter(adapter);
		return IAVF_SUCCESS;
	}
	if (adapter->aq_required & IAVF_FLAG_AQ_DEL_FDIR_FILTER) {
		iavf_del_fdir_filter(adapter);
		return IAVF_SUCCESS;
	}
	if (adapter->aq_required & IAVF_FLAG_AQ_ADD_ADV_RSS_CFG) {
		iavf_add_adv_rss_cfg(adapter);
		return 0;
	}
	if (adapter->aq_required & IAVF_FLAG_AQ_DEL_ADV_RSS_CFG) {
		iavf_del_adv_rss_cfg(adapter);
		return 0;
	}
	if (adapter->aq_required & IAVF_FLAG_AQ_DISABLE_CTAG_VLAN_STRIPPING) {
		iavf_disable_vlan_stripping_v2(adapter, ETH_P_8021Q);
		return 0;
	}
	if (adapter->aq_required & IAVF_FLAG_AQ_DISABLE_STAG_VLAN_STRIPPING) {
		iavf_disable_vlan_stripping_v2(adapter, ETH_P_8021AD);
		return 0;
	}
	if (adapter->aq_required & IAVF_FLAG_AQ_ENABLE_CTAG_VLAN_STRIPPING) {
		iavf_enable_vlan_stripping_v2(adapter, ETH_P_8021Q);
		return 0;
	}
	if (adapter->aq_required & IAVF_FLAG_AQ_ENABLE_STAG_VLAN_STRIPPING) {
		iavf_enable_vlan_stripping_v2(adapter, ETH_P_8021AD);
		return 0;
	}
	if (adapter->aq_required & IAVF_FLAG_AQ_DISABLE_CTAG_VLAN_INSERTION) {
		iavf_disable_vlan_insertion_v2(adapter, ETH_P_8021Q);
		return 0;
	}
	if (adapter->aq_required & IAVF_FLAG_AQ_DISABLE_STAG_VLAN_INSERTION) {
		iavf_disable_vlan_insertion_v2(adapter, ETH_P_8021AD);
		return 0;
	}
	if (adapter->aq_required & IAVF_FLAG_AQ_ENABLE_CTAG_VLAN_INSERTION) {
		iavf_enable_vlan_insertion_v2(adapter, ETH_P_8021Q);
		return 0;
	}
	if (adapter->aq_required & IAVF_FLAG_AQ_ENABLE_STAG_VLAN_INSERTION) {
		iavf_enable_vlan_insertion_v2(adapter, ETH_P_8021AD);
		return 0;
	}

	if (adapter->aq_required & IAVF_FLAG_AQ_REQUEST_STATS) {
		iavf_request_stats(adapter);
		return 0;
	}

	return -EAGAIN;
}

/**
 * iavf_set_vlan_offload_features - set VLAN offload configuration
 * @adapter: board private structure
 * @prev_features: previous features used for comparison
 * @features: updated features used for configuration
 *
 * Set the aq_required bit(s) based on the requested features passed in to
 * configure VLAN stripping and/or VLAN insertion if supported. Also, schedule
 * the watchdog if any changes are requested to expedite the request via
 * virtchnl.
 **/
static void
iavf_set_vlan_offload_features(struct iavf_adapter *adapter,
			       netdev_features_t prev_features,
			       netdev_features_t features)
{
	bool enable_stripping = true, enable_insertion = true;
	u16 vlan_ethertype = 0;
	u64 aq_required = 0;

	/* keep cases separate because one ethertype for offloads can be
	 * disabled at the same time as another is disabled, so check for an
	 * enabled ethertype first, then check for disabled. Default to
	 * ETH_P_8021Q so an ethertype is specified if disabling insertion and
	 * stripping.
	 */
	if (features & (NETIF_F_HW_VLAN_STAG_RX | NETIF_F_HW_VLAN_STAG_TX))
		vlan_ethertype = ETH_P_8021AD;
	else if (features & (NETIF_F_HW_VLAN_CTAG_RX | NETIF_F_HW_VLAN_CTAG_TX))
		vlan_ethertype = ETH_P_8021Q;
	else if (prev_features & (NETIF_F_HW_VLAN_STAG_RX | NETIF_F_HW_VLAN_STAG_TX))
		vlan_ethertype = ETH_P_8021AD;
	else if (prev_features & (NETIF_F_HW_VLAN_CTAG_RX | NETIF_F_HW_VLAN_CTAG_TX))
		vlan_ethertype = ETH_P_8021Q;
	else
		vlan_ethertype = ETH_P_8021Q;

	if (!(features & (NETIF_F_HW_VLAN_STAG_RX | NETIF_F_HW_VLAN_CTAG_RX)))
		enable_stripping = false;
	if (!(features & (NETIF_F_HW_VLAN_STAG_TX | NETIF_F_HW_VLAN_CTAG_TX)))
		enable_insertion = false;

	if (VLAN_ALLOWED(adapter)) {
		/* VIRTCHNL_VF_OFFLOAD_VLAN only has support for toggling VLAN
		 * stripping via virtchnl. VLAN insertion can be toggled on the
		 * netdev, but it doesn't require a virtchnl message
		 */
		if (enable_stripping)
			aq_required |= IAVF_FLAG_AQ_ENABLE_VLAN_STRIPPING;
		else
			aq_required |= IAVF_FLAG_AQ_DISABLE_VLAN_STRIPPING;

	} else if (VLAN_V2_ALLOWED(adapter)) {
		switch (vlan_ethertype) {
		case ETH_P_8021Q:
			if (enable_stripping)
				aq_required |= IAVF_FLAG_AQ_ENABLE_CTAG_VLAN_STRIPPING;
			else
				aq_required |= IAVF_FLAG_AQ_DISABLE_CTAG_VLAN_STRIPPING;

			if (enable_insertion)
				aq_required |= IAVF_FLAG_AQ_ENABLE_CTAG_VLAN_INSERTION;
			else
				aq_required |= IAVF_FLAG_AQ_DISABLE_CTAG_VLAN_INSERTION;
			break;
		case ETH_P_8021AD:
			if (enable_stripping)
				aq_required |= IAVF_FLAG_AQ_ENABLE_STAG_VLAN_STRIPPING;
			else
				aq_required |= IAVF_FLAG_AQ_DISABLE_STAG_VLAN_STRIPPING;

			if (enable_insertion)
				aq_required |= IAVF_FLAG_AQ_ENABLE_STAG_VLAN_INSERTION;
			else
				aq_required |= IAVF_FLAG_AQ_DISABLE_STAG_VLAN_INSERTION;
			break;
		}
	}

	if (aq_required) {
		adapter->aq_required |= aq_required;
		mod_delayed_work(adapter->wq, &adapter->watchdog_task, 0);
	}
}

/**
 * iavf_startup - first step of driver startup
 * @adapter: board private structure
 *
 * Function process __IAVF_STARTUP driver state.
 * When success the state is changed to __IAVF_INIT_VERSION_CHECK
 * when fails the state is changed to __IAVF_INIT_FAILED
 **/
static void iavf_startup(struct iavf_adapter *adapter)
{
	struct pci_dev *pdev = adapter->pdev;
	struct iavf_hw *hw = &adapter->hw;
	enum iavf_status status;
	int ret;

	WARN_ON(adapter->state != __IAVF_STARTUP);

	/* driver loaded, probe complete */
	adapter->flags &= ~IAVF_FLAG_PF_COMMS_FAILED;
	adapter->flags &= ~IAVF_FLAG_RESET_PENDING;
	status = iavf_set_mac_type(hw);
	if (status) {
		dev_err(&pdev->dev, "Failed to set MAC type (%d)\n", status);
		goto err;
	}

	ret = iavf_check_reset_complete(hw);
	if (ret) {
		dev_info(&pdev->dev, "Device is still in reset (%d), retrying\n",
			 ret);
		goto err;
	}
	hw->aq.num_arq_entries = IAVF_AQ_LEN;
	hw->aq.num_asq_entries = IAVF_AQ_LEN;
	hw->aq.arq_buf_size = IAVF_MAX_AQ_BUF_SIZE;
	hw->aq.asq_buf_size = IAVF_MAX_AQ_BUF_SIZE;

	status = iavf_init_adminq(hw);
	if (status) {
		dev_err(&pdev->dev, "Failed to init Admin Queue (%d)\n",
			status);
		goto err;
	}
	ret = iavf_send_api_ver(adapter);
	if (ret) {
		dev_err(&pdev->dev, "Unable to send to PF (%d)\n", ret);
		iavf_shutdown_adminq(hw);
		goto err;
	}
	iavf_change_state(adapter, __IAVF_INIT_VERSION_CHECK);
	return;
err:
	iavf_change_state(adapter, __IAVF_INIT_FAILED);
}

/**
 * iavf_init_version_check - second step of driver startup
 * @adapter: board private structure
 *
 * Function process __IAVF_INIT_VERSION_CHECK driver state.
 * When success the state is changed to __IAVF_INIT_GET_RESOURCES
 * when fails the state is changed to __IAVF_INIT_FAILED
 **/
static void iavf_init_version_check(struct iavf_adapter *adapter)
{
	struct pci_dev *pdev = adapter->pdev;
	struct iavf_hw *hw = &adapter->hw;
	int err = -EAGAIN;

	WARN_ON(adapter->state != __IAVF_INIT_VERSION_CHECK);

	if (!iavf_asq_done(hw)) {
		dev_err(&pdev->dev, "Admin queue command never completed\n");
		iavf_shutdown_adminq(hw);
		iavf_change_state(adapter, __IAVF_STARTUP);
		goto err;
	}

	/* aq msg sent, awaiting reply */
	err = iavf_verify_api_ver(adapter);
	if (err) {
		if (err == -EALREADY)
			err = iavf_send_api_ver(adapter);
		else
			dev_err(&pdev->dev, "Unsupported PF API version %d.%d, expected %d.%d\n",
				adapter->pf_version.major,
				adapter->pf_version.minor,
				VIRTCHNL_VERSION_MAJOR,
				VIRTCHNL_VERSION_MINOR);
		goto err;
	}
	err = iavf_send_vf_config_msg(adapter);
	if (err) {
		dev_err(&pdev->dev, "Unable to send config request (%d)\n",
			err);
		goto err;
	}
	iavf_change_state(adapter, __IAVF_INIT_GET_RESOURCES);
	return;
err:
	iavf_change_state(adapter, __IAVF_INIT_FAILED);
}

/**
 * iavf_parse_vf_resource_msg - parse response from VIRTCHNL_OP_GET_VF_RESOURCES
 * @adapter: board private structure
 */
int iavf_parse_vf_resource_msg(struct iavf_adapter *adapter)
{
	int i, num_req_queues = adapter->num_req_queues;
	struct iavf_vsi *vsi = &adapter->vsi;

	for (i = 0; i < adapter->vf_res->num_vsis; i++) {
		if (adapter->vf_res->vsi_res[i].vsi_type == VIRTCHNL_VSI_SRIOV)
			adapter->vsi_res = &adapter->vf_res->vsi_res[i];
	}
	if (!adapter->vsi_res) {
		dev_err(&adapter->pdev->dev, "No LAN VSI found\n");
		return -ENODEV;
	}

	if (num_req_queues &&
	    num_req_queues > adapter->vsi_res->num_queue_pairs) {
		/* Problem.  The PF gave us fewer queues than what we had
		 * negotiated in our request.  Need a reset to see if we can't
		 * get back to a working state.
		 */
		dev_err(&adapter->pdev->dev,
			"Requested %d queues, but PF only gave us %d.\n",
			num_req_queues,
			adapter->vsi_res->num_queue_pairs);
		adapter->flags |= IAVF_FLAG_REINIT_MSIX_NEEDED;
		adapter->num_req_queues = adapter->vsi_res->num_queue_pairs;
		iavf_schedule_reset(adapter);

		return -EAGAIN;
	}
	adapter->num_req_queues = 0;
	adapter->vsi.id = adapter->vsi_res->vsi_id;

	adapter->vsi.back = adapter;
	adapter->vsi.base_vector = 1;
	vsi->netdev = adapter->netdev;
	vsi->qs_handle = adapter->vsi_res->qset_handle;
	if (adapter->vf_res->vf_cap_flags & VIRTCHNL_VF_OFFLOAD_RSS_PF) {
		adapter->rss_key_size = adapter->vf_res->rss_key_size;
		adapter->rss_lut_size = adapter->vf_res->rss_lut_size;
	} else {
		adapter->rss_key_size = IAVF_HKEY_ARRAY_SIZE;
		adapter->rss_lut_size = IAVF_HLUT_ARRAY_SIZE;
	}

	return 0;
}

/**
 * iavf_init_get_resources - third step of driver startup
 * @adapter: board private structure
 *
 * Function process __IAVF_INIT_GET_RESOURCES driver state and
 * finishes driver initialization procedure.
 * When success the state is changed to __IAVF_DOWN
 * when fails the state is changed to __IAVF_INIT_FAILED
 **/
static void iavf_init_get_resources(struct iavf_adapter *adapter)
{
	struct pci_dev *pdev = adapter->pdev;
	struct iavf_hw *hw = &adapter->hw;
	int err;

	WARN_ON(adapter->state != __IAVF_INIT_GET_RESOURCES);
	/* aq msg sent, awaiting reply */
	if (!adapter->vf_res) {
		adapter->vf_res = kzalloc(IAVF_VIRTCHNL_VF_RESOURCE_SIZE,
					  GFP_KERNEL);
		if (!adapter->vf_res) {
			err = -ENOMEM;
			goto err;
		}
	}
	err = iavf_get_vf_config(adapter);
	if (err == -EALREADY) {
		err = iavf_send_vf_config_msg(adapter);
		goto err;
	} else if (err == -EINVAL) {
		/* We only get -EINVAL if the device is in a very bad
		 * state or if we've been disabled for previous bad
		 * behavior. Either way, we're done now.
		 */
		iavf_shutdown_adminq(hw);
		dev_err(&pdev->dev, "Unable to get VF config due to PF error condition, not retrying\n");
		return;
	}
	if (err) {
		dev_err(&pdev->dev, "Unable to get VF config (%d)\n", err);
		goto err_alloc;
	}

	err = iavf_parse_vf_resource_msg(adapter);
	if (err) {
		dev_err(&pdev->dev, "Failed to parse VF resource message from PF (%d)\n",
			err);
		goto err_alloc;
	}
	/* Some features require additional messages to negotiate extended
	 * capabilities. These are processed in sequence by the
	 * __IAVF_INIT_EXTENDED_CAPS driver state.
	 */
	adapter->extended_caps = IAVF_EXTENDED_CAPS;

	iavf_change_state(adapter, __IAVF_INIT_EXTENDED_CAPS);
	return;

err_alloc:
	kfree(adapter->vf_res);
	adapter->vf_res = NULL;
err:
	iavf_change_state(adapter, __IAVF_INIT_FAILED);
}

/**
 * iavf_init_send_offload_vlan_v2_caps - part of initializing VLAN V2 caps
 * @adapter: board private structure
 *
 * Function processes send of the extended VLAN V2 capability message to the
 * PF. Must clear IAVF_EXTENDED_CAP_RECV_VLAN_V2 if the message is not sent,
 * e.g. due to PF not negotiating VIRTCHNL_VF_OFFLOAD_VLAN_V2.
 */
static void iavf_init_send_offload_vlan_v2_caps(struct iavf_adapter *adapter)
{
	int ret;

	WARN_ON(!(adapter->extended_caps & IAVF_EXTENDED_CAP_SEND_VLAN_V2));

	ret = iavf_send_vf_offload_vlan_v2_msg(adapter);
	if (ret && ret == -EOPNOTSUPP) {
		/* PF does not support VIRTCHNL_VF_OFFLOAD_V2. In this case,
		 * we did not send the capability exchange message and do not
		 * expect a response.
		 */
		adapter->extended_caps &= ~IAVF_EXTENDED_CAP_RECV_VLAN_V2;
	}

	/* We sent the message, so move on to the next step */
	adapter->extended_caps &= ~IAVF_EXTENDED_CAP_SEND_VLAN_V2;
}

/**
 * iavf_init_recv_offload_vlan_v2_caps - part of initializing VLAN V2 caps
 * @adapter: board private structure
 *
 * Function processes receipt of the extended VLAN V2 capability message from
 * the PF.
 **/
static void iavf_init_recv_offload_vlan_v2_caps(struct iavf_adapter *adapter)
{
	int ret;

	WARN_ON(!(adapter->extended_caps & IAVF_EXTENDED_CAP_RECV_VLAN_V2));

	memset(&adapter->vlan_v2_caps, 0, sizeof(adapter->vlan_v2_caps));

	ret = iavf_get_vf_vlan_v2_caps(adapter);
	if (ret)
		goto err;

	/* We've processed receipt of the VLAN V2 caps message */
	adapter->extended_caps &= ~IAVF_EXTENDED_CAP_RECV_VLAN_V2;
	return;
err:
	/* We didn't receive a reply. Make sure we try sending again when
	 * __IAVF_INIT_FAILED attempts to recover.
	 */
	adapter->extended_caps |= IAVF_EXTENDED_CAP_SEND_VLAN_V2;
	iavf_change_state(adapter, __IAVF_INIT_FAILED);
}

/**
 * iavf_init_process_extended_caps - Part of driver startup
 * @adapter: board private structure
 *
 * Function processes __IAVF_INIT_EXTENDED_CAPS driver state. This state
 * handles negotiating capabilities for features which require an additional
 * message.
 *
 * Once all extended capabilities exchanges are finished, the driver will
 * transition into __IAVF_INIT_CONFIG_ADAPTER.
 */
static void iavf_init_process_extended_caps(struct iavf_adapter *adapter)
{
	WARN_ON(adapter->state != __IAVF_INIT_EXTENDED_CAPS);

	/* Process capability exchange for VLAN V2 */
	if (adapter->extended_caps & IAVF_EXTENDED_CAP_SEND_VLAN_V2) {
		iavf_init_send_offload_vlan_v2_caps(adapter);
		return;
	} else if (adapter->extended_caps & IAVF_EXTENDED_CAP_RECV_VLAN_V2) {
		iavf_init_recv_offload_vlan_v2_caps(adapter);
		return;
	}

	/* When we reach here, no further extended capabilities exchanges are
	 * necessary, so we finally transition into __IAVF_INIT_CONFIG_ADAPTER
	 */
	iavf_change_state(adapter, __IAVF_INIT_CONFIG_ADAPTER);
}

/**
 * iavf_init_config_adapter - last part of driver startup
 * @adapter: board private structure
 *
 * After all the supported capabilities are negotiated, then the
 * __IAVF_INIT_CONFIG_ADAPTER state will finish driver initialization.
 */
static void iavf_init_config_adapter(struct iavf_adapter *adapter)
{
	struct net_device *netdev = adapter->netdev;
	struct pci_dev *pdev = adapter->pdev;
	int err;

	WARN_ON(adapter->state != __IAVF_INIT_CONFIG_ADAPTER);

	if (iavf_process_config(adapter))
		goto err;

	adapter->current_op = VIRTCHNL_OP_UNKNOWN;

	adapter->flags |= IAVF_FLAG_RX_CSUM_ENABLED;

	netdev->netdev_ops = &iavf_netdev_ops;
	iavf_set_ethtool_ops(netdev);
	netdev->watchdog_timeo = 5 * HZ;

	/* MTU range: 68 - 9710 */
	netdev->min_mtu = ETH_MIN_MTU;
	netdev->max_mtu = IAVF_MAX_RXBUFFER - IAVF_PACKET_HDR_PAD;

	if (!is_valid_ether_addr(adapter->hw.mac.addr)) {
		dev_info(&pdev->dev, "Invalid MAC address %pM, using random\n",
			 adapter->hw.mac.addr);
		eth_hw_addr_random(netdev);
		ether_addr_copy(adapter->hw.mac.addr, netdev->dev_addr);
	} else {
		eth_hw_addr_set(netdev, adapter->hw.mac.addr);
		ether_addr_copy(netdev->perm_addr, adapter->hw.mac.addr);
	}

	adapter->tx_desc_count = IAVF_DEFAULT_TXD;
	adapter->rx_desc_count = IAVF_DEFAULT_RXD;
	err = iavf_init_interrupt_scheme(adapter);
	if (err)
		goto err_sw_init;
	iavf_map_rings_to_vectors(adapter);
	if (adapter->vf_res->vf_cap_flags &
		VIRTCHNL_VF_OFFLOAD_WB_ON_ITR)
		adapter->flags |= IAVF_FLAG_WB_ON_ITR_CAPABLE;

	err = iavf_request_misc_irq(adapter);
	if (err)
		goto err_sw_init;

	netif_carrier_off(netdev);
	adapter->link_up = false;

	/* set the semaphore to prevent any callbacks after device registration
	 * up to time when state of driver will be set to __IAVF_DOWN
	 */
	rtnl_lock();
	if (!adapter->netdev_registered) {
		err = register_netdevice(netdev);
		if (err) {
			rtnl_unlock();
			goto err_register;
		}
	}

	adapter->netdev_registered = true;

	netif_tx_stop_all_queues(netdev);
	if (CLIENT_ALLOWED(adapter)) {
		err = iavf_lan_add_device(adapter);
		if (err)
			dev_info(&pdev->dev, "Failed to add VF to client API service list: %d\n",
				 err);
	}
	dev_info(&pdev->dev, "MAC address: %pM\n", adapter->hw.mac.addr);
	if (netdev->features & NETIF_F_GRO)
		dev_info(&pdev->dev, "GRO is enabled\n");

	iavf_change_state(adapter, __IAVF_DOWN);
	set_bit(__IAVF_VSI_DOWN, adapter->vsi.state);
	rtnl_unlock();

	iavf_misc_irq_enable(adapter);
	wake_up(&adapter->down_waitqueue);

	adapter->rss_key = kzalloc(adapter->rss_key_size, GFP_KERNEL);
	adapter->rss_lut = kzalloc(adapter->rss_lut_size, GFP_KERNEL);
	if (!adapter->rss_key || !adapter->rss_lut) {
		err = -ENOMEM;
		goto err_mem;
	}
	if (RSS_AQ(adapter))
		adapter->aq_required |= IAVF_FLAG_AQ_CONFIGURE_RSS;
	else
		iavf_init_rss(adapter);

	if (VLAN_V2_ALLOWED(adapter))
		/* request initial VLAN offload settings */
		iavf_set_vlan_offload_features(adapter, 0, netdev->features);

	return;
err_mem:
	iavf_free_rss(adapter);
err_register:
	iavf_free_misc_irq(adapter);
err_sw_init:
	iavf_reset_interrupt_capability(adapter);
err:
	iavf_change_state(adapter, __IAVF_INIT_FAILED);
}

/**
 * iavf_watchdog_task - Periodic call-back task
 * @work: pointer to work_struct
 **/
static void iavf_watchdog_task(struct work_struct *work)
{
	struct iavf_adapter *adapter = container_of(work,
						    struct iavf_adapter,
						    watchdog_task.work);
	struct iavf_hw *hw = &adapter->hw;
	u32 reg_val;

	if (!mutex_trylock(&adapter->crit_lock)) {
		if (adapter->state == __IAVF_REMOVE)
			return;

		goto restart_watchdog;
	}

	if ((adapter->flags & IAVF_FLAG_SETUP_NETDEV_FEATURES) &&
	    adapter->netdev_registered &&
	    !test_bit(__IAVF_IN_REMOVE_TASK, &adapter->crit_section) &&
	    rtnl_trylock()) {
		netdev_update_features(adapter->netdev);
		rtnl_unlock();
		adapter->flags &= ~IAVF_FLAG_SETUP_NETDEV_FEATURES;
	}

	if (adapter->flags & IAVF_FLAG_PF_COMMS_FAILED)
		iavf_change_state(adapter, __IAVF_COMM_FAILED);

	if (adapter->flags & IAVF_FLAG_RESET_NEEDED) {
		adapter->aq_required = 0;
		adapter->current_op = VIRTCHNL_OP_UNKNOWN;
		mutex_unlock(&adapter->crit_lock);
		queue_work(adapter->wq, &adapter->reset_task);
		return;
	}

	switch (adapter->state) {
	case __IAVF_STARTUP:
		iavf_startup(adapter);
		mutex_unlock(&adapter->crit_lock);
		queue_delayed_work(adapter->wq, &adapter->watchdog_task,
				   msecs_to_jiffies(30));
		return;
	case __IAVF_INIT_VERSION_CHECK:
		iavf_init_version_check(adapter);
		mutex_unlock(&adapter->crit_lock);
		queue_delayed_work(adapter->wq, &adapter->watchdog_task,
				   msecs_to_jiffies(30));
		return;
	case __IAVF_INIT_GET_RESOURCES:
		iavf_init_get_resources(adapter);
		mutex_unlock(&adapter->crit_lock);
		queue_delayed_work(adapter->wq, &adapter->watchdog_task,
				   msecs_to_jiffies(1));
		return;
	case __IAVF_INIT_EXTENDED_CAPS:
		iavf_init_process_extended_caps(adapter);
		mutex_unlock(&adapter->crit_lock);
		queue_delayed_work(adapter->wq, &adapter->watchdog_task,
				   msecs_to_jiffies(1));
		return;
	case __IAVF_INIT_CONFIG_ADAPTER:
		iavf_init_config_adapter(adapter);
		mutex_unlock(&adapter->crit_lock);
		queue_delayed_work(adapter->wq, &adapter->watchdog_task,
				   msecs_to_jiffies(1));
		return;
	case __IAVF_INIT_FAILED:
		if (test_bit(__IAVF_IN_REMOVE_TASK,
			     &adapter->crit_section)) {
			/* Do not update the state and do not reschedule
			 * watchdog task, iavf_remove should handle this state
			 * as it can loop forever
			 */
			mutex_unlock(&adapter->crit_lock);
			return;
		}
		if (++adapter->aq_wait_count > IAVF_AQ_MAX_ERR) {
			dev_err(&adapter->pdev->dev,
				"Failed to communicate with PF; waiting before retry\n");
			adapter->flags |= IAVF_FLAG_PF_COMMS_FAILED;
			iavf_shutdown_adminq(hw);
			mutex_unlock(&adapter->crit_lock);
			queue_delayed_work(adapter->wq,
					   &adapter->watchdog_task, (5 * HZ));
			return;
		}
		/* Try again from failed step*/
		iavf_change_state(adapter, adapter->last_state);
		mutex_unlock(&adapter->crit_lock);
		queue_delayed_work(adapter->wq, &adapter->watchdog_task, HZ);
		return;
	case __IAVF_COMM_FAILED:
		if (test_bit(__IAVF_IN_REMOVE_TASK,
			     &adapter->crit_section)) {
			/* Set state to __IAVF_INIT_FAILED and perform remove
			 * steps. Remove IAVF_FLAG_PF_COMMS_FAILED so the task
			 * doesn't bring the state back to __IAVF_COMM_FAILED.
			 */
			iavf_change_state(adapter, __IAVF_INIT_FAILED);
			adapter->flags &= ~IAVF_FLAG_PF_COMMS_FAILED;
			mutex_unlock(&adapter->crit_lock);
			return;
		}
		reg_val = rd32(hw, IAVF_VFGEN_RSTAT) &
			  IAVF_VFGEN_RSTAT_VFR_STATE_MASK;
		if (reg_val == VIRTCHNL_VFR_VFACTIVE ||
		    reg_val == VIRTCHNL_VFR_COMPLETED) {
			/* A chance for redemption! */
			dev_err(&adapter->pdev->dev,
				"Hardware came out of reset. Attempting reinit.\n");
			/* When init task contacts the PF and
			 * gets everything set up again, it'll restart the
			 * watchdog for us. Down, boy. Sit. Stay. Woof.
			 */
			iavf_change_state(adapter, __IAVF_STARTUP);
			adapter->flags &= ~IAVF_FLAG_PF_COMMS_FAILED;
		}
		adapter->aq_required = 0;
		adapter->current_op = VIRTCHNL_OP_UNKNOWN;
		mutex_unlock(&adapter->crit_lock);
		queue_delayed_work(adapter->wq,
				   &adapter->watchdog_task,
				   msecs_to_jiffies(10));
		return;
	case __IAVF_RESETTING:
		mutex_unlock(&adapter->crit_lock);
		queue_delayed_work(adapter->wq, &adapter->watchdog_task,
				   HZ * 2);
		return;
	case __IAVF_DOWN:
	case __IAVF_DOWN_PENDING:
	case __IAVF_TESTING:
	case __IAVF_RUNNING:
		if (adapter->current_op) {
			if (!iavf_asq_done(hw)) {
				dev_dbg(&adapter->pdev->dev,
					"Admin queue timeout\n");
				iavf_send_api_ver(adapter);
			}
		} else {
			int ret = iavf_process_aq_command(adapter);

			/* An error will be returned if no commands were
			 * processed; use this opportunity to update stats
			 * if the error isn't -ENOTSUPP
			 */
			if (ret && ret != -EOPNOTSUPP &&
			    adapter->state == __IAVF_RUNNING)
				iavf_request_stats(adapter);
		}
		if (adapter->state == __IAVF_RUNNING)
			iavf_detect_recover_hung(&adapter->vsi);
		break;
	case __IAVF_REMOVE:
	default:
		mutex_unlock(&adapter->crit_lock);
		return;
	}

	/* check for hw reset */
	reg_val = rd32(hw, IAVF_VF_ARQLEN1) & IAVF_VF_ARQLEN1_ARQENABLE_MASK;
	if (!reg_val) {
		adapter->flags |= IAVF_FLAG_RESET_PENDING;
		adapter->aq_required = 0;
		adapter->current_op = VIRTCHNL_OP_UNKNOWN;
		dev_err(&adapter->pdev->dev, "Hardware reset detected\n");
		queue_work(adapter->wq, &adapter->reset_task);
		mutex_unlock(&adapter->crit_lock);
		queue_delayed_work(adapter->wq,
				   &adapter->watchdog_task, HZ * 2);
		return;
	}

	schedule_delayed_work(&adapter->client_task, msecs_to_jiffies(5));
	mutex_unlock(&adapter->crit_lock);
restart_watchdog:
	if (adapter->state >= __IAVF_DOWN)
		queue_work(adapter->wq, &adapter->adminq_task);
	if (adapter->aq_required)
		queue_delayed_work(adapter->wq, &adapter->watchdog_task,
				   msecs_to_jiffies(20));
	else
		queue_delayed_work(adapter->wq, &adapter->watchdog_task,
				   HZ * 2);
}

/**
 * iavf_disable_vf - disable VF
 * @adapter: board private structure
 *
 * Set communication failed flag and free all resources.
 * NOTE: This function is expected to be called with crit_lock being held.
 **/
static void iavf_disable_vf(struct iavf_adapter *adapter)
{
	struct iavf_mac_filter *f, *ftmp;
	struct iavf_vlan_filter *fv, *fvtmp;
	struct iavf_cloud_filter *cf, *cftmp;

	adapter->flags |= IAVF_FLAG_PF_COMMS_FAILED;

	/* We don't use netif_running() because it may be true prior to
	 * ndo_open() returning, so we can't assume it means all our open
	 * tasks have finished, since we're not holding the rtnl_lock here.
	 */
	if (adapter->state == __IAVF_RUNNING) {
		set_bit(__IAVF_VSI_DOWN, adapter->vsi.state);
		netif_carrier_off(adapter->netdev);
		netif_tx_disable(adapter->netdev);
		adapter->link_up = false;
		iavf_napi_disable_all(adapter);
		iavf_irq_disable(adapter);
		iavf_free_traffic_irqs(adapter);
		iavf_free_all_tx_resources(adapter);
		iavf_free_all_rx_resources(adapter);
	}

	spin_lock_bh(&adapter->mac_vlan_list_lock);

	/* Delete all of the filters */
	list_for_each_entry_safe(f, ftmp, &adapter->mac_filter_list, list) {
		list_del(&f->list);
		kfree(f);
	}

	list_for_each_entry_safe(fv, fvtmp, &adapter->vlan_filter_list, list) {
		list_del(&fv->list);
		kfree(fv);
	}
	adapter->num_vlan_filters = 0;

	spin_unlock_bh(&adapter->mac_vlan_list_lock);

	spin_lock_bh(&adapter->cloud_filter_list_lock);
	list_for_each_entry_safe(cf, cftmp, &adapter->cloud_filter_list, list) {
		list_del(&cf->list);
		kfree(cf);
		adapter->num_cloud_filters--;
	}
	spin_unlock_bh(&adapter->cloud_filter_list_lock);

	iavf_free_misc_irq(adapter);
	iavf_reset_interrupt_capability(adapter);
	iavf_free_q_vectors(adapter);
	iavf_free_queues(adapter);
	memset(adapter->vf_res, 0, IAVF_VIRTCHNL_VF_RESOURCE_SIZE);
	iavf_shutdown_adminq(&adapter->hw);
	adapter->flags &= ~IAVF_FLAG_RESET_PENDING;
	iavf_change_state(adapter, __IAVF_DOWN);
	wake_up(&adapter->down_waitqueue);
	dev_info(&adapter->pdev->dev, "Reset task did not complete, VF disabled\n");
}

/**
 * iavf_reset_task - Call-back task to handle hardware reset
 * @work: pointer to work_struct
 *
 * During reset we need to shut down and reinitialize the admin queue
 * before we can use it to communicate with the PF again. We also clear
 * and reinit the rings because that context is lost as well.
 **/
static void iavf_reset_task(struct work_struct *work)
{
	struct iavf_adapter *adapter = container_of(work,
						      struct iavf_adapter,
						      reset_task);
	struct virtchnl_vf_resource *vfres = adapter->vf_res;
	struct net_device *netdev = adapter->netdev;
	struct iavf_hw *hw = &adapter->hw;
	struct iavf_mac_filter *f, *ftmp;
	struct iavf_cloud_filter *cf;
	enum iavf_status status;
	u32 reg_val;
	int i = 0, err;
	bool running;

	/* Detach interface to avoid subsequent NDO callbacks */
	rtnl_lock();
	netif_device_detach(netdev);
	rtnl_unlock();

	/* When device is being removed it doesn't make sense to run the reset
	 * task, just return in such a case.
	 */
	if (!mutex_trylock(&adapter->crit_lock)) {
		if (adapter->state != __IAVF_REMOVE)
			queue_work(adapter->wq, &adapter->reset_task);

		goto reset_finish;
	}

	while (!mutex_trylock(&adapter->client_lock))
		usleep_range(500, 1000);
	if (CLIENT_ENABLED(adapter)) {
		adapter->flags &= ~(IAVF_FLAG_CLIENT_NEEDS_OPEN |
				    IAVF_FLAG_CLIENT_NEEDS_CLOSE |
				    IAVF_FLAG_CLIENT_NEEDS_L2_PARAMS |
				    IAVF_FLAG_SERVICE_CLIENT_REQUESTED);
		cancel_delayed_work_sync(&adapter->client_task);
		iavf_notify_client_close(&adapter->vsi, true);
	}
	iavf_misc_irq_disable(adapter);
	if (adapter->flags & IAVF_FLAG_RESET_NEEDED) {
		adapter->flags &= ~IAVF_FLAG_RESET_NEEDED;
		/* Restart the AQ here. If we have been reset but didn't
		 * detect it, or if the PF had to reinit, our AQ will be hosed.
		 */
		iavf_shutdown_adminq(hw);
		iavf_init_adminq(hw);
		iavf_request_reset(adapter);
	}
	adapter->flags |= IAVF_FLAG_RESET_PENDING;

	/* poll until we see the reset actually happen */
	for (i = 0; i < IAVF_RESET_WAIT_DETECTED_COUNT; i++) {
		reg_val = rd32(hw, IAVF_VF_ARQLEN1) &
			  IAVF_VF_ARQLEN1_ARQENABLE_MASK;
		if (!reg_val)
			break;
		usleep_range(5000, 10000);
	}
	if (i == IAVF_RESET_WAIT_DETECTED_COUNT) {
		dev_info(&adapter->pdev->dev, "Never saw reset\n");
		goto continue_reset; /* act like the reset happened */
	}

	/* wait until the reset is complete and the PF is responding to us */
	for (i = 0; i < IAVF_RESET_WAIT_COMPLETE_COUNT; i++) {
		/* sleep first to make sure a minimum wait time is met */
		msleep(IAVF_RESET_WAIT_MS);

		reg_val = rd32(hw, IAVF_VFGEN_RSTAT) &
			  IAVF_VFGEN_RSTAT_VFR_STATE_MASK;
		if (reg_val == VIRTCHNL_VFR_VFACTIVE)
			break;
	}

	pci_set_master(adapter->pdev);
	pci_restore_msi_state(adapter->pdev);

	if (i == IAVF_RESET_WAIT_COMPLETE_COUNT) {
		dev_err(&adapter->pdev->dev, "Reset never finished (%x)\n",
			reg_val);
		iavf_disable_vf(adapter);
		mutex_unlock(&adapter->client_lock);
		mutex_unlock(&adapter->crit_lock);
		if (netif_running(netdev)) {
			rtnl_lock();
			dev_close(netdev);
			rtnl_unlock();
		}
		return; /* Do not attempt to reinit. It's dead, Jim. */
	}

continue_reset:
	/* We don't use netif_running() because it may be true prior to
	 * ndo_open() returning, so we can't assume it means all our open
	 * tasks have finished, since we're not holding the rtnl_lock here.
	 */
	running = adapter->state == __IAVF_RUNNING;

	if (running) {
		netif_carrier_off(netdev);
		netif_tx_stop_all_queues(netdev);
		adapter->link_up = false;
		iavf_napi_disable_all(adapter);
	}
	iavf_irq_disable(adapter);

	iavf_change_state(adapter, __IAVF_RESETTING);
	adapter->flags &= ~IAVF_FLAG_RESET_PENDING;

	/* free the Tx/Rx rings and descriptors, might be better to just
	 * re-use them sometime in the future
	 */
	iavf_free_all_rx_resources(adapter);
	iavf_free_all_tx_resources(adapter);

	adapter->flags |= IAVF_FLAG_QUEUES_DISABLED;
	/* kill and reinit the admin queue */
	iavf_shutdown_adminq(hw);
	adapter->current_op = VIRTCHNL_OP_UNKNOWN;
	status = iavf_init_adminq(hw);
	if (status) {
		dev_info(&adapter->pdev->dev, "Failed to init adminq: %d\n",
			 status);
		goto reset_err;
	}
	adapter->aq_required = 0;

	if ((adapter->flags & IAVF_FLAG_REINIT_MSIX_NEEDED) ||
	    (adapter->flags & IAVF_FLAG_REINIT_ITR_NEEDED)) {
		err = iavf_reinit_interrupt_scheme(adapter);
		if (err)
			goto reset_err;
	}

	if (RSS_AQ(adapter)) {
		adapter->aq_required |= IAVF_FLAG_AQ_CONFIGURE_RSS;
	} else {
		err = iavf_init_rss(adapter);
		if (err)
			goto reset_err;
	}

	adapter->aq_required |= IAVF_FLAG_AQ_GET_CONFIG;
	/* always set since VIRTCHNL_OP_GET_VF_RESOURCES has not been
	 * sent/received yet, so VLAN_V2_ALLOWED() cannot is not reliable here,
	 * however the VIRTCHNL_OP_GET_OFFLOAD_VLAN_V2_CAPS won't be sent until
	 * VIRTCHNL_OP_GET_VF_RESOURCES and VIRTCHNL_VF_OFFLOAD_VLAN_V2 have
	 * been successfully sent and negotiated
	 */
	adapter->aq_required |= IAVF_FLAG_AQ_GET_OFFLOAD_VLAN_V2_CAPS;
	adapter->aq_required |= IAVF_FLAG_AQ_MAP_VECTORS;

	spin_lock_bh(&adapter->mac_vlan_list_lock);

	/* Delete filter for the current MAC address, it could have
	 * been changed by the PF via administratively set MAC.
	 * Will be re-added via VIRTCHNL_OP_GET_VF_RESOURCES.
	 */
	list_for_each_entry_safe(f, ftmp, &adapter->mac_filter_list, list) {
		if (ether_addr_equal(f->macaddr, adapter->hw.mac.addr)) {
			list_del(&f->list);
			kfree(f);
		}
	}
	/* re-add all MAC filters */
	list_for_each_entry(f, &adapter->mac_filter_list, list) {
		f->add = true;
	}
	spin_unlock_bh(&adapter->mac_vlan_list_lock);

	/* check if TCs are running and re-add all cloud filters */
	spin_lock_bh(&adapter->cloud_filter_list_lock);
	if ((vfres->vf_cap_flags & VIRTCHNL_VF_OFFLOAD_ADQ) &&
	    adapter->num_tc) {
		list_for_each_entry(cf, &adapter->cloud_filter_list, list) {
			cf->add = true;
		}
	}
	spin_unlock_bh(&adapter->cloud_filter_list_lock);

	adapter->aq_required |= IAVF_FLAG_AQ_ADD_MAC_FILTER;
	adapter->aq_required |= IAVF_FLAG_AQ_ADD_CLOUD_FILTER;
	iavf_misc_irq_enable(adapter);

	mod_delayed_work(adapter->wq, &adapter->watchdog_task, 2);

	/* We were running when the reset started, so we need to restore some
	 * state here.
	 */
	if (running) {
		/* allocate transmit descriptors */
		err = iavf_setup_all_tx_resources(adapter);
		if (err)
			goto reset_err;

		/* allocate receive descriptors */
		err = iavf_setup_all_rx_resources(adapter);
		if (err)
			goto reset_err;

		if ((adapter->flags & IAVF_FLAG_REINIT_MSIX_NEEDED) ||
		    (adapter->flags & IAVF_FLAG_REINIT_ITR_NEEDED)) {
			err = iavf_request_traffic_irqs(adapter, netdev->name);
			if (err)
				goto reset_err;

			adapter->flags &= ~IAVF_FLAG_REINIT_MSIX_NEEDED;
		}

		iavf_configure(adapter);

		/* iavf_up_complete() will switch device back
		 * to __IAVF_RUNNING
		 */
		iavf_up_complete(adapter);

		iavf_irq_enable(adapter, true);
	} else {
		iavf_change_state(adapter, __IAVF_DOWN);
		wake_up(&adapter->down_waitqueue);
	}

	adapter->flags &= ~IAVF_FLAG_REINIT_ITR_NEEDED;

	mutex_unlock(&adapter->client_lock);
	mutex_unlock(&adapter->crit_lock);

	goto reset_finish;
reset_err:
	if (running) {
		set_bit(__IAVF_VSI_DOWN, adapter->vsi.state);
		iavf_free_traffic_irqs(adapter);
	}
	iavf_disable_vf(adapter);

	mutex_unlock(&adapter->client_lock);
	mutex_unlock(&adapter->crit_lock);

	if (netif_running(netdev)) {
		/* Close device to ensure that Tx queues will not be started
		 * during netif_device_attach() at the end of the reset task.
		 */
		rtnl_lock();
		dev_close(netdev);
		rtnl_unlock();
	}

	dev_err(&adapter->pdev->dev, "failed to allocate resources during reinit\n");
reset_finish:
	rtnl_lock();
	netif_device_attach(netdev);
	rtnl_unlock();
}

/**
 * iavf_adminq_task - worker thread to clean the admin queue
 * @work: pointer to work_struct containing our data
 **/
static void iavf_adminq_task(struct work_struct *work)
{
	struct iavf_adapter *adapter =
		container_of(work, struct iavf_adapter, adminq_task);
	struct iavf_hw *hw = &adapter->hw;
	struct iavf_arq_event_info event;
	enum virtchnl_ops v_op;
	enum iavf_status ret, v_ret;
	u32 val, oldval;
	u16 pending;

	if (adapter->flags & IAVF_FLAG_PF_COMMS_FAILED)
		goto out;

	if (!mutex_trylock(&adapter->crit_lock)) {
		if (adapter->state == __IAVF_REMOVE)
			return;

		queue_work(adapter->wq, &adapter->adminq_task);
		goto out;
	}

	event.buf_len = IAVF_MAX_AQ_BUF_SIZE;
	event.msg_buf = kzalloc(event.buf_len, GFP_KERNEL);
	if (!event.msg_buf)
		goto out;

	do {
		ret = iavf_clean_arq_element(hw, &event, &pending);
		v_op = (enum virtchnl_ops)le32_to_cpu(event.desc.cookie_high);
		v_ret = (enum iavf_status)le32_to_cpu(event.desc.cookie_low);

		if (ret || !v_op)
			break; /* No event to process or error cleaning ARQ */

		iavf_virtchnl_completion(adapter, v_op, v_ret, event.msg_buf,
					 event.msg_len);
		if (pending != 0)
			memset(event.msg_buf, 0, IAVF_MAX_AQ_BUF_SIZE);
	} while (pending);
	mutex_unlock(&adapter->crit_lock);

	if ((adapter->flags &
	     (IAVF_FLAG_RESET_PENDING | IAVF_FLAG_RESET_NEEDED)) ||
	    adapter->state == __IAVF_RESETTING)
		goto freedom;

	/* check for error indications */
	val = rd32(hw, hw->aq.arq.len);
	if (val == 0xdeadbeef || val == 0xffffffff) /* device in reset */
		goto freedom;
	oldval = val;
	if (val & IAVF_VF_ARQLEN1_ARQVFE_MASK) {
		dev_info(&adapter->pdev->dev, "ARQ VF Error detected\n");
		val &= ~IAVF_VF_ARQLEN1_ARQVFE_MASK;
	}
	if (val & IAVF_VF_ARQLEN1_ARQOVFL_MASK) {
		dev_info(&adapter->pdev->dev, "ARQ Overflow Error detected\n");
		val &= ~IAVF_VF_ARQLEN1_ARQOVFL_MASK;
	}
	if (val & IAVF_VF_ARQLEN1_ARQCRIT_MASK) {
		dev_info(&adapter->pdev->dev, "ARQ Critical Error detected\n");
		val &= ~IAVF_VF_ARQLEN1_ARQCRIT_MASK;
	}
	if (oldval != val)
		wr32(hw, hw->aq.arq.len, val);

	val = rd32(hw, hw->aq.asq.len);
	oldval = val;
	if (val & IAVF_VF_ATQLEN1_ATQVFE_MASK) {
		dev_info(&adapter->pdev->dev, "ASQ VF Error detected\n");
		val &= ~IAVF_VF_ATQLEN1_ATQVFE_MASK;
	}
	if (val & IAVF_VF_ATQLEN1_ATQOVFL_MASK) {
		dev_info(&adapter->pdev->dev, "ASQ Overflow Error detected\n");
		val &= ~IAVF_VF_ATQLEN1_ATQOVFL_MASK;
	}
	if (val & IAVF_VF_ATQLEN1_ATQCRIT_MASK) {
		dev_info(&adapter->pdev->dev, "ASQ Critical Error detected\n");
		val &= ~IAVF_VF_ATQLEN1_ATQCRIT_MASK;
	}
	if (oldval != val)
		wr32(hw, hw->aq.asq.len, val);

freedom:
	kfree(event.msg_buf);
out:
	/* re-enable Admin queue interrupt cause */
	iavf_misc_irq_enable(adapter);
}

/**
 * iavf_client_task - worker thread to perform client work
 * @work: pointer to work_struct containing our data
 *
 * This task handles client interactions. Because client calls can be
 * reentrant, we can't handle them in the watchdog.
 **/
static void iavf_client_task(struct work_struct *work)
{
	struct iavf_adapter *adapter =
		container_of(work, struct iavf_adapter, client_task.work);

	/* If we can't get the client bit, just give up. We'll be rescheduled
	 * later.
	 */

	if (!mutex_trylock(&adapter->client_lock))
		return;

	if (adapter->flags & IAVF_FLAG_SERVICE_CLIENT_REQUESTED) {
		iavf_client_subtask(adapter);
		adapter->flags &= ~IAVF_FLAG_SERVICE_CLIENT_REQUESTED;
		goto out;
	}
	if (adapter->flags & IAVF_FLAG_CLIENT_NEEDS_L2_PARAMS) {
		iavf_notify_client_l2_params(&adapter->vsi);
		adapter->flags &= ~IAVF_FLAG_CLIENT_NEEDS_L2_PARAMS;
		goto out;
	}
	if (adapter->flags & IAVF_FLAG_CLIENT_NEEDS_CLOSE) {
		iavf_notify_client_close(&adapter->vsi, false);
		adapter->flags &= ~IAVF_FLAG_CLIENT_NEEDS_CLOSE;
		goto out;
	}
	if (adapter->flags & IAVF_FLAG_CLIENT_NEEDS_OPEN) {
		iavf_notify_client_open(&adapter->vsi);
		adapter->flags &= ~IAVF_FLAG_CLIENT_NEEDS_OPEN;
	}
out:
	mutex_unlock(&adapter->client_lock);
}

/**
 * iavf_free_all_tx_resources - Free Tx Resources for All Queues
 * @adapter: board private structure
 *
 * Free all transmit software resources
 **/
void iavf_free_all_tx_resources(struct iavf_adapter *adapter)
{
	int i;

	if (!adapter->tx_rings)
		return;

	for (i = 0; i < adapter->num_active_queues; i++)
		if (adapter->tx_rings[i].desc)
			iavf_free_tx_resources(&adapter->tx_rings[i]);
}

/**
 * iavf_setup_all_tx_resources - allocate all queues Tx resources
 * @adapter: board private structure
 *
 * If this function returns with an error, then it's possible one or
 * more of the rings is populated (while the rest are not).  It is the
 * callers duty to clean those orphaned rings.
 *
 * Return 0 on success, negative on failure
 **/
static int iavf_setup_all_tx_resources(struct iavf_adapter *adapter)
{
	int i, err = 0;

	for (i = 0; i < adapter->num_active_queues; i++) {
		adapter->tx_rings[i].count = adapter->tx_desc_count;
		err = iavf_setup_tx_descriptors(&adapter->tx_rings[i]);
		if (!err)
			continue;
		dev_err(&adapter->pdev->dev,
			"Allocation for Tx Queue %u failed\n", i);
		break;
	}

	return err;
}

/**
 * iavf_setup_all_rx_resources - allocate all queues Rx resources
 * @adapter: board private structure
 *
 * If this function returns with an error, then it's possible one or
 * more of the rings is populated (while the rest are not).  It is the
 * callers duty to clean those orphaned rings.
 *
 * Return 0 on success, negative on failure
 **/
static int iavf_setup_all_rx_resources(struct iavf_adapter *adapter)
{
	int i, err = 0;

	for (i = 0; i < adapter->num_active_queues; i++) {
		adapter->rx_rings[i].count = adapter->rx_desc_count;
		err = iavf_setup_rx_descriptors(&adapter->rx_rings[i]);
		if (!err)
			continue;
		dev_err(&adapter->pdev->dev,
			"Allocation for Rx Queue %u failed\n", i);
		break;
	}
	return err;
}

/**
 * iavf_free_all_rx_resources - Free Rx Resources for All Queues
 * @adapter: board private structure
 *
 * Free all receive software resources
 **/
void iavf_free_all_rx_resources(struct iavf_adapter *adapter)
{
	int i;

	if (!adapter->rx_rings)
		return;

	for (i = 0; i < adapter->num_active_queues; i++)
		if (adapter->rx_rings[i].desc)
			iavf_free_rx_resources(&adapter->rx_rings[i]);
}

/**
 * iavf_validate_tx_bandwidth - validate the max Tx bandwidth
 * @adapter: board private structure
 * @max_tx_rate: max Tx bw for a tc
 **/
static int iavf_validate_tx_bandwidth(struct iavf_adapter *adapter,
				      u64 max_tx_rate)
{
	int speed = 0, ret = 0;

	if (ADV_LINK_SUPPORT(adapter)) {
		if (adapter->link_speed_mbps < U32_MAX) {
			speed = adapter->link_speed_mbps;
			goto validate_bw;
		} else {
			dev_err(&adapter->pdev->dev, "Unknown link speed\n");
			return -EINVAL;
		}
	}

	switch (adapter->link_speed) {
	case VIRTCHNL_LINK_SPEED_40GB:
		speed = SPEED_40000;
		break;
	case VIRTCHNL_LINK_SPEED_25GB:
		speed = SPEED_25000;
		break;
	case VIRTCHNL_LINK_SPEED_20GB:
		speed = SPEED_20000;
		break;
	case VIRTCHNL_LINK_SPEED_10GB:
		speed = SPEED_10000;
		break;
	case VIRTCHNL_LINK_SPEED_5GB:
		speed = SPEED_5000;
		break;
	case VIRTCHNL_LINK_SPEED_2_5GB:
		speed = SPEED_2500;
		break;
	case VIRTCHNL_LINK_SPEED_1GB:
		speed = SPEED_1000;
		break;
	case VIRTCHNL_LINK_SPEED_100MB:
		speed = SPEED_100;
		break;
	default:
		break;
	}

validate_bw:
	if (max_tx_rate > speed) {
		dev_err(&adapter->pdev->dev,
			"Invalid tx rate specified\n");
		ret = -EINVAL;
	}

	return ret;
}

/**
 * iavf_validate_ch_config - validate queue mapping info
 * @adapter: board private structure
 * @mqprio_qopt: queue parameters
 *
 * This function validates if the config provided by the user to
 * configure queue channels is valid or not. Returns 0 on a valid
 * config.
 **/
static int iavf_validate_ch_config(struct iavf_adapter *adapter,
				   struct tc_mqprio_qopt_offload *mqprio_qopt)
{
	u64 total_max_rate = 0;
	u32 tx_rate_rem = 0;
	int i, num_qps = 0;
	u64 tx_rate = 0;
	int ret = 0;

	if (mqprio_qopt->qopt.num_tc > IAVF_MAX_TRAFFIC_CLASS ||
	    mqprio_qopt->qopt.num_tc < 1)
		return -EINVAL;

	for (i = 0; i <= mqprio_qopt->qopt.num_tc - 1; i++) {
		if (!mqprio_qopt->qopt.count[i] ||
		    mqprio_qopt->qopt.offset[i] != num_qps)
			return -EINVAL;
		if (mqprio_qopt->min_rate[i]) {
			dev_err(&adapter->pdev->dev,
				"Invalid min tx rate (greater than 0) specified for TC%d\n",
				i);
			return -EINVAL;
		}

		/* convert to Mbps */
		tx_rate = div_u64(mqprio_qopt->max_rate[i],
				  IAVF_MBPS_DIVISOR);

		if (mqprio_qopt->max_rate[i] &&
		    tx_rate < IAVF_MBPS_QUANTA) {
			dev_err(&adapter->pdev->dev,
				"Invalid max tx rate for TC%d, minimum %dMbps\n",
				i, IAVF_MBPS_QUANTA);
			return -EINVAL;
		}

		(void)div_u64_rem(tx_rate, IAVF_MBPS_QUANTA, &tx_rate_rem);

		if (tx_rate_rem != 0) {
			dev_err(&adapter->pdev->dev,
				"Invalid max tx rate for TC%d, not divisible by %d\n",
				i, IAVF_MBPS_QUANTA);
			return -EINVAL;
		}

		total_max_rate += tx_rate;
		num_qps += mqprio_qopt->qopt.count[i];
	}
	if (num_qps > adapter->num_active_queues) {
		dev_err(&adapter->pdev->dev,
			"Cannot support requested number of queues\n");
		return -EINVAL;
	}

	ret = iavf_validate_tx_bandwidth(adapter, total_max_rate);
	return ret;
}

/**
 * iavf_del_all_cloud_filters - delete all cloud filters on the traffic classes
 * @adapter: board private structure
 **/
static void iavf_del_all_cloud_filters(struct iavf_adapter *adapter)
{
	struct iavf_cloud_filter *cf, *cftmp;

	spin_lock_bh(&adapter->cloud_filter_list_lock);
	list_for_each_entry_safe(cf, cftmp, &adapter->cloud_filter_list,
				 list) {
		list_del(&cf->list);
		kfree(cf);
		adapter->num_cloud_filters--;
	}
	spin_unlock_bh(&adapter->cloud_filter_list_lock);
}

/**
 * __iavf_setup_tc - configure multiple traffic classes
 * @netdev: network interface device structure
 * @type_data: tc offload data
 *
 * This function processes the config information provided by the
 * user to configure traffic classes/queue channels and packages the
 * information to request the PF to setup traffic classes.
 *
 * Returns 0 on success.
 **/
static int __iavf_setup_tc(struct net_device *netdev, void *type_data)
{
	struct tc_mqprio_qopt_offload *mqprio_qopt = type_data;
	struct iavf_adapter *adapter = netdev_priv(netdev);
	struct virtchnl_vf_resource *vfres = adapter->vf_res;
	u8 num_tc = 0, total_qps = 0;
	int ret = 0, netdev_tc = 0;
	u64 max_tx_rate;
	u16 mode;
	int i;

	num_tc = mqprio_qopt->qopt.num_tc;
	mode = mqprio_qopt->mode;

	/* delete queue_channel */
	if (!mqprio_qopt->qopt.hw) {
		if (adapter->ch_config.state == __IAVF_TC_RUNNING) {
			/* reset the tc configuration */
			netdev_reset_tc(netdev);
			adapter->num_tc = 0;
			netif_tx_stop_all_queues(netdev);
			netif_tx_disable(netdev);
			iavf_del_all_cloud_filters(adapter);
			adapter->aq_required = IAVF_FLAG_AQ_DISABLE_CHANNELS;
			total_qps = adapter->orig_num_active_queues;
			goto exit;
		} else {
			return -EINVAL;
		}
	}

	/* add queue channel */
	if (mode == TC_MQPRIO_MODE_CHANNEL) {
		if (!(vfres->vf_cap_flags & VIRTCHNL_VF_OFFLOAD_ADQ)) {
			dev_err(&adapter->pdev->dev, "ADq not supported\n");
			return -EOPNOTSUPP;
		}
		if (adapter->ch_config.state != __IAVF_TC_INVALID) {
			dev_err(&adapter->pdev->dev, "TC configuration already exists\n");
			return -EINVAL;
		}

		ret = iavf_validate_ch_config(adapter, mqprio_qopt);
		if (ret)
			return ret;
		/* Return if same TC config is requested */
		if (adapter->num_tc == num_tc)
			return 0;
		adapter->num_tc = num_tc;

		for (i = 0; i < IAVF_MAX_TRAFFIC_CLASS; i++) {
			if (i < num_tc) {
				adapter->ch_config.ch_info[i].count =
					mqprio_qopt->qopt.count[i];
				adapter->ch_config.ch_info[i].offset =
					mqprio_qopt->qopt.offset[i];
				total_qps += mqprio_qopt->qopt.count[i];
				max_tx_rate = mqprio_qopt->max_rate[i];
				/* convert to Mbps */
				max_tx_rate = div_u64(max_tx_rate,
						      IAVF_MBPS_DIVISOR);
				adapter->ch_config.ch_info[i].max_tx_rate =
					max_tx_rate;
			} else {
				adapter->ch_config.ch_info[i].count = 1;
				adapter->ch_config.ch_info[i].offset = 0;
			}
		}

		/* Take snapshot of original config such as "num_active_queues"
		 * It is used later when delete ADQ flow is exercised, so that
		 * once delete ADQ flow completes, VF shall go back to its
		 * original queue configuration
		 */

		adapter->orig_num_active_queues = adapter->num_active_queues;

		/* Store queue info based on TC so that VF gets configured
		 * with correct number of queues when VF completes ADQ config
		 * flow
		 */
		adapter->ch_config.total_qps = total_qps;

		netif_tx_stop_all_queues(netdev);
		netif_tx_disable(netdev);
		adapter->aq_required |= IAVF_FLAG_AQ_ENABLE_CHANNELS;
		netdev_reset_tc(netdev);
		/* Report the tc mapping up the stack */
		netdev_set_num_tc(adapter->netdev, num_tc);
		for (i = 0; i < IAVF_MAX_TRAFFIC_CLASS; i++) {
			u16 qcount = mqprio_qopt->qopt.count[i];
			u16 qoffset = mqprio_qopt->qopt.offset[i];

			if (i < num_tc)
				netdev_set_tc_queue(netdev, netdev_tc++, qcount,
						    qoffset);
		}
	}
exit:
	if (test_bit(__IAVF_IN_REMOVE_TASK, &adapter->crit_section))
		return 0;

	netif_set_real_num_rx_queues(netdev, total_qps);
	netif_set_real_num_tx_queues(netdev, total_qps);

	return ret;
}

/**
 * iavf_parse_cls_flower - Parse tc flower filters provided by kernel
 * @adapter: board private structure
 * @f: pointer to struct flow_cls_offload
 * @filter: pointer to cloud filter structure
 */
static int iavf_parse_cls_flower(struct iavf_adapter *adapter,
				 struct flow_cls_offload *f,
				 struct iavf_cloud_filter *filter)
{
	struct flow_rule *rule = flow_cls_offload_flow_rule(f);
	struct flow_dissector *dissector = rule->match.dissector;
	u16 n_proto_mask = 0;
	u16 n_proto_key = 0;
	u8 field_flags = 0;
	u16 addr_type = 0;
	u16 n_proto = 0;
	int i = 0;
	struct virtchnl_filter *vf = &filter->f;

	if (dissector->used_keys &
	    ~(BIT(FLOW_DISSECTOR_KEY_CONTROL) |
	      BIT(FLOW_DISSECTOR_KEY_BASIC) |
	      BIT(FLOW_DISSECTOR_KEY_ETH_ADDRS) |
	      BIT(FLOW_DISSECTOR_KEY_VLAN) |
	      BIT(FLOW_DISSECTOR_KEY_IPV4_ADDRS) |
	      BIT(FLOW_DISSECTOR_KEY_IPV6_ADDRS) |
	      BIT(FLOW_DISSECTOR_KEY_PORTS) |
	      BIT(FLOW_DISSECTOR_KEY_ENC_KEYID))) {
		dev_err(&adapter->pdev->dev, "Unsupported key used: 0x%x\n",
			dissector->used_keys);
		return -EOPNOTSUPP;
	}

	if (flow_rule_match_key(rule, FLOW_DISSECTOR_KEY_ENC_KEYID)) {
		struct flow_match_enc_keyid match;

		flow_rule_match_enc_keyid(rule, &match);
		if (match.mask->keyid != 0)
			field_flags |= IAVF_CLOUD_FIELD_TEN_ID;
	}

	if (flow_rule_match_key(rule, FLOW_DISSECTOR_KEY_BASIC)) {
		struct flow_match_basic match;

		flow_rule_match_basic(rule, &match);
		n_proto_key = ntohs(match.key->n_proto);
		n_proto_mask = ntohs(match.mask->n_proto);

		if (n_proto_key == ETH_P_ALL) {
			n_proto_key = 0;
			n_proto_mask = 0;
		}
		n_proto = n_proto_key & n_proto_mask;
		if (n_proto != ETH_P_IP && n_proto != ETH_P_IPV6)
			return -EINVAL;
		if (n_proto == ETH_P_IPV6) {
			/* specify flow type as TCP IPv6 */
			vf->flow_type = VIRTCHNL_TCP_V6_FLOW;
		}

		if (match.key->ip_proto != IPPROTO_TCP) {
			dev_info(&adapter->pdev->dev, "Only TCP transport is supported\n");
			return -EINVAL;
		}
	}

	if (flow_rule_match_key(rule, FLOW_DISSECTOR_KEY_ETH_ADDRS)) {
		struct flow_match_eth_addrs match;

		flow_rule_match_eth_addrs(rule, &match);

		/* use is_broadcast and is_zero to check for all 0xf or 0 */
		if (!is_zero_ether_addr(match.mask->dst)) {
			if (is_broadcast_ether_addr(match.mask->dst)) {
				field_flags |= IAVF_CLOUD_FIELD_OMAC;
			} else {
				dev_err(&adapter->pdev->dev, "Bad ether dest mask %pM\n",
					match.mask->dst);
				return -EINVAL;
			}
		}

		if (!is_zero_ether_addr(match.mask->src)) {
			if (is_broadcast_ether_addr(match.mask->src)) {
				field_flags |= IAVF_CLOUD_FIELD_IMAC;
			} else {
				dev_err(&adapter->pdev->dev, "Bad ether src mask %pM\n",
					match.mask->src);
				return -EINVAL;
			}
		}

		if (!is_zero_ether_addr(match.key->dst))
			if (is_valid_ether_addr(match.key->dst) ||
			    is_multicast_ether_addr(match.key->dst)) {
				/* set the mask if a valid dst_mac address */
				for (i = 0; i < ETH_ALEN; i++)
					vf->mask.tcp_spec.dst_mac[i] |= 0xff;
				ether_addr_copy(vf->data.tcp_spec.dst_mac,
						match.key->dst);
			}

		if (!is_zero_ether_addr(match.key->src))
			if (is_valid_ether_addr(match.key->src) ||
			    is_multicast_ether_addr(match.key->src)) {
				/* set the mask if a valid dst_mac address */
				for (i = 0; i < ETH_ALEN; i++)
					vf->mask.tcp_spec.src_mac[i] |= 0xff;
				ether_addr_copy(vf->data.tcp_spec.src_mac,
						match.key->src);
		}
	}

	if (flow_rule_match_key(rule, FLOW_DISSECTOR_KEY_VLAN)) {
		struct flow_match_vlan match;

		flow_rule_match_vlan(rule, &match);
		if (match.mask->vlan_id) {
			if (match.mask->vlan_id == VLAN_VID_MASK) {
				field_flags |= IAVF_CLOUD_FIELD_IVLAN;
			} else {
				dev_err(&adapter->pdev->dev, "Bad vlan mask %u\n",
					match.mask->vlan_id);
				return -EINVAL;
			}
		}
		vf->mask.tcp_spec.vlan_id |= cpu_to_be16(0xffff);
		vf->data.tcp_spec.vlan_id = cpu_to_be16(match.key->vlan_id);
	}

	if (flow_rule_match_key(rule, FLOW_DISSECTOR_KEY_CONTROL)) {
		struct flow_match_control match;

		flow_rule_match_control(rule, &match);
		addr_type = match.key->addr_type;
	}

	if (addr_type == FLOW_DISSECTOR_KEY_IPV4_ADDRS) {
		struct flow_match_ipv4_addrs match;

		flow_rule_match_ipv4_addrs(rule, &match);
		if (match.mask->dst) {
			if (match.mask->dst == cpu_to_be32(0xffffffff)) {
				field_flags |= IAVF_CLOUD_FIELD_IIP;
			} else {
				dev_err(&adapter->pdev->dev, "Bad ip dst mask 0x%08x\n",
					be32_to_cpu(match.mask->dst));
				return -EINVAL;
			}
		}

		if (match.mask->src) {
			if (match.mask->src == cpu_to_be32(0xffffffff)) {
				field_flags |= IAVF_CLOUD_FIELD_IIP;
			} else {
				dev_err(&adapter->pdev->dev, "Bad ip src mask 0x%08x\n",
					be32_to_cpu(match.mask->src));
				return -EINVAL;
			}
		}

		if (field_flags & IAVF_CLOUD_FIELD_TEN_ID) {
			dev_info(&adapter->pdev->dev, "Tenant id not allowed for ip filter\n");
			return -EINVAL;
		}
		if (match.key->dst) {
			vf->mask.tcp_spec.dst_ip[0] |= cpu_to_be32(0xffffffff);
			vf->data.tcp_spec.dst_ip[0] = match.key->dst;
		}
		if (match.key->src) {
			vf->mask.tcp_spec.src_ip[0] |= cpu_to_be32(0xffffffff);
			vf->data.tcp_spec.src_ip[0] = match.key->src;
		}
	}

	if (addr_type == FLOW_DISSECTOR_KEY_IPV6_ADDRS) {
		struct flow_match_ipv6_addrs match;

		flow_rule_match_ipv6_addrs(rule, &match);

		/* validate mask, make sure it is not IPV6_ADDR_ANY */
		if (ipv6_addr_any(&match.mask->dst)) {
			dev_err(&adapter->pdev->dev, "Bad ipv6 dst mask 0x%02x\n",
				IPV6_ADDR_ANY);
			return -EINVAL;
		}

		/* src and dest IPv6 address should not be LOOPBACK
		 * (0:0:0:0:0:0:0:1) which can be represented as ::1
		 */
		if (ipv6_addr_loopback(&match.key->dst) ||
		    ipv6_addr_loopback(&match.key->src)) {
			dev_err(&adapter->pdev->dev,
				"ipv6 addr should not be loopback\n");
			return -EINVAL;
		}
		if (!ipv6_addr_any(&match.mask->dst) ||
		    !ipv6_addr_any(&match.mask->src))
			field_flags |= IAVF_CLOUD_FIELD_IIP;

		for (i = 0; i < 4; i++)
			vf->mask.tcp_spec.dst_ip[i] |= cpu_to_be32(0xffffffff);
		memcpy(&vf->data.tcp_spec.dst_ip, &match.key->dst.s6_addr32,
		       sizeof(vf->data.tcp_spec.dst_ip));
		for (i = 0; i < 4; i++)
			vf->mask.tcp_spec.src_ip[i] |= cpu_to_be32(0xffffffff);
		memcpy(&vf->data.tcp_spec.src_ip, &match.key->src.s6_addr32,
		       sizeof(vf->data.tcp_spec.src_ip));
	}
	if (flow_rule_match_key(rule, FLOW_DISSECTOR_KEY_PORTS)) {
		struct flow_match_ports match;

		flow_rule_match_ports(rule, &match);
		if (match.mask->src) {
			if (match.mask->src == cpu_to_be16(0xffff)) {
				field_flags |= IAVF_CLOUD_FIELD_IIP;
			} else {
				dev_err(&adapter->pdev->dev, "Bad src port mask %u\n",
					be16_to_cpu(match.mask->src));
				return -EINVAL;
			}
		}

		if (match.mask->dst) {
			if (match.mask->dst == cpu_to_be16(0xffff)) {
				field_flags |= IAVF_CLOUD_FIELD_IIP;
			} else {
				dev_err(&adapter->pdev->dev, "Bad dst port mask %u\n",
					be16_to_cpu(match.mask->dst));
				return -EINVAL;
			}
		}
		if (match.key->dst) {
			vf->mask.tcp_spec.dst_port |= cpu_to_be16(0xffff);
			vf->data.tcp_spec.dst_port = match.key->dst;
		}

		if (match.key->src) {
			vf->mask.tcp_spec.src_port |= cpu_to_be16(0xffff);
			vf->data.tcp_spec.src_port = match.key->src;
		}
	}
	vf->field_flags = field_flags;

	return 0;
}

/**
 * iavf_handle_tclass - Forward to a traffic class on the device
 * @adapter: board private structure
 * @tc: traffic class index on the device
 * @filter: pointer to cloud filter structure
 */
static int iavf_handle_tclass(struct iavf_adapter *adapter, u32 tc,
			      struct iavf_cloud_filter *filter)
{
	if (tc == 0)
		return 0;
	if (tc < adapter->num_tc) {
		if (!filter->f.data.tcp_spec.dst_port) {
			dev_err(&adapter->pdev->dev,
				"Specify destination port to redirect to traffic class other than TC0\n");
			return -EINVAL;
		}
	}
	/* redirect to a traffic class on the same device */
	filter->f.action = VIRTCHNL_ACTION_TC_REDIRECT;
	filter->f.action_meta = tc;
	return 0;
}

/**
 * iavf_find_cf - Find the cloud filter in the list
 * @adapter: Board private structure
 * @cookie: filter specific cookie
 *
 * Returns ptr to the filter object or NULL. Must be called while holding the
 * cloud_filter_list_lock.
 */
static struct iavf_cloud_filter *iavf_find_cf(struct iavf_adapter *adapter,
					      unsigned long *cookie)
{
	struct iavf_cloud_filter *filter = NULL;

	if (!cookie)
		return NULL;

	list_for_each_entry(filter, &adapter->cloud_filter_list, list) {
		if (!memcmp(cookie, &filter->cookie, sizeof(filter->cookie)))
			return filter;
	}
	return NULL;
}

/**
 * iavf_configure_clsflower - Add tc flower filters
 * @adapter: board private structure
 * @cls_flower: Pointer to struct flow_cls_offload
 */
static int iavf_configure_clsflower(struct iavf_adapter *adapter,
				    struct flow_cls_offload *cls_flower)
{
	int tc = tc_classid_to_hwtc(adapter->netdev, cls_flower->classid);
	struct iavf_cloud_filter *filter = NULL;
	int err = -EINVAL, count = 50;

	if (tc < 0) {
		dev_err(&adapter->pdev->dev, "Invalid traffic class\n");
		return -EINVAL;
	}

	filter = kzalloc(sizeof(*filter), GFP_KERNEL);
	if (!filter)
		return -ENOMEM;

	while (!mutex_trylock(&adapter->crit_lock)) {
		if (--count == 0) {
			kfree(filter);
			return err;
		}
		udelay(1);
	}

	filter->cookie = cls_flower->cookie;

	/* bail out here if filter already exists */
	spin_lock_bh(&adapter->cloud_filter_list_lock);
	if (iavf_find_cf(adapter, &cls_flower->cookie)) {
		dev_err(&adapter->pdev->dev, "Failed to add TC Flower filter, it already exists\n");
		err = -EEXIST;
		goto spin_unlock;
	}
	spin_unlock_bh(&adapter->cloud_filter_list_lock);

	/* set the mask to all zeroes to begin with */
	memset(&filter->f.mask.tcp_spec, 0, sizeof(struct virtchnl_l4_spec));
	/* start out with flow type and eth type IPv4 to begin with */
	filter->f.flow_type = VIRTCHNL_TCP_V4_FLOW;
	err = iavf_parse_cls_flower(adapter, cls_flower, filter);
	if (err)
		goto err;

	err = iavf_handle_tclass(adapter, tc, filter);
	if (err)
		goto err;

	/* add filter to the list */
	spin_lock_bh(&adapter->cloud_filter_list_lock);
	list_add_tail(&filter->list, &adapter->cloud_filter_list);
	adapter->num_cloud_filters++;
	filter->add = true;
	adapter->aq_required |= IAVF_FLAG_AQ_ADD_CLOUD_FILTER;
spin_unlock:
	spin_unlock_bh(&adapter->cloud_filter_list_lock);
err:
	if (err)
		kfree(filter);

	mutex_unlock(&adapter->crit_lock);
	return err;
}

/**
 * iavf_delete_clsflower - Remove tc flower filters
 * @adapter: board private structure
 * @cls_flower: Pointer to struct flow_cls_offload
 */
static int iavf_delete_clsflower(struct iavf_adapter *adapter,
				 struct flow_cls_offload *cls_flower)
{
	struct iavf_cloud_filter *filter = NULL;
	int err = 0;

	spin_lock_bh(&adapter->cloud_filter_list_lock);
	filter = iavf_find_cf(adapter, &cls_flower->cookie);
	if (filter) {
		filter->del = true;
		adapter->aq_required |= IAVF_FLAG_AQ_DEL_CLOUD_FILTER;
	} else {
		err = -EINVAL;
	}
	spin_unlock_bh(&adapter->cloud_filter_list_lock);

	return err;
}

/**
 * iavf_setup_tc_cls_flower - flower classifier offloads
 * @adapter: board private structure
 * @cls_flower: pointer to flow_cls_offload struct with flow info
 */
static int iavf_setup_tc_cls_flower(struct iavf_adapter *adapter,
				    struct flow_cls_offload *cls_flower)
{
	switch (cls_flower->command) {
	case FLOW_CLS_REPLACE:
		return iavf_configure_clsflower(adapter, cls_flower);
	case FLOW_CLS_DESTROY:
		return iavf_delete_clsflower(adapter, cls_flower);
	case FLOW_CLS_STATS:
		return -EOPNOTSUPP;
	default:
		return -EOPNOTSUPP;
	}
}

/**
 * iavf_setup_tc_block_cb - block callback for tc
 * @type: type of offload
 * @type_data: offload data
 * @cb_priv:
 *
 * This function is the block callback for traffic classes
 **/
static int iavf_setup_tc_block_cb(enum tc_setup_type type, void *type_data,
				  void *cb_priv)
{
	struct iavf_adapter *adapter = cb_priv;

	if (!tc_cls_can_offload_and_chain0(adapter->netdev, type_data))
		return -EOPNOTSUPP;

	switch (type) {
	case TC_SETUP_CLSFLOWER:
		return iavf_setup_tc_cls_flower(cb_priv, type_data);
	default:
		return -EOPNOTSUPP;
	}
}

static LIST_HEAD(iavf_block_cb_list);

/**
 * iavf_setup_tc - configure multiple traffic classes
 * @netdev: network interface device structure
 * @type: type of offload
 * @type_data: tc offload data
 *
 * This function is the callback to ndo_setup_tc in the
 * netdev_ops.
 *
 * Returns 0 on success
 **/
static int iavf_setup_tc(struct net_device *netdev, enum tc_setup_type type,
			 void *type_data)
{
	struct iavf_adapter *adapter = netdev_priv(netdev);

	switch (type) {
	case TC_SETUP_QDISC_MQPRIO:
		return __iavf_setup_tc(netdev, type_data);
	case TC_SETUP_BLOCK:
		return flow_block_cb_setup_simple(type_data,
						  &iavf_block_cb_list,
						  iavf_setup_tc_block_cb,
						  adapter, adapter, true);
	default:
		return -EOPNOTSUPP;
	}
}

/**
 * iavf_open - Called when a network interface is made active
 * @netdev: network interface device structure
 *
 * Returns 0 on success, negative value on failure
 *
 * The open entry point is called when a network interface is made
 * active by the system (IFF_UP).  At this point all resources needed
 * for transmit and receive operations are allocated, the interrupt
 * handler is registered with the OS, the watchdog is started,
 * and the stack is notified that the interface is ready.
 **/
static int iavf_open(struct net_device *netdev)
{
	struct iavf_adapter *adapter = netdev_priv(netdev);
	int err;

	if (adapter->flags & IAVF_FLAG_PF_COMMS_FAILED) {
		dev_err(&adapter->pdev->dev, "Unable to open device due to PF driver failure.\n");
		return -EIO;
	}

	while (!mutex_trylock(&adapter->crit_lock)) {
		/* If we are in __IAVF_INIT_CONFIG_ADAPTER state the crit_lock
		 * is already taken and iavf_open is called from an upper
		 * device's notifier reacting on NETDEV_REGISTER event.
		 * We have to leave here to avoid dead lock.
		 */
		if (adapter->state == __IAVF_INIT_CONFIG_ADAPTER)
			return -EBUSY;

		usleep_range(500, 1000);
	}

	if (adapter->state != __IAVF_DOWN) {
		err = -EBUSY;
		goto err_unlock;
	}

	if (adapter->state == __IAVF_RUNNING &&
	    !test_bit(__IAVF_VSI_DOWN, adapter->vsi.state)) {
		dev_dbg(&adapter->pdev->dev, "VF is already open.\n");
		err = 0;
		goto err_unlock;
	}

	/* allocate transmit descriptors */
	err = iavf_setup_all_tx_resources(adapter);
	if (err)
		goto err_setup_tx;

	/* allocate receive descriptors */
	err = iavf_setup_all_rx_resources(adapter);
	if (err)
		goto err_setup_rx;

	/* clear any pending interrupts, may auto mask */
	err = iavf_request_traffic_irqs(adapter, netdev->name);
	if (err)
		goto err_req_irq;

	spin_lock_bh(&adapter->mac_vlan_list_lock);

	iavf_add_filter(adapter, adapter->hw.mac.addr);

	spin_unlock_bh(&adapter->mac_vlan_list_lock);

	/* Restore VLAN filters that were removed with IFF_DOWN */
	iavf_restore_filters(adapter);

	iavf_configure(adapter);

	iavf_up_complete(adapter);

	iavf_irq_enable(adapter, true);

	mutex_unlock(&adapter->crit_lock);

	return 0;

err_req_irq:
	iavf_down(adapter);
	iavf_free_traffic_irqs(adapter);
err_setup_rx:
	iavf_free_all_rx_resources(adapter);
err_setup_tx:
	iavf_free_all_tx_resources(adapter);
err_unlock:
	mutex_unlock(&adapter->crit_lock);

	return err;
}

/**
 * iavf_close - Disables a network interface
 * @netdev: network interface device structure
 *
 * Returns 0, this is not allowed to fail
 *
 * The close entry point is called when an interface is de-activated
 * by the OS.  The hardware is still under the drivers control, but
 * needs to be disabled. All IRQs except vector 0 (reserved for admin queue)
 * are freed, along with all transmit and receive resources.
 **/
static int iavf_close(struct net_device *netdev)
{
	struct iavf_adapter *adapter = netdev_priv(netdev);
	u64 aq_to_restore;
	int status;

	mutex_lock(&adapter->crit_lock);

	if (adapter->state <= __IAVF_DOWN_PENDING) {
		mutex_unlock(&adapter->crit_lock);
		return 0;
	}

	set_bit(__IAVF_VSI_DOWN, adapter->vsi.state);
	if (CLIENT_ENABLED(adapter))
		adapter->flags |= IAVF_FLAG_CLIENT_NEEDS_CLOSE;
	/* We cannot send IAVF_FLAG_AQ_GET_OFFLOAD_VLAN_V2_CAPS before
	 * IAVF_FLAG_AQ_DISABLE_QUEUES because in such case there is rtnl
	 * deadlock with adminq_task() until iavf_close timeouts. We must send
	 * IAVF_FLAG_AQ_GET_CONFIG before IAVF_FLAG_AQ_DISABLE_QUEUES to make
	 * disable queues possible for vf. Give only necessary flags to
	 * iavf_down and save other to set them right before iavf_close()
	 * returns, when IAVF_FLAG_AQ_DISABLE_QUEUES will be already sent and
	 * iavf will be in DOWN state.
	 */
	aq_to_restore = adapter->aq_required;
	adapter->aq_required &= IAVF_FLAG_AQ_GET_CONFIG;

	/* Remove flags which we do not want to send after close or we want to
	 * send before disable queues.
	 */
	aq_to_restore &= ~(IAVF_FLAG_AQ_GET_CONFIG		|
			   IAVF_FLAG_AQ_ENABLE_QUEUES		|
			   IAVF_FLAG_AQ_CONFIGURE_QUEUES	|
			   IAVF_FLAG_AQ_ADD_VLAN_FILTER		|
			   IAVF_FLAG_AQ_ADD_MAC_FILTER		|
			   IAVF_FLAG_AQ_ADD_CLOUD_FILTER	|
			   IAVF_FLAG_AQ_ADD_FDIR_FILTER		|
			   IAVF_FLAG_AQ_ADD_ADV_RSS_CFG);

	iavf_down(adapter);
	iavf_change_state(adapter, __IAVF_DOWN_PENDING);
	iavf_free_traffic_irqs(adapter);

	mutex_unlock(&adapter->crit_lock);

	/* We explicitly don't free resources here because the hardware is
	 * still active and can DMA into memory. Resources are cleared in
	 * iavf_virtchnl_completion() after we get confirmation from the PF
	 * driver that the rings have been stopped.
	 *
	 * Also, we wait for state to transition to __IAVF_DOWN before
	 * returning. State change occurs in iavf_virtchnl_completion() after
	 * VF resources are released (which occurs after PF driver processes and
	 * responds to admin queue commands).
	 */

	status = wait_event_timeout(adapter->down_waitqueue,
				    adapter->state == __IAVF_DOWN,
				    msecs_to_jiffies(500));
	if (!status)
		netdev_warn(netdev, "Device resources not yet released\n");

	mutex_lock(&adapter->crit_lock);
	adapter->aq_required |= aq_to_restore;
	mutex_unlock(&adapter->crit_lock);
	return 0;
}

/**
 * iavf_change_mtu - Change the Maximum Transfer Unit
 * @netdev: network interface device structure
 * @new_mtu: new value for maximum frame size
 *
 * Returns 0 on success, negative on failure
 **/
static int iavf_change_mtu(struct net_device *netdev, int new_mtu)
{
	struct iavf_adapter *adapter = netdev_priv(netdev);

	netdev_dbg(netdev, "changing MTU from %d to %d\n",
		   netdev->mtu, new_mtu);
	netdev->mtu = new_mtu;
	if (CLIENT_ENABLED(adapter)) {
		iavf_notify_client_l2_params(&adapter->vsi);
		adapter->flags |= IAVF_FLAG_SERVICE_CLIENT_REQUESTED;
	}

	if (netif_running(netdev)) {
		adapter->flags |= IAVF_FLAG_RESET_NEEDED;
		queue_work(adapter->wq, &adapter->reset_task);
	}

	return 0;
}

#define NETIF_VLAN_OFFLOAD_FEATURES	(NETIF_F_HW_VLAN_CTAG_RX | \
					 NETIF_F_HW_VLAN_CTAG_TX | \
					 NETIF_F_HW_VLAN_STAG_RX | \
					 NETIF_F_HW_VLAN_STAG_TX)

/**
 * iavf_set_features - set the netdev feature flags
 * @netdev: ptr to the netdev being adjusted
 * @features: the feature set that the stack is suggesting
 * Note: expects to be called while under rtnl_lock()
 **/
static int iavf_set_features(struct net_device *netdev,
			     netdev_features_t features)
{
	struct iavf_adapter *adapter = netdev_priv(netdev);

	/* trigger update on any VLAN feature change */
	if ((netdev->features & NETIF_VLAN_OFFLOAD_FEATURES) ^
	    (features & NETIF_VLAN_OFFLOAD_FEATURES))
		iavf_set_vlan_offload_features(adapter, netdev->features,
					       features);

	return 0;
}

/**
 * iavf_features_check - Validate encapsulated packet conforms to limits
 * @skb: skb buff
 * @dev: This physical port's netdev
 * @features: Offload features that the stack believes apply
 **/
static netdev_features_t iavf_features_check(struct sk_buff *skb,
					     struct net_device *dev,
					     netdev_features_t features)
{
	size_t len;

	/* No point in doing any of this if neither checksum nor GSO are
	 * being requested for this frame.  We can rule out both by just
	 * checking for CHECKSUM_PARTIAL
	 */
	if (skb->ip_summed != CHECKSUM_PARTIAL)
		return features;

	/* We cannot support GSO if the MSS is going to be less than
	 * 64 bytes.  If it is then we need to drop support for GSO.
	 */
	if (skb_is_gso(skb) && (skb_shinfo(skb)->gso_size < 64))
		features &= ~NETIF_F_GSO_MASK;

	/* MACLEN can support at most 63 words */
	len = skb_network_header(skb) - skb->data;
	if (len & ~(63 * 2))
		goto out_err;

	/* IPLEN and EIPLEN can support at most 127 dwords */
	len = skb_transport_header(skb) - skb_network_header(skb);
	if (len & ~(127 * 4))
		goto out_err;

	if (skb->encapsulation) {
		/* L4TUNLEN can support 127 words */
		len = skb_inner_network_header(skb) - skb_transport_header(skb);
		if (len & ~(127 * 2))
			goto out_err;

		/* IPLEN can support at most 127 dwords */
		len = skb_inner_transport_header(skb) -
		      skb_inner_network_header(skb);
		if (len & ~(127 * 4))
			goto out_err;
	}

	/* No need to validate L4LEN as TCP is the only protocol with a
	 * flexible value and we support all possible values supported
	 * by TCP, which is at most 15 dwords
	 */

	return features;
out_err:
	return features & ~(NETIF_F_CSUM_MASK | NETIF_F_GSO_MASK);
}

/**
 * iavf_get_netdev_vlan_hw_features - get NETDEV VLAN features that can toggle on/off
 * @adapter: board private structure
 *
 * Depending on whether VIRTHCNL_VF_OFFLOAD_VLAN or VIRTCHNL_VF_OFFLOAD_VLAN_V2
 * were negotiated determine the VLAN features that can be toggled on and off.
 **/
static netdev_features_t
iavf_get_netdev_vlan_hw_features(struct iavf_adapter *adapter)
{
	netdev_features_t hw_features = 0;

	if (!adapter->vf_res || !adapter->vf_res->vf_cap_flags)
		return hw_features;

	/* Enable VLAN features if supported */
	if (VLAN_ALLOWED(adapter)) {
		hw_features |= (NETIF_F_HW_VLAN_CTAG_TX |
				NETIF_F_HW_VLAN_CTAG_RX);
	} else if (VLAN_V2_ALLOWED(adapter)) {
		struct virtchnl_vlan_caps *vlan_v2_caps =
			&adapter->vlan_v2_caps;
		struct virtchnl_vlan_supported_caps *stripping_support =
			&vlan_v2_caps->offloads.stripping_support;
		struct virtchnl_vlan_supported_caps *insertion_support =
			&vlan_v2_caps->offloads.insertion_support;

		if (stripping_support->outer != VIRTCHNL_VLAN_UNSUPPORTED &&
		    stripping_support->outer & VIRTCHNL_VLAN_TOGGLE) {
			if (stripping_support->outer &
			    VIRTCHNL_VLAN_ETHERTYPE_8100)
				hw_features |= NETIF_F_HW_VLAN_CTAG_RX;
			if (stripping_support->outer &
			    VIRTCHNL_VLAN_ETHERTYPE_88A8)
				hw_features |= NETIF_F_HW_VLAN_STAG_RX;
		} else if (stripping_support->inner !=
			   VIRTCHNL_VLAN_UNSUPPORTED &&
			   stripping_support->inner & VIRTCHNL_VLAN_TOGGLE) {
			if (stripping_support->inner &
			    VIRTCHNL_VLAN_ETHERTYPE_8100)
				hw_features |= NETIF_F_HW_VLAN_CTAG_RX;
		}

		if (insertion_support->outer != VIRTCHNL_VLAN_UNSUPPORTED &&
		    insertion_support->outer & VIRTCHNL_VLAN_TOGGLE) {
			if (insertion_support->outer &
			    VIRTCHNL_VLAN_ETHERTYPE_8100)
				hw_features |= NETIF_F_HW_VLAN_CTAG_TX;
			if (insertion_support->outer &
			    VIRTCHNL_VLAN_ETHERTYPE_88A8)
				hw_features |= NETIF_F_HW_VLAN_STAG_TX;
		} else if (insertion_support->inner &&
			   insertion_support->inner & VIRTCHNL_VLAN_TOGGLE) {
			if (insertion_support->inner &
			    VIRTCHNL_VLAN_ETHERTYPE_8100)
				hw_features |= NETIF_F_HW_VLAN_CTAG_TX;
		}
	}

	return hw_features;
}

/**
 * iavf_get_netdev_vlan_features - get the enabled NETDEV VLAN fetures
 * @adapter: board private structure
 *
 * Depending on whether VIRTHCNL_VF_OFFLOAD_VLAN or VIRTCHNL_VF_OFFLOAD_VLAN_V2
 * were negotiated determine the VLAN features that are enabled by default.
 **/
static netdev_features_t
iavf_get_netdev_vlan_features(struct iavf_adapter *adapter)
{
	netdev_features_t features = 0;

	if (!adapter->vf_res || !adapter->vf_res->vf_cap_flags)
		return features;

	if (VLAN_ALLOWED(adapter)) {
		features |= NETIF_F_HW_VLAN_CTAG_FILTER |
			NETIF_F_HW_VLAN_CTAG_RX | NETIF_F_HW_VLAN_CTAG_TX;
	} else if (VLAN_V2_ALLOWED(adapter)) {
		struct virtchnl_vlan_caps *vlan_v2_caps =
			&adapter->vlan_v2_caps;
		struct virtchnl_vlan_supported_caps *filtering_support =
			&vlan_v2_caps->filtering.filtering_support;
		struct virtchnl_vlan_supported_caps *stripping_support =
			&vlan_v2_caps->offloads.stripping_support;
		struct virtchnl_vlan_supported_caps *insertion_support =
			&vlan_v2_caps->offloads.insertion_support;
		u32 ethertype_init;

		/* give priority to outer stripping and don't support both outer
		 * and inner stripping
		 */
		ethertype_init = vlan_v2_caps->offloads.ethertype_init;
		if (stripping_support->outer != VIRTCHNL_VLAN_UNSUPPORTED) {
			if (stripping_support->outer &
			    VIRTCHNL_VLAN_ETHERTYPE_8100 &&
			    ethertype_init & VIRTCHNL_VLAN_ETHERTYPE_8100)
				features |= NETIF_F_HW_VLAN_CTAG_RX;
			else if (stripping_support->outer &
				 VIRTCHNL_VLAN_ETHERTYPE_88A8 &&
				 ethertype_init & VIRTCHNL_VLAN_ETHERTYPE_88A8)
				features |= NETIF_F_HW_VLAN_STAG_RX;
		} else if (stripping_support->inner !=
			   VIRTCHNL_VLAN_UNSUPPORTED) {
			if (stripping_support->inner &
			    VIRTCHNL_VLAN_ETHERTYPE_8100 &&
			    ethertype_init & VIRTCHNL_VLAN_ETHERTYPE_8100)
				features |= NETIF_F_HW_VLAN_CTAG_RX;
		}

		/* give priority to outer insertion and don't support both outer
		 * and inner insertion
		 */
		if (insertion_support->outer != VIRTCHNL_VLAN_UNSUPPORTED) {
			if (insertion_support->outer &
			    VIRTCHNL_VLAN_ETHERTYPE_8100 &&
			    ethertype_init & VIRTCHNL_VLAN_ETHERTYPE_8100)
				features |= NETIF_F_HW_VLAN_CTAG_TX;
			else if (insertion_support->outer &
				 VIRTCHNL_VLAN_ETHERTYPE_88A8 &&
				 ethertype_init & VIRTCHNL_VLAN_ETHERTYPE_88A8)
				features |= NETIF_F_HW_VLAN_STAG_TX;
		} else if (insertion_support->inner !=
			   VIRTCHNL_VLAN_UNSUPPORTED) {
			if (insertion_support->inner &
			    VIRTCHNL_VLAN_ETHERTYPE_8100 &&
			    ethertype_init & VIRTCHNL_VLAN_ETHERTYPE_8100)
				features |= NETIF_F_HW_VLAN_CTAG_TX;
		}

		/* give priority to outer filtering and don't bother if both
		 * outer and inner filtering are enabled
		 */
		ethertype_init = vlan_v2_caps->filtering.ethertype_init;
		if (filtering_support->outer != VIRTCHNL_VLAN_UNSUPPORTED) {
			if (filtering_support->outer &
			    VIRTCHNL_VLAN_ETHERTYPE_8100 &&
			    ethertype_init & VIRTCHNL_VLAN_ETHERTYPE_8100)
				features |= NETIF_F_HW_VLAN_CTAG_FILTER;
			if (filtering_support->outer &
			    VIRTCHNL_VLAN_ETHERTYPE_88A8 &&
			    ethertype_init & VIRTCHNL_VLAN_ETHERTYPE_88A8)
				features |= NETIF_F_HW_VLAN_STAG_FILTER;
		} else if (filtering_support->inner !=
			   VIRTCHNL_VLAN_UNSUPPORTED) {
			if (filtering_support->inner &
			    VIRTCHNL_VLAN_ETHERTYPE_8100 &&
			    ethertype_init & VIRTCHNL_VLAN_ETHERTYPE_8100)
				features |= NETIF_F_HW_VLAN_CTAG_FILTER;
			if (filtering_support->inner &
			    VIRTCHNL_VLAN_ETHERTYPE_88A8 &&
			    ethertype_init & VIRTCHNL_VLAN_ETHERTYPE_88A8)
				features |= NETIF_F_HW_VLAN_STAG_FILTER;
		}
	}

	return features;
}

#define IAVF_NETDEV_VLAN_FEATURE_ALLOWED(requested, allowed, feature_bit) \
	(!(((requested) & (feature_bit)) && \
	   !((allowed) & (feature_bit))))

/**
 * iavf_fix_netdev_vlan_features - fix NETDEV VLAN features based on support
 * @adapter: board private structure
 * @requested_features: stack requested NETDEV features
 **/
static netdev_features_t
iavf_fix_netdev_vlan_features(struct iavf_adapter *adapter,
			      netdev_features_t requested_features)
{
	netdev_features_t allowed_features;

	allowed_features = iavf_get_netdev_vlan_hw_features(adapter) |
		iavf_get_netdev_vlan_features(adapter);

	if (!IAVF_NETDEV_VLAN_FEATURE_ALLOWED(requested_features,
					      allowed_features,
					      NETIF_F_HW_VLAN_CTAG_TX))
		requested_features &= ~NETIF_F_HW_VLAN_CTAG_TX;

	if (!IAVF_NETDEV_VLAN_FEATURE_ALLOWED(requested_features,
					      allowed_features,
					      NETIF_F_HW_VLAN_CTAG_RX))
		requested_features &= ~NETIF_F_HW_VLAN_CTAG_RX;

	if (!IAVF_NETDEV_VLAN_FEATURE_ALLOWED(requested_features,
					      allowed_features,
					      NETIF_F_HW_VLAN_STAG_TX))
		requested_features &= ~NETIF_F_HW_VLAN_STAG_TX;
	if (!IAVF_NETDEV_VLAN_FEATURE_ALLOWED(requested_features,
					      allowed_features,
					      NETIF_F_HW_VLAN_STAG_RX))
		requested_features &= ~NETIF_F_HW_VLAN_STAG_RX;

	if (!IAVF_NETDEV_VLAN_FEATURE_ALLOWED(requested_features,
					      allowed_features,
					      NETIF_F_HW_VLAN_CTAG_FILTER))
		requested_features &= ~NETIF_F_HW_VLAN_CTAG_FILTER;

	if (!IAVF_NETDEV_VLAN_FEATURE_ALLOWED(requested_features,
					      allowed_features,
					      NETIF_F_HW_VLAN_STAG_FILTER))
		requested_features &= ~NETIF_F_HW_VLAN_STAG_FILTER;

	if ((requested_features &
	     (NETIF_F_HW_VLAN_CTAG_RX | NETIF_F_HW_VLAN_CTAG_TX)) &&
	    (requested_features &
	     (NETIF_F_HW_VLAN_STAG_RX | NETIF_F_HW_VLAN_STAG_TX)) &&
	    adapter->vlan_v2_caps.offloads.ethertype_match ==
	    VIRTCHNL_ETHERTYPE_STRIPPING_MATCHES_INSERTION) {
		netdev_warn(adapter->netdev, "cannot support CTAG and STAG VLAN stripping and/or insertion simultaneously since CTAG and STAG offloads are mutually exclusive, clearing STAG offload settings\n");
		requested_features &= ~(NETIF_F_HW_VLAN_STAG_RX |
					NETIF_F_HW_VLAN_STAG_TX);
	}

	return requested_features;
}

/**
 * iavf_fix_features - fix up the netdev feature bits
 * @netdev: our net device
 * @features: desired feature bits
 *
 * Returns fixed-up features bits
 **/
static netdev_features_t iavf_fix_features(struct net_device *netdev,
					   netdev_features_t features)
{
	struct iavf_adapter *adapter = netdev_priv(netdev);

	return iavf_fix_netdev_vlan_features(adapter, features);
}

static const struct net_device_ops iavf_netdev_ops = {
	.ndo_open		= iavf_open,
	.ndo_stop		= iavf_close,
	.ndo_start_xmit		= iavf_xmit_frame,
	.ndo_set_rx_mode	= iavf_set_rx_mode,
	.ndo_validate_addr	= eth_validate_addr,
	.ndo_set_mac_address	= iavf_set_mac,
	.ndo_change_mtu		= iavf_change_mtu,
	.ndo_tx_timeout		= iavf_tx_timeout,
	.ndo_vlan_rx_add_vid	= iavf_vlan_rx_add_vid,
	.ndo_vlan_rx_kill_vid	= iavf_vlan_rx_kill_vid,
	.ndo_features_check	= iavf_features_check,
	.ndo_fix_features	= iavf_fix_features,
	.ndo_set_features	= iavf_set_features,
	.ndo_setup_tc		= iavf_setup_tc,
};

/**
 * iavf_check_reset_complete - check that VF reset is complete
 * @hw: pointer to hw struct
 *
 * Returns 0 if device is ready to use, or -EBUSY if it's in reset.
 **/
static int iavf_check_reset_complete(struct iavf_hw *hw)
{
	u32 rstat;
	int i;

	for (i = 0; i < IAVF_RESET_WAIT_COMPLETE_COUNT; i++) {
		rstat = rd32(hw, IAVF_VFGEN_RSTAT) &
			     IAVF_VFGEN_RSTAT_VFR_STATE_MASK;
		if ((rstat == VIRTCHNL_VFR_VFACTIVE) ||
		    (rstat == VIRTCHNL_VFR_COMPLETED))
			return 0;
		usleep_range(10, 20);
	}
	return -EBUSY;
}

/**
 * iavf_process_config - Process the config information we got from the PF
 * @adapter: board private structure
 *
 * Verify that we have a valid config struct, and set up our netdev features
 * and our VSI struct.
 **/
int iavf_process_config(struct iavf_adapter *adapter)
{
	struct virtchnl_vf_resource *vfres = adapter->vf_res;
	netdev_features_t hw_vlan_features, vlan_features;
	struct net_device *netdev = adapter->netdev;
	netdev_features_t hw_enc_features;
	netdev_features_t hw_features;

	hw_enc_features = NETIF_F_SG			|
			  NETIF_F_IP_CSUM		|
			  NETIF_F_IPV6_CSUM		|
			  NETIF_F_HIGHDMA		|
			  NETIF_F_SOFT_FEATURES	|
			  NETIF_F_TSO			|
			  NETIF_F_TSO_ECN		|
			  NETIF_F_TSO6			|
			  NETIF_F_SCTP_CRC		|
			  NETIF_F_RXHASH		|
			  NETIF_F_RXCSUM		|
			  0;

	/* advertise to stack only if offloads for encapsulated packets is
	 * supported
	 */
	if (vfres->vf_cap_flags & VIRTCHNL_VF_OFFLOAD_ENCAP) {
		hw_enc_features |= NETIF_F_GSO_UDP_TUNNEL	|
				   NETIF_F_GSO_GRE		|
				   NETIF_F_GSO_GRE_CSUM		|
				   NETIF_F_GSO_IPXIP4		|
				   NETIF_F_GSO_IPXIP6		|
				   NETIF_F_GSO_UDP_TUNNEL_CSUM	|
				   NETIF_F_GSO_PARTIAL		|
				   0;

		if (!(vfres->vf_cap_flags &
		      VIRTCHNL_VF_OFFLOAD_ENCAP_CSUM))
			netdev->gso_partial_features |=
				NETIF_F_GSO_UDP_TUNNEL_CSUM;

		netdev->gso_partial_features |= NETIF_F_GSO_GRE_CSUM;
		netdev->hw_enc_features |= NETIF_F_TSO_MANGLEID;
		netdev->hw_enc_features |= hw_enc_features;
	}
	/* record features VLANs can make use of */
	netdev->vlan_features |= hw_enc_features | NETIF_F_TSO_MANGLEID;

	/* Write features and hw_features separately to avoid polluting
	 * with, or dropping, features that are set when we registered.
	 */
	hw_features = hw_enc_features;

	/* get HW VLAN features that can be toggled */
	hw_vlan_features = iavf_get_netdev_vlan_hw_features(adapter);

	/* Enable cloud filter if ADQ is supported */
	if (vfres->vf_cap_flags & VIRTCHNL_VF_OFFLOAD_ADQ)
		hw_features |= NETIF_F_HW_TC;
	if (vfres->vf_cap_flags & VIRTCHNL_VF_OFFLOAD_USO)
		hw_features |= NETIF_F_GSO_UDP_L4;

	netdev->hw_features |= hw_features | hw_vlan_features;
	vlan_features = iavf_get_netdev_vlan_features(adapter);

	netdev->features |= hw_features | vlan_features;

	if (vfres->vf_cap_flags & VIRTCHNL_VF_OFFLOAD_VLAN)
		netdev->features |= NETIF_F_HW_VLAN_CTAG_FILTER;

	netdev->priv_flags |= IFF_UNICAST_FLT;

	/* Do not turn on offloads when they are requested to be turned off.
	 * TSO needs minimum 576 bytes to work correctly.
	 */
	if (netdev->wanted_features) {
		if (!(netdev->wanted_features & NETIF_F_TSO) ||
		    netdev->mtu < 576)
			netdev->features &= ~NETIF_F_TSO;
		if (!(netdev->wanted_features & NETIF_F_TSO6) ||
		    netdev->mtu < 576)
			netdev->features &= ~NETIF_F_TSO6;
		if (!(netdev->wanted_features & NETIF_F_TSO_ECN))
			netdev->features &= ~NETIF_F_TSO_ECN;
		if (!(netdev->wanted_features & NETIF_F_GRO))
			netdev->features &= ~NETIF_F_GRO;
		if (!(netdev->wanted_features & NETIF_F_GSO))
			netdev->features &= ~NETIF_F_GSO;
	}

	return 0;
}

/**
 * iavf_shutdown - Shutdown the device in preparation for a reboot
 * @pdev: pci device structure
 **/
static void iavf_shutdown(struct pci_dev *pdev)
{
	struct iavf_adapter *adapter = iavf_pdev_to_adapter(pdev);
	struct net_device *netdev = adapter->netdev;

	netif_device_detach(netdev);

	if (netif_running(netdev))
		iavf_close(netdev);

	if (iavf_lock_timeout(&adapter->crit_lock, 5000))
		dev_warn(&adapter->pdev->dev, "%s: failed to acquire crit_lock\n", __func__);
	/* Prevent the watchdog from running. */
	iavf_change_state(adapter, __IAVF_REMOVE);
	adapter->aq_required = 0;
	mutex_unlock(&adapter->crit_lock);

#ifdef CONFIG_PM
	pci_save_state(pdev);

#endif
	pci_disable_device(pdev);
}

/**
 * iavf_probe - Device Initialization Routine
 * @pdev: PCI device information struct
 * @ent: entry in iavf_pci_tbl
 *
 * Returns 0 on success, negative on failure
 *
 * iavf_probe initializes an adapter identified by a pci_dev structure.
 * The OS initialization, configuring of the adapter private structure,
 * and a hardware reset occur.
 **/
static int iavf_probe(struct pci_dev *pdev, const struct pci_device_id *ent)
{
	struct net_device *netdev;
	struct iavf_adapter *adapter = NULL;
	struct iavf_hw *hw = NULL;
	int err;

	err = pci_enable_device(pdev);
	if (err)
		return err;

	err = dma_set_mask_and_coherent(&pdev->dev, DMA_BIT_MASK(64));
	if (err) {
		dev_err(&pdev->dev,
			"DMA configuration failed: 0x%x\n", err);
		goto err_dma;
	}

	err = pci_request_regions(pdev, iavf_driver_name);
	if (err) {
		dev_err(&pdev->dev,
			"pci_request_regions failed 0x%x\n", err);
		goto err_pci_reg;
	}

	pci_set_master(pdev);

	netdev = alloc_etherdev_mq(sizeof(struct iavf_adapter),
				   IAVF_MAX_REQ_QUEUES);
	if (!netdev) {
		err = -ENOMEM;
		goto err_alloc_etherdev;
	}

	SET_NETDEV_DEV(netdev, &pdev->dev);

	pci_set_drvdata(pdev, netdev);
	adapter = netdev_priv(netdev);

	adapter->netdev = netdev;
	adapter->pdev = pdev;

	hw = &adapter->hw;
	hw->back = adapter;

	adapter->wq = alloc_ordered_workqueue("%s", WQ_MEM_RECLAIM,
					      iavf_driver_name);
	if (!adapter->wq) {
		err = -ENOMEM;
		goto err_alloc_wq;
	}

	adapter->msg_enable = BIT(DEFAULT_DEBUG_LEVEL_SHIFT) - 1;
	iavf_change_state(adapter, __IAVF_STARTUP);

	/* Call save state here because it relies on the adapter struct. */
	pci_save_state(pdev);

	hw->hw_addr = ioremap(pci_resource_start(pdev, 0),
			      pci_resource_len(pdev, 0));
	if (!hw->hw_addr) {
		err = -EIO;
		goto err_ioremap;
	}
	hw->vendor_id = pdev->vendor;
	hw->device_id = pdev->device;
	pci_read_config_byte(pdev, PCI_REVISION_ID, &hw->revision_id);
	hw->subsystem_vendor_id = pdev->subsystem_vendor;
	hw->subsystem_device_id = pdev->subsystem_device;
	hw->bus.device = PCI_SLOT(pdev->devfn);
	hw->bus.func = PCI_FUNC(pdev->devfn);
	hw->bus.bus_id = pdev->bus->number;

	/* set up the locks for the AQ, do this only once in probe
	 * and destroy them only once in remove
	 */
	mutex_init(&adapter->crit_lock);
	mutex_init(&adapter->client_lock);
	mutex_init(&hw->aq.asq_mutex);
	mutex_init(&hw->aq.arq_mutex);

	spin_lock_init(&adapter->mac_vlan_list_lock);
	spin_lock_init(&adapter->cloud_filter_list_lock);
	spin_lock_init(&adapter->fdir_fltr_lock);
	spin_lock_init(&adapter->adv_rss_lock);

	INIT_LIST_HEAD(&adapter->mac_filter_list);
	INIT_LIST_HEAD(&adapter->vlan_filter_list);
	INIT_LIST_HEAD(&adapter->cloud_filter_list);
	INIT_LIST_HEAD(&adapter->fdir_list_head);
	INIT_LIST_HEAD(&adapter->adv_rss_list_head);

	INIT_WORK(&adapter->reset_task, iavf_reset_task);
	INIT_WORK(&adapter->adminq_task, iavf_adminq_task);
	INIT_DELAYED_WORK(&adapter->watchdog_task, iavf_watchdog_task);
	INIT_DELAYED_WORK(&adapter->client_task, iavf_client_task);
	queue_delayed_work(adapter->wq, &adapter->watchdog_task,
			   msecs_to_jiffies(5 * (pdev->devfn & 0x07)));

	/* Setup the wait queue for indicating transition to down status */
	init_waitqueue_head(&adapter->down_waitqueue);

	/* Setup the wait queue for indicating virtchannel events */
	init_waitqueue_head(&adapter->vc_waitqueue);

	return 0;

err_ioremap:
	destroy_workqueue(adapter->wq);
err_alloc_wq:
	free_netdev(netdev);
err_alloc_etherdev:
	pci_release_regions(pdev);
err_pci_reg:
err_dma:
	pci_disable_device(pdev);
	return err;
}

/**
 * iavf_suspend - Power management suspend routine
 * @dev_d: device info pointer
 *
 * Called when the system (VM) is entering sleep/suspend.
 **/
static int __maybe_unused iavf_suspend(struct device *dev_d)
{
	struct net_device *netdev = dev_get_drvdata(dev_d);
	struct iavf_adapter *adapter = netdev_priv(netdev);

	netif_device_detach(netdev);

	while (!mutex_trylock(&adapter->crit_lock))
		usleep_range(500, 1000);

	if (netif_running(netdev)) {
		rtnl_lock();
		iavf_down(adapter);
		rtnl_unlock();
	}
	iavf_free_misc_irq(adapter);
	iavf_reset_interrupt_capability(adapter);

	mutex_unlock(&adapter->crit_lock);

	return 0;
}

/**
 * iavf_resume - Power management resume routine
 * @dev_d: device info pointer
 *
 * Called when the system (VM) is resumed from sleep/suspend.
 **/
static int __maybe_unused iavf_resume(struct device *dev_d)
{
	struct pci_dev *pdev = to_pci_dev(dev_d);
	struct iavf_adapter *adapter;
	u32 err;

	adapter = iavf_pdev_to_adapter(pdev);

	pci_set_master(pdev);

	rtnl_lock();
	err = iavf_set_interrupt_capability(adapter);
	if (err) {
		rtnl_unlock();
		dev_err(&pdev->dev, "Cannot enable MSI-X interrupts.\n");
		return err;
	}
	err = iavf_request_misc_irq(adapter);
	rtnl_unlock();
	if (err) {
		dev_err(&pdev->dev, "Cannot get interrupt vector.\n");
		return err;
	}

	queue_work(adapter->wq, &adapter->reset_task);

	netif_device_attach(adapter->netdev);

	return err;
}

/**
 * iavf_remove - Device Removal Routine
 * @pdev: PCI device information struct
 *
 * iavf_remove is called by the PCI subsystem to alert the driver
 * that it should release a PCI device.  The could be caused by a
 * Hot-Plug event, or because the driver is going to be removed from
 * memory.
 **/
static void iavf_remove(struct pci_dev *pdev)
{
	struct iavf_adapter *adapter = iavf_pdev_to_adapter(pdev);
	struct iavf_fdir_fltr *fdir, *fdirtmp;
	struct iavf_vlan_filter *vlf, *vlftmp;
	struct iavf_cloud_filter *cf, *cftmp;
	struct iavf_adv_rss *rss, *rsstmp;
	struct iavf_mac_filter *f, *ftmp;
	struct net_device *netdev;
	struct iavf_hw *hw;
	int err;

	netdev = adapter->netdev;
	hw = &adapter->hw;

	if (test_and_set_bit(__IAVF_IN_REMOVE_TASK, &adapter->crit_section))
		return;

	/* Wait until port initialization is complete.
	 * There are flows where register/unregister netdev may race.
	 */
	while (1) {
		mutex_lock(&adapter->crit_lock);
		if (adapter->state == __IAVF_RUNNING ||
		    adapter->state == __IAVF_DOWN ||
		    adapter->state == __IAVF_INIT_FAILED) {
			mutex_unlock(&adapter->crit_lock);
			break;
		}
		/* Simply return if we already went through iavf_shutdown */
		if (adapter->state == __IAVF_REMOVE) {
			mutex_unlock(&adapter->crit_lock);
			return;
		}

		mutex_unlock(&adapter->crit_lock);
		usleep_range(500, 1000);
	}
	cancel_delayed_work_sync(&adapter->watchdog_task);

	if (adapter->netdev_registered) {
		rtnl_lock();
		unregister_netdevice(netdev);
		adapter->netdev_registered = false;
		rtnl_unlock();
	}
	if (CLIENT_ALLOWED(adapter)) {
		err = iavf_lan_del_device(adapter);
		if (err)
			dev_warn(&pdev->dev, "Failed to delete client device: %d\n",
				 err);
	}

	mutex_lock(&adapter->crit_lock);
	dev_info(&adapter->pdev->dev, "Removing device\n");
	iavf_change_state(adapter, __IAVF_REMOVE);

	iavf_request_reset(adapter);
	msleep(50);
	/* If the FW isn't responding, kick it once, but only once. */
	if (!iavf_asq_done(hw)) {
		iavf_request_reset(adapter);
		msleep(50);
	}

	iavf_misc_irq_disable(adapter);
	/* Shut down all the garbage mashers on the detention level */
	cancel_work_sync(&adapter->reset_task);
	cancel_delayed_work_sync(&adapter->watchdog_task);
	cancel_work_sync(&adapter->adminq_task);
	cancel_delayed_work_sync(&adapter->client_task);

	adapter->aq_required = 0;
	adapter->flags &= ~IAVF_FLAG_REINIT_ITR_NEEDED;

	iavf_free_all_tx_resources(adapter);
	iavf_free_all_rx_resources(adapter);
	iavf_free_misc_irq(adapter);

	iavf_reset_interrupt_capability(adapter);
	iavf_free_q_vectors(adapter);

	iavf_free_rss(adapter);

	if (hw->aq.asq.count)
		iavf_shutdown_adminq(hw);

	/* destroy the locks only once, here */
	mutex_destroy(&hw->aq.arq_mutex);
	mutex_destroy(&hw->aq.asq_mutex);
	mutex_destroy(&adapter->client_lock);
	mutex_unlock(&adapter->crit_lock);
	mutex_destroy(&adapter->crit_lock);

	iounmap(hw->hw_addr);
	pci_release_regions(pdev);
	iavf_free_queues(adapter);
	kfree(adapter->vf_res);
	spin_lock_bh(&adapter->mac_vlan_list_lock);
	/* If we got removed before an up/down sequence, we've got a filter
	 * hanging out there that we need to get rid of.
	 */
	list_for_each_entry_safe(f, ftmp, &adapter->mac_filter_list, list) {
		list_del(&f->list);
		kfree(f);
	}
	list_for_each_entry_safe(vlf, vlftmp, &adapter->vlan_filter_list,
				 list) {
		list_del(&vlf->list);
		kfree(vlf);
	}

	spin_unlock_bh(&adapter->mac_vlan_list_lock);

	spin_lock_bh(&adapter->cloud_filter_list_lock);
	list_for_each_entry_safe(cf, cftmp, &adapter->cloud_filter_list, list) {
		list_del(&cf->list);
		kfree(cf);
	}
	spin_unlock_bh(&adapter->cloud_filter_list_lock);

	spin_lock_bh(&adapter->fdir_fltr_lock);
	list_for_each_entry_safe(fdir, fdirtmp, &adapter->fdir_list_head, list) {
		list_del(&fdir->list);
		kfree(fdir);
	}
	spin_unlock_bh(&adapter->fdir_fltr_lock);

	spin_lock_bh(&adapter->adv_rss_lock);
	list_for_each_entry_safe(rss, rsstmp, &adapter->adv_rss_list_head,
				 list) {
		list_del(&rss->list);
		kfree(rss);
	}
	spin_unlock_bh(&adapter->adv_rss_lock);

	destroy_workqueue(adapter->wq);

	free_netdev(netdev);

	pci_disable_device(pdev);
}

static SIMPLE_DEV_PM_OPS(iavf_pm_ops, iavf_suspend, iavf_resume);

static struct pci_driver iavf_driver = {
	.name      = iavf_driver_name,
	.id_table  = iavf_pci_tbl,
	.probe     = iavf_probe,
	.remove    = iavf_remove,
	.driver.pm = &iavf_pm_ops,
	.shutdown  = iavf_shutdown,
};

/**
 * iavf_init_module - Driver Registration Routine
 *
 * iavf_init_module is the first routine called when the driver is
 * loaded. All it does is register with the PCI subsystem.
 **/
static int __init iavf_init_module(void)
{
	pr_info("iavf: %s\n", iavf_driver_string);

	pr_info("%s\n", iavf_copyright);

	return pci_register_driver(&iavf_driver);
}

module_init(iavf_init_module);

/**
 * iavf_exit_module - Driver Exit Cleanup Routine
 *
 * iavf_exit_module is called just before the driver is removed
 * from memory.
 **/
static void __exit iavf_exit_module(void)
{
	pci_unregister_driver(&iavf_driver);
}

module_exit(iavf_exit_module);

/* iavf_main.c */<|MERGE_RESOLUTION|>--- conflicted
+++ resolved
@@ -354,11 +354,7 @@
  * iavf_irq_enable_queues - Enable interrupt for all queues
  * @adapter: board private structure
  **/
-<<<<<<< HEAD
-void iavf_irq_enable_queues(struct iavf_adapter *adapter)
-=======
 static void iavf_irq_enable_queues(struct iavf_adapter *adapter)
->>>>>>> a901a356
 {
 	struct iavf_hw *hw = &adapter->hw;
 	int i;
