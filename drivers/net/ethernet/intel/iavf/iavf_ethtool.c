// SPDX-License-Identifier: GPL-2.0
/* Copyright(c) 2013 - 2018 Intel Corporation. */

#include <linux/bitfield.h>
#include <linux/uaccess.h>

/* ethtool support for iavf */
#include "iavf.h"

/* ethtool statistics helpers */

/**
 * struct iavf_stats - definition for an ethtool statistic
 * @stat_string: statistic name to display in ethtool -S output
 * @sizeof_stat: the sizeof() the stat, must be no greater than sizeof(u64)
 * @stat_offset: offsetof() the stat from a base pointer
 *
 * This structure defines a statistic to be added to the ethtool stats buffer.
 * It defines a statistic as offset from a common base pointer. Stats should
 * be defined in constant arrays using the IAVF_STAT macro, with every element
 * of the array using the same _type for calculating the sizeof_stat and
 * stat_offset.
 *
 * The @sizeof_stat is expected to be sizeof(u8), sizeof(u16), sizeof(u32) or
 * sizeof(u64). Other sizes are not expected and will produce a WARN_ONCE from
 * the iavf_add_ethtool_stat() helper function.
 *
 * The @stat_string is interpreted as a format string, allowing formatted
 * values to be inserted while looping over multiple structures for a given
 * statistics array. Thus, every statistic string in an array should have the
 * same type and number of format specifiers, to be formatted by variadic
 * arguments to the iavf_add_stat_string() helper function.
 **/
struct iavf_stats {
	char stat_string[ETH_GSTRING_LEN];
	int sizeof_stat;
	int stat_offset;
};

/* Helper macro to define an iavf_stat structure with proper size and type.
 * Use this when defining constant statistics arrays. Note that @_type expects
 * only a type name and is used multiple times.
 */
#define IAVF_STAT(_type, _name, _stat) { \
	.stat_string = _name, \
	.sizeof_stat = sizeof_field(_type, _stat), \
	.stat_offset = offsetof(_type, _stat) \
}

/* Helper macro for defining some statistics related to queues */
#define IAVF_QUEUE_STAT(_name, _stat) \
	IAVF_STAT(struct iavf_ring, _name, _stat)

/* Stats associated with a Tx or Rx ring */
static const struct iavf_stats iavf_gstrings_queue_stats[] = {
	IAVF_QUEUE_STAT("%s-%u.packets", stats.packets),
	IAVF_QUEUE_STAT("%s-%u.bytes", stats.bytes),
};

/**
 * iavf_add_one_ethtool_stat - copy the stat into the supplied buffer
 * @data: location to store the stat value
 * @pointer: basis for where to copy from
 * @stat: the stat definition
 *
 * Copies the stat data defined by the pointer and stat structure pair into
 * the memory supplied as data. Used to implement iavf_add_ethtool_stats and
 * iavf_add_queue_stats. If the pointer is null, data will be zero'd.
 */
static void
iavf_add_one_ethtool_stat(u64 *data, void *pointer,
			  const struct iavf_stats *stat)
{
	char *p;

	if (!pointer) {
		/* ensure that the ethtool data buffer is zero'd for any stats
		 * which don't have a valid pointer.
		 */
		*data = 0;
		return;
	}

	p = (char *)pointer + stat->stat_offset;
	switch (stat->sizeof_stat) {
	case sizeof(u64):
		*data = *((u64 *)p);
		break;
	case sizeof(u32):
		*data = *((u32 *)p);
		break;
	case sizeof(u16):
		*data = *((u16 *)p);
		break;
	case sizeof(u8):
		*data = *((u8 *)p);
		break;
	default:
		WARN_ONCE(1, "unexpected stat size for %s",
			  stat->stat_string);
		*data = 0;
	}
}

/**
 * __iavf_add_ethtool_stats - copy stats into the ethtool supplied buffer
 * @data: ethtool stats buffer
 * @pointer: location to copy stats from
 * @stats: array of stats to copy
 * @size: the size of the stats definition
 *
 * Copy the stats defined by the stats array using the pointer as a base into
 * the data buffer supplied by ethtool. Updates the data pointer to point to
 * the next empty location for successive calls to __iavf_add_ethtool_stats.
 * If pointer is null, set the data values to zero and update the pointer to
 * skip these stats.
 **/
static void
__iavf_add_ethtool_stats(u64 **data, void *pointer,
			 const struct iavf_stats stats[],
			 const unsigned int size)
{
	unsigned int i;

	for (i = 0; i < size; i++)
		iavf_add_one_ethtool_stat((*data)++, pointer, &stats[i]);
}

/**
 * iavf_add_ethtool_stats - copy stats into ethtool supplied buffer
 * @data: ethtool stats buffer
 * @pointer: location where stats are stored
 * @stats: static const array of stat definitions
 *
 * Macro to ease the use of __iavf_add_ethtool_stats by taking a static
 * constant stats array and passing the ARRAY_SIZE(). This avoids typos by
 * ensuring that we pass the size associated with the given stats array.
 *
 * The parameter @stats is evaluated twice, so parameters with side effects
 * should be avoided.
 **/
#define iavf_add_ethtool_stats(data, pointer, stats) \
	__iavf_add_ethtool_stats(data, pointer, stats, ARRAY_SIZE(stats))

/**
 * iavf_add_queue_stats - copy queue statistics into supplied buffer
 * @data: ethtool stats buffer
 * @ring: the ring to copy
 *
 * Queue statistics must be copied while protected by
 * u64_stats_fetch_begin, so we can't directly use iavf_add_ethtool_stats.
 * Assumes that queue stats are defined in iavf_gstrings_queue_stats. If the
 * ring pointer is null, zero out the queue stat values and update the data
 * pointer. Otherwise safely copy the stats from the ring into the supplied
 * buffer and update the data pointer when finished.
 *
 * This function expects to be called while under rcu_read_lock().
 **/
static void
iavf_add_queue_stats(u64 **data, struct iavf_ring *ring)
{
	const unsigned int size = ARRAY_SIZE(iavf_gstrings_queue_stats);
	const struct iavf_stats *stats = iavf_gstrings_queue_stats;
	unsigned int start;
	unsigned int i;

	/* To avoid invalid statistics values, ensure that we keep retrying
	 * the copy until we get a consistent value according to
	 * u64_stats_fetch_retry. But first, make sure our ring is
	 * non-null before attempting to access its syncp.
	 */
	do {
		start = !ring ? 0 : u64_stats_fetch_begin(&ring->syncp);
		for (i = 0; i < size; i++)
			iavf_add_one_ethtool_stat(&(*data)[i], ring, &stats[i]);
	} while (ring && u64_stats_fetch_retry(&ring->syncp, start));

	/* Once we successfully copy the stats in, update the data pointer */
	*data += size;
}

/**
 * __iavf_add_stat_strings - copy stat strings into ethtool buffer
 * @p: ethtool supplied buffer
 * @stats: stat definitions array
 * @size: size of the stats array
 *
 * Format and copy the strings described by stats into the buffer pointed at
 * by p.
 **/
static void __iavf_add_stat_strings(u8 **p, const struct iavf_stats stats[],
				    const unsigned int size, ...)
{
	unsigned int i;

	for (i = 0; i < size; i++) {
		va_list args;

		va_start(args, size);
		vsnprintf(*p, ETH_GSTRING_LEN, stats[i].stat_string, args);
		*p += ETH_GSTRING_LEN;
		va_end(args);
	}
}

/**
 * iavf_add_stat_strings - copy stat strings into ethtool buffer
 * @p: ethtool supplied buffer
 * @stats: stat definitions array
 *
 * Format and copy the strings described by the const static stats value into
 * the buffer pointed at by p.
 *
 * The parameter @stats is evaluated twice, so parameters with side effects
 * should be avoided. Additionally, stats must be an array such that
 * ARRAY_SIZE can be called on it.
 **/
#define iavf_add_stat_strings(p, stats, ...) \
	__iavf_add_stat_strings(p, stats, ARRAY_SIZE(stats), ## __VA_ARGS__)

#define VF_STAT(_name, _stat) \
	IAVF_STAT(struct iavf_adapter, _name, _stat)

static const struct iavf_stats iavf_gstrings_stats[] = {
	VF_STAT("rx_bytes", current_stats.rx_bytes),
	VF_STAT("rx_unicast", current_stats.rx_unicast),
	VF_STAT("rx_multicast", current_stats.rx_multicast),
	VF_STAT("rx_broadcast", current_stats.rx_broadcast),
	VF_STAT("rx_discards", current_stats.rx_discards),
	VF_STAT("rx_unknown_protocol", current_stats.rx_unknown_protocol),
	VF_STAT("tx_bytes", current_stats.tx_bytes),
	VF_STAT("tx_unicast", current_stats.tx_unicast),
	VF_STAT("tx_multicast", current_stats.tx_multicast),
	VF_STAT("tx_broadcast", current_stats.tx_broadcast),
	VF_STAT("tx_discards", current_stats.tx_discards),
	VF_STAT("tx_errors", current_stats.tx_errors),
};

#define IAVF_STATS_LEN	ARRAY_SIZE(iavf_gstrings_stats)

#define IAVF_QUEUE_STATS_LEN	ARRAY_SIZE(iavf_gstrings_queue_stats)

/**
 * iavf_get_link_ksettings - Get Link Speed and Duplex settings
 * @netdev: network interface device structure
 * @cmd: ethtool command
 *
 * Reports speed/duplex settings. Because this is a VF, we don't know what
 * kind of link we really have, so we fake it.
 **/
static int iavf_get_link_ksettings(struct net_device *netdev,
				   struct ethtool_link_ksettings *cmd)
{
	struct iavf_adapter *adapter = netdev_priv(netdev);

	ethtool_link_ksettings_zero_link_mode(cmd, supported);
	cmd->base.autoneg = AUTONEG_DISABLE;
	cmd->base.port = PORT_NONE;
	cmd->base.duplex = DUPLEX_FULL;

	if (ADV_LINK_SUPPORT(adapter)) {
		if (adapter->link_speed_mbps &&
		    adapter->link_speed_mbps < U32_MAX)
			cmd->base.speed = adapter->link_speed_mbps;
		else
			cmd->base.speed = SPEED_UNKNOWN;

		return 0;
	}

	switch (adapter->link_speed) {
	case VIRTCHNL_LINK_SPEED_40GB:
		cmd->base.speed = SPEED_40000;
		break;
	case VIRTCHNL_LINK_SPEED_25GB:
		cmd->base.speed = SPEED_25000;
		break;
	case VIRTCHNL_LINK_SPEED_20GB:
		cmd->base.speed = SPEED_20000;
		break;
	case VIRTCHNL_LINK_SPEED_10GB:
		cmd->base.speed = SPEED_10000;
		break;
	case VIRTCHNL_LINK_SPEED_5GB:
		cmd->base.speed = SPEED_5000;
		break;
	case VIRTCHNL_LINK_SPEED_2_5GB:
		cmd->base.speed = SPEED_2500;
		break;
	case VIRTCHNL_LINK_SPEED_1GB:
		cmd->base.speed = SPEED_1000;
		break;
	case VIRTCHNL_LINK_SPEED_100MB:
		cmd->base.speed = SPEED_100;
		break;
	default:
		break;
	}

	return 0;
}

/**
 * iavf_get_sset_count - Get length of string set
 * @netdev: network interface device structure
 * @sset: id of string set
 *
 * Reports size of various string tables.
 **/
static int iavf_get_sset_count(struct net_device *netdev, int sset)
{
	/* Report the maximum number queues, even if not every queue is
	 * currently configured. Since allocation of queues is in pairs,
	 * use netdev->real_num_tx_queues * 2. The real_num_tx_queues is set
	 * at device creation and never changes.
	 */

	if (sset == ETH_SS_STATS)
		return IAVF_STATS_LEN +
			(IAVF_QUEUE_STATS_LEN * 2 *
			 netdev->real_num_tx_queues);
	else
		return -EINVAL;
}

/**
 * iavf_get_ethtool_stats - report device statistics
 * @netdev: network interface device structure
 * @stats: ethtool statistics structure
 * @data: pointer to data buffer
 *
 * All statistics are added to the data buffer as an array of u64.
 **/
static void iavf_get_ethtool_stats(struct net_device *netdev,
				   struct ethtool_stats *stats, u64 *data)
{
	struct iavf_adapter *adapter = netdev_priv(netdev);
	unsigned int i;

	/* Explicitly request stats refresh */
	iavf_schedule_aq_request(adapter, IAVF_FLAG_AQ_REQUEST_STATS);

	iavf_add_ethtool_stats(&data, adapter, iavf_gstrings_stats);

	rcu_read_lock();
	/* As num_active_queues describe both tx and rx queues, we can use
	 * it to iterate over rings' stats.
	 */
	for (i = 0; i < adapter->num_active_queues; i++) {
		struct iavf_ring *ring;

		/* Tx rings stats */
		ring = &adapter->tx_rings[i];
		iavf_add_queue_stats(&data, ring);

		/* Rx rings stats */
		ring = &adapter->rx_rings[i];
		iavf_add_queue_stats(&data, ring);
	}
	rcu_read_unlock();
}

/**
<<<<<<< HEAD
 * iavf_get_priv_flag_strings - Get private flag strings
 * @netdev: network interface device structure
 * @data: buffer for string data
 *
 * Builds the private flags string table
 **/
static void iavf_get_priv_flag_strings(struct net_device *netdev, u8 *data)
{
	unsigned int i;

	for (i = 0; i < IAVF_PRIV_FLAGS_STR_LEN; i++)
		ethtool_puts(&data, iavf_gstrings_priv_flags[i].flag_string);
}

/**
=======
>>>>>>> 0c383648
 * iavf_get_stat_strings - Get stat strings
 * @netdev: network interface device structure
 * @data: buffer for string data
 *
 * Builds the statistics string table
 **/
static void iavf_get_stat_strings(struct net_device *netdev, u8 *data)
{
	unsigned int i;

	iavf_add_stat_strings(&data, iavf_gstrings_stats);

	/* Queues are always allocated in pairs, so we just use
	 * real_num_tx_queues for both Tx and Rx queues.
	 */
	for (i = 0; i < netdev->real_num_tx_queues; i++) {
		iavf_add_stat_strings(&data, iavf_gstrings_queue_stats,
				      "tx", i);
		iavf_add_stat_strings(&data, iavf_gstrings_queue_stats,
				      "rx", i);
	}
}

/**
 * iavf_get_strings - Get string set
 * @netdev: network interface device structure
 * @sset: id of string set
 * @data: buffer for string data
 *
 * Builds string tables for various string sets
 **/
static void iavf_get_strings(struct net_device *netdev, u32 sset, u8 *data)
{
	switch (sset) {
	case ETH_SS_STATS:
		iavf_get_stat_strings(netdev, data);
		break;
	default:
		break;
	}
}

/**
 * iavf_get_msglevel - Get debug message level
 * @netdev: network interface device structure
 *
 * Returns current debug message level.
 **/
static u32 iavf_get_msglevel(struct net_device *netdev)
{
	struct iavf_adapter *adapter = netdev_priv(netdev);

	return adapter->msg_enable;
}

/**
 * iavf_set_msglevel - Set debug message level
 * @netdev: network interface device structure
 * @data: message level
 *
 * Set current debug message level. Higher values cause the driver to
 * be noisier.
 **/
static void iavf_set_msglevel(struct net_device *netdev, u32 data)
{
	struct iavf_adapter *adapter = netdev_priv(netdev);

	if (IAVF_DEBUG_USER & data)
		adapter->hw.debug_mask = data;
	adapter->msg_enable = data;
}

/**
 * iavf_get_drvinfo - Get driver info
 * @netdev: network interface device structure
 * @drvinfo: ethool driver info structure
 *
 * Returns information about the driver and device for display to the user.
 **/
static void iavf_get_drvinfo(struct net_device *netdev,
			     struct ethtool_drvinfo *drvinfo)
{
	struct iavf_adapter *adapter = netdev_priv(netdev);

	strscpy(drvinfo->driver, iavf_driver_name, 32);
	strscpy(drvinfo->fw_version, "N/A", 4);
	strscpy(drvinfo->bus_info, pci_name(adapter->pdev), 32);
}

/**
 * iavf_get_ringparam - Get ring parameters
 * @netdev: network interface device structure
 * @ring: ethtool ringparam structure
 * @kernel_ring: ethtool extenal ringparam structure
 * @extack: netlink extended ACK report struct
 *
 * Returns current ring parameters. TX and RX rings are reported separately,
 * but the number of rings is not reported.
 **/
static void iavf_get_ringparam(struct net_device *netdev,
			       struct ethtool_ringparam *ring,
			       struct kernel_ethtool_ringparam *kernel_ring,
			       struct netlink_ext_ack *extack)
{
	struct iavf_adapter *adapter = netdev_priv(netdev);

	ring->rx_max_pending = IAVF_MAX_RXD;
	ring->tx_max_pending = IAVF_MAX_TXD;
	ring->rx_pending = adapter->rx_desc_count;
	ring->tx_pending = adapter->tx_desc_count;
}

/**
 * iavf_set_ringparam - Set ring parameters
 * @netdev: network interface device structure
 * @ring: ethtool ringparam structure
 * @kernel_ring: ethtool external ringparam structure
 * @extack: netlink extended ACK report struct
 *
 * Sets ring parameters. TX and RX rings are controlled separately, but the
 * number of rings is not specified, so all rings get the same settings.
 **/
static int iavf_set_ringparam(struct net_device *netdev,
			      struct ethtool_ringparam *ring,
			      struct kernel_ethtool_ringparam *kernel_ring,
			      struct netlink_ext_ack *extack)
{
	struct iavf_adapter *adapter = netdev_priv(netdev);
	u32 new_rx_count, new_tx_count;
	int ret = 0;

	if ((ring->rx_mini_pending) || (ring->rx_jumbo_pending))
		return -EINVAL;

	if (ring->tx_pending > IAVF_MAX_TXD ||
	    ring->tx_pending < IAVF_MIN_TXD ||
	    ring->rx_pending > IAVF_MAX_RXD ||
	    ring->rx_pending < IAVF_MIN_RXD) {
		netdev_err(netdev, "Descriptors requested (Tx: %d / Rx: %d) out of range [%d-%d] (increment %d)\n",
			   ring->tx_pending, ring->rx_pending, IAVF_MIN_TXD,
			   IAVF_MAX_RXD, IAVF_REQ_DESCRIPTOR_MULTIPLE);
		return -EINVAL;
	}

	new_tx_count = ALIGN(ring->tx_pending, IAVF_REQ_DESCRIPTOR_MULTIPLE);
	if (new_tx_count != ring->tx_pending)
		netdev_info(netdev, "Requested Tx descriptor count rounded up to %d\n",
			    new_tx_count);

	new_rx_count = ALIGN(ring->rx_pending, IAVF_REQ_DESCRIPTOR_MULTIPLE);
	if (new_rx_count != ring->rx_pending)
		netdev_info(netdev, "Requested Rx descriptor count rounded up to %d\n",
			    new_rx_count);

	/* if nothing to do return success */
	if ((new_tx_count == adapter->tx_desc_count) &&
	    (new_rx_count == adapter->rx_desc_count)) {
		netdev_dbg(netdev, "Nothing to change, descriptor count is same as requested\n");
		return 0;
	}

	if (new_tx_count != adapter->tx_desc_count) {
		netdev_dbg(netdev, "Changing Tx descriptor count from %d to %d\n",
			   adapter->tx_desc_count, new_tx_count);
		adapter->tx_desc_count = new_tx_count;
	}

	if (new_rx_count != adapter->rx_desc_count) {
		netdev_dbg(netdev, "Changing Rx descriptor count from %d to %d\n",
			   adapter->rx_desc_count, new_rx_count);
		adapter->rx_desc_count = new_rx_count;
	}

	if (netif_running(netdev)) {
		iavf_schedule_reset(adapter, IAVF_FLAG_RESET_NEEDED);
		ret = iavf_wait_for_reset(adapter);
		if (ret)
			netdev_warn(netdev, "Changing ring parameters timeout or interrupted waiting for reset");
	}

	return ret;
}

/**
 * __iavf_get_coalesce - get per-queue coalesce settings
 * @netdev: the netdev to check
 * @ec: ethtool coalesce data structure
 * @queue: which queue to pick
 *
 * Gets the per-queue settings for coalescence. Specifically Rx and Tx usecs
 * are per queue. If queue is <0 then we default to queue 0 as the
 * representative value.
 **/
static int __iavf_get_coalesce(struct net_device *netdev,
			       struct ethtool_coalesce *ec, int queue)
{
	struct iavf_adapter *adapter = netdev_priv(netdev);
	struct iavf_ring *rx_ring, *tx_ring;

	/* Rx and Tx usecs per queue value. If user doesn't specify the
	 * queue, return queue 0's value to represent.
	 */
	if (queue < 0)
		queue = 0;
	else if (queue >= adapter->num_active_queues)
		return -EINVAL;

	rx_ring = &adapter->rx_rings[queue];
	tx_ring = &adapter->tx_rings[queue];

	if (ITR_IS_DYNAMIC(rx_ring->itr_setting))
		ec->use_adaptive_rx_coalesce = 1;

	if (ITR_IS_DYNAMIC(tx_ring->itr_setting))
		ec->use_adaptive_tx_coalesce = 1;

	ec->rx_coalesce_usecs = rx_ring->itr_setting & ~IAVF_ITR_DYNAMIC;
	ec->tx_coalesce_usecs = tx_ring->itr_setting & ~IAVF_ITR_DYNAMIC;

	return 0;
}

/**
 * iavf_get_coalesce - Get interrupt coalescing settings
 * @netdev: network interface device structure
 * @ec: ethtool coalesce structure
 * @kernel_coal: ethtool CQE mode setting structure
 * @extack: extack for reporting error messages
 *
 * Returns current coalescing settings. This is referred to elsewhere in the
 * driver as Interrupt Throttle Rate, as this is how the hardware describes
 * this functionality. Note that if per-queue settings have been modified this
 * only represents the settings of queue 0.
 **/
static int iavf_get_coalesce(struct net_device *netdev,
			     struct ethtool_coalesce *ec,
			     struct kernel_ethtool_coalesce *kernel_coal,
			     struct netlink_ext_ack *extack)
{
	return __iavf_get_coalesce(netdev, ec, -1);
}

/**
 * iavf_get_per_queue_coalesce - get coalesce values for specific queue
 * @netdev: netdev to read
 * @ec: coalesce settings from ethtool
 * @queue: the queue to read
 *
 * Read specific queue's coalesce settings.
 **/
static int iavf_get_per_queue_coalesce(struct net_device *netdev, u32 queue,
				       struct ethtool_coalesce *ec)
{
	return __iavf_get_coalesce(netdev, ec, queue);
}

/**
 * iavf_set_itr_per_queue - set ITR values for specific queue
 * @adapter: the VF adapter struct to set values for
 * @ec: coalesce settings from ethtool
 * @queue: the queue to modify
 *
 * Change the ITR settings for a specific queue.
 **/
static int iavf_set_itr_per_queue(struct iavf_adapter *adapter,
				  struct ethtool_coalesce *ec, int queue)
{
	struct iavf_ring *rx_ring = &adapter->rx_rings[queue];
	struct iavf_ring *tx_ring = &adapter->tx_rings[queue];
	struct iavf_q_vector *q_vector;
	u16 itr_setting;

	itr_setting = rx_ring->itr_setting & ~IAVF_ITR_DYNAMIC;

	if (ec->rx_coalesce_usecs != itr_setting &&
	    ec->use_adaptive_rx_coalesce) {
		netif_info(adapter, drv, adapter->netdev,
			   "Rx interrupt throttling cannot be changed if adaptive-rx is enabled\n");
		return -EINVAL;
	}

	itr_setting = tx_ring->itr_setting & ~IAVF_ITR_DYNAMIC;

	if (ec->tx_coalesce_usecs != itr_setting &&
	    ec->use_adaptive_tx_coalesce) {
		netif_info(adapter, drv, adapter->netdev,
			   "Tx interrupt throttling cannot be changed if adaptive-tx is enabled\n");
		return -EINVAL;
	}

	rx_ring->itr_setting = ITR_REG_ALIGN(ec->rx_coalesce_usecs);
	tx_ring->itr_setting = ITR_REG_ALIGN(ec->tx_coalesce_usecs);

	rx_ring->itr_setting |= IAVF_ITR_DYNAMIC;
	if (!ec->use_adaptive_rx_coalesce)
		rx_ring->itr_setting ^= IAVF_ITR_DYNAMIC;

	tx_ring->itr_setting |= IAVF_ITR_DYNAMIC;
	if (!ec->use_adaptive_tx_coalesce)
		tx_ring->itr_setting ^= IAVF_ITR_DYNAMIC;

	q_vector = rx_ring->q_vector;
	q_vector->rx.target_itr = ITR_TO_REG(rx_ring->itr_setting);

	q_vector = tx_ring->q_vector;
	q_vector->tx.target_itr = ITR_TO_REG(tx_ring->itr_setting);

	/* The interrupt handler itself will take care of programming
	 * the Tx and Rx ITR values based on the values we have entered
	 * into the q_vector, no need to write the values now.
	 */
	return 0;
}

/**
 * __iavf_set_coalesce - set coalesce settings for particular queue
 * @netdev: the netdev to change
 * @ec: ethtool coalesce settings
 * @queue: the queue to change
 *
 * Sets the coalesce settings for a particular queue.
 **/
static int __iavf_set_coalesce(struct net_device *netdev,
			       struct ethtool_coalesce *ec, int queue)
{
	struct iavf_adapter *adapter = netdev_priv(netdev);
	int i;

	if (ec->rx_coalesce_usecs > IAVF_MAX_ITR) {
		netif_info(adapter, drv, netdev, "Invalid value, rx-usecs range is 0-8160\n");
		return -EINVAL;
	} else if (ec->tx_coalesce_usecs > IAVF_MAX_ITR) {
		netif_info(adapter, drv, netdev, "Invalid value, tx-usecs range is 0-8160\n");
		return -EINVAL;
	}

	/* Rx and Tx usecs has per queue value. If user doesn't specify the
	 * queue, apply to all queues.
	 */
	if (queue < 0) {
		for (i = 0; i < adapter->num_active_queues; i++)
			if (iavf_set_itr_per_queue(adapter, ec, i))
				return -EINVAL;
	} else if (queue < adapter->num_active_queues) {
		if (iavf_set_itr_per_queue(adapter, ec, queue))
			return -EINVAL;
	} else {
		netif_info(adapter, drv, netdev, "Invalid queue value, queue range is 0 - %d\n",
			   adapter->num_active_queues - 1);
		return -EINVAL;
	}

	return 0;
}

/**
 * iavf_set_coalesce - Set interrupt coalescing settings
 * @netdev: network interface device structure
 * @ec: ethtool coalesce structure
 * @kernel_coal: ethtool CQE mode setting structure
 * @extack: extack for reporting error messages
 *
 * Change current coalescing settings for every queue.
 **/
static int iavf_set_coalesce(struct net_device *netdev,
			     struct ethtool_coalesce *ec,
			     struct kernel_ethtool_coalesce *kernel_coal,
			     struct netlink_ext_ack *extack)
{
	return __iavf_set_coalesce(netdev, ec, -1);
}

/**
 * iavf_set_per_queue_coalesce - set specific queue's coalesce settings
 * @netdev: the netdev to change
 * @ec: ethtool's coalesce settings
 * @queue: the queue to modify
 *
 * Modifies a specific queue's coalesce settings.
 */
static int iavf_set_per_queue_coalesce(struct net_device *netdev, u32 queue,
				       struct ethtool_coalesce *ec)
{
	return __iavf_set_coalesce(netdev, ec, queue);
}

/**
 * iavf_fltr_to_ethtool_flow - convert filter type values to ethtool
 * flow type values
 * @flow: filter type to be converted
 *
 * Returns the corresponding ethtool flow type.
 */
static int iavf_fltr_to_ethtool_flow(enum iavf_fdir_flow_type flow)
{
	switch (flow) {
	case IAVF_FDIR_FLOW_IPV4_TCP:
		return TCP_V4_FLOW;
	case IAVF_FDIR_FLOW_IPV4_UDP:
		return UDP_V4_FLOW;
	case IAVF_FDIR_FLOW_IPV4_SCTP:
		return SCTP_V4_FLOW;
	case IAVF_FDIR_FLOW_IPV4_AH:
		return AH_V4_FLOW;
	case IAVF_FDIR_FLOW_IPV4_ESP:
		return ESP_V4_FLOW;
	case IAVF_FDIR_FLOW_IPV4_OTHER:
		return IPV4_USER_FLOW;
	case IAVF_FDIR_FLOW_IPV6_TCP:
		return TCP_V6_FLOW;
	case IAVF_FDIR_FLOW_IPV6_UDP:
		return UDP_V6_FLOW;
	case IAVF_FDIR_FLOW_IPV6_SCTP:
		return SCTP_V6_FLOW;
	case IAVF_FDIR_FLOW_IPV6_AH:
		return AH_V6_FLOW;
	case IAVF_FDIR_FLOW_IPV6_ESP:
		return ESP_V6_FLOW;
	case IAVF_FDIR_FLOW_IPV6_OTHER:
		return IPV6_USER_FLOW;
	case IAVF_FDIR_FLOW_NON_IP_L2:
		return ETHER_FLOW;
	default:
		/* 0 is undefined ethtool flow */
		return 0;
	}
}

/**
 * iavf_ethtool_flow_to_fltr - convert ethtool flow type to filter enum
 * @eth: Ethtool flow type to be converted
 *
 * Returns flow enum
 */
static enum iavf_fdir_flow_type iavf_ethtool_flow_to_fltr(int eth)
{
	switch (eth) {
	case TCP_V4_FLOW:
		return IAVF_FDIR_FLOW_IPV4_TCP;
	case UDP_V4_FLOW:
		return IAVF_FDIR_FLOW_IPV4_UDP;
	case SCTP_V4_FLOW:
		return IAVF_FDIR_FLOW_IPV4_SCTP;
	case AH_V4_FLOW:
		return IAVF_FDIR_FLOW_IPV4_AH;
	case ESP_V4_FLOW:
		return IAVF_FDIR_FLOW_IPV4_ESP;
	case IPV4_USER_FLOW:
		return IAVF_FDIR_FLOW_IPV4_OTHER;
	case TCP_V6_FLOW:
		return IAVF_FDIR_FLOW_IPV6_TCP;
	case UDP_V6_FLOW:
		return IAVF_FDIR_FLOW_IPV6_UDP;
	case SCTP_V6_FLOW:
		return IAVF_FDIR_FLOW_IPV6_SCTP;
	case AH_V6_FLOW:
		return IAVF_FDIR_FLOW_IPV6_AH;
	case ESP_V6_FLOW:
		return IAVF_FDIR_FLOW_IPV6_ESP;
	case IPV6_USER_FLOW:
		return IAVF_FDIR_FLOW_IPV6_OTHER;
	case ETHER_FLOW:
		return IAVF_FDIR_FLOW_NON_IP_L2;
	default:
		return IAVF_FDIR_FLOW_NONE;
	}
}

/**
 * iavf_is_mask_valid - check mask field set
 * @mask: full mask to check
 * @field: field for which mask should be valid
 *
 * If the mask is fully set return true. If it is not valid for field return
 * false.
 */
static bool iavf_is_mask_valid(u64 mask, u64 field)
{
	return (mask & field) == field;
}

/**
 * iavf_parse_rx_flow_user_data - deconstruct user-defined data
 * @fsp: pointer to ethtool Rx flow specification
 * @fltr: pointer to Flow Director filter for userdef data storage
 *
 * Returns 0 on success, negative error value on failure
 */
static int
iavf_parse_rx_flow_user_data(struct ethtool_rx_flow_spec *fsp,
			     struct iavf_fdir_fltr *fltr)
{
	struct iavf_flex_word *flex;
	int i, cnt = 0;

	if (!(fsp->flow_type & FLOW_EXT))
		return 0;

	for (i = 0; i < IAVF_FLEX_WORD_NUM; i++) {
#define IAVF_USERDEF_FLEX_WORD_M	GENMASK(15, 0)
#define IAVF_USERDEF_FLEX_OFFS_S	16
#define IAVF_USERDEF_FLEX_OFFS_M	GENMASK(31, IAVF_USERDEF_FLEX_OFFS_S)
#define IAVF_USERDEF_FLEX_FLTR_M	GENMASK(31, 0)
		u32 value = be32_to_cpu(fsp->h_ext.data[i]);
		u32 mask = be32_to_cpu(fsp->m_ext.data[i]);

		if (!value || !mask)
			continue;

		if (!iavf_is_mask_valid(mask, IAVF_USERDEF_FLEX_FLTR_M))
			return -EINVAL;

		/* 504 is the maximum value for offsets, and offset is measured
		 * from the start of the MAC address.
		 */
#define IAVF_USERDEF_FLEX_MAX_OFFS_VAL 504
		flex = &fltr->flex_words[cnt++];
		flex->word = value & IAVF_USERDEF_FLEX_WORD_M;
		flex->offset = FIELD_GET(IAVF_USERDEF_FLEX_OFFS_M, value);
		if (flex->offset > IAVF_USERDEF_FLEX_MAX_OFFS_VAL)
			return -EINVAL;
	}

	fltr->flex_cnt = cnt;

	return 0;
}

/**
 * iavf_fill_rx_flow_ext_data - fill the additional data
 * @fsp: pointer to ethtool Rx flow specification
 * @fltr: pointer to Flow Director filter to get additional data
 */
static void
iavf_fill_rx_flow_ext_data(struct ethtool_rx_flow_spec *fsp,
			   struct iavf_fdir_fltr *fltr)
{
	if (!fltr->ext_mask.usr_def[0] && !fltr->ext_mask.usr_def[1])
		return;

	fsp->flow_type |= FLOW_EXT;

	memcpy(fsp->h_ext.data, fltr->ext_data.usr_def, sizeof(fsp->h_ext.data));
	memcpy(fsp->m_ext.data, fltr->ext_mask.usr_def, sizeof(fsp->m_ext.data));
}

/**
 * iavf_get_ethtool_fdir_entry - fill ethtool structure with Flow Director filter data
 * @adapter: the VF adapter structure that contains filter list
 * @cmd: ethtool command data structure to receive the filter data
 *
 * Returns 0 as expected for success by ethtool
 */
static int
iavf_get_ethtool_fdir_entry(struct iavf_adapter *adapter,
			    struct ethtool_rxnfc *cmd)
{
	struct ethtool_rx_flow_spec *fsp = (struct ethtool_rx_flow_spec *)&cmd->fs;
	struct iavf_fdir_fltr *rule = NULL;
	int ret = 0;

	if (!(adapter->flags & IAVF_FLAG_FDIR_ENABLED))
		return -EOPNOTSUPP;

	spin_lock_bh(&adapter->fdir_fltr_lock);

	rule = iavf_find_fdir_fltr_by_loc(adapter, fsp->location);
	if (!rule) {
		ret = -EINVAL;
		goto release_lock;
	}

	fsp->flow_type = iavf_fltr_to_ethtool_flow(rule->flow_type);

	memset(&fsp->m_u, 0, sizeof(fsp->m_u));
	memset(&fsp->m_ext, 0, sizeof(fsp->m_ext));

	switch (fsp->flow_type) {
	case TCP_V4_FLOW:
	case UDP_V4_FLOW:
	case SCTP_V4_FLOW:
		fsp->h_u.tcp_ip4_spec.ip4src = rule->ip_data.v4_addrs.src_ip;
		fsp->h_u.tcp_ip4_spec.ip4dst = rule->ip_data.v4_addrs.dst_ip;
		fsp->h_u.tcp_ip4_spec.psrc = rule->ip_data.src_port;
		fsp->h_u.tcp_ip4_spec.pdst = rule->ip_data.dst_port;
		fsp->h_u.tcp_ip4_spec.tos = rule->ip_data.tos;
		fsp->m_u.tcp_ip4_spec.ip4src = rule->ip_mask.v4_addrs.src_ip;
		fsp->m_u.tcp_ip4_spec.ip4dst = rule->ip_mask.v4_addrs.dst_ip;
		fsp->m_u.tcp_ip4_spec.psrc = rule->ip_mask.src_port;
		fsp->m_u.tcp_ip4_spec.pdst = rule->ip_mask.dst_port;
		fsp->m_u.tcp_ip4_spec.tos = rule->ip_mask.tos;
		break;
	case AH_V4_FLOW:
	case ESP_V4_FLOW:
		fsp->h_u.ah_ip4_spec.ip4src = rule->ip_data.v4_addrs.src_ip;
		fsp->h_u.ah_ip4_spec.ip4dst = rule->ip_data.v4_addrs.dst_ip;
		fsp->h_u.ah_ip4_spec.spi = rule->ip_data.spi;
		fsp->h_u.ah_ip4_spec.tos = rule->ip_data.tos;
		fsp->m_u.ah_ip4_spec.ip4src = rule->ip_mask.v4_addrs.src_ip;
		fsp->m_u.ah_ip4_spec.ip4dst = rule->ip_mask.v4_addrs.dst_ip;
		fsp->m_u.ah_ip4_spec.spi = rule->ip_mask.spi;
		fsp->m_u.ah_ip4_spec.tos = rule->ip_mask.tos;
		break;
	case IPV4_USER_FLOW:
		fsp->h_u.usr_ip4_spec.ip4src = rule->ip_data.v4_addrs.src_ip;
		fsp->h_u.usr_ip4_spec.ip4dst = rule->ip_data.v4_addrs.dst_ip;
		fsp->h_u.usr_ip4_spec.l4_4_bytes = rule->ip_data.l4_header;
		fsp->h_u.usr_ip4_spec.tos = rule->ip_data.tos;
		fsp->h_u.usr_ip4_spec.ip_ver = ETH_RX_NFC_IP4;
		fsp->h_u.usr_ip4_spec.proto = rule->ip_data.proto;
		fsp->m_u.usr_ip4_spec.ip4src = rule->ip_mask.v4_addrs.src_ip;
		fsp->m_u.usr_ip4_spec.ip4dst = rule->ip_mask.v4_addrs.dst_ip;
		fsp->m_u.usr_ip4_spec.l4_4_bytes = rule->ip_mask.l4_header;
		fsp->m_u.usr_ip4_spec.tos = rule->ip_mask.tos;
		fsp->m_u.usr_ip4_spec.ip_ver = 0xFF;
		fsp->m_u.usr_ip4_spec.proto = rule->ip_mask.proto;
		break;
	case TCP_V6_FLOW:
	case UDP_V6_FLOW:
	case SCTP_V6_FLOW:
		memcpy(fsp->h_u.usr_ip6_spec.ip6src, &rule->ip_data.v6_addrs.src_ip,
		       sizeof(struct in6_addr));
		memcpy(fsp->h_u.usr_ip6_spec.ip6dst, &rule->ip_data.v6_addrs.dst_ip,
		       sizeof(struct in6_addr));
		fsp->h_u.tcp_ip6_spec.psrc = rule->ip_data.src_port;
		fsp->h_u.tcp_ip6_spec.pdst = rule->ip_data.dst_port;
		fsp->h_u.tcp_ip6_spec.tclass = rule->ip_data.tclass;
		memcpy(fsp->m_u.usr_ip6_spec.ip6src, &rule->ip_mask.v6_addrs.src_ip,
		       sizeof(struct in6_addr));
		memcpy(fsp->m_u.usr_ip6_spec.ip6dst, &rule->ip_mask.v6_addrs.dst_ip,
		       sizeof(struct in6_addr));
		fsp->m_u.tcp_ip6_spec.psrc = rule->ip_mask.src_port;
		fsp->m_u.tcp_ip6_spec.pdst = rule->ip_mask.dst_port;
		fsp->m_u.tcp_ip6_spec.tclass = rule->ip_mask.tclass;
		break;
	case AH_V6_FLOW:
	case ESP_V6_FLOW:
		memcpy(fsp->h_u.ah_ip6_spec.ip6src, &rule->ip_data.v6_addrs.src_ip,
		       sizeof(struct in6_addr));
		memcpy(fsp->h_u.ah_ip6_spec.ip6dst, &rule->ip_data.v6_addrs.dst_ip,
		       sizeof(struct in6_addr));
		fsp->h_u.ah_ip6_spec.spi = rule->ip_data.spi;
		fsp->h_u.ah_ip6_spec.tclass = rule->ip_data.tclass;
		memcpy(fsp->m_u.ah_ip6_spec.ip6src, &rule->ip_mask.v6_addrs.src_ip,
		       sizeof(struct in6_addr));
		memcpy(fsp->m_u.ah_ip6_spec.ip6dst, &rule->ip_mask.v6_addrs.dst_ip,
		       sizeof(struct in6_addr));
		fsp->m_u.ah_ip6_spec.spi = rule->ip_mask.spi;
		fsp->m_u.ah_ip6_spec.tclass = rule->ip_mask.tclass;
		break;
	case IPV6_USER_FLOW:
		memcpy(fsp->h_u.usr_ip6_spec.ip6src, &rule->ip_data.v6_addrs.src_ip,
		       sizeof(struct in6_addr));
		memcpy(fsp->h_u.usr_ip6_spec.ip6dst, &rule->ip_data.v6_addrs.dst_ip,
		       sizeof(struct in6_addr));
		fsp->h_u.usr_ip6_spec.l4_4_bytes = rule->ip_data.l4_header;
		fsp->h_u.usr_ip6_spec.tclass = rule->ip_data.tclass;
		fsp->h_u.usr_ip6_spec.l4_proto = rule->ip_data.proto;
		memcpy(fsp->m_u.usr_ip6_spec.ip6src, &rule->ip_mask.v6_addrs.src_ip,
		       sizeof(struct in6_addr));
		memcpy(fsp->m_u.usr_ip6_spec.ip6dst, &rule->ip_mask.v6_addrs.dst_ip,
		       sizeof(struct in6_addr));
		fsp->m_u.usr_ip6_spec.l4_4_bytes = rule->ip_mask.l4_header;
		fsp->m_u.usr_ip6_spec.tclass = rule->ip_mask.tclass;
		fsp->m_u.usr_ip6_spec.l4_proto = rule->ip_mask.proto;
		break;
	case ETHER_FLOW:
		fsp->h_u.ether_spec.h_proto = rule->eth_data.etype;
		fsp->m_u.ether_spec.h_proto = rule->eth_mask.etype;
		break;
	default:
		ret = -EINVAL;
		break;
	}

	iavf_fill_rx_flow_ext_data(fsp, rule);

	if (rule->action == VIRTCHNL_ACTION_DROP)
		fsp->ring_cookie = RX_CLS_FLOW_DISC;
	else
		fsp->ring_cookie = rule->q_index;

release_lock:
	spin_unlock_bh(&adapter->fdir_fltr_lock);
	return ret;
}

/**
 * iavf_get_fdir_fltr_ids - fill buffer with filter IDs of active filters
 * @adapter: the VF adapter structure containing the filter list
 * @cmd: ethtool command data structure
 * @rule_locs: ethtool array passed in from OS to receive filter IDs
 *
 * Returns 0 as expected for success by ethtool
 */
static int
iavf_get_fdir_fltr_ids(struct iavf_adapter *adapter, struct ethtool_rxnfc *cmd,
		       u32 *rule_locs)
{
	struct iavf_fdir_fltr *fltr;
	unsigned int cnt = 0;
	int val = 0;

	if (!(adapter->flags & IAVF_FLAG_FDIR_ENABLED))
		return -EOPNOTSUPP;

	cmd->data = IAVF_MAX_FDIR_FILTERS;

	spin_lock_bh(&adapter->fdir_fltr_lock);

	list_for_each_entry(fltr, &adapter->fdir_list_head, list) {
		if (cnt == cmd->rule_cnt) {
			val = -EMSGSIZE;
			goto release_lock;
		}
		rule_locs[cnt] = fltr->loc;
		cnt++;
	}

release_lock:
	spin_unlock_bh(&adapter->fdir_fltr_lock);
	if (!val)
		cmd->rule_cnt = cnt;

	return val;
}

/**
 * iavf_add_fdir_fltr_info - Set the input set for Flow Director filter
 * @adapter: pointer to the VF adapter structure
 * @fsp: pointer to ethtool Rx flow specification
 * @fltr: filter structure
 */
static int
iavf_add_fdir_fltr_info(struct iavf_adapter *adapter, struct ethtool_rx_flow_spec *fsp,
			struct iavf_fdir_fltr *fltr)
{
	u32 flow_type, q_index = 0;
	enum virtchnl_action act;
	int err;

	if (fsp->ring_cookie == RX_CLS_FLOW_DISC) {
		act = VIRTCHNL_ACTION_DROP;
	} else {
		q_index = fsp->ring_cookie;
		if (q_index >= adapter->num_active_queues)
			return -EINVAL;

		act = VIRTCHNL_ACTION_QUEUE;
	}

	fltr->action = act;
	fltr->loc = fsp->location;
	fltr->q_index = q_index;

	if (fsp->flow_type & FLOW_EXT) {
		memcpy(fltr->ext_data.usr_def, fsp->h_ext.data,
		       sizeof(fltr->ext_data.usr_def));
		memcpy(fltr->ext_mask.usr_def, fsp->m_ext.data,
		       sizeof(fltr->ext_mask.usr_def));
	}

	flow_type = fsp->flow_type & ~(FLOW_EXT | FLOW_MAC_EXT | FLOW_RSS);
	fltr->flow_type = iavf_ethtool_flow_to_fltr(flow_type);

	switch (flow_type) {
	case TCP_V4_FLOW:
	case UDP_V4_FLOW:
	case SCTP_V4_FLOW:
		fltr->ip_data.v4_addrs.src_ip = fsp->h_u.tcp_ip4_spec.ip4src;
		fltr->ip_data.v4_addrs.dst_ip = fsp->h_u.tcp_ip4_spec.ip4dst;
		fltr->ip_data.src_port = fsp->h_u.tcp_ip4_spec.psrc;
		fltr->ip_data.dst_port = fsp->h_u.tcp_ip4_spec.pdst;
		fltr->ip_data.tos = fsp->h_u.tcp_ip4_spec.tos;
		fltr->ip_mask.v4_addrs.src_ip = fsp->m_u.tcp_ip4_spec.ip4src;
		fltr->ip_mask.v4_addrs.dst_ip = fsp->m_u.tcp_ip4_spec.ip4dst;
		fltr->ip_mask.src_port = fsp->m_u.tcp_ip4_spec.psrc;
		fltr->ip_mask.dst_port = fsp->m_u.tcp_ip4_spec.pdst;
		fltr->ip_mask.tos = fsp->m_u.tcp_ip4_spec.tos;
		fltr->ip_ver = 4;
		break;
	case AH_V4_FLOW:
	case ESP_V4_FLOW:
		fltr->ip_data.v4_addrs.src_ip = fsp->h_u.ah_ip4_spec.ip4src;
		fltr->ip_data.v4_addrs.dst_ip = fsp->h_u.ah_ip4_spec.ip4dst;
		fltr->ip_data.spi = fsp->h_u.ah_ip4_spec.spi;
		fltr->ip_data.tos = fsp->h_u.ah_ip4_spec.tos;
		fltr->ip_mask.v4_addrs.src_ip = fsp->m_u.ah_ip4_spec.ip4src;
		fltr->ip_mask.v4_addrs.dst_ip = fsp->m_u.ah_ip4_spec.ip4dst;
		fltr->ip_mask.spi = fsp->m_u.ah_ip4_spec.spi;
		fltr->ip_mask.tos = fsp->m_u.ah_ip4_spec.tos;
		fltr->ip_ver = 4;
		break;
	case IPV4_USER_FLOW:
		fltr->ip_data.v4_addrs.src_ip = fsp->h_u.usr_ip4_spec.ip4src;
		fltr->ip_data.v4_addrs.dst_ip = fsp->h_u.usr_ip4_spec.ip4dst;
		fltr->ip_data.l4_header = fsp->h_u.usr_ip4_spec.l4_4_bytes;
		fltr->ip_data.tos = fsp->h_u.usr_ip4_spec.tos;
		fltr->ip_data.proto = fsp->h_u.usr_ip4_spec.proto;
		fltr->ip_mask.v4_addrs.src_ip = fsp->m_u.usr_ip4_spec.ip4src;
		fltr->ip_mask.v4_addrs.dst_ip = fsp->m_u.usr_ip4_spec.ip4dst;
		fltr->ip_mask.l4_header = fsp->m_u.usr_ip4_spec.l4_4_bytes;
		fltr->ip_mask.tos = fsp->m_u.usr_ip4_spec.tos;
		fltr->ip_mask.proto = fsp->m_u.usr_ip4_spec.proto;
		fltr->ip_ver = 4;
		break;
	case TCP_V6_FLOW:
	case UDP_V6_FLOW:
	case SCTP_V6_FLOW:
		memcpy(&fltr->ip_data.v6_addrs.src_ip, fsp->h_u.usr_ip6_spec.ip6src,
		       sizeof(struct in6_addr));
		memcpy(&fltr->ip_data.v6_addrs.dst_ip, fsp->h_u.usr_ip6_spec.ip6dst,
		       sizeof(struct in6_addr));
		fltr->ip_data.src_port = fsp->h_u.tcp_ip6_spec.psrc;
		fltr->ip_data.dst_port = fsp->h_u.tcp_ip6_spec.pdst;
		fltr->ip_data.tclass = fsp->h_u.tcp_ip6_spec.tclass;
		memcpy(&fltr->ip_mask.v6_addrs.src_ip, fsp->m_u.usr_ip6_spec.ip6src,
		       sizeof(struct in6_addr));
		memcpy(&fltr->ip_mask.v6_addrs.dst_ip, fsp->m_u.usr_ip6_spec.ip6dst,
		       sizeof(struct in6_addr));
		fltr->ip_mask.src_port = fsp->m_u.tcp_ip6_spec.psrc;
		fltr->ip_mask.dst_port = fsp->m_u.tcp_ip6_spec.pdst;
		fltr->ip_mask.tclass = fsp->m_u.tcp_ip6_spec.tclass;
		fltr->ip_ver = 6;
		break;
	case AH_V6_FLOW:
	case ESP_V6_FLOW:
		memcpy(&fltr->ip_data.v6_addrs.src_ip, fsp->h_u.ah_ip6_spec.ip6src,
		       sizeof(struct in6_addr));
		memcpy(&fltr->ip_data.v6_addrs.dst_ip, fsp->h_u.ah_ip6_spec.ip6dst,
		       sizeof(struct in6_addr));
		fltr->ip_data.spi = fsp->h_u.ah_ip6_spec.spi;
		fltr->ip_data.tclass = fsp->h_u.ah_ip6_spec.tclass;
		memcpy(&fltr->ip_mask.v6_addrs.src_ip, fsp->m_u.ah_ip6_spec.ip6src,
		       sizeof(struct in6_addr));
		memcpy(&fltr->ip_mask.v6_addrs.dst_ip, fsp->m_u.ah_ip6_spec.ip6dst,
		       sizeof(struct in6_addr));
		fltr->ip_mask.spi = fsp->m_u.ah_ip6_spec.spi;
		fltr->ip_mask.tclass = fsp->m_u.ah_ip6_spec.tclass;
		fltr->ip_ver = 6;
		break;
	case IPV6_USER_FLOW:
		memcpy(&fltr->ip_data.v6_addrs.src_ip, fsp->h_u.usr_ip6_spec.ip6src,
		       sizeof(struct in6_addr));
		memcpy(&fltr->ip_data.v6_addrs.dst_ip, fsp->h_u.usr_ip6_spec.ip6dst,
		       sizeof(struct in6_addr));
		fltr->ip_data.l4_header = fsp->h_u.usr_ip6_spec.l4_4_bytes;
		fltr->ip_data.tclass = fsp->h_u.usr_ip6_spec.tclass;
		fltr->ip_data.proto = fsp->h_u.usr_ip6_spec.l4_proto;
		memcpy(&fltr->ip_mask.v6_addrs.src_ip, fsp->m_u.usr_ip6_spec.ip6src,
		       sizeof(struct in6_addr));
		memcpy(&fltr->ip_mask.v6_addrs.dst_ip, fsp->m_u.usr_ip6_spec.ip6dst,
		       sizeof(struct in6_addr));
		fltr->ip_mask.l4_header = fsp->m_u.usr_ip6_spec.l4_4_bytes;
		fltr->ip_mask.tclass = fsp->m_u.usr_ip6_spec.tclass;
		fltr->ip_mask.proto = fsp->m_u.usr_ip6_spec.l4_proto;
		fltr->ip_ver = 6;
		break;
	case ETHER_FLOW:
		fltr->eth_data.etype = fsp->h_u.ether_spec.h_proto;
		fltr->eth_mask.etype = fsp->m_u.ether_spec.h_proto;
		break;
	default:
		/* not doing un-parsed flow types */
		return -EINVAL;
	}

	err = iavf_validate_fdir_fltr_masks(adapter, fltr);
	if (err)
		return err;

	if (iavf_fdir_is_dup_fltr(adapter, fltr))
		return -EEXIST;

	err = iavf_parse_rx_flow_user_data(fsp, fltr);
	if (err)
		return err;

	return iavf_fill_fdir_add_msg(adapter, fltr);
}

/**
 * iavf_add_fdir_ethtool - add Flow Director filter
 * @adapter: pointer to the VF adapter structure
 * @cmd: command to add Flow Director filter
 *
 * Returns 0 on success and negative values for failure
 */
static int iavf_add_fdir_ethtool(struct iavf_adapter *adapter, struct ethtool_rxnfc *cmd)
{
	struct ethtool_rx_flow_spec *fsp = &cmd->fs;
	struct iavf_fdir_fltr *fltr;
	int count = 50;
	int err;

	if (!(adapter->flags & IAVF_FLAG_FDIR_ENABLED))
		return -EOPNOTSUPP;

	if (fsp->flow_type & FLOW_MAC_EXT)
		return -EINVAL;

	spin_lock_bh(&adapter->fdir_fltr_lock);
	if (adapter->fdir_active_fltr >= IAVF_MAX_FDIR_FILTERS) {
		spin_unlock_bh(&adapter->fdir_fltr_lock);
		dev_err(&adapter->pdev->dev,
			"Unable to add Flow Director filter because VF reached the limit of max allowed filters (%u)\n",
			IAVF_MAX_FDIR_FILTERS);
		return -ENOSPC;
	}

	if (iavf_find_fdir_fltr_by_loc(adapter, fsp->location)) {
		dev_err(&adapter->pdev->dev, "Failed to add Flow Director filter, it already exists\n");
		spin_unlock_bh(&adapter->fdir_fltr_lock);
		return -EEXIST;
	}
	spin_unlock_bh(&adapter->fdir_fltr_lock);

	fltr = kzalloc(sizeof(*fltr), GFP_KERNEL);
	if (!fltr)
		return -ENOMEM;

	while (!mutex_trylock(&adapter->crit_lock)) {
		if (--count == 0) {
			kfree(fltr);
			return -EINVAL;
		}
		udelay(1);
	}

	err = iavf_add_fdir_fltr_info(adapter, fsp, fltr);
	if (err)
		goto ret;

	spin_lock_bh(&adapter->fdir_fltr_lock);
	iavf_fdir_list_add_fltr(adapter, fltr);
	adapter->fdir_active_fltr++;

	if (adapter->link_up)
		fltr->state = IAVF_FDIR_FLTR_ADD_REQUEST;
	else
		fltr->state = IAVF_FDIR_FLTR_INACTIVE;
	spin_unlock_bh(&adapter->fdir_fltr_lock);

	if (adapter->link_up)
		iavf_schedule_aq_request(adapter, IAVF_FLAG_AQ_ADD_FDIR_FILTER);
ret:
	if (err && fltr)
		kfree(fltr);

	mutex_unlock(&adapter->crit_lock);
	return err;
}

/**
 * iavf_del_fdir_ethtool - delete Flow Director filter
 * @adapter: pointer to the VF adapter structure
 * @cmd: command to delete Flow Director filter
 *
 * Returns 0 on success and negative values for failure
 */
static int iavf_del_fdir_ethtool(struct iavf_adapter *adapter, struct ethtool_rxnfc *cmd)
{
	struct ethtool_rx_flow_spec *fsp = (struct ethtool_rx_flow_spec *)&cmd->fs;
	struct iavf_fdir_fltr *fltr = NULL;
	int err = 0;

	if (!(adapter->flags & IAVF_FLAG_FDIR_ENABLED))
		return -EOPNOTSUPP;

	spin_lock_bh(&adapter->fdir_fltr_lock);
	fltr = iavf_find_fdir_fltr_by_loc(adapter, fsp->location);
	if (fltr) {
		if (fltr->state == IAVF_FDIR_FLTR_ACTIVE) {
			fltr->state = IAVF_FDIR_FLTR_DEL_REQUEST;
		} else if (fltr->state == IAVF_FDIR_FLTR_INACTIVE) {
			list_del(&fltr->list);
			kfree(fltr);
			adapter->fdir_active_fltr--;
			fltr = NULL;
		} else {
			err = -EBUSY;
		}
	} else if (adapter->fdir_active_fltr) {
		err = -EINVAL;
	}
	spin_unlock_bh(&adapter->fdir_fltr_lock);

	if (fltr && fltr->state == IAVF_FDIR_FLTR_DEL_REQUEST)
		iavf_schedule_aq_request(adapter, IAVF_FLAG_AQ_DEL_FDIR_FILTER);

	return err;
}

/**
 * iavf_adv_rss_parse_hdrs - parses headers from RSS hash input
 * @cmd: ethtool rxnfc command
 *
 * This function parses the rxnfc command and returns intended
 * header types for RSS configuration
 */
static u32 iavf_adv_rss_parse_hdrs(struct ethtool_rxnfc *cmd)
{
	u32 hdrs = IAVF_ADV_RSS_FLOW_SEG_HDR_NONE;

	switch (cmd->flow_type) {
	case TCP_V4_FLOW:
		hdrs |= IAVF_ADV_RSS_FLOW_SEG_HDR_TCP |
			IAVF_ADV_RSS_FLOW_SEG_HDR_IPV4;
		break;
	case UDP_V4_FLOW:
		hdrs |= IAVF_ADV_RSS_FLOW_SEG_HDR_UDP |
			IAVF_ADV_RSS_FLOW_SEG_HDR_IPV4;
		break;
	case SCTP_V4_FLOW:
		hdrs |= IAVF_ADV_RSS_FLOW_SEG_HDR_SCTP |
			IAVF_ADV_RSS_FLOW_SEG_HDR_IPV4;
		break;
	case TCP_V6_FLOW:
		hdrs |= IAVF_ADV_RSS_FLOW_SEG_HDR_TCP |
			IAVF_ADV_RSS_FLOW_SEG_HDR_IPV6;
		break;
	case UDP_V6_FLOW:
		hdrs |= IAVF_ADV_RSS_FLOW_SEG_HDR_UDP |
			IAVF_ADV_RSS_FLOW_SEG_HDR_IPV6;
		break;
	case SCTP_V6_FLOW:
		hdrs |= IAVF_ADV_RSS_FLOW_SEG_HDR_SCTP |
			IAVF_ADV_RSS_FLOW_SEG_HDR_IPV6;
		break;
	default:
		break;
	}

	return hdrs;
}

/**
 * iavf_adv_rss_parse_hash_flds - parses hash fields from RSS hash input
 * @cmd: ethtool rxnfc command
 * @symm: true if Symmetric Topelitz is set
 *
 * This function parses the rxnfc command and returns intended hash fields for
 * RSS configuration
 */
static u64 iavf_adv_rss_parse_hash_flds(struct ethtool_rxnfc *cmd, bool symm)
{
	u64 hfld = IAVF_ADV_RSS_HASH_INVALID;

	if (cmd->data & RXH_IP_SRC || cmd->data & RXH_IP_DST) {
		switch (cmd->flow_type) {
		case TCP_V4_FLOW:
		case UDP_V4_FLOW:
		case SCTP_V4_FLOW:
			if (cmd->data & RXH_IP_SRC)
				hfld |= IAVF_ADV_RSS_HASH_FLD_IPV4_SA;
			if (cmd->data & RXH_IP_DST)
				hfld |= IAVF_ADV_RSS_HASH_FLD_IPV4_DA;
			break;
		case TCP_V6_FLOW:
		case UDP_V6_FLOW:
		case SCTP_V6_FLOW:
			if (cmd->data & RXH_IP_SRC)
				hfld |= IAVF_ADV_RSS_HASH_FLD_IPV6_SA;
			if (cmd->data & RXH_IP_DST)
				hfld |= IAVF_ADV_RSS_HASH_FLD_IPV6_DA;
			break;
		default:
			break;
		}
	}

	if (cmd->data & RXH_L4_B_0_1 || cmd->data & RXH_L4_B_2_3) {
		switch (cmd->flow_type) {
		case TCP_V4_FLOW:
		case TCP_V6_FLOW:
			if (cmd->data & RXH_L4_B_0_1)
				hfld |= IAVF_ADV_RSS_HASH_FLD_TCP_SRC_PORT;
			if (cmd->data & RXH_L4_B_2_3)
				hfld |= IAVF_ADV_RSS_HASH_FLD_TCP_DST_PORT;
			break;
		case UDP_V4_FLOW:
		case UDP_V6_FLOW:
			if (cmd->data & RXH_L4_B_0_1)
				hfld |= IAVF_ADV_RSS_HASH_FLD_UDP_SRC_PORT;
			if (cmd->data & RXH_L4_B_2_3)
				hfld |= IAVF_ADV_RSS_HASH_FLD_UDP_DST_PORT;
			break;
		case SCTP_V4_FLOW:
		case SCTP_V6_FLOW:
			if (cmd->data & RXH_L4_B_0_1)
				hfld |= IAVF_ADV_RSS_HASH_FLD_SCTP_SRC_PORT;
			if (cmd->data & RXH_L4_B_2_3)
				hfld |= IAVF_ADV_RSS_HASH_FLD_SCTP_DST_PORT;
			break;
		default:
			break;
		}
	}

	return hfld;
}

/**
 * iavf_set_adv_rss_hash_opt - Enable/Disable flow types for RSS hash
 * @adapter: pointer to the VF adapter structure
 * @cmd: ethtool rxnfc command
 *
 * Returns Success if the flow input set is supported.
 */
static int
iavf_set_adv_rss_hash_opt(struct iavf_adapter *adapter,
			  struct ethtool_rxnfc *cmd)
{
	struct iavf_adv_rss *rss_old, *rss_new;
	bool rss_new_add = false;
	int count = 50, err = 0;
	bool symm = false;
	u64 hash_flds;
	u32 hdrs;

	if (!ADV_RSS_SUPPORT(adapter))
		return -EOPNOTSUPP;

	symm = !!(adapter->hfunc == VIRTCHNL_RSS_ALG_TOEPLITZ_SYMMETRIC);

	hdrs = iavf_adv_rss_parse_hdrs(cmd);
	if (hdrs == IAVF_ADV_RSS_FLOW_SEG_HDR_NONE)
		return -EINVAL;

	hash_flds = iavf_adv_rss_parse_hash_flds(cmd, symm);
	if (hash_flds == IAVF_ADV_RSS_HASH_INVALID)
		return -EINVAL;

	rss_new = kzalloc(sizeof(*rss_new), GFP_KERNEL);
	if (!rss_new)
		return -ENOMEM;

	if (iavf_fill_adv_rss_cfg_msg(&rss_new->cfg_msg, hdrs, hash_flds,
				      symm)) {
		kfree(rss_new);
		return -EINVAL;
	}

	while (!mutex_trylock(&adapter->crit_lock)) {
		if (--count == 0) {
			kfree(rss_new);
			return -EINVAL;
		}

		udelay(1);
	}

	spin_lock_bh(&adapter->adv_rss_lock);
	rss_old = iavf_find_adv_rss_cfg_by_hdrs(adapter, hdrs);
	if (rss_old) {
		if (rss_old->state != IAVF_ADV_RSS_ACTIVE) {
			err = -EBUSY;
		} else if (rss_old->hash_flds != hash_flds ||
			   rss_old->symm != symm) {
			rss_old->state = IAVF_ADV_RSS_ADD_REQUEST;
			rss_old->hash_flds = hash_flds;
			rss_old->symm = symm;
			memcpy(&rss_old->cfg_msg, &rss_new->cfg_msg,
			       sizeof(rss_new->cfg_msg));
		} else {
			err = -EEXIST;
		}
	} else {
		rss_new_add = true;
		rss_new->state = IAVF_ADV_RSS_ADD_REQUEST;
		rss_new->packet_hdrs = hdrs;
		rss_new->hash_flds = hash_flds;
		rss_new->symm = symm;
		list_add_tail(&rss_new->list, &adapter->adv_rss_list_head);
	}
	spin_unlock_bh(&adapter->adv_rss_lock);

	if (!err)
		iavf_schedule_aq_request(adapter, IAVF_FLAG_AQ_ADD_ADV_RSS_CFG);

	mutex_unlock(&adapter->crit_lock);

	if (!rss_new_add)
		kfree(rss_new);

	return err;
}

/**
 * iavf_get_adv_rss_hash_opt - Retrieve hash fields for a given flow-type
 * @adapter: pointer to the VF adapter structure
 * @cmd: ethtool rxnfc command
 *
 * Returns Success if the flow input set is supported.
 */
static int
iavf_get_adv_rss_hash_opt(struct iavf_adapter *adapter,
			  struct ethtool_rxnfc *cmd)
{
	struct iavf_adv_rss *rss;
	u64 hash_flds;
	u32 hdrs;

	if (!ADV_RSS_SUPPORT(adapter))
		return -EOPNOTSUPP;

	cmd->data = 0;

	hdrs = iavf_adv_rss_parse_hdrs(cmd);
	if (hdrs == IAVF_ADV_RSS_FLOW_SEG_HDR_NONE)
		return -EINVAL;

	spin_lock_bh(&adapter->adv_rss_lock);
	rss = iavf_find_adv_rss_cfg_by_hdrs(adapter, hdrs);
	if (rss)
		hash_flds = rss->hash_flds;
	else
		hash_flds = IAVF_ADV_RSS_HASH_INVALID;
	spin_unlock_bh(&adapter->adv_rss_lock);

	if (hash_flds == IAVF_ADV_RSS_HASH_INVALID)
		return -EINVAL;

	if (hash_flds & (IAVF_ADV_RSS_HASH_FLD_IPV4_SA |
			 IAVF_ADV_RSS_HASH_FLD_IPV6_SA))
		cmd->data |= (u64)RXH_IP_SRC;

	if (hash_flds & (IAVF_ADV_RSS_HASH_FLD_IPV4_DA |
			 IAVF_ADV_RSS_HASH_FLD_IPV6_DA))
		cmd->data |= (u64)RXH_IP_DST;

	if (hash_flds & (IAVF_ADV_RSS_HASH_FLD_TCP_SRC_PORT |
			 IAVF_ADV_RSS_HASH_FLD_UDP_SRC_PORT |
			 IAVF_ADV_RSS_HASH_FLD_SCTP_SRC_PORT))
		cmd->data |= (u64)RXH_L4_B_0_1;

	if (hash_flds & (IAVF_ADV_RSS_HASH_FLD_TCP_DST_PORT |
			 IAVF_ADV_RSS_HASH_FLD_UDP_DST_PORT |
			 IAVF_ADV_RSS_HASH_FLD_SCTP_DST_PORT))
		cmd->data |= (u64)RXH_L4_B_2_3;

	return 0;
}

/**
 * iavf_set_rxnfc - command to set Rx flow rules.
 * @netdev: network interface device structure
 * @cmd: ethtool rxnfc command
 *
 * Returns 0 for success and negative values for errors
 */
static int iavf_set_rxnfc(struct net_device *netdev, struct ethtool_rxnfc *cmd)
{
	struct iavf_adapter *adapter = netdev_priv(netdev);
	int ret = -EOPNOTSUPP;

	switch (cmd->cmd) {
	case ETHTOOL_SRXCLSRLINS:
		ret = iavf_add_fdir_ethtool(adapter, cmd);
		break;
	case ETHTOOL_SRXCLSRLDEL:
		ret = iavf_del_fdir_ethtool(adapter, cmd);
		break;
	case ETHTOOL_SRXFH:
		ret = iavf_set_adv_rss_hash_opt(adapter, cmd);
		break;
	default:
		break;
	}

	return ret;
}

/**
 * iavf_get_rxnfc - command to get RX flow classification rules
 * @netdev: network interface device structure
 * @cmd: ethtool rxnfc command
 * @rule_locs: pointer to store rule locations
 *
 * Returns Success if the command is supported.
 **/
static int iavf_get_rxnfc(struct net_device *netdev, struct ethtool_rxnfc *cmd,
			  u32 *rule_locs)
{
	struct iavf_adapter *adapter = netdev_priv(netdev);
	int ret = -EOPNOTSUPP;

	switch (cmd->cmd) {
	case ETHTOOL_GRXRINGS:
		cmd->data = adapter->num_active_queues;
		ret = 0;
		break;
	case ETHTOOL_GRXCLSRLCNT:
		if (!(adapter->flags & IAVF_FLAG_FDIR_ENABLED))
			break;
		spin_lock_bh(&adapter->fdir_fltr_lock);
		cmd->rule_cnt = adapter->fdir_active_fltr;
		spin_unlock_bh(&adapter->fdir_fltr_lock);
		cmd->data = IAVF_MAX_FDIR_FILTERS;
		ret = 0;
		break;
	case ETHTOOL_GRXCLSRULE:
		ret = iavf_get_ethtool_fdir_entry(adapter, cmd);
		break;
	case ETHTOOL_GRXCLSRLALL:
		ret = iavf_get_fdir_fltr_ids(adapter, cmd, (u32 *)rule_locs);
		break;
	case ETHTOOL_GRXFH:
		ret = iavf_get_adv_rss_hash_opt(adapter, cmd);
		break;
	default:
		break;
	}

	return ret;
}
/**
 * iavf_get_channels: get the number of channels supported by the device
 * @netdev: network interface device structure
 * @ch: channel information structure
 *
 * For the purposes of our device, we only use combined channels, i.e. a tx/rx
 * queue pair. Report one extra channel to match our "other" MSI-X vector.
 **/
static void iavf_get_channels(struct net_device *netdev,
			      struct ethtool_channels *ch)
{
	struct iavf_adapter *adapter = netdev_priv(netdev);

	/* Report maximum channels */
	ch->max_combined = adapter->vsi_res->num_queue_pairs;

	ch->max_other = NONQ_VECS;
	ch->other_count = NONQ_VECS;

	ch->combined_count = adapter->num_active_queues;
}

/**
 * iavf_set_channels: set the new channel count
 * @netdev: network interface device structure
 * @ch: channel information structure
 *
 * Negotiate a new number of channels with the PF then do a reset.  During
 * reset we'll realloc queues and fix the RSS table.  Returns 0 on success,
 * negative on failure.
 **/
static int iavf_set_channels(struct net_device *netdev,
			     struct ethtool_channels *ch)
{
	struct iavf_adapter *adapter = netdev_priv(netdev);
	u32 num_req = ch->combined_count;
	int ret = 0;

	if ((adapter->vf_res->vf_cap_flags & VIRTCHNL_VF_OFFLOAD_ADQ) &&
	    adapter->num_tc) {
		dev_info(&adapter->pdev->dev, "Cannot set channels since ADq is enabled.\n");
		return -EINVAL;
	}

	/* All of these should have already been checked by ethtool before this
	 * even gets to us, but just to be sure.
	 */
	if (num_req == 0 || num_req > adapter->vsi_res->num_queue_pairs)
		return -EINVAL;

	if (num_req == adapter->num_active_queues)
		return 0;

	if (ch->rx_count || ch->tx_count || ch->other_count != NONQ_VECS)
		return -EINVAL;

	adapter->num_req_queues = num_req;
	adapter->flags |= IAVF_FLAG_REINIT_ITR_NEEDED;
	iavf_schedule_reset(adapter, IAVF_FLAG_RESET_NEEDED);

	ret = iavf_wait_for_reset(adapter);
	if (ret)
		netdev_warn(netdev, "Changing channel count timeout or interrupted waiting for reset");

	return ret;
}

/**
 * iavf_get_rxfh_key_size - get the RSS hash key size
 * @netdev: network interface device structure
 *
 * Returns the table size.
 **/
static u32 iavf_get_rxfh_key_size(struct net_device *netdev)
{
	struct iavf_adapter *adapter = netdev_priv(netdev);

	return adapter->rss_key_size;
}

/**
 * iavf_get_rxfh_indir_size - get the rx flow hash indirection table size
 * @netdev: network interface device structure
 *
 * Returns the table size.
 **/
static u32 iavf_get_rxfh_indir_size(struct net_device *netdev)
{
	struct iavf_adapter *adapter = netdev_priv(netdev);

	return adapter->rss_lut_size;
}

/**
 * iavf_get_rxfh - get the rx flow hash indirection table
 * @netdev: network interface device structure
 * @rxfh: pointer to param struct (indir, key, hfunc)
 *
 * Reads the indirection table directly from the hardware. Always returns 0.
 **/
static int iavf_get_rxfh(struct net_device *netdev,
			 struct ethtool_rxfh_param *rxfh)
{
	struct iavf_adapter *adapter = netdev_priv(netdev);
	u16 i;

	rxfh->hfunc = ETH_RSS_HASH_TOP;
	if (adapter->hfunc == VIRTCHNL_RSS_ALG_TOEPLITZ_SYMMETRIC)
		rxfh->input_xfrm |= RXH_XFRM_SYM_XOR;
<<<<<<< HEAD

	if (rxfh->key)
		memcpy(rxfh->key, adapter->rss_key, adapter->rss_key_size);

=======

	if (rxfh->key)
		memcpy(rxfh->key, adapter->rss_key, adapter->rss_key_size);

>>>>>>> 0c383648
	if (rxfh->indir)
		/* Each 32 bits pointed by 'indir' is stored with a lut entry */
		for (i = 0; i < adapter->rss_lut_size; i++)
			rxfh->indir[i] = (u32)adapter->rss_lut[i];

	return 0;
}

/**
 * iavf_set_rxfh - set the rx flow hash indirection table
 * @netdev: network interface device structure
 * @rxfh: pointer to param struct (indir, key, hfunc)
 * @extack: extended ACK from the Netlink message
 *
 * Returns -EINVAL if the table specifies an invalid queue id, otherwise
 * returns 0 after programming the table.
 **/
static int iavf_set_rxfh(struct net_device *netdev,
			 struct ethtool_rxfh_param *rxfh,
			 struct netlink_ext_ack *extack)
{
	struct iavf_adapter *adapter = netdev_priv(netdev);
	u16 i;

	/* Only support toeplitz hash function */
	if (rxfh->hfunc != ETH_RSS_HASH_NO_CHANGE &&
	    rxfh->hfunc != ETH_RSS_HASH_TOP)
		return -EOPNOTSUPP;

	if ((rxfh->input_xfrm & RXH_XFRM_SYM_XOR) &&
	    adapter->hfunc != VIRTCHNL_RSS_ALG_TOEPLITZ_SYMMETRIC) {
		if (!ADV_RSS_SUPPORT(adapter))
			return -EOPNOTSUPP;
		adapter->hfunc = VIRTCHNL_RSS_ALG_TOEPLITZ_SYMMETRIC;
		adapter->aq_required |= IAVF_FLAG_AQ_SET_RSS_HFUNC;
	} else if (!(rxfh->input_xfrm & RXH_XFRM_SYM_XOR) &&
		    adapter->hfunc != VIRTCHNL_RSS_ALG_TOEPLITZ_ASYMMETRIC) {
		adapter->hfunc = VIRTCHNL_RSS_ALG_TOEPLITZ_ASYMMETRIC;
		adapter->aq_required |= IAVF_FLAG_AQ_SET_RSS_HFUNC;
	}

	if (!rxfh->key && !rxfh->indir)
		return 0;

	if (rxfh->key)
		memcpy(adapter->rss_key, rxfh->key, adapter->rss_key_size);

	if (rxfh->indir) {
		/* Each 32 bits pointed by 'indir' is stored with a lut entry */
		for (i = 0; i < adapter->rss_lut_size; i++)
			adapter->rss_lut[i] = (u8)(rxfh->indir[i]);
	}

	return iavf_config_rss(adapter);
}

static const struct ethtool_ops iavf_ethtool_ops = {
	.supported_coalesce_params = ETHTOOL_COALESCE_USECS |
				     ETHTOOL_COALESCE_USE_ADAPTIVE,
	.cap_rss_sym_xor_supported = true,
	.get_drvinfo		= iavf_get_drvinfo,
	.get_link		= ethtool_op_get_link,
	.get_ringparam		= iavf_get_ringparam,
	.set_ringparam		= iavf_set_ringparam,
	.get_strings		= iavf_get_strings,
	.get_ethtool_stats	= iavf_get_ethtool_stats,
	.get_sset_count		= iavf_get_sset_count,
	.get_msglevel		= iavf_get_msglevel,
	.set_msglevel		= iavf_set_msglevel,
	.get_coalesce		= iavf_get_coalesce,
	.set_coalesce		= iavf_set_coalesce,
	.get_per_queue_coalesce = iavf_get_per_queue_coalesce,
	.set_per_queue_coalesce = iavf_set_per_queue_coalesce,
	.set_rxnfc		= iavf_set_rxnfc,
	.get_rxnfc		= iavf_get_rxnfc,
	.get_rxfh_indir_size	= iavf_get_rxfh_indir_size,
	.get_rxfh		= iavf_get_rxfh,
	.set_rxfh		= iavf_set_rxfh,
	.get_channels		= iavf_get_channels,
	.set_channels		= iavf_set_channels,
	.get_rxfh_key_size	= iavf_get_rxfh_key_size,
	.get_link_ksettings	= iavf_get_link_ksettings,
};

/**
 * iavf_set_ethtool_ops - Initialize ethtool ops struct
 * @netdev: network interface device structure
 *
 * Sets ethtool ops struct in our netdev so that ethtool can call
 * our functions.
 **/
void iavf_set_ethtool_ops(struct net_device *netdev)
{
	netdev->ethtool_ops = &iavf_ethtool_ops;
}<|MERGE_RESOLUTION|>--- conflicted
+++ resolved
@@ -361,24 +361,6 @@
 }
 
 /**
-<<<<<<< HEAD
- * iavf_get_priv_flag_strings - Get private flag strings
- * @netdev: network interface device structure
- * @data: buffer for string data
- *
- * Builds the private flags string table
- **/
-static void iavf_get_priv_flag_strings(struct net_device *netdev, u8 *data)
-{
-	unsigned int i;
-
-	for (i = 0; i < IAVF_PRIV_FLAGS_STR_LEN; i++)
-		ethtool_puts(&data, iavf_gstrings_priv_flags[i].flag_string);
-}
-
-/**
-=======
->>>>>>> 0c383648
  * iavf_get_stat_strings - Get stat strings
  * @netdev: network interface device structure
  * @data: buffer for string data
@@ -1804,17 +1786,10 @@
 	rxfh->hfunc = ETH_RSS_HASH_TOP;
 	if (adapter->hfunc == VIRTCHNL_RSS_ALG_TOEPLITZ_SYMMETRIC)
 		rxfh->input_xfrm |= RXH_XFRM_SYM_XOR;
-<<<<<<< HEAD
 
 	if (rxfh->key)
 		memcpy(rxfh->key, adapter->rss_key, adapter->rss_key_size);
 
-=======
-
-	if (rxfh->key)
-		memcpy(rxfh->key, adapter->rss_key, adapter->rss_key_size);
-
->>>>>>> 0c383648
 	if (rxfh->indir)
 		/* Each 32 bits pointed by 'indir' is stored with a lut entry */
 		for (i = 0; i < adapter->rss_lut_size; i++)
