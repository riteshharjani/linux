--- conflicted
+++ resolved
@@ -663,13 +663,10 @@
 	for (i = 0; i < priv->channels.num; ++i) {
 		struct mlx5e_channel *c = priv->channels.c[i];
 		struct mlx5_core_dev *mdev = c->mdev;
-<<<<<<< HEAD
-=======
 		enum mlx5_cq_period_mode mode;
 
 		mode = mlx5e_cq_period_mode(moder->cq_period_mode);
 		c->tx_cq_moder = *moder;
->>>>>>> ff2632d7
 
 		for (tc = 0; tc < c->num_tc; tc++) {
 			mlx5e_modify_cq_moderation(mdev, &c->sq[tc].cq.mcq,
@@ -687,10 +684,7 @@
 	for (i = 0; i < priv->channels.num; ++i) {
 		struct mlx5e_channel *c = priv->channels.c[i];
 		struct mlx5_core_dev *mdev = c->mdev;
-<<<<<<< HEAD
-=======
 		enum mlx5_cq_period_mode mode;
->>>>>>> ff2632d7
 
 		mode = mlx5e_cq_period_mode(moder->cq_period_mode);
 		c->rx_cq_moder = *moder;
