--- conflicted
+++ resolved
@@ -102,26 +102,13 @@
 void
 mlx5_tc_ct_match_del(struct mlx5_tc_ct_priv *priv, struct mlx5_ct_attr *ct_attr);
 
-void
-mlx5_tc_ct_match_del(struct mlx5e_priv *priv, struct mlx5_ct_attr *ct_attr);
-
 int
-<<<<<<< HEAD
-mlx5_tc_ct_match_add(struct mlx5e_priv *priv,
-=======
 mlx5_tc_ct_match_add(struct mlx5_tc_ct_priv *priv,
->>>>>>> 071a0578
 		     struct mlx5_flow_spec *spec,
 		     struct flow_cls_offload *f,
 		     struct mlx5_ct_attr *ct_attr,
 		     struct netlink_ext_ack *extack);
-<<<<<<< HEAD
-int
-mlx5_tc_ct_add_no_trk_match(struct mlx5e_priv *priv,
-			    struct mlx5_flow_spec *spec);
-=======
 int mlx5_tc_ct_add_no_trk_match(struct mlx5_flow_spec *spec);
->>>>>>> 071a0578
 int
 mlx5_tc_ct_parse_action(struct mlx5_tc_ct_priv *priv,
 			struct mlx5_flow_attr *attr,
@@ -159,17 +146,10 @@
 }
 
 static inline void
-<<<<<<< HEAD
-mlx5_tc_ct_match_del(struct mlx5e_priv *priv, struct mlx5_ct_attr *ct_attr) {}
-
-static inline int
-mlx5_tc_ct_match_add(struct mlx5e_priv *priv,
-=======
 mlx5_tc_ct_match_del(struct mlx5_tc_ct_priv *priv, struct mlx5_ct_attr *ct_attr) {}
 
 static inline int
 mlx5_tc_ct_match_add(struct mlx5_tc_ct_priv *priv,
->>>>>>> 071a0578
 		     struct mlx5_flow_spec *spec,
 		     struct flow_cls_offload *f,
 		     struct mlx5_ct_attr *ct_attr,
