--- conflicted
+++ resolved
@@ -226,8 +226,6 @@
 
 	if (unlikely(!(_ctx->xdp.rxq->dev->features & NETIF_F_RXHASH)))
 		return -ENODATA;
-<<<<<<< HEAD
-=======
 
 	*hash = be32_to_cpu(cqe->rss_hash_result);
 
@@ -237,7 +235,6 @@
 	l4_type = FIELD_GET(CQE_RSS_HTYPE_L4, hash_type);
 	lookup = ip_type | l4_type;
 	*rss_type = mlx5_xdp_rss_type[lookup];
->>>>>>> af67688d
 
 	return 0;
 }
