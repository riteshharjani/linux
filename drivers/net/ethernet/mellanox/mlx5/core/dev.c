/*
 * Copyright (c) 2013-2015, Mellanox Technologies. All rights reserved.
 *
 * This software is available to you under a choice of one of two
 * licenses.  You may choose to be licensed under the terms of the GNU
 * General Public License (GPL) Version 2, available from the file
 * COPYING in the main directory of this source tree, or the
 * OpenIB.org BSD license below:
 *
 *     Redistribution and use in source and binary forms, with or
 *     without modification, are permitted provided that the following
 *     conditions are met:
 *
 *      - Redistributions of source code must retain the above
 *        copyright notice, this list of conditions and the following
 *        disclaimer.
 *
 *      - Redistributions in binary form must reproduce the above
 *        copyright notice, this list of conditions and the following
 *        disclaimer in the documentation and/or other materials
 *        provided with the distribution.
 *
 * THE SOFTWARE IS PROVIDED "AS IS", WITHOUT WARRANTY OF ANY KIND,
 * EXPRESS OR IMPLIED, INCLUDING BUT NOT LIMITED TO THE WARRANTIES OF
 * MERCHANTABILITY, FITNESS FOR A PARTICULAR PURPOSE AND
 * NONINFRINGEMENT. IN NO EVENT SHALL THE AUTHORS OR COPYRIGHT HOLDERS
 * BE LIABLE FOR ANY CLAIM, DAMAGES OR OTHER LIABILITY, WHETHER IN AN
 * ACTION OF CONTRACT, TORT OR OTHERWISE, ARISING FROM, OUT OF OR IN
 * CONNECTION WITH THE SOFTWARE OR THE USE OR OTHER DEALINGS IN THE
 * SOFTWARE.
 */

#include <linux/mlx5/driver.h>
#include <linux/mlx5/eswitch.h>
#include <linux/mlx5/mlx5_ifc_vdpa.h>
#include <linux/mlx5/vport.h>
#include "mlx5_core.h"

/* intf dev list mutex */
static DEFINE_MUTEX(mlx5_intf_mutex);
static DEFINE_IDA(mlx5_adev_ida);

static bool is_eth_rep_supported(struct mlx5_core_dev *dev)
{
	if (!IS_ENABLED(CONFIG_MLX5_ESWITCH))
		return false;

	if (!MLX5_ESWITCH_MANAGER(dev))
		return false;

	if (!is_mdev_switchdev_mode(dev))
		return false;

	return true;
}

bool mlx5_eth_supported(struct mlx5_core_dev *dev)
{
	if (!IS_ENABLED(CONFIG_MLX5_CORE_EN))
		return false;

	if (MLX5_CAP_GEN(dev, port_type) != MLX5_CAP_PORT_TYPE_ETH)
		return false;

	if (!MLX5_CAP_GEN(dev, eth_net_offloads)) {
		mlx5_core_warn(dev, "Missing eth_net_offloads capability\n");
		return false;
	}

	if (!MLX5_CAP_GEN(dev, nic_flow_table)) {
		mlx5_core_warn(dev, "Missing nic_flow_table capability\n");
		return false;
	}

	if (!MLX5_CAP_ETH(dev, csum_cap)) {
		mlx5_core_warn(dev, "Missing csum_cap capability\n");
		return false;
	}

	if (!MLX5_CAP_ETH(dev, max_lso_cap)) {
		mlx5_core_warn(dev, "Missing max_lso_cap capability\n");
		return false;
	}

	if (!MLX5_CAP_ETH(dev, vlan_cap)) {
		mlx5_core_warn(dev, "Missing vlan_cap capability\n");
		return false;
	}

	if (!MLX5_CAP_ETH(dev, rss_ind_tbl_cap)) {
		mlx5_core_warn(dev, "Missing rss_ind_tbl_cap capability\n");
		return false;
	}

	if (MLX5_CAP_FLOWTABLE(dev,
			       flow_table_properties_nic_receive.max_ft_level) < 3) {
		mlx5_core_warn(dev, "max_ft_level < 3\n");
		return false;
	}

	if (!MLX5_CAP_ETH(dev, self_lb_en_modifiable))
		mlx5_core_warn(dev, "Self loop back prevention is not supported\n");
	if (!MLX5_CAP_GEN(dev, cq_moderation))
		mlx5_core_warn(dev, "CQ moderation is not supported\n");

	return true;
}

static bool is_eth_enabled(struct mlx5_core_dev *dev)
{
	union devlink_param_value val;
	int err;

	err = devlink_param_driverinit_value_get(priv_to_devlink(dev),
						 DEVLINK_PARAM_GENERIC_ID_ENABLE_ETH,
						 &val);
	return err ? false : val.vbool;
}

bool mlx5_vnet_supported(struct mlx5_core_dev *dev)
{
	if (!IS_ENABLED(CONFIG_MLX5_VDPA_NET))
		return false;

	if (mlx5_core_is_pf(dev))
		return false;

	if (!(MLX5_CAP_GEN_64(dev, general_obj_types) &
	      MLX5_GENERAL_OBJ_TYPES_CAP_VIRTIO_NET_Q))
		return false;

	if (!(MLX5_CAP_DEV_VDPA_EMULATION(dev, event_mode) &
	      MLX5_VIRTIO_Q_EVENT_MODE_QP_MODE))
		return false;

	if (!MLX5_CAP_DEV_VDPA_EMULATION(dev, eth_frame_offload_type))
		return false;

	return true;
}

static bool is_vnet_enabled(struct mlx5_core_dev *dev)
{
	union devlink_param_value val;
	int err;

	err = devlink_param_driverinit_value_get(priv_to_devlink(dev),
						 DEVLINK_PARAM_GENERIC_ID_ENABLE_VNET,
						 &val);
	return err ? false : val.vbool;
}

static bool is_ib_rep_supported(struct mlx5_core_dev *dev)
{
	if (!IS_ENABLED(CONFIG_MLX5_INFINIBAND))
		return false;

	if (dev->priv.flags & MLX5_PRIV_FLAGS_DISABLE_IB_ADEV)
		return false;

	if (!is_eth_rep_supported(dev))
		return false;

	if (!MLX5_ESWITCH_MANAGER(dev))
		return false;

	if (!is_mdev_switchdev_mode(dev))
		return false;

	if (mlx5_core_mp_enabled(dev))
		return false;

	return true;
}

static bool is_mp_supported(struct mlx5_core_dev *dev)
{
	if (!IS_ENABLED(CONFIG_MLX5_INFINIBAND))
		return false;

	if (dev->priv.flags & MLX5_PRIV_FLAGS_DISABLE_IB_ADEV)
		return false;

	if (is_ib_rep_supported(dev))
		return false;

	if (MLX5_CAP_GEN(dev, port_type) != MLX5_CAP_PORT_TYPE_ETH)
		return false;

	if (!mlx5_core_is_mp_slave(dev))
		return false;

	return true;
}

bool mlx5_rdma_supported(struct mlx5_core_dev *dev)
{
	if (!IS_ENABLED(CONFIG_MLX5_INFINIBAND))
		return false;

	if (dev->priv.flags & MLX5_PRIV_FLAGS_DISABLE_IB_ADEV)
		return false;

	if (is_ib_rep_supported(dev))
		return false;

	if (is_mp_supported(dev))
		return false;

	return true;
}

static bool is_ib_enabled(struct mlx5_core_dev *dev)
{
	union devlink_param_value val;
	int err;

	err = devlink_param_driverinit_value_get(priv_to_devlink(dev),
						 DEVLINK_PARAM_GENERIC_ID_ENABLE_RDMA,
						 &val);
	return err ? false : val.vbool;
}

enum {
	MLX5_INTERFACE_PROTOCOL_ETH,
	MLX5_INTERFACE_PROTOCOL_ETH_REP,

	MLX5_INTERFACE_PROTOCOL_IB,
	MLX5_INTERFACE_PROTOCOL_IB_REP,
	MLX5_INTERFACE_PROTOCOL_MPIB,

	MLX5_INTERFACE_PROTOCOL_VNET,
};

static const struct mlx5_adev_device {
	const char *suffix;
	bool (*is_supported)(struct mlx5_core_dev *dev);
	bool (*is_enabled)(struct mlx5_core_dev *dev);
} mlx5_adev_devices[] = {
	[MLX5_INTERFACE_PROTOCOL_VNET] = { .suffix = "vnet",
					   .is_supported = &mlx5_vnet_supported,
					   .is_enabled = &is_vnet_enabled },
	[MLX5_INTERFACE_PROTOCOL_IB] = { .suffix = "rdma",
					 .is_supported = &mlx5_rdma_supported,
					 .is_enabled = &is_ib_enabled },
	[MLX5_INTERFACE_PROTOCOL_ETH] = { .suffix = "eth",
					  .is_supported = &mlx5_eth_supported,
					  .is_enabled = &is_eth_enabled },
	[MLX5_INTERFACE_PROTOCOL_ETH_REP] = { .suffix = "eth-rep",
					   .is_supported = &is_eth_rep_supported },
	[MLX5_INTERFACE_PROTOCOL_IB_REP] = { .suffix = "rdma-rep",
					   .is_supported = &is_ib_rep_supported },
	[MLX5_INTERFACE_PROTOCOL_MPIB] = { .suffix = "multiport",
					   .is_supported = &is_mp_supported },
};

int mlx5_adev_idx_alloc(void)
{
	return ida_alloc(&mlx5_adev_ida, GFP_KERNEL);
}

void mlx5_adev_idx_free(int idx)
{
	ida_free(&mlx5_adev_ida, idx);
}

int mlx5_adev_init(struct mlx5_core_dev *dev)
{
	struct mlx5_priv *priv = &dev->priv;

	priv->adev = kcalloc(ARRAY_SIZE(mlx5_adev_devices),
			     sizeof(struct mlx5_adev *), GFP_KERNEL);
	if (!priv->adev)
		return -ENOMEM;

	return 0;
}

void mlx5_adev_cleanup(struct mlx5_core_dev *dev)
{
	struct mlx5_priv *priv = &dev->priv;

	kfree(priv->adev);
}

static void adev_release(struct device *dev)
{
	struct mlx5_adev *mlx5_adev =
		container_of(dev, struct mlx5_adev, adev.dev);
	struct mlx5_priv *priv = &mlx5_adev->mdev->priv;
	int idx = mlx5_adev->idx;

	kfree(mlx5_adev);
	priv->adev[idx] = NULL;
}

static struct mlx5_adev *add_adev(struct mlx5_core_dev *dev, int idx)
{
	const char *suffix = mlx5_adev_devices[idx].suffix;
	struct auxiliary_device *adev;
	struct mlx5_adev *madev;
	int ret;

	madev = kzalloc(sizeof(*madev), GFP_KERNEL);
	if (!madev)
		return ERR_PTR(-ENOMEM);

	adev = &madev->adev;
	adev->id = dev->priv.adev_idx;
	adev->name = suffix;
	adev->dev.parent = dev->device;
	adev->dev.release = adev_release;
	madev->mdev = dev;
	madev->idx = idx;

	ret = auxiliary_device_init(adev);
	if (ret) {
		kfree(madev);
		return ERR_PTR(ret);
	}

	ret = auxiliary_device_add(adev);
	if (ret) {
		auxiliary_device_uninit(adev);
		return ERR_PTR(ret);
	}
	return madev;
}

static void del_adev(struct auxiliary_device *adev)
{
	auxiliary_device_delete(adev);
	auxiliary_device_uninit(adev);
}

int mlx5_attach_device(struct mlx5_core_dev *dev)
{
	struct mlx5_priv *priv = &dev->priv;
	struct auxiliary_device *adev;
	struct auxiliary_driver *adrv;
	int ret = 0, i;

	mutex_lock(&mlx5_intf_mutex);
	priv->flags &= ~MLX5_PRIV_FLAGS_DETACH;
	for (i = 0; i < ARRAY_SIZE(mlx5_adev_devices); i++) {
		if (!priv->adev[i]) {
			bool is_supported = false;

			if (mlx5_adev_devices[i].is_enabled) {
				bool enabled;

				enabled = mlx5_adev_devices[i].is_enabled(dev);
				if (!enabled)
					continue;
			}

			if (mlx5_adev_devices[i].is_supported)
				is_supported = mlx5_adev_devices[i].is_supported(dev);

			if (!is_supported)
				continue;

			priv->adev[i] = add_adev(dev, i);
			if (IS_ERR(priv->adev[i])) {
				ret = PTR_ERR(priv->adev[i]);
				priv->adev[i] = NULL;
			}
		} else {
			adev = &priv->adev[i]->adev;

			/* Pay attention that this is not PCI driver that
			 * mlx5_core_dev is connected, but auxiliary driver.
			 *
			 * Here we can race of module unload with devlink
			 * reload, but we don't need to take extra lock because
			 * we are holding global mlx5_intf_mutex.
			 */
			if (!adev->dev.driver)
				continue;
			adrv = to_auxiliary_drv(adev->dev.driver);

			if (adrv->resume)
				ret = adrv->resume(adev);
		}
		if (ret) {
			mlx5_core_warn(dev, "Device[%d] (%s) failed to load\n",
				       i, mlx5_adev_devices[i].suffix);

			break;
		}
	}
	mutex_unlock(&mlx5_intf_mutex);
	return ret;
}

void mlx5_detach_device(struct mlx5_core_dev *dev)
{
	struct mlx5_priv *priv = &dev->priv;
	struct auxiliary_device *adev;
	struct auxiliary_driver *adrv;
	pm_message_t pm = {};
	int i;

	mutex_lock(&mlx5_intf_mutex);
	for (i = ARRAY_SIZE(mlx5_adev_devices) - 1; i >= 0; i--) {
		if (!priv->adev[i])
			continue;

		if (mlx5_adev_devices[i].is_enabled) {
			bool enabled;

			enabled = mlx5_adev_devices[i].is_enabled(dev);
			if (!enabled)
				goto skip_suspend;
		}

		adev = &priv->adev[i]->adev;
		/* Auxiliary driver was unbind manually through sysfs */
		if (!adev->dev.driver)
			goto skip_suspend;

		adrv = to_auxiliary_drv(adev->dev.driver);

		if (adrv->suspend) {
			adrv->suspend(adev, pm);
			continue;
		}

skip_suspend:
		del_adev(&priv->adev[i]->adev);
		priv->adev[i] = NULL;
	}
	priv->flags |= MLX5_PRIV_FLAGS_DETACH;
	mutex_unlock(&mlx5_intf_mutex);
}

int mlx5_register_device(struct mlx5_core_dev *dev)
{
	int ret;

	mutex_lock(&mlx5_intf_mutex);
	dev->priv.flags &= ~MLX5_PRIV_FLAGS_DISABLE_ALL_ADEV;
	ret = mlx5_rescan_drivers_locked(dev);
	mutex_unlock(&mlx5_intf_mutex);
	if (ret)
		mlx5_unregister_device(dev);

	return ret;
}

void mlx5_unregister_device(struct mlx5_core_dev *dev)
{
	mutex_lock(&mlx5_intf_mutex);
	dev->priv.flags = MLX5_PRIV_FLAGS_DISABLE_ALL_ADEV;
	mlx5_rescan_drivers_locked(dev);
	mutex_unlock(&mlx5_intf_mutex);
}

static int add_drivers(struct mlx5_core_dev *dev)
{
	struct mlx5_priv *priv = &dev->priv;
	int i, ret = 0;

	for (i = 0; i < ARRAY_SIZE(mlx5_adev_devices); i++) {
		bool is_supported = false;

		if (priv->adev[i])
			continue;

		if (mlx5_adev_devices[i].is_supported)
			is_supported = mlx5_adev_devices[i].is_supported(dev);

		if (!is_supported)
			continue;

		priv->adev[i] = add_adev(dev, i);
		if (IS_ERR(priv->adev[i])) {
			mlx5_core_warn(dev, "Device[%d] (%s) failed to load\n",
				       i, mlx5_adev_devices[i].suffix);
			/* We continue to rescan drivers and leave to the caller
			 * to make decision if to release everything or continue.
			 */
			ret = PTR_ERR(priv->adev[i]);
			priv->adev[i] = NULL;
		}
	}
	return ret;
}

static void delete_drivers(struct mlx5_core_dev *dev)
{
	struct mlx5_priv *priv = &dev->priv;
	bool delete_all;
	int i;

	delete_all = priv->flags & MLX5_PRIV_FLAGS_DISABLE_ALL_ADEV;

	for (i = ARRAY_SIZE(mlx5_adev_devices) - 1; i >= 0; i--) {
		bool is_supported = false;

		if (!priv->adev[i])
			continue;

		if (mlx5_adev_devices[i].is_enabled) {
			bool enabled;

			enabled = mlx5_adev_devices[i].is_enabled(dev);
			if (!enabled)
				goto del_adev;
		}

		if (mlx5_adev_devices[i].is_supported && !delete_all)
			is_supported = mlx5_adev_devices[i].is_supported(dev);

		if (is_supported)
			continue;

del_adev:
		del_adev(&priv->adev[i]->adev);
		priv->adev[i] = NULL;
	}
}

/* This function is used after mlx5_core_dev is reconfigured.
 */
int mlx5_rescan_drivers_locked(struct mlx5_core_dev *dev)
{
	struct mlx5_priv *priv = &dev->priv;

	lockdep_assert_held(&mlx5_intf_mutex);
	if (priv->flags & MLX5_PRIV_FLAGS_DETACH)
		return 0;

	delete_drivers(dev);
	if (priv->flags & MLX5_PRIV_FLAGS_DISABLE_ALL_ADEV)
		return 0;

	return add_drivers(dev);
}

bool mlx5_same_hw_devs(struct mlx5_core_dev *dev, struct mlx5_core_dev *peer_dev)
{
	u64 fsystem_guid, psystem_guid;

	fsystem_guid = mlx5_query_nic_system_image_guid(dev);
	psystem_guid = mlx5_query_nic_system_image_guid(peer_dev);

	return (fsystem_guid && psystem_guid && fsystem_guid == psystem_guid);
}

static u32 mlx5_gen_pci_id(const struct mlx5_core_dev *dev)
{
	return (u32)((pci_domain_nr(dev->pdev->bus) << 16) |
		     (dev->pdev->bus->number << 8) |
		     PCI_SLOT(dev->pdev->devfn));
}

static int _next_phys_dev(struct mlx5_core_dev *mdev,
			  const struct mlx5_core_dev *curr)
{
	if (!mlx5_core_is_pf(mdev))
		return 0;

	if (mdev == curr)
		return 0;

	if (!mlx5_same_hw_devs(mdev, (struct mlx5_core_dev *)curr) &&
	    mlx5_gen_pci_id(mdev) != mlx5_gen_pci_id(curr))
		return 0;

	return 1;
}

static void *pci_get_other_drvdata(struct device *this, struct device *other)
<<<<<<< HEAD
{
	if (this->driver != other->driver)
		return NULL;

	return pci_get_drvdata(to_pci_dev(other));
}

static int next_phys_dev(struct device *dev, const void *data)
{
	struct mlx5_core_dev *mdev, *this = (struct mlx5_core_dev *)data;

	mdev = pci_get_other_drvdata(this->device, dev);
	if (!mdev)
		return 0;
=======
{
	if (this->driver != other->driver)
		return NULL;
>>>>>>> 018ab4fa

	return pci_get_drvdata(to_pci_dev(other));
}

static int next_phys_dev_lag(struct device *dev, const void *data)
{
	struct mlx5_core_dev *mdev, *this = (struct mlx5_core_dev *)data;

	mdev = pci_get_other_drvdata(this->device, dev);
	if (!mdev)
		return 0;

	if (!MLX5_CAP_GEN(mdev, vport_group_manager) ||
	    !MLX5_CAP_GEN(mdev, lag_master) ||
	    (MLX5_CAP_GEN(mdev, num_lag_ports) > MLX5_MAX_PORTS ||
	     MLX5_CAP_GEN(mdev, num_lag_ports) <= 1))
		return 0;

	return _next_phys_dev(mdev, data);
}

static struct mlx5_core_dev *mlx5_get_next_dev(struct mlx5_core_dev *dev,
					       int (*match)(struct device *dev, const void *data))
{
	struct device *next;

	if (!mlx5_core_is_pf(dev))
		return NULL;

	next = bus_find_device(&pci_bus_type, NULL, dev, match);
	if (!next)
		return NULL;

	put_device(next);
	return pci_get_drvdata(to_pci_dev(next));
<<<<<<< HEAD
}

/* Must be called with intf_mutex held */
struct mlx5_core_dev *mlx5_get_next_phys_dev(struct mlx5_core_dev *dev)
{
	lockdep_assert_held(&mlx5_intf_mutex);
	return mlx5_get_next_dev(dev, &next_phys_dev);
=======
>>>>>>> 018ab4fa
}

/* Must be called with intf_mutex held */
struct mlx5_core_dev *mlx5_get_next_phys_dev_lag(struct mlx5_core_dev *dev)
{
	lockdep_assert_held(&mlx5_intf_mutex);
	return mlx5_get_next_dev(dev, &next_phys_dev_lag);
}

void mlx5_dev_list_lock(void)
{
	mutex_lock(&mlx5_intf_mutex);
}
void mlx5_dev_list_unlock(void)
{
	mutex_unlock(&mlx5_intf_mutex);
}

int mlx5_dev_list_trylock(void)
{
	return mutex_trylock(&mlx5_intf_mutex);
}<|MERGE_RESOLUTION|>--- conflicted
+++ resolved
@@ -572,26 +572,9 @@
 }
 
 static void *pci_get_other_drvdata(struct device *this, struct device *other)
-<<<<<<< HEAD
 {
 	if (this->driver != other->driver)
 		return NULL;
-
-	return pci_get_drvdata(to_pci_dev(other));
-}
-
-static int next_phys_dev(struct device *dev, const void *data)
-{
-	struct mlx5_core_dev *mdev, *this = (struct mlx5_core_dev *)data;
-
-	mdev = pci_get_other_drvdata(this->device, dev);
-	if (!mdev)
-		return 0;
-=======
-{
-	if (this->driver != other->driver)
-		return NULL;
->>>>>>> 018ab4fa
 
 	return pci_get_drvdata(to_pci_dev(other));
 }
@@ -627,16 +610,6 @@
 
 	put_device(next);
 	return pci_get_drvdata(to_pci_dev(next));
-<<<<<<< HEAD
-}
-
-/* Must be called with intf_mutex held */
-struct mlx5_core_dev *mlx5_get_next_phys_dev(struct mlx5_core_dev *dev)
-{
-	lockdep_assert_held(&mlx5_intf_mutex);
-	return mlx5_get_next_dev(dev, &next_phys_dev);
-=======
->>>>>>> 018ab4fa
 }
 
 /* Must be called with intf_mutex held */
