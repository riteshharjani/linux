/*
 * Copyright (c) 2016, Mellanox Technologies. All rights reserved.
 *
 * This software is available to you under a choice of one of two
 * licenses.  You may choose to be licensed under the terms of the GNU
 * General Public License (GPL) Version 2, available from the file
 * COPYING in the main directory of this source tree, or the
 * OpenIB.org BSD license below:
 *
 *     Redistribution and use in source and binary forms, with or
 *     without modification, are permitted provided that the following
 *     conditions are met:
 *
 *      - Redistributions of source code must retain the above
 *        copyright notice, this list of conditions and the following
 *        disclaimer.
 *
 *      - Redistributions in binary form must reproduce the above
 *        copyright notice, this list of conditions and the following
 *        disclaimer in the documentation and/or other materials
 *        provided with the distribution.
 *
 * THE SOFTWARE IS PROVIDED "AS IS", WITHOUT WARRANTY OF ANY KIND,
 * EXPRESS OR IMPLIED, INCLUDING BUT NOT LIMITED TO THE WARRANTIES OF
 * MERCHANTABILITY, FITNESS FOR A PARTICULAR PURPOSE AND
 * NONINFRINGEMENT. IN NO EVENT SHALL THE AUTHORS OR COPYRIGHT HOLDERS
 * BE LIABLE FOR ANY CLAIM, DAMAGES OR OTHER LIABILITY, WHETHER IN AN
 * ACTION OF CONTRACT, TORT OR OTHERWISE, ARISING FROM, OUT OF OR IN
 * CONNECTION WITH THE SOFTWARE OR THE USE OR OTHER DEALINGS IN THE
 * SOFTWARE.
 */

#include <net/flow_dissector.h>
#include <net/flow_offload.h>
#include <net/sch_generic.h>
#include <net/pkt_cls.h>
#include <linux/mlx5/fs.h>
#include <linux/mlx5/device.h>
#include <linux/rhashtable.h>
#include <linux/refcount.h>
#include <linux/completion.h>
#include <net/arp.h>
#include <net/ipv6_stubs.h>
#include <net/bareudp.h>
#include <net/bonding.h>
#include <net/dst_metadata.h>
#include "devlink.h"
#include "en.h"
#include "en/tc/post_act.h"
#include "en/tc/act_stats.h"
#include "en_rep.h"
#include "en/rep/tc.h"
#include "en/rep/neigh.h"
#include "en_tc.h"
#include "eswitch.h"
#include "fs_core.h"
#include "en/port.h"
#include "en/tc_tun.h"
#include "en/mapping.h"
#include "en/tc_ct.h"
#include "en/mod_hdr.h"
#include "en/tc_tun_encap.h"
#include "en/tc/sample.h"
#include "en/tc/act/act.h"
#include "en/tc/post_meter.h"
#include "lib/devcom.h"
#include "lib/geneve.h"
#include "lib/fs_chains.h"
#include "diag/en_tc_tracepoint.h"
#include <asm/div64.h>
#include "lag/lag.h"
#include "lag/mp.h"

#define MLX5E_TC_TABLE_NUM_GROUPS 4
#define MLX5E_TC_TABLE_MAX_GROUP_SIZE BIT(18)

struct mlx5e_tc_table {
	/* Protects the dynamic assignment of the t parameter
	 * which is the nic tc root table.
	 */
	struct mutex			t_lock;
	struct mlx5e_priv		*priv;
	struct mlx5_flow_table		*t;
	struct mlx5_flow_table		*miss_t;
	struct mlx5_fs_chains           *chains;
	struct mlx5e_post_act		*post_act;

	struct rhashtable               ht;

	struct mod_hdr_tbl mod_hdr;
	struct mutex hairpin_tbl_lock; /* protects hairpin_tbl */
	DECLARE_HASHTABLE(hairpin_tbl, 8);

	struct notifier_block     netdevice_nb;
	struct netdev_net_notifier	netdevice_nn;

	struct mlx5_tc_ct_priv         *ct;
	struct mapping_ctx             *mapping;
	struct dentry                  *dfs_root;

	/* tc action stats */
	struct mlx5e_tc_act_stats_handle *action_stats_handle;
};

struct mlx5e_tc_attr_to_reg_mapping mlx5e_tc_attr_to_reg_mappings[] = {
	[MAPPED_OBJ_TO_REG] = {
		.mfield = MLX5_ACTION_IN_FIELD_METADATA_REG_C_0,
		.moffset = 0,
		.mlen = 16,
	},
	[VPORT_TO_REG] = {
		.mfield = MLX5_ACTION_IN_FIELD_METADATA_REG_C_0,
		.moffset = 16,
		.mlen = 16,
	},
	[TUNNEL_TO_REG] = {
		.mfield = MLX5_ACTION_IN_FIELD_METADATA_REG_C_1,
		.moffset = 8,
		.mlen = ESW_TUN_OPTS_BITS + ESW_TUN_ID_BITS,
		.soffset = MLX5_BYTE_OFF(fte_match_param,
					 misc_parameters_2.metadata_reg_c_1),
	},
	[ZONE_TO_REG] = zone_to_reg_ct,
	[ZONE_RESTORE_TO_REG] = zone_restore_to_reg_ct,
	[CTSTATE_TO_REG] = ctstate_to_reg_ct,
	[MARK_TO_REG] = mark_to_reg_ct,
	[LABELS_TO_REG] = labels_to_reg_ct,
	[FTEID_TO_REG] = fteid_to_reg_ct,
	/* For NIC rules we store the restore metadata directly
	 * into reg_b that is passed to SW since we don't
	 * jump between steering domains.
	 */
	[NIC_MAPPED_OBJ_TO_REG] = {
		.mfield = MLX5_ACTION_IN_FIELD_METADATA_REG_B,
		.moffset = 0,
		.mlen = 16,
	},
	[NIC_ZONE_RESTORE_TO_REG] = nic_zone_restore_to_reg_ct,
	[PACKET_COLOR_TO_REG] = packet_color_to_reg,
};

struct mlx5e_tc_jump_state {
	u32 jump_count;
	bool jump_target;
	struct mlx5_flow_attr *jumping_attr;

	enum flow_action_id last_id;
	u32 last_index;
};

struct mlx5e_tc_table *mlx5e_tc_table_alloc(void)
{
	struct mlx5e_tc_table *tc;

	tc = kvzalloc(sizeof(*tc), GFP_KERNEL);
	return tc ? tc : ERR_PTR(-ENOMEM);
}

void mlx5e_tc_table_free(struct mlx5e_tc_table *tc)
{
	kvfree(tc);
}

struct mlx5_fs_chains *mlx5e_nic_chains(struct mlx5e_tc_table *tc)
{
	return tc->chains;
}

/* To avoid false lock dependency warning set the tc_ht lock
 * class different than the lock class of the ht being used when deleting
 * last flow from a group and then deleting a group, we get into del_sw_flow_group()
 * which call rhashtable_destroy on fg->ftes_hash which will take ht->mutex but
 * it's different than the ht->mutex here.
 */
static struct lock_class_key tc_ht_lock_key;
static struct lock_class_key tc_ht_wq_key;

static void mlx5e_put_flow_tunnel_id(struct mlx5e_tc_flow *flow);
static void free_flow_post_acts(struct mlx5e_tc_flow *flow);
static void mlx5_free_flow_attr_actions(struct mlx5e_tc_flow *flow,
					struct mlx5_flow_attr *attr);

void
mlx5e_tc_match_to_reg_match(struct mlx5_flow_spec *spec,
			    enum mlx5e_tc_attr_to_reg type,
			    u32 val,
			    u32 mask)
{
	void *headers_c = spec->match_criteria, *headers_v = spec->match_value, *fmask, *fval;
	int soffset = mlx5e_tc_attr_to_reg_mappings[type].soffset;
	int moffset = mlx5e_tc_attr_to_reg_mappings[type].moffset;
	int match_len = mlx5e_tc_attr_to_reg_mappings[type].mlen;
	u32 max_mask = GENMASK(match_len - 1, 0);
	__be32 curr_mask_be, curr_val_be;
	u32 curr_mask, curr_val;

	fmask = headers_c + soffset;
	fval = headers_v + soffset;

	memcpy(&curr_mask_be, fmask, 4);
	memcpy(&curr_val_be, fval, 4);

	curr_mask = be32_to_cpu(curr_mask_be);
	curr_val = be32_to_cpu(curr_val_be);

	//move to correct offset
	WARN_ON(mask > max_mask);
	mask <<= moffset;
	val <<= moffset;
	max_mask <<= moffset;

	//zero val and mask
	curr_mask &= ~max_mask;
	curr_val &= ~max_mask;

	//add current to mask
	curr_mask |= mask;
	curr_val |= val;

	//back to be32 and write
	curr_mask_be = cpu_to_be32(curr_mask);
	curr_val_be = cpu_to_be32(curr_val);

	memcpy(fmask, &curr_mask_be, 4);
	memcpy(fval, &curr_val_be, 4);

	spec->match_criteria_enable |= MLX5_MATCH_MISC_PARAMETERS_2;
}

void
mlx5e_tc_match_to_reg_get_match(struct mlx5_flow_spec *spec,
				enum mlx5e_tc_attr_to_reg type,
				u32 *val,
				u32 *mask)
{
	void *headers_c = spec->match_criteria, *headers_v = spec->match_value, *fmask, *fval;
	int soffset = mlx5e_tc_attr_to_reg_mappings[type].soffset;
	int moffset = mlx5e_tc_attr_to_reg_mappings[type].moffset;
	int match_len = mlx5e_tc_attr_to_reg_mappings[type].mlen;
	u32 max_mask = GENMASK(match_len - 1, 0);
	__be32 curr_mask_be, curr_val_be;
	u32 curr_mask, curr_val;

	fmask = headers_c + soffset;
	fval = headers_v + soffset;

	memcpy(&curr_mask_be, fmask, 4);
	memcpy(&curr_val_be, fval, 4);

	curr_mask = be32_to_cpu(curr_mask_be);
	curr_val = be32_to_cpu(curr_val_be);

	*mask = (curr_mask >> moffset) & max_mask;
	*val = (curr_val >> moffset) & max_mask;
}

int
mlx5e_tc_match_to_reg_set_and_get_id(struct mlx5_core_dev *mdev,
				     struct mlx5e_tc_mod_hdr_acts *mod_hdr_acts,
				     enum mlx5_flow_namespace_type ns,
				     enum mlx5e_tc_attr_to_reg type,
				     u32 data)
{
	int moffset = mlx5e_tc_attr_to_reg_mappings[type].moffset;
	int mfield = mlx5e_tc_attr_to_reg_mappings[type].mfield;
	int mlen = mlx5e_tc_attr_to_reg_mappings[type].mlen;
	char *modact;
	int err;

	modact = mlx5e_mod_hdr_alloc(mdev, ns, mod_hdr_acts);
	if (IS_ERR(modact))
		return PTR_ERR(modact);

	/* Firmware has 5bit length field and 0 means 32bits */
	if (mlen == 32)
		mlen = 0;

	MLX5_SET(set_action_in, modact, action_type, MLX5_ACTION_TYPE_SET);
	MLX5_SET(set_action_in, modact, field, mfield);
	MLX5_SET(set_action_in, modact, offset, moffset);
	MLX5_SET(set_action_in, modact, length, mlen);
	MLX5_SET(set_action_in, modact, data, data);
	err = mod_hdr_acts->num_actions;
	mod_hdr_acts->num_actions++;

	return err;
}

static struct mlx5e_tc_act_stats_handle  *
get_act_stats_handle(struct mlx5e_priv *priv)
{
	struct mlx5e_tc_table *tc = mlx5e_fs_get_tc(priv->fs);
	struct mlx5_eswitch *esw = priv->mdev->priv.eswitch;
	struct mlx5_rep_uplink_priv *uplink_priv;
	struct mlx5e_rep_priv *uplink_rpriv;

	if (is_mdev_switchdev_mode(priv->mdev)) {
		uplink_rpriv = mlx5_eswitch_get_uplink_priv(esw, REP_ETH);
		uplink_priv = &uplink_rpriv->uplink_priv;

		return uplink_priv->action_stats_handle;
	}

	return tc->action_stats_handle;
}

struct mlx5e_tc_int_port_priv *
mlx5e_get_int_port_priv(struct mlx5e_priv *priv)
{
	struct mlx5_eswitch *esw = priv->mdev->priv.eswitch;
	struct mlx5_rep_uplink_priv *uplink_priv;
	struct mlx5e_rep_priv *uplink_rpriv;

	if (is_mdev_switchdev_mode(priv->mdev)) {
		uplink_rpriv = mlx5_eswitch_get_uplink_priv(esw, REP_ETH);
		uplink_priv = &uplink_rpriv->uplink_priv;

		return uplink_priv->int_port_priv;
	}

	return NULL;
}

struct mlx5e_flow_meters *
mlx5e_get_flow_meters(struct mlx5_core_dev *dev)
{
	struct mlx5_eswitch *esw = dev->priv.eswitch;
	struct mlx5_rep_uplink_priv *uplink_priv;
	struct mlx5e_rep_priv *uplink_rpriv;
	struct mlx5e_priv *priv;

	if (is_mdev_switchdev_mode(dev)) {
		uplink_rpriv = mlx5_eswitch_get_uplink_priv(esw, REP_ETH);
		uplink_priv = &uplink_rpriv->uplink_priv;
		priv = netdev_priv(uplink_rpriv->netdev);
		if (!uplink_priv->flow_meters)
			uplink_priv->flow_meters =
				mlx5e_flow_meters_init(priv,
						       MLX5_FLOW_NAMESPACE_FDB,
						       uplink_priv->post_act);
		if (!IS_ERR(uplink_priv->flow_meters))
			return uplink_priv->flow_meters;
	}

	return NULL;
}

static struct mlx5_tc_ct_priv *
get_ct_priv(struct mlx5e_priv *priv)
{
	struct mlx5e_tc_table *tc = mlx5e_fs_get_tc(priv->fs);
	struct mlx5_eswitch *esw = priv->mdev->priv.eswitch;
	struct mlx5_rep_uplink_priv *uplink_priv;
	struct mlx5e_rep_priv *uplink_rpriv;

	if (is_mdev_switchdev_mode(priv->mdev)) {
		uplink_rpriv = mlx5_eswitch_get_uplink_priv(esw, REP_ETH);
		uplink_priv = &uplink_rpriv->uplink_priv;

		return uplink_priv->ct_priv;
	}

	return tc->ct;
}

static struct mlx5e_tc_psample *
get_sample_priv(struct mlx5e_priv *priv)
{
	struct mlx5_eswitch *esw = priv->mdev->priv.eswitch;
	struct mlx5_rep_uplink_priv *uplink_priv;
	struct mlx5e_rep_priv *uplink_rpriv;

	if (is_mdev_switchdev_mode(priv->mdev)) {
		uplink_rpriv = mlx5_eswitch_get_uplink_priv(esw, REP_ETH);
		uplink_priv = &uplink_rpriv->uplink_priv;

		return uplink_priv->tc_psample;
	}

	return NULL;
}

static struct mlx5e_post_act *
get_post_action(struct mlx5e_priv *priv)
{
	struct mlx5e_tc_table *tc = mlx5e_fs_get_tc(priv->fs);
	struct mlx5_eswitch *esw = priv->mdev->priv.eswitch;
	struct mlx5_rep_uplink_priv *uplink_priv;
	struct mlx5e_rep_priv *uplink_rpriv;

	if (is_mdev_switchdev_mode(priv->mdev)) {
		uplink_rpriv = mlx5_eswitch_get_uplink_priv(esw, REP_ETH);
		uplink_priv = &uplink_rpriv->uplink_priv;

		return uplink_priv->post_act;
	}

	return tc->post_act;
}

struct mlx5_flow_handle *
mlx5_tc_rule_insert(struct mlx5e_priv *priv,
		    struct mlx5_flow_spec *spec,
		    struct mlx5_flow_attr *attr)
{
	struct mlx5_eswitch *esw = priv->mdev->priv.eswitch;

	if (is_mdev_switchdev_mode(priv->mdev))
		return mlx5_eswitch_add_offloaded_rule(esw, spec, attr);

	return	mlx5e_add_offloaded_nic_rule(priv, spec, attr);
}

void
mlx5_tc_rule_delete(struct mlx5e_priv *priv,
		    struct mlx5_flow_handle *rule,
		    struct mlx5_flow_attr *attr)
{
	struct mlx5_eswitch *esw = priv->mdev->priv.eswitch;

	if (is_mdev_switchdev_mode(priv->mdev)) {
		mlx5_eswitch_del_offloaded_rule(esw, rule, attr);
		return;
	}

	mlx5e_del_offloaded_nic_rule(priv, rule, attr);
}

static bool
is_flow_meter_action(struct mlx5_flow_attr *attr)
{
	return (((attr->action & MLX5_FLOW_CONTEXT_ACTION_EXECUTE_ASO) &&
		 (attr->exe_aso_type == MLX5_EXE_ASO_FLOW_METER)) ||
		attr->flags & MLX5_ATTR_FLAG_MTU);
}

static int
mlx5e_tc_add_flow_meter(struct mlx5e_priv *priv,
			struct mlx5_flow_attr *attr)
{
	struct mlx5e_post_act *post_act = get_post_action(priv);
	struct mlx5e_post_meter_priv *post_meter;
	enum mlx5_flow_namespace_type ns_type;
	struct mlx5e_flow_meter_handle *meter;
	enum mlx5e_post_meter_type type;

	meter = mlx5e_tc_meter_replace(priv->mdev, &attr->meter_attr.params);
	if (IS_ERR(meter)) {
		mlx5_core_err(priv->mdev, "Failed to get flow meter\n");
		return PTR_ERR(meter);
	}

	ns_type = mlx5e_tc_meter_get_namespace(meter->flow_meters);
	type = meter->params.mtu ? MLX5E_POST_METER_MTU : MLX5E_POST_METER_RATE;
	post_meter = mlx5e_post_meter_init(priv, ns_type, post_act,
					   type,
					   meter->act_counter, meter->drop_counter,
					   attr->branch_true, attr->branch_false);
	if (IS_ERR(post_meter)) {
		mlx5_core_err(priv->mdev, "Failed to init post meter\n");
		goto err_meter_init;
	}

	attr->meter_attr.meter = meter;
	attr->meter_attr.post_meter = post_meter;
	attr->dest_ft = mlx5e_post_meter_get_ft(post_meter);
	attr->action |= MLX5_FLOW_CONTEXT_ACTION_FWD_DEST;

	return 0;

err_meter_init:
	mlx5e_tc_meter_put(meter);
	return PTR_ERR(post_meter);
}

static void
mlx5e_tc_del_flow_meter(struct mlx5_eswitch *esw, struct mlx5_flow_attr *attr)
{
	mlx5e_post_meter_cleanup(esw, attr->meter_attr.post_meter);
	mlx5e_tc_meter_put(attr->meter_attr.meter);
}

struct mlx5_flow_handle *
mlx5e_tc_rule_offload(struct mlx5e_priv *priv,
		      struct mlx5_flow_spec *spec,
		      struct mlx5_flow_attr *attr)
{
	struct mlx5_eswitch *esw = priv->mdev->priv.eswitch;
	int err;

	if (!is_mdev_switchdev_mode(priv->mdev))
		return mlx5e_add_offloaded_nic_rule(priv, spec, attr);

	if (attr->flags & MLX5_ATTR_FLAG_SAMPLE)
		return mlx5e_tc_sample_offload(get_sample_priv(priv), spec, attr);

	if (is_flow_meter_action(attr)) {
		err = mlx5e_tc_add_flow_meter(priv, attr);
		if (err)
			return ERR_PTR(err);
	}

	return mlx5_eswitch_add_offloaded_rule(esw, spec, attr);
}

void
mlx5e_tc_rule_unoffload(struct mlx5e_priv *priv,
			struct mlx5_flow_handle *rule,
			struct mlx5_flow_attr *attr)
{
	struct mlx5_eswitch *esw = priv->mdev->priv.eswitch;

	if (!is_mdev_switchdev_mode(priv->mdev)) {
		mlx5e_del_offloaded_nic_rule(priv, rule, attr);
		return;
	}

	if (attr->flags & MLX5_ATTR_FLAG_SAMPLE) {
		mlx5e_tc_sample_unoffload(get_sample_priv(priv), rule, attr);
		return;
	}

	mlx5_eswitch_del_offloaded_rule(esw, rule, attr);

	if (attr->meter_attr.meter)
		mlx5e_tc_del_flow_meter(esw, attr);
}

int
mlx5e_tc_match_to_reg_set(struct mlx5_core_dev *mdev,
			  struct mlx5e_tc_mod_hdr_acts *mod_hdr_acts,
			  enum mlx5_flow_namespace_type ns,
			  enum mlx5e_tc_attr_to_reg type,
			  u32 data)
{
	int ret = mlx5e_tc_match_to_reg_set_and_get_id(mdev, mod_hdr_acts, ns, type, data);

	return ret < 0 ? ret : 0;
}

void mlx5e_tc_match_to_reg_mod_hdr_change(struct mlx5_core_dev *mdev,
					  struct mlx5e_tc_mod_hdr_acts *mod_hdr_acts,
					  enum mlx5e_tc_attr_to_reg type,
					  int act_id, u32 data)
{
	int moffset = mlx5e_tc_attr_to_reg_mappings[type].moffset;
	int mfield = mlx5e_tc_attr_to_reg_mappings[type].mfield;
	int mlen = mlx5e_tc_attr_to_reg_mappings[type].mlen;
	char *modact;

	modact = mlx5e_mod_hdr_get_item(mod_hdr_acts, act_id);

	/* Firmware has 5bit length field and 0 means 32bits */
	if (mlen == 32)
		mlen = 0;

	MLX5_SET(set_action_in, modact, action_type, MLX5_ACTION_TYPE_SET);
	MLX5_SET(set_action_in, modact, field, mfield);
	MLX5_SET(set_action_in, modact, offset, moffset);
	MLX5_SET(set_action_in, modact, length, mlen);
	MLX5_SET(set_action_in, modact, data, data);
}

struct mlx5e_hairpin {
	struct mlx5_hairpin *pair;

	struct mlx5_core_dev *func_mdev;
	struct mlx5e_priv *func_priv;
	u32 tdn;
	struct mlx5e_tir direct_tir;

	int num_channels;
	u8 log_num_packets;
	struct mlx5e_rqt indir_rqt;
	struct mlx5e_tir indir_tir[MLX5E_NUM_INDIR_TIRS];
	struct mlx5_ttc_table *ttc;
};

struct mlx5e_hairpin_entry {
	/* a node of a hash table which keeps all the  hairpin entries */
	struct hlist_node hairpin_hlist;

	/* protects flows list */
	spinlock_t flows_lock;
	/* flows sharing the same hairpin */
	struct list_head flows;
	/* hpe's that were not fully initialized when dead peer update event
	 * function traversed them.
	 */
	struct list_head dead_peer_wait_list;

	u16 peer_vhca_id;
	u8 prio;
	struct mlx5e_hairpin *hp;
	refcount_t refcnt;
	struct completion res_ready;
};

static void mlx5e_tc_del_flow(struct mlx5e_priv *priv,
			      struct mlx5e_tc_flow *flow);

struct mlx5e_tc_flow *mlx5e_flow_get(struct mlx5e_tc_flow *flow)
{
	if (!flow || !refcount_inc_not_zero(&flow->refcnt))
		return ERR_PTR(-EINVAL);
	return flow;
}

void mlx5e_flow_put(struct mlx5e_priv *priv, struct mlx5e_tc_flow *flow)
{
	if (refcount_dec_and_test(&flow->refcnt)) {
		mlx5e_tc_del_flow(priv, flow);
		kfree_rcu(flow, rcu_head);
	}
}

bool mlx5e_is_eswitch_flow(struct mlx5e_tc_flow *flow)
{
	return flow_flag_test(flow, ESWITCH);
}

bool mlx5e_is_ft_flow(struct mlx5e_tc_flow *flow)
{
	return flow_flag_test(flow, FT);
}

bool mlx5e_is_offloaded_flow(struct mlx5e_tc_flow *flow)
{
	return flow_flag_test(flow, OFFLOADED);
}

int mlx5e_get_flow_namespace(struct mlx5e_tc_flow *flow)
{
	return mlx5e_is_eswitch_flow(flow) ?
		MLX5_FLOW_NAMESPACE_FDB : MLX5_FLOW_NAMESPACE_KERNEL;
}

static struct mlx5_core_dev *
get_flow_counter_dev(struct mlx5e_tc_flow *flow)
{
	return mlx5e_is_eswitch_flow(flow) ? flow->attr->esw_attr->counter_dev : flow->priv->mdev;
}

static struct mod_hdr_tbl *
get_mod_hdr_table(struct mlx5e_priv *priv, struct mlx5e_tc_flow *flow)
{
	struct mlx5e_tc_table *tc = mlx5e_fs_get_tc(priv->fs);
	struct mlx5_eswitch *esw = priv->mdev->priv.eswitch;

	return mlx5e_get_flow_namespace(flow) == MLX5_FLOW_NAMESPACE_FDB ?
		&esw->offloads.mod_hdr :
		&tc->mod_hdr;
}

int mlx5e_tc_attach_mod_hdr(struct mlx5e_priv *priv,
			    struct mlx5e_tc_flow *flow,
			    struct mlx5_flow_attr *attr)
{
	struct mlx5e_mod_hdr_handle *mh;

	mh = mlx5e_mod_hdr_attach(priv->mdev, get_mod_hdr_table(priv, flow),
				  mlx5e_get_flow_namespace(flow),
				  &attr->parse_attr->mod_hdr_acts);
	if (IS_ERR(mh))
		return PTR_ERR(mh);

	WARN_ON(attr->modify_hdr);
	attr->modify_hdr = mlx5e_mod_hdr_get(mh);
	attr->mh = mh;

	return 0;
}

void mlx5e_tc_detach_mod_hdr(struct mlx5e_priv *priv,
			     struct mlx5e_tc_flow *flow,
			     struct mlx5_flow_attr *attr)
{
	/* flow wasn't fully initialized */
	if (!attr->mh)
		return;

	mlx5e_mod_hdr_detach(priv->mdev, get_mod_hdr_table(priv, flow),
			     attr->mh);
	attr->mh = NULL;
}

static
struct mlx5_core_dev *mlx5e_hairpin_get_mdev(struct net *net, int ifindex)
{
	struct mlx5_core_dev *mdev;
	struct net_device *netdev;
	struct mlx5e_priv *priv;

	netdev = dev_get_by_index(net, ifindex);
	if (!netdev)
		return ERR_PTR(-ENODEV);

	priv = netdev_priv(netdev);
	mdev = priv->mdev;
	dev_put(netdev);

	/* Mirred tc action holds a refcount on the ifindex net_device (see
	 * net/sched/act_mirred.c:tcf_mirred_get_dev). So, it's okay to continue using mdev
	 * after dev_put(netdev), while we're in the context of adding a tc flow.
	 *
	 * The mdev pointer corresponds to the peer/out net_device of a hairpin. It is then
	 * stored in a hairpin object, which exists until all flows, that refer to it, get
	 * removed.
	 *
	 * On the other hand, after a hairpin object has been created, the peer net_device may
	 * be removed/unbound while there are still some hairpin flows that are using it. This
	 * case is handled by mlx5e_tc_hairpin_update_dead_peer, which is hooked to
	 * NETDEV_UNREGISTER event of the peer net_device.
	 */
	return mdev;
}

static int mlx5e_hairpin_create_transport(struct mlx5e_hairpin *hp)
{
	struct mlx5e_tir_builder *builder;
	int err;

	builder = mlx5e_tir_builder_alloc(false);
	if (!builder)
		return -ENOMEM;

	err = mlx5_core_alloc_transport_domain(hp->func_mdev, &hp->tdn);
	if (err)
		goto out;

	mlx5e_tir_builder_build_inline(builder, hp->tdn, hp->pair->rqn[0]);
	err = mlx5e_tir_init(&hp->direct_tir, builder, hp->func_mdev, false);
	if (err)
		goto create_tir_err;

out:
	mlx5e_tir_builder_free(builder);
	return err;

create_tir_err:
	mlx5_core_dealloc_transport_domain(hp->func_mdev, hp->tdn);

	goto out;
}

static void mlx5e_hairpin_destroy_transport(struct mlx5e_hairpin *hp)
{
	mlx5e_tir_destroy(&hp->direct_tir);
	mlx5_core_dealloc_transport_domain(hp->func_mdev, hp->tdn);
}

static int mlx5e_hairpin_create_indirect_rqt(struct mlx5e_hairpin *hp)
{
	struct mlx5e_priv *priv = hp->func_priv;
	struct mlx5_core_dev *mdev = priv->mdev;
	struct mlx5e_rss_params_indir *indir;
	int err;

	indir = kvmalloc(sizeof(*indir), GFP_KERNEL);
	if (!indir)
		return -ENOMEM;

	mlx5e_rss_params_indir_init_uniform(indir, hp->num_channels);
	err = mlx5e_rqt_init_indir(&hp->indir_rqt, mdev, hp->pair->rqn, hp->num_channels,
				   mlx5e_rx_res_get_current_hash(priv->rx_res).hfunc,
				   indir);

	kvfree(indir);
	return err;
}

static int mlx5e_hairpin_create_indirect_tirs(struct mlx5e_hairpin *hp)
{
	struct mlx5e_priv *priv = hp->func_priv;
	struct mlx5e_rss_params_hash rss_hash;
	enum mlx5_traffic_types tt, max_tt;
	struct mlx5e_tir_builder *builder;
	int err = 0;

	builder = mlx5e_tir_builder_alloc(false);
	if (!builder)
		return -ENOMEM;

	rss_hash = mlx5e_rx_res_get_current_hash(priv->rx_res);

	for (tt = 0; tt < MLX5E_NUM_INDIR_TIRS; tt++) {
		struct mlx5e_rss_params_traffic_type rss_tt;

		rss_tt = mlx5e_rss_get_default_tt_config(tt);

		mlx5e_tir_builder_build_rqt(builder, hp->tdn,
					    mlx5e_rqt_get_rqtn(&hp->indir_rqt),
					    false);
		mlx5e_tir_builder_build_rss(builder, &rss_hash, &rss_tt, false);

		err = mlx5e_tir_init(&hp->indir_tir[tt], builder, hp->func_mdev, false);
		if (err) {
			mlx5_core_warn(hp->func_mdev, "create indirect tirs failed, %d\n", err);
			goto err_destroy_tirs;
		}

		mlx5e_tir_builder_clear(builder);
	}

out:
	mlx5e_tir_builder_free(builder);
	return err;

err_destroy_tirs:
	max_tt = tt;
	for (tt = 0; tt < max_tt; tt++)
		mlx5e_tir_destroy(&hp->indir_tir[tt]);

	goto out;
}

static void mlx5e_hairpin_destroy_indirect_tirs(struct mlx5e_hairpin *hp)
{
	int tt;

	for (tt = 0; tt < MLX5E_NUM_INDIR_TIRS; tt++)
		mlx5e_tir_destroy(&hp->indir_tir[tt]);
}

static void mlx5e_hairpin_set_ttc_params(struct mlx5e_hairpin *hp,
					 struct ttc_params *ttc_params)
{
	struct mlx5_flow_table_attr *ft_attr = &ttc_params->ft_attr;
	int tt;

	memset(ttc_params, 0, sizeof(*ttc_params));

	ttc_params->ns = mlx5_get_flow_namespace(hp->func_mdev,
						 MLX5_FLOW_NAMESPACE_KERNEL);
	for (tt = 0; tt < MLX5_NUM_TT; tt++) {
		ttc_params->dests[tt].type = MLX5_FLOW_DESTINATION_TYPE_TIR;
		ttc_params->dests[tt].tir_num =
			tt == MLX5_TT_ANY ?
				mlx5e_tir_get_tirn(&hp->direct_tir) :
				mlx5e_tir_get_tirn(&hp->indir_tir[tt]);
	}

	ft_attr->level = MLX5E_TC_TTC_FT_LEVEL;
	ft_attr->prio = MLX5E_TC_PRIO;
}

static int mlx5e_hairpin_rss_init(struct mlx5e_hairpin *hp)
{
	struct mlx5e_priv *priv = hp->func_priv;
	struct ttc_params ttc_params;
	struct mlx5_ttc_table *ttc;
	int err;

	err = mlx5e_hairpin_create_indirect_rqt(hp);
	if (err)
		return err;

	err = mlx5e_hairpin_create_indirect_tirs(hp);
	if (err)
		goto err_create_indirect_tirs;

	mlx5e_hairpin_set_ttc_params(hp, &ttc_params);
	hp->ttc = mlx5_create_ttc_table(priv->mdev, &ttc_params);
	if (IS_ERR(hp->ttc)) {
		err = PTR_ERR(hp->ttc);
		goto err_create_ttc_table;
	}

	ttc = mlx5e_fs_get_ttc(priv->fs, false);
	netdev_dbg(priv->netdev, "add hairpin: using %d channels rss ttc table id %x\n",
		   hp->num_channels,
		   mlx5_get_ttc_flow_table(ttc)->id);

	return 0;

err_create_ttc_table:
	mlx5e_hairpin_destroy_indirect_tirs(hp);
err_create_indirect_tirs:
	mlx5e_rqt_destroy(&hp->indir_rqt);

	return err;
}

static void mlx5e_hairpin_rss_cleanup(struct mlx5e_hairpin *hp)
{
	mlx5_destroy_ttc_table(hp->ttc);
	mlx5e_hairpin_destroy_indirect_tirs(hp);
	mlx5e_rqt_destroy(&hp->indir_rqt);
}

static struct mlx5e_hairpin *
mlx5e_hairpin_create(struct mlx5e_priv *priv, struct mlx5_hairpin_params *params,
		     int peer_ifindex)
{
	struct mlx5_core_dev *func_mdev, *peer_mdev;
	struct mlx5e_hairpin *hp;
	struct mlx5_hairpin *pair;
	int err;

	hp = kzalloc(sizeof(*hp), GFP_KERNEL);
	if (!hp)
		return ERR_PTR(-ENOMEM);

	func_mdev = priv->mdev;
	peer_mdev = mlx5e_hairpin_get_mdev(dev_net(priv->netdev), peer_ifindex);
	if (IS_ERR(peer_mdev)) {
		err = PTR_ERR(peer_mdev);
		goto create_pair_err;
	}

	pair = mlx5_core_hairpin_create(func_mdev, peer_mdev, params);
	if (IS_ERR(pair)) {
		err = PTR_ERR(pair);
		goto create_pair_err;
	}
	hp->pair = pair;
	hp->func_mdev = func_mdev;
	hp->func_priv = priv;
	hp->num_channels = params->num_channels;
	hp->log_num_packets = params->log_num_packets;

	err = mlx5e_hairpin_create_transport(hp);
	if (err)
		goto create_transport_err;

	if (hp->num_channels > 1) {
		err = mlx5e_hairpin_rss_init(hp);
		if (err)
			goto rss_init_err;
	}

	return hp;

rss_init_err:
	mlx5e_hairpin_destroy_transport(hp);
create_transport_err:
	mlx5_core_hairpin_destroy(hp->pair);
create_pair_err:
	kfree(hp);
	return ERR_PTR(err);
}

static void mlx5e_hairpin_destroy(struct mlx5e_hairpin *hp)
{
	if (hp->num_channels > 1)
		mlx5e_hairpin_rss_cleanup(hp);
	mlx5e_hairpin_destroy_transport(hp);
	mlx5_core_hairpin_destroy(hp->pair);
	kvfree(hp);
}

static inline u32 hash_hairpin_info(u16 peer_vhca_id, u8 prio)
{
	return (peer_vhca_id << 16 | prio);
}

static struct mlx5e_hairpin_entry *mlx5e_hairpin_get(struct mlx5e_priv *priv,
						     u16 peer_vhca_id, u8 prio)
{
	struct mlx5e_tc_table *tc = mlx5e_fs_get_tc(priv->fs);
	struct mlx5e_hairpin_entry *hpe;
	u32 hash_key = hash_hairpin_info(peer_vhca_id, prio);

	hash_for_each_possible(tc->hairpin_tbl, hpe,
			       hairpin_hlist, hash_key) {
		if (hpe->peer_vhca_id == peer_vhca_id && hpe->prio == prio) {
			refcount_inc(&hpe->refcnt);
			return hpe;
		}
	}

	return NULL;
}

static void mlx5e_hairpin_put(struct mlx5e_priv *priv,
			      struct mlx5e_hairpin_entry *hpe)
{
	struct mlx5e_tc_table *tc = mlx5e_fs_get_tc(priv->fs);
	/* no more hairpin flows for us, release the hairpin pair */
	if (!refcount_dec_and_mutex_lock(&hpe->refcnt, &tc->hairpin_tbl_lock))
		return;
	hash_del(&hpe->hairpin_hlist);
	mutex_unlock(&tc->hairpin_tbl_lock);

	if (!IS_ERR_OR_NULL(hpe->hp)) {
		netdev_dbg(priv->netdev, "del hairpin: peer %s\n",
			   dev_name(hpe->hp->pair->peer_mdev->device));

		mlx5e_hairpin_destroy(hpe->hp);
	}

	WARN_ON(!list_empty(&hpe->flows));
	kfree(hpe);
}

#define UNKNOWN_MATCH_PRIO 8

static int mlx5e_hairpin_get_prio(struct mlx5e_priv *priv,
				  struct mlx5_flow_spec *spec, u8 *match_prio,
				  struct netlink_ext_ack *extack)
{
	void *headers_c, *headers_v;
	u8 prio_val, prio_mask = 0;
	bool vlan_present;

#ifdef CONFIG_MLX5_CORE_EN_DCB
	if (priv->dcbx_dp.trust_state != MLX5_QPTS_TRUST_PCP) {
		NL_SET_ERR_MSG_MOD(extack,
				   "only PCP trust state supported for hairpin");
		return -EOPNOTSUPP;
	}
#endif
	headers_c = MLX5_ADDR_OF(fte_match_param, spec->match_criteria, outer_headers);
	headers_v = MLX5_ADDR_OF(fte_match_param, spec->match_value, outer_headers);

	vlan_present = MLX5_GET(fte_match_set_lyr_2_4, headers_v, cvlan_tag);
	if (vlan_present) {
		prio_mask = MLX5_GET(fte_match_set_lyr_2_4, headers_c, first_prio);
		prio_val = MLX5_GET(fte_match_set_lyr_2_4, headers_v, first_prio);
	}

	if (!vlan_present || !prio_mask) {
		prio_val = UNKNOWN_MATCH_PRIO;
	} else if (prio_mask != 0x7) {
		NL_SET_ERR_MSG_MOD(extack,
				   "masked priority match not supported for hairpin");
		return -EOPNOTSUPP;
	}

	*match_prio = prio_val;
	return 0;
}

static int debugfs_hairpin_num_active_get(void *data, u64 *val)
{
	struct mlx5e_tc_table *tc = data;
	struct mlx5e_hairpin_entry *hpe;
	u32 cnt = 0;
	u32 bkt;

	mutex_lock(&tc->hairpin_tbl_lock);
	hash_for_each(tc->hairpin_tbl, bkt, hpe, hairpin_hlist)
		cnt++;
	mutex_unlock(&tc->hairpin_tbl_lock);

	*val = cnt;

	return 0;
}
DEFINE_DEBUGFS_ATTRIBUTE(fops_hairpin_num_active,
			 debugfs_hairpin_num_active_get, NULL, "%llu\n");

static int debugfs_hairpin_table_dump_show(struct seq_file *file, void *priv)

{
	struct mlx5e_tc_table *tc = file->private;
	struct mlx5e_hairpin_entry *hpe;
	u32 bkt;

	mutex_lock(&tc->hairpin_tbl_lock);
	hash_for_each(tc->hairpin_tbl, bkt, hpe, hairpin_hlist)
		seq_printf(file,
			   "Hairpin peer_vhca_id %u prio %u refcnt %u num_channels %u num_packets %lu\n",
			   hpe->peer_vhca_id, hpe->prio,
			   refcount_read(&hpe->refcnt), hpe->hp->num_channels,
			   BIT(hpe->hp->log_num_packets));
	mutex_unlock(&tc->hairpin_tbl_lock);

	return 0;
}
DEFINE_SHOW_ATTRIBUTE(debugfs_hairpin_table_dump);

static void mlx5e_tc_debugfs_init(struct mlx5e_tc_table *tc,
				  struct dentry *dfs_root)
{
	if (IS_ERR_OR_NULL(dfs_root))
		return;

	tc->dfs_root = debugfs_create_dir("tc", dfs_root);

	debugfs_create_file("hairpin_num_active", 0444, tc->dfs_root, tc,
			    &fops_hairpin_num_active);
	debugfs_create_file("hairpin_table_dump", 0444, tc->dfs_root, tc,
			    &debugfs_hairpin_table_dump_fops);
}

static int mlx5e_hairpin_flow_add(struct mlx5e_priv *priv,
				  struct mlx5e_tc_flow *flow,
				  struct mlx5e_tc_flow_parse_attr *parse_attr,
				  struct netlink_ext_ack *extack)
{
	struct mlx5e_tc_table *tc = mlx5e_fs_get_tc(priv->fs);
	struct devlink *devlink = priv_to_devlink(priv->mdev);
	int peer_ifindex = parse_attr->mirred_ifindex[0];
	union devlink_param_value val = {};
	struct mlx5_hairpin_params params;
	struct mlx5_core_dev *peer_mdev;
	struct mlx5e_hairpin_entry *hpe;
	struct mlx5e_hairpin *hp;
	u8 match_prio;
	u16 peer_id;
	int err;

	peer_mdev = mlx5e_hairpin_get_mdev(dev_net(priv->netdev), peer_ifindex);
	if (IS_ERR(peer_mdev)) {
		NL_SET_ERR_MSG_MOD(extack, "invalid ifindex of mirred device");
		return PTR_ERR(peer_mdev);
	}

	if (!MLX5_CAP_GEN(priv->mdev, hairpin) || !MLX5_CAP_GEN(peer_mdev, hairpin)) {
		NL_SET_ERR_MSG_MOD(extack, "hairpin is not supported");
		return -EOPNOTSUPP;
	}

	peer_id = MLX5_CAP_GEN(peer_mdev, vhca_id);
	err = mlx5e_hairpin_get_prio(priv, &parse_attr->spec, &match_prio,
				     extack);
	if (err)
		return err;

	mutex_lock(&tc->hairpin_tbl_lock);
	hpe = mlx5e_hairpin_get(priv, peer_id, match_prio);
	if (hpe) {
		mutex_unlock(&tc->hairpin_tbl_lock);
		wait_for_completion(&hpe->res_ready);

		if (IS_ERR(hpe->hp)) {
			err = -EREMOTEIO;
			goto out_err;
		}
		goto attach_flow;
	}

	hpe = kzalloc(sizeof(*hpe), GFP_KERNEL);
	if (!hpe) {
		mutex_unlock(&tc->hairpin_tbl_lock);
		return -ENOMEM;
	}

	spin_lock_init(&hpe->flows_lock);
	INIT_LIST_HEAD(&hpe->flows);
	INIT_LIST_HEAD(&hpe->dead_peer_wait_list);
	hpe->peer_vhca_id = peer_id;
	hpe->prio = match_prio;
	refcount_set(&hpe->refcnt, 1);
	init_completion(&hpe->res_ready);

	hash_add(tc->hairpin_tbl, &hpe->hairpin_hlist,
		 hash_hairpin_info(peer_id, match_prio));
	mutex_unlock(&tc->hairpin_tbl_lock);

	err = devl_param_driverinit_value_get(
		devlink, MLX5_DEVLINK_PARAM_ID_HAIRPIN_QUEUE_SIZE, &val);
	if (err) {
		err = -ENOMEM;
		goto out_err;
	}

	params.log_num_packets = ilog2(val.vu32);
	params.log_data_size =
		clamp_t(u32,
			params.log_num_packets +
				MLX5_MPWRQ_MIN_LOG_STRIDE_SZ(priv->mdev),
			MLX5_CAP_GEN(priv->mdev, log_min_hairpin_wq_data_sz),
			MLX5_CAP_GEN(priv->mdev, log_max_hairpin_wq_data_sz));

	params.q_counter = priv->q_counter;
	err = devl_param_driverinit_value_get(
		devlink, MLX5_DEVLINK_PARAM_ID_HAIRPIN_NUM_QUEUES, &val);
	if (err) {
		err = -ENOMEM;
		goto out_err;
	}

	params.num_channels = val.vu32;

	hp = mlx5e_hairpin_create(priv, &params, peer_ifindex);
	hpe->hp = hp;
	complete_all(&hpe->res_ready);
	if (IS_ERR(hp)) {
		err = PTR_ERR(hp);
		goto out_err;
	}

	netdev_dbg(priv->netdev, "add hairpin: tirn %x rqn %x peer %s sqn %x prio %d (log) data %d packets %d\n",
		   mlx5e_tir_get_tirn(&hp->direct_tir), hp->pair->rqn[0],
		   dev_name(hp->pair->peer_mdev->device),
		   hp->pair->sqn[0], match_prio, params.log_data_size, params.log_num_packets);

attach_flow:
	if (hpe->hp->num_channels > 1) {
		flow_flag_set(flow, HAIRPIN_RSS);
		flow->attr->nic_attr->hairpin_ft =
			mlx5_get_ttc_flow_table(hpe->hp->ttc);
	} else {
		flow->attr->nic_attr->hairpin_tirn = mlx5e_tir_get_tirn(&hpe->hp->direct_tir);
	}

	flow->hpe = hpe;
	spin_lock(&hpe->flows_lock);
	list_add(&flow->hairpin, &hpe->flows);
	spin_unlock(&hpe->flows_lock);

	return 0;

out_err:
	mlx5e_hairpin_put(priv, hpe);
	return err;
}

static void mlx5e_hairpin_flow_del(struct mlx5e_priv *priv,
				   struct mlx5e_tc_flow *flow)
{
	/* flow wasn't fully initialized */
	if (!flow->hpe)
		return;

	spin_lock(&flow->hpe->flows_lock);
	list_del(&flow->hairpin);
	spin_unlock(&flow->hpe->flows_lock);

	mlx5e_hairpin_put(priv, flow->hpe);
	flow->hpe = NULL;
}

struct mlx5_flow_handle *
mlx5e_add_offloaded_nic_rule(struct mlx5e_priv *priv,
			     struct mlx5_flow_spec *spec,
			     struct mlx5_flow_attr *attr)
{
	struct mlx5_flow_context *flow_context = &spec->flow_context;
	struct mlx5e_vlan_table *vlan = mlx5e_fs_get_vlan(priv->fs);
	struct mlx5e_tc_table *tc = mlx5e_fs_get_tc(priv->fs);
	struct mlx5_nic_flow_attr *nic_attr = attr->nic_attr;
	struct mlx5_flow_destination dest[2] = {};
	struct mlx5_fs_chains *nic_chains;
	struct mlx5_flow_act flow_act = {
		.action = attr->action,
		.flags    = FLOW_ACT_NO_APPEND,
	};
	struct mlx5_flow_handle *rule;
	struct mlx5_flow_table *ft;
	int dest_ix = 0;

	nic_chains = mlx5e_nic_chains(tc);
	flow_context->flags |= FLOW_CONTEXT_HAS_TAG;
	flow_context->flow_tag = nic_attr->flow_tag;

	if (attr->dest_ft) {
		dest[dest_ix].type = MLX5_FLOW_DESTINATION_TYPE_FLOW_TABLE;
		dest[dest_ix].ft = attr->dest_ft;
		dest_ix++;
	} else if (nic_attr->hairpin_ft) {
		dest[dest_ix].type = MLX5_FLOW_DESTINATION_TYPE_FLOW_TABLE;
		dest[dest_ix].ft = nic_attr->hairpin_ft;
		dest_ix++;
	} else if (nic_attr->hairpin_tirn) {
		dest[dest_ix].type = MLX5_FLOW_DESTINATION_TYPE_TIR;
		dest[dest_ix].tir_num = nic_attr->hairpin_tirn;
		dest_ix++;
	} else if (attr->action & MLX5_FLOW_CONTEXT_ACTION_FWD_DEST) {
		dest[dest_ix].type = MLX5_FLOW_DESTINATION_TYPE_FLOW_TABLE;
		if (attr->dest_chain) {
			dest[dest_ix].ft = mlx5_chains_get_table(nic_chains,
								 attr->dest_chain, 1,
								 MLX5E_TC_FT_LEVEL);
			if (IS_ERR(dest[dest_ix].ft))
				return ERR_CAST(dest[dest_ix].ft);
		} else {
			dest[dest_ix].ft = mlx5e_vlan_get_flowtable(vlan);
		}
		dest_ix++;
	}

	if (dest[0].type == MLX5_FLOW_DESTINATION_TYPE_FLOW_TABLE &&
	    MLX5_CAP_FLOWTABLE_NIC_RX(priv->mdev, ignore_flow_level))
		flow_act.flags |= FLOW_ACT_IGNORE_FLOW_LEVEL;

	if (flow_act.action & MLX5_FLOW_CONTEXT_ACTION_COUNT) {
		dest[dest_ix].type = MLX5_FLOW_DESTINATION_TYPE_COUNTER;
		dest[dest_ix].counter_id = mlx5_fc_id(attr->counter);
		dest_ix++;
	}

	if (attr->action & MLX5_FLOW_CONTEXT_ACTION_MOD_HDR)
		flow_act.modify_hdr = attr->modify_hdr;

	mutex_lock(&tc->t_lock);
	if (IS_ERR_OR_NULL(tc->t)) {
		/* Create the root table here if doesn't exist yet */
		tc->t =
			mlx5_chains_get_table(nic_chains, 0, 1, MLX5E_TC_FT_LEVEL);

		if (IS_ERR(tc->t)) {
			mutex_unlock(&tc->t_lock);
			netdev_err(priv->netdev,
				   "Failed to create tc offload table\n");
			rule = ERR_CAST(tc->t);
			goto err_ft_get;
		}
	}
	mutex_unlock(&tc->t_lock);

	if (attr->chain || attr->prio)
		ft = mlx5_chains_get_table(nic_chains,
					   attr->chain, attr->prio,
					   MLX5E_TC_FT_LEVEL);
	else
		ft = attr->ft;

	if (IS_ERR(ft)) {
		rule = ERR_CAST(ft);
		goto err_ft_get;
	}

	if (attr->outer_match_level != MLX5_MATCH_NONE)
		spec->match_criteria_enable |= MLX5_MATCH_OUTER_HEADERS;

	rule = mlx5_add_flow_rules(ft, spec,
				   &flow_act, dest, dest_ix);
	if (IS_ERR(rule))
		goto err_rule;

	return rule;

err_rule:
	if (attr->chain || attr->prio)
		mlx5_chains_put_table(nic_chains,
				      attr->chain, attr->prio,
				      MLX5E_TC_FT_LEVEL);
err_ft_get:
	if (attr->dest_chain)
		mlx5_chains_put_table(nic_chains,
				      attr->dest_chain, 1,
				      MLX5E_TC_FT_LEVEL);

	return ERR_CAST(rule);
}

static int
alloc_flow_attr_counter(struct mlx5_core_dev *counter_dev,
			struct mlx5_flow_attr *attr)

{
	struct mlx5_fc *counter;

	counter = mlx5_fc_create(counter_dev, true);
	if (IS_ERR(counter))
		return PTR_ERR(counter);

	attr->counter = counter;
	return 0;
}

static int
mlx5e_tc_add_nic_flow(struct mlx5e_priv *priv,
		      struct mlx5e_tc_flow *flow,
		      struct netlink_ext_ack *extack)
{
	struct mlx5e_tc_flow_parse_attr *parse_attr;
	struct mlx5_flow_attr *attr = flow->attr;
	struct mlx5_core_dev *dev = priv->mdev;
	int err;

	parse_attr = attr->parse_attr;

	if (flow_flag_test(flow, HAIRPIN)) {
		err = mlx5e_hairpin_flow_add(priv, flow, parse_attr, extack);
		if (err)
			return err;
	}

	if (attr->action & MLX5_FLOW_CONTEXT_ACTION_COUNT) {
		err = alloc_flow_attr_counter(dev, attr);
		if (err)
			return err;
	}

	if (attr->action & MLX5_FLOW_CONTEXT_ACTION_MOD_HDR) {
		err = mlx5e_tc_attach_mod_hdr(priv, flow, attr);
		if (err)
			return err;
	}

	flow->rule[0] = mlx5e_add_offloaded_nic_rule(priv, &parse_attr->spec, attr);
	return PTR_ERR_OR_ZERO(flow->rule[0]);
}

void mlx5e_del_offloaded_nic_rule(struct mlx5e_priv *priv,
				  struct mlx5_flow_handle *rule,
				  struct mlx5_flow_attr *attr)
{
	struct mlx5e_tc_table *tc = mlx5e_fs_get_tc(priv->fs);
	struct mlx5_fs_chains *nic_chains;

	nic_chains = mlx5e_nic_chains(tc);
	mlx5_del_flow_rules(rule);

	if (attr->chain || attr->prio)
		mlx5_chains_put_table(nic_chains, attr->chain, attr->prio,
				      MLX5E_TC_FT_LEVEL);

	if (attr->dest_chain)
		mlx5_chains_put_table(nic_chains, attr->dest_chain, 1,
				      MLX5E_TC_FT_LEVEL);
}

static void mlx5e_tc_del_nic_flow(struct mlx5e_priv *priv,
				  struct mlx5e_tc_flow *flow)
{
	struct mlx5e_tc_table *tc = mlx5e_fs_get_tc(priv->fs);
	struct mlx5_flow_attr *attr = flow->attr;

	flow_flag_clear(flow, OFFLOADED);

	if (!IS_ERR_OR_NULL(flow->rule[0]))
		mlx5e_del_offloaded_nic_rule(priv, flow->rule[0], attr);

	/* Remove root table if no rules are left to avoid
	 * extra steering hops.
	 */
	mutex_lock(&tc->t_lock);
	if (!mlx5e_tc_num_filters(priv, MLX5_TC_FLAG(NIC_OFFLOAD)) &&
	    !IS_ERR_OR_NULL(tc->t)) {
		mlx5_chains_put_table(mlx5e_nic_chains(tc), 0, 1, MLX5E_TC_FT_LEVEL);
		tc->t = NULL;
	}
	mutex_unlock(&tc->t_lock);

	if (attr->action & MLX5_FLOW_CONTEXT_ACTION_MOD_HDR) {
		mlx5e_mod_hdr_dealloc(&attr->parse_attr->mod_hdr_acts);
		mlx5e_tc_detach_mod_hdr(priv, flow, attr);
	}

	if (attr->action & MLX5_FLOW_CONTEXT_ACTION_COUNT)
		mlx5_fc_destroy(priv->mdev, attr->counter);

	if (flow_flag_test(flow, HAIRPIN))
		mlx5e_hairpin_flow_del(priv, flow);

	free_flow_post_acts(flow);
	mlx5_tc_ct_delete_flow(get_ct_priv(flow->priv), attr);

	kvfree(attr->parse_attr);
	kfree(flow->attr);
}

struct mlx5_flow_handle *
mlx5e_tc_offload_fdb_rules(struct mlx5_eswitch *esw,
			   struct mlx5e_tc_flow *flow,
			   struct mlx5_flow_spec *spec,
			   struct mlx5_flow_attr *attr)
{
	struct mlx5_flow_handle *rule;

	if (attr->flags & MLX5_ATTR_FLAG_SLOW_PATH)
		return mlx5_eswitch_add_offloaded_rule(esw, spec, attr);

	rule = mlx5e_tc_rule_offload(flow->priv, spec, attr);

	if (IS_ERR(rule))
		return rule;

	if (attr->esw_attr->split_count) {
		flow->rule[1] = mlx5_eswitch_add_fwd_rule(esw, spec, attr);
		if (IS_ERR(flow->rule[1]))
			goto err_rule1;
	}

	return rule;

err_rule1:
	mlx5e_tc_rule_unoffload(flow->priv, rule, attr);
	return flow->rule[1];
}

void mlx5e_tc_unoffload_fdb_rules(struct mlx5_eswitch *esw,
				  struct mlx5e_tc_flow *flow,
				  struct mlx5_flow_attr *attr)
{
	flow_flag_clear(flow, OFFLOADED);

	if (attr->flags & MLX5_ATTR_FLAG_SLOW_PATH)
		return mlx5_eswitch_del_offloaded_rule(esw, flow->rule[0], attr);

	if (attr->esw_attr->split_count)
		mlx5_eswitch_del_fwd_rule(esw, flow->rule[1], attr);

	mlx5e_tc_rule_unoffload(flow->priv, flow->rule[0], attr);
}

struct mlx5_flow_handle *
mlx5e_tc_offload_to_slow_path(struct mlx5_eswitch *esw,
			      struct mlx5e_tc_flow *flow,
			      struct mlx5_flow_spec *spec)
{
	struct mlx5e_tc_mod_hdr_acts mod_acts = {};
	struct mlx5e_mod_hdr_handle *mh = NULL;
	struct mlx5_flow_attr *slow_attr;
	struct mlx5_flow_handle *rule;
	bool fwd_and_modify_cap;
	u32 chain_mapping = 0;
	int err;

	slow_attr = mlx5_alloc_flow_attr(MLX5_FLOW_NAMESPACE_FDB);
	if (!slow_attr)
		return ERR_PTR(-ENOMEM);

	memcpy(slow_attr, flow->attr, ESW_FLOW_ATTR_SZ);
	slow_attr->action = MLX5_FLOW_CONTEXT_ACTION_FWD_DEST;
	slow_attr->esw_attr->split_count = 0;
	slow_attr->flags |= MLX5_ATTR_FLAG_SLOW_PATH;

	fwd_and_modify_cap = MLX5_CAP_ESW_FLOWTABLE((esw)->dev, fdb_modify_header_fwd_to_table);
	if (!fwd_and_modify_cap)
		goto skip_restore;

	err = mlx5_chains_get_chain_mapping(esw_chains(esw), flow->attr->chain, &chain_mapping);
	if (err)
		goto err_get_chain;

	err = mlx5e_tc_match_to_reg_set(esw->dev, &mod_acts, MLX5_FLOW_NAMESPACE_FDB,
					MAPPED_OBJ_TO_REG, chain_mapping);
	if (err)
		goto err_reg_set;

	mh = mlx5e_mod_hdr_attach(esw->dev, get_mod_hdr_table(flow->priv, flow),
				  MLX5_FLOW_NAMESPACE_FDB, &mod_acts);
	if (IS_ERR(mh)) {
		err = PTR_ERR(mh);
		goto err_attach;
	}

	slow_attr->action |= MLX5_FLOW_CONTEXT_ACTION_MOD_HDR;
	slow_attr->modify_hdr = mlx5e_mod_hdr_get(mh);

skip_restore:
	rule = mlx5e_tc_offload_fdb_rules(esw, flow, spec, slow_attr);
	if (IS_ERR(rule)) {
		err = PTR_ERR(rule);
		goto err_offload;
	}

	flow->attr->slow_mh = mh;
	flow->chain_mapping = chain_mapping;
	flow_flag_set(flow, SLOW);

	mlx5e_mod_hdr_dealloc(&mod_acts);
	kfree(slow_attr);

	return rule;

err_offload:
	if (fwd_and_modify_cap)
		mlx5e_mod_hdr_detach(esw->dev, get_mod_hdr_table(flow->priv, flow), mh);
err_attach:
err_reg_set:
	if (fwd_and_modify_cap)
		mlx5_chains_put_chain_mapping(esw_chains(esw), chain_mapping);
err_get_chain:
	mlx5e_mod_hdr_dealloc(&mod_acts);
	kfree(slow_attr);
	return ERR_PTR(err);
}

void mlx5e_tc_unoffload_from_slow_path(struct mlx5_eswitch *esw,
				       struct mlx5e_tc_flow *flow)
{
	struct mlx5e_mod_hdr_handle *slow_mh = flow->attr->slow_mh;
	struct mlx5_flow_attr *slow_attr;

	slow_attr = mlx5_alloc_flow_attr(MLX5_FLOW_NAMESPACE_FDB);
	if (!slow_attr) {
		mlx5_core_warn(flow->priv->mdev, "Unable to alloc attr to unoffload slow path rule\n");
		return;
	}

	memcpy(slow_attr, flow->attr, ESW_FLOW_ATTR_SZ);
	slow_attr->action = MLX5_FLOW_CONTEXT_ACTION_FWD_DEST;
	slow_attr->esw_attr->split_count = 0;
	slow_attr->flags |= MLX5_ATTR_FLAG_SLOW_PATH;
	if (slow_mh) {
		slow_attr->action |= MLX5_FLOW_CONTEXT_ACTION_MOD_HDR;
		slow_attr->modify_hdr = mlx5e_mod_hdr_get(slow_mh);
	}
	mlx5e_tc_unoffload_fdb_rules(esw, flow, slow_attr);
	if (slow_mh) {
		mlx5e_mod_hdr_detach(esw->dev, get_mod_hdr_table(flow->priv, flow), slow_mh);
		mlx5_chains_put_chain_mapping(esw_chains(esw), flow->chain_mapping);
		flow->chain_mapping = 0;
		flow->attr->slow_mh = NULL;
	}
	flow_flag_clear(flow, SLOW);
	kfree(slow_attr);
}

/* Caller must obtain uplink_priv->unready_flows_lock mutex before calling this
 * function.
 */
static void unready_flow_add(struct mlx5e_tc_flow *flow,
			     struct list_head *unready_flows)
{
	flow_flag_set(flow, NOT_READY);
	list_add_tail(&flow->unready, unready_flows);
}

/* Caller must obtain uplink_priv->unready_flows_lock mutex before calling this
 * function.
 */
static void unready_flow_del(struct mlx5e_tc_flow *flow)
{
	list_del(&flow->unready);
	flow_flag_clear(flow, NOT_READY);
}

static void add_unready_flow(struct mlx5e_tc_flow *flow)
{
	struct mlx5_rep_uplink_priv *uplink_priv;
	struct mlx5e_rep_priv *rpriv;
	struct mlx5_eswitch *esw;

	esw = flow->priv->mdev->priv.eswitch;
	rpriv = mlx5_eswitch_get_uplink_priv(esw, REP_ETH);
	uplink_priv = &rpriv->uplink_priv;

	mutex_lock(&uplink_priv->unready_flows_lock);
	unready_flow_add(flow, &uplink_priv->unready_flows);
	mutex_unlock(&uplink_priv->unready_flows_lock);
}

static void remove_unready_flow(struct mlx5e_tc_flow *flow)
{
	struct mlx5_rep_uplink_priv *uplink_priv;
	struct mlx5e_rep_priv *rpriv;
	struct mlx5_eswitch *esw;

	esw = flow->priv->mdev->priv.eswitch;
	rpriv = mlx5_eswitch_get_uplink_priv(esw, REP_ETH);
	uplink_priv = &rpriv->uplink_priv;

	mutex_lock(&uplink_priv->unready_flows_lock);
	unready_flow_del(flow);
	mutex_unlock(&uplink_priv->unready_flows_lock);
}

bool mlx5e_tc_is_vf_tunnel(struct net_device *out_dev, struct net_device *route_dev)
{
	struct mlx5_core_dev *out_mdev, *route_mdev;
	struct mlx5e_priv *out_priv, *route_priv;

	out_priv = netdev_priv(out_dev);
	out_mdev = out_priv->mdev;
	route_priv = netdev_priv(route_dev);
	route_mdev = route_priv->mdev;

	if (out_mdev->coredev_type != MLX5_COREDEV_PF)
		return false;

	if (route_mdev->coredev_type != MLX5_COREDEV_VF &&
	    route_mdev->coredev_type != MLX5_COREDEV_SF)
		return false;

	return mlx5e_same_hw_devs(out_priv, route_priv);
}

int mlx5e_tc_query_route_vport(struct net_device *out_dev, struct net_device *route_dev, u16 *vport)
{
	struct mlx5e_priv *out_priv, *route_priv;
	struct mlx5_core_dev *route_mdev;
	struct mlx5_devcom *devcom;
	struct mlx5_eswitch *esw;
	u16 vhca_id;
<<<<<<< HEAD
=======
	int err;
	int i;
>>>>>>> a901a356

	out_priv = netdev_priv(out_dev);
	esw = out_priv->mdev->priv.eswitch;
	route_priv = netdev_priv(route_dev);
	route_mdev = route_priv->mdev;

	vhca_id = MLX5_CAP_GEN(route_mdev, vhca_id);
<<<<<<< HEAD
	if (mlx5_lag_is_active(out_priv->mdev)) {
		struct mlx5_devcom *devcom;
		int err;

		/* In lag case we may get devices from different eswitch instances.
		 * If we failed to get vport num, it means, mostly, that we on the wrong
		 * eswitch.
		 */
		err = mlx5_eswitch_vhca_id_to_vport(esw, vhca_id, vport);
		if (err != -ENOENT)
			return err;

		rcu_read_lock();
		devcom = out_priv->mdev->priv.devcom;
		esw = mlx5_devcom_get_peer_data_rcu(devcom, MLX5_DEVCOM_ESW_OFFLOADS);
		err = esw ? mlx5_eswitch_vhca_id_to_vport(esw, vhca_id, vport) : -ENODEV;
		rcu_read_unlock();

		return err;
=======
	err = mlx5_eswitch_vhca_id_to_vport(esw, vhca_id, vport);
	if (!err)
		return err;

	if (!mlx5_lag_is_active(out_priv->mdev))
		return err;

	rcu_read_lock();
	devcom = out_priv->mdev->priv.devcom;
	err = -ENODEV;
	mlx5_devcom_for_each_peer_entry_rcu(devcom, MLX5_DEVCOM_ESW_OFFLOADS,
					    esw, i) {
		err = mlx5_eswitch_vhca_id_to_vport(esw, vhca_id, vport);
		if (!err)
			break;
>>>>>>> a901a356
	}
	rcu_read_unlock();

<<<<<<< HEAD
	return mlx5_eswitch_vhca_id_to_vport(esw, vhca_id, vport);
=======
	return err;
>>>>>>> a901a356
}

static int
verify_attr_actions(u32 actions, struct netlink_ext_ack *extack)
{
	if (!(actions &
	      (MLX5_FLOW_CONTEXT_ACTION_FWD_DEST | MLX5_FLOW_CONTEXT_ACTION_DROP))) {
		NL_SET_ERR_MSG_MOD(extack, "Rule must have at least one forward/drop action");
		return -EOPNOTSUPP;
	}

	if (!(~actions &
	      (MLX5_FLOW_CONTEXT_ACTION_FWD_DEST | MLX5_FLOW_CONTEXT_ACTION_DROP))) {
		NL_SET_ERR_MSG_MOD(extack, "Rule cannot support forward+drop action");
		return -EOPNOTSUPP;
	}

	if (actions & MLX5_FLOW_CONTEXT_ACTION_MOD_HDR &&
	    actions & MLX5_FLOW_CONTEXT_ACTION_DROP) {
		NL_SET_ERR_MSG_MOD(extack, "Drop with modify header action is not supported");
		return -EOPNOTSUPP;
	}

	return 0;
}

static int
post_process_attr(struct mlx5e_tc_flow *flow,
		  struct mlx5_flow_attr *attr,
		  struct netlink_ext_ack *extack)
{
	bool vf_tun;
	int err = 0;

	err = verify_attr_actions(attr->action, extack);
	if (err)
		goto err_out;

	err = mlx5e_tc_tun_encap_dests_set(flow->priv, flow, attr, extack, &vf_tun);
	if (err)
		goto err_out;

	if (attr->action & MLX5_FLOW_CONTEXT_ACTION_MOD_HDR) {
		err = mlx5e_tc_attach_mod_hdr(flow->priv, flow, attr);
		if (err)
			goto err_out;
	}

	if (attr->branch_true &&
	    attr->branch_true->action & MLX5_FLOW_CONTEXT_ACTION_MOD_HDR) {
		err = mlx5e_tc_attach_mod_hdr(flow->priv, flow, attr->branch_true);
		if (err)
			goto err_out;
	}

	if (attr->branch_false &&
	    attr->branch_false->action & MLX5_FLOW_CONTEXT_ACTION_MOD_HDR) {
		err = mlx5e_tc_attach_mod_hdr(flow->priv, flow, attr->branch_false);
		if (err)
			goto err_out;
	}

	if (attr->action & MLX5_FLOW_CONTEXT_ACTION_COUNT) {
		err = alloc_flow_attr_counter(get_flow_counter_dev(flow), attr);
		if (err)
			goto err_out;
	}

err_out:
	return err;
}

static int
mlx5e_tc_add_fdb_flow(struct mlx5e_priv *priv,
		      struct mlx5e_tc_flow *flow,
		      struct netlink_ext_ack *extack)
{
	struct mlx5_eswitch *esw = priv->mdev->priv.eswitch;
	struct mlx5e_tc_flow_parse_attr *parse_attr;
	struct mlx5_flow_attr *attr = flow->attr;
	struct mlx5_esw_flow_attr *esw_attr;
	u32 max_prio, max_chain;
	int err = 0;

	parse_attr = attr->parse_attr;
	esw_attr = attr->esw_attr;

	/* We check chain range only for tc flows.
	 * For ft flows, we checked attr->chain was originally 0 and set it to
	 * FDB_FT_CHAIN which is outside tc range.
	 * See mlx5e_rep_setup_ft_cb().
	 */
	max_chain = mlx5_chains_get_chain_range(esw_chains(esw));
	if (!mlx5e_is_ft_flow(flow) && attr->chain > max_chain) {
		NL_SET_ERR_MSG_MOD(extack,
				   "Requested chain is out of supported range");
		err = -EOPNOTSUPP;
		goto err_out;
	}

	max_prio = mlx5_chains_get_prio_range(esw_chains(esw));
	if (attr->prio > max_prio) {
		NL_SET_ERR_MSG_MOD(extack,
				   "Requested priority is out of supported range");
		err = -EOPNOTSUPP;
		goto err_out;
	}

	if (flow_flag_test(flow, TUN_RX)) {
		err = mlx5e_attach_decap_route(priv, flow);
		if (err)
			goto err_out;

		if (!attr->chain && esw_attr->int_port &&
		    attr->action & MLX5_FLOW_CONTEXT_ACTION_FWD_DEST) {
			/* If decap route device is internal port, change the
			 * source vport value in reg_c0 back to uplink just in
			 * case the rule performs goto chain > 0. If we have a miss
			 * on chain > 0 we want the metadata regs to hold the
			 * chain id so SW will resume handling of this packet
			 * from the proper chain.
			 */
			u32 metadata = mlx5_eswitch_get_vport_metadata_for_set(esw,
									esw_attr->in_rep->vport);

			err = mlx5e_tc_match_to_reg_set(priv->mdev, &parse_attr->mod_hdr_acts,
							MLX5_FLOW_NAMESPACE_FDB, VPORT_TO_REG,
							metadata);
			if (err)
				goto err_out;

			attr->action |= MLX5_FLOW_CONTEXT_ACTION_MOD_HDR;
		}
	}

	if (flow_flag_test(flow, L3_TO_L2_DECAP)) {
		err = mlx5e_attach_decap(priv, flow, extack);
		if (err)
			goto err_out;
	}

	if (netif_is_ovs_master(parse_attr->filter_dev)) {
		struct mlx5e_tc_int_port *int_port;

		if (attr->chain) {
			NL_SET_ERR_MSG_MOD(extack,
					   "Internal port rule is only supported on chain 0");
			err = -EOPNOTSUPP;
			goto err_out;
		}

		if (attr->dest_chain) {
			NL_SET_ERR_MSG_MOD(extack,
					   "Internal port rule offload doesn't support goto action");
			err = -EOPNOTSUPP;
			goto err_out;
		}

		int_port = mlx5e_tc_int_port_get(mlx5e_get_int_port_priv(priv),
						 parse_attr->filter_dev->ifindex,
						 flow_flag_test(flow, EGRESS) ?
						 MLX5E_TC_INT_PORT_EGRESS :
						 MLX5E_TC_INT_PORT_INGRESS);
		if (IS_ERR(int_port)) {
			err = PTR_ERR(int_port);
			goto err_out;
		}

		esw_attr->int_port = int_port;
	}

	err = post_process_attr(flow, attr, extack);
	if (err)
		goto err_out;

	err = mlx5e_tc_act_stats_add_flow(get_act_stats_handle(priv), flow);
	if (err)
		goto err_out;

	/* we get here if one of the following takes place:
	 * (1) there's no error
	 * (2) there's an encap action and we don't have valid neigh
	 */
	if (flow_flag_test(flow, SLOW))
		flow->rule[0] = mlx5e_tc_offload_to_slow_path(esw, flow, &parse_attr->spec);
	else
		flow->rule[0] = mlx5e_tc_offload_fdb_rules(esw, flow, &parse_attr->spec, attr);

	if (IS_ERR(flow->rule[0])) {
		err = PTR_ERR(flow->rule[0]);
		goto err_out;
	}
	flow_flag_set(flow, OFFLOADED);

	return 0;

err_out:
	flow_flag_set(flow, FAILED);
	return err;
}

static bool mlx5_flow_has_geneve_opt(struct mlx5e_tc_flow *flow)
{
	struct mlx5_flow_spec *spec = &flow->attr->parse_attr->spec;
	void *headers_v = MLX5_ADDR_OF(fte_match_param,
				       spec->match_value,
				       misc_parameters_3);
	u32 geneve_tlv_opt_0_data = MLX5_GET(fte_match_set_misc3,
					     headers_v,
					     geneve_tlv_option_0_data);

	return !!geneve_tlv_opt_0_data;
}

static void free_branch_attr(struct mlx5e_tc_flow *flow, struct mlx5_flow_attr *attr)
{
	if (!attr)
		return;

	mlx5_free_flow_attr_actions(flow, attr);
	kvfree(attr->parse_attr);
	kfree(attr);
}

static void mlx5e_tc_del_fdb_flow(struct mlx5e_priv *priv,
				  struct mlx5e_tc_flow *flow)
{
	struct mlx5_eswitch *esw = priv->mdev->priv.eswitch;
	struct mlx5_flow_attr *attr = flow->attr;
	struct mlx5_esw_flow_attr *esw_attr;

	esw_attr = attr->esw_attr;
	mlx5e_put_flow_tunnel_id(flow);

	if (flow_flag_test(flow, NOT_READY))
		remove_unready_flow(flow);

	if (mlx5e_is_offloaded_flow(flow)) {
		if (flow_flag_test(flow, SLOW))
			mlx5e_tc_unoffload_from_slow_path(esw, flow);
		else
			mlx5e_tc_unoffload_fdb_rules(esw, flow, attr);
	}
	complete_all(&flow->del_hw_done);

	if (mlx5_flow_has_geneve_opt(flow))
		mlx5_geneve_tlv_option_del(priv->mdev->geneve);

	if (flow->decap_route)
		mlx5e_detach_decap_route(priv, flow);

	mlx5_tc_ct_match_del(get_ct_priv(priv), &flow->attr->ct_attr);

	if (esw_attr->int_port)
		mlx5e_tc_int_port_put(mlx5e_get_int_port_priv(priv), esw_attr->int_port);

	if (esw_attr->dest_int_port)
		mlx5e_tc_int_port_put(mlx5e_get_int_port_priv(priv), esw_attr->dest_int_port);

	if (flow_flag_test(flow, L3_TO_L2_DECAP))
		mlx5e_detach_decap(priv, flow);

	mlx5e_tc_act_stats_del_flow(get_act_stats_handle(priv), flow);

	free_flow_post_acts(flow);
	mlx5_free_flow_attr_actions(flow, attr);

	kvfree(attr->esw_attr->rx_tun_attr);
	kvfree(attr->parse_attr);
	kfree(flow->attr);
}

struct mlx5_fc *mlx5e_tc_get_counter(struct mlx5e_tc_flow *flow)
{
	struct mlx5_flow_attr *attr;

	attr = list_first_entry(&flow->attrs, struct mlx5_flow_attr, list);
	return attr->counter;
}

/* Iterate over tmp_list of flows attached to flow_list head. */
void mlx5e_put_flow_list(struct mlx5e_priv *priv, struct list_head *flow_list)
{
	struct mlx5e_tc_flow *flow, *tmp;

	list_for_each_entry_safe(flow, tmp, flow_list, tmp_list)
		mlx5e_flow_put(priv, flow);
}

static void mlx5e_tc_del_fdb_peer_flow(struct mlx5e_tc_flow *flow,
				       int peer_index)
{
	struct mlx5_eswitch *esw = flow->priv->mdev->priv.eswitch;
	struct mlx5e_tc_flow *peer_flow;
	struct mlx5e_tc_flow *tmp;

	if (!flow_flag_test(flow, ESWITCH) ||
	    !flow_flag_test(flow, DUP))
		return;

	mutex_lock(&esw->offloads.peer_mutex);
	list_del(&flow->peer[peer_index]);
	mutex_unlock(&esw->offloads.peer_mutex);

	list_for_each_entry_safe(peer_flow, tmp, &flow->peer_flows, peer_flows) {
		if (peer_index != mlx5_get_dev_index(peer_flow->priv->mdev))
			continue;
		if (refcount_dec_and_test(&peer_flow->refcnt)) {
			mlx5e_tc_del_fdb_flow(peer_flow->priv, peer_flow);
			list_del(&peer_flow->peer_flows);
			kfree(peer_flow);
		}
	}

	if (list_empty(&flow->peer_flows))
		flow_flag_clear(flow, DUP);
}

static void mlx5e_tc_del_fdb_peers_flow(struct mlx5e_tc_flow *flow)
{
	int i;

	for (i = 0; i < MLX5_MAX_PORTS; i++) {
		if (i == mlx5_get_dev_index(flow->priv->mdev))
			continue;
		mlx5e_tc_del_fdb_peer_flow(flow, i);
	}
}

static void mlx5e_tc_del_flow(struct mlx5e_priv *priv,
			      struct mlx5e_tc_flow *flow)
{
	if (mlx5e_is_eswitch_flow(flow)) {
		struct mlx5_devcom *devcom = flow->priv->mdev->priv.devcom;

		if (!mlx5_devcom_for_each_peer_begin(devcom, MLX5_DEVCOM_ESW_OFFLOADS)) {
			mlx5e_tc_del_fdb_flow(priv, flow);
			return;
		}

		mlx5e_tc_del_fdb_peers_flow(flow);
		mlx5_devcom_for_each_peer_end(devcom, MLX5_DEVCOM_ESW_OFFLOADS);
		mlx5e_tc_del_fdb_flow(priv, flow);
	} else {
		mlx5e_tc_del_nic_flow(priv, flow);
	}
}

static bool flow_requires_tunnel_mapping(u32 chain, struct flow_cls_offload *f)
{
	struct flow_rule *rule = flow_cls_offload_flow_rule(f);
	struct flow_action *flow_action = &rule->action;
	const struct flow_action_entry *act;
	int i;

	if (chain)
		return false;

	flow_action_for_each(i, act, flow_action) {
		switch (act->id) {
		case FLOW_ACTION_GOTO:
			return true;
		case FLOW_ACTION_SAMPLE:
			return true;
		default:
			continue;
		}
	}

	return false;
}

static int
enc_opts_is_dont_care_or_full_match(struct mlx5e_priv *priv,
				    struct flow_dissector_key_enc_opts *opts,
				    struct netlink_ext_ack *extack,
				    bool *dont_care)
{
	struct geneve_opt *opt;
	int off = 0;

	*dont_care = true;

	while (opts->len > off) {
		opt = (struct geneve_opt *)&opts->data[off];

		if (!(*dont_care) || opt->opt_class || opt->type ||
		    memchr_inv(opt->opt_data, 0, opt->length * 4)) {
			*dont_care = false;

			if (opt->opt_class != htons(U16_MAX) ||
			    opt->type != U8_MAX) {
				NL_SET_ERR_MSG_MOD(extack,
						   "Partial match of tunnel options in chain > 0 isn't supported");
				netdev_warn(priv->netdev,
					    "Partial match of tunnel options in chain > 0 isn't supported");
				return -EOPNOTSUPP;
			}
		}

		off += sizeof(struct geneve_opt) + opt->length * 4;
	}

	return 0;
}

#define COPY_DISSECTOR(rule, diss_key, dst)\
({ \
	struct flow_rule *__rule = (rule);\
	typeof(dst) __dst = dst;\
\
	memcpy(__dst,\
	       skb_flow_dissector_target(__rule->match.dissector,\
					 diss_key,\
					 __rule->match.key),\
	       sizeof(*__dst));\
})

static int mlx5e_get_flow_tunnel_id(struct mlx5e_priv *priv,
				    struct mlx5e_tc_flow *flow,
				    struct flow_cls_offload *f,
				    struct net_device *filter_dev)
{
	struct flow_rule *rule = flow_cls_offload_flow_rule(f);
	struct netlink_ext_ack *extack = f->common.extack;
	struct mlx5e_tc_mod_hdr_acts *mod_hdr_acts;
	struct flow_match_enc_opts enc_opts_match;
	struct tunnel_match_enc_opts tun_enc_opts;
	struct mlx5_rep_uplink_priv *uplink_priv;
	struct mlx5_flow_attr *attr = flow->attr;
	struct mlx5e_rep_priv *uplink_rpriv;
	struct tunnel_match_key tunnel_key;
	bool enc_opts_is_dont_care = true;
	u32 tun_id, enc_opts_id = 0;
	struct mlx5_eswitch *esw;
	u32 value, mask;
	int err;

	esw = priv->mdev->priv.eswitch;
	uplink_rpriv = mlx5_eswitch_get_uplink_priv(esw, REP_ETH);
	uplink_priv = &uplink_rpriv->uplink_priv;

	memset(&tunnel_key, 0, sizeof(tunnel_key));
	COPY_DISSECTOR(rule, FLOW_DISSECTOR_KEY_ENC_CONTROL,
		       &tunnel_key.enc_control);
	if (tunnel_key.enc_control.addr_type == FLOW_DISSECTOR_KEY_IPV4_ADDRS)
		COPY_DISSECTOR(rule, FLOW_DISSECTOR_KEY_ENC_IPV4_ADDRS,
			       &tunnel_key.enc_ipv4);
	else
		COPY_DISSECTOR(rule, FLOW_DISSECTOR_KEY_ENC_IPV6_ADDRS,
			       &tunnel_key.enc_ipv6);
	COPY_DISSECTOR(rule, FLOW_DISSECTOR_KEY_ENC_IP, &tunnel_key.enc_ip);
	COPY_DISSECTOR(rule, FLOW_DISSECTOR_KEY_ENC_PORTS,
		       &tunnel_key.enc_tp);
	COPY_DISSECTOR(rule, FLOW_DISSECTOR_KEY_ENC_KEYID,
		       &tunnel_key.enc_key_id);
	tunnel_key.filter_ifindex = filter_dev->ifindex;

	err = mapping_add(uplink_priv->tunnel_mapping, &tunnel_key, &tun_id);
	if (err)
		return err;

	flow_rule_match_enc_opts(rule, &enc_opts_match);
	err = enc_opts_is_dont_care_or_full_match(priv,
						  enc_opts_match.mask,
						  extack,
						  &enc_opts_is_dont_care);
	if (err)
		goto err_enc_opts;

	if (!enc_opts_is_dont_care) {
		memset(&tun_enc_opts, 0, sizeof(tun_enc_opts));
		memcpy(&tun_enc_opts.key, enc_opts_match.key,
		       sizeof(*enc_opts_match.key));
		memcpy(&tun_enc_opts.mask, enc_opts_match.mask,
		       sizeof(*enc_opts_match.mask));

		err = mapping_add(uplink_priv->tunnel_enc_opts_mapping,
				  &tun_enc_opts, &enc_opts_id);
		if (err)
			goto err_enc_opts;
	}

	value = tun_id << ENC_OPTS_BITS | enc_opts_id;
	mask = enc_opts_id ? TUNNEL_ID_MASK :
			     (TUNNEL_ID_MASK & ~ENC_OPTS_BITS_MASK);

	if (attr->chain) {
		mlx5e_tc_match_to_reg_match(&attr->parse_attr->spec,
					    TUNNEL_TO_REG, value, mask);
	} else {
		mod_hdr_acts = &attr->parse_attr->mod_hdr_acts;
		err = mlx5e_tc_match_to_reg_set(priv->mdev,
						mod_hdr_acts, MLX5_FLOW_NAMESPACE_FDB,
						TUNNEL_TO_REG, value);
		if (err)
			goto err_set;

		attr->action |= MLX5_FLOW_CONTEXT_ACTION_MOD_HDR;
	}

	flow->attr->tunnel_id = value;
	return 0;

err_set:
	if (enc_opts_id)
		mapping_remove(uplink_priv->tunnel_enc_opts_mapping,
			       enc_opts_id);
err_enc_opts:
	mapping_remove(uplink_priv->tunnel_mapping, tun_id);
	return err;
}

static void mlx5e_put_flow_tunnel_id(struct mlx5e_tc_flow *flow)
{
	u32 enc_opts_id = flow->attr->tunnel_id & ENC_OPTS_BITS_MASK;
	u32 tun_id = flow->attr->tunnel_id >> ENC_OPTS_BITS;
	struct mlx5_rep_uplink_priv *uplink_priv;
	struct mlx5e_rep_priv *uplink_rpriv;
	struct mlx5_eswitch *esw;

	esw = flow->priv->mdev->priv.eswitch;
	uplink_rpriv = mlx5_eswitch_get_uplink_priv(esw, REP_ETH);
	uplink_priv = &uplink_rpriv->uplink_priv;

	if (tun_id)
		mapping_remove(uplink_priv->tunnel_mapping, tun_id);
	if (enc_opts_id)
		mapping_remove(uplink_priv->tunnel_enc_opts_mapping,
			       enc_opts_id);
}

void mlx5e_tc_set_ethertype(struct mlx5_core_dev *mdev,
			    struct flow_match_basic *match, bool outer,
			    void *headers_c, void *headers_v)
{
	bool ip_version_cap;

	ip_version_cap = outer ?
		MLX5_CAP_FLOWTABLE_NIC_RX(mdev,
					  ft_field_support.outer_ip_version) :
		MLX5_CAP_FLOWTABLE_NIC_RX(mdev,
					  ft_field_support.inner_ip_version);

	if (ip_version_cap && match->mask->n_proto == htons(0xFFFF) &&
	    (match->key->n_proto == htons(ETH_P_IP) ||
	     match->key->n_proto == htons(ETH_P_IPV6))) {
		MLX5_SET_TO_ONES(fte_match_set_lyr_2_4, headers_c, ip_version);
		MLX5_SET(fte_match_set_lyr_2_4, headers_v, ip_version,
			 match->key->n_proto == htons(ETH_P_IP) ? 4 : 6);
	} else {
		MLX5_SET(fte_match_set_lyr_2_4, headers_c, ethertype,
			 ntohs(match->mask->n_proto));
		MLX5_SET(fte_match_set_lyr_2_4, headers_v, ethertype,
			 ntohs(match->key->n_proto));
	}
}

u8 mlx5e_tc_get_ip_version(struct mlx5_flow_spec *spec, bool outer)
{
	void *headers_v;
	u16 ethertype;
	u8 ip_version;

	if (outer)
		headers_v = MLX5_ADDR_OF(fte_match_param, spec->match_value, outer_headers);
	else
		headers_v = MLX5_ADDR_OF(fte_match_param, spec->match_value, inner_headers);

	ip_version = MLX5_GET(fte_match_set_lyr_2_4, headers_v, ip_version);
	/* Return ip_version converted from ethertype anyway */
	if (!ip_version) {
		ethertype = MLX5_GET(fte_match_set_lyr_2_4, headers_v, ethertype);
		if (ethertype == ETH_P_IP || ethertype == ETH_P_ARP)
			ip_version = 4;
		else if (ethertype == ETH_P_IPV6)
			ip_version = 6;
	}
	return ip_version;
}

/* Tunnel device follows RFC 6040, see include/net/inet_ecn.h.
 * And changes inner ip_ecn depending on inner and outer ip_ecn as follows:
 *      +---------+----------------------------------------+
 *      |Arriving |         Arriving Outer Header          |
 *      |   Inner +---------+---------+---------+----------+
 *      |  Header | Not-ECT | ECT(0)  | ECT(1)  |   CE     |
 *      +---------+---------+---------+---------+----------+
 *      | Not-ECT | Not-ECT | Not-ECT | Not-ECT | <drop>   |
 *      |  ECT(0) |  ECT(0) | ECT(0)  | ECT(1)  |   CE*    |
 *      |  ECT(1) |  ECT(1) | ECT(1)  | ECT(1)* |   CE*    |
 *      |    CE   |   CE    |  CE     | CE      |   CE     |
 *      +---------+---------+---------+---------+----------+
 *
 * Tc matches on inner after decapsulation on tunnel device, but hw offload matches
 * the inner ip_ecn value before hardware decap action.
 *
 * Cells marked are changed from original inner packet ip_ecn value during decap, and
 * so matching those values on inner ip_ecn before decap will fail.
 *
 * The following helper allows offload when inner ip_ecn won't be changed by outer ip_ecn,
 * except for the outer ip_ecn = CE, where in all cases inner ip_ecn will be changed to CE,
 * and such we can drop the inner ip_ecn=CE match.
 */

static int mlx5e_tc_verify_tunnel_ecn(struct mlx5e_priv *priv,
				      struct flow_cls_offload *f,
				      bool *match_inner_ecn)
{
	u8 outer_ecn_mask = 0, outer_ecn_key = 0, inner_ecn_mask = 0, inner_ecn_key = 0;
	struct flow_rule *rule = flow_cls_offload_flow_rule(f);
	struct netlink_ext_ack *extack = f->common.extack;
	struct flow_match_ip match;

	*match_inner_ecn = true;

	if (flow_rule_match_key(rule, FLOW_DISSECTOR_KEY_ENC_IP)) {
		flow_rule_match_enc_ip(rule, &match);
		outer_ecn_key = match.key->tos & INET_ECN_MASK;
		outer_ecn_mask = match.mask->tos & INET_ECN_MASK;
	}

	if (flow_rule_match_key(rule, FLOW_DISSECTOR_KEY_IP)) {
		flow_rule_match_ip(rule, &match);
		inner_ecn_key = match.key->tos & INET_ECN_MASK;
		inner_ecn_mask = match.mask->tos & INET_ECN_MASK;
	}

	if (outer_ecn_mask != 0 && outer_ecn_mask != INET_ECN_MASK) {
		NL_SET_ERR_MSG_MOD(extack, "Partial match on enc_tos ecn bits isn't supported");
		netdev_warn(priv->netdev, "Partial match on enc_tos ecn bits isn't supported");
		return -EOPNOTSUPP;
	}

	if (!outer_ecn_mask) {
		if (!inner_ecn_mask)
			return 0;

		NL_SET_ERR_MSG_MOD(extack,
				   "Matching on tos ecn bits without also matching enc_tos ecn bits isn't supported");
		netdev_warn(priv->netdev,
			    "Matching on tos ecn bits without also matching enc_tos ecn bits isn't supported");
		return -EOPNOTSUPP;
	}

	if (inner_ecn_mask && inner_ecn_mask != INET_ECN_MASK) {
		NL_SET_ERR_MSG_MOD(extack,
				   "Partial match on tos ecn bits with match on enc_tos ecn bits isn't supported");
		netdev_warn(priv->netdev,
			    "Partial match on tos ecn bits with match on enc_tos ecn bits isn't supported");
		return -EOPNOTSUPP;
	}

	if (!inner_ecn_mask)
		return 0;

	/* Both inner and outer have full mask on ecn */

	if (outer_ecn_key == INET_ECN_ECT_1) {
		/* inner ecn might change by DECAP action */

		NL_SET_ERR_MSG_MOD(extack, "Match on enc_tos ecn = ECT(1) isn't supported");
		netdev_warn(priv->netdev, "Match on enc_tos ecn = ECT(1) isn't supported");
		return -EOPNOTSUPP;
	}

	if (outer_ecn_key != INET_ECN_CE)
		return 0;

	if (inner_ecn_key != INET_ECN_CE) {
		/* Can't happen in software, as packet ecn will be changed to CE after decap */
		NL_SET_ERR_MSG_MOD(extack,
				   "Match on tos enc_tos ecn = CE while match on tos ecn != CE isn't supported");
		netdev_warn(priv->netdev,
			    "Match on tos enc_tos ecn = CE while match on tos ecn != CE isn't supported");
		return -EOPNOTSUPP;
	}

	/* outer ecn = CE, inner ecn = CE, as decap will change inner ecn to CE in anycase,
	 * drop match on inner ecn
	 */
	*match_inner_ecn = false;

	return 0;
}

static int parse_tunnel_attr(struct mlx5e_priv *priv,
			     struct mlx5e_tc_flow *flow,
			     struct mlx5_flow_spec *spec,
			     struct flow_cls_offload *f,
			     struct net_device *filter_dev,
			     u8 *match_level,
			     bool *match_inner)
{
	struct mlx5e_tc_tunnel *tunnel = mlx5e_get_tc_tun(filter_dev);
	struct mlx5_eswitch *esw = priv->mdev->priv.eswitch;
	struct netlink_ext_ack *extack = f->common.extack;
	bool needs_mapping, sets_mapping;
	int err;

	if (!mlx5e_is_eswitch_flow(flow)) {
		NL_SET_ERR_MSG_MOD(extack, "Match on tunnel is not supported");
		return -EOPNOTSUPP;
	}

	needs_mapping = !!flow->attr->chain;
	sets_mapping = flow_requires_tunnel_mapping(flow->attr->chain, f);
	*match_inner = !needs_mapping;

	if ((needs_mapping || sets_mapping) &&
	    !mlx5_eswitch_reg_c1_loopback_enabled(esw)) {
		NL_SET_ERR_MSG_MOD(extack,
				   "Chains on tunnel devices isn't supported without register loopback support");
		netdev_warn(priv->netdev,
			    "Chains on tunnel devices isn't supported without register loopback support");
		return -EOPNOTSUPP;
	}

	if (!flow->attr->chain) {
		err = mlx5e_tc_tun_parse(filter_dev, priv, spec, f,
					 match_level);
		if (err) {
			NL_SET_ERR_MSG_MOD(extack,
					   "Failed to parse tunnel attributes");
			netdev_warn(priv->netdev,
				    "Failed to parse tunnel attributes");
			return err;
		}

		/* With mpls over udp we decapsulate using packet reformat
		 * object
		 */
		if (!netif_is_bareudp(filter_dev))
			flow->attr->action |= MLX5_FLOW_CONTEXT_ACTION_DECAP;
		err = mlx5e_tc_set_attr_rx_tun(flow, spec);
		if (err)
			return err;
	} else if (tunnel) {
		struct mlx5_flow_spec *tmp_spec;

		tmp_spec = kvzalloc(sizeof(*tmp_spec), GFP_KERNEL);
		if (!tmp_spec) {
			NL_SET_ERR_MSG_MOD(extack, "Failed to allocate memory for tunnel tmp spec");
			netdev_warn(priv->netdev, "Failed to allocate memory for tunnel tmp spec");
			return -ENOMEM;
		}
		memcpy(tmp_spec, spec, sizeof(*tmp_spec));

		err = mlx5e_tc_tun_parse(filter_dev, priv, tmp_spec, f, match_level);
		if (err) {
			kvfree(tmp_spec);
			NL_SET_ERR_MSG_MOD(extack, "Failed to parse tunnel attributes");
			netdev_warn(priv->netdev, "Failed to parse tunnel attributes");
			return err;
		}
		err = mlx5e_tc_set_attr_rx_tun(flow, tmp_spec);
		kvfree(tmp_spec);
		if (err)
			return err;
	}

	if (!needs_mapping && !sets_mapping)
		return 0;

	return mlx5e_get_flow_tunnel_id(priv, flow, f, filter_dev);
}

static void *get_match_inner_headers_criteria(struct mlx5_flow_spec *spec)
{
	return MLX5_ADDR_OF(fte_match_param, spec->match_criteria,
			    inner_headers);
}

static void *get_match_inner_headers_value(struct mlx5_flow_spec *spec)
{
	return MLX5_ADDR_OF(fte_match_param, spec->match_value,
			    inner_headers);
}

static void *get_match_outer_headers_criteria(struct mlx5_flow_spec *spec)
{
	return MLX5_ADDR_OF(fte_match_param, spec->match_criteria,
			    outer_headers);
}

static void *get_match_outer_headers_value(struct mlx5_flow_spec *spec)
{
	return MLX5_ADDR_OF(fte_match_param, spec->match_value,
			    outer_headers);
}

void *mlx5e_get_match_headers_value(u32 flags, struct mlx5_flow_spec *spec)
{
	return (flags & MLX5_FLOW_CONTEXT_ACTION_DECAP) ?
		get_match_inner_headers_value(spec) :
		get_match_outer_headers_value(spec);
}

void *mlx5e_get_match_headers_criteria(u32 flags, struct mlx5_flow_spec *spec)
{
	return (flags & MLX5_FLOW_CONTEXT_ACTION_DECAP) ?
		get_match_inner_headers_criteria(spec) :
		get_match_outer_headers_criteria(spec);
}

static int mlx5e_flower_parse_meta(struct net_device *filter_dev,
				   struct flow_cls_offload *f)
{
	struct flow_rule *rule = flow_cls_offload_flow_rule(f);
	struct netlink_ext_ack *extack = f->common.extack;
	struct net_device *ingress_dev;
	struct flow_match_meta match;

	if (!flow_rule_match_key(rule, FLOW_DISSECTOR_KEY_META))
		return 0;

	flow_rule_match_meta(rule, &match);

	if (match.mask->l2_miss) {
		NL_SET_ERR_MSG_MOD(f->common.extack, "Can't match on \"l2_miss\"");
		return -EOPNOTSUPP;
	}

	if (!match.mask->ingress_ifindex)
		return 0;

	if (match.mask->ingress_ifindex != 0xFFFFFFFF) {
		NL_SET_ERR_MSG_MOD(extack, "Unsupported ingress ifindex mask");
		return -EOPNOTSUPP;
	}

	ingress_dev = __dev_get_by_index(dev_net(filter_dev),
					 match.key->ingress_ifindex);
	if (!ingress_dev) {
		NL_SET_ERR_MSG_MOD(extack,
				   "Can't find the ingress port to match on");
		return -ENOENT;
	}

	if (ingress_dev != filter_dev) {
		NL_SET_ERR_MSG_MOD(extack,
				   "Can't match on the ingress filter port");
		return -EOPNOTSUPP;
	}

	return 0;
}

static bool skip_key_basic(struct net_device *filter_dev,
			   struct flow_cls_offload *f)
{
	/* When doing mpls over udp decap, the user needs to provide
	 * MPLS_UC as the protocol in order to be able to match on mpls
	 * label fields.  However, the actual ethertype is IP so we want to
	 * avoid matching on this, otherwise we'll fail the match.
	 */
	if (netif_is_bareudp(filter_dev) && f->common.chain_index == 0)
		return true;

	return false;
}

static int __parse_cls_flower(struct mlx5e_priv *priv,
			      struct mlx5e_tc_flow *flow,
			      struct mlx5_flow_spec *spec,
			      struct flow_cls_offload *f,
			      struct net_device *filter_dev,
			      u8 *inner_match_level, u8 *outer_match_level)
{
	struct netlink_ext_ack *extack = f->common.extack;
	void *headers_c = MLX5_ADDR_OF(fte_match_param, spec->match_criteria,
				       outer_headers);
	void *headers_v = MLX5_ADDR_OF(fte_match_param, spec->match_value,
				       outer_headers);
	void *misc_c = MLX5_ADDR_OF(fte_match_param, spec->match_criteria,
				    misc_parameters);
	void *misc_v = MLX5_ADDR_OF(fte_match_param, spec->match_value,
				    misc_parameters);
	void *misc_c_3 = MLX5_ADDR_OF(fte_match_param, spec->match_criteria,
				    misc_parameters_3);
	void *misc_v_3 = MLX5_ADDR_OF(fte_match_param, spec->match_value,
				    misc_parameters_3);
	struct flow_rule *rule = flow_cls_offload_flow_rule(f);
	struct flow_dissector *dissector = rule->match.dissector;
	enum fs_flow_table_type fs_type;
	bool match_inner_ecn = true;
	u16 addr_type = 0;
	u8 ip_proto = 0;
	u8 *match_level;
	int err;

	fs_type = mlx5e_is_eswitch_flow(flow) ? FS_FT_FDB : FS_FT_NIC_RX;
	match_level = outer_match_level;

	if (dissector->used_keys &
	    ~(BIT(FLOW_DISSECTOR_KEY_META) |
	      BIT(FLOW_DISSECTOR_KEY_CONTROL) |
	      BIT(FLOW_DISSECTOR_KEY_BASIC) |
	      BIT(FLOW_DISSECTOR_KEY_ETH_ADDRS) |
	      BIT(FLOW_DISSECTOR_KEY_VLAN) |
	      BIT(FLOW_DISSECTOR_KEY_CVLAN) |
	      BIT(FLOW_DISSECTOR_KEY_IPV4_ADDRS) |
	      BIT(FLOW_DISSECTOR_KEY_IPV6_ADDRS) |
	      BIT(FLOW_DISSECTOR_KEY_PORTS) |
	      BIT(FLOW_DISSECTOR_KEY_ENC_KEYID) |
	      BIT(FLOW_DISSECTOR_KEY_ENC_IPV4_ADDRS) |
	      BIT(FLOW_DISSECTOR_KEY_ENC_IPV6_ADDRS) |
	      BIT(FLOW_DISSECTOR_KEY_ENC_PORTS)	|
	      BIT(FLOW_DISSECTOR_KEY_ENC_CONTROL) |
	      BIT(FLOW_DISSECTOR_KEY_TCP) |
	      BIT(FLOW_DISSECTOR_KEY_IP)  |
	      BIT(FLOW_DISSECTOR_KEY_CT) |
	      BIT(FLOW_DISSECTOR_KEY_ENC_IP) |
	      BIT(FLOW_DISSECTOR_KEY_ENC_OPTS) |
	      BIT(FLOW_DISSECTOR_KEY_ICMP) |
	      BIT(FLOW_DISSECTOR_KEY_MPLS))) {
		NL_SET_ERR_MSG_MOD(extack, "Unsupported key");
		netdev_dbg(priv->netdev, "Unsupported key used: 0x%x\n",
			   dissector->used_keys);
		return -EOPNOTSUPP;
	}

	if (mlx5e_get_tc_tun(filter_dev)) {
		bool match_inner = false;

		err = parse_tunnel_attr(priv, flow, spec, f, filter_dev,
					outer_match_level, &match_inner);
		if (err)
			return err;

		if (match_inner) {
			/* header pointers should point to the inner headers
			 * if the packet was decapsulated already.
			 * outer headers are set by parse_tunnel_attr.
			 */
			match_level = inner_match_level;
			headers_c = get_match_inner_headers_criteria(spec);
			headers_v = get_match_inner_headers_value(spec);
		}

		err = mlx5e_tc_verify_tunnel_ecn(priv, f, &match_inner_ecn);
		if (err)
			return err;
	}

	err = mlx5e_flower_parse_meta(filter_dev, f);
	if (err)
		return err;

	if (flow_rule_match_key(rule, FLOW_DISSECTOR_KEY_BASIC) &&
	    !skip_key_basic(filter_dev, f)) {
		struct flow_match_basic match;

		flow_rule_match_basic(rule, &match);
		mlx5e_tc_set_ethertype(priv->mdev, &match,
				       match_level == outer_match_level,
				       headers_c, headers_v);

		if (match.mask->n_proto)
			*match_level = MLX5_MATCH_L2;
	}
	if (flow_rule_match_key(rule, FLOW_DISSECTOR_KEY_VLAN) ||
	    is_vlan_dev(filter_dev)) {
		struct flow_dissector_key_vlan filter_dev_mask;
		struct flow_dissector_key_vlan filter_dev_key;
		struct flow_match_vlan match;

		if (is_vlan_dev(filter_dev)) {
			match.key = &filter_dev_key;
			match.key->vlan_id = vlan_dev_vlan_id(filter_dev);
			match.key->vlan_tpid = vlan_dev_vlan_proto(filter_dev);
			match.key->vlan_priority = 0;
			match.mask = &filter_dev_mask;
			memset(match.mask, 0xff, sizeof(*match.mask));
			match.mask->vlan_priority = 0;
		} else {
			flow_rule_match_vlan(rule, &match);
		}
		if (match.mask->vlan_id ||
		    match.mask->vlan_priority ||
		    match.mask->vlan_tpid) {
			if (match.key->vlan_tpid == htons(ETH_P_8021AD)) {
				MLX5_SET(fte_match_set_lyr_2_4, headers_c,
					 svlan_tag, 1);
				MLX5_SET(fte_match_set_lyr_2_4, headers_v,
					 svlan_tag, 1);
			} else {
				MLX5_SET(fte_match_set_lyr_2_4, headers_c,
					 cvlan_tag, 1);
				MLX5_SET(fte_match_set_lyr_2_4, headers_v,
					 cvlan_tag, 1);
			}

			MLX5_SET(fte_match_set_lyr_2_4, headers_c, first_vid,
				 match.mask->vlan_id);
			MLX5_SET(fte_match_set_lyr_2_4, headers_v, first_vid,
				 match.key->vlan_id);

			MLX5_SET(fte_match_set_lyr_2_4, headers_c, first_prio,
				 match.mask->vlan_priority);
			MLX5_SET(fte_match_set_lyr_2_4, headers_v, first_prio,
				 match.key->vlan_priority);

			*match_level = MLX5_MATCH_L2;

			if (!flow_rule_match_key(rule, FLOW_DISSECTOR_KEY_CVLAN) &&
			    match.mask->vlan_eth_type &&
			    MLX5_CAP_FLOWTABLE_TYPE(priv->mdev,
						    ft_field_support.outer_second_vid,
						    fs_type)) {
				MLX5_SET(fte_match_set_misc, misc_c,
					 outer_second_cvlan_tag, 1);
				spec->match_criteria_enable |=
					MLX5_MATCH_MISC_PARAMETERS;
			}
		}
	} else if (*match_level != MLX5_MATCH_NONE) {
		/* cvlan_tag enabled in match criteria and
		 * disabled in match value means both S & C tags
		 * don't exist (untagged of both)
		 */
		MLX5_SET(fte_match_set_lyr_2_4, headers_c, cvlan_tag, 1);
		*match_level = MLX5_MATCH_L2;
	}

	if (flow_rule_match_key(rule, FLOW_DISSECTOR_KEY_CVLAN)) {
		struct flow_match_vlan match;

		flow_rule_match_cvlan(rule, &match);
		if (match.mask->vlan_id ||
		    match.mask->vlan_priority ||
		    match.mask->vlan_tpid) {
			if (!MLX5_CAP_FLOWTABLE_TYPE(priv->mdev, ft_field_support.outer_second_vid,
						     fs_type)) {
				NL_SET_ERR_MSG_MOD(extack,
						   "Matching on CVLAN is not supported");
				return -EOPNOTSUPP;
			}

			if (match.key->vlan_tpid == htons(ETH_P_8021AD)) {
				MLX5_SET(fte_match_set_misc, misc_c,
					 outer_second_svlan_tag, 1);
				MLX5_SET(fte_match_set_misc, misc_v,
					 outer_second_svlan_tag, 1);
			} else {
				MLX5_SET(fte_match_set_misc, misc_c,
					 outer_second_cvlan_tag, 1);
				MLX5_SET(fte_match_set_misc, misc_v,
					 outer_second_cvlan_tag, 1);
			}

			MLX5_SET(fte_match_set_misc, misc_c, outer_second_vid,
				 match.mask->vlan_id);
			MLX5_SET(fte_match_set_misc, misc_v, outer_second_vid,
				 match.key->vlan_id);
			MLX5_SET(fte_match_set_misc, misc_c, outer_second_prio,
				 match.mask->vlan_priority);
			MLX5_SET(fte_match_set_misc, misc_v, outer_second_prio,
				 match.key->vlan_priority);

			*match_level = MLX5_MATCH_L2;
			spec->match_criteria_enable |= MLX5_MATCH_MISC_PARAMETERS;
		}
	}

	if (flow_rule_match_key(rule, FLOW_DISSECTOR_KEY_ETH_ADDRS)) {
		struct flow_match_eth_addrs match;

		flow_rule_match_eth_addrs(rule, &match);
		ether_addr_copy(MLX5_ADDR_OF(fte_match_set_lyr_2_4, headers_c,
					     dmac_47_16),
				match.mask->dst);
		ether_addr_copy(MLX5_ADDR_OF(fte_match_set_lyr_2_4, headers_v,
					     dmac_47_16),
				match.key->dst);

		ether_addr_copy(MLX5_ADDR_OF(fte_match_set_lyr_2_4, headers_c,
					     smac_47_16),
				match.mask->src);
		ether_addr_copy(MLX5_ADDR_OF(fte_match_set_lyr_2_4, headers_v,
					     smac_47_16),
				match.key->src);

		if (!is_zero_ether_addr(match.mask->src) ||
		    !is_zero_ether_addr(match.mask->dst))
			*match_level = MLX5_MATCH_L2;
	}

	if (flow_rule_match_key(rule, FLOW_DISSECTOR_KEY_CONTROL)) {
		struct flow_match_control match;

		flow_rule_match_control(rule, &match);
		addr_type = match.key->addr_type;

		/* the HW doesn't support frag first/later */
		if (match.mask->flags & FLOW_DIS_FIRST_FRAG) {
			NL_SET_ERR_MSG_MOD(extack, "Match on frag first/later is not supported");
			return -EOPNOTSUPP;
		}

		if (match.mask->flags & FLOW_DIS_IS_FRAGMENT) {
			MLX5_SET(fte_match_set_lyr_2_4, headers_c, frag, 1);
			MLX5_SET(fte_match_set_lyr_2_4, headers_v, frag,
				 match.key->flags & FLOW_DIS_IS_FRAGMENT);

			/* the HW doesn't need L3 inline to match on frag=no */
			if (!(match.key->flags & FLOW_DIS_IS_FRAGMENT))
				*match_level = MLX5_MATCH_L2;
	/* ***  L2 attributes parsing up to here *** */
			else
				*match_level = MLX5_MATCH_L3;
		}
	}

	if (flow_rule_match_key(rule, FLOW_DISSECTOR_KEY_BASIC)) {
		struct flow_match_basic match;

		flow_rule_match_basic(rule, &match);
		ip_proto = match.key->ip_proto;

		MLX5_SET(fte_match_set_lyr_2_4, headers_c, ip_protocol,
			 match.mask->ip_proto);
		MLX5_SET(fte_match_set_lyr_2_4, headers_v, ip_protocol,
			 match.key->ip_proto);

		if (match.mask->ip_proto)
			*match_level = MLX5_MATCH_L3;
	}

	if (addr_type == FLOW_DISSECTOR_KEY_IPV4_ADDRS) {
		struct flow_match_ipv4_addrs match;

		flow_rule_match_ipv4_addrs(rule, &match);
		memcpy(MLX5_ADDR_OF(fte_match_set_lyr_2_4, headers_c,
				    src_ipv4_src_ipv6.ipv4_layout.ipv4),
		       &match.mask->src, sizeof(match.mask->src));
		memcpy(MLX5_ADDR_OF(fte_match_set_lyr_2_4, headers_v,
				    src_ipv4_src_ipv6.ipv4_layout.ipv4),
		       &match.key->src, sizeof(match.key->src));
		memcpy(MLX5_ADDR_OF(fte_match_set_lyr_2_4, headers_c,
				    dst_ipv4_dst_ipv6.ipv4_layout.ipv4),
		       &match.mask->dst, sizeof(match.mask->dst));
		memcpy(MLX5_ADDR_OF(fte_match_set_lyr_2_4, headers_v,
				    dst_ipv4_dst_ipv6.ipv4_layout.ipv4),
		       &match.key->dst, sizeof(match.key->dst));

		if (match.mask->src || match.mask->dst)
			*match_level = MLX5_MATCH_L3;
	}

	if (addr_type == FLOW_DISSECTOR_KEY_IPV6_ADDRS) {
		struct flow_match_ipv6_addrs match;

		flow_rule_match_ipv6_addrs(rule, &match);
		memcpy(MLX5_ADDR_OF(fte_match_set_lyr_2_4, headers_c,
				    src_ipv4_src_ipv6.ipv6_layout.ipv6),
		       &match.mask->src, sizeof(match.mask->src));
		memcpy(MLX5_ADDR_OF(fte_match_set_lyr_2_4, headers_v,
				    src_ipv4_src_ipv6.ipv6_layout.ipv6),
		       &match.key->src, sizeof(match.key->src));

		memcpy(MLX5_ADDR_OF(fte_match_set_lyr_2_4, headers_c,
				    dst_ipv4_dst_ipv6.ipv6_layout.ipv6),
		       &match.mask->dst, sizeof(match.mask->dst));
		memcpy(MLX5_ADDR_OF(fte_match_set_lyr_2_4, headers_v,
				    dst_ipv4_dst_ipv6.ipv6_layout.ipv6),
		       &match.key->dst, sizeof(match.key->dst));

		if (ipv6_addr_type(&match.mask->src) != IPV6_ADDR_ANY ||
		    ipv6_addr_type(&match.mask->dst) != IPV6_ADDR_ANY)
			*match_level = MLX5_MATCH_L3;
	}

	if (flow_rule_match_key(rule, FLOW_DISSECTOR_KEY_IP)) {
		struct flow_match_ip match;

		flow_rule_match_ip(rule, &match);
		if (match_inner_ecn) {
			MLX5_SET(fte_match_set_lyr_2_4, headers_c, ip_ecn,
				 match.mask->tos & 0x3);
			MLX5_SET(fte_match_set_lyr_2_4, headers_v, ip_ecn,
				 match.key->tos & 0x3);
		}

		MLX5_SET(fte_match_set_lyr_2_4, headers_c, ip_dscp,
			 match.mask->tos >> 2);
		MLX5_SET(fte_match_set_lyr_2_4, headers_v, ip_dscp,
			 match.key->tos  >> 2);

		MLX5_SET(fte_match_set_lyr_2_4, headers_c, ttl_hoplimit,
			 match.mask->ttl);
		MLX5_SET(fte_match_set_lyr_2_4, headers_v, ttl_hoplimit,
			 match.key->ttl);

		if (match.mask->ttl &&
		    !MLX5_CAP_ESW_FLOWTABLE_FDB(priv->mdev,
						ft_field_support.outer_ipv4_ttl)) {
			NL_SET_ERR_MSG_MOD(extack,
					   "Matching on TTL is not supported");
			return -EOPNOTSUPP;
		}

		if (match.mask->tos || match.mask->ttl)
			*match_level = MLX5_MATCH_L3;
	}

	/* ***  L3 attributes parsing up to here *** */

	if (flow_rule_match_key(rule, FLOW_DISSECTOR_KEY_PORTS)) {
		struct flow_match_ports match;

		flow_rule_match_ports(rule, &match);
		switch (ip_proto) {
		case IPPROTO_TCP:
			MLX5_SET(fte_match_set_lyr_2_4, headers_c,
				 tcp_sport, ntohs(match.mask->src));
			MLX5_SET(fte_match_set_lyr_2_4, headers_v,
				 tcp_sport, ntohs(match.key->src));

			MLX5_SET(fte_match_set_lyr_2_4, headers_c,
				 tcp_dport, ntohs(match.mask->dst));
			MLX5_SET(fte_match_set_lyr_2_4, headers_v,
				 tcp_dport, ntohs(match.key->dst));
			break;

		case IPPROTO_UDP:
			MLX5_SET(fte_match_set_lyr_2_4, headers_c,
				 udp_sport, ntohs(match.mask->src));
			MLX5_SET(fte_match_set_lyr_2_4, headers_v,
				 udp_sport, ntohs(match.key->src));

			MLX5_SET(fte_match_set_lyr_2_4, headers_c,
				 udp_dport, ntohs(match.mask->dst));
			MLX5_SET(fte_match_set_lyr_2_4, headers_v,
				 udp_dport, ntohs(match.key->dst));
			break;
		default:
			NL_SET_ERR_MSG_MOD(extack,
					   "Only UDP and TCP transports are supported for L4 matching");
			netdev_err(priv->netdev,
				   "Only UDP and TCP transport are supported\n");
			return -EINVAL;
		}

		if (match.mask->src || match.mask->dst)
			*match_level = MLX5_MATCH_L4;
	}

	if (flow_rule_match_key(rule, FLOW_DISSECTOR_KEY_TCP)) {
		struct flow_match_tcp match;

		flow_rule_match_tcp(rule, &match);
		MLX5_SET(fte_match_set_lyr_2_4, headers_c, tcp_flags,
			 ntohs(match.mask->flags));
		MLX5_SET(fte_match_set_lyr_2_4, headers_v, tcp_flags,
			 ntohs(match.key->flags));

		if (match.mask->flags)
			*match_level = MLX5_MATCH_L4;
	}
	if (flow_rule_match_key(rule, FLOW_DISSECTOR_KEY_ICMP)) {
		struct flow_match_icmp match;

		flow_rule_match_icmp(rule, &match);
		switch (ip_proto) {
		case IPPROTO_ICMP:
			if (!(MLX5_CAP_GEN(priv->mdev, flex_parser_protocols) &
			      MLX5_FLEX_PROTO_ICMP)) {
				NL_SET_ERR_MSG_MOD(extack,
						   "Match on Flex protocols for ICMP is not supported");
				return -EOPNOTSUPP;
			}
			MLX5_SET(fte_match_set_misc3, misc_c_3, icmp_type,
				 match.mask->type);
			MLX5_SET(fte_match_set_misc3, misc_v_3, icmp_type,
				 match.key->type);
			MLX5_SET(fte_match_set_misc3, misc_c_3, icmp_code,
				 match.mask->code);
			MLX5_SET(fte_match_set_misc3, misc_v_3, icmp_code,
				 match.key->code);
			break;
		case IPPROTO_ICMPV6:
			if (!(MLX5_CAP_GEN(priv->mdev, flex_parser_protocols) &
			      MLX5_FLEX_PROTO_ICMPV6)) {
				NL_SET_ERR_MSG_MOD(extack,
						   "Match on Flex protocols for ICMPV6 is not supported");
				return -EOPNOTSUPP;
			}
			MLX5_SET(fte_match_set_misc3, misc_c_3, icmpv6_type,
				 match.mask->type);
			MLX5_SET(fte_match_set_misc3, misc_v_3, icmpv6_type,
				 match.key->type);
			MLX5_SET(fte_match_set_misc3, misc_c_3, icmpv6_code,
				 match.mask->code);
			MLX5_SET(fte_match_set_misc3, misc_v_3, icmpv6_code,
				 match.key->code);
			break;
		default:
			NL_SET_ERR_MSG_MOD(extack,
					   "Code and type matching only with ICMP and ICMPv6");
			netdev_err(priv->netdev,
				   "Code and type matching only with ICMP and ICMPv6\n");
			return -EINVAL;
		}
		if (match.mask->code || match.mask->type) {
			*match_level = MLX5_MATCH_L4;
			spec->match_criteria_enable |= MLX5_MATCH_MISC_PARAMETERS_3;
		}
	}
	/* Currently supported only for MPLS over UDP */
	if (flow_rule_match_key(rule, FLOW_DISSECTOR_KEY_MPLS) &&
	    !netif_is_bareudp(filter_dev)) {
		NL_SET_ERR_MSG_MOD(extack,
				   "Matching on MPLS is supported only for MPLS over UDP");
		netdev_err(priv->netdev,
			   "Matching on MPLS is supported only for MPLS over UDP\n");
		return -EOPNOTSUPP;
	}

	return 0;
}

static int parse_cls_flower(struct mlx5e_priv *priv,
			    struct mlx5e_tc_flow *flow,
			    struct mlx5_flow_spec *spec,
			    struct flow_cls_offload *f,
			    struct net_device *filter_dev)
{
	u8 inner_match_level, outer_match_level, non_tunnel_match_level;
	struct netlink_ext_ack *extack = f->common.extack;
	struct mlx5_core_dev *dev = priv->mdev;
	struct mlx5_eswitch *esw = dev->priv.eswitch;
	struct mlx5e_rep_priv *rpriv = priv->ppriv;
	struct mlx5_eswitch_rep *rep;
	bool is_eswitch_flow;
	int err;

	inner_match_level = MLX5_MATCH_NONE;
	outer_match_level = MLX5_MATCH_NONE;

	err = __parse_cls_flower(priv, flow, spec, f, filter_dev,
				 &inner_match_level, &outer_match_level);
	non_tunnel_match_level = (inner_match_level == MLX5_MATCH_NONE) ?
				 outer_match_level : inner_match_level;

	is_eswitch_flow = mlx5e_is_eswitch_flow(flow);
	if (!err && is_eswitch_flow) {
		rep = rpriv->rep;
		if (rep->vport != MLX5_VPORT_UPLINK &&
		    (esw->offloads.inline_mode != MLX5_INLINE_MODE_NONE &&
		    esw->offloads.inline_mode < non_tunnel_match_level)) {
			NL_SET_ERR_MSG_MOD(extack,
					   "Flow is not offloaded due to min inline setting");
			netdev_warn(priv->netdev,
				    "Flow is not offloaded due to min inline setting, required %d actual %d\n",
				    non_tunnel_match_level, esw->offloads.inline_mode);
			return -EOPNOTSUPP;
		}
	}

	flow->attr->inner_match_level = inner_match_level;
	flow->attr->outer_match_level = outer_match_level;


	return err;
}

struct mlx5_fields {
	u8  field;
	u8  field_bsize;
	u32 field_mask;
	u32 offset;
	u32 match_offset;
};

#define OFFLOAD(fw_field, field_bsize, field_mask, field, off, match_field) \
		{MLX5_ACTION_IN_FIELD_OUT_ ## fw_field, field_bsize, field_mask, \
		 offsetof(struct pedit_headers, field) + (off), \
		 MLX5_BYTE_OFF(fte_match_set_lyr_2_4, match_field)}

/* masked values are the same and there are no rewrites that do not have a
 * match.
 */
#define SAME_VAL_MASK(type, valp, maskp, matchvalp, matchmaskp) ({ \
	type matchmaskx = *(type *)(matchmaskp); \
	type matchvalx = *(type *)(matchvalp); \
	type maskx = *(type *)(maskp); \
	type valx = *(type *)(valp); \
	\
	(valx & maskx) == (matchvalx & matchmaskx) && !(maskx & (maskx ^ \
								 matchmaskx)); \
})

static bool cmp_val_mask(void *valp, void *maskp, void *matchvalp,
			 void *matchmaskp, u8 bsize)
{
	bool same = false;

	switch (bsize) {
	case 8:
		same = SAME_VAL_MASK(u8, valp, maskp, matchvalp, matchmaskp);
		break;
	case 16:
		same = SAME_VAL_MASK(u16, valp, maskp, matchvalp, matchmaskp);
		break;
	case 32:
		same = SAME_VAL_MASK(u32, valp, maskp, matchvalp, matchmaskp);
		break;
	}

	return same;
}

static struct mlx5_fields fields[] = {
	OFFLOAD(DMAC_47_16, 32, U32_MAX, eth.h_dest[0], 0, dmac_47_16),
	OFFLOAD(DMAC_15_0,  16, U16_MAX, eth.h_dest[4], 0, dmac_15_0),
	OFFLOAD(SMAC_47_16, 32, U32_MAX, eth.h_source[0], 0, smac_47_16),
	OFFLOAD(SMAC_15_0,  16, U16_MAX, eth.h_source[4], 0, smac_15_0),
	OFFLOAD(ETHERTYPE,  16, U16_MAX, eth.h_proto, 0, ethertype),
	OFFLOAD(FIRST_VID,  16, U16_MAX, vlan.h_vlan_TCI, 0, first_vid),

	OFFLOAD(IP_DSCP, 8,    0xfc, ip4.tos,   0, ip_dscp),
	OFFLOAD(IP_TTL,  8,  U8_MAX, ip4.ttl,   0, ttl_hoplimit),
	OFFLOAD(SIPV4,  32, U32_MAX, ip4.saddr, 0, src_ipv4_src_ipv6.ipv4_layout.ipv4),
	OFFLOAD(DIPV4,  32, U32_MAX, ip4.daddr, 0, dst_ipv4_dst_ipv6.ipv4_layout.ipv4),

	OFFLOAD(SIPV6_127_96, 32, U32_MAX, ip6.saddr.s6_addr32[0], 0,
		src_ipv4_src_ipv6.ipv6_layout.ipv6[0]),
	OFFLOAD(SIPV6_95_64,  32, U32_MAX, ip6.saddr.s6_addr32[1], 0,
		src_ipv4_src_ipv6.ipv6_layout.ipv6[4]),
	OFFLOAD(SIPV6_63_32,  32, U32_MAX, ip6.saddr.s6_addr32[2], 0,
		src_ipv4_src_ipv6.ipv6_layout.ipv6[8]),
	OFFLOAD(SIPV6_31_0,   32, U32_MAX, ip6.saddr.s6_addr32[3], 0,
		src_ipv4_src_ipv6.ipv6_layout.ipv6[12]),
	OFFLOAD(DIPV6_127_96, 32, U32_MAX, ip6.daddr.s6_addr32[0], 0,
		dst_ipv4_dst_ipv6.ipv6_layout.ipv6[0]),
	OFFLOAD(DIPV6_95_64,  32, U32_MAX, ip6.daddr.s6_addr32[1], 0,
		dst_ipv4_dst_ipv6.ipv6_layout.ipv6[4]),
	OFFLOAD(DIPV6_63_32,  32, U32_MAX, ip6.daddr.s6_addr32[2], 0,
		dst_ipv4_dst_ipv6.ipv6_layout.ipv6[8]),
	OFFLOAD(DIPV6_31_0,   32, U32_MAX, ip6.daddr.s6_addr32[3], 0,
		dst_ipv4_dst_ipv6.ipv6_layout.ipv6[12]),
	OFFLOAD(IPV6_HOPLIMIT, 8,  U8_MAX, ip6.hop_limit, 0, ttl_hoplimit),
	OFFLOAD(IP_DSCP, 16,  0xc00f, ip6, 0, ip_dscp),

	OFFLOAD(TCP_SPORT, 16, U16_MAX, tcp.source,  0, tcp_sport),
	OFFLOAD(TCP_DPORT, 16, U16_MAX, tcp.dest,    0, tcp_dport),
	/* in linux iphdr tcp_flags is 8 bits long */
	OFFLOAD(TCP_FLAGS,  8,  U8_MAX, tcp.ack_seq, 5, tcp_flags),

	OFFLOAD(UDP_SPORT, 16, U16_MAX, udp.source, 0, udp_sport),
	OFFLOAD(UDP_DPORT, 16, U16_MAX, udp.dest,   0, udp_dport),
};

static unsigned long mask_to_le(unsigned long mask, int size)
{
	__be32 mask_be32;
	__be16 mask_be16;

	if (size == 32) {
		mask_be32 = (__force __be32)(mask);
		mask = (__force unsigned long)cpu_to_le32(be32_to_cpu(mask_be32));
	} else if (size == 16) {
		mask_be32 = (__force __be32)(mask);
		mask_be16 = *(__be16 *)&mask_be32;
		mask = (__force unsigned long)cpu_to_le16(be16_to_cpu(mask_be16));
	}

	return mask;
}

static int offload_pedit_fields(struct mlx5e_priv *priv,
				int namespace,
				struct mlx5e_tc_flow_parse_attr *parse_attr,
				u32 *action_flags,
				struct netlink_ext_ack *extack)
{
	struct pedit_headers *set_masks, *add_masks, *set_vals, *add_vals;
	struct pedit_headers_action *hdrs = parse_attr->hdrs;
	void *headers_c, *headers_v, *action, *vals_p;
	u32 *s_masks_p, *a_masks_p, s_mask, a_mask;
	struct mlx5e_tc_mod_hdr_acts *mod_acts;
	unsigned long mask, field_mask;
	int i, first, last, next_z;
	struct mlx5_fields *f;
	u8 cmd;

	mod_acts = &parse_attr->mod_hdr_acts;
	headers_c = mlx5e_get_match_headers_criteria(*action_flags, &parse_attr->spec);
	headers_v = mlx5e_get_match_headers_value(*action_flags, &parse_attr->spec);

	set_masks = &hdrs[0].masks;
	add_masks = &hdrs[1].masks;
	set_vals = &hdrs[0].vals;
	add_vals = &hdrs[1].vals;

	for (i = 0; i < ARRAY_SIZE(fields); i++) {
		bool skip;

		f = &fields[i];
		/* avoid seeing bits set from previous iterations */
		s_mask = 0;
		a_mask = 0;

		s_masks_p = (void *)set_masks + f->offset;
		a_masks_p = (void *)add_masks + f->offset;

		s_mask = *s_masks_p & f->field_mask;
		a_mask = *a_masks_p & f->field_mask;

		if (!s_mask && !a_mask) /* nothing to offload here */
			continue;

		if (s_mask && a_mask) {
			NL_SET_ERR_MSG_MOD(extack,
					   "can't set and add to the same HW field");
			netdev_warn(priv->netdev,
				    "mlx5: can't set and add to the same HW field (%x)\n",
				    f->field);
			return -EOPNOTSUPP;
		}

		skip = false;
		if (s_mask) {
			void *match_mask = headers_c + f->match_offset;
			void *match_val = headers_v + f->match_offset;

			cmd  = MLX5_ACTION_TYPE_SET;
			mask = s_mask;
			vals_p = (void *)set_vals + f->offset;
			/* don't rewrite if we have a match on the same value */
			if (cmp_val_mask(vals_p, s_masks_p, match_val,
					 match_mask, f->field_bsize))
				skip = true;
			/* clear to denote we consumed this field */
			*s_masks_p &= ~f->field_mask;
		} else {
			cmd  = MLX5_ACTION_TYPE_ADD;
			mask = a_mask;
			vals_p = (void *)add_vals + f->offset;
			/* add 0 is no change */
			if ((*(u32 *)vals_p & f->field_mask) == 0)
				skip = true;
			/* clear to denote we consumed this field */
			*a_masks_p &= ~f->field_mask;
		}
		if (skip)
			continue;

		mask = mask_to_le(mask, f->field_bsize);

		first = find_first_bit(&mask, f->field_bsize);
		next_z = find_next_zero_bit(&mask, f->field_bsize, first);
		last  = find_last_bit(&mask, f->field_bsize);
		if (first < next_z && next_z < last) {
			NL_SET_ERR_MSG_MOD(extack,
					   "rewrite of few sub-fields isn't supported");
			netdev_warn(priv->netdev,
				    "mlx5: rewrite of few sub-fields (mask %lx) isn't offloaded\n",
				    mask);
			return -EOPNOTSUPP;
		}

		action = mlx5e_mod_hdr_alloc(priv->mdev, namespace, mod_acts);
		if (IS_ERR(action)) {
			NL_SET_ERR_MSG_MOD(extack,
					   "too many pedit actions, can't offload");
			mlx5_core_warn(priv->mdev,
				       "mlx5: parsed %d pedit actions, can't do more\n",
				       mod_acts->num_actions);
			return PTR_ERR(action);
		}

		MLX5_SET(set_action_in, action, action_type, cmd);
		MLX5_SET(set_action_in, action, field, f->field);

		if (cmd == MLX5_ACTION_TYPE_SET) {
			int start;

			field_mask = mask_to_le(f->field_mask, f->field_bsize);

			/* if field is bit sized it can start not from first bit */
			start = find_first_bit(&field_mask, f->field_bsize);

			MLX5_SET(set_action_in, action, offset, first - start);
			/* length is num of bits to be written, zero means length of 32 */
			MLX5_SET(set_action_in, action, length, (last - first + 1));
		}

		if (f->field_bsize == 32)
			MLX5_SET(set_action_in, action, data, ntohl(*(__be32 *)vals_p) >> first);
		else if (f->field_bsize == 16)
			MLX5_SET(set_action_in, action, data, ntohs(*(__be16 *)vals_p) >> first);
		else if (f->field_bsize == 8)
			MLX5_SET(set_action_in, action, data, *(u8 *)vals_p >> first);

		++mod_acts->num_actions;
	}

	return 0;
}

static const struct pedit_headers zero_masks = {};

static int verify_offload_pedit_fields(struct mlx5e_priv *priv,
				       struct mlx5e_tc_flow_parse_attr *parse_attr,
				       struct netlink_ext_ack *extack)
{
	struct pedit_headers *cmd_masks;
	u8 cmd;

	for (cmd = 0; cmd < __PEDIT_CMD_MAX; cmd++) {
		cmd_masks = &parse_attr->hdrs[cmd].masks;
		if (memcmp(cmd_masks, &zero_masks, sizeof(zero_masks))) {
			NL_SET_ERR_MSG_MOD(extack, "attempt to offload an unsupported field");
			netdev_warn(priv->netdev, "attempt to offload an unsupported field (cmd %d)\n", cmd);
			print_hex_dump(KERN_WARNING, "mask: ", DUMP_PREFIX_ADDRESS,
				       16, 1, cmd_masks, sizeof(zero_masks), true);
			return -EOPNOTSUPP;
		}
	}

	return 0;
}

static int alloc_tc_pedit_action(struct mlx5e_priv *priv, int namespace,
				 struct mlx5e_tc_flow_parse_attr *parse_attr,
				 u32 *action_flags,
				 struct netlink_ext_ack *extack)
{
	int err;

	err = offload_pedit_fields(priv, namespace, parse_attr, action_flags, extack);
	if (err)
		goto out_dealloc_parsed_actions;

	err = verify_offload_pedit_fields(priv, parse_attr, extack);
	if (err)
		goto out_dealloc_parsed_actions;

	return 0;

out_dealloc_parsed_actions:
	mlx5e_mod_hdr_dealloc(&parse_attr->mod_hdr_acts);
	return err;
}

struct ip_ttl_word {
	__u8	ttl;
	__u8	protocol;
	__sum16	check;
};

struct ipv6_hoplimit_word {
	__be16	payload_len;
	__u8	nexthdr;
	__u8	hop_limit;
};

static bool
is_flow_action_modify_ip_header(struct flow_action *flow_action)
{
	const struct flow_action_entry *act;
	u32 mask, offset;
	u8 htype;
	int i;

	/* For IPv4 & IPv6 header check 4 byte word,
	 * to determine that modified fields
	 * are NOT ttl & hop_limit only.
	 */
	flow_action_for_each(i, act, flow_action) {
		if (act->id != FLOW_ACTION_MANGLE &&
		    act->id != FLOW_ACTION_ADD)
			continue;

		htype = act->mangle.htype;
		offset = act->mangle.offset;
		mask = ~act->mangle.mask;

		if (htype == FLOW_ACT_MANGLE_HDR_TYPE_IP4) {
			struct ip_ttl_word *ttl_word =
				(struct ip_ttl_word *)&mask;

			if (offset != offsetof(struct iphdr, ttl) ||
			    ttl_word->protocol ||
			    ttl_word->check)
				return true;
		} else if (htype == FLOW_ACT_MANGLE_HDR_TYPE_IP6) {
			struct ipv6_hoplimit_word *hoplimit_word =
				(struct ipv6_hoplimit_word *)&mask;

			if (offset != offsetof(struct ipv6hdr, payload_len) ||
			    hoplimit_word->payload_len ||
			    hoplimit_word->nexthdr)
				return true;
		}
	}

	return false;
}

static bool modify_header_match_supported(struct mlx5e_priv *priv,
					  struct mlx5_flow_spec *spec,
					  struct flow_action *flow_action,
					  u32 actions,
					  struct netlink_ext_ack *extack)
{
	bool modify_ip_header;
	void *headers_c;
	void *headers_v;
	u16 ethertype;
	u8 ip_proto;

	headers_c = mlx5e_get_match_headers_criteria(actions, spec);
	headers_v = mlx5e_get_match_headers_value(actions, spec);
	ethertype = MLX5_GET(fte_match_set_lyr_2_4, headers_v, ethertype);

	/* for non-IP we only re-write MACs, so we're okay */
	if (MLX5_GET(fte_match_set_lyr_2_4, headers_c, ip_version) == 0 &&
	    ethertype != ETH_P_IP && ethertype != ETH_P_IPV6)
		goto out_ok;

	modify_ip_header = is_flow_action_modify_ip_header(flow_action);
	ip_proto = MLX5_GET(fte_match_set_lyr_2_4, headers_v, ip_protocol);
	if (modify_ip_header && ip_proto != IPPROTO_TCP &&
	    ip_proto != IPPROTO_UDP && ip_proto != IPPROTO_ICMP) {
		NL_SET_ERR_MSG_MOD(extack,
				   "can't offload re-write of non TCP/UDP");
		netdev_info(priv->netdev, "can't offload re-write of ip proto %d\n",
			    ip_proto);
		return false;
	}

out_ok:
	return true;
}

static bool
actions_match_supported_fdb(struct mlx5e_priv *priv,
			    struct mlx5e_tc_flow *flow,
			    struct netlink_ext_ack *extack)
{
	struct mlx5_esw_flow_attr *esw_attr = flow->attr->esw_attr;

	if (esw_attr->split_count > 0 && !mlx5_esw_has_fwd_fdb(priv->mdev)) {
		NL_SET_ERR_MSG_MOD(extack,
				   "current firmware doesn't support split rule for port mirroring");
		netdev_warn_once(priv->netdev,
				 "current firmware doesn't support split rule for port mirroring\n");
		return false;
	}

	return true;
}

static bool
actions_match_supported(struct mlx5e_priv *priv,
			struct flow_action *flow_action,
			u32 actions,
			struct mlx5e_tc_flow_parse_attr *parse_attr,
			struct mlx5e_tc_flow *flow,
			struct netlink_ext_ack *extack)
{
	if (actions & MLX5_FLOW_CONTEXT_ACTION_MOD_HDR &&
	    !modify_header_match_supported(priv, &parse_attr->spec, flow_action, actions,
					   extack))
		return false;

	if (mlx5e_is_eswitch_flow(flow) &&
	    !actions_match_supported_fdb(priv, flow, extack))
		return false;

	return true;
}

static bool same_port_devs(struct mlx5e_priv *priv, struct mlx5e_priv *peer_priv)
{
	return priv->mdev == peer_priv->mdev;
}

bool mlx5e_same_hw_devs(struct mlx5e_priv *priv, struct mlx5e_priv *peer_priv)
{
	struct mlx5_core_dev *fmdev, *pmdev;
	u64 fsystem_guid, psystem_guid;

	fmdev = priv->mdev;
	pmdev = peer_priv->mdev;

	fsystem_guid = mlx5_query_nic_system_image_guid(fmdev);
	psystem_guid = mlx5_query_nic_system_image_guid(pmdev);

	return (fsystem_guid == psystem_guid);
}

static int
actions_prepare_mod_hdr_actions(struct mlx5e_priv *priv,
				struct mlx5e_tc_flow *flow,
				struct mlx5_flow_attr *attr,
				struct netlink_ext_ack *extack)
{
	struct mlx5e_tc_flow_parse_attr *parse_attr = attr->parse_attr;
	struct pedit_headers_action *hdrs = parse_attr->hdrs;
	enum mlx5_flow_namespace_type ns_type;
	int err;

	if (!hdrs[TCA_PEDIT_KEY_EX_CMD_SET].pedits &&
	    !hdrs[TCA_PEDIT_KEY_EX_CMD_ADD].pedits)
		return 0;

	ns_type = mlx5e_get_flow_namespace(flow);

	err = alloc_tc_pedit_action(priv, ns_type, parse_attr, &attr->action, extack);
	if (err)
		return err;

	if (parse_attr->mod_hdr_acts.num_actions > 0)
		return 0;

	/* In case all pedit actions are skipped, remove the MOD_HDR flag. */
	attr->action &= ~MLX5_FLOW_CONTEXT_ACTION_MOD_HDR;
	mlx5e_mod_hdr_dealloc(&parse_attr->mod_hdr_acts);

	if (ns_type != MLX5_FLOW_NAMESPACE_FDB)
		return 0;

	if (!((attr->action & MLX5_FLOW_CONTEXT_ACTION_VLAN_POP) ||
	      (attr->action & MLX5_FLOW_CONTEXT_ACTION_VLAN_PUSH)))
		attr->esw_attr->split_count = 0;

	return 0;
}

static struct mlx5_flow_attr*
mlx5e_clone_flow_attr_for_post_act(struct mlx5_flow_attr *attr,
				   enum mlx5_flow_namespace_type ns_type)
{
	struct mlx5e_tc_flow_parse_attr *parse_attr;
	u32 attr_sz = ns_to_attr_sz(ns_type);
	struct mlx5_flow_attr *attr2;

	attr2 = mlx5_alloc_flow_attr(ns_type);
	parse_attr = kvzalloc(sizeof(*parse_attr), GFP_KERNEL);
	if (!attr2 || !parse_attr) {
		kvfree(parse_attr);
		kfree(attr2);
		return NULL;
	}

	memcpy(attr2, attr, attr_sz);
	INIT_LIST_HEAD(&attr2->list);
	parse_attr->filter_dev = attr->parse_attr->filter_dev;
	attr2->action = 0;
	attr2->counter = NULL;
	attr2->tc_act_cookies_count = 0;
	attr2->flags = 0;
	attr2->parse_attr = parse_attr;
	attr2->dest_chain = 0;
	attr2->dest_ft = NULL;
	attr2->act_id_restore_rule = NULL;
	memset(&attr2->ct_attr, 0, sizeof(attr2->ct_attr));

	if (ns_type == MLX5_FLOW_NAMESPACE_FDB) {
		attr2->esw_attr->out_count = 0;
		attr2->esw_attr->split_count = 0;
	}

	attr2->branch_true = NULL;
	attr2->branch_false = NULL;
	attr2->jumping_attr = NULL;
	return attr2;
}

struct mlx5_flow_attr *
mlx5e_tc_get_encap_attr(struct mlx5e_tc_flow *flow)
{
	struct mlx5_esw_flow_attr *esw_attr;
	struct mlx5_flow_attr *attr;
	int i;

	list_for_each_entry(attr, &flow->attrs, list) {
		esw_attr = attr->esw_attr;
		for (i = 0; i < MLX5_MAX_FLOW_FWD_VPORTS; i++) {
			if (esw_attr->dests[i].flags & MLX5_ESW_DEST_ENCAP)
				return attr;
		}
	}

	return NULL;
}

void
mlx5e_tc_unoffload_flow_post_acts(struct mlx5e_tc_flow *flow)
{
	struct mlx5e_post_act *post_act = get_post_action(flow->priv);
	struct mlx5_flow_attr *attr;

	list_for_each_entry(attr, &flow->attrs, list) {
		if (list_is_last(&attr->list, &flow->attrs))
			break;

		mlx5e_tc_post_act_unoffload(post_act, attr->post_act_handle);
	}
}

static void
free_flow_post_acts(struct mlx5e_tc_flow *flow)
{
	struct mlx5_flow_attr *attr, *tmp;

	list_for_each_entry_safe(attr, tmp, &flow->attrs, list) {
		if (list_is_last(&attr->list, &flow->attrs))
			break;

		mlx5_free_flow_attr_actions(flow, attr);

		list_del(&attr->list);
		kvfree(attr->parse_attr);
		kfree(attr);
	}
}

int
mlx5e_tc_offload_flow_post_acts(struct mlx5e_tc_flow *flow)
{
	struct mlx5e_post_act *post_act = get_post_action(flow->priv);
	struct mlx5_flow_attr *attr;
	int err = 0;

	list_for_each_entry(attr, &flow->attrs, list) {
		if (list_is_last(&attr->list, &flow->attrs))
			break;

		err = mlx5e_tc_post_act_offload(post_act, attr->post_act_handle);
		if (err)
			break;
	}

	return err;
}

/* TC filter rule HW translation:
 *
 * +---------------------+
 * + ft prio (tc chain)  +
 * + original match      +
 * +---------------------+
 *           |
 *           | if multi table action
 *           |
 *           v
 * +---------------------+
 * + post act ft         |<----.
 * + match fte id        |     | split on multi table action
 * + do actions          |-----'
 * +---------------------+
 *           |
 *           |
 *           v
 * Do rest of the actions after last multi table action.
 */
static int
alloc_flow_post_acts(struct mlx5e_tc_flow *flow, struct netlink_ext_ack *extack)
{
	struct mlx5e_post_act *post_act = get_post_action(flow->priv);
	struct mlx5_flow_attr *attr, *next_attr = NULL;
	struct mlx5e_post_act_handle *handle;
	int err;

	/* This is going in reverse order as needed.
	 * The first entry is the last attribute.
	 */
	list_for_each_entry(attr, &flow->attrs, list) {
		if (!next_attr) {
			/* Set counter action on last post act rule. */
			attr->action |= MLX5_FLOW_CONTEXT_ACTION_COUNT;
		}

		if (next_attr && !(attr->flags & MLX5_ATTR_FLAG_TERMINATING)) {
			err = mlx5e_tc_act_set_next_post_act(flow, attr, next_attr);
			if (err)
				goto out_free;
		}

		/* Don't add post_act rule for first attr (last in the list).
		 * It's being handled by the caller.
		 */
		if (list_is_last(&attr->list, &flow->attrs))
			break;

		err = actions_prepare_mod_hdr_actions(flow->priv, flow, attr, extack);
		if (err)
			goto out_free;

		err = post_process_attr(flow, attr, extack);
		if (err)
			goto out_free;

		handle = mlx5e_tc_post_act_add(post_act, attr);
		if (IS_ERR(handle)) {
			err = PTR_ERR(handle);
			goto out_free;
		}

		attr->post_act_handle = handle;

		if (attr->jumping_attr) {
			err = mlx5e_tc_act_set_next_post_act(flow, attr->jumping_attr, attr);
			if (err)
				goto out_free;
		}

		next_attr = attr;
	}

	if (flow_flag_test(flow, SLOW))
		goto out;

	err = mlx5e_tc_offload_flow_post_acts(flow);
	if (err)
		goto out_free;

out:
	return 0;

out_free:
	free_flow_post_acts(flow);
	return err;
}

static int
alloc_branch_attr(struct mlx5e_tc_flow *flow,
		  struct mlx5e_tc_act_branch_ctrl *cond,
		  struct mlx5_flow_attr **cond_attr,
		  u32 *jump_count,
		  struct netlink_ext_ack *extack)
{
	struct mlx5_flow_attr *attr;
	int err = 0;

	*cond_attr = mlx5e_clone_flow_attr_for_post_act(flow->attr,
							mlx5e_get_flow_namespace(flow));
	if (!(*cond_attr))
		return -ENOMEM;

	attr = *cond_attr;

	switch (cond->act_id) {
	case FLOW_ACTION_DROP:
		attr->action |= MLX5_FLOW_CONTEXT_ACTION_DROP;
		break;
	case FLOW_ACTION_ACCEPT:
	case FLOW_ACTION_PIPE:
		attr->action |= MLX5_FLOW_CONTEXT_ACTION_FWD_DEST;
		attr->dest_ft = mlx5e_tc_post_act_get_ft(get_post_action(flow->priv));
		break;
	case FLOW_ACTION_JUMP:
		if (*jump_count) {
			NL_SET_ERR_MSG_MOD(extack, "Cannot offload flows with nested jumps");
			err = -EOPNOTSUPP;
			goto out_err;
		}
		*jump_count = cond->extval;
		attr->action |= MLX5_FLOW_CONTEXT_ACTION_FWD_DEST;
		attr->dest_ft = mlx5e_tc_post_act_get_ft(get_post_action(flow->priv));
		break;
	default:
		err = -EOPNOTSUPP;
		goto out_err;
	}

	return err;
out_err:
	kfree(*cond_attr);
	*cond_attr = NULL;
	return err;
}

static void
dec_jump_count(struct flow_action_entry *act, struct mlx5e_tc_act *tc_act,
	       struct mlx5_flow_attr *attr, struct mlx5e_priv *priv,
	       struct mlx5e_tc_jump_state *jump_state)
{
	if (!jump_state->jump_count)
		return;

	/* Single tc action can instantiate multiple offload actions (e.g. pedit)
	 * Jump only over a tc action
	 */
	if (act->id == jump_state->last_id && act->hw_index == jump_state->last_index)
		return;

	jump_state->last_id = act->id;
	jump_state->last_index = act->hw_index;

	/* nothing to do for intermediate actions */
	if (--jump_state->jump_count > 1)
		return;

	if (jump_state->jump_count == 1) { /* last action in the jump action list */

		/* create a new attribute after this action */
		jump_state->jump_target = true;

		if (tc_act->is_terminating_action) { /* the branch ends here */
			attr->flags |= MLX5_ATTR_FLAG_TERMINATING;
			attr->action |= MLX5_FLOW_CONTEXT_ACTION_COUNT;
		} else { /* the branch continues executing the rest of the actions */
			struct mlx5e_post_act *post_act;

			attr->action |= MLX5_FLOW_CONTEXT_ACTION_FWD_DEST;
			post_act = get_post_action(priv);
			attr->dest_ft = mlx5e_tc_post_act_get_ft(post_act);
		}
	} else if (jump_state->jump_count == 0) { /* first attr after the jump action list */
		/* This is the post action for the jumping attribute (either red or green)
		 * Use the stored jumping_attr to set the post act id on the jumping attribute
		 */
		attr->jumping_attr = jump_state->jumping_attr;
	}
}

static int
parse_branch_ctrl(struct flow_action_entry *act, struct mlx5e_tc_act *tc_act,
		  struct mlx5e_tc_flow *flow, struct mlx5_flow_attr *attr,
		  struct mlx5e_tc_jump_state *jump_state,
		  struct netlink_ext_ack *extack)
{
	struct mlx5e_tc_act_branch_ctrl cond_true, cond_false;
	u32 jump_count = jump_state->jump_count;
	int err;

	if (!tc_act->get_branch_ctrl)
		return 0;

	tc_act->get_branch_ctrl(act, &cond_true, &cond_false);

	err = alloc_branch_attr(flow, &cond_true,
				&attr->branch_true, &jump_count, extack);
	if (err)
		goto out_err;

	if (jump_count)
		jump_state->jumping_attr = attr->branch_true;

	err = alloc_branch_attr(flow, &cond_false,
				&attr->branch_false, &jump_count, extack);
	if (err)
		goto err_branch_false;

	if (jump_count && !jump_state->jumping_attr)
		jump_state->jumping_attr = attr->branch_false;

	jump_state->jump_count = jump_count;

	/* branching action requires its own counter */
	attr->action |= MLX5_FLOW_CONTEXT_ACTION_COUNT;
	flow_flag_set(flow, USE_ACT_STATS);

	return 0;

err_branch_false:
	free_branch_attr(flow, attr->branch_true);
out_err:
	return err;
}

static int
parse_tc_actions(struct mlx5e_tc_act_parse_state *parse_state,
		 struct flow_action *flow_action)
{
	struct netlink_ext_ack *extack = parse_state->extack;
	struct mlx5e_tc_flow *flow = parse_state->flow;
	struct mlx5e_tc_jump_state jump_state = {};
	struct mlx5_flow_attr *attr = flow->attr;
	enum mlx5_flow_namespace_type ns_type;
	struct mlx5e_priv *priv = flow->priv;
	struct mlx5_flow_attr *prev_attr;
	struct flow_action_entry *act;
	struct mlx5e_tc_act *tc_act;
	int err, i, i_split = 0;
	bool is_missable;

	ns_type = mlx5e_get_flow_namespace(flow);
	list_add(&attr->list, &flow->attrs);

	flow_action_for_each(i, act, flow_action) {
		jump_state.jump_target = false;
		is_missable = false;
		prev_attr = attr;

		tc_act = mlx5e_tc_act_get(act->id, ns_type);
		if (!tc_act) {
			NL_SET_ERR_MSG_MOD(extack, "Not implemented offload action");
			err = -EOPNOTSUPP;
			goto out_free_post_acts;
		}

		if (tc_act->can_offload && !tc_act->can_offload(parse_state, act, i, attr)) {
			err = -EOPNOTSUPP;
			goto out_free_post_acts;
		}

		err = tc_act->parse_action(parse_state, act, priv, attr);
		if (err)
			goto out_free_post_acts;

		dec_jump_count(act, tc_act, attr, priv, &jump_state);

		err = parse_branch_ctrl(act, tc_act, flow, attr, &jump_state, extack);
		if (err)
			goto out_free_post_acts;

		parse_state->actions |= attr->action;

		/* Split attr for multi table act if not the last act. */
		if (jump_state.jump_target ||
		    (tc_act->is_multi_table_act &&
		    tc_act->is_multi_table_act(priv, act, attr) &&
		    i < flow_action->num_entries - 1)) {
			is_missable = tc_act->is_missable ? tc_act->is_missable(act) : false;

			err = mlx5e_tc_act_post_parse(parse_state, flow_action, i_split, i, attr,
						      ns_type);
			if (err)
				goto out_free_post_acts;

			attr = mlx5e_clone_flow_attr_for_post_act(flow->attr, ns_type);
			if (!attr) {
				err = -ENOMEM;
				goto out_free_post_acts;
			}

			i_split = i + 1;
			list_add(&attr->list, &flow->attrs);
		}

		if (is_missable) {
			/* Add counter to prev, and assign act to new (next) attr */
			prev_attr->action |= MLX5_FLOW_CONTEXT_ACTION_COUNT;
			flow_flag_set(flow, USE_ACT_STATS);

			attr->tc_act_cookies[attr->tc_act_cookies_count++] = act->cookie;
		} else if (!tc_act->stats_action) {
			prev_attr->tc_act_cookies[prev_attr->tc_act_cookies_count++] = act->cookie;
		}
	}

	err = mlx5e_tc_act_post_parse(parse_state, flow_action, i_split, i, attr, ns_type);
	if (err)
		goto out_free_post_acts;

	err = alloc_flow_post_acts(flow, extack);
	if (err)
		goto out_free_post_acts;

	return 0;

out_free_post_acts:
	free_flow_post_acts(flow);

	return err;
}

static int
flow_action_supported(struct flow_action *flow_action,
		      struct netlink_ext_ack *extack)
{
	if (!flow_action_has_entries(flow_action)) {
		NL_SET_ERR_MSG_MOD(extack, "Flow action doesn't have any entries");
		return -EINVAL;
	}

	if (!flow_action_hw_stats_check(flow_action, extack,
					FLOW_ACTION_HW_STATS_DELAYED_BIT)) {
		NL_SET_ERR_MSG_MOD(extack, "Flow action HW stats type is not supported");
		return -EOPNOTSUPP;
	}

	return 0;
}

static int
parse_tc_nic_actions(struct mlx5e_priv *priv,
		     struct flow_action *flow_action,
		     struct mlx5e_tc_flow *flow,
		     struct netlink_ext_ack *extack)
{
	struct mlx5e_tc_act_parse_state *parse_state;
	struct mlx5e_tc_flow_parse_attr *parse_attr;
	struct mlx5_flow_attr *attr = flow->attr;
	int err;

	err = flow_action_supported(flow_action, extack);
	if (err)
		return err;

	attr->nic_attr->flow_tag = MLX5_FS_DEFAULT_FLOW_TAG;
	parse_attr = attr->parse_attr;
	parse_state = &parse_attr->parse_state;
	mlx5e_tc_act_init_parse_state(parse_state, flow, flow_action, extack);
	parse_state->ct_priv = get_ct_priv(priv);

	err = parse_tc_actions(parse_state, flow_action);
	if (err)
		return err;

	err = actions_prepare_mod_hdr_actions(priv, flow, attr, extack);
	if (err)
		return err;

	err = verify_attr_actions(attr->action, extack);
	if (err)
		return err;

	if (!actions_match_supported(priv, flow_action, parse_state->actions,
				     parse_attr, flow, extack))
		return -EOPNOTSUPP;

	return 0;
}

static bool is_merged_eswitch_vfs(struct mlx5e_priv *priv,
				  struct net_device *peer_netdev)
{
	struct mlx5e_priv *peer_priv;

	peer_priv = netdev_priv(peer_netdev);

	return (MLX5_CAP_ESW(priv->mdev, merged_eswitch) &&
		mlx5e_eswitch_vf_rep(priv->netdev) &&
		mlx5e_eswitch_vf_rep(peer_netdev) &&
		mlx5e_same_hw_devs(priv, peer_priv));
}

static bool same_hw_reps(struct mlx5e_priv *priv,
			 struct net_device *peer_netdev)
{
	struct mlx5e_priv *peer_priv;

	peer_priv = netdev_priv(peer_netdev);

	return mlx5e_eswitch_rep(priv->netdev) &&
	       mlx5e_eswitch_rep(peer_netdev) &&
	       mlx5e_same_hw_devs(priv, peer_priv);
}

static bool is_lag_dev(struct mlx5e_priv *priv,
		       struct net_device *peer_netdev)
{
	return ((mlx5_lag_is_sriov(priv->mdev) ||
		 mlx5_lag_is_multipath(priv->mdev)) &&
		 same_hw_reps(priv, peer_netdev));
}

static bool is_multiport_eligible(struct mlx5e_priv *priv, struct net_device *out_dev)
{
	return same_hw_reps(priv, out_dev) && mlx5_lag_is_mpesw(priv->mdev);
}

bool mlx5e_is_valid_eswitch_fwd_dev(struct mlx5e_priv *priv,
				    struct net_device *out_dev)
{
	if (is_merged_eswitch_vfs(priv, out_dev))
		return true;

	if (is_multiport_eligible(priv, out_dev))
		return true;

	if (is_lag_dev(priv, out_dev))
		return true;

	return mlx5e_eswitch_rep(out_dev) &&
	       same_port_devs(priv, netdev_priv(out_dev));
}

int mlx5e_set_fwd_to_int_port_actions(struct mlx5e_priv *priv,
				      struct mlx5_flow_attr *attr,
				      int ifindex,
				      enum mlx5e_tc_int_port_type type,
				      u32 *action,
				      int out_index)
{
	struct mlx5_esw_flow_attr *esw_attr = attr->esw_attr;
	struct mlx5e_tc_int_port_priv *int_port_priv;
	struct mlx5e_tc_flow_parse_attr *parse_attr;
	struct mlx5e_tc_int_port *dest_int_port;
	int err;

	parse_attr = attr->parse_attr;
	int_port_priv = mlx5e_get_int_port_priv(priv);

	dest_int_port = mlx5e_tc_int_port_get(int_port_priv, ifindex, type);
	if (IS_ERR(dest_int_port))
		return PTR_ERR(dest_int_port);

	err = mlx5e_tc_match_to_reg_set(priv->mdev, &parse_attr->mod_hdr_acts,
					MLX5_FLOW_NAMESPACE_FDB, VPORT_TO_REG,
					mlx5e_tc_int_port_get_metadata(dest_int_port));
	if (err) {
		mlx5e_tc_int_port_put(int_port_priv, dest_int_port);
		return err;
	}

	*action |= MLX5_FLOW_CONTEXT_ACTION_MOD_HDR;

	esw_attr->dest_int_port = dest_int_port;
	esw_attr->dests[out_index].flags |= MLX5_ESW_DEST_CHAIN_WITH_SRC_PORT_CHANGE;
	esw_attr->split_count = out_index;

	/* Forward to root fdb for matching against the new source vport */
	attr->dest_chain = 0;

	return 0;
}

static int
parse_tc_fdb_actions(struct mlx5e_priv *priv,
		     struct flow_action *flow_action,
		     struct mlx5e_tc_flow *flow,
		     struct netlink_ext_ack *extack)
{
	struct mlx5e_tc_act_parse_state *parse_state;
	struct mlx5e_tc_flow_parse_attr *parse_attr;
	struct mlx5_flow_attr *attr = flow->attr;
	struct mlx5_esw_flow_attr *esw_attr;
	struct net_device *filter_dev;
	int err;

	err = flow_action_supported(flow_action, extack);
	if (err)
		return err;

	esw_attr = attr->esw_attr;
	parse_attr = attr->parse_attr;
	filter_dev = parse_attr->filter_dev;
	parse_state = &parse_attr->parse_state;
	mlx5e_tc_act_init_parse_state(parse_state, flow, flow_action, extack);
	parse_state->ct_priv = get_ct_priv(priv);

	err = parse_tc_actions(parse_state, flow_action);
	if (err)
		return err;

	/* Forward to/from internal port can only have 1 dest */
	if ((netif_is_ovs_master(filter_dev) || esw_attr->dest_int_port) &&
	    esw_attr->out_count > 1) {
		NL_SET_ERR_MSG_MOD(extack,
				   "Rules with internal port can have only one destination");
		return -EOPNOTSUPP;
	}

	/* Forward from tunnel/internal port to internal port is not supported */
	if ((mlx5e_get_tc_tun(filter_dev) || netif_is_ovs_master(filter_dev)) &&
	    esw_attr->dest_int_port) {
		NL_SET_ERR_MSG_MOD(extack,
				   "Forwarding from tunnel/internal port to internal port is not supported");
		return -EOPNOTSUPP;
	}

	err = actions_prepare_mod_hdr_actions(priv, flow, attr, extack);
	if (err)
		return err;

	if (!actions_match_supported(priv, flow_action, parse_state->actions,
				     parse_attr, flow, extack))
		return -EOPNOTSUPP;

	return 0;
}

static void get_flags(int flags, unsigned long *flow_flags)
{
	unsigned long __flow_flags = 0;

	if (flags & MLX5_TC_FLAG(INGRESS))
		__flow_flags |= BIT(MLX5E_TC_FLOW_FLAG_INGRESS);
	if (flags & MLX5_TC_FLAG(EGRESS))
		__flow_flags |= BIT(MLX5E_TC_FLOW_FLAG_EGRESS);

	if (flags & MLX5_TC_FLAG(ESW_OFFLOAD))
		__flow_flags |= BIT(MLX5E_TC_FLOW_FLAG_ESWITCH);
	if (flags & MLX5_TC_FLAG(NIC_OFFLOAD))
		__flow_flags |= BIT(MLX5E_TC_FLOW_FLAG_NIC);
	if (flags & MLX5_TC_FLAG(FT_OFFLOAD))
		__flow_flags |= BIT(MLX5E_TC_FLOW_FLAG_FT);

	*flow_flags = __flow_flags;
}

static const struct rhashtable_params tc_ht_params = {
	.head_offset = offsetof(struct mlx5e_tc_flow, node),
	.key_offset = offsetof(struct mlx5e_tc_flow, cookie),
	.key_len = sizeof(((struct mlx5e_tc_flow *)0)->cookie),
	.automatic_shrinking = true,
};

static struct rhashtable *get_tc_ht(struct mlx5e_priv *priv,
				    unsigned long flags)
{
	struct mlx5e_tc_table *tc = mlx5e_fs_get_tc(priv->fs);
	struct mlx5e_rep_priv *rpriv;

	if (flags & MLX5_TC_FLAG(ESW_OFFLOAD)) {
		rpriv = priv->ppriv;
		return &rpriv->tc_ht;
	} else /* NIC offload */
		return &tc->ht;
}

static bool is_peer_flow_needed(struct mlx5e_tc_flow *flow)
{
	struct mlx5_esw_flow_attr *esw_attr = flow->attr->esw_attr;
	struct mlx5_flow_attr *attr = flow->attr;
	bool is_rep_ingress = esw_attr->in_rep->vport != MLX5_VPORT_UPLINK &&
		flow_flag_test(flow, INGRESS);
	bool act_is_encap = !!(attr->action &
			       MLX5_FLOW_CONTEXT_ACTION_PACKET_REFORMAT);
	bool esw_paired = mlx5_devcom_comp_is_ready(esw_attr->in_mdev->priv.devcom,
						    MLX5_DEVCOM_ESW_OFFLOADS);

	if (!esw_paired)
		return false;

	if ((mlx5_lag_is_sriov(esw_attr->in_mdev) ||
	     mlx5_lag_is_multipath(esw_attr->in_mdev)) &&
	    (is_rep_ingress || act_is_encap))
		return true;

	if (mlx5_lag_is_mpesw(esw_attr->in_mdev))
		return true;

	return false;
}

struct mlx5_flow_attr *
mlx5_alloc_flow_attr(enum mlx5_flow_namespace_type type)
{
	u32 ex_attr_size = (type == MLX5_FLOW_NAMESPACE_FDB)  ?
				sizeof(struct mlx5_esw_flow_attr) :
				sizeof(struct mlx5_nic_flow_attr);
	struct mlx5_flow_attr *attr;

	attr = kzalloc(sizeof(*attr) + ex_attr_size, GFP_KERNEL);
	if (!attr)
		return attr;

	INIT_LIST_HEAD(&attr->list);
	return attr;
}

static void
mlx5_free_flow_attr_actions(struct mlx5e_tc_flow *flow, struct mlx5_flow_attr *attr)
{
	struct mlx5_core_dev *counter_dev = get_flow_counter_dev(flow);

	if (!attr)
		return;

	if (attr->post_act_handle)
		mlx5e_tc_post_act_del(get_post_action(flow->priv), attr->post_act_handle);

	mlx5e_tc_tun_encap_dests_unset(flow->priv, flow, attr);

	if (attr->action & MLX5_FLOW_CONTEXT_ACTION_COUNT)
		mlx5_fc_destroy(counter_dev, attr->counter);

	if (attr->action & MLX5_FLOW_CONTEXT_ACTION_MOD_HDR) {
		mlx5e_mod_hdr_dealloc(&attr->parse_attr->mod_hdr_acts);
		mlx5e_tc_detach_mod_hdr(flow->priv, flow, attr);
	}

	mlx5_tc_ct_delete_flow(get_ct_priv(flow->priv), attr);

	free_branch_attr(flow, attr->branch_true);
	free_branch_attr(flow, attr->branch_false);
}

static int
mlx5e_alloc_flow(struct mlx5e_priv *priv, int attr_size,
		 struct flow_cls_offload *f, unsigned long flow_flags,
		 struct mlx5e_tc_flow_parse_attr **__parse_attr,
		 struct mlx5e_tc_flow **__flow)
{
	struct mlx5e_tc_flow_parse_attr *parse_attr;
	struct mlx5_flow_attr *attr;
	struct mlx5e_tc_flow *flow;
	int err = -ENOMEM;
	int out_index;

	flow = kzalloc(sizeof(*flow), GFP_KERNEL);
	parse_attr = kvzalloc(sizeof(*parse_attr), GFP_KERNEL);
	if (!parse_attr || !flow)
		goto err_free;

	flow->flags = flow_flags;
	flow->cookie = f->cookie;
	flow->priv = priv;

	attr = mlx5_alloc_flow_attr(mlx5e_get_flow_namespace(flow));
	if (!attr)
		goto err_free;

	flow->attr = attr;

	for (out_index = 0; out_index < MLX5_MAX_FLOW_FWD_VPORTS; out_index++)
		INIT_LIST_HEAD(&flow->encaps[out_index].list);
	INIT_LIST_HEAD(&flow->hairpin);
	INIT_LIST_HEAD(&flow->l3_to_l2_reformat);
	INIT_LIST_HEAD(&flow->attrs);
	INIT_LIST_HEAD(&flow->peer_flows);
	refcount_set(&flow->refcnt, 1);
	init_completion(&flow->init_done);
	init_completion(&flow->del_hw_done);

	*__flow = flow;
	*__parse_attr = parse_attr;

	return 0;

err_free:
	kfree(flow);
	kvfree(parse_attr);
	return err;
}

static void
mlx5e_flow_attr_init(struct mlx5_flow_attr *attr,
		     struct mlx5e_tc_flow_parse_attr *parse_attr,
		     struct flow_cls_offload *f)
{
	attr->parse_attr = parse_attr;
	attr->chain = f->common.chain_index;
	attr->prio = f->common.prio;
}

static void
mlx5e_flow_esw_attr_init(struct mlx5_flow_attr *attr,
			 struct mlx5e_priv *priv,
			 struct mlx5e_tc_flow_parse_attr *parse_attr,
			 struct flow_cls_offload *f,
			 struct mlx5_eswitch_rep *in_rep,
			 struct mlx5_core_dev *in_mdev)
{
	struct mlx5_eswitch *esw = priv->mdev->priv.eswitch;
	struct mlx5_esw_flow_attr *esw_attr = attr->esw_attr;

	mlx5e_flow_attr_init(attr, parse_attr, f);

	esw_attr->in_rep = in_rep;
	esw_attr->in_mdev = in_mdev;

	if (MLX5_CAP_ESW(esw->dev, counter_eswitch_affinity) ==
	    MLX5_COUNTER_SOURCE_ESWITCH)
		esw_attr->counter_dev = in_mdev;
	else
		esw_attr->counter_dev = priv->mdev;
}

static struct mlx5e_tc_flow *
__mlx5e_add_fdb_flow(struct mlx5e_priv *priv,
		     struct flow_cls_offload *f,
		     unsigned long flow_flags,
		     struct net_device *filter_dev,
		     struct mlx5_eswitch_rep *in_rep,
		     struct mlx5_core_dev *in_mdev)
{
	struct flow_rule *rule = flow_cls_offload_flow_rule(f);
	struct netlink_ext_ack *extack = f->common.extack;
	struct mlx5e_tc_flow_parse_attr *parse_attr;
	struct mlx5e_tc_flow *flow;
	int attr_size, err;

	flow_flags |= BIT(MLX5E_TC_FLOW_FLAG_ESWITCH);
	attr_size  = sizeof(struct mlx5_esw_flow_attr);
	err = mlx5e_alloc_flow(priv, attr_size, f, flow_flags,
			       &parse_attr, &flow);
	if (err)
		goto out;

	parse_attr->filter_dev = filter_dev;
	mlx5e_flow_esw_attr_init(flow->attr,
				 priv, parse_attr,
				 f, in_rep, in_mdev);

	err = parse_cls_flower(flow->priv, flow, &parse_attr->spec,
			       f, filter_dev);
	if (err)
		goto err_free;

	/* actions validation depends on parsing the ct matches first */
	err = mlx5_tc_ct_match_add(get_ct_priv(priv), &parse_attr->spec, f,
				   &flow->attr->ct_attr, extack);
	if (err)
		goto err_free;

	err = parse_tc_fdb_actions(priv, &rule->action, flow, extack);
	if (err)
		goto err_free;

	err = mlx5e_tc_add_fdb_flow(priv, flow, extack);
	complete_all(&flow->init_done);
	if (err) {
		if (!(err == -ENETUNREACH && mlx5_lag_is_multipath(in_mdev)))
			goto err_free;

		add_unready_flow(flow);
	}

	return flow;

err_free:
	mlx5e_flow_put(priv, flow);
out:
	return ERR_PTR(err);
}

static int mlx5e_tc_add_fdb_peer_flow(struct flow_cls_offload *f,
				      struct mlx5e_tc_flow *flow,
				      unsigned long flow_flags,
				      struct mlx5_eswitch *peer_esw)
{
	struct mlx5e_priv *priv = flow->priv, *peer_priv;
	struct mlx5_eswitch *esw = priv->mdev->priv.eswitch;
	struct mlx5_esw_flow_attr *attr = flow->attr->esw_attr;
	struct mlx5e_tc_flow_parse_attr *parse_attr;
	int i = mlx5_get_dev_index(peer_esw->dev);
	struct mlx5e_rep_priv *peer_urpriv;
	struct mlx5e_tc_flow *peer_flow;
	struct mlx5_core_dev *in_mdev;
	int err = 0;

	peer_urpriv = mlx5_eswitch_get_uplink_priv(peer_esw, REP_ETH);
	peer_priv = netdev_priv(peer_urpriv->netdev);

	/* in_mdev is assigned of which the packet originated from.
	 * So packets redirected to uplink use the same mdev of the
	 * original flow and packets redirected from uplink use the
	 * peer mdev.
	 * In multiport eswitch it's a special case that we need to
	 * keep the original mdev.
	 */
	if (attr->in_rep->vport == MLX5_VPORT_UPLINK && !mlx5_lag_is_mpesw(priv->mdev))
		in_mdev = peer_priv->mdev;
	else
		in_mdev = priv->mdev;

	parse_attr = flow->attr->parse_attr;
	peer_flow = __mlx5e_add_fdb_flow(peer_priv, f, flow_flags,
					 parse_attr->filter_dev,
					 attr->in_rep, in_mdev);
	if (IS_ERR(peer_flow)) {
		err = PTR_ERR(peer_flow);
		goto out;
	}

	list_add_tail(&peer_flow->peer_flows, &flow->peer_flows);
	flow_flag_set(flow, DUP);
	mutex_lock(&esw->offloads.peer_mutex);
	list_add_tail(&flow->peer[i], &esw->offloads.peer_flows[i]);
	mutex_unlock(&esw->offloads.peer_mutex);

out:
	return err;
}

static int
mlx5e_add_fdb_flow(struct mlx5e_priv *priv,
		   struct flow_cls_offload *f,
		   unsigned long flow_flags,
		   struct net_device *filter_dev,
		   struct mlx5e_tc_flow **__flow)
{
	struct mlx5_devcom *devcom = priv->mdev->priv.devcom;
	struct mlx5e_rep_priv *rpriv = priv->ppriv;
	struct mlx5_eswitch_rep *in_rep = rpriv->rep;
	struct mlx5_core_dev *in_mdev = priv->mdev;
	struct mlx5_eswitch *peer_esw;
	struct mlx5e_tc_flow *flow;
	int err;
	int i;

	flow = __mlx5e_add_fdb_flow(priv, f, flow_flags, filter_dev, in_rep,
				    in_mdev);
	if (IS_ERR(flow))
		return PTR_ERR(flow);

	if (!is_peer_flow_needed(flow)) {
		*__flow = flow;
		return 0;
	}

	if (!mlx5_devcom_for_each_peer_begin(devcom, MLX5_DEVCOM_ESW_OFFLOADS)) {
		err = -ENODEV;
		goto clean_flow;
	}

	mlx5_devcom_for_each_peer_entry(devcom,
					MLX5_DEVCOM_ESW_OFFLOADS,
					peer_esw, i) {
		err = mlx5e_tc_add_fdb_peer_flow(f, flow, flow_flags, peer_esw);
		if (err)
			goto peer_clean;
	}

	mlx5_devcom_for_each_peer_end(devcom, MLX5_DEVCOM_ESW_OFFLOADS);

	*__flow = flow;
	return 0;

peer_clean:
	mlx5e_tc_del_fdb_peers_flow(flow);
	mlx5_devcom_for_each_peer_end(devcom, MLX5_DEVCOM_ESW_OFFLOADS);
clean_flow:
	mlx5e_tc_del_fdb_flow(priv, flow);
	return err;
}

static int
mlx5e_add_nic_flow(struct mlx5e_priv *priv,
		   struct flow_cls_offload *f,
		   unsigned long flow_flags,
		   struct net_device *filter_dev,
		   struct mlx5e_tc_flow **__flow)
{
	struct flow_rule *rule = flow_cls_offload_flow_rule(f);
	struct netlink_ext_ack *extack = f->common.extack;
	struct mlx5e_tc_flow_parse_attr *parse_attr;
	struct mlx5e_tc_flow *flow;
	int attr_size, err;

	if (!MLX5_CAP_FLOWTABLE_NIC_RX(priv->mdev, ignore_flow_level)) {
		if (!tc_cls_can_offload_and_chain0(priv->netdev, &f->common))
			return -EOPNOTSUPP;
	} else if (!tc_can_offload_extack(priv->netdev, f->common.extack)) {
		return -EOPNOTSUPP;
	}

	flow_flags |= BIT(MLX5E_TC_FLOW_FLAG_NIC);
	attr_size  = sizeof(struct mlx5_nic_flow_attr);
	err = mlx5e_alloc_flow(priv, attr_size, f, flow_flags,
			       &parse_attr, &flow);
	if (err)
		goto out;

	parse_attr->filter_dev = filter_dev;
	mlx5e_flow_attr_init(flow->attr, parse_attr, f);

	err = parse_cls_flower(flow->priv, flow, &parse_attr->spec,
			       f, filter_dev);
	if (err)
		goto err_free;

	err = mlx5_tc_ct_match_add(get_ct_priv(priv), &parse_attr->spec, f,
				   &flow->attr->ct_attr, extack);
	if (err)
		goto err_free;

	err = parse_tc_nic_actions(priv, &rule->action, flow, extack);
	if (err)
		goto err_free;

	err = mlx5e_tc_add_nic_flow(priv, flow, extack);
	if (err)
		goto err_free;

	flow_flag_set(flow, OFFLOADED);
	*__flow = flow;

	return 0;

err_free:
	flow_flag_set(flow, FAILED);
	mlx5e_mod_hdr_dealloc(&parse_attr->mod_hdr_acts);
	mlx5e_flow_put(priv, flow);
out:
	return err;
}

static int
mlx5e_tc_add_flow(struct mlx5e_priv *priv,
		  struct flow_cls_offload *f,
		  unsigned long flags,
		  struct net_device *filter_dev,
		  struct mlx5e_tc_flow **flow)
{
	struct mlx5_eswitch *esw = priv->mdev->priv.eswitch;
	unsigned long flow_flags;
	int err;

	get_flags(flags, &flow_flags);

	if (!tc_can_offload_extack(priv->netdev, f->common.extack))
		return -EOPNOTSUPP;

	if (esw && esw->mode == MLX5_ESWITCH_OFFLOADS)
		err = mlx5e_add_fdb_flow(priv, f, flow_flags,
					 filter_dev, flow);
	else
		err = mlx5e_add_nic_flow(priv, f, flow_flags,
					 filter_dev, flow);

	return err;
}

static bool is_flow_rule_duplicate_allowed(struct net_device *dev,
					   struct mlx5e_rep_priv *rpriv)
{
	/* Offloaded flow rule is allowed to duplicate on non-uplink representor
	 * sharing tc block with other slaves of a lag device. Rpriv can be NULL if this
	 * function is called from NIC mode.
	 */
	return netif_is_lag_port(dev) && rpriv && rpriv->rep->vport != MLX5_VPORT_UPLINK;
}

int mlx5e_configure_flower(struct net_device *dev, struct mlx5e_priv *priv,
			   struct flow_cls_offload *f, unsigned long flags)
{
	struct netlink_ext_ack *extack = f->common.extack;
	struct rhashtable *tc_ht = get_tc_ht(priv, flags);
	struct mlx5e_rep_priv *rpriv = priv->ppriv;
	struct mlx5e_tc_flow *flow;
	int err = 0;

	if (!mlx5_esw_hold(priv->mdev))
		return -EBUSY;

	mlx5_esw_get(priv->mdev);

	rcu_read_lock();
	flow = rhashtable_lookup(tc_ht, &f->cookie, tc_ht_params);
	if (flow) {
		/* Same flow rule offloaded to non-uplink representor sharing tc block,
		 * just return 0.
		 */
		if (is_flow_rule_duplicate_allowed(dev, rpriv) && flow->orig_dev != dev)
			goto rcu_unlock;

		NL_SET_ERR_MSG_MOD(extack,
				   "flow cookie already exists, ignoring");
		netdev_warn_once(priv->netdev,
				 "flow cookie %lx already exists, ignoring\n",
				 f->cookie);
		err = -EEXIST;
		goto rcu_unlock;
	}
rcu_unlock:
	rcu_read_unlock();
	if (flow)
		goto out;

	trace_mlx5e_configure_flower(f);
	err = mlx5e_tc_add_flow(priv, f, flags, dev, &flow);
	if (err)
		goto out;

	/* Flow rule offloaded to non-uplink representor sharing tc block,
	 * set the flow's owner dev.
	 */
	if (is_flow_rule_duplicate_allowed(dev, rpriv))
		flow->orig_dev = dev;

	err = rhashtable_lookup_insert_fast(tc_ht, &flow->node, tc_ht_params);
	if (err)
		goto err_free;

	mlx5_esw_release(priv->mdev);
	return 0;

err_free:
	mlx5e_flow_put(priv, flow);
out:
	mlx5_esw_put(priv->mdev);
	mlx5_esw_release(priv->mdev);
	return err;
}

static bool same_flow_direction(struct mlx5e_tc_flow *flow, int flags)
{
	bool dir_ingress = !!(flags & MLX5_TC_FLAG(INGRESS));
	bool dir_egress = !!(flags & MLX5_TC_FLAG(EGRESS));

	return flow_flag_test(flow, INGRESS) == dir_ingress &&
		flow_flag_test(flow, EGRESS) == dir_egress;
}

int mlx5e_delete_flower(struct net_device *dev, struct mlx5e_priv *priv,
			struct flow_cls_offload *f, unsigned long flags)
{
	struct rhashtable *tc_ht = get_tc_ht(priv, flags);
	struct mlx5e_tc_flow *flow;
	int err;

	rcu_read_lock();
	flow = rhashtable_lookup(tc_ht, &f->cookie, tc_ht_params);
	if (!flow || !same_flow_direction(flow, flags)) {
		err = -EINVAL;
		goto errout;
	}

	/* Only delete the flow if it doesn't have MLX5E_TC_FLOW_DELETED flag
	 * set.
	 */
	if (flow_flag_test_and_set(flow, DELETED)) {
		err = -EINVAL;
		goto errout;
	}
	rhashtable_remove_fast(tc_ht, &flow->node, tc_ht_params);
	rcu_read_unlock();

	trace_mlx5e_delete_flower(f);
	mlx5e_flow_put(priv, flow);

	mlx5_esw_put(priv->mdev);
	return 0;

errout:
	rcu_read_unlock();
	return err;
}

int mlx5e_tc_fill_action_stats(struct mlx5e_priv *priv,
			       struct flow_offload_action *fl_act)
{
	return mlx5e_tc_act_stats_fill_stats(get_act_stats_handle(priv), fl_act);
}

int mlx5e_stats_flower(struct net_device *dev, struct mlx5e_priv *priv,
		       struct flow_cls_offload *f, unsigned long flags)
{
	struct mlx5_devcom *devcom = priv->mdev->priv.devcom;
	struct rhashtable *tc_ht = get_tc_ht(priv, flags);
	struct mlx5e_tc_flow *flow;
	struct mlx5_fc *counter;
	u64 lastuse = 0;
	u64 packets = 0;
	u64 bytes = 0;
	int err = 0;

	rcu_read_lock();
	flow = mlx5e_flow_get(rhashtable_lookup(tc_ht, &f->cookie,
						tc_ht_params));
	rcu_read_unlock();
	if (IS_ERR(flow))
		return PTR_ERR(flow);

	if (!same_flow_direction(flow, flags)) {
		err = -EINVAL;
		goto errout;
	}

	if (mlx5e_is_offloaded_flow(flow)) {
		if (flow_flag_test(flow, USE_ACT_STATS)) {
			f->use_act_stats = true;
		} else {
			counter = mlx5e_tc_get_counter(flow);
			if (!counter)
				goto errout;

			mlx5_fc_query_cached(counter, &bytes, &packets, &lastuse);
		}
	}

	/* Under multipath it's possible for one rule to be currently
	 * un-offloaded while the other rule is offloaded.
	 */
	if (!mlx5_devcom_for_each_peer_begin(devcom, MLX5_DEVCOM_ESW_OFFLOADS))
		goto out;

	if (flow_flag_test(flow, DUP)) {
		struct mlx5e_tc_flow *peer_flow;

		list_for_each_entry(peer_flow, &flow->peer_flows, peer_flows) {
			u64 packets2;
			u64 lastuse2;
			u64 bytes2;

			if (!flow_flag_test(peer_flow, OFFLOADED))
				continue;
			if (flow_flag_test(flow, USE_ACT_STATS)) {
				f->use_act_stats = true;
				break;
			}

			counter = mlx5e_tc_get_counter(peer_flow);
			if (!counter)
				goto no_peer_counter;
			mlx5_fc_query_cached(counter, &bytes2, &packets2,
					     &lastuse2);

			bytes += bytes2;
			packets += packets2;
			lastuse = max_t(u64, lastuse, lastuse2);
		}
	}

no_peer_counter:
	mlx5_devcom_for_each_peer_end(devcom, MLX5_DEVCOM_ESW_OFFLOADS);
out:
	flow_stats_update(&f->stats, bytes, packets, 0, lastuse,
			  FLOW_ACTION_HW_STATS_DELAYED);
	trace_mlx5e_stats_flower(f);
errout:
	mlx5e_flow_put(priv, flow);
	return err;
}

static int apply_police_params(struct mlx5e_priv *priv, u64 rate,
			       struct netlink_ext_ack *extack)
{
	struct mlx5e_rep_priv *rpriv = priv->ppriv;
	struct mlx5_eswitch *esw;
	u32 rate_mbps = 0;
	u16 vport_num;
	int err;

	vport_num = rpriv->rep->vport;
	if (vport_num >= MLX5_VPORT_ECPF) {
		NL_SET_ERR_MSG_MOD(extack,
				   "Ingress rate limit is supported only for Eswitch ports connected to VFs");
		return -EOPNOTSUPP;
	}

	esw = priv->mdev->priv.eswitch;
	/* rate is given in bytes/sec.
	 * First convert to bits/sec and then round to the nearest mbit/secs.
	 * mbit means million bits.
	 * Moreover, if rate is non zero we choose to configure to a minimum of
	 * 1 mbit/sec.
	 */
	if (rate) {
		rate = (rate * BITS_PER_BYTE) + 500000;
		do_div(rate, 1000000);
		rate_mbps = max_t(u32, rate, 1);
	}

	err = mlx5_esw_qos_modify_vport_rate(esw, vport_num, rate_mbps);
	if (err)
		NL_SET_ERR_MSG_MOD(extack, "failed applying action to hardware");

	return err;
}

static int
tc_matchall_police_validate(const struct flow_action *action,
			    const struct flow_action_entry *act,
			    struct netlink_ext_ack *extack)
{
	if (act->police.notexceed.act_id != FLOW_ACTION_CONTINUE) {
		NL_SET_ERR_MSG_MOD(extack,
				   "Offload not supported when conform action is not continue");
		return -EOPNOTSUPP;
	}

	if (act->police.exceed.act_id != FLOW_ACTION_DROP) {
		NL_SET_ERR_MSG_MOD(extack,
				   "Offload not supported when exceed action is not drop");
		return -EOPNOTSUPP;
	}

	if (act->police.notexceed.act_id == FLOW_ACTION_ACCEPT &&
	    !flow_action_is_last_entry(action, act)) {
		NL_SET_ERR_MSG_MOD(extack,
				   "Offload not supported when conform action is ok, but action is not last");
		return -EOPNOTSUPP;
	}

	if (act->police.peakrate_bytes_ps ||
	    act->police.avrate || act->police.overhead) {
		NL_SET_ERR_MSG_MOD(extack,
				   "Offload not supported when peakrate/avrate/overhead is configured");
		return -EOPNOTSUPP;
	}

	return 0;
}

static int scan_tc_matchall_fdb_actions(struct mlx5e_priv *priv,
					struct flow_action *flow_action,
					struct netlink_ext_ack *extack)
{
	struct mlx5e_rep_priv *rpriv = priv->ppriv;
	const struct flow_action_entry *act;
	int err;
	int i;

	if (!flow_action_has_entries(flow_action)) {
		NL_SET_ERR_MSG_MOD(extack, "matchall called with no action");
		return -EINVAL;
	}

	if (!flow_offload_has_one_action(flow_action)) {
		NL_SET_ERR_MSG_MOD(extack, "matchall policing support only a single action");
		return -EOPNOTSUPP;
	}

	if (!flow_action_basic_hw_stats_check(flow_action, extack)) {
		NL_SET_ERR_MSG_MOD(extack, "Flow action HW stats type is not supported");
		return -EOPNOTSUPP;
	}

	flow_action_for_each(i, act, flow_action) {
		switch (act->id) {
		case FLOW_ACTION_POLICE:
			err = tc_matchall_police_validate(flow_action, act, extack);
			if (err)
				return err;

			err = apply_police_params(priv, act->police.rate_bytes_ps, extack);
			if (err)
				return err;

			rpriv->prev_vf_vport_stats = priv->stats.vf_vport;
			break;
		default:
			NL_SET_ERR_MSG_MOD(extack, "mlx5 supports only police action for matchall");
			return -EOPNOTSUPP;
		}
	}

	return 0;
}

int mlx5e_tc_configure_matchall(struct mlx5e_priv *priv,
				struct tc_cls_matchall_offload *ma)
{
	struct netlink_ext_ack *extack = ma->common.extack;

	if (ma->common.prio != 1) {
		NL_SET_ERR_MSG_MOD(extack, "only priority 1 is supported");
		return -EINVAL;
	}

	return scan_tc_matchall_fdb_actions(priv, &ma->rule->action, extack);
}

int mlx5e_tc_delete_matchall(struct mlx5e_priv *priv,
			     struct tc_cls_matchall_offload *ma)
{
	struct netlink_ext_ack *extack = ma->common.extack;

	return apply_police_params(priv, 0, extack);
}

void mlx5e_tc_stats_matchall(struct mlx5e_priv *priv,
			     struct tc_cls_matchall_offload *ma)
{
	struct mlx5e_rep_priv *rpriv = priv->ppriv;
	struct rtnl_link_stats64 cur_stats;
	u64 dbytes;
	u64 dpkts;

	cur_stats = priv->stats.vf_vport;
	dpkts = cur_stats.rx_packets - rpriv->prev_vf_vport_stats.rx_packets;
	dbytes = cur_stats.rx_bytes - rpriv->prev_vf_vport_stats.rx_bytes;
	rpriv->prev_vf_vport_stats = cur_stats;
	flow_stats_update(&ma->stats, dbytes, dpkts, 0, jiffies,
			  FLOW_ACTION_HW_STATS_DELAYED);
}

static void mlx5e_tc_hairpin_update_dead_peer(struct mlx5e_priv *priv,
					      struct mlx5e_priv *peer_priv)
{
	struct mlx5e_tc_table *tc = mlx5e_fs_get_tc(priv->fs);
	struct mlx5_core_dev *peer_mdev = peer_priv->mdev;
	struct mlx5e_hairpin_entry *hpe, *tmp;
	LIST_HEAD(init_wait_list);
	u16 peer_vhca_id;
	int bkt;

	if (!mlx5e_same_hw_devs(priv, peer_priv))
		return;

	peer_vhca_id = MLX5_CAP_GEN(peer_mdev, vhca_id);

	mutex_lock(&tc->hairpin_tbl_lock);
	hash_for_each(tc->hairpin_tbl, bkt, hpe, hairpin_hlist)
		if (refcount_inc_not_zero(&hpe->refcnt))
			list_add(&hpe->dead_peer_wait_list, &init_wait_list);
	mutex_unlock(&tc->hairpin_tbl_lock);

	list_for_each_entry_safe(hpe, tmp, &init_wait_list, dead_peer_wait_list) {
		wait_for_completion(&hpe->res_ready);
		if (!IS_ERR_OR_NULL(hpe->hp) && hpe->peer_vhca_id == peer_vhca_id)
			mlx5_core_hairpin_clear_dead_peer(hpe->hp->pair);

		mlx5e_hairpin_put(priv, hpe);
	}
}

static int mlx5e_tc_netdev_event(struct notifier_block *this,
				 unsigned long event, void *ptr)
{
	struct net_device *ndev = netdev_notifier_info_to_dev(ptr);
	struct mlx5e_priv *peer_priv;
	struct mlx5e_tc_table *tc;
	struct mlx5e_priv *priv;

	if (ndev->netdev_ops != &mlx5e_netdev_ops ||
	    event != NETDEV_UNREGISTER ||
	    ndev->reg_state == NETREG_REGISTERED)
		return NOTIFY_DONE;

	tc = container_of(this, struct mlx5e_tc_table, netdevice_nb);
	priv = tc->priv;
	peer_priv = netdev_priv(ndev);
	if (priv == peer_priv ||
	    !(priv->netdev->features & NETIF_F_HW_TC))
		return NOTIFY_DONE;

	mlx5e_tc_hairpin_update_dead_peer(priv, peer_priv);

	return NOTIFY_DONE;
}

static int mlx5e_tc_nic_create_miss_table(struct mlx5e_priv *priv)
{
	struct mlx5e_tc_table *tc = mlx5e_fs_get_tc(priv->fs);
	struct mlx5_flow_table **ft = &tc->miss_t;
	struct mlx5_flow_table_attr ft_attr = {};
	struct mlx5_flow_namespace *ns;
	int err = 0;

	ft_attr.max_fte = 1;
	ft_attr.autogroup.max_num_groups = 1;
	ft_attr.level = MLX5E_TC_MISS_LEVEL;
	ft_attr.prio = 0;
	ns = mlx5_get_flow_namespace(priv->mdev, MLX5_FLOW_NAMESPACE_KERNEL);

	*ft = mlx5_create_auto_grouped_flow_table(ns, &ft_attr);
	if (IS_ERR(*ft)) {
		err = PTR_ERR(*ft);
		netdev_err(priv->netdev, "failed to create tc nic miss table err=%d\n", err);
	}

	return err;
}

static void mlx5e_tc_nic_destroy_miss_table(struct mlx5e_priv *priv)
{
	struct mlx5e_tc_table *tc = mlx5e_fs_get_tc(priv->fs);

	mlx5_destroy_flow_table(tc->miss_t);
}

int mlx5e_tc_nic_init(struct mlx5e_priv *priv)
{
	struct mlx5e_tc_table *tc = mlx5e_fs_get_tc(priv->fs);
	struct mlx5_core_dev *dev = priv->mdev;
	struct mapping_ctx *chains_mapping;
	struct mlx5_chains_attr attr = {};
	u64 mapping_id;
	int err;

	mlx5e_mod_hdr_tbl_init(&tc->mod_hdr);
	mutex_init(&tc->t_lock);
	mutex_init(&tc->hairpin_tbl_lock);
	hash_init(tc->hairpin_tbl);
	tc->priv = priv;

	err = rhashtable_init(&tc->ht, &tc_ht_params);
	if (err)
		return err;

	lockdep_set_class(&tc->ht.mutex, &tc_ht_lock_key);
	lockdep_init_map(&tc->ht.run_work.lockdep_map, "tc_ht_wq_key", &tc_ht_wq_key, 0);

	mapping_id = mlx5_query_nic_system_image_guid(dev);

	chains_mapping = mapping_create_for_id(mapping_id, MAPPING_TYPE_CHAIN,
					       sizeof(struct mlx5_mapped_obj),
					       MLX5E_TC_TABLE_CHAIN_TAG_MASK, true);

	if (IS_ERR(chains_mapping)) {
		err = PTR_ERR(chains_mapping);
		goto err_mapping;
	}
	tc->mapping = chains_mapping;

	err = mlx5e_tc_nic_create_miss_table(priv);
	if (err)
		goto err_chains;

	if (MLX5_CAP_FLOWTABLE_NIC_RX(priv->mdev, ignore_flow_level))
		attr.flags = MLX5_CHAINS_AND_PRIOS_SUPPORTED |
			MLX5_CHAINS_IGNORE_FLOW_LEVEL_SUPPORTED;
	attr.ns = MLX5_FLOW_NAMESPACE_KERNEL;
	attr.max_grp_num = MLX5E_TC_TABLE_NUM_GROUPS;
	attr.default_ft = tc->miss_t;
	attr.mapping = chains_mapping;
	attr.fs_base_prio = MLX5E_TC_PRIO;

	tc->chains = mlx5_chains_create(dev, &attr);
	if (IS_ERR(tc->chains)) {
		err = PTR_ERR(tc->chains);
		goto err_miss;
	}

	mlx5_chains_print_info(tc->chains);

	tc->post_act = mlx5e_tc_post_act_init(priv, tc->chains, MLX5_FLOW_NAMESPACE_KERNEL);
	tc->ct = mlx5_tc_ct_init(priv, tc->chains, &tc->mod_hdr,
				 MLX5_FLOW_NAMESPACE_KERNEL, tc->post_act);

	tc->netdevice_nb.notifier_call = mlx5e_tc_netdev_event;
	err = register_netdevice_notifier_dev_net(priv->netdev,
						  &tc->netdevice_nb,
						  &tc->netdevice_nn);
	if (err) {
		tc->netdevice_nb.notifier_call = NULL;
		mlx5_core_warn(priv->mdev, "Failed to register netdev notifier\n");
		goto err_reg;
	}

	mlx5e_tc_debugfs_init(tc, mlx5e_fs_get_debugfs_root(priv->fs));

	tc->action_stats_handle = mlx5e_tc_act_stats_create();
	if (IS_ERR(tc->action_stats_handle)) {
		err = PTR_ERR(tc->action_stats_handle);
		goto err_act_stats;
	}

	return 0;

err_act_stats:
	unregister_netdevice_notifier_dev_net(priv->netdev,
					      &tc->netdevice_nb,
					      &tc->netdevice_nn);
err_reg:
	mlx5_tc_ct_clean(tc->ct);
	mlx5e_tc_post_act_destroy(tc->post_act);
	mlx5_chains_destroy(tc->chains);
err_miss:
	mlx5e_tc_nic_destroy_miss_table(priv);
err_chains:
	mapping_destroy(chains_mapping);
err_mapping:
	rhashtable_destroy(&tc->ht);
	return err;
}

static void _mlx5e_tc_del_flow(void *ptr, void *arg)
{
	struct mlx5e_tc_flow *flow = ptr;
	struct mlx5e_priv *priv = flow->priv;

	mlx5e_tc_del_flow(priv, flow);
	kfree(flow);
}

void mlx5e_tc_nic_cleanup(struct mlx5e_priv *priv)
{
	struct mlx5e_tc_table *tc = mlx5e_fs_get_tc(priv->fs);

	debugfs_remove_recursive(tc->dfs_root);

	if (tc->netdevice_nb.notifier_call)
		unregister_netdevice_notifier_dev_net(priv->netdev,
						      &tc->netdevice_nb,
						      &tc->netdevice_nn);

	mlx5e_mod_hdr_tbl_destroy(&tc->mod_hdr);
	mutex_destroy(&tc->hairpin_tbl_lock);

	rhashtable_free_and_destroy(&tc->ht, _mlx5e_tc_del_flow, NULL);

	if (!IS_ERR_OR_NULL(tc->t)) {
		mlx5_chains_put_table(tc->chains, 0, 1, MLX5E_TC_FT_LEVEL);
		tc->t = NULL;
	}
	mutex_destroy(&tc->t_lock);

	mlx5_tc_ct_clean(tc->ct);
	mlx5e_tc_post_act_destroy(tc->post_act);
	mapping_destroy(tc->mapping);
	mlx5_chains_destroy(tc->chains);
	mlx5e_tc_nic_destroy_miss_table(priv);
	mlx5e_tc_act_stats_free(tc->action_stats_handle);
}

int mlx5e_tc_ht_init(struct rhashtable *tc_ht)
{
	int err;

	err = rhashtable_init(tc_ht, &tc_ht_params);
	if (err)
		return err;

	lockdep_set_class(&tc_ht->mutex, &tc_ht_lock_key);
	lockdep_init_map(&tc_ht->run_work.lockdep_map, "tc_ht_wq_key", &tc_ht_wq_key, 0);

	return 0;
}

void mlx5e_tc_ht_cleanup(struct rhashtable *tc_ht)
{
	rhashtable_free_and_destroy(tc_ht, _mlx5e_tc_del_flow, NULL);
}

int mlx5e_tc_esw_init(struct mlx5_rep_uplink_priv *uplink_priv)
{
	const size_t sz_enc_opts = sizeof(struct tunnel_match_enc_opts);
	struct mlx5e_rep_priv *rpriv;
	struct mapping_ctx *mapping;
	struct mlx5_eswitch *esw;
	struct mlx5e_priv *priv;
	u64 mapping_id;
	int err = 0;

	rpriv = container_of(uplink_priv, struct mlx5e_rep_priv, uplink_priv);
	priv = netdev_priv(rpriv->netdev);
	esw = priv->mdev->priv.eswitch;

	uplink_priv->post_act = mlx5e_tc_post_act_init(priv, esw_chains(esw),
						       MLX5_FLOW_NAMESPACE_FDB);
	uplink_priv->ct_priv = mlx5_tc_ct_init(netdev_priv(priv->netdev),
					       esw_chains(esw),
					       &esw->offloads.mod_hdr,
					       MLX5_FLOW_NAMESPACE_FDB,
					       uplink_priv->post_act);

	uplink_priv->int_port_priv = mlx5e_tc_int_port_init(netdev_priv(priv->netdev));

	uplink_priv->tc_psample = mlx5e_tc_sample_init(esw, uplink_priv->post_act);

	mapping_id = mlx5_query_nic_system_image_guid(esw->dev);

	mapping = mapping_create_for_id(mapping_id, MAPPING_TYPE_TUNNEL,
					sizeof(struct tunnel_match_key),
					TUNNEL_INFO_BITS_MASK, true);

	if (IS_ERR(mapping)) {
		err = PTR_ERR(mapping);
		goto err_tun_mapping;
	}
	uplink_priv->tunnel_mapping = mapping;

	/* Two last values are reserved for stack devices slow path table mark
	 * and bridge ingress push mark.
	 */
	mapping = mapping_create_for_id(mapping_id, MAPPING_TYPE_TUNNEL_ENC_OPTS,
					sz_enc_opts, ENC_OPTS_BITS_MASK - 2, true);
	if (IS_ERR(mapping)) {
		err = PTR_ERR(mapping);
		goto err_enc_opts_mapping;
	}
	uplink_priv->tunnel_enc_opts_mapping = mapping;

	uplink_priv->encap = mlx5e_tc_tun_init(priv);
	if (IS_ERR(uplink_priv->encap)) {
		err = PTR_ERR(uplink_priv->encap);
		goto err_register_fib_notifier;
	}

	uplink_priv->action_stats_handle = mlx5e_tc_act_stats_create();
	if (IS_ERR(uplink_priv->action_stats_handle)) {
		err = PTR_ERR(uplink_priv->action_stats_handle);
		goto err_action_counter;
	}

	mlx5_esw_offloads_devcom_init(esw);

	return 0;

err_action_counter:
	mlx5e_tc_tun_cleanup(uplink_priv->encap);
err_register_fib_notifier:
	mapping_destroy(uplink_priv->tunnel_enc_opts_mapping);
err_enc_opts_mapping:
	mapping_destroy(uplink_priv->tunnel_mapping);
err_tun_mapping:
	mlx5e_tc_sample_cleanup(uplink_priv->tc_psample);
	mlx5e_tc_int_port_cleanup(uplink_priv->int_port_priv);
	mlx5_tc_ct_clean(uplink_priv->ct_priv);
	netdev_warn(priv->netdev,
		    "Failed to initialize tc (eswitch), err: %d", err);
	mlx5e_tc_post_act_destroy(uplink_priv->post_act);
	return err;
}

void mlx5e_tc_esw_cleanup(struct mlx5_rep_uplink_priv *uplink_priv)
{
	struct mlx5e_rep_priv *rpriv;
	struct mlx5_eswitch *esw;
	struct mlx5e_priv *priv;

	rpriv = container_of(uplink_priv, struct mlx5e_rep_priv, uplink_priv);
	priv = netdev_priv(rpriv->netdev);
	esw = priv->mdev->priv.eswitch;

	mlx5_esw_offloads_devcom_cleanup(esw);

	mlx5e_tc_tun_cleanup(uplink_priv->encap);

	mapping_destroy(uplink_priv->tunnel_enc_opts_mapping);
	mapping_destroy(uplink_priv->tunnel_mapping);

	mlx5e_tc_sample_cleanup(uplink_priv->tc_psample);
	mlx5e_tc_int_port_cleanup(uplink_priv->int_port_priv);
	mlx5_tc_ct_clean(uplink_priv->ct_priv);
	mlx5e_flow_meters_cleanup(uplink_priv->flow_meters);
	mlx5e_tc_post_act_destroy(uplink_priv->post_act);
	mlx5e_tc_act_stats_free(uplink_priv->action_stats_handle);
}

int mlx5e_tc_num_filters(struct mlx5e_priv *priv, unsigned long flags)
{
	struct rhashtable *tc_ht = get_tc_ht(priv, flags);

	return atomic_read(&tc_ht->nelems);
}

void mlx5e_tc_clean_fdb_peer_flows(struct mlx5_eswitch *esw)
{
	struct mlx5e_tc_flow *flow, *tmp;
	int i;

	for (i = 0; i < MLX5_MAX_PORTS; i++) {
		if (i == mlx5_get_dev_index(esw->dev))
			continue;
		list_for_each_entry_safe(flow, tmp, &esw->offloads.peer_flows[i], peer[i])
			mlx5e_tc_del_fdb_peers_flow(flow);
	}
}

void mlx5e_tc_reoffload_flows_work(struct work_struct *work)
{
	struct mlx5_rep_uplink_priv *rpriv =
		container_of(work, struct mlx5_rep_uplink_priv,
			     reoffload_flows_work);
	struct mlx5e_tc_flow *flow, *tmp;

	mutex_lock(&rpriv->unready_flows_lock);
	list_for_each_entry_safe(flow, tmp, &rpriv->unready_flows, unready) {
		if (!mlx5e_tc_add_fdb_flow(flow->priv, flow, NULL))
			unready_flow_del(flow);
	}
	mutex_unlock(&rpriv->unready_flows_lock);
}

static int mlx5e_setup_tc_cls_flower(struct mlx5e_priv *priv,
				     struct flow_cls_offload *cls_flower,
				     unsigned long flags)
{
	switch (cls_flower->command) {
	case FLOW_CLS_REPLACE:
		return mlx5e_configure_flower(priv->netdev, priv, cls_flower,
					      flags);
	case FLOW_CLS_DESTROY:
		return mlx5e_delete_flower(priv->netdev, priv, cls_flower,
					   flags);
	case FLOW_CLS_STATS:
		return mlx5e_stats_flower(priv->netdev, priv, cls_flower,
					  flags);
	default:
		return -EOPNOTSUPP;
	}
}

int mlx5e_setup_tc_block_cb(enum tc_setup_type type, void *type_data,
			    void *cb_priv)
{
	unsigned long flags = MLX5_TC_FLAG(INGRESS);
	struct mlx5e_priv *priv = cb_priv;

	if (!priv->netdev || !netif_device_present(priv->netdev))
		return -EOPNOTSUPP;

	if (mlx5e_is_uplink_rep(priv))
		flags |= MLX5_TC_FLAG(ESW_OFFLOAD);
	else
		flags |= MLX5_TC_FLAG(NIC_OFFLOAD);

	switch (type) {
	case TC_SETUP_CLSFLOWER:
		return mlx5e_setup_tc_cls_flower(priv, type_data, flags);
	default:
		return -EOPNOTSUPP;
	}
}

static bool mlx5e_tc_restore_tunnel(struct mlx5e_priv *priv, struct sk_buff *skb,
				    struct mlx5e_tc_update_priv *tc_priv,
				    u32 tunnel_id)
{
	struct mlx5_eswitch *esw = priv->mdev->priv.eswitch;
	struct tunnel_match_enc_opts enc_opts = {};
	struct mlx5_rep_uplink_priv *uplink_priv;
	struct mlx5e_rep_priv *uplink_rpriv;
	struct metadata_dst *tun_dst;
	struct tunnel_match_key key;
	u32 tun_id, enc_opts_id;
	struct net_device *dev;
	int err;

	enc_opts_id = tunnel_id & ENC_OPTS_BITS_MASK;
	tun_id = tunnel_id >> ENC_OPTS_BITS;

	if (!tun_id)
		return true;

	uplink_rpriv = mlx5_eswitch_get_uplink_priv(esw, REP_ETH);
	uplink_priv = &uplink_rpriv->uplink_priv;

	err = mapping_find(uplink_priv->tunnel_mapping, tun_id, &key);
	if (err) {
		netdev_dbg(priv->netdev,
			   "Couldn't find tunnel for tun_id: %d, err: %d\n",
			   tun_id, err);
		return false;
	}

	if (enc_opts_id) {
		err = mapping_find(uplink_priv->tunnel_enc_opts_mapping,
				   enc_opts_id, &enc_opts);
		if (err) {
			netdev_dbg(priv->netdev,
				   "Couldn't find tunnel (opts) for tun_id: %d, err: %d\n",
				   enc_opts_id, err);
			return false;
		}
	}

	switch (key.enc_control.addr_type) {
	case FLOW_DISSECTOR_KEY_IPV4_ADDRS:
		tun_dst = __ip_tun_set_dst(key.enc_ipv4.src, key.enc_ipv4.dst,
					   key.enc_ip.tos, key.enc_ip.ttl,
					   key.enc_tp.dst, TUNNEL_KEY,
					   key32_to_tunnel_id(key.enc_key_id.keyid),
					   enc_opts.key.len);
		break;
	case FLOW_DISSECTOR_KEY_IPV6_ADDRS:
		tun_dst = __ipv6_tun_set_dst(&key.enc_ipv6.src, &key.enc_ipv6.dst,
					     key.enc_ip.tos, key.enc_ip.ttl,
					     key.enc_tp.dst, 0, TUNNEL_KEY,
					     key32_to_tunnel_id(key.enc_key_id.keyid),
					     enc_opts.key.len);
		break;
	default:
		netdev_dbg(priv->netdev,
			   "Couldn't restore tunnel, unsupported addr_type: %d\n",
			   key.enc_control.addr_type);
		return false;
	}

	if (!tun_dst) {
		netdev_dbg(priv->netdev, "Couldn't restore tunnel, no tun_dst\n");
		return false;
	}

	tun_dst->u.tun_info.key.tp_src = key.enc_tp.src;

	if (enc_opts.key.len)
		ip_tunnel_info_opts_set(&tun_dst->u.tun_info,
					enc_opts.key.data,
					enc_opts.key.len,
					enc_opts.key.dst_opt_type);

	skb_dst_set(skb, (struct dst_entry *)tun_dst);
	dev = dev_get_by_index(&init_net, key.filter_ifindex);
	if (!dev) {
		netdev_dbg(priv->netdev,
			   "Couldn't find tunnel device with ifindex: %d\n",
			   key.filter_ifindex);
		return false;
	}

	/* Set fwd_dev so we do dev_put() after datapath */
	tc_priv->fwd_dev = dev;

	skb->dev = dev;

	return true;
}

static bool mlx5e_tc_restore_skb_tc_meta(struct sk_buff *skb, struct mlx5_tc_ct_priv *ct_priv,
					 struct mlx5_mapped_obj *mapped_obj, u32 zone_restore_id,
					 u32 tunnel_id,  struct mlx5e_tc_update_priv *tc_priv)
{
	struct mlx5e_priv *priv = netdev_priv(skb->dev);
	struct tc_skb_ext *tc_skb_ext;
	u64 act_miss_cookie;
	u32 chain;

	chain = mapped_obj->type == MLX5_MAPPED_OBJ_CHAIN ? mapped_obj->chain : 0;
	act_miss_cookie = mapped_obj->type == MLX5_MAPPED_OBJ_ACT_MISS ?
			  mapped_obj->act_miss_cookie : 0;
	if (chain || act_miss_cookie) {
		if (!mlx5e_tc_ct_restore_flow(ct_priv, skb, zone_restore_id))
			return false;

		tc_skb_ext = tc_skb_ext_alloc(skb);
		if (!tc_skb_ext) {
			WARN_ON(1);
			return false;
		}

		if (act_miss_cookie) {
			tc_skb_ext->act_miss_cookie = act_miss_cookie;
			tc_skb_ext->act_miss = 1;
		} else {
			tc_skb_ext->chain = chain;
		}
	}

	if (tc_priv)
		return mlx5e_tc_restore_tunnel(priv, skb, tc_priv, tunnel_id);

	return true;
}

static void mlx5e_tc_restore_skb_sample(struct mlx5e_priv *priv, struct sk_buff *skb,
					struct mlx5_mapped_obj *mapped_obj,
					struct mlx5e_tc_update_priv *tc_priv)
{
	if (!mlx5e_tc_restore_tunnel(priv, skb, tc_priv, mapped_obj->sample.tunnel_id)) {
		netdev_dbg(priv->netdev,
			   "Failed to restore tunnel info for sampled packet\n");
		return;
	}
	mlx5e_tc_sample_skb(skb, mapped_obj);
}

static bool mlx5e_tc_restore_skb_int_port(struct mlx5e_priv *priv, struct sk_buff *skb,
					  struct mlx5_mapped_obj *mapped_obj,
					  struct mlx5e_tc_update_priv *tc_priv,
					  u32 tunnel_id)
{
	struct mlx5_eswitch *esw = priv->mdev->priv.eswitch;
	struct mlx5_rep_uplink_priv *uplink_priv;
	struct mlx5e_rep_priv *uplink_rpriv;
	bool forward_tx = false;

	/* Tunnel restore takes precedence over int port restore */
	if (tunnel_id)
		return mlx5e_tc_restore_tunnel(priv, skb, tc_priv, tunnel_id);

	uplink_rpriv = mlx5_eswitch_get_uplink_priv(esw, REP_ETH);
	uplink_priv = &uplink_rpriv->uplink_priv;

	if (mlx5e_tc_int_port_dev_fwd(uplink_priv->int_port_priv, skb,
				      mapped_obj->int_port_metadata, &forward_tx)) {
		/* Set fwd_dev for future dev_put */
		tc_priv->fwd_dev = skb->dev;
		tc_priv->forward_tx = forward_tx;

		return true;
	}

	return false;
}

bool mlx5e_tc_update_skb(struct mlx5_cqe64 *cqe, struct sk_buff *skb,
			 struct mapping_ctx *mapping_ctx, u32 mapped_obj_id,
			 struct mlx5_tc_ct_priv *ct_priv,
			 u32 zone_restore_id, u32 tunnel_id,
			 struct mlx5e_tc_update_priv *tc_priv)
{
	struct mlx5e_priv *priv = netdev_priv(skb->dev);
	struct mlx5_mapped_obj mapped_obj;
	int err;

	err = mapping_find(mapping_ctx, mapped_obj_id, &mapped_obj);
	if (err) {
		netdev_dbg(skb->dev,
			   "Couldn't find mapped object for mapped_obj_id: %d, err: %d\n",
			   mapped_obj_id, err);
		return false;
	}

	switch (mapped_obj.type) {
	case MLX5_MAPPED_OBJ_CHAIN:
	case MLX5_MAPPED_OBJ_ACT_MISS:
		return mlx5e_tc_restore_skb_tc_meta(skb, ct_priv, &mapped_obj, zone_restore_id,
						    tunnel_id, tc_priv);
	case MLX5_MAPPED_OBJ_SAMPLE:
		mlx5e_tc_restore_skb_sample(priv, skb, &mapped_obj, tc_priv);
		tc_priv->skb_done = true;
		return true;
	case MLX5_MAPPED_OBJ_INT_PORT_METADATA:
		return mlx5e_tc_restore_skb_int_port(priv, skb, &mapped_obj, tc_priv, tunnel_id);
	default:
		netdev_dbg(priv->netdev, "Invalid mapped object type: %d\n", mapped_obj.type);
		return false;
	}

	return false;
}

bool mlx5e_tc_update_skb_nic(struct mlx5_cqe64 *cqe, struct sk_buff *skb)
{
	struct mlx5e_priv *priv = netdev_priv(skb->dev);
	u32 mapped_obj_id, reg_b, zone_restore_id;
	struct mlx5_tc_ct_priv *ct_priv;
	struct mapping_ctx *mapping_ctx;
	struct mlx5e_tc_table *tc;

	reg_b = be32_to_cpu(cqe->ft_metadata);
	tc = mlx5e_fs_get_tc(priv->fs);
	mapped_obj_id = reg_b & MLX5E_TC_TABLE_CHAIN_TAG_MASK;
	zone_restore_id = (reg_b >> MLX5_REG_MAPPING_MOFFSET(NIC_ZONE_RESTORE_TO_REG)) &
			  ESW_ZONE_ID_MASK;
	ct_priv = tc->ct;
	mapping_ctx = tc->mapping;

	return mlx5e_tc_update_skb(cqe, skb, mapping_ctx, mapped_obj_id, ct_priv, zone_restore_id,
				   0, NULL);
}

static struct mapping_ctx *
mlx5e_get_priv_obj_mapping(struct mlx5e_priv *priv)
{
	struct mlx5e_tc_table *tc;
	struct mlx5_eswitch *esw;
	struct mapping_ctx *ctx;

	if (is_mdev_switchdev_mode(priv->mdev)) {
		esw = priv->mdev->priv.eswitch;
		ctx = esw->offloads.reg_c0_obj_pool;
	} else {
		tc = mlx5e_fs_get_tc(priv->fs);
		ctx = tc->mapping;
	}

	return ctx;
}

int mlx5e_tc_action_miss_mapping_get(struct mlx5e_priv *priv, struct mlx5_flow_attr *attr,
				     u64 act_miss_cookie, u32 *act_miss_mapping)
{
	struct mlx5_mapped_obj mapped_obj = {};
	struct mlx5_eswitch *esw;
	struct mapping_ctx *ctx;
	int err;

	ctx = mlx5e_get_priv_obj_mapping(priv);
	mapped_obj.type = MLX5_MAPPED_OBJ_ACT_MISS;
	mapped_obj.act_miss_cookie = act_miss_cookie;
	err = mapping_add(ctx, &mapped_obj, act_miss_mapping);
	if (err)
		return err;

	if (!is_mdev_switchdev_mode(priv->mdev))
		return 0;

	esw = priv->mdev->priv.eswitch;
	attr->act_id_restore_rule = esw_add_restore_rule(esw, *act_miss_mapping);
	if (IS_ERR(attr->act_id_restore_rule))
		goto err_rule;

	return 0;

err_rule:
	mapping_remove(ctx, *act_miss_mapping);
	return err;
}

void mlx5e_tc_action_miss_mapping_put(struct mlx5e_priv *priv, struct mlx5_flow_attr *attr,
				      u32 act_miss_mapping)
{
	struct mapping_ctx *ctx = mlx5e_get_priv_obj_mapping(priv);

	if (is_mdev_switchdev_mode(priv->mdev))
		mlx5_del_flow_rules(attr->act_id_restore_rule);
	mapping_remove(ctx, act_miss_mapping);
}<|MERGE_RESOLUTION|>--- conflicted
+++ resolved
@@ -1670,11 +1670,8 @@
 	struct mlx5_devcom *devcom;
 	struct mlx5_eswitch *esw;
 	u16 vhca_id;
-<<<<<<< HEAD
-=======
 	int err;
 	int i;
->>>>>>> a901a356
 
 	out_priv = netdev_priv(out_dev);
 	esw = out_priv->mdev->priv.eswitch;
@@ -1682,27 +1679,6 @@
 	route_mdev = route_priv->mdev;
 
 	vhca_id = MLX5_CAP_GEN(route_mdev, vhca_id);
-<<<<<<< HEAD
-	if (mlx5_lag_is_active(out_priv->mdev)) {
-		struct mlx5_devcom *devcom;
-		int err;
-
-		/* In lag case we may get devices from different eswitch instances.
-		 * If we failed to get vport num, it means, mostly, that we on the wrong
-		 * eswitch.
-		 */
-		err = mlx5_eswitch_vhca_id_to_vport(esw, vhca_id, vport);
-		if (err != -ENOENT)
-			return err;
-
-		rcu_read_lock();
-		devcom = out_priv->mdev->priv.devcom;
-		esw = mlx5_devcom_get_peer_data_rcu(devcom, MLX5_DEVCOM_ESW_OFFLOADS);
-		err = esw ? mlx5_eswitch_vhca_id_to_vport(esw, vhca_id, vport) : -ENODEV;
-		rcu_read_unlock();
-
-		return err;
-=======
 	err = mlx5_eswitch_vhca_id_to_vport(esw, vhca_id, vport);
 	if (!err)
 		return err;
@@ -1718,15 +1694,10 @@
 		err = mlx5_eswitch_vhca_id_to_vport(esw, vhca_id, vport);
 		if (!err)
 			break;
->>>>>>> a901a356
 	}
 	rcu_read_unlock();
 
-<<<<<<< HEAD
-	return mlx5_eswitch_vhca_id_to_vport(esw, vhca_id, vport);
-=======
 	return err;
->>>>>>> a901a356
 }
 
 static int
