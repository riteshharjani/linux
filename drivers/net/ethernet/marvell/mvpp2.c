--- conflicted
+++ resolved
@@ -7504,15 +7504,9 @@
 	struct mvpp2_port_pcpu *port_pcpu;
 	struct net_device *dev;
 	struct resource *res;
-<<<<<<< HEAD
-	const char *dt_mac_addr;
-	const char *mac_from;
-	char hw_mac_addr[ETH_ALEN] = {0};
-=======
 	char *mac_from = "";
 	unsigned int ntxqs, nrxqs;
 	bool has_tx_irqs;
->>>>>>> a2bc8dea
 	u32 id;
 	int features;
 	int phy_mode;
