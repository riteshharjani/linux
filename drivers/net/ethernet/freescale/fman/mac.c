--- conflicted
+++ resolved
@@ -279,10 +279,6 @@
 	struct device_node	*mac_node, *dev_node;
 	struct mac_device	*mac_dev;
 	struct platform_device	*of_dev;
-<<<<<<< HEAD
-	struct resource		*res;
-=======
->>>>>>> 7073888c
 	struct mac_priv_s	*priv;
 	struct fman_mac_params	 params;
 	u32			 val;
@@ -341,39 +337,25 @@
 	of_node_put(dev_node);
 
 	/* Get the address of the memory mapped registers */
-<<<<<<< HEAD
-	res = platform_get_mem_or_io(_of_dev, 0);
-	if (!res) {
-=======
 	mac_dev->res = platform_get_mem_or_io(_of_dev, 0);
 	if (!mac_dev->res) {
->>>>>>> 7073888c
 		dev_err(dev, "could not get registers\n");
 		return -EINVAL;
 	}
 
-<<<<<<< HEAD
-	err = devm_request_resource(dev, fman_get_mem_region(priv->fman), res);
-=======
 	err = devm_request_resource(dev, fman_get_mem_region(priv->fman),
 				    mac_dev->res);
->>>>>>> 7073888c
 	if (err) {
 		dev_err_probe(dev, err, "could not request resource\n");
 		return err;
 	}
 
-<<<<<<< HEAD
-	mac_dev->vaddr = devm_ioremap(dev, res->start, resource_size(res));
-=======
 	mac_dev->vaddr = devm_ioremap(dev, mac_dev->res->start,
 				      resource_size(mac_dev->res));
->>>>>>> 7073888c
 	if (!mac_dev->vaddr) {
 		dev_err(dev, "devm_ioremap() failed\n");
 		return -EIO;
 	}
-	mac_dev->vaddr_end = mac_dev->vaddr + resource_size(res);
 
 	if (!of_device_is_available(mac_node))
 		return -ENODEV;
