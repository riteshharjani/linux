--- conflicted
+++ resolved
@@ -1891,11 +1891,7 @@
 	for (i = 0; i <	bnad->num_rxp_per_rx; i++) {
 		rx_ctrl = &bnad->rx_info[rx_id].rx_ctrl[i];
 		netif_napi_add(bnad->netdev, &rx_ctrl->napi,
-<<<<<<< HEAD
-			       bnad_napi_poll_rx, NAPI_POLL_WEIGHT);
-=======
 			       bnad_napi_poll_rx);
->>>>>>> 7365df19
 	}
 }
 
