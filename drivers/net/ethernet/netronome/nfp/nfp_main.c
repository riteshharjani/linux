--- conflicted
+++ resolved
@@ -716,26 +716,15 @@
 	return val;
 }
 
-<<<<<<< HEAD
-static int nfp_pf_cfg_hwinfo(struct nfp_pf *pf, bool sp_indiff)
-{
-	struct nfp_nsp *nsp;
-	char hwinfo[32];
-=======
 static void nfp_pf_cfg_hwinfo(struct nfp_pf *pf)
 {
 	struct nfp_nsp *nsp;
 	char hwinfo[32];
 	bool sp_indiff;
->>>>>>> 7073888c
 	int err;
 
 	nsp = nfp_nsp_open(pf->cpp);
 	if (IS_ERR(nsp))
-<<<<<<< HEAD
-		return PTR_ERR(nsp);
-
-=======
 		return;
 
 	if (!nfp_nsp_has_hwinfo_set(nsp))
@@ -747,7 +736,6 @@
 	/* No need to clean `sp_indiff` in driver, management firmware
 	 * will do it when application firmware is unloaded.
 	 */
->>>>>>> 7073888c
 	snprintf(hwinfo, sizeof(hwinfo), "sp_indiff=%d", sp_indiff);
 	err = nfp_nsp_hwinfo_set(nsp, hwinfo, sizeof(hwinfo));
 	/* Not a fatal error, no need to return error to stop driver from loading */
@@ -761,26 +749,8 @@
 		pf->eth_tbl = __nfp_eth_read_ports(pf->cpp, nsp);
 	}
 
-<<<<<<< HEAD
-	nfp_nsp_close(nsp);
-	return 0;
-}
-
-static int nfp_pf_nsp_cfg(struct nfp_pf *pf)
-{
-	bool sp_indiff = (nfp_net_pf_get_app_id(pf) == NFP_APP_FLOWER_NIC) ||
-			 (nfp_net_pf_get_app_cap(pf) & NFP_NET_APP_CAP_SP_INDIFF);
-
-	return nfp_pf_cfg_hwinfo(pf, sp_indiff);
-}
-
-static void nfp_pf_nsp_clean(struct nfp_pf *pf)
-{
-	nfp_pf_cfg_hwinfo(pf, false);
-=======
 end:
 	nfp_nsp_close(nsp);
->>>>>>> 7073888c
 }
 
 static int nfp_pci_probe(struct pci_dev *pdev,
@@ -883,19 +853,11 @@
 		goto err_fw_unload;
 	}
 
-<<<<<<< HEAD
-	err = nfp_pf_nsp_cfg(pf);
-=======
 	nfp_pf_cfg_hwinfo(pf);
 
 	err = nfp_net_pci_probe(pf);
->>>>>>> 7073888c
 	if (err)
 		goto err_fw_unload;
-
-	err = nfp_net_pci_probe(pf);
-	if (err)
-		goto err_nsp_clean;
 
 	err = nfp_hwmon_register(pf);
 	if (err) {
@@ -907,8 +869,6 @@
 
 err_net_remove:
 	nfp_net_pci_remove(pf);
-err_nsp_clean:
-	nfp_pf_nsp_clean(pf);
 err_fw_unload:
 	kfree(pf->rtbl);
 	nfp_mip_close(pf->mip);
@@ -948,7 +908,6 @@
 
 	nfp_net_pci_remove(pf);
 
-	nfp_pf_nsp_clean(pf);
 	vfree(pf->dumpspec);
 	kfree(pf->rtbl);
 	nfp_mip_close(pf->mip);
