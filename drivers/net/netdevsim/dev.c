/*
 * Copyright (c) 2018 Cumulus Networks. All rights reserved.
 * Copyright (c) 2018 David Ahern <dsa@cumulusnetworks.com>
 * Copyright (c) 2019 Mellanox Technologies. All rights reserved.
 *
 * This software is licensed under the GNU General License Version 2,
 * June 1991 as shown in the file COPYING in the top-level directory of this
 * source tree.
 *
 * THE COPYRIGHT HOLDERS AND/OR OTHER PARTIES PROVIDE THE PROGRAM "AS IS"
 * WITHOUT WARRANTY OF ANY KIND, EITHER EXPRESSED OR IMPLIED, INCLUDING,
 * BUT NOT LIMITED TO, THE IMPLIED WARRANTIES OF MERCHANTABILITY AND FITNESS
 * FOR A PARTICULAR PURPOSE. THE ENTIRE RISK AS TO THE QUALITY AND PERFORMANCE
 * OF THE PROGRAM IS WITH YOU. SHOULD THE PROGRAM PROVE DEFECTIVE, YOU ASSUME
 * THE COST OF ALL NECESSARY SERVICING, REPAIR OR CORRECTION.
 */

#include <linux/debugfs.h>
#include <linux/device.h>
#include <linux/etherdevice.h>
#include <linux/inet.h>
#include <linux/jiffies.h>
#include <linux/kernel.h>
#include <linux/list.h>
#include <linux/mutex.h>
#include <linux/random.h>
#include <linux/rtnetlink.h>
#include <linux/workqueue.h>
#include <net/devlink.h>
#include <net/ip.h>
#include <uapi/linux/devlink.h>
#include <uapi/linux/ip.h>
#include <uapi/linux/udp.h>

#include "netdevsim.h"

static struct dentry *nsim_dev_ddir;

#define NSIM_DEV_DUMMY_REGION_SIZE (1024 * 32)

static ssize_t nsim_dev_take_snapshot_write(struct file *file,
					    const char __user *data,
					    size_t count, loff_t *ppos)
{
	struct nsim_dev *nsim_dev = file->private_data;
	void *dummy_data;
	int err;
	u32 id;

	dummy_data = kmalloc(NSIM_DEV_DUMMY_REGION_SIZE, GFP_KERNEL);
	if (!dummy_data)
		return -ENOMEM;

	get_random_bytes(dummy_data, NSIM_DEV_DUMMY_REGION_SIZE);

	id = devlink_region_snapshot_id_get(priv_to_devlink(nsim_dev));
	err = devlink_region_snapshot_create(nsim_dev->dummy_region,
					     dummy_data, id, kfree);
	if (err) {
		pr_err("Failed to create region snapshot\n");
		kfree(dummy_data);
		return err;
	}

	return count;
}

static const struct file_operations nsim_dev_take_snapshot_fops = {
	.open = simple_open,
	.write = nsim_dev_take_snapshot_write,
	.llseek = generic_file_llseek,
};

static int nsim_dev_debugfs_init(struct nsim_dev *nsim_dev)
{
	char dev_ddir_name[sizeof(DRV_NAME) + 10];

	sprintf(dev_ddir_name, DRV_NAME "%u", nsim_dev->nsim_bus_dev->dev.id);
	nsim_dev->ddir = debugfs_create_dir(dev_ddir_name, nsim_dev_ddir);
	if (IS_ERR(nsim_dev->ddir))
		return PTR_ERR(nsim_dev->ddir);
	nsim_dev->ports_ddir = debugfs_create_dir("ports", nsim_dev->ddir);
	if (IS_ERR(nsim_dev->ports_ddir))
		return PTR_ERR(nsim_dev->ports_ddir);
	debugfs_create_bool("fw_update_status", 0600, nsim_dev->ddir,
			    &nsim_dev->fw_update_status);
	debugfs_create_u32("max_macs", 0600, nsim_dev->ddir,
			   &nsim_dev->max_macs);
	debugfs_create_bool("test1", 0600, nsim_dev->ddir,
			    &nsim_dev->test1);
	nsim_dev->take_snapshot = debugfs_create_file("take_snapshot",
						      0200,
						      nsim_dev->ddir,
						      nsim_dev,
						&nsim_dev_take_snapshot_fops);
	debugfs_create_bool("dont_allow_reload", 0600, nsim_dev->ddir,
			    &nsim_dev->dont_allow_reload);
	debugfs_create_bool("fail_reload", 0600, nsim_dev->ddir,
			    &nsim_dev->fail_reload);
	return 0;
}

static void nsim_dev_debugfs_exit(struct nsim_dev *nsim_dev)
{
	debugfs_remove_recursive(nsim_dev->ports_ddir);
	debugfs_remove_recursive(nsim_dev->ddir);
}

static int nsim_dev_port_debugfs_init(struct nsim_dev *nsim_dev,
				      struct nsim_dev_port *nsim_dev_port)
{
	char port_ddir_name[16];
	char dev_link_name[32];

	sprintf(port_ddir_name, "%u", nsim_dev_port->port_index);
	nsim_dev_port->ddir = debugfs_create_dir(port_ddir_name,
						 nsim_dev->ports_ddir);
	if (IS_ERR(nsim_dev_port->ddir))
		return PTR_ERR(nsim_dev_port->ddir);

	sprintf(dev_link_name, "../../../" DRV_NAME "%u",
		nsim_dev->nsim_bus_dev->dev.id);
	debugfs_create_symlink("dev", nsim_dev_port->ddir, dev_link_name);

	return 0;
}

static void nsim_dev_port_debugfs_exit(struct nsim_dev_port *nsim_dev_port)
{
	debugfs_remove_recursive(nsim_dev_port->ddir);
}

static int nsim_dev_resources_register(struct devlink *devlink)
{
	struct devlink_resource_size_params params = {
		.size_max = (u64)-1,
		.size_granularity = 1,
		.unit = DEVLINK_RESOURCE_UNIT_ENTRY
	};
	int err;

	/* Resources for IPv4 */
	err = devlink_resource_register(devlink, "IPv4", (u64)-1,
					NSIM_RESOURCE_IPV4,
					DEVLINK_RESOURCE_ID_PARENT_TOP,
					&params);
	if (err) {
		pr_err("Failed to register IPv4 top resource\n");
		goto out;
	}

	err = devlink_resource_register(devlink, "fib", (u64)-1,
					NSIM_RESOURCE_IPV4_FIB,
					NSIM_RESOURCE_IPV4, &params);
	if (err) {
		pr_err("Failed to register IPv4 FIB resource\n");
		return err;
	}

	err = devlink_resource_register(devlink, "fib-rules", (u64)-1,
					NSIM_RESOURCE_IPV4_FIB_RULES,
					NSIM_RESOURCE_IPV4, &params);
	if (err) {
		pr_err("Failed to register IPv4 FIB rules resource\n");
		return err;
	}

	/* Resources for IPv6 */
	err = devlink_resource_register(devlink, "IPv6", (u64)-1,
					NSIM_RESOURCE_IPV6,
					DEVLINK_RESOURCE_ID_PARENT_TOP,
					&params);
	if (err) {
		pr_err("Failed to register IPv6 top resource\n");
		goto out;
	}

	err = devlink_resource_register(devlink, "fib", (u64)-1,
					NSIM_RESOURCE_IPV6_FIB,
					NSIM_RESOURCE_IPV6, &params);
	if (err) {
		pr_err("Failed to register IPv6 FIB resource\n");
		return err;
	}

	err = devlink_resource_register(devlink, "fib-rules", (u64)-1,
					NSIM_RESOURCE_IPV6_FIB_RULES,
					NSIM_RESOURCE_IPV6, &params);
	if (err) {
		pr_err("Failed to register IPv6 FIB rules resource\n");
		return err;
	}

out:
	return err;
}

enum nsim_devlink_param_id {
	NSIM_DEVLINK_PARAM_ID_BASE = DEVLINK_PARAM_GENERIC_ID_MAX,
	NSIM_DEVLINK_PARAM_ID_TEST1,
};

static const struct devlink_param nsim_devlink_params[] = {
	DEVLINK_PARAM_GENERIC(MAX_MACS,
			      BIT(DEVLINK_PARAM_CMODE_DRIVERINIT),
			      NULL, NULL, NULL),
	DEVLINK_PARAM_DRIVER(NSIM_DEVLINK_PARAM_ID_TEST1,
			     "test1", DEVLINK_PARAM_TYPE_BOOL,
			     BIT(DEVLINK_PARAM_CMODE_DRIVERINIT),
			     NULL, NULL, NULL),
};

static void nsim_devlink_set_params_init_values(struct nsim_dev *nsim_dev,
						struct devlink *devlink)
{
	union devlink_param_value value;

	value.vu32 = nsim_dev->max_macs;
	devlink_param_driverinit_value_set(devlink,
					   DEVLINK_PARAM_GENERIC_ID_MAX_MACS,
					   value);
	value.vbool = nsim_dev->test1;
	devlink_param_driverinit_value_set(devlink,
					   NSIM_DEVLINK_PARAM_ID_TEST1,
					   value);
}

static void nsim_devlink_param_load_driverinit_values(struct devlink *devlink)
{
	struct nsim_dev *nsim_dev = devlink_priv(devlink);
	union devlink_param_value saved_value;
	int err;

	err = devlink_param_driverinit_value_get(devlink,
						 DEVLINK_PARAM_GENERIC_ID_MAX_MACS,
						 &saved_value);
	if (!err)
		nsim_dev->max_macs = saved_value.vu32;
	err = devlink_param_driverinit_value_get(devlink,
						 NSIM_DEVLINK_PARAM_ID_TEST1,
						 &saved_value);
	if (!err)
		nsim_dev->test1 = saved_value.vbool;
}

#define NSIM_DEV_DUMMY_REGION_SNAPSHOT_MAX 16

static int nsim_dev_dummy_region_init(struct nsim_dev *nsim_dev,
				      struct devlink *devlink)
{
	nsim_dev->dummy_region =
		devlink_region_create(devlink, "dummy",
				      NSIM_DEV_DUMMY_REGION_SNAPSHOT_MAX,
				      NSIM_DEV_DUMMY_REGION_SIZE);
	return PTR_ERR_OR_ZERO(nsim_dev->dummy_region);
}

static void nsim_dev_dummy_region_exit(struct nsim_dev *nsim_dev)
{
	devlink_region_destroy(nsim_dev->dummy_region);
}

struct nsim_trap_item {
	void *trap_ctx;
	enum devlink_trap_action action;
};

struct nsim_trap_data {
	struct delayed_work trap_report_dw;
	struct nsim_trap_item *trap_items_arr;
	struct nsim_dev *nsim_dev;
	spinlock_t trap_lock;	/* Protects trap_items_arr */
};

/* All driver-specific traps must be documented in
 * Documentation/networking/devlink/netdevsim.rst
 */
enum {
	NSIM_TRAP_ID_BASE = DEVLINK_TRAP_GENERIC_ID_MAX,
	NSIM_TRAP_ID_FID_MISS,
};

#define NSIM_TRAP_NAME_FID_MISS "fid_miss"

#define NSIM_TRAP_METADATA DEVLINK_TRAP_METADATA_TYPE_F_IN_PORT

#define NSIM_TRAP_DROP(_id, _group_id)					      \
	DEVLINK_TRAP_GENERIC(DROP, DROP, _id,				      \
			     DEVLINK_TRAP_GROUP_GENERIC(_group_id),	      \
			     NSIM_TRAP_METADATA)
#define NSIM_TRAP_EXCEPTION(_id, _group_id)				      \
	DEVLINK_TRAP_GENERIC(EXCEPTION, TRAP, _id,			      \
			     DEVLINK_TRAP_GROUP_GENERIC(_group_id),	      \
			     NSIM_TRAP_METADATA)
#define NSIM_TRAP_DRIVER_EXCEPTION(_id, _group_id)			      \
	DEVLINK_TRAP_DRIVER(EXCEPTION, TRAP, NSIM_TRAP_ID_##_id,	      \
			    NSIM_TRAP_NAME_##_id,			      \
			    DEVLINK_TRAP_GROUP_GENERIC(_group_id),	      \
			    NSIM_TRAP_METADATA)

static const struct devlink_trap nsim_traps_arr[] = {
	NSIM_TRAP_DROP(SMAC_MC, L2_DROPS),
	NSIM_TRAP_DROP(VLAN_TAG_MISMATCH, L2_DROPS),
	NSIM_TRAP_DROP(INGRESS_VLAN_FILTER, L2_DROPS),
	NSIM_TRAP_DROP(INGRESS_STP_FILTER, L2_DROPS),
	NSIM_TRAP_DROP(EMPTY_TX_LIST, L2_DROPS),
	NSIM_TRAP_DROP(PORT_LOOPBACK_FILTER, L2_DROPS),
	NSIM_TRAP_DRIVER_EXCEPTION(FID_MISS, L2_DROPS),
	NSIM_TRAP_DROP(BLACKHOLE_ROUTE, L3_DROPS),
	NSIM_TRAP_EXCEPTION(TTL_ERROR, L3_DROPS),
	NSIM_TRAP_DROP(TAIL_DROP, BUFFER_DROPS),
};

#define NSIM_TRAP_L4_DATA_LEN 100

static struct sk_buff *nsim_dev_trap_skb_build(void)
{
	int tot_len, data_len = NSIM_TRAP_L4_DATA_LEN;
	struct sk_buff *skb;
	struct udphdr *udph;
	struct ethhdr *eth;
	struct iphdr *iph;

	skb = alloc_skb(NLMSG_GOODSIZE, GFP_ATOMIC);
	if (!skb)
		return NULL;
	tot_len = sizeof(struct iphdr) + sizeof(struct udphdr) + data_len;

	skb_reset_mac_header(skb);
	eth = skb_put(skb, sizeof(struct ethhdr));
	eth_random_addr(eth->h_dest);
	eth_random_addr(eth->h_source);
	eth->h_proto = htons(ETH_P_IP);
	skb->protocol = htons(ETH_P_IP);

	skb_set_network_header(skb, skb->len);
	iph = skb_put(skb, sizeof(struct iphdr));
	iph->protocol = IPPROTO_UDP;
	iph->saddr = in_aton("192.0.2.1");
	iph->daddr = in_aton("198.51.100.1");
	iph->version = 0x4;
	iph->frag_off = 0;
	iph->ihl = 0x5;
	iph->tot_len = htons(tot_len);
	iph->ttl = 100;
	iph->check = 0;
	iph->check = ip_fast_csum((unsigned char *)iph, iph->ihl);

	skb_set_transport_header(skb, skb->len);
	udph = skb_put_zero(skb, sizeof(struct udphdr) + data_len);
	get_random_bytes(&udph->source, sizeof(u16));
	get_random_bytes(&udph->dest, sizeof(u16));
	udph->len = htons(sizeof(struct udphdr) + data_len);

	return skb;
}

static void nsim_dev_trap_report(struct nsim_dev_port *nsim_dev_port)
{
	struct nsim_dev *nsim_dev = nsim_dev_port->ns->nsim_dev;
	struct devlink *devlink = priv_to_devlink(nsim_dev);
	struct nsim_trap_data *nsim_trap_data;
	int i;

	nsim_trap_data = nsim_dev->trap_data;

	spin_lock(&nsim_trap_data->trap_lock);
	for (i = 0; i < ARRAY_SIZE(nsim_traps_arr); i++) {
		struct nsim_trap_item *nsim_trap_item;
		struct sk_buff *skb;

		nsim_trap_item = &nsim_trap_data->trap_items_arr[i];
		if (nsim_trap_item->action == DEVLINK_TRAP_ACTION_DROP)
			continue;

		skb = nsim_dev_trap_skb_build();
		if (!skb)
			continue;
		skb->dev = nsim_dev_port->ns->netdev;

		/* Trapped packets are usually passed to devlink in softIRQ,
		 * but in this case they are generated in a workqueue. Disable
		 * softIRQs to prevent lockdep from complaining about
		 * "incosistent lock state".
		 */
		local_bh_disable();
		devlink_trap_report(devlink, skb, nsim_trap_item->trap_ctx,
				    &nsim_dev_port->devlink_port);
		local_bh_enable();
		consume_skb(skb);
	}
	spin_unlock(&nsim_trap_data->trap_lock);
}

#define NSIM_TRAP_REPORT_INTERVAL_MS	100

static void nsim_dev_trap_report_work(struct work_struct *work)
{
	struct nsim_trap_data *nsim_trap_data;
	struct nsim_dev_port *nsim_dev_port;
	struct nsim_dev *nsim_dev;

	nsim_trap_data = container_of(work, struct nsim_trap_data,
				      trap_report_dw.work);
	nsim_dev = nsim_trap_data->nsim_dev;

	/* For each running port and enabled packet trap, generate a UDP
	 * packet with a random 5-tuple and report it.
	 */
	mutex_lock(&nsim_dev->port_list_lock);
	list_for_each_entry(nsim_dev_port, &nsim_dev->port_list, list) {
		if (!netif_running(nsim_dev_port->ns->netdev))
			continue;

		nsim_dev_trap_report(nsim_dev_port);
	}
	mutex_unlock(&nsim_dev->port_list_lock);

	schedule_delayed_work(&nsim_dev->trap_data->trap_report_dw,
			      msecs_to_jiffies(NSIM_TRAP_REPORT_INTERVAL_MS));
}

static int nsim_dev_traps_init(struct devlink *devlink)
{
	struct nsim_dev *nsim_dev = devlink_priv(devlink);
	struct nsim_trap_data *nsim_trap_data;
	int err;

	nsim_trap_data = kzalloc(sizeof(*nsim_trap_data), GFP_KERNEL);
	if (!nsim_trap_data)
		return -ENOMEM;

	nsim_trap_data->trap_items_arr = kcalloc(ARRAY_SIZE(nsim_traps_arr),
						 sizeof(struct nsim_trap_item),
						 GFP_KERNEL);
	if (!nsim_trap_data->trap_items_arr) {
		err = -ENOMEM;
		goto err_trap_data_free;
	}

	/* The lock is used to protect the action state of the registered
	 * traps. The value is written by user and read in delayed work when
	 * iterating over all the traps.
	 */
	spin_lock_init(&nsim_trap_data->trap_lock);
	nsim_trap_data->nsim_dev = nsim_dev;
	nsim_dev->trap_data = nsim_trap_data;

	err = devlink_traps_register(devlink, nsim_traps_arr,
				     ARRAY_SIZE(nsim_traps_arr), NULL);
	if (err)
		goto err_trap_items_free;

	INIT_DELAYED_WORK(&nsim_dev->trap_data->trap_report_dw,
			  nsim_dev_trap_report_work);
	schedule_delayed_work(&nsim_dev->trap_data->trap_report_dw,
			      msecs_to_jiffies(NSIM_TRAP_REPORT_INTERVAL_MS));

	return 0;

err_trap_items_free:
	kfree(nsim_trap_data->trap_items_arr);
err_trap_data_free:
	kfree(nsim_trap_data);
	return err;
}

static void nsim_dev_traps_exit(struct devlink *devlink)
{
	struct nsim_dev *nsim_dev = devlink_priv(devlink);

	cancel_delayed_work_sync(&nsim_dev->trap_data->trap_report_dw);
	devlink_traps_unregister(devlink, nsim_traps_arr,
				 ARRAY_SIZE(nsim_traps_arr));
	kfree(nsim_dev->trap_data->trap_items_arr);
	kfree(nsim_dev->trap_data);
}

static int nsim_dev_reload_create(struct nsim_dev *nsim_dev,
				  struct netlink_ext_ack *extack);
static void nsim_dev_reload_destroy(struct nsim_dev *nsim_dev);

static int nsim_dev_reload_down(struct devlink *devlink, bool netns_change,
				struct netlink_ext_ack *extack)
{
	struct nsim_dev *nsim_dev = devlink_priv(devlink);

	if (nsim_dev->dont_allow_reload) {
		/* For testing purposes, user set debugfs dont_allow_reload
		 * value to true. So forbid it.
		 */
		NL_SET_ERR_MSG_MOD(extack, "User forbid the reload for testing purposes");
		return -EOPNOTSUPP;
	}

	nsim_dev_reload_destroy(nsim_dev);
	return 0;
}

static int nsim_dev_reload_up(struct devlink *devlink,
			      struct netlink_ext_ack *extack)
{
	struct nsim_dev *nsim_dev = devlink_priv(devlink);

	if (nsim_dev->fail_reload) {
		/* For testing purposes, user set debugfs fail_reload
		 * value to true. Fail right away.
		 */
		NL_SET_ERR_MSG_MOD(extack, "User setup the reload to fail for testing purposes");
		return -EINVAL;
	}

	return nsim_dev_reload_create(nsim_dev, extack);
}

static int nsim_dev_info_get(struct devlink *devlink,
			     struct devlink_info_req *req,
			     struct netlink_ext_ack *extack)
{
	return devlink_info_driver_name_put(req, DRV_NAME);
}

#define NSIM_DEV_FLASH_SIZE 500000
#define NSIM_DEV_FLASH_CHUNK_SIZE 1000
#define NSIM_DEV_FLASH_CHUNK_TIME_MS 10

static int nsim_dev_flash_update(struct devlink *devlink, const char *file_name,
				 const char *component,
				 struct netlink_ext_ack *extack)
{
	struct nsim_dev *nsim_dev = devlink_priv(devlink);
	int i;

	if (nsim_dev->fw_update_status) {
		devlink_flash_update_begin_notify(devlink);
		devlink_flash_update_status_notify(devlink,
						   "Preparing to flash",
						   component, 0, 0);
	}

	for (i = 0; i < NSIM_DEV_FLASH_SIZE / NSIM_DEV_FLASH_CHUNK_SIZE; i++) {
		if (nsim_dev->fw_update_status)
			devlink_flash_update_status_notify(devlink, "Flashing",
							   component,
							   i * NSIM_DEV_FLASH_CHUNK_SIZE,
							   NSIM_DEV_FLASH_SIZE);
		msleep(NSIM_DEV_FLASH_CHUNK_TIME_MS);
	}

	if (nsim_dev->fw_update_status) {
		devlink_flash_update_status_notify(devlink, "Flashing",
						   component,
						   NSIM_DEV_FLASH_SIZE,
						   NSIM_DEV_FLASH_SIZE);
		devlink_flash_update_status_notify(devlink, "Flashing done",
						   component, 0, 0);
		devlink_flash_update_end_notify(devlink);
	}

	return 0;
}

static struct nsim_trap_item *
nsim_dev_trap_item_lookup(struct nsim_dev *nsim_dev, u16 trap_id)
{
	struct nsim_trap_data *nsim_trap_data = nsim_dev->trap_data;
	int i;

	for (i = 0; i < ARRAY_SIZE(nsim_traps_arr); i++) {
		if (nsim_traps_arr[i].id == trap_id)
			return &nsim_trap_data->trap_items_arr[i];
	}

	return NULL;
}

static int nsim_dev_devlink_trap_init(struct devlink *devlink,
				      const struct devlink_trap *trap,
				      void *trap_ctx)
{
	struct nsim_dev *nsim_dev = devlink_priv(devlink);
	struct nsim_trap_item *nsim_trap_item;

	nsim_trap_item = nsim_dev_trap_item_lookup(nsim_dev, trap->id);
	if (WARN_ON(!nsim_trap_item))
		return -ENOENT;

	nsim_trap_item->trap_ctx = trap_ctx;
	nsim_trap_item->action = trap->init_action;

	return 0;
}

static int
nsim_dev_devlink_trap_action_set(struct devlink *devlink,
				 const struct devlink_trap *trap,
				 enum devlink_trap_action action)
{
	struct nsim_dev *nsim_dev = devlink_priv(devlink);
	struct nsim_trap_item *nsim_trap_item;

	nsim_trap_item = nsim_dev_trap_item_lookup(nsim_dev, trap->id);
	if (WARN_ON(!nsim_trap_item))
		return -ENOENT;

	spin_lock(&nsim_dev->trap_data->trap_lock);
	nsim_trap_item->action = action;
	spin_unlock(&nsim_dev->trap_data->trap_lock);

	return 0;
}

static const struct devlink_ops nsim_dev_devlink_ops = {
	.reload_down = nsim_dev_reload_down,
	.reload_up = nsim_dev_reload_up,
	.info_get = nsim_dev_info_get,
	.flash_update = nsim_dev_flash_update,
	.trap_init = nsim_dev_devlink_trap_init,
	.trap_action_set = nsim_dev_devlink_trap_action_set,
};

#define NSIM_DEV_MAX_MACS_DEFAULT 32
#define NSIM_DEV_TEST1_DEFAULT true

static int __nsim_dev_port_add(struct nsim_dev *nsim_dev,
			       unsigned int port_index)
{
	struct nsim_dev_port *nsim_dev_port;
	struct devlink_port *devlink_port;
	int err;

	nsim_dev_port = kzalloc(sizeof(*nsim_dev_port), GFP_KERNEL);
	if (!nsim_dev_port)
		return -ENOMEM;
	nsim_dev_port->port_index = port_index;

	devlink_port = &nsim_dev_port->devlink_port;
	devlink_port_attrs_set(devlink_port, DEVLINK_PORT_FLAVOUR_PHYSICAL,
			       port_index + 1, 0, 0,
			       nsim_dev->switch_id.id,
			       nsim_dev->switch_id.id_len);
	err = devlink_port_register(priv_to_devlink(nsim_dev), devlink_port,
				    port_index);
	if (err)
		goto err_port_free;

	err = nsim_dev_port_debugfs_init(nsim_dev, nsim_dev_port);
	if (err)
		goto err_dl_port_unregister;

	nsim_dev_port->ns = nsim_create(nsim_dev, nsim_dev_port);
	if (IS_ERR(nsim_dev_port->ns)) {
		err = PTR_ERR(nsim_dev_port->ns);
		goto err_port_debugfs_exit;
	}

	devlink_port_type_eth_set(devlink_port, nsim_dev_port->ns->netdev);
	list_add(&nsim_dev_port->list, &nsim_dev->port_list);

	return 0;

err_port_debugfs_exit:
	nsim_dev_port_debugfs_exit(nsim_dev_port);
err_dl_port_unregister:
	devlink_port_unregister(devlink_port);
err_port_free:
	kfree(nsim_dev_port);
	return err;
}

static void __nsim_dev_port_del(struct nsim_dev_port *nsim_dev_port)
{
	struct devlink_port *devlink_port = &nsim_dev_port->devlink_port;

	list_del(&nsim_dev_port->list);
	devlink_port_type_clear(devlink_port);
	nsim_destroy(nsim_dev_port->ns);
	nsim_dev_port_debugfs_exit(nsim_dev_port);
	devlink_port_unregister(devlink_port);
	kfree(nsim_dev_port);
}

static void nsim_dev_port_del_all(struct nsim_dev *nsim_dev)
{
	struct nsim_dev_port *nsim_dev_port, *tmp;

	mutex_lock(&nsim_dev->port_list_lock);
	list_for_each_entry_safe(nsim_dev_port, tmp,
				 &nsim_dev->port_list, list)
		__nsim_dev_port_del(nsim_dev_port);
	mutex_unlock(&nsim_dev->port_list_lock);
}

static int nsim_dev_port_add_all(struct nsim_dev *nsim_dev,
				 unsigned int port_count)
{
	int i, err;

	for (i = 0; i < port_count; i++) {
		err = __nsim_dev_port_add(nsim_dev, i);
		if (err)
			goto err_port_del_all;
	}
	return 0;

err_port_del_all:
	nsim_dev_port_del_all(nsim_dev);
	return err;
}

static int nsim_dev_reload_create(struct nsim_dev *nsim_dev,
				  struct netlink_ext_ack *extack)
{
	struct nsim_bus_dev *nsim_bus_dev = nsim_dev->nsim_bus_dev;
	struct devlink *devlink;
	int err;

	devlink = priv_to_devlink(nsim_dev);
	nsim_dev = devlink_priv(devlink);
	INIT_LIST_HEAD(&nsim_dev->port_list);
	mutex_init(&nsim_dev->port_list_lock);
	nsim_dev->fw_update_status = true;

	nsim_dev->fib_data = nsim_fib_create(devlink, extack);
	if (IS_ERR(nsim_dev->fib_data))
		return PTR_ERR(nsim_dev->fib_data);

	nsim_devlink_param_load_driverinit_values(devlink);

	err = nsim_dev_dummy_region_init(nsim_dev, devlink);
	if (err)
		goto err_fib_destroy;

	err = nsim_dev_traps_init(devlink);
	if (err)
		goto err_dummy_region_exit;

	err = nsim_dev_health_init(nsim_dev, devlink);
	if (err)
		goto err_traps_exit;

	err = nsim_dev_port_add_all(nsim_dev, nsim_bus_dev->port_count);
	if (err)
		goto err_health_exit;

	nsim_dev->take_snapshot = debugfs_create_file("take_snapshot",
						      0200,
						      nsim_dev->ddir,
						      nsim_dev,
						&nsim_dev_take_snapshot_fops);
	return 0;

err_health_exit:
	nsim_dev_health_exit(nsim_dev);
err_traps_exit:
	nsim_dev_traps_exit(devlink);
err_dummy_region_exit:
	nsim_dev_dummy_region_exit(nsim_dev);
err_fib_destroy:
	nsim_fib_destroy(devlink, nsim_dev->fib_data);
	return err;
}

int nsim_dev_probe(struct nsim_bus_dev *nsim_bus_dev)
{
	struct nsim_dev *nsim_dev;
	struct devlink *devlink;
	int err;

	devlink = devlink_alloc(&nsim_dev_devlink_ops, sizeof(*nsim_dev));
	if (!devlink)
		return -ENOMEM;
	devlink_net_set(devlink, nsim_bus_dev->initial_net);
	nsim_dev = devlink_priv(devlink);
	nsim_dev->nsim_bus_dev = nsim_bus_dev;
	nsim_dev->switch_id.id_len = sizeof(nsim_dev->switch_id.id);
	get_random_bytes(nsim_dev->switch_id.id, nsim_dev->switch_id.id_len);
	INIT_LIST_HEAD(&nsim_dev->port_list);
	mutex_init(&nsim_dev->port_list_lock);
	nsim_dev->fw_update_status = true;
	nsim_dev->max_macs = NSIM_DEV_MAX_MACS_DEFAULT;
	nsim_dev->test1 = NSIM_DEV_TEST1_DEFAULT;

	dev_set_drvdata(&nsim_bus_dev->dev, nsim_dev);

	err = nsim_dev_resources_register(devlink);
	if (err)
		goto err_devlink_free;

	nsim_dev->fib_data = nsim_fib_create(devlink, NULL);
	if (IS_ERR(nsim_dev->fib_data)) {
		err = PTR_ERR(nsim_dev->fib_data);
		goto err_resources_unregister;
	}

	err = devlink_register(devlink, &nsim_bus_dev->dev);
	if (err)
		goto err_fib_destroy;

	err = devlink_params_register(devlink, nsim_devlink_params,
				      ARRAY_SIZE(nsim_devlink_params));
	if (err)
		goto err_dl_unregister;
	nsim_devlink_set_params_init_values(nsim_dev, devlink);

	err = nsim_dev_dummy_region_init(nsim_dev, devlink);
	if (err)
		goto err_params_unregister;

	err = nsim_dev_traps_init(devlink);
	if (err)
		goto err_dummy_region_exit;

	err = nsim_dev_debugfs_init(nsim_dev);
	if (err)
		goto err_traps_exit;

	err = nsim_dev_health_init(nsim_dev, devlink);
	if (err)
		goto err_debugfs_exit;

	err = nsim_bpf_dev_init(nsim_dev);
	if (err)
		goto err_health_exit;

	err = nsim_dev_port_add_all(nsim_dev, nsim_bus_dev->port_count);
	if (err)
		goto err_bpf_dev_exit;

	devlink_params_publish(devlink);
	devlink_reload_enable(devlink);
	return 0;

err_bpf_dev_exit:
	nsim_bpf_dev_exit(nsim_dev);
err_health_exit:
	nsim_dev_health_exit(nsim_dev);
err_debugfs_exit:
	nsim_dev_debugfs_exit(nsim_dev);
err_traps_exit:
	nsim_dev_traps_exit(devlink);
err_dummy_region_exit:
	nsim_dev_dummy_region_exit(nsim_dev);
err_params_unregister:
	devlink_params_unregister(devlink, nsim_devlink_params,
				  ARRAY_SIZE(nsim_devlink_params));
err_dl_unregister:
	devlink_unregister(devlink);
err_fib_destroy:
	nsim_fib_destroy(devlink, nsim_dev->fib_data);
err_resources_unregister:
	devlink_resources_unregister(devlink, NULL);
err_devlink_free:
	devlink_free(devlink);
	return err;
}

static void nsim_dev_reload_destroy(struct nsim_dev *nsim_dev)
{
	struct devlink *devlink = priv_to_devlink(nsim_dev);

	if (devlink_is_reload_failed(devlink))
		return;
	debugfs_remove(nsim_dev->take_snapshot);
	nsim_dev_port_del_all(nsim_dev);
	nsim_dev_health_exit(nsim_dev);
	nsim_dev_traps_exit(devlink);
	nsim_dev_dummy_region_exit(nsim_dev);
	mutex_destroy(&nsim_dev->port_list_lock);
	nsim_fib_destroy(devlink, nsim_dev->fib_data);
}

void nsim_dev_remove(struct nsim_bus_dev *nsim_bus_dev)
{
	struct nsim_dev *nsim_dev = dev_get_drvdata(&nsim_bus_dev->dev);
	struct devlink *devlink = priv_to_devlink(nsim_dev);

	devlink_reload_disable(devlink);

	nsim_dev_reload_destroy(nsim_dev);

	nsim_bpf_dev_exit(nsim_dev);
	nsim_dev_debugfs_exit(nsim_dev);
	devlink_params_unregister(devlink, nsim_devlink_params,
				  ARRAY_SIZE(nsim_devlink_params));
	devlink_unregister(devlink);
	devlink_resources_unregister(devlink, NULL);
	devlink_free(devlink);
}

static struct nsim_dev_port *
__nsim_dev_port_lookup(struct nsim_dev *nsim_dev, unsigned int port_index)
{
	struct nsim_dev_port *nsim_dev_port;

	list_for_each_entry(nsim_dev_port, &nsim_dev->port_list, list)
		if (nsim_dev_port->port_index == port_index)
			return nsim_dev_port;
	return NULL;
}

int nsim_dev_port_add(struct nsim_bus_dev *nsim_bus_dev,
		      unsigned int port_index)
{
	struct nsim_dev *nsim_dev = dev_get_drvdata(&nsim_bus_dev->dev);
	int err;

	mutex_lock(&nsim_dev->port_list_lock);
	if (__nsim_dev_port_lookup(nsim_dev, port_index))
		err = -EEXIST;
	else
		err = __nsim_dev_port_add(nsim_dev, port_index);
	mutex_unlock(&nsim_dev->port_list_lock);
	return err;
}

int nsim_dev_port_del(struct nsim_bus_dev *nsim_bus_dev,
		      unsigned int port_index)
{
	struct nsim_dev *nsim_dev = dev_get_drvdata(&nsim_bus_dev->dev);
	struct nsim_dev_port *nsim_dev_port;
	int err = 0;

	mutex_lock(&nsim_dev->port_list_lock);
	nsim_dev_port = __nsim_dev_port_lookup(nsim_dev, port_index);
	if (!nsim_dev_port)
		err = -ENOENT;
	else
		__nsim_dev_port_del(nsim_dev_port);
	mutex_unlock(&nsim_dev->port_list_lock);
	return err;
}

int nsim_dev_init(void)
{
	nsim_dev_ddir = debugfs_create_dir(DRV_NAME, NULL);
<<<<<<< HEAD
	if (IS_ERR(nsim_dev_ddir))
		return PTR_ERR(nsim_dev_ddir);
	return 0;
=======
	return PTR_ERR_OR_ZERO(nsim_dev_ddir);
>>>>>>> bb6d3fb3
}

void nsim_dev_exit(void)
{
	debugfs_remove_recursive(nsim_dev_ddir);
}<|MERGE_RESOLUTION|>--- conflicted
+++ resolved
@@ -934,13 +934,7 @@
 int nsim_dev_init(void)
 {
 	nsim_dev_ddir = debugfs_create_dir(DRV_NAME, NULL);
-<<<<<<< HEAD
-	if (IS_ERR(nsim_dev_ddir))
-		return PTR_ERR(nsim_dev_ddir);
-	return 0;
-=======
 	return PTR_ERR_OR_ZERO(nsim_dev_ddir);
->>>>>>> bb6d3fb3
 }
 
 void nsim_dev_exit(void)
