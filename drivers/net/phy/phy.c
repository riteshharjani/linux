--- conflicted
+++ resolved
@@ -628,26 +628,10 @@
 	/* Disable PHY interrupts */
 	err = phy_config_interrupt(phydev, PHY_INTERRUPT_DISABLED);
 	if (err)
-<<<<<<< HEAD
-		goto phy_err;
-
-	/* Clear the interrupt */
-	err = phy_clear_interrupt(phydev);
-	if (err)
-		goto phy_err;
-
-	return 0;
-
-phy_err:
-	phy_error(phydev);
-
-	return err;
-=======
 		return err;
 
 	/* Clear the interrupt */
 	return phy_clear_interrupt(phydev);
->>>>>>> 49a695ba
 }
 
 /**
