--- conflicted
+++ resolved
@@ -309,30 +309,6 @@
 	return vma ? -ENOMEM : -ESRCH;
 }
 
-<<<<<<< HEAD
-
-static inline void binder_alloc_set_vma(struct binder_alloc *alloc,
-		struct vm_area_struct *vma)
-{
-	unsigned long vm_start = 0;
-
-	/*
-	 * Allow clearing the vma with holding just the read lock to allow
-	 * munmapping downgrade of the write lock before freeing and closing the
-	 * file using binder_alloc_vma_close().
-	 */
-	if (vma) {
-		vm_start = vma->vm_start;
-		mmap_assert_write_locked(alloc->vma_vm_mm);
-	} else {
-		mmap_assert_locked(alloc->vma_vm_mm);
-	}
-
-	alloc->vma_addr = vm_start;
-}
-
-=======
->>>>>>> 8950f345
 static inline struct vm_area_struct *binder_alloc_get_vma(
 		struct binder_alloc *alloc)
 {
@@ -404,25 +380,15 @@
 	size_t size, data_offsets_size;
 	int ret;
 
-<<<<<<< HEAD
-	mmap_read_lock(alloc->vma_vm_mm);
-	if (!binder_alloc_get_vma(alloc)) {
-		mmap_read_unlock(alloc->vma_vm_mm);
-=======
 	mmap_read_lock(alloc->mm);
 	if (!binder_alloc_get_vma(alloc)) {
 		mmap_read_unlock(alloc->mm);
->>>>>>> 8950f345
 		binder_alloc_debug(BINDER_DEBUG_USER_ERROR,
 				   "%d: binder_alloc_buf, no vma\n",
 				   alloc->pid);
 		return ERR_PTR(-ESRCH);
 	}
-<<<<<<< HEAD
-	mmap_read_unlock(alloc->vma_vm_mm);
-=======
 	mmap_read_unlock(alloc->mm);
->>>>>>> 8950f345
 
 	data_offsets_size = ALIGN(data_size, sizeof(void *)) +
 		ALIGN(offsets_size, sizeof(void *));
@@ -806,11 +772,7 @@
 	buffer->free = 1;
 	binder_insert_free_buffer(alloc, buffer);
 	alloc->free_async_space = alloc->buffer_size / 2;
-<<<<<<< HEAD
-	binder_alloc_set_vma(alloc, vma);
-=======
 	alloc->vma_addr = vma->vm_start;
->>>>>>> 8950f345
 
 	return 0;
 
@@ -948,15 +910,6 @@
 	 * read inconsistent state.
 	 */
 
-<<<<<<< HEAD
-	mmap_read_lock(alloc->vma_vm_mm);
-	if (binder_alloc_get_vma(alloc) == NULL) {
-		mmap_read_unlock(alloc->vma_vm_mm);
-		goto uninitialized;
-	}
-
-	mmap_read_unlock(alloc->vma_vm_mm);
-=======
 	mmap_read_lock(alloc->mm);
 	if (binder_alloc_get_vma(alloc) == NULL) {
 		mmap_read_unlock(alloc->mm);
@@ -964,7 +917,6 @@
 	}
 
 	mmap_read_unlock(alloc->mm);
->>>>>>> 8950f345
 	for (i = 0; i < alloc->buffer_size / PAGE_SIZE; i++) {
 		page = &alloc->pages[i];
 		if (!page->page_ptr)
@@ -1116,13 +1068,8 @@
 void binder_alloc_init(struct binder_alloc *alloc)
 {
 	alloc->pid = current->group_leader->pid;
-<<<<<<< HEAD
-	alloc->vma_vm_mm = current->mm;
-	mmgrab(alloc->vma_vm_mm);
-=======
 	alloc->mm = current->mm;
 	mmgrab(alloc->mm);
->>>>>>> 8950f345
 	mutex_init(&alloc->mutex);
 	INIT_LIST_HEAD(&alloc->buffers);
 }
