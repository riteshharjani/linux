// SPDX-License-Identifier: GPL-2.0

/*
 * Copyright 2016-2020 HabanaLabs, Ltd.
 * All Rights Reserved.
 */

#include "gaudiP.h"
#include "../include/hw_ip/mmu/mmu_general.h"
#include "../include/hw_ip/mmu/mmu_v1_1.h"
#include "../include/gaudi/gaudi_masks.h"
#include "../include/gaudi/gaudi_fw_if.h"
#include "../include/gaudi/gaudi_reg_map.h"
#include "../include/gaudi/gaudi_async_ids_map_extended.h"

#include <linux/module.h>
#include <linux/pci.h>
#include <linux/firmware.h>
#include <linux/hwmon.h>
#include <linux/genalloc.h>
#include <linux/io-64-nonatomic-lo-hi.h>
#include <linux/iommu.h>
#include <linux/seq_file.h>

/*
 * Gaudi security scheme:
 *
 * 1. Host is protected by:
 *        - Range registers
 *        - MMU
 *
 * 2. DDR is protected by:
 *        - Range registers (protect the first 512MB)
 *
 * 3. Configuration is protected by:
 *        - Range registers
 *        - Protection bits
 *
 * MMU is always enabled.
 *
 * QMAN DMA channels 0,1,5 (PCI DMAN):
 *     - DMA is not secured.
 *     - PQ and CQ are secured.
 *     - CP is secured: The driver needs to parse CB but WREG should be allowed
 *                      because of TDMA (tensor DMA). Hence, WREG is always not
 *                      secured.
 *
 * When the driver needs to use DMA it will check that Gaudi is idle, set DMA
 * channel 0 to be secured, execute the DMA and change it back to not secured.
 * Currently, the driver doesn't use the DMA while there are compute jobs
 * running.
 *
 * The current use cases for the driver to use the DMA are:
 *     - Clear SRAM on context switch (happens on context switch when device is
 *       idle)
 *     - MMU page tables area clear (happens on init)
 *
 * QMAN DMA 2-4,6,7, TPC, MME, NIC:
 * PQ is secured and is located on the Host (HBM CON TPC3 bug)
 * CQ, CP and the engine are not secured
 *
 */

#define GAUDI_BOOT_FIT_FILE	"habanalabs/gaudi/gaudi-boot-fit.itb"
#define GAUDI_LINUX_FW_FILE	"habanalabs/gaudi/gaudi-fit.itb"
#define GAUDI_TPC_FW_FILE	"habanalabs/gaudi/gaudi_tpc.bin"

#define GAUDI_DMA_POOL_BLK_SIZE		0x100 /* 256 bytes */

#define GAUDI_RESET_TIMEOUT_MSEC	1000		/* 1000ms */
#define GAUDI_RESET_WAIT_MSEC		1		/* 1ms */
#define GAUDI_CPU_RESET_WAIT_MSEC	200		/* 200ms */
#define GAUDI_TEST_QUEUE_WAIT_USEC	100000		/* 100ms */

#define GAUDI_PLDM_RESET_WAIT_MSEC	1000		/* 1s */
#define GAUDI_PLDM_HRESET_TIMEOUT_MSEC	20000		/* 20s */
#define GAUDI_PLDM_TEST_QUEUE_WAIT_USEC	1000000		/* 1s */
#define GAUDI_PLDM_MMU_TIMEOUT_USEC	(MMU_CONFIG_TIMEOUT_USEC * 100)
#define GAUDI_PLDM_QMAN0_TIMEOUT_USEC	(HL_DEVICE_TIMEOUT_USEC * 30)
#define GAUDI_PLDM_TPC_KERNEL_WAIT_USEC	(HL_DEVICE_TIMEOUT_USEC * 30)
#define GAUDI_BOOT_FIT_REQ_TIMEOUT_USEC	1000000		/* 1s */
#define GAUDI_MSG_TO_CPU_TIMEOUT_USEC	4000000		/* 4s */

#define GAUDI_QMAN0_FENCE_VAL		0x72E91AB9

#define GAUDI_MAX_STRING_LEN		20

#define GAUDI_CB_POOL_CB_CNT		512
#define GAUDI_CB_POOL_CB_SIZE		0x20000 /* 128KB */

#define GAUDI_ALLOC_CPU_MEM_RETRY_CNT	3

#define GAUDI_NUM_OF_TPC_INTR_CAUSE	20

#define GAUDI_NUM_OF_QM_ERR_CAUSE	16

#define GAUDI_NUM_OF_QM_ARB_ERR_CAUSE	3

#define GAUDI_ARB_WDT_TIMEOUT		0x1000000

#define GAUDI_CLK_GATE_DEBUGFS_MASK	(\
		BIT(GAUDI_ENGINE_ID_MME_0) |\
		BIT(GAUDI_ENGINE_ID_MME_2) |\
		GENMASK_ULL(GAUDI_ENGINE_ID_TPC_7, GAUDI_ENGINE_ID_TPC_0))

static const char gaudi_irq_name[GAUDI_MSI_ENTRIES][GAUDI_MAX_STRING_LEN] = {
		"gaudi cq 0_0", "gaudi cq 0_1", "gaudi cq 0_2", "gaudi cq 0_3",
		"gaudi cq 1_0", "gaudi cq 1_1", "gaudi cq 1_2", "gaudi cq 1_3",
		"gaudi cq 5_0", "gaudi cq 5_1", "gaudi cq 5_2", "gaudi cq 5_3",
		"gaudi cpu eq"
};

static const u8 gaudi_dma_assignment[GAUDI_DMA_MAX] = {
	[GAUDI_PCI_DMA_1] = GAUDI_ENGINE_ID_DMA_0,
	[GAUDI_PCI_DMA_2] = GAUDI_ENGINE_ID_DMA_1,
	[GAUDI_PCI_DMA_3] = GAUDI_ENGINE_ID_DMA_5,
	[GAUDI_HBM_DMA_1] = GAUDI_ENGINE_ID_DMA_2,
	[GAUDI_HBM_DMA_2] = GAUDI_ENGINE_ID_DMA_3,
	[GAUDI_HBM_DMA_3] = GAUDI_ENGINE_ID_DMA_4,
	[GAUDI_HBM_DMA_4] = GAUDI_ENGINE_ID_DMA_6,
	[GAUDI_HBM_DMA_5] = GAUDI_ENGINE_ID_DMA_7
};

static const u8 gaudi_cq_assignment[NUMBER_OF_CMPLT_QUEUES] = {
	[0] = GAUDI_QUEUE_ID_DMA_0_0,
	[1] = GAUDI_QUEUE_ID_DMA_0_1,
	[2] = GAUDI_QUEUE_ID_DMA_0_2,
	[3] = GAUDI_QUEUE_ID_DMA_0_3,
	[4] = GAUDI_QUEUE_ID_DMA_1_0,
	[5] = GAUDI_QUEUE_ID_DMA_1_1,
	[6] = GAUDI_QUEUE_ID_DMA_1_2,
	[7] = GAUDI_QUEUE_ID_DMA_1_3,
	[8] = GAUDI_QUEUE_ID_DMA_5_0,
	[9] = GAUDI_QUEUE_ID_DMA_5_1,
	[10] = GAUDI_QUEUE_ID_DMA_5_2,
	[11] = GAUDI_QUEUE_ID_DMA_5_3
};

static const u16 gaudi_packet_sizes[MAX_PACKET_ID] = {
	[PACKET_WREG_32]	= sizeof(struct packet_wreg32),
	[PACKET_WREG_BULK]	= sizeof(struct packet_wreg_bulk),
	[PACKET_MSG_LONG]	= sizeof(struct packet_msg_long),
	[PACKET_MSG_SHORT]	= sizeof(struct packet_msg_short),
	[PACKET_CP_DMA]		= sizeof(struct packet_cp_dma),
	[PACKET_REPEAT]		= sizeof(struct packet_repeat),
	[PACKET_MSG_PROT]	= sizeof(struct packet_msg_prot),
	[PACKET_FENCE]		= sizeof(struct packet_fence),
	[PACKET_LIN_DMA]	= sizeof(struct packet_lin_dma),
	[PACKET_NOP]		= sizeof(struct packet_nop),
	[PACKET_STOP]		= sizeof(struct packet_stop),
	[PACKET_ARB_POINT]	= sizeof(struct packet_arb_point),
	[PACKET_WAIT]		= sizeof(struct packet_wait),
	[PACKET_LOAD_AND_EXE]	= sizeof(struct packet_load_and_exe)
};

static inline bool validate_packet_id(enum packet_id id)
{
	switch (id) {
	case PACKET_WREG_32:
	case PACKET_WREG_BULK:
	case PACKET_MSG_LONG:
	case PACKET_MSG_SHORT:
	case PACKET_CP_DMA:
	case PACKET_REPEAT:
	case PACKET_MSG_PROT:
	case PACKET_FENCE:
	case PACKET_LIN_DMA:
	case PACKET_NOP:
	case PACKET_STOP:
	case PACKET_ARB_POINT:
	case PACKET_WAIT:
	case PACKET_LOAD_AND_EXE:
		return true;
	default:
		return false;
	}
}

static const char * const
gaudi_tpc_interrupts_cause[GAUDI_NUM_OF_TPC_INTR_CAUSE] = {
	"tpc_address_exceed_slm",
	"tpc_div_by_0",
	"tpc_spu_mac_overflow",
	"tpc_spu_addsub_overflow",
	"tpc_spu_abs_overflow",
	"tpc_spu_fp_dst_nan_inf",
	"tpc_spu_fp_dst_denorm",
	"tpc_vpu_mac_overflow",
	"tpc_vpu_addsub_overflow",
	"tpc_vpu_abs_overflow",
	"tpc_vpu_fp_dst_nan_inf",
	"tpc_vpu_fp_dst_denorm",
	"tpc_assertions",
	"tpc_illegal_instruction",
	"tpc_pc_wrap_around",
	"tpc_qm_sw_err",
	"tpc_hbw_rresp_err",
	"tpc_hbw_bresp_err",
	"tpc_lbw_rresp_err",
	"tpc_lbw_bresp_err"
};

static const char * const
gaudi_qman_error_cause[GAUDI_NUM_OF_QM_ERR_CAUSE] = {
	"PQ AXI HBW error",
	"CQ AXI HBW error",
	"CP AXI HBW error",
	"CP error due to undefined OPCODE",
	"CP encountered STOP OPCODE",
	"CP AXI LBW error",
	"CP WRREG32 or WRBULK returned error",
	"N/A",
	"FENCE 0 inc over max value and clipped",
	"FENCE 1 inc over max value and clipped",
	"FENCE 2 inc over max value and clipped",
	"FENCE 3 inc over max value and clipped",
	"FENCE 0 dec under min value and clipped",
	"FENCE 1 dec under min value and clipped",
	"FENCE 2 dec under min value and clipped",
	"FENCE 3 dec under min value and clipped"
};

static const char * const
gaudi_qman_arb_error_cause[GAUDI_NUM_OF_QM_ARB_ERR_CAUSE] = {
	"Choice push while full error",
	"Choice Q watchdog error",
	"MSG AXI LBW returned with error"
};

static enum hl_queue_type gaudi_queue_type[GAUDI_QUEUE_ID_SIZE] = {
	QUEUE_TYPE_EXT, /* GAUDI_QUEUE_ID_DMA_0_0 */
	QUEUE_TYPE_EXT, /* GAUDI_QUEUE_ID_DMA_0_1 */
	QUEUE_TYPE_EXT, /* GAUDI_QUEUE_ID_DMA_0_2 */
	QUEUE_TYPE_EXT, /* GAUDI_QUEUE_ID_DMA_0_3 */
	QUEUE_TYPE_EXT, /* GAUDI_QUEUE_ID_DMA_1_0 */
	QUEUE_TYPE_EXT, /* GAUDI_QUEUE_ID_DMA_1_1 */
	QUEUE_TYPE_EXT, /* GAUDI_QUEUE_ID_DMA_1_2 */
	QUEUE_TYPE_EXT, /* GAUDI_QUEUE_ID_DMA_1_3 */
	QUEUE_TYPE_CPU, /* GAUDI_QUEUE_ID_CPU_PQ */
	QUEUE_TYPE_INT, /* GAUDI_QUEUE_ID_DMA_2_0 */
	QUEUE_TYPE_INT, /* GAUDI_QUEUE_ID_DMA_2_1 */
	QUEUE_TYPE_INT, /* GAUDI_QUEUE_ID_DMA_2_2 */
	QUEUE_TYPE_INT, /* GAUDI_QUEUE_ID_DMA_2_3 */
	QUEUE_TYPE_INT, /* GAUDI_QUEUE_ID_DMA_3_0 */
	QUEUE_TYPE_INT, /* GAUDI_QUEUE_ID_DMA_3_1 */
	QUEUE_TYPE_INT, /* GAUDI_QUEUE_ID_DMA_3_2 */
	QUEUE_TYPE_INT, /* GAUDI_QUEUE_ID_DMA_3_3 */
	QUEUE_TYPE_INT, /* GAUDI_QUEUE_ID_DMA_4_0 */
	QUEUE_TYPE_INT, /* GAUDI_QUEUE_ID_DMA_4_1 */
	QUEUE_TYPE_INT, /* GAUDI_QUEUE_ID_DMA_4_2 */
	QUEUE_TYPE_INT, /* GAUDI_QUEUE_ID_DMA_4_3 */
	QUEUE_TYPE_EXT, /* GAUDI_QUEUE_ID_DMA_5_0 */
	QUEUE_TYPE_EXT, /* GAUDI_QUEUE_ID_DMA_5_1 */
	QUEUE_TYPE_EXT, /* GAUDI_QUEUE_ID_DMA_5_2 */
	QUEUE_TYPE_EXT, /* GAUDI_QUEUE_ID_DMA_5_3 */
	QUEUE_TYPE_INT, /* GAUDI_QUEUE_ID_DMA_6_0 */
	QUEUE_TYPE_INT, /* GAUDI_QUEUE_ID_DMA_6_1 */
	QUEUE_TYPE_INT, /* GAUDI_QUEUE_ID_DMA_6_2 */
	QUEUE_TYPE_INT, /* GAUDI_QUEUE_ID_DMA_6_3 */
	QUEUE_TYPE_INT, /* GAUDI_QUEUE_ID_DMA_7_0 */
	QUEUE_TYPE_INT, /* GAUDI_QUEUE_ID_DMA_7_1 */
	QUEUE_TYPE_INT, /* GAUDI_QUEUE_ID_DMA_7_2 */
	QUEUE_TYPE_INT, /* GAUDI_QUEUE_ID_DMA_7_3 */
	QUEUE_TYPE_INT, /* GAUDI_QUEUE_ID_MME_0_0 */
	QUEUE_TYPE_INT, /* GAUDI_QUEUE_ID_MME_0_1 */
	QUEUE_TYPE_INT, /* GAUDI_QUEUE_ID_MME_0_2 */
	QUEUE_TYPE_INT, /* GAUDI_QUEUE_ID_MME_0_3 */
	QUEUE_TYPE_INT, /* GAUDI_QUEUE_ID_MME_1_0 */
	QUEUE_TYPE_INT, /* GAUDI_QUEUE_ID_MME_1_1 */
	QUEUE_TYPE_INT, /* GAUDI_QUEUE_ID_MME_1_2 */
	QUEUE_TYPE_INT, /* GAUDI_QUEUE_ID_MME_1_3 */
	QUEUE_TYPE_INT, /* GAUDI_QUEUE_ID_TPC_0_0 */
	QUEUE_TYPE_INT, /* GAUDI_QUEUE_ID_TPC_0_1 */
	QUEUE_TYPE_INT, /* GAUDI_QUEUE_ID_TPC_0_2 */
	QUEUE_TYPE_INT, /* GAUDI_QUEUE_ID_TPC_0_3 */
	QUEUE_TYPE_INT, /* GAUDI_QUEUE_ID_TPC_1_0 */
	QUEUE_TYPE_INT, /* GAUDI_QUEUE_ID_TPC_1_1 */
	QUEUE_TYPE_INT, /* GAUDI_QUEUE_ID_TPC_1_2 */
	QUEUE_TYPE_INT, /* GAUDI_QUEUE_ID_TPC_1_3 */
	QUEUE_TYPE_INT, /* GAUDI_QUEUE_ID_TPC_2_0 */
	QUEUE_TYPE_INT, /* GAUDI_QUEUE_ID_TPC_2_1 */
	QUEUE_TYPE_INT, /* GAUDI_QUEUE_ID_TPC_2_2 */
	QUEUE_TYPE_INT, /* GAUDI_QUEUE_ID_TPC_2_3 */
	QUEUE_TYPE_INT, /* GAUDI_QUEUE_ID_TPC_3_0 */
	QUEUE_TYPE_INT, /* GAUDI_QUEUE_ID_TPC_3_1 */
	QUEUE_TYPE_INT, /* GAUDI_QUEUE_ID_TPC_3_2 */
	QUEUE_TYPE_INT, /* GAUDI_QUEUE_ID_TPC_3_3 */
	QUEUE_TYPE_INT, /* GAUDI_QUEUE_ID_TPC_4_0 */
	QUEUE_TYPE_INT, /* GAUDI_QUEUE_ID_TPC_4_1 */
	QUEUE_TYPE_INT, /* GAUDI_QUEUE_ID_TPC_4_2 */
	QUEUE_TYPE_INT, /* GAUDI_QUEUE_ID_TPC_4_3 */
	QUEUE_TYPE_INT, /* GAUDI_QUEUE_ID_TPC_5_0 */
	QUEUE_TYPE_INT, /* GAUDI_QUEUE_ID_TPC_5_1 */
	QUEUE_TYPE_INT, /* GAUDI_QUEUE_ID_TPC_5_2 */
	QUEUE_TYPE_INT, /* GAUDI_QUEUE_ID_TPC_5_3 */
	QUEUE_TYPE_INT, /* GAUDI_QUEUE_ID_TPC_6_0 */
	QUEUE_TYPE_INT, /* GAUDI_QUEUE_ID_TPC_6_1 */
	QUEUE_TYPE_INT, /* GAUDI_QUEUE_ID_TPC_6_2 */
	QUEUE_TYPE_INT, /* GAUDI_QUEUE_ID_TPC_6_3 */
	QUEUE_TYPE_INT, /* GAUDI_QUEUE_ID_TPC_7_0 */
	QUEUE_TYPE_INT, /* GAUDI_QUEUE_ID_TPC_7_1 */
	QUEUE_TYPE_INT, /* GAUDI_QUEUE_ID_TPC_7_2 */
	QUEUE_TYPE_INT, /* GAUDI_QUEUE_ID_TPC_7_3 */
	QUEUE_TYPE_NA,  /* GAUDI_QUEUE_ID_NIC_0_0 */
	QUEUE_TYPE_NA,  /* GAUDI_QUEUE_ID_NIC_0_1 */
	QUEUE_TYPE_NA,  /* GAUDI_QUEUE_ID_NIC_0_2 */
	QUEUE_TYPE_NA,  /* GAUDI_QUEUE_ID_NIC_0_3 */
	QUEUE_TYPE_NA,  /* GAUDI_QUEUE_ID_NIC_1_0 */
	QUEUE_TYPE_NA,  /* GAUDI_QUEUE_ID_NIC_1_1 */
	QUEUE_TYPE_NA,  /* GAUDI_QUEUE_ID_NIC_1_2 */
	QUEUE_TYPE_NA,  /* GAUDI_QUEUE_ID_NIC_1_3 */
	QUEUE_TYPE_NA,  /* GAUDI_QUEUE_ID_NIC_2_0 */
	QUEUE_TYPE_NA,  /* GAUDI_QUEUE_ID_NIC_2_1 */
	QUEUE_TYPE_NA,  /* GAUDI_QUEUE_ID_NIC_2_2 */
	QUEUE_TYPE_NA,  /* GAUDI_QUEUE_ID_NIC_2_3 */
	QUEUE_TYPE_NA,  /* GAUDI_QUEUE_ID_NIC_3_0 */
	QUEUE_TYPE_NA,  /* GAUDI_QUEUE_ID_NIC_3_1 */
	QUEUE_TYPE_NA,  /* GAUDI_QUEUE_ID_NIC_3_2 */
	QUEUE_TYPE_NA,  /* GAUDI_QUEUE_ID_NIC_3_3 */
	QUEUE_TYPE_NA,  /* GAUDI_QUEUE_ID_NIC_4_0 */
	QUEUE_TYPE_NA,  /* GAUDI_QUEUE_ID_NIC_4_1 */
	QUEUE_TYPE_NA,  /* GAUDI_QUEUE_ID_NIC_4_2 */
	QUEUE_TYPE_NA,  /* GAUDI_QUEUE_ID_NIC_4_3 */
	QUEUE_TYPE_NA,  /* GAUDI_QUEUE_ID_NIC_5_0 */
	QUEUE_TYPE_NA,  /* GAUDI_QUEUE_ID_NIC_5_1 */
	QUEUE_TYPE_NA,  /* GAUDI_QUEUE_ID_NIC_5_2 */
	QUEUE_TYPE_NA,  /* GAUDI_QUEUE_ID_NIC_5_3 */
	QUEUE_TYPE_NA,  /* GAUDI_QUEUE_ID_NIC_6_0 */
	QUEUE_TYPE_NA,  /* GAUDI_QUEUE_ID_NIC_6_1 */
	QUEUE_TYPE_NA,  /* GAUDI_QUEUE_ID_NIC_6_2 */
	QUEUE_TYPE_NA,  /* GAUDI_QUEUE_ID_NIC_6_3 */
	QUEUE_TYPE_NA,  /* GAUDI_QUEUE_ID_NIC_7_0 */
	QUEUE_TYPE_NA,  /* GAUDI_QUEUE_ID_NIC_7_1 */
	QUEUE_TYPE_NA,  /* GAUDI_QUEUE_ID_NIC_7_2 */
	QUEUE_TYPE_NA,  /* GAUDI_QUEUE_ID_NIC_7_3 */
	QUEUE_TYPE_NA,  /* GAUDI_QUEUE_ID_NIC_8_0 */
	QUEUE_TYPE_NA,  /* GAUDI_QUEUE_ID_NIC_8_1 */
	QUEUE_TYPE_NA,  /* GAUDI_QUEUE_ID_NIC_8_2 */
	QUEUE_TYPE_NA,  /* GAUDI_QUEUE_ID_NIC_8_3 */
	QUEUE_TYPE_NA,  /* GAUDI_QUEUE_ID_NIC_9_0 */
	QUEUE_TYPE_NA,  /* GAUDI_QUEUE_ID_NIC_9_1 */
	QUEUE_TYPE_NA,  /* GAUDI_QUEUE_ID_NIC_9_2 */
	QUEUE_TYPE_NA,  /* GAUDI_QUEUE_ID_NIC_9_3 */
};

struct ecc_info_extract_params {
	u64 block_address;
	u32 num_memories;
	bool derr;
	bool disable_clock_gating;
};

static int gaudi_mmu_update_asid_hop0_addr(struct hl_device *hdev, u32 asid,
								u64 phys_addr);
static int gaudi_send_job_on_qman0(struct hl_device *hdev,
					struct hl_cs_job *job);
static int gaudi_memset_device_memory(struct hl_device *hdev, u64 addr,
					u32 size, u64 val);
static int gaudi_run_tpc_kernel(struct hl_device *hdev, u64 tpc_kernel,
				u32 tpc_id);
static int gaudi_mmu_clear_pgt_range(struct hl_device *hdev);
static int gaudi_cpucp_info_get(struct hl_device *hdev);
static void gaudi_disable_clock_gating(struct hl_device *hdev);
static void gaudi_mmu_prepare(struct hl_device *hdev, u32 asid);

static int gaudi_get_fixed_properties(struct hl_device *hdev)
{
	struct asic_fixed_properties *prop = &hdev->asic_prop;
	u32 num_sync_stream_queues = 0;
	int i;

	prop->max_queues = GAUDI_QUEUE_ID_SIZE;
	prop->hw_queues_props = kcalloc(prop->max_queues,
			sizeof(struct hw_queue_properties),
			GFP_KERNEL);

	if (!prop->hw_queues_props)
		return -ENOMEM;

	for (i = 0 ; i < prop->max_queues ; i++) {
		if (gaudi_queue_type[i] == QUEUE_TYPE_EXT) {
			prop->hw_queues_props[i].type = QUEUE_TYPE_EXT;
			prop->hw_queues_props[i].driver_only = 0;
			prop->hw_queues_props[i].requires_kernel_cb = 1;
			prop->hw_queues_props[i].supports_sync_stream = 1;
			num_sync_stream_queues++;
		} else if (gaudi_queue_type[i] == QUEUE_TYPE_CPU) {
			prop->hw_queues_props[i].type = QUEUE_TYPE_CPU;
			prop->hw_queues_props[i].driver_only = 1;
			prop->hw_queues_props[i].requires_kernel_cb = 0;
			prop->hw_queues_props[i].supports_sync_stream = 0;
		} else if (gaudi_queue_type[i] == QUEUE_TYPE_INT) {
			prop->hw_queues_props[i].type = QUEUE_TYPE_INT;
			prop->hw_queues_props[i].driver_only = 0;
			prop->hw_queues_props[i].requires_kernel_cb = 0;
		} else if (gaudi_queue_type[i] == QUEUE_TYPE_NA) {
			prop->hw_queues_props[i].type = QUEUE_TYPE_NA;
			prop->hw_queues_props[i].driver_only = 0;
			prop->hw_queues_props[i].requires_kernel_cb = 0;
			prop->hw_queues_props[i].supports_sync_stream = 0;
		}
	}

	prop->completion_queues_count = NUMBER_OF_CMPLT_QUEUES;
	prop->sync_stream_first_sob = 0;
	prop->sync_stream_first_mon = 0;
	prop->dram_base_address = DRAM_PHYS_BASE;
	prop->dram_size = GAUDI_HBM_SIZE_32GB;
	prop->dram_end_address = prop->dram_base_address +
					prop->dram_size;
	prop->dram_user_base_address = DRAM_BASE_ADDR_USER;

	prop->sram_base_address = SRAM_BASE_ADDR;
	prop->sram_size = SRAM_SIZE;
	prop->sram_end_address = prop->sram_base_address +
					prop->sram_size;
	prop->sram_user_base_address = prop->sram_base_address +
					SRAM_USER_BASE_OFFSET;

	prop->mmu_pgt_addr = MMU_PAGE_TABLES_ADDR;
	if (hdev->pldm)
		prop->mmu_pgt_size = 0x800000; /* 8MB */
	else
		prop->mmu_pgt_size = MMU_PAGE_TABLES_SIZE;
	prop->mmu_pte_size = HL_PTE_SIZE;
	prop->mmu_hop_table_size = HOP_TABLE_SIZE;
	prop->mmu_hop0_tables_total_size = HOP0_TABLES_TOTAL_SIZE;
	prop->dram_page_size = PAGE_SIZE_2MB;

	prop->pmmu.hop0_shift = HOP0_SHIFT;
	prop->pmmu.hop1_shift = HOP1_SHIFT;
	prop->pmmu.hop2_shift = HOP2_SHIFT;
	prop->pmmu.hop3_shift = HOP3_SHIFT;
	prop->pmmu.hop4_shift = HOP4_SHIFT;
	prop->pmmu.hop0_mask = HOP0_MASK;
	prop->pmmu.hop1_mask = HOP1_MASK;
	prop->pmmu.hop2_mask = HOP2_MASK;
	prop->pmmu.hop3_mask = HOP3_MASK;
	prop->pmmu.hop4_mask = HOP4_MASK;
	prop->pmmu.start_addr = VA_HOST_SPACE_START;
	prop->pmmu.end_addr =
			(VA_HOST_SPACE_START + VA_HOST_SPACE_SIZE / 2) - 1;
	prop->pmmu.page_size = PAGE_SIZE_4KB;
	prop->pmmu.num_hops = MMU_ARCH_5_HOPS;

	/* PMMU and HPMMU are the same except of page size */
	memcpy(&prop->pmmu_huge, &prop->pmmu, sizeof(prop->pmmu));
	prop->pmmu_huge.page_size = PAGE_SIZE_2MB;

	/* shifts and masks are the same in PMMU and DMMU */
	memcpy(&prop->dmmu, &prop->pmmu, sizeof(prop->pmmu));
	prop->dmmu.start_addr = (VA_HOST_SPACE_START + VA_HOST_SPACE_SIZE / 2);
	prop->dmmu.end_addr = VA_HOST_SPACE_END;
	prop->dmmu.page_size = PAGE_SIZE_2MB;

	prop->cfg_size = CFG_SIZE;
	prop->max_asid = MAX_ASID;
	prop->num_of_events = GAUDI_EVENT_SIZE;
	prop->tpc_enabled_mask = TPC_ENABLED_MASK;

	prop->max_power_default = MAX_POWER_DEFAULT_PCI;

	prop->cb_pool_cb_cnt = GAUDI_CB_POOL_CB_CNT;
	prop->cb_pool_cb_size = GAUDI_CB_POOL_CB_SIZE;

	prop->pcie_dbi_base_address = mmPCIE_DBI_BASE;
	prop->pcie_aux_dbi_reg_addr = CFG_BASE + mmPCIE_AUX_DBI;

	strncpy(prop->cpucp_info.card_name, GAUDI_DEFAULT_CARD_NAME,
					CARD_NAME_MAX_LEN);

	prop->max_pending_cs = GAUDI_MAX_PENDING_CS;

	prop->first_available_user_sob[HL_GAUDI_WS_DCORE] =
			num_sync_stream_queues * HL_RSVD_SOBS;
	prop->first_available_user_mon[HL_GAUDI_WS_DCORE] =
			num_sync_stream_queues * HL_RSVD_MONS;

	return 0;
}

static int gaudi_pci_bars_map(struct hl_device *hdev)
{
	static const char * const name[] = {"SRAM", "CFG", "HBM"};
	bool is_wc[3] = {false, false, true};
	int rc;

	rc = hl_pci_bars_map(hdev, name, is_wc);
	if (rc)
		return rc;

	hdev->rmmio = hdev->pcie_bar[CFG_BAR_ID] +
			(CFG_BASE - SPI_FLASH_BASE_ADDR);

	return 0;
}

static u64 gaudi_set_hbm_bar_base(struct hl_device *hdev, u64 addr)
{
	struct gaudi_device *gaudi = hdev->asic_specific;
	struct hl_inbound_pci_region pci_region;
	u64 old_addr = addr;
	int rc;

	if ((gaudi) && (gaudi->hbm_bar_cur_addr == addr))
		return old_addr;

	/* Inbound Region 2 - Bar 4 - Point to HBM */
	pci_region.mode = PCI_BAR_MATCH_MODE;
	pci_region.bar = HBM_BAR_ID;
	pci_region.addr = addr;
	rc = hl_pci_set_inbound_region(hdev, 2, &pci_region);
	if (rc)
		return U64_MAX;

	if (gaudi) {
		old_addr = gaudi->hbm_bar_cur_addr;
		gaudi->hbm_bar_cur_addr = addr;
	}

	return old_addr;
}

static int gaudi_init_iatu(struct hl_device *hdev)
{
	struct hl_inbound_pci_region inbound_region;
	struct hl_outbound_pci_region outbound_region;
	int rc;

	/* Inbound Region 0 - Bar 0 - Point to SRAM + CFG */
	inbound_region.mode = PCI_BAR_MATCH_MODE;
	inbound_region.bar = SRAM_BAR_ID;
	inbound_region.addr = SRAM_BASE_ADDR;
	rc = hl_pci_set_inbound_region(hdev, 0, &inbound_region);
	if (rc)
		goto done;

	/* Inbound Region 1 - Bar 2 - Point to SPI FLASH */
	inbound_region.mode = PCI_BAR_MATCH_MODE;
	inbound_region.bar = CFG_BAR_ID;
	inbound_region.addr = SPI_FLASH_BASE_ADDR;
	rc = hl_pci_set_inbound_region(hdev, 1, &inbound_region);
	if (rc)
		goto done;

	/* Inbound Region 2 - Bar 4 - Point to HBM */
	inbound_region.mode = PCI_BAR_MATCH_MODE;
	inbound_region.bar = HBM_BAR_ID;
	inbound_region.addr = DRAM_PHYS_BASE;
	rc = hl_pci_set_inbound_region(hdev, 2, &inbound_region);
	if (rc)
		goto done;

	hdev->asic_funcs->set_dma_mask_from_fw(hdev);

	/* Outbound Region 0 - Point to Host */
	outbound_region.addr = HOST_PHYS_BASE;
	outbound_region.size = HOST_PHYS_SIZE;
	rc = hl_pci_set_outbound_region(hdev, &outbound_region);

done:
	return rc;
}

static int gaudi_early_init(struct hl_device *hdev)
{
	struct asic_fixed_properties *prop = &hdev->asic_prop;
	struct pci_dev *pdev = hdev->pdev;
	int rc;

	rc = gaudi_get_fixed_properties(hdev);
	if (rc) {
		dev_err(hdev->dev, "Failed to get fixed properties\n");
		return rc;
	}

	/* Check BAR sizes */
	if (pci_resource_len(pdev, SRAM_BAR_ID) != SRAM_BAR_SIZE) {
		dev_err(hdev->dev,
			"Not " HL_NAME "? BAR %d size %llu, expecting %llu\n",
			SRAM_BAR_ID,
			(unsigned long long) pci_resource_len(pdev,
							SRAM_BAR_ID),
			SRAM_BAR_SIZE);
		rc = -ENODEV;
		goto free_queue_props;
	}

	if (pci_resource_len(pdev, CFG_BAR_ID) != CFG_BAR_SIZE) {
		dev_err(hdev->dev,
			"Not " HL_NAME "? BAR %d size %llu, expecting %llu\n",
			CFG_BAR_ID,
			(unsigned long long) pci_resource_len(pdev,
								CFG_BAR_ID),
			CFG_BAR_SIZE);
		rc = -ENODEV;
		goto free_queue_props;
	}

	prop->dram_pci_bar_size = pci_resource_len(pdev, HBM_BAR_ID);

	rc = hl_pci_init(hdev, mmPSOC_GLOBAL_CONF_CPU_BOOT_STATUS,
			mmCPU_BOOT_ERR0, GAUDI_BOOT_FIT_REQ_TIMEOUT_USEC);
	if (rc)
		goto free_queue_props;

	/* GAUDI Firmware does not yet support security */
	prop->fw_security_disabled = true;
	dev_info(hdev->dev, "firmware-level security is disabled\n");

	return 0;

free_queue_props:
	kfree(hdev->asic_prop.hw_queues_props);
	return rc;
}

static int gaudi_early_fini(struct hl_device *hdev)
{
	kfree(hdev->asic_prop.hw_queues_props);
	hl_pci_fini(hdev);

	return 0;
}

/**
 * gaudi_fetch_psoc_frequency - Fetch PSOC frequency values
 *
 * @hdev: pointer to hl_device structure
 *
 */
static void gaudi_fetch_psoc_frequency(struct hl_device *hdev)
{
	struct asic_fixed_properties *prop = &hdev->asic_prop;
	u32 trace_freq = 0;
	u32 pll_clk = 0;
	u32 div_fctr = RREG32(mmPSOC_CPU_PLL_DIV_FACTOR_2);
	u32 div_sel = RREG32(mmPSOC_CPU_PLL_DIV_SEL_2);
	u32 nr = RREG32(mmPSOC_CPU_PLL_NR);
	u32 nf = RREG32(mmPSOC_CPU_PLL_NF);
	u32 od = RREG32(mmPSOC_CPU_PLL_OD);

	if (div_sel == DIV_SEL_REF_CLK || div_sel == DIV_SEL_DIVIDED_REF) {
		if (div_sel == DIV_SEL_REF_CLK)
			trace_freq = PLL_REF_CLK;
		else
			trace_freq = PLL_REF_CLK / (div_fctr + 1);
	} else if (div_sel == DIV_SEL_PLL_CLK ||
					div_sel == DIV_SEL_DIVIDED_PLL) {
		pll_clk = PLL_REF_CLK * (nf + 1) / ((nr + 1) * (od + 1));
		if (div_sel == DIV_SEL_PLL_CLK)
			trace_freq = pll_clk;
		else
			trace_freq = pll_clk / (div_fctr + 1);
	} else {
		dev_warn(hdev->dev,
			"Received invalid div select value: %d", div_sel);
	}

	prop->psoc_timestamp_frequency = trace_freq;
	prop->psoc_pci_pll_nr = nr;
	prop->psoc_pci_pll_nf = nf;
	prop->psoc_pci_pll_od = od;
	prop->psoc_pci_pll_div_factor = div_fctr;
}

static int _gaudi_init_tpc_mem(struct hl_device *hdev,
		dma_addr_t tpc_kernel_src_addr, u32 tpc_kernel_size)
{
	struct asic_fixed_properties *prop = &hdev->asic_prop;
	struct packet_lin_dma *init_tpc_mem_pkt;
	struct hl_cs_job *job;
	struct hl_cb *cb;
	u64 dst_addr;
	u32 cb_size, ctl;
	u8 tpc_id;
	int rc;

	cb = hl_cb_kernel_create(hdev, PAGE_SIZE, false);
	if (!cb)
		return -EFAULT;

	init_tpc_mem_pkt = (struct packet_lin_dma *) (uintptr_t)
					cb->kernel_address;
	cb_size = sizeof(*init_tpc_mem_pkt);
	memset(init_tpc_mem_pkt, 0, cb_size);

	init_tpc_mem_pkt->tsize = cpu_to_le32(tpc_kernel_size);

	ctl = FIELD_PREP(GAUDI_PKT_CTL_OPCODE_MASK, PACKET_LIN_DMA);
	ctl |= FIELD_PREP(GAUDI_PKT_LIN_DMA_CTL_LIN_MASK, 1);
	ctl |= FIELD_PREP(GAUDI_PKT_CTL_RB_MASK, 1);
	ctl |= FIELD_PREP(GAUDI_PKT_CTL_MB_MASK, 1);

	init_tpc_mem_pkt->ctl = cpu_to_le32(ctl);

	init_tpc_mem_pkt->src_addr = cpu_to_le64(tpc_kernel_src_addr);
	dst_addr = (prop->sram_user_base_address &
			GAUDI_PKT_LIN_DMA_DST_ADDR_MASK) >>
			GAUDI_PKT_LIN_DMA_DST_ADDR_SHIFT;
	init_tpc_mem_pkt->dst_addr |= cpu_to_le64(dst_addr);

	job = hl_cs_allocate_job(hdev, QUEUE_TYPE_EXT, true);
	if (!job) {
		dev_err(hdev->dev, "Failed to allocate a new job\n");
		rc = -ENOMEM;
		goto release_cb;
	}

	job->id = 0;
	job->user_cb = cb;
	job->user_cb->cs_cnt++;
	job->user_cb_size = cb_size;
	job->hw_queue_id = GAUDI_QUEUE_ID_DMA_0_0;
	job->patched_cb = job->user_cb;
	job->job_cb_size = job->user_cb_size + sizeof(struct packet_msg_prot);

	hl_debugfs_add_job(hdev, job);

	rc = gaudi_send_job_on_qman0(hdev, job);

	if (rc)
		goto free_job;

	for (tpc_id = 0 ; tpc_id < TPC_NUMBER_OF_ENGINES ; tpc_id++) {
		rc = gaudi_run_tpc_kernel(hdev, dst_addr, tpc_id);
		if (rc)
			break;
	}

free_job:
	hl_userptr_delete_list(hdev, &job->userptr_list);
	hl_debugfs_remove_job(hdev, job);
	kfree(job);
	cb->cs_cnt--;

release_cb:
	hl_cb_put(cb);
	hl_cb_destroy(hdev, &hdev->kernel_cb_mgr, cb->id << PAGE_SHIFT);

	return rc;
}

/*
 * gaudi_init_tpc_mem() - Initialize TPC memories.
 * @hdev: Pointer to hl_device structure.
 *
 * Copy TPC kernel fw from firmware file and run it to initialize TPC memories.
 *
 * Return: 0 for success, negative value for error.
 */
static int gaudi_init_tpc_mem(struct hl_device *hdev)
{
	const struct firmware *fw;
	size_t fw_size;
	void *cpu_addr;
	dma_addr_t dma_handle;
	int rc;

	rc = request_firmware(&fw, GAUDI_TPC_FW_FILE, hdev->dev);
	if (rc) {
		dev_err(hdev->dev, "Firmware file %s is not found!\n",
				GAUDI_TPC_FW_FILE);
		goto out;
	}

	fw_size = fw->size;
	cpu_addr = hdev->asic_funcs->asic_dma_alloc_coherent(hdev, fw_size,
			&dma_handle, GFP_KERNEL | __GFP_ZERO);
	if (!cpu_addr) {
		dev_err(hdev->dev,
			"Failed to allocate %zu of dma memory for TPC kernel\n",
			fw_size);
		rc = -ENOMEM;
		goto out;
	}

	memcpy(cpu_addr, fw->data, fw_size);

	rc = _gaudi_init_tpc_mem(hdev, dma_handle, fw_size);

	hdev->asic_funcs->asic_dma_free_coherent(hdev, fw->size, cpu_addr,
			dma_handle);

out:
	release_firmware(fw);
	return rc;
}

static int gaudi_late_init(struct hl_device *hdev)
{
	struct gaudi_device *gaudi = hdev->asic_specific;
	int rc;

	rc = gaudi->cpucp_info_get(hdev);
	if (rc) {
		dev_err(hdev->dev, "Failed to get cpucp info\n");
		return rc;
	}

	rc = hl_fw_send_pci_access_msg(hdev, CPUCP_PACKET_ENABLE_PCI_ACCESS);
	if (rc) {
		dev_err(hdev->dev, "Failed to enable PCI access from CPU\n");
		return rc;
	}

	WREG32(mmGIC_DISTRIBUTOR__5_GICD_SETSPI_NSR, GAUDI_EVENT_INTS_REGISTER);

	gaudi_fetch_psoc_frequency(hdev);

	rc = gaudi_mmu_clear_pgt_range(hdev);
	if (rc) {
		dev_err(hdev->dev, "Failed to clear MMU page tables range\n");
		goto disable_pci_access;
	}

	rc = gaudi_init_tpc_mem(hdev);
	if (rc) {
		dev_err(hdev->dev, "Failed to initialize TPC memories\n");
		goto disable_pci_access;
	}

	return 0;

disable_pci_access:
	hl_fw_send_pci_access_msg(hdev, CPUCP_PACKET_DISABLE_PCI_ACCESS);

	return rc;
}

static void gaudi_late_fini(struct hl_device *hdev)
{
	const struct hwmon_channel_info **channel_info_arr;
	int i = 0;

	if (!hdev->hl_chip_info->info)
		return;

	channel_info_arr = hdev->hl_chip_info->info;

	while (channel_info_arr[i]) {
		kfree(channel_info_arr[i]->config);
		kfree(channel_info_arr[i]);
		i++;
	}

	kfree(channel_info_arr);

	hdev->hl_chip_info->info = NULL;
}

static int gaudi_alloc_cpu_accessible_dma_mem(struct hl_device *hdev)
{
	dma_addr_t dma_addr_arr[GAUDI_ALLOC_CPU_MEM_RETRY_CNT] = {}, end_addr;
	void *virt_addr_arr[GAUDI_ALLOC_CPU_MEM_RETRY_CNT] = {};
	int i, j, rc = 0;

	/*
	 * The device CPU works with 40-bits addresses, while bit 39 must be set
	 * to '1' when accessing the host.
	 * Bits 49:39 of the full host address are saved for a later
	 * configuration of the HW to perform extension to 50 bits.
	 * Because there is a single HW register that holds the extension bits,
	 * these bits must be identical in all allocated range.
	 */

	for (i = 0 ; i < GAUDI_ALLOC_CPU_MEM_RETRY_CNT ; i++) {
		virt_addr_arr[i] =
			hdev->asic_funcs->asic_dma_alloc_coherent(hdev,
						HL_CPU_ACCESSIBLE_MEM_SIZE,
						&dma_addr_arr[i],
						GFP_KERNEL | __GFP_ZERO);
		if (!virt_addr_arr[i]) {
			rc = -ENOMEM;
			goto free_dma_mem_arr;
		}

		end_addr = dma_addr_arr[i] + HL_CPU_ACCESSIBLE_MEM_SIZE - 1;
		if (GAUDI_CPU_PCI_MSB_ADDR(dma_addr_arr[i]) ==
				GAUDI_CPU_PCI_MSB_ADDR(end_addr))
			break;
	}

	if (i == GAUDI_ALLOC_CPU_MEM_RETRY_CNT) {
		dev_err(hdev->dev,
			"MSB of CPU accessible DMA memory are not identical in all range\n");
		rc = -EFAULT;
		goto free_dma_mem_arr;
	}

	hdev->cpu_accessible_dma_mem = virt_addr_arr[i];
	hdev->cpu_accessible_dma_address = dma_addr_arr[i];
	hdev->cpu_pci_msb_addr =
		GAUDI_CPU_PCI_MSB_ADDR(hdev->cpu_accessible_dma_address);

	GAUDI_PCI_TO_CPU_ADDR(hdev->cpu_accessible_dma_address);

free_dma_mem_arr:
	for (j = 0 ; j < i ; j++)
		hdev->asic_funcs->asic_dma_free_coherent(hdev,
						HL_CPU_ACCESSIBLE_MEM_SIZE,
						virt_addr_arr[j],
						dma_addr_arr[j]);

	return rc;
}

static void gaudi_free_internal_qmans_pq_mem(struct hl_device *hdev)
{
	struct gaudi_device *gaudi = hdev->asic_specific;
	struct gaudi_internal_qman_info *q;
	u32 i;

	for (i = 0 ; i < GAUDI_QUEUE_ID_SIZE ; i++) {
		q = &gaudi->internal_qmans[i];
		if (!q->pq_kernel_addr)
			continue;
		hdev->asic_funcs->asic_dma_free_coherent(hdev, q->pq_size,
							q->pq_kernel_addr,
							q->pq_dma_addr);
	}
}

static int gaudi_alloc_internal_qmans_pq_mem(struct hl_device *hdev)
{
	struct gaudi_device *gaudi = hdev->asic_specific;
	struct gaudi_internal_qman_info *q;
	int rc, i;

	for (i = 0 ; i < GAUDI_QUEUE_ID_SIZE ; i++) {
		if (gaudi_queue_type[i] != QUEUE_TYPE_INT)
			continue;

		q = &gaudi->internal_qmans[i];

		switch (i) {
		case GAUDI_QUEUE_ID_DMA_2_0 ... GAUDI_QUEUE_ID_DMA_4_3:
		case GAUDI_QUEUE_ID_DMA_6_0 ... GAUDI_QUEUE_ID_DMA_7_3:
			q->pq_size = HBM_DMA_QMAN_SIZE_IN_BYTES;
			break;
		case GAUDI_QUEUE_ID_MME_0_0 ... GAUDI_QUEUE_ID_MME_1_3:
			q->pq_size = MME_QMAN_SIZE_IN_BYTES;
			break;
		case GAUDI_QUEUE_ID_TPC_0_0 ... GAUDI_QUEUE_ID_TPC_7_3:
			q->pq_size = TPC_QMAN_SIZE_IN_BYTES;
			break;
		default:
			dev_err(hdev->dev, "Bad internal queue index %d", i);
			rc = -EINVAL;
			goto free_internal_qmans_pq_mem;
		}

		q->pq_kernel_addr = hdev->asic_funcs->asic_dma_alloc_coherent(
						hdev, q->pq_size,
						&q->pq_dma_addr,
						GFP_KERNEL | __GFP_ZERO);
		if (!q->pq_kernel_addr) {
			rc = -ENOMEM;
			goto free_internal_qmans_pq_mem;
		}
	}

	return 0;

free_internal_qmans_pq_mem:
	gaudi_free_internal_qmans_pq_mem(hdev);
	return rc;
}

static int gaudi_sw_init(struct hl_device *hdev)
{
	struct gaudi_device *gaudi;
	u32 i, event_id = 0;
	int rc;

	/* Allocate device structure */
	gaudi = kzalloc(sizeof(*gaudi), GFP_KERNEL);
	if (!gaudi)
		return -ENOMEM;

	for (i = 0 ; i < ARRAY_SIZE(gaudi_irq_map_table) ; i++) {
		if (gaudi_irq_map_table[i].valid) {
			if (event_id == GAUDI_EVENT_SIZE) {
				dev_err(hdev->dev,
					"Event array exceeds the limit of %u events\n",
					GAUDI_EVENT_SIZE);
				rc = -EINVAL;
				goto free_gaudi_device;
			}

			gaudi->events[event_id++] =
					gaudi_irq_map_table[i].fc_id;
		}
	}

	gaudi->cpucp_info_get = gaudi_cpucp_info_get;

	gaudi->max_freq_value = GAUDI_MAX_CLK_FREQ;

	hdev->asic_specific = gaudi;

	/* Create DMA pool for small allocations */
	hdev->dma_pool = dma_pool_create(dev_name(hdev->dev),
			&hdev->pdev->dev, GAUDI_DMA_POOL_BLK_SIZE, 8, 0);
	if (!hdev->dma_pool) {
		dev_err(hdev->dev, "failed to create DMA pool\n");
		rc = -ENOMEM;
		goto free_gaudi_device;
	}

	rc = gaudi_alloc_cpu_accessible_dma_mem(hdev);
	if (rc)
		goto free_dma_pool;

	hdev->cpu_accessible_dma_pool = gen_pool_create(ilog2(32), -1);
	if (!hdev->cpu_accessible_dma_pool) {
		dev_err(hdev->dev,
			"Failed to create CPU accessible DMA pool\n");
		rc = -ENOMEM;
		goto free_cpu_dma_mem;
	}

	rc = gen_pool_add(hdev->cpu_accessible_dma_pool,
				(uintptr_t) hdev->cpu_accessible_dma_mem,
				HL_CPU_ACCESSIBLE_MEM_SIZE, -1);
	if (rc) {
		dev_err(hdev->dev,
			"Failed to add memory to CPU accessible DMA pool\n");
		rc = -EFAULT;
		goto free_cpu_accessible_dma_pool;
	}

	rc = gaudi_alloc_internal_qmans_pq_mem(hdev);
	if (rc)
		goto free_cpu_accessible_dma_pool;

	spin_lock_init(&gaudi->hw_queues_lock);
	mutex_init(&gaudi->clk_gate_mutex);

	hdev->supports_sync_stream = true;
	hdev->supports_coresight = true;

	return 0;

free_cpu_accessible_dma_pool:
	gen_pool_destroy(hdev->cpu_accessible_dma_pool);
free_cpu_dma_mem:
	GAUDI_CPU_TO_PCI_ADDR(hdev->cpu_accessible_dma_address,
				hdev->cpu_pci_msb_addr);
	hdev->asic_funcs->asic_dma_free_coherent(hdev,
			HL_CPU_ACCESSIBLE_MEM_SIZE,
			hdev->cpu_accessible_dma_mem,
			hdev->cpu_accessible_dma_address);
free_dma_pool:
	dma_pool_destroy(hdev->dma_pool);
free_gaudi_device:
	kfree(gaudi);
	return rc;
}

static int gaudi_sw_fini(struct hl_device *hdev)
{
	struct gaudi_device *gaudi = hdev->asic_specific;

	gaudi_free_internal_qmans_pq_mem(hdev);

	gen_pool_destroy(hdev->cpu_accessible_dma_pool);

	GAUDI_CPU_TO_PCI_ADDR(hdev->cpu_accessible_dma_address,
					hdev->cpu_pci_msb_addr);
	hdev->asic_funcs->asic_dma_free_coherent(hdev,
			HL_CPU_ACCESSIBLE_MEM_SIZE,
			hdev->cpu_accessible_dma_mem,
			hdev->cpu_accessible_dma_address);

	dma_pool_destroy(hdev->dma_pool);

	mutex_destroy(&gaudi->clk_gate_mutex);

	kfree(gaudi);

	return 0;
}

static irqreturn_t gaudi_irq_handler_single(int irq, void *arg)
{
	struct hl_device *hdev = arg;
	int i;

	if (hdev->disabled)
		return IRQ_HANDLED;

	for (i = 0 ; i < hdev->asic_prop.completion_queues_count ; i++)
		hl_irq_handler_cq(irq, &hdev->completion_queue[i]);

	hl_irq_handler_eq(irq, &hdev->event_queue);

	return IRQ_HANDLED;
}

/*
 * For backward compatibility, new MSI interrupts should be set after the
 * existing CPU and NIC interrupts.
 */
static int gaudi_pci_irq_vector(struct hl_device *hdev, unsigned int nr,
				bool cpu_eq)
{
	int msi_vec;

	if ((nr != GAUDI_EVENT_QUEUE_MSI_IDX) && (cpu_eq))
		dev_crit(hdev->dev, "CPU EQ must use IRQ %d\n",
				GAUDI_EVENT_QUEUE_MSI_IDX);

	msi_vec = ((nr < GAUDI_EVENT_QUEUE_MSI_IDX) || (cpu_eq)) ? nr :
			(nr + NIC_NUMBER_OF_ENGINES + 1);

	return pci_irq_vector(hdev->pdev, msi_vec);
}

static int gaudi_enable_msi_single(struct hl_device *hdev)
{
	int rc, irq;

	dev_info(hdev->dev, "Working in single MSI IRQ mode\n");

	irq = gaudi_pci_irq_vector(hdev, 0, false);
	rc = request_irq(irq, gaudi_irq_handler_single, 0,
			"gaudi single msi", hdev);
	if (rc)
		dev_err(hdev->dev,
			"Failed to request single MSI IRQ\n");

	return rc;
}

static int gaudi_enable_msi_multi(struct hl_device *hdev)
{
	int cq_cnt = hdev->asic_prop.completion_queues_count;
	int rc, i, irq_cnt_init, irq;

	for (i = 0, irq_cnt_init = 0 ; i < cq_cnt ; i++, irq_cnt_init++) {
		irq = gaudi_pci_irq_vector(hdev, i, false);
		rc = request_irq(irq, hl_irq_handler_cq, 0, gaudi_irq_name[i],
				&hdev->completion_queue[i]);
		if (rc) {
			dev_err(hdev->dev, "Failed to request IRQ %d", irq);
			goto free_irqs;
		}
	}

	irq = gaudi_pci_irq_vector(hdev, GAUDI_EVENT_QUEUE_MSI_IDX, true);
	rc = request_irq(irq, hl_irq_handler_eq, 0, gaudi_irq_name[cq_cnt],
				&hdev->event_queue);
	if (rc) {
		dev_err(hdev->dev, "Failed to request IRQ %d", irq);
		goto free_irqs;
	}

	return 0;

free_irqs:
	for (i = 0 ; i < irq_cnt_init ; i++)
		free_irq(gaudi_pci_irq_vector(hdev, i, false),
				&hdev->completion_queue[i]);
	return rc;
}

static int gaudi_enable_msi(struct hl_device *hdev)
{
	struct gaudi_device *gaudi = hdev->asic_specific;
	int rc;

	if (gaudi->hw_cap_initialized & HW_CAP_MSI)
		return 0;

	rc = pci_alloc_irq_vectors(hdev->pdev, 1, GAUDI_MSI_ENTRIES,
					PCI_IRQ_MSI);
	if (rc < 0) {
		dev_err(hdev->dev, "MSI: Failed to enable support %d\n", rc);
		return rc;
	}

	if (rc < NUMBER_OF_INTERRUPTS) {
		gaudi->multi_msi_mode = false;
		rc = gaudi_enable_msi_single(hdev);
	} else {
		gaudi->multi_msi_mode = true;
		rc = gaudi_enable_msi_multi(hdev);
	}

	if (rc)
		goto free_pci_irq_vectors;

	gaudi->hw_cap_initialized |= HW_CAP_MSI;

	return 0;

free_pci_irq_vectors:
	pci_free_irq_vectors(hdev->pdev);
	return rc;
}

static void gaudi_sync_irqs(struct hl_device *hdev)
{
	struct gaudi_device *gaudi = hdev->asic_specific;
	int i, cq_cnt = hdev->asic_prop.completion_queues_count;

	if (!(gaudi->hw_cap_initialized & HW_CAP_MSI))
		return;

	/* Wait for all pending IRQs to be finished */
	if (gaudi->multi_msi_mode) {
		for (i = 0 ; i < cq_cnt ; i++)
			synchronize_irq(gaudi_pci_irq_vector(hdev, i, false));

		synchronize_irq(gaudi_pci_irq_vector(hdev,
						GAUDI_EVENT_QUEUE_MSI_IDX,
						true));
	} else {
		synchronize_irq(gaudi_pci_irq_vector(hdev, 0, false));
	}
}

static void gaudi_disable_msi(struct hl_device *hdev)
{
	struct gaudi_device *gaudi = hdev->asic_specific;
	int i, irq, cq_cnt = hdev->asic_prop.completion_queues_count;

	if (!(gaudi->hw_cap_initialized & HW_CAP_MSI))
		return;

	gaudi_sync_irqs(hdev);

	if (gaudi->multi_msi_mode) {
		irq = gaudi_pci_irq_vector(hdev, GAUDI_EVENT_QUEUE_MSI_IDX,
						true);
		free_irq(irq, &hdev->event_queue);

		for (i = 0 ; i < cq_cnt ; i++) {
			irq = gaudi_pci_irq_vector(hdev, i, false);
			free_irq(irq, &hdev->completion_queue[i]);
		}
	} else {
		free_irq(gaudi_pci_irq_vector(hdev, 0, false), hdev);
	}

	pci_free_irq_vectors(hdev->pdev);

	gaudi->hw_cap_initialized &= ~HW_CAP_MSI;
}

static void gaudi_init_scrambler_sram(struct hl_device *hdev)
{
	struct gaudi_device *gaudi = hdev->asic_specific;

	if (gaudi->hw_cap_initialized & HW_CAP_SRAM_SCRAMBLER)
		return;

	if (!hdev->sram_scrambler_enable)
		return;

	WREG32(mmNIF_RTR_CTRL_0_SCRAM_SRAM_EN,
			1 << IF_RTR_CTRL_SCRAM_SRAM_EN_VAL_SHIFT);
	WREG32(mmNIF_RTR_CTRL_1_SCRAM_SRAM_EN,
			1 << IF_RTR_CTRL_SCRAM_SRAM_EN_VAL_SHIFT);
	WREG32(mmNIF_RTR_CTRL_2_SCRAM_SRAM_EN,
			1 << IF_RTR_CTRL_SCRAM_SRAM_EN_VAL_SHIFT);
	WREG32(mmNIF_RTR_CTRL_3_SCRAM_SRAM_EN,
			1 << IF_RTR_CTRL_SCRAM_SRAM_EN_VAL_SHIFT);
	WREG32(mmNIF_RTR_CTRL_4_SCRAM_SRAM_EN,
			1 << IF_RTR_CTRL_SCRAM_SRAM_EN_VAL_SHIFT);
	WREG32(mmNIF_RTR_CTRL_5_SCRAM_SRAM_EN,
			1 << IF_RTR_CTRL_SCRAM_SRAM_EN_VAL_SHIFT);
	WREG32(mmNIF_RTR_CTRL_6_SCRAM_SRAM_EN,
			1 << IF_RTR_CTRL_SCRAM_SRAM_EN_VAL_SHIFT);
	WREG32(mmNIF_RTR_CTRL_7_SCRAM_SRAM_EN,
			1 << IF_RTR_CTRL_SCRAM_SRAM_EN_VAL_SHIFT);

	WREG32(mmSIF_RTR_CTRL_0_SCRAM_SRAM_EN,
			1 << IF_RTR_CTRL_SCRAM_SRAM_EN_VAL_SHIFT);
	WREG32(mmSIF_RTR_CTRL_1_SCRAM_SRAM_EN,
			1 << IF_RTR_CTRL_SCRAM_SRAM_EN_VAL_SHIFT);
	WREG32(mmSIF_RTR_CTRL_2_SCRAM_SRAM_EN,
			1 << IF_RTR_CTRL_SCRAM_SRAM_EN_VAL_SHIFT);
	WREG32(mmSIF_RTR_CTRL_3_SCRAM_SRAM_EN,
			1 << IF_RTR_CTRL_SCRAM_SRAM_EN_VAL_SHIFT);
	WREG32(mmSIF_RTR_CTRL_4_SCRAM_SRAM_EN,
			1 << IF_RTR_CTRL_SCRAM_SRAM_EN_VAL_SHIFT);
	WREG32(mmSIF_RTR_CTRL_5_SCRAM_SRAM_EN,
			1 << IF_RTR_CTRL_SCRAM_SRAM_EN_VAL_SHIFT);
	WREG32(mmSIF_RTR_CTRL_6_SCRAM_SRAM_EN,
			1 << IF_RTR_CTRL_SCRAM_SRAM_EN_VAL_SHIFT);
	WREG32(mmSIF_RTR_CTRL_7_SCRAM_SRAM_EN,
			1 << IF_RTR_CTRL_SCRAM_SRAM_EN_VAL_SHIFT);

	WREG32(mmDMA_IF_E_N_DOWN_CH0_SCRAM_SRAM_EN,
			1 << DMA_IF_DOWN_CHX_SCRAM_SRAM_EN_VAL_SHIFT);
	WREG32(mmDMA_IF_E_N_DOWN_CH1_SCRAM_SRAM_EN,
			1 << DMA_IF_DOWN_CHX_SCRAM_SRAM_EN_VAL_SHIFT);
	WREG32(mmDMA_IF_E_S_DOWN_CH0_SCRAM_SRAM_EN,
			1 << DMA_IF_DOWN_CHX_SCRAM_SRAM_EN_VAL_SHIFT);
	WREG32(mmDMA_IF_E_S_DOWN_CH1_SCRAM_SRAM_EN,
			1 << DMA_IF_DOWN_CHX_SCRAM_SRAM_EN_VAL_SHIFT);
	WREG32(mmDMA_IF_W_N_DOWN_CH0_SCRAM_SRAM_EN,
			1 << DMA_IF_DOWN_CHX_SCRAM_SRAM_EN_VAL_SHIFT);
	WREG32(mmDMA_IF_W_N_DOWN_CH1_SCRAM_SRAM_EN,
			1 << DMA_IF_DOWN_CHX_SCRAM_SRAM_EN_VAL_SHIFT);
	WREG32(mmDMA_IF_W_S_DOWN_CH0_SCRAM_SRAM_EN,
			1 << DMA_IF_DOWN_CHX_SCRAM_SRAM_EN_VAL_SHIFT);
	WREG32(mmDMA_IF_W_S_DOWN_CH1_SCRAM_SRAM_EN,
			1 << DMA_IF_DOWN_CHX_SCRAM_SRAM_EN_VAL_SHIFT);

	gaudi->hw_cap_initialized |= HW_CAP_SRAM_SCRAMBLER;
}

static void gaudi_init_scrambler_hbm(struct hl_device *hdev)
{
	struct gaudi_device *gaudi = hdev->asic_specific;

	if (gaudi->hw_cap_initialized & HW_CAP_HBM_SCRAMBLER)
		return;

	if (!hdev->dram_scrambler_enable)
		return;

	WREG32(mmNIF_RTR_CTRL_0_SCRAM_HBM_EN,
			1 << IF_RTR_CTRL_SCRAM_HBM_EN_VAL_SHIFT);
	WREG32(mmNIF_RTR_CTRL_1_SCRAM_HBM_EN,
			1 << IF_RTR_CTRL_SCRAM_HBM_EN_VAL_SHIFT);
	WREG32(mmNIF_RTR_CTRL_2_SCRAM_HBM_EN,
			1 << IF_RTR_CTRL_SCRAM_HBM_EN_VAL_SHIFT);
	WREG32(mmNIF_RTR_CTRL_3_SCRAM_HBM_EN,
			1 << IF_RTR_CTRL_SCRAM_HBM_EN_VAL_SHIFT);
	WREG32(mmNIF_RTR_CTRL_4_SCRAM_HBM_EN,
			1 << IF_RTR_CTRL_SCRAM_HBM_EN_VAL_SHIFT);
	WREG32(mmNIF_RTR_CTRL_5_SCRAM_HBM_EN,
			1 << IF_RTR_CTRL_SCRAM_HBM_EN_VAL_SHIFT);
	WREG32(mmNIF_RTR_CTRL_6_SCRAM_HBM_EN,
			1 << IF_RTR_CTRL_SCRAM_HBM_EN_VAL_SHIFT);
	WREG32(mmNIF_RTR_CTRL_7_SCRAM_HBM_EN,
			1 << IF_RTR_CTRL_SCRAM_HBM_EN_VAL_SHIFT);

	WREG32(mmSIF_RTR_CTRL_0_SCRAM_HBM_EN,
			1 << IF_RTR_CTRL_SCRAM_HBM_EN_VAL_SHIFT);
	WREG32(mmSIF_RTR_CTRL_1_SCRAM_HBM_EN,
			1 << IF_RTR_CTRL_SCRAM_HBM_EN_VAL_SHIFT);
	WREG32(mmSIF_RTR_CTRL_2_SCRAM_HBM_EN,
			1 << IF_RTR_CTRL_SCRAM_HBM_EN_VAL_SHIFT);
	WREG32(mmSIF_RTR_CTRL_3_SCRAM_HBM_EN,
			1 << IF_RTR_CTRL_SCRAM_HBM_EN_VAL_SHIFT);
	WREG32(mmSIF_RTR_CTRL_4_SCRAM_HBM_EN,
			1 << IF_RTR_CTRL_SCRAM_HBM_EN_VAL_SHIFT);
	WREG32(mmSIF_RTR_CTRL_5_SCRAM_HBM_EN,
			1 << IF_RTR_CTRL_SCRAM_HBM_EN_VAL_SHIFT);
	WREG32(mmSIF_RTR_CTRL_6_SCRAM_HBM_EN,
			1 << IF_RTR_CTRL_SCRAM_HBM_EN_VAL_SHIFT);
	WREG32(mmSIF_RTR_CTRL_7_SCRAM_HBM_EN,
			1 << IF_RTR_CTRL_SCRAM_HBM_EN_VAL_SHIFT);

	WREG32(mmDMA_IF_E_N_DOWN_CH0_SCRAM_HBM_EN,
			1 << DMA_IF_DOWN_CHX_SCRAM_HBM_EN_VAL_SHIFT);
	WREG32(mmDMA_IF_E_N_DOWN_CH1_SCRAM_HBM_EN,
			1 << DMA_IF_DOWN_CHX_SCRAM_HBM_EN_VAL_SHIFT);
	WREG32(mmDMA_IF_E_S_DOWN_CH0_SCRAM_HBM_EN,
			1 << DMA_IF_DOWN_CHX_SCRAM_HBM_EN_VAL_SHIFT);
	WREG32(mmDMA_IF_E_S_DOWN_CH1_SCRAM_HBM_EN,
			1 << DMA_IF_DOWN_CHX_SCRAM_HBM_EN_VAL_SHIFT);
	WREG32(mmDMA_IF_W_N_DOWN_CH0_SCRAM_HBM_EN,
			1 << DMA_IF_DOWN_CHX_SCRAM_HBM_EN_VAL_SHIFT);
	WREG32(mmDMA_IF_W_N_DOWN_CH1_SCRAM_HBM_EN,
			1 << DMA_IF_DOWN_CHX_SCRAM_HBM_EN_VAL_SHIFT);
	WREG32(mmDMA_IF_W_S_DOWN_CH0_SCRAM_HBM_EN,
			1 << DMA_IF_DOWN_CHX_SCRAM_HBM_EN_VAL_SHIFT);
	WREG32(mmDMA_IF_W_S_DOWN_CH1_SCRAM_HBM_EN,
			1 << DMA_IF_DOWN_CHX_SCRAM_HBM_EN_VAL_SHIFT);

	gaudi->hw_cap_initialized |= HW_CAP_HBM_SCRAMBLER;
}

static void gaudi_init_e2e(struct hl_device *hdev)
{
	WREG32(mmSIF_RTR_CTRL_0_E2E_HBM_WR_SIZE, 247 >> 3);
	WREG32(mmSIF_RTR_CTRL_0_E2E_HBM_RD_SIZE, 785 >> 3);
	WREG32(mmSIF_RTR_CTRL_0_E2E_PCI_WR_SIZE, 49);
	WREG32(mmSIF_RTR_CTRL_0_E2E_PCI_RD_SIZE, 101);

	WREG32(mmSIF_RTR_CTRL_1_E2E_HBM_WR_SIZE, 275 >> 3);
	WREG32(mmSIF_RTR_CTRL_1_E2E_HBM_RD_SIZE, 614 >> 3);
	WREG32(mmSIF_RTR_CTRL_1_E2E_PCI_WR_SIZE, 1);
	WREG32(mmSIF_RTR_CTRL_1_E2E_PCI_RD_SIZE, 39);

	WREG32(mmSIF_RTR_CTRL_2_E2E_HBM_WR_SIZE, 1);
	WREG32(mmSIF_RTR_CTRL_2_E2E_HBM_RD_SIZE, 1);
	WREG32(mmSIF_RTR_CTRL_2_E2E_PCI_WR_SIZE, 1);
	WREG32(mmSIF_RTR_CTRL_2_E2E_PCI_RD_SIZE, 32);

	WREG32(mmSIF_RTR_CTRL_3_E2E_HBM_WR_SIZE, 176 >> 3);
	WREG32(mmSIF_RTR_CTRL_3_E2E_HBM_RD_SIZE, 32 >> 3);
	WREG32(mmSIF_RTR_CTRL_3_E2E_PCI_WR_SIZE, 19);
	WREG32(mmSIF_RTR_CTRL_3_E2E_PCI_RD_SIZE, 32);

	WREG32(mmSIF_RTR_CTRL_4_E2E_HBM_WR_SIZE, 176 >> 3);
	WREG32(mmSIF_RTR_CTRL_4_E2E_HBM_RD_SIZE, 32 >> 3);
	WREG32(mmSIF_RTR_CTRL_4_E2E_PCI_WR_SIZE, 19);
	WREG32(mmSIF_RTR_CTRL_4_E2E_PCI_RD_SIZE, 32);

	WREG32(mmSIF_RTR_CTRL_5_E2E_HBM_WR_SIZE, 1);
	WREG32(mmSIF_RTR_CTRL_5_E2E_HBM_RD_SIZE, 1);
	WREG32(mmSIF_RTR_CTRL_5_E2E_PCI_WR_SIZE, 1);
	WREG32(mmSIF_RTR_CTRL_5_E2E_PCI_RD_SIZE, 32);

	WREG32(mmSIF_RTR_CTRL_6_E2E_HBM_WR_SIZE, 275 >> 3);
	WREG32(mmSIF_RTR_CTRL_6_E2E_HBM_RD_SIZE, 614 >> 3);
	WREG32(mmSIF_RTR_CTRL_6_E2E_PCI_WR_SIZE, 1);
	WREG32(mmSIF_RTR_CTRL_6_E2E_PCI_RD_SIZE, 39);

	WREG32(mmSIF_RTR_CTRL_7_E2E_HBM_WR_SIZE, 297 >> 3);
	WREG32(mmSIF_RTR_CTRL_7_E2E_HBM_RD_SIZE, 908 >> 3);
	WREG32(mmSIF_RTR_CTRL_7_E2E_PCI_WR_SIZE, 19);
	WREG32(mmSIF_RTR_CTRL_7_E2E_PCI_RD_SIZE, 19);

	WREG32(mmNIF_RTR_CTRL_0_E2E_HBM_WR_SIZE, 318 >> 3);
	WREG32(mmNIF_RTR_CTRL_0_E2E_HBM_RD_SIZE, 956 >> 3);
	WREG32(mmNIF_RTR_CTRL_0_E2E_PCI_WR_SIZE, 79);
	WREG32(mmNIF_RTR_CTRL_0_E2E_PCI_RD_SIZE, 163);

	WREG32(mmNIF_RTR_CTRL_1_E2E_HBM_WR_SIZE, 275 >> 3);
	WREG32(mmNIF_RTR_CTRL_1_E2E_HBM_RD_SIZE, 614 >> 3);
	WREG32(mmNIF_RTR_CTRL_1_E2E_PCI_WR_SIZE, 1);
	WREG32(mmNIF_RTR_CTRL_1_E2E_PCI_RD_SIZE, 39);

	WREG32(mmNIF_RTR_CTRL_2_E2E_HBM_WR_SIZE, 1);
	WREG32(mmNIF_RTR_CTRL_2_E2E_HBM_RD_SIZE, 1);
	WREG32(mmNIF_RTR_CTRL_2_E2E_PCI_WR_SIZE, 1);
	WREG32(mmNIF_RTR_CTRL_2_E2E_PCI_RD_SIZE, 32);

	WREG32(mmNIF_RTR_CTRL_3_E2E_HBM_WR_SIZE, 176 >> 3);
	WREG32(mmNIF_RTR_CTRL_3_E2E_HBM_RD_SIZE, 32 >> 3);
	WREG32(mmNIF_RTR_CTRL_3_E2E_PCI_WR_SIZE, 19);
	WREG32(mmNIF_RTR_CTRL_3_E2E_PCI_RD_SIZE, 32);

	WREG32(mmNIF_RTR_CTRL_4_E2E_HBM_WR_SIZE, 176 >> 3);
	WREG32(mmNIF_RTR_CTRL_4_E2E_HBM_RD_SIZE, 32 >> 3);
	WREG32(mmNIF_RTR_CTRL_4_E2E_PCI_WR_SIZE, 19);
	WREG32(mmNIF_RTR_CTRL_4_E2E_PCI_RD_SIZE, 32);

	WREG32(mmNIF_RTR_CTRL_5_E2E_HBM_WR_SIZE, 1);
	WREG32(mmNIF_RTR_CTRL_5_E2E_HBM_RD_SIZE, 1);
	WREG32(mmNIF_RTR_CTRL_5_E2E_PCI_WR_SIZE, 1);
	WREG32(mmNIF_RTR_CTRL_5_E2E_PCI_RD_SIZE, 32);

	WREG32(mmNIF_RTR_CTRL_6_E2E_HBM_WR_SIZE, 275 >> 3);
	WREG32(mmNIF_RTR_CTRL_6_E2E_HBM_RD_SIZE, 614 >> 3);
	WREG32(mmNIF_RTR_CTRL_6_E2E_PCI_WR_SIZE, 1);
	WREG32(mmNIF_RTR_CTRL_6_E2E_PCI_RD_SIZE, 39);

	WREG32(mmNIF_RTR_CTRL_7_E2E_HBM_WR_SIZE, 318 >> 3);
	WREG32(mmNIF_RTR_CTRL_7_E2E_HBM_RD_SIZE, 956 >> 3);
	WREG32(mmNIF_RTR_CTRL_7_E2E_PCI_WR_SIZE, 79);
	WREG32(mmNIF_RTR_CTRL_7_E2E_PCI_RD_SIZE, 79);

	WREG32(mmDMA_IF_E_N_DOWN_CH0_E2E_HBM_WR_SIZE, 344 >> 3);
	WREG32(mmDMA_IF_E_N_DOWN_CH0_E2E_HBM_RD_SIZE, 1000 >> 3);
	WREG32(mmDMA_IF_E_N_DOWN_CH0_E2E_PCI_WR_SIZE, 162);
	WREG32(mmDMA_IF_E_N_DOWN_CH0_E2E_PCI_RD_SIZE, 338);

	WREG32(mmDMA_IF_E_N_DOWN_CH1_E2E_HBM_WR_SIZE, 344 >> 3);
	WREG32(mmDMA_IF_E_N_DOWN_CH1_E2E_HBM_RD_SIZE, 1000 >> 3);
	WREG32(mmDMA_IF_E_N_DOWN_CH1_E2E_PCI_WR_SIZE, 162);
	WREG32(mmDMA_IF_E_N_DOWN_CH1_E2E_PCI_RD_SIZE, 338);

	WREG32(mmDMA_IF_E_S_DOWN_CH0_E2E_HBM_WR_SIZE, 344 >> 3);
	WREG32(mmDMA_IF_E_S_DOWN_CH0_E2E_HBM_RD_SIZE, 1000 >> 3);
	WREG32(mmDMA_IF_E_S_DOWN_CH0_E2E_PCI_WR_SIZE, 162);
	WREG32(mmDMA_IF_E_S_DOWN_CH0_E2E_PCI_RD_SIZE, 338);

	WREG32(mmDMA_IF_E_S_DOWN_CH1_E2E_HBM_WR_SIZE, 344 >> 3);
	WREG32(mmDMA_IF_E_S_DOWN_CH1_E2E_HBM_RD_SIZE, 1000 >> 3);
	WREG32(mmDMA_IF_E_S_DOWN_CH1_E2E_PCI_WR_SIZE, 162);
	WREG32(mmDMA_IF_E_S_DOWN_CH1_E2E_PCI_RD_SIZE, 338);

	WREG32(mmDMA_IF_W_N_DOWN_CH0_E2E_HBM_WR_SIZE, 344 >> 3);
	WREG32(mmDMA_IF_W_N_DOWN_CH0_E2E_HBM_RD_SIZE, 1000 >> 3);
	WREG32(mmDMA_IF_W_N_DOWN_CH0_E2E_PCI_WR_SIZE, 162);
	WREG32(mmDMA_IF_W_N_DOWN_CH0_E2E_PCI_RD_SIZE, 338);

	WREG32(mmDMA_IF_W_N_DOWN_CH1_E2E_HBM_WR_SIZE, 344 >> 3);
	WREG32(mmDMA_IF_W_N_DOWN_CH1_E2E_HBM_RD_SIZE, 1000 >> 3);
	WREG32(mmDMA_IF_W_N_DOWN_CH1_E2E_PCI_WR_SIZE, 162);
	WREG32(mmDMA_IF_W_N_DOWN_CH1_E2E_PCI_RD_SIZE, 338);

	WREG32(mmDMA_IF_W_S_DOWN_CH0_E2E_HBM_WR_SIZE, 344 >> 3);
	WREG32(mmDMA_IF_W_S_DOWN_CH0_E2E_HBM_RD_SIZE, 1000 >> 3);
	WREG32(mmDMA_IF_W_S_DOWN_CH0_E2E_PCI_WR_SIZE, 162);
	WREG32(mmDMA_IF_W_S_DOWN_CH0_E2E_PCI_RD_SIZE, 338);

	WREG32(mmDMA_IF_W_S_DOWN_CH1_E2E_HBM_WR_SIZE, 344 >> 3);
	WREG32(mmDMA_IF_W_S_DOWN_CH1_E2E_HBM_RD_SIZE, 1000 >> 3);
	WREG32(mmDMA_IF_W_S_DOWN_CH1_E2E_PCI_WR_SIZE, 162);
	WREG32(mmDMA_IF_W_S_DOWN_CH1_E2E_PCI_RD_SIZE, 338);

	if (!hdev->dram_scrambler_enable) {
		WREG32(mmSIF_RTR_CTRL_0_NL_HBM_SEL_0, 0x21);
		WREG32(mmSIF_RTR_CTRL_0_NL_HBM_SEL_1, 0x22);
		WREG32(mmSIF_RTR_CTRL_0_NL_HBM_OFFSET_18, 0x1F);
		WREG32(mmSIF_RTR_CTRL_0_NL_HBM_PC_SEL_3, 0x20);

		WREG32(mmSIF_RTR_CTRL_1_NL_HBM_SEL_0, 0x21);
		WREG32(mmSIF_RTR_CTRL_1_NL_HBM_SEL_1, 0x22);
		WREG32(mmSIF_RTR_CTRL_1_NL_HBM_OFFSET_18, 0x1F);
		WREG32(mmSIF_RTR_CTRL_1_NL_HBM_PC_SEL_3, 0x20);

		WREG32(mmSIF_RTR_CTRL_2_NL_HBM_SEL_0, 0x21);
		WREG32(mmSIF_RTR_CTRL_2_NL_HBM_SEL_1, 0x22);
		WREG32(mmSIF_RTR_CTRL_2_NL_HBM_OFFSET_18, 0x1F);
		WREG32(mmSIF_RTR_CTRL_2_NL_HBM_PC_SEL_3, 0x20);

		WREG32(mmSIF_RTR_CTRL_3_NL_HBM_SEL_0, 0x21);
		WREG32(mmSIF_RTR_CTRL_3_NL_HBM_SEL_1, 0x22);
		WREG32(mmSIF_RTR_CTRL_3_NL_HBM_OFFSET_18, 0x1F);
		WREG32(mmSIF_RTR_CTRL_3_NL_HBM_PC_SEL_3, 0x20);

		WREG32(mmSIF_RTR_CTRL_4_NL_HBM_SEL_0, 0x21);
		WREG32(mmSIF_RTR_CTRL_4_NL_HBM_SEL_1, 0x22);
		WREG32(mmSIF_RTR_CTRL_4_NL_HBM_OFFSET_18, 0x1F);
		WREG32(mmSIF_RTR_CTRL_4_NL_HBM_PC_SEL_3, 0x20);

		WREG32(mmSIF_RTR_CTRL_5_NL_HBM_SEL_0, 0x21);
		WREG32(mmSIF_RTR_CTRL_5_NL_HBM_SEL_1, 0x22);
		WREG32(mmSIF_RTR_CTRL_5_NL_HBM_OFFSET_18, 0x1F);
		WREG32(mmSIF_RTR_CTRL_5_NL_HBM_PC_SEL_3, 0x20);

		WREG32(mmSIF_RTR_CTRL_6_NL_HBM_SEL_0, 0x21);
		WREG32(mmSIF_RTR_CTRL_6_NL_HBM_SEL_1, 0x22);
		WREG32(mmSIF_RTR_CTRL_6_NL_HBM_OFFSET_18, 0x1F);
		WREG32(mmSIF_RTR_CTRL_6_NL_HBM_PC_SEL_3, 0x20);

		WREG32(mmSIF_RTR_CTRL_7_NL_HBM_SEL_0, 0x21);
		WREG32(mmSIF_RTR_CTRL_7_NL_HBM_SEL_1, 0x22);
		WREG32(mmSIF_RTR_CTRL_7_NL_HBM_OFFSET_18, 0x1F);
		WREG32(mmSIF_RTR_CTRL_7_NL_HBM_PC_SEL_3, 0x20);

		WREG32(mmNIF_RTR_CTRL_0_NL_HBM_SEL_0, 0x21);
		WREG32(mmNIF_RTR_CTRL_0_NL_HBM_SEL_1, 0x22);
		WREG32(mmNIF_RTR_CTRL_0_NL_HBM_OFFSET_18, 0x1F);
		WREG32(mmNIF_RTR_CTRL_0_NL_HBM_PC_SEL_3, 0x20);

		WREG32(mmNIF_RTR_CTRL_1_NL_HBM_SEL_0, 0x21);
		WREG32(mmNIF_RTR_CTRL_1_NL_HBM_SEL_1, 0x22);
		WREG32(mmNIF_RTR_CTRL_1_NL_HBM_OFFSET_18, 0x1F);
		WREG32(mmNIF_RTR_CTRL_1_NL_HBM_PC_SEL_3, 0x20);

		WREG32(mmNIF_RTR_CTRL_2_NL_HBM_SEL_0, 0x21);
		WREG32(mmNIF_RTR_CTRL_2_NL_HBM_SEL_1, 0x22);
		WREG32(mmNIF_RTR_CTRL_2_NL_HBM_OFFSET_18, 0x1F);
		WREG32(mmNIF_RTR_CTRL_2_NL_HBM_PC_SEL_3, 0x20);

		WREG32(mmNIF_RTR_CTRL_3_NL_HBM_SEL_0, 0x21);
		WREG32(mmNIF_RTR_CTRL_3_NL_HBM_SEL_1, 0x22);
		WREG32(mmNIF_RTR_CTRL_3_NL_HBM_OFFSET_18, 0x1F);
		WREG32(mmNIF_RTR_CTRL_3_NL_HBM_PC_SEL_3, 0x20);

		WREG32(mmNIF_RTR_CTRL_4_NL_HBM_SEL_0, 0x21);
		WREG32(mmNIF_RTR_CTRL_4_NL_HBM_SEL_1, 0x22);
		WREG32(mmNIF_RTR_CTRL_4_NL_HBM_OFFSET_18, 0x1F);
		WREG32(mmNIF_RTR_CTRL_4_NL_HBM_PC_SEL_3, 0x20);

		WREG32(mmNIF_RTR_CTRL_5_NL_HBM_SEL_0, 0x21);
		WREG32(mmNIF_RTR_CTRL_5_NL_HBM_SEL_1, 0x22);
		WREG32(mmNIF_RTR_CTRL_5_NL_HBM_OFFSET_18, 0x1F);
		WREG32(mmNIF_RTR_CTRL_5_NL_HBM_PC_SEL_3, 0x20);

		WREG32(mmNIF_RTR_CTRL_6_NL_HBM_SEL_0, 0x21);
		WREG32(mmNIF_RTR_CTRL_6_NL_HBM_SEL_1, 0x22);
		WREG32(mmNIF_RTR_CTRL_6_NL_HBM_OFFSET_18, 0x1F);
		WREG32(mmNIF_RTR_CTRL_6_NL_HBM_PC_SEL_3, 0x20);

		WREG32(mmNIF_RTR_CTRL_7_NL_HBM_SEL_0, 0x21);
		WREG32(mmNIF_RTR_CTRL_7_NL_HBM_SEL_1, 0x22);
		WREG32(mmNIF_RTR_CTRL_7_NL_HBM_OFFSET_18, 0x1F);
		WREG32(mmNIF_RTR_CTRL_7_NL_HBM_PC_SEL_3, 0x20);

		WREG32(mmDMA_IF_E_N_DOWN_CH0_NL_HBM_SEL_0, 0x21);
		WREG32(mmDMA_IF_E_N_DOWN_CH0_NL_HBM_SEL_1, 0x22);
		WREG32(mmDMA_IF_E_N_DOWN_CH0_NL_HBM_OFFSET_18, 0x1F);
		WREG32(mmDMA_IF_E_N_DOWN_CH0_NL_HBM_PC_SEL_3, 0x20);

		WREG32(mmDMA_IF_E_N_DOWN_CH1_NL_HBM_SEL_0, 0x21);
		WREG32(mmDMA_IF_E_N_DOWN_CH1_NL_HBM_SEL_1, 0x22);
		WREG32(mmDMA_IF_E_N_DOWN_CH1_NL_HBM_OFFSET_18, 0x1F);
		WREG32(mmDMA_IF_E_N_DOWN_CH1_NL_HBM_PC_SEL_3, 0x20);

		WREG32(mmDMA_IF_E_S_DOWN_CH0_NL_HBM_SEL_0, 0x21);
		WREG32(mmDMA_IF_E_S_DOWN_CH0_NL_HBM_SEL_1, 0x22);
		WREG32(mmDMA_IF_E_S_DOWN_CH0_NL_HBM_OFFSET_18, 0x1F);
		WREG32(mmDMA_IF_E_S_DOWN_CH0_NL_HBM_PC_SEL_3, 0x20);

		WREG32(mmDMA_IF_E_S_DOWN_CH1_NL_HBM_SEL_0, 0x21);
		WREG32(mmDMA_IF_E_S_DOWN_CH1_NL_HBM_SEL_1, 0x22);
		WREG32(mmDMA_IF_E_S_DOWN_CH1_NL_HBM_OFFSET_18, 0x1F);
		WREG32(mmDMA_IF_E_S_DOWN_CH1_NL_HBM_PC_SEL_3, 0x20);

		WREG32(mmDMA_IF_W_N_DOWN_CH0_NL_HBM_SEL_0, 0x21);
		WREG32(mmDMA_IF_W_N_DOWN_CH0_NL_HBM_SEL_1, 0x22);
		WREG32(mmDMA_IF_W_N_DOWN_CH0_NL_HBM_OFFSET_18, 0x1F);
		WREG32(mmDMA_IF_W_N_DOWN_CH0_NL_HBM_PC_SEL_3, 0x20);

		WREG32(mmDMA_IF_W_N_DOWN_CH1_NL_HBM_SEL_0, 0x21);
		WREG32(mmDMA_IF_W_N_DOWN_CH1_NL_HBM_SEL_1, 0x22);
		WREG32(mmDMA_IF_W_N_DOWN_CH1_NL_HBM_OFFSET_18, 0x1F);
		WREG32(mmDMA_IF_W_N_DOWN_CH1_NL_HBM_PC_SEL_3, 0x20);

		WREG32(mmDMA_IF_W_S_DOWN_CH0_NL_HBM_SEL_0, 0x21);
		WREG32(mmDMA_IF_W_S_DOWN_CH0_NL_HBM_SEL_1, 0x22);
		WREG32(mmDMA_IF_W_S_DOWN_CH0_NL_HBM_OFFSET_18, 0x1F);
		WREG32(mmDMA_IF_W_S_DOWN_CH0_NL_HBM_PC_SEL_3, 0x20);

		WREG32(mmDMA_IF_W_S_DOWN_CH1_NL_HBM_SEL_0, 0x21);
		WREG32(mmDMA_IF_W_S_DOWN_CH1_NL_HBM_SEL_1, 0x22);
		WREG32(mmDMA_IF_W_S_DOWN_CH1_NL_HBM_OFFSET_18, 0x1F);
		WREG32(mmDMA_IF_W_S_DOWN_CH1_NL_HBM_PC_SEL_3, 0x20);
	}

	WREG32(mmSIF_RTR_CTRL_0_E2E_HBM_EN,
			1 << IF_RTR_CTRL_E2E_HBM_EN_VAL_SHIFT);
	WREG32(mmSIF_RTR_CTRL_0_E2E_PCI_EN,
			1 << IF_RTR_CTRL_E2E_PCI_EN_VAL_SHIFT);

	WREG32(mmSIF_RTR_CTRL_1_E2E_HBM_EN,
			1 << IF_RTR_CTRL_E2E_HBM_EN_VAL_SHIFT);
	WREG32(mmSIF_RTR_CTRL_1_E2E_PCI_EN,
			1 << IF_RTR_CTRL_E2E_PCI_EN_VAL_SHIFT);

	WREG32(mmSIF_RTR_CTRL_2_E2E_HBM_EN,
			1 << IF_RTR_CTRL_E2E_HBM_EN_VAL_SHIFT);
	WREG32(mmSIF_RTR_CTRL_2_E2E_PCI_EN,
			1 << IF_RTR_CTRL_E2E_PCI_EN_VAL_SHIFT);

	WREG32(mmSIF_RTR_CTRL_3_E2E_HBM_EN,
			1 << IF_RTR_CTRL_E2E_HBM_EN_VAL_SHIFT);
	WREG32(mmSIF_RTR_CTRL_3_E2E_PCI_EN,
			1 << IF_RTR_CTRL_E2E_PCI_EN_VAL_SHIFT);

	WREG32(mmSIF_RTR_CTRL_4_E2E_HBM_EN,
			1 << IF_RTR_CTRL_E2E_HBM_EN_VAL_SHIFT);
	WREG32(mmSIF_RTR_CTRL_4_E2E_PCI_EN,
			1 << IF_RTR_CTRL_E2E_PCI_EN_VAL_SHIFT);

	WREG32(mmSIF_RTR_CTRL_5_E2E_HBM_EN,
			1 << IF_RTR_CTRL_E2E_HBM_EN_VAL_SHIFT);
	WREG32(mmSIF_RTR_CTRL_5_E2E_PCI_EN,
			1 << IF_RTR_CTRL_E2E_PCI_EN_VAL_SHIFT);

	WREG32(mmSIF_RTR_CTRL_6_E2E_HBM_EN,
			1 << IF_RTR_CTRL_E2E_HBM_EN_VAL_SHIFT);
	WREG32(mmSIF_RTR_CTRL_6_E2E_PCI_EN,
			1 << IF_RTR_CTRL_E2E_PCI_EN_VAL_SHIFT);

	WREG32(mmSIF_RTR_CTRL_7_E2E_HBM_EN,
			1 << IF_RTR_CTRL_E2E_HBM_EN_VAL_SHIFT);
	WREG32(mmSIF_RTR_CTRL_7_E2E_PCI_EN,
			1 << IF_RTR_CTRL_E2E_PCI_EN_VAL_SHIFT);

	WREG32(mmNIF_RTR_CTRL_0_E2E_HBM_EN,
			1 << IF_RTR_CTRL_E2E_HBM_EN_VAL_SHIFT);
	WREG32(mmNIF_RTR_CTRL_0_E2E_PCI_EN,
			1 << IF_RTR_CTRL_E2E_PCI_EN_VAL_SHIFT);

	WREG32(mmNIF_RTR_CTRL_1_E2E_HBM_EN,
			1 << IF_RTR_CTRL_E2E_HBM_EN_VAL_SHIFT);
	WREG32(mmNIF_RTR_CTRL_1_E2E_PCI_EN,
			1 << IF_RTR_CTRL_E2E_PCI_EN_VAL_SHIFT);

	WREG32(mmNIF_RTR_CTRL_2_E2E_HBM_EN,
			1 << IF_RTR_CTRL_E2E_HBM_EN_VAL_SHIFT);
	WREG32(mmNIF_RTR_CTRL_2_E2E_PCI_EN,
			1 << IF_RTR_CTRL_E2E_PCI_EN_VAL_SHIFT);

	WREG32(mmNIF_RTR_CTRL_3_E2E_HBM_EN,
			1 << IF_RTR_CTRL_E2E_HBM_EN_VAL_SHIFT);
	WREG32(mmNIF_RTR_CTRL_3_E2E_PCI_EN,
			1 << IF_RTR_CTRL_E2E_PCI_EN_VAL_SHIFT);

	WREG32(mmNIF_RTR_CTRL_4_E2E_HBM_EN,
			1 << IF_RTR_CTRL_E2E_HBM_EN_VAL_SHIFT);
	WREG32(mmNIF_RTR_CTRL_4_E2E_PCI_EN,
			1 << IF_RTR_CTRL_E2E_PCI_EN_VAL_SHIFT);

	WREG32(mmNIF_RTR_CTRL_5_E2E_HBM_EN,
			1 << IF_RTR_CTRL_E2E_HBM_EN_VAL_SHIFT);
	WREG32(mmNIF_RTR_CTRL_5_E2E_PCI_EN,
			1 << IF_RTR_CTRL_E2E_PCI_EN_VAL_SHIFT);

	WREG32(mmNIF_RTR_CTRL_6_E2E_HBM_EN,
			1 << IF_RTR_CTRL_E2E_HBM_EN_VAL_SHIFT);
	WREG32(mmNIF_RTR_CTRL_6_E2E_PCI_EN,
			1 << IF_RTR_CTRL_E2E_PCI_EN_VAL_SHIFT);

	WREG32(mmNIF_RTR_CTRL_7_E2E_HBM_EN,
			1 << IF_RTR_CTRL_E2E_HBM_EN_VAL_SHIFT);
	WREG32(mmNIF_RTR_CTRL_7_E2E_PCI_EN,
			1 << IF_RTR_CTRL_E2E_PCI_EN_VAL_SHIFT);

	WREG32(mmDMA_IF_E_N_DOWN_CH0_E2E_HBM_EN,
			1 << DMA_IF_DOWN_CHX_E2E_HBM_EN_VAL_SHIFT);
	WREG32(mmDMA_IF_E_N_DOWN_CH0_E2E_PCI_EN,
			1 << DMA_IF_DOWN_CHX_E2E_PCI_EN_VAL_SHIFT);

	WREG32(mmDMA_IF_E_N_DOWN_CH1_E2E_HBM_EN,
			1 << DMA_IF_DOWN_CHX_E2E_HBM_EN_VAL_SHIFT);
	WREG32(mmDMA_IF_E_N_DOWN_CH1_E2E_PCI_EN,
			1 << DMA_IF_DOWN_CHX_E2E_PCI_EN_VAL_SHIFT);

	WREG32(mmDMA_IF_E_S_DOWN_CH0_E2E_HBM_EN,
			1 << DMA_IF_DOWN_CHX_E2E_HBM_EN_VAL_SHIFT);
	WREG32(mmDMA_IF_E_S_DOWN_CH0_E2E_PCI_EN,
			1 << DMA_IF_DOWN_CHX_E2E_PCI_EN_VAL_SHIFT);

	WREG32(mmDMA_IF_E_S_DOWN_CH1_E2E_HBM_EN,
			1 << DMA_IF_DOWN_CHX_E2E_HBM_EN_VAL_SHIFT);
	WREG32(mmDMA_IF_E_S_DOWN_CH1_E2E_PCI_EN,
			1 << DMA_IF_DOWN_CHX_E2E_PCI_EN_VAL_SHIFT);

	WREG32(mmDMA_IF_W_N_DOWN_CH0_E2E_HBM_EN,
			1 << DMA_IF_DOWN_CHX_E2E_HBM_EN_VAL_SHIFT);
	WREG32(mmDMA_IF_W_N_DOWN_CH0_E2E_PCI_EN,
			1 << DMA_IF_DOWN_CHX_E2E_PCI_EN_VAL_SHIFT);

	WREG32(mmDMA_IF_W_N_DOWN_CH1_E2E_HBM_EN,
			1 << DMA_IF_DOWN_CHX_E2E_HBM_EN_VAL_SHIFT);
	WREG32(mmDMA_IF_W_N_DOWN_CH1_E2E_PCI_EN,
			1 << DMA_IF_DOWN_CHX_E2E_PCI_EN_VAL_SHIFT);

	WREG32(mmDMA_IF_W_S_DOWN_CH0_E2E_HBM_EN,
			1 << DMA_IF_DOWN_CHX_E2E_HBM_EN_VAL_SHIFT);
	WREG32(mmDMA_IF_W_S_DOWN_CH0_E2E_PCI_EN,
			1 << DMA_IF_DOWN_CHX_E2E_PCI_EN_VAL_SHIFT);

	WREG32(mmDMA_IF_W_S_DOWN_CH1_E2E_HBM_EN,
			1 << DMA_IF_DOWN_CHX_E2E_HBM_EN_VAL_SHIFT);
	WREG32(mmDMA_IF_W_S_DOWN_CH1_E2E_PCI_EN,
			1 << DMA_IF_DOWN_CHX_E2E_PCI_EN_VAL_SHIFT);
}

static void gaudi_init_hbm_cred(struct hl_device *hdev)
{
	uint32_t hbm0_wr, hbm1_wr, hbm0_rd, hbm1_rd;

	hbm0_wr = 0x33333333;
	hbm0_rd = 0x77777777;
	hbm1_wr = 0x55555555;
	hbm1_rd = 0xDDDDDDDD;

	WREG32(mmDMA_IF_E_N_HBM0_WR_CRED_CNT, hbm0_wr);
	WREG32(mmDMA_IF_E_N_HBM1_WR_CRED_CNT, hbm1_wr);
	WREG32(mmDMA_IF_E_N_HBM0_RD_CRED_CNT, hbm0_rd);
	WREG32(mmDMA_IF_E_N_HBM1_RD_CRED_CNT, hbm1_rd);

	WREG32(mmDMA_IF_E_S_HBM0_WR_CRED_CNT, hbm0_wr);
	WREG32(mmDMA_IF_E_S_HBM1_WR_CRED_CNT, hbm1_wr);
	WREG32(mmDMA_IF_E_S_HBM0_RD_CRED_CNT, hbm0_rd);
	WREG32(mmDMA_IF_E_S_HBM1_RD_CRED_CNT, hbm1_rd);

	WREG32(mmDMA_IF_W_N_HBM0_WR_CRED_CNT, hbm0_wr);
	WREG32(mmDMA_IF_W_N_HBM1_WR_CRED_CNT, hbm1_wr);
	WREG32(mmDMA_IF_W_N_HBM0_RD_CRED_CNT, hbm0_rd);
	WREG32(mmDMA_IF_W_N_HBM1_RD_CRED_CNT, hbm1_rd);

	WREG32(mmDMA_IF_W_S_HBM0_WR_CRED_CNT, hbm0_wr);
	WREG32(mmDMA_IF_W_S_HBM1_WR_CRED_CNT, hbm1_wr);
	WREG32(mmDMA_IF_W_S_HBM0_RD_CRED_CNT, hbm0_rd);
	WREG32(mmDMA_IF_W_S_HBM1_RD_CRED_CNT, hbm1_rd);

	WREG32(mmDMA_IF_E_N_HBM_CRED_EN_0,
			(1 << DMA_IF_HBM_CRED_EN_READ_CREDIT_EN_SHIFT) |
			(1 << DMA_IF_HBM_CRED_EN_WRITE_CREDIT_EN_SHIFT));
	WREG32(mmDMA_IF_E_S_HBM_CRED_EN_0,
			(1 << DMA_IF_HBM_CRED_EN_READ_CREDIT_EN_SHIFT) |
			(1 << DMA_IF_HBM_CRED_EN_WRITE_CREDIT_EN_SHIFT));
	WREG32(mmDMA_IF_W_N_HBM_CRED_EN_0,
			(1 << DMA_IF_HBM_CRED_EN_READ_CREDIT_EN_SHIFT) |
			(1 << DMA_IF_HBM_CRED_EN_WRITE_CREDIT_EN_SHIFT));
	WREG32(mmDMA_IF_W_S_HBM_CRED_EN_0,
			(1 << DMA_IF_HBM_CRED_EN_READ_CREDIT_EN_SHIFT) |
			(1 << DMA_IF_HBM_CRED_EN_WRITE_CREDIT_EN_SHIFT));

	WREG32(mmDMA_IF_E_N_HBM_CRED_EN_1,
			(1 << DMA_IF_HBM_CRED_EN_READ_CREDIT_EN_SHIFT) |
			(1 << DMA_IF_HBM_CRED_EN_WRITE_CREDIT_EN_SHIFT));
	WREG32(mmDMA_IF_E_S_HBM_CRED_EN_1,
			(1 << DMA_IF_HBM_CRED_EN_READ_CREDIT_EN_SHIFT) |
			(1 << DMA_IF_HBM_CRED_EN_WRITE_CREDIT_EN_SHIFT));
	WREG32(mmDMA_IF_W_N_HBM_CRED_EN_1,
			(1 << DMA_IF_HBM_CRED_EN_READ_CREDIT_EN_SHIFT) |
			(1 << DMA_IF_HBM_CRED_EN_WRITE_CREDIT_EN_SHIFT));
	WREG32(mmDMA_IF_W_S_HBM_CRED_EN_1,
			(1 << DMA_IF_HBM_CRED_EN_READ_CREDIT_EN_SHIFT) |
			(1 << DMA_IF_HBM_CRED_EN_WRITE_CREDIT_EN_SHIFT));
}

static void gaudi_init_golden_registers(struct hl_device *hdev)
{
	u32 tpc_offset;
	int tpc_id, i;

	gaudi_init_e2e(hdev);

	gaudi_init_hbm_cred(hdev);

	hdev->asic_funcs->disable_clock_gating(hdev);

	for (tpc_id = 0, tpc_offset = 0;
				tpc_id < TPC_NUMBER_OF_ENGINES;
				tpc_id++, tpc_offset += TPC_CFG_OFFSET) {
		/* Mask all arithmetic interrupts from TPC */
		WREG32(mmTPC0_CFG_TPC_INTR_MASK + tpc_offset, 0x8FFF);
		/* Set 16 cache lines */
		WREG32_FIELD(TPC0_CFG_MSS_CONFIG, tpc_offset,
				ICACHE_FETCH_LINE_NUM, 2);
	}

	/* Make sure 1st 128 bytes in SRAM are 0 for Tensor DMA */
	for (i = 0 ; i < 128 ; i += 8)
		writeq(0, hdev->pcie_bar[SRAM_BAR_ID] + i);

	WREG32(mmMME0_CTRL_EUS_ROLLUP_CNT_ADD, 3);
	WREG32(mmMME1_CTRL_EUS_ROLLUP_CNT_ADD, 3);
	WREG32(mmMME2_CTRL_EUS_ROLLUP_CNT_ADD, 3);
	WREG32(mmMME3_CTRL_EUS_ROLLUP_CNT_ADD, 3);
}

static void gaudi_init_pci_dma_qman(struct hl_device *hdev, int dma_id,
					int qman_id, dma_addr_t qman_pq_addr)
{
	u32 mtr_base_en_lo, mtr_base_en_hi, mtr_base_ws_lo, mtr_base_ws_hi;
	u32 so_base_en_lo, so_base_en_hi, so_base_ws_lo, so_base_ws_hi;
	u32 q_off, dma_qm_offset;
	u32 dma_qm_err_cfg;

	dma_qm_offset = dma_id * DMA_QMAN_OFFSET;

	mtr_base_en_lo = lower_32_bits(CFG_BASE +
				mmSYNC_MNGR_E_N_SYNC_MNGR_OBJS_MON_PAY_ADDRL_0);
	mtr_base_en_hi = upper_32_bits(CFG_BASE +
				mmSYNC_MNGR_E_N_SYNC_MNGR_OBJS_MON_PAY_ADDRL_0);
	so_base_en_lo = lower_32_bits(CFG_BASE +
				mmSYNC_MNGR_E_N_SYNC_MNGR_OBJS_SOB_OBJ_0);
	so_base_en_hi = upper_32_bits(CFG_BASE +
				mmSYNC_MNGR_E_N_SYNC_MNGR_OBJS_SOB_OBJ_0);
	mtr_base_ws_lo = lower_32_bits(CFG_BASE +
				mmSYNC_MNGR_W_S_SYNC_MNGR_OBJS_MON_PAY_ADDRL_0);
	mtr_base_ws_hi = upper_32_bits(CFG_BASE +
				mmSYNC_MNGR_W_S_SYNC_MNGR_OBJS_MON_PAY_ADDRL_0);
	so_base_ws_lo = lower_32_bits(CFG_BASE +
				mmSYNC_MNGR_W_S_SYNC_MNGR_OBJS_SOB_OBJ_0);
	so_base_ws_hi = upper_32_bits(CFG_BASE +
				mmSYNC_MNGR_W_S_SYNC_MNGR_OBJS_SOB_OBJ_0);

	q_off = dma_qm_offset + qman_id * 4;

	WREG32(mmDMA0_QM_PQ_BASE_LO_0 + q_off, lower_32_bits(qman_pq_addr));
	WREG32(mmDMA0_QM_PQ_BASE_HI_0 + q_off, upper_32_bits(qman_pq_addr));

	WREG32(mmDMA0_QM_PQ_SIZE_0 + q_off, ilog2(HL_QUEUE_LENGTH));
	WREG32(mmDMA0_QM_PQ_PI_0 + q_off, 0);
	WREG32(mmDMA0_QM_PQ_CI_0 + q_off, 0);

	WREG32(mmDMA0_QM_CP_LDMA_TSIZE_OFFSET_0 + q_off, QMAN_LDMA_SIZE_OFFSET);
	WREG32(mmDMA0_QM_CP_LDMA_SRC_BASE_LO_OFFSET_0 + q_off,
							QMAN_LDMA_SRC_OFFSET);
	WREG32(mmDMA0_QM_CP_LDMA_DST_BASE_LO_OFFSET_0 + q_off,
							QMAN_LDMA_DST_OFFSET);

	WREG32(mmDMA0_QM_CP_MSG_BASE0_ADDR_LO_0 + q_off, mtr_base_en_lo);
	WREG32(mmDMA0_QM_CP_MSG_BASE0_ADDR_HI_0 + q_off, mtr_base_en_hi);
	WREG32(mmDMA0_QM_CP_MSG_BASE1_ADDR_LO_0 + q_off, so_base_en_lo);
	WREG32(mmDMA0_QM_CP_MSG_BASE1_ADDR_HI_0 + q_off, so_base_en_hi);
	WREG32(mmDMA0_QM_CP_MSG_BASE2_ADDR_LO_0 + q_off, mtr_base_ws_lo);
	WREG32(mmDMA0_QM_CP_MSG_BASE2_ADDR_HI_0 + q_off, mtr_base_ws_hi);
	WREG32(mmDMA0_QM_CP_MSG_BASE3_ADDR_LO_0 + q_off, so_base_ws_lo);
	WREG32(mmDMA0_QM_CP_MSG_BASE3_ADDR_HI_0 + q_off, so_base_ws_hi);

	WREG32(mmDMA0_QM_CP_BARRIER_CFG_0 + q_off, 0x100);

	/* The following configuration is needed only once per QMAN */
	if (qman_id == 0) {
		/* Configure RAZWI IRQ */
		dma_qm_err_cfg = PCI_DMA_QMAN_GLBL_ERR_CFG_MSG_EN_MASK;
		if (hdev->stop_on_err) {
			dma_qm_err_cfg |=
				PCI_DMA_QMAN_GLBL_ERR_CFG_STOP_ON_ERR_EN_MASK;
		}

		WREG32(mmDMA0_QM_GLBL_ERR_CFG + dma_qm_offset, dma_qm_err_cfg);
		WREG32(mmDMA0_QM_GLBL_ERR_ADDR_LO + dma_qm_offset,
			lower_32_bits(CFG_BASE +
					mmGIC_DISTRIBUTOR__5_GICD_SETSPI_NSR));
		WREG32(mmDMA0_QM_GLBL_ERR_ADDR_HI + dma_qm_offset,
			upper_32_bits(CFG_BASE +
					mmGIC_DISTRIBUTOR__5_GICD_SETSPI_NSR));
		WREG32(mmDMA0_QM_GLBL_ERR_WDATA + dma_qm_offset,
			gaudi_irq_map_table[GAUDI_EVENT_DMA0_QM].cpu_id +
									dma_id);

		WREG32(mmDMA0_QM_ARB_ERR_MSG_EN + dma_qm_offset,
				QM_ARB_ERR_MSG_EN_MASK);

		/* Increase ARB WDT to support streams architecture */
		WREG32(mmDMA0_QM_ARB_SLV_CHOISE_WDT + dma_qm_offset,
				GAUDI_ARB_WDT_TIMEOUT);

		WREG32(mmDMA0_QM_GLBL_PROT + dma_qm_offset,
				QMAN_EXTERNAL_MAKE_TRUSTED);

		WREG32(mmDMA0_QM_GLBL_CFG1 + dma_qm_offset, 0);
	}
}

static void gaudi_init_dma_core(struct hl_device *hdev, int dma_id)
{
	u32 dma_offset = dma_id * DMA_CORE_OFFSET;
	u32 dma_err_cfg = 1 << DMA0_CORE_ERR_CFG_ERR_MSG_EN_SHIFT;

	/* Set to maximum possible according to physical size */
	WREG32(mmDMA0_CORE_RD_MAX_OUTSTAND + dma_offset, 0);
	WREG32(mmDMA0_CORE_RD_MAX_SIZE + dma_offset, 0);

	/* WA for H/W bug H3-2116 */
	WREG32(mmDMA0_CORE_LBW_MAX_OUTSTAND + dma_offset, 15);

	/* STOP_ON bit implies no completion to operation in case of RAZWI */
	if (hdev->stop_on_err)
		dma_err_cfg |= 1 << DMA0_CORE_ERR_CFG_STOP_ON_ERR_SHIFT;

	WREG32(mmDMA0_CORE_ERR_CFG + dma_offset, dma_err_cfg);
	WREG32(mmDMA0_CORE_ERRMSG_ADDR_LO + dma_offset,
		lower_32_bits(CFG_BASE + mmGIC_DISTRIBUTOR__5_GICD_SETSPI_NSR));
	WREG32(mmDMA0_CORE_ERRMSG_ADDR_HI + dma_offset,
		upper_32_bits(CFG_BASE + mmGIC_DISTRIBUTOR__5_GICD_SETSPI_NSR));
	WREG32(mmDMA0_CORE_ERRMSG_WDATA + dma_offset,
		gaudi_irq_map_table[GAUDI_EVENT_DMA0_CORE].cpu_id + dma_id);
	WREG32(mmDMA0_CORE_PROT + dma_offset,
			1 << DMA0_CORE_PROT_ERR_VAL_SHIFT);
	/* If the channel is secured, it should be in MMU bypass mode */
	WREG32(mmDMA0_CORE_SECURE_PROPS + dma_offset,
			1 << DMA0_CORE_SECURE_PROPS_MMBP_SHIFT);
	WREG32(mmDMA0_CORE_CFG_0 + dma_offset, 1 << DMA0_CORE_CFG_0_EN_SHIFT);
}

static void gaudi_enable_qman(struct hl_device *hdev, int dma_id,
				u32 enable_mask)
{
	u32 dma_qm_offset = dma_id * DMA_QMAN_OFFSET;

	WREG32(mmDMA0_QM_GLBL_CFG0 + dma_qm_offset, enable_mask);
}

static void gaudi_init_pci_dma_qmans(struct hl_device *hdev)
{
	struct gaudi_device *gaudi = hdev->asic_specific;
	struct hl_hw_queue *q;
	int i, j, dma_id, cpu_skip, nic_skip, cq_id = 0, q_idx, msi_vec = 0;

	if (gaudi->hw_cap_initialized & HW_CAP_PCI_DMA)
		return;

	for (i = 0 ; i < PCI_DMA_NUMBER_OF_CHNLS ; i++) {
		dma_id = gaudi_dma_assignment[i];
		/*
		 * For queues after the CPU Q need to add 1 to get the correct
		 * queue. In addition, need to add the CPU EQ and NIC IRQs in
		 * order to get the correct MSI register.
		 */
		if (dma_id > 1) {
			cpu_skip = 1;
			nic_skip = NIC_NUMBER_OF_ENGINES;
		} else {
			cpu_skip = 0;
			nic_skip = 0;
		}

		for (j = 0 ; j < QMAN_STREAMS ; j++) {
			q_idx = 4 * dma_id + j + cpu_skip;
			q = &hdev->kernel_queues[q_idx];
			q->cq_id = cq_id++;
			q->msi_vec = nic_skip + cpu_skip + msi_vec++;
			gaudi_init_pci_dma_qman(hdev, dma_id, j,
						q->bus_address);
		}

		gaudi_init_dma_core(hdev, dma_id);

		gaudi_enable_qman(hdev, dma_id, PCI_DMA_QMAN_ENABLE);
	}

	gaudi->hw_cap_initialized |= HW_CAP_PCI_DMA;
}

static void gaudi_init_hbm_dma_qman(struct hl_device *hdev, int dma_id,
					int qman_id, u64 qman_base_addr)
{
	u32 mtr_base_lo, mtr_base_hi;
	u32 so_base_lo, so_base_hi;
	u32 q_off, dma_qm_offset;
	u32 dma_qm_err_cfg;

	dma_qm_offset = dma_id * DMA_QMAN_OFFSET;

	mtr_base_lo = lower_32_bits(CFG_BASE +
				mmSYNC_MNGR_E_N_SYNC_MNGR_OBJS_MON_PAY_ADDRL_0);
	mtr_base_hi = upper_32_bits(CFG_BASE +
				mmSYNC_MNGR_E_N_SYNC_MNGR_OBJS_MON_PAY_ADDRL_0);
	so_base_lo = lower_32_bits(CFG_BASE +
				mmSYNC_MNGR_E_N_SYNC_MNGR_OBJS_SOB_OBJ_0);
	so_base_hi = upper_32_bits(CFG_BASE +
				mmSYNC_MNGR_E_N_SYNC_MNGR_OBJS_SOB_OBJ_0);

	q_off = dma_qm_offset + qman_id * 4;

	if (qman_id < 4) {
		WREG32(mmDMA0_QM_PQ_BASE_LO_0 + q_off,
					lower_32_bits(qman_base_addr));
		WREG32(mmDMA0_QM_PQ_BASE_HI_0 + q_off,
					upper_32_bits(qman_base_addr));

		WREG32(mmDMA0_QM_PQ_SIZE_0 + q_off, ilog2(HBM_DMA_QMAN_LENGTH));
		WREG32(mmDMA0_QM_PQ_PI_0 + q_off, 0);
		WREG32(mmDMA0_QM_PQ_CI_0 + q_off, 0);

		WREG32(mmDMA0_QM_CP_LDMA_TSIZE_OFFSET_0 + q_off,
							QMAN_CPDMA_SIZE_OFFSET);
		WREG32(mmDMA0_QM_CP_LDMA_SRC_BASE_LO_OFFSET_0 + q_off,
							QMAN_CPDMA_SRC_OFFSET);
		WREG32(mmDMA0_QM_CP_LDMA_DST_BASE_LO_OFFSET_0 + q_off,
							QMAN_CPDMA_DST_OFFSET);
	} else {
		WREG32(mmDMA0_QM_CP_LDMA_TSIZE_OFFSET_0 + q_off,
							QMAN_LDMA_SIZE_OFFSET);
		WREG32(mmDMA0_QM_CP_LDMA_SRC_BASE_LO_OFFSET_0 + q_off,
							QMAN_LDMA_SRC_OFFSET);
		WREG32(mmDMA0_QM_CP_LDMA_DST_BASE_LO_OFFSET_0 + q_off,
							QMAN_LDMA_DST_OFFSET);

		/* Configure RAZWI IRQ */
		dma_qm_err_cfg = HBM_DMA_QMAN_GLBL_ERR_CFG_MSG_EN_MASK;
		if (hdev->stop_on_err) {
			dma_qm_err_cfg |=
				HBM_DMA_QMAN_GLBL_ERR_CFG_STOP_ON_ERR_EN_MASK;
		}
		WREG32(mmDMA0_QM_GLBL_ERR_CFG + dma_qm_offset, dma_qm_err_cfg);

		WREG32(mmDMA0_QM_GLBL_ERR_ADDR_LO + dma_qm_offset,
			lower_32_bits(CFG_BASE +
					mmGIC_DISTRIBUTOR__5_GICD_SETSPI_NSR));
		WREG32(mmDMA0_QM_GLBL_ERR_ADDR_HI + dma_qm_offset,
			upper_32_bits(CFG_BASE +
					mmGIC_DISTRIBUTOR__5_GICD_SETSPI_NSR));
		WREG32(mmDMA0_QM_GLBL_ERR_WDATA + dma_qm_offset,
			gaudi_irq_map_table[GAUDI_EVENT_DMA0_QM].cpu_id +
									dma_id);

		WREG32(mmDMA0_QM_ARB_ERR_MSG_EN + dma_qm_offset,
				QM_ARB_ERR_MSG_EN_MASK);

		/* Increase ARB WDT to support streams architecture */
		WREG32(mmDMA0_QM_ARB_SLV_CHOISE_WDT + dma_qm_offset,
				GAUDI_ARB_WDT_TIMEOUT);

		WREG32(mmDMA0_QM_GLBL_CFG1 + dma_qm_offset, 0);
		WREG32(mmDMA0_QM_GLBL_PROT + dma_qm_offset,
				QMAN_INTERNAL_MAKE_TRUSTED);
	}

	WREG32(mmDMA0_QM_CP_MSG_BASE0_ADDR_LO_0 + q_off, mtr_base_lo);
	WREG32(mmDMA0_QM_CP_MSG_BASE0_ADDR_HI_0 + q_off, mtr_base_hi);
	WREG32(mmDMA0_QM_CP_MSG_BASE1_ADDR_LO_0 + q_off, so_base_lo);
	WREG32(mmDMA0_QM_CP_MSG_BASE1_ADDR_HI_0 + q_off, so_base_hi);
}

static void gaudi_init_hbm_dma_qmans(struct hl_device *hdev)
{
	struct gaudi_device *gaudi = hdev->asic_specific;
	struct gaudi_internal_qman_info *q;
	u64 qman_base_addr;
	int i, j, dma_id, internal_q_index;

	if (gaudi->hw_cap_initialized & HW_CAP_HBM_DMA)
		return;

	for (i = 0 ; i < HBM_DMA_NUMBER_OF_CHNLS ; i++) {
		dma_id = gaudi_dma_assignment[GAUDI_HBM_DMA_1 + i];

		for (j = 0 ; j < QMAN_STREAMS ; j++) {
			 /*
			  * Add the CPU queue in order to get the correct queue
			  * number as all internal queue are placed after it
			  */
			internal_q_index = dma_id * QMAN_STREAMS + j + 1;

			q = &gaudi->internal_qmans[internal_q_index];
			qman_base_addr = (u64) q->pq_dma_addr;
			gaudi_init_hbm_dma_qman(hdev, dma_id, j,
						qman_base_addr);
		}

		/* Initializing lower CP for HBM DMA QMAN */
		gaudi_init_hbm_dma_qman(hdev, dma_id, 4, 0);

		gaudi_init_dma_core(hdev, dma_id);

		gaudi_enable_qman(hdev, dma_id, HBM_DMA_QMAN_ENABLE);
	}

	gaudi->hw_cap_initialized |= HW_CAP_HBM_DMA;
}

static void gaudi_init_mme_qman(struct hl_device *hdev, u32 mme_offset,
					int qman_id, u64 qman_base_addr)
{
	u32 mtr_base_lo, mtr_base_hi;
	u32 so_base_lo, so_base_hi;
	u32 q_off, mme_id;
	u32 mme_qm_err_cfg;

	mtr_base_lo = lower_32_bits(CFG_BASE +
				mmSYNC_MNGR_E_N_SYNC_MNGR_OBJS_MON_PAY_ADDRL_0);
	mtr_base_hi = upper_32_bits(CFG_BASE +
				mmSYNC_MNGR_E_N_SYNC_MNGR_OBJS_MON_PAY_ADDRL_0);
	so_base_lo = lower_32_bits(CFG_BASE +
				mmSYNC_MNGR_E_N_SYNC_MNGR_OBJS_SOB_OBJ_0);
	so_base_hi = upper_32_bits(CFG_BASE +
				mmSYNC_MNGR_E_N_SYNC_MNGR_OBJS_SOB_OBJ_0);

	q_off = mme_offset + qman_id * 4;

	if (qman_id < 4) {
		WREG32(mmMME0_QM_PQ_BASE_LO_0 + q_off,
					lower_32_bits(qman_base_addr));
		WREG32(mmMME0_QM_PQ_BASE_HI_0 + q_off,
					upper_32_bits(qman_base_addr));

		WREG32(mmMME0_QM_PQ_SIZE_0 + q_off, ilog2(MME_QMAN_LENGTH));
		WREG32(mmMME0_QM_PQ_PI_0 + q_off, 0);
		WREG32(mmMME0_QM_PQ_CI_0 + q_off, 0);

		WREG32(mmMME0_QM_CP_LDMA_TSIZE_OFFSET_0 + q_off,
							QMAN_CPDMA_SIZE_OFFSET);
		WREG32(mmMME0_QM_CP_LDMA_SRC_BASE_LO_OFFSET_0 + q_off,
							QMAN_CPDMA_SRC_OFFSET);
		WREG32(mmMME0_QM_CP_LDMA_DST_BASE_LO_OFFSET_0 + q_off,
							QMAN_CPDMA_DST_OFFSET);
	} else {
		WREG32(mmMME0_QM_CP_LDMA_TSIZE_OFFSET_0 + q_off,
							QMAN_LDMA_SIZE_OFFSET);
		WREG32(mmMME0_QM_CP_LDMA_SRC_BASE_LO_OFFSET_0 + q_off,
							QMAN_LDMA_SRC_OFFSET);
		WREG32(mmMME0_QM_CP_LDMA_DST_BASE_LO_OFFSET_0 + q_off,
							QMAN_LDMA_DST_OFFSET);

		/* Configure RAZWI IRQ */
		mme_id = mme_offset /
				(mmMME1_QM_GLBL_CFG0 - mmMME0_QM_GLBL_CFG0);

		mme_qm_err_cfg = MME_QMAN_GLBL_ERR_CFG_MSG_EN_MASK;
		if (hdev->stop_on_err) {
			mme_qm_err_cfg |=
				MME_QMAN_GLBL_ERR_CFG_STOP_ON_ERR_EN_MASK;
		}
		WREG32(mmMME0_QM_GLBL_ERR_CFG + mme_offset, mme_qm_err_cfg);
		WREG32(mmMME0_QM_GLBL_ERR_ADDR_LO + mme_offset,
			lower_32_bits(CFG_BASE +
					mmGIC_DISTRIBUTOR__5_GICD_SETSPI_NSR));
		WREG32(mmMME0_QM_GLBL_ERR_ADDR_HI + mme_offset,
			upper_32_bits(CFG_BASE +
					mmGIC_DISTRIBUTOR__5_GICD_SETSPI_NSR));
		WREG32(mmMME0_QM_GLBL_ERR_WDATA + mme_offset,
			gaudi_irq_map_table[GAUDI_EVENT_MME0_QM].cpu_id +
									mme_id);

		WREG32(mmMME0_QM_ARB_ERR_MSG_EN + mme_offset,
				QM_ARB_ERR_MSG_EN_MASK);

		/* Increase ARB WDT to support streams architecture */
		WREG32(mmMME0_QM_ARB_SLV_CHOISE_WDT + mme_offset,
				GAUDI_ARB_WDT_TIMEOUT);

		WREG32(mmMME0_QM_GLBL_CFG1 + mme_offset, 0);
		WREG32(mmMME0_QM_GLBL_PROT + mme_offset,
				QMAN_INTERNAL_MAKE_TRUSTED);
	}

	WREG32(mmMME0_QM_CP_MSG_BASE0_ADDR_LO_0 + q_off, mtr_base_lo);
	WREG32(mmMME0_QM_CP_MSG_BASE0_ADDR_HI_0 + q_off, mtr_base_hi);
	WREG32(mmMME0_QM_CP_MSG_BASE1_ADDR_LO_0 + q_off, so_base_lo);
	WREG32(mmMME0_QM_CP_MSG_BASE1_ADDR_HI_0 + q_off, so_base_hi);
}

static void gaudi_init_mme_qmans(struct hl_device *hdev)
{
	struct gaudi_device *gaudi = hdev->asic_specific;
	struct gaudi_internal_qman_info *q;
	u64 qman_base_addr;
	u32 mme_offset;
	int i, internal_q_index;

	if (gaudi->hw_cap_initialized & HW_CAP_MME)
		return;

	/*
	 * map GAUDI_QUEUE_ID_MME_0_X to the N_W_MME (mmMME2_QM_BASE)
	 * and GAUDI_QUEUE_ID_MME_1_X to the S_W_MME (mmMME0_QM_BASE)
	 */

	mme_offset = mmMME2_QM_GLBL_CFG0 - mmMME0_QM_GLBL_CFG0;

	for (i = 0 ; i < MME_NUMBER_OF_QMANS ; i++) {
		internal_q_index = GAUDI_QUEUE_ID_MME_0_0 + i;
		q = &gaudi->internal_qmans[internal_q_index];
		qman_base_addr = (u64) q->pq_dma_addr;
		gaudi_init_mme_qman(hdev, mme_offset, (i & 0x3),
					qman_base_addr);
		if (i == 3)
			mme_offset = 0;
	}

	/* Initializing lower CP for MME QMANs */
	mme_offset = mmMME2_QM_GLBL_CFG0 - mmMME0_QM_GLBL_CFG0;
	gaudi_init_mme_qman(hdev, mme_offset, 4, 0);
	gaudi_init_mme_qman(hdev, 0, 4, 0);

	WREG32(mmMME2_QM_GLBL_CFG0, QMAN_MME_ENABLE);
	WREG32(mmMME0_QM_GLBL_CFG0, QMAN_MME_ENABLE);

	gaudi->hw_cap_initialized |= HW_CAP_MME;
}

static void gaudi_init_tpc_qman(struct hl_device *hdev, u32 tpc_offset,
				int qman_id, u64 qman_base_addr)
{
	u32 mtr_base_lo, mtr_base_hi;
	u32 so_base_lo, so_base_hi;
	u32 q_off, tpc_id;
	u32 tpc_qm_err_cfg;

	mtr_base_lo = lower_32_bits(CFG_BASE +
				mmSYNC_MNGR_E_N_SYNC_MNGR_OBJS_MON_PAY_ADDRL_0);
	mtr_base_hi = upper_32_bits(CFG_BASE +
				mmSYNC_MNGR_E_N_SYNC_MNGR_OBJS_MON_PAY_ADDRL_0);
	so_base_lo = lower_32_bits(CFG_BASE +
				mmSYNC_MNGR_E_N_SYNC_MNGR_OBJS_SOB_OBJ_0);
	so_base_hi = upper_32_bits(CFG_BASE +
				mmSYNC_MNGR_E_N_SYNC_MNGR_OBJS_SOB_OBJ_0);

	q_off = tpc_offset + qman_id * 4;

	if (qman_id < 4) {
		WREG32(mmTPC0_QM_PQ_BASE_LO_0 + q_off,
					lower_32_bits(qman_base_addr));
		WREG32(mmTPC0_QM_PQ_BASE_HI_0 + q_off,
					upper_32_bits(qman_base_addr));

		WREG32(mmTPC0_QM_PQ_SIZE_0 + q_off, ilog2(TPC_QMAN_LENGTH));
		WREG32(mmTPC0_QM_PQ_PI_0 + q_off, 0);
		WREG32(mmTPC0_QM_PQ_CI_0 + q_off, 0);

		WREG32(mmTPC0_QM_CP_LDMA_TSIZE_OFFSET_0 + q_off,
							QMAN_CPDMA_SIZE_OFFSET);
		WREG32(mmTPC0_QM_CP_LDMA_SRC_BASE_LO_OFFSET_0 + q_off,
							QMAN_CPDMA_SRC_OFFSET);
		WREG32(mmTPC0_QM_CP_LDMA_DST_BASE_LO_OFFSET_0 + q_off,
							QMAN_CPDMA_DST_OFFSET);
	} else {
		WREG32(mmTPC0_QM_CP_LDMA_TSIZE_OFFSET_0 + q_off,
							QMAN_LDMA_SIZE_OFFSET);
		WREG32(mmTPC0_QM_CP_LDMA_SRC_BASE_LO_OFFSET_0 + q_off,
							QMAN_LDMA_SRC_OFFSET);
		WREG32(mmTPC0_QM_CP_LDMA_DST_BASE_LO_OFFSET_0 + q_off,
							QMAN_LDMA_DST_OFFSET);

		/* Configure RAZWI IRQ */
		tpc_id = tpc_offset /
				(mmTPC1_QM_GLBL_CFG0 - mmTPC0_QM_GLBL_CFG0);

		tpc_qm_err_cfg = TPC_QMAN_GLBL_ERR_CFG_MSG_EN_MASK;
		if (hdev->stop_on_err) {
			tpc_qm_err_cfg |=
				TPC_QMAN_GLBL_ERR_CFG_STOP_ON_ERR_EN_MASK;
		}

		WREG32(mmTPC0_QM_GLBL_ERR_CFG + tpc_offset, tpc_qm_err_cfg);
		WREG32(mmTPC0_QM_GLBL_ERR_ADDR_LO + tpc_offset,
			lower_32_bits(CFG_BASE +
				mmGIC_DISTRIBUTOR__5_GICD_SETSPI_NSR));
		WREG32(mmTPC0_QM_GLBL_ERR_ADDR_HI + tpc_offset,
			upper_32_bits(CFG_BASE +
				mmGIC_DISTRIBUTOR__5_GICD_SETSPI_NSR));
		WREG32(mmTPC0_QM_GLBL_ERR_WDATA + tpc_offset,
			gaudi_irq_map_table[GAUDI_EVENT_TPC0_QM].cpu_id +
									tpc_id);

		WREG32(mmTPC0_QM_ARB_ERR_MSG_EN + tpc_offset,
				QM_ARB_ERR_MSG_EN_MASK);

		/* Increase ARB WDT to support streams architecture */
		WREG32(mmTPC0_QM_ARB_SLV_CHOISE_WDT + tpc_offset,
				GAUDI_ARB_WDT_TIMEOUT);

		WREG32(mmTPC0_QM_GLBL_CFG1 + tpc_offset, 0);
		WREG32(mmTPC0_QM_GLBL_PROT + tpc_offset,
				QMAN_INTERNAL_MAKE_TRUSTED);
	}

	WREG32(mmTPC0_QM_CP_MSG_BASE0_ADDR_LO_0 + q_off, mtr_base_lo);
	WREG32(mmTPC0_QM_CP_MSG_BASE0_ADDR_HI_0 + q_off, mtr_base_hi);
	WREG32(mmTPC0_QM_CP_MSG_BASE1_ADDR_LO_0 + q_off, so_base_lo);
	WREG32(mmTPC0_QM_CP_MSG_BASE1_ADDR_HI_0 + q_off, so_base_hi);
}

static void gaudi_init_tpc_qmans(struct hl_device *hdev)
{
	struct gaudi_device *gaudi = hdev->asic_specific;
	struct gaudi_internal_qman_info *q;
	u64 qman_base_addr;
	u32 so_base_hi, tpc_offset = 0;
	u32 tpc_delta = mmTPC1_CFG_SM_BASE_ADDRESS_HIGH -
			mmTPC0_CFG_SM_BASE_ADDRESS_HIGH;
	int i, tpc_id, internal_q_index;

	if (gaudi->hw_cap_initialized & HW_CAP_TPC_MASK)
		return;

	so_base_hi = upper_32_bits(CFG_BASE +
				mmSYNC_MNGR_E_N_SYNC_MNGR_OBJS_SOB_OBJ_0);

	for (tpc_id = 0 ; tpc_id < TPC_NUMBER_OF_ENGINES ; tpc_id++) {
		for (i = 0 ; i < QMAN_STREAMS ; i++) {
			internal_q_index = GAUDI_QUEUE_ID_TPC_0_0 +
						tpc_id * QMAN_STREAMS + i;
			q = &gaudi->internal_qmans[internal_q_index];
			qman_base_addr = (u64) q->pq_dma_addr;
			gaudi_init_tpc_qman(hdev, tpc_offset, i,
						qman_base_addr);

			if (i == 3) {
				/* Initializing lower CP for TPC QMAN */
				gaudi_init_tpc_qman(hdev, tpc_offset, 4, 0);

				/* Enable the QMAN and TPC channel */
				WREG32(mmTPC0_QM_GLBL_CFG0 + tpc_offset,
						QMAN_TPC_ENABLE);
			}
		}

		WREG32(mmTPC0_CFG_SM_BASE_ADDRESS_HIGH + tpc_id * tpc_delta,
				so_base_hi);

		tpc_offset += mmTPC1_QM_GLBL_CFG0 - mmTPC0_QM_GLBL_CFG0;

		gaudi->hw_cap_initialized |=
				FIELD_PREP(HW_CAP_TPC_MASK, 1 << tpc_id);
	}
}

static void gaudi_disable_pci_dma_qmans(struct hl_device *hdev)
{
	struct gaudi_device *gaudi = hdev->asic_specific;

	if (!(gaudi->hw_cap_initialized & HW_CAP_PCI_DMA))
		return;

	WREG32(mmDMA0_QM_GLBL_CFG0, 0);
	WREG32(mmDMA1_QM_GLBL_CFG0, 0);
	WREG32(mmDMA5_QM_GLBL_CFG0, 0);
}

static void gaudi_disable_hbm_dma_qmans(struct hl_device *hdev)
{
	struct gaudi_device *gaudi = hdev->asic_specific;

	if (!(gaudi->hw_cap_initialized & HW_CAP_HBM_DMA))
		return;

	WREG32(mmDMA2_QM_GLBL_CFG0, 0);
	WREG32(mmDMA3_QM_GLBL_CFG0, 0);
	WREG32(mmDMA4_QM_GLBL_CFG0, 0);
	WREG32(mmDMA6_QM_GLBL_CFG0, 0);
	WREG32(mmDMA7_QM_GLBL_CFG0, 0);
}

static void gaudi_disable_mme_qmans(struct hl_device *hdev)
{
	struct gaudi_device *gaudi = hdev->asic_specific;

	if (!(gaudi->hw_cap_initialized & HW_CAP_MME))
		return;

	WREG32(mmMME2_QM_GLBL_CFG0, 0);
	WREG32(mmMME0_QM_GLBL_CFG0, 0);
}

static void gaudi_disable_tpc_qmans(struct hl_device *hdev)
{
	struct gaudi_device *gaudi = hdev->asic_specific;
	u32 tpc_offset = 0;
	int tpc_id;

	if (!(gaudi->hw_cap_initialized & HW_CAP_TPC_MASK))
		return;

	for (tpc_id = 0 ; tpc_id < TPC_NUMBER_OF_ENGINES ; tpc_id++) {
		WREG32(mmTPC0_QM_GLBL_CFG0 + tpc_offset, 0);
		tpc_offset += mmTPC1_QM_GLBL_CFG0 - mmTPC0_QM_GLBL_CFG0;
	}
}

static void gaudi_stop_pci_dma_qmans(struct hl_device *hdev)
{
	struct gaudi_device *gaudi = hdev->asic_specific;

	if (!(gaudi->hw_cap_initialized & HW_CAP_PCI_DMA))
		return;

	/* Stop upper CPs of QMANs 0.0 to 1.3 and 5.0 to 5.3 */
	WREG32(mmDMA0_QM_GLBL_CFG1, 0xF << DMA0_QM_GLBL_CFG1_CP_STOP_SHIFT);
	WREG32(mmDMA1_QM_GLBL_CFG1, 0xF << DMA0_QM_GLBL_CFG1_CP_STOP_SHIFT);
	WREG32(mmDMA5_QM_GLBL_CFG1, 0xF << DMA0_QM_GLBL_CFG1_CP_STOP_SHIFT);
}

static void gaudi_stop_hbm_dma_qmans(struct hl_device *hdev)
{
	struct gaudi_device *gaudi = hdev->asic_specific;

	if (!(gaudi->hw_cap_initialized & HW_CAP_HBM_DMA))
		return;

	/* Stop CPs of HBM DMA QMANs */

	WREG32(mmDMA2_QM_GLBL_CFG1, 0x1F << DMA0_QM_GLBL_CFG1_CP_STOP_SHIFT);
	WREG32(mmDMA3_QM_GLBL_CFG1, 0x1F << DMA0_QM_GLBL_CFG1_CP_STOP_SHIFT);
	WREG32(mmDMA4_QM_GLBL_CFG1, 0x1F << DMA0_QM_GLBL_CFG1_CP_STOP_SHIFT);
	WREG32(mmDMA6_QM_GLBL_CFG1, 0x1F << DMA0_QM_GLBL_CFG1_CP_STOP_SHIFT);
	WREG32(mmDMA7_QM_GLBL_CFG1, 0x1F << DMA0_QM_GLBL_CFG1_CP_STOP_SHIFT);
}

static void gaudi_stop_mme_qmans(struct hl_device *hdev)
{
	struct gaudi_device *gaudi = hdev->asic_specific;

	if (!(gaudi->hw_cap_initialized & HW_CAP_MME))
		return;

	/* Stop CPs of MME QMANs */
	WREG32(mmMME2_QM_GLBL_CFG1, 0x1F << MME0_QM_GLBL_CFG1_CP_STOP_SHIFT);
	WREG32(mmMME0_QM_GLBL_CFG1, 0x1F << MME0_QM_GLBL_CFG1_CP_STOP_SHIFT);
}

static void gaudi_stop_tpc_qmans(struct hl_device *hdev)
{
	struct gaudi_device *gaudi = hdev->asic_specific;

	if (!(gaudi->hw_cap_initialized & HW_CAP_TPC_MASK))
		return;

	WREG32(mmTPC0_QM_GLBL_CFG1, 0x1F << TPC0_QM_GLBL_CFG1_CP_STOP_SHIFT);
	WREG32(mmTPC1_QM_GLBL_CFG1, 0x1F << TPC0_QM_GLBL_CFG1_CP_STOP_SHIFT);
	WREG32(mmTPC2_QM_GLBL_CFG1, 0x1F << TPC0_QM_GLBL_CFG1_CP_STOP_SHIFT);
	WREG32(mmTPC3_QM_GLBL_CFG1, 0x1F << TPC0_QM_GLBL_CFG1_CP_STOP_SHIFT);
	WREG32(mmTPC4_QM_GLBL_CFG1, 0x1F << TPC0_QM_GLBL_CFG1_CP_STOP_SHIFT);
	WREG32(mmTPC5_QM_GLBL_CFG1, 0x1F << TPC0_QM_GLBL_CFG1_CP_STOP_SHIFT);
	WREG32(mmTPC6_QM_GLBL_CFG1, 0x1F << TPC0_QM_GLBL_CFG1_CP_STOP_SHIFT);
	WREG32(mmTPC7_QM_GLBL_CFG1, 0x1F << TPC0_QM_GLBL_CFG1_CP_STOP_SHIFT);
}

static void gaudi_pci_dma_stall(struct hl_device *hdev)
{
	struct gaudi_device *gaudi = hdev->asic_specific;

	if (!(gaudi->hw_cap_initialized & HW_CAP_PCI_DMA))
		return;

	WREG32(mmDMA0_CORE_CFG_1, 1 << DMA0_CORE_CFG_1_HALT_SHIFT);
	WREG32(mmDMA1_CORE_CFG_1, 1 << DMA0_CORE_CFG_1_HALT_SHIFT);
	WREG32(mmDMA5_CORE_CFG_1, 1 << DMA0_CORE_CFG_1_HALT_SHIFT);
}

static void gaudi_hbm_dma_stall(struct hl_device *hdev)
{
	struct gaudi_device *gaudi = hdev->asic_specific;

	if (!(gaudi->hw_cap_initialized & HW_CAP_HBM_DMA))
		return;

	WREG32(mmDMA2_CORE_CFG_1, 1 << DMA0_CORE_CFG_1_HALT_SHIFT);
	WREG32(mmDMA3_CORE_CFG_1, 1 << DMA0_CORE_CFG_1_HALT_SHIFT);
	WREG32(mmDMA4_CORE_CFG_1, 1 << DMA0_CORE_CFG_1_HALT_SHIFT);
	WREG32(mmDMA6_CORE_CFG_1, 1 << DMA0_CORE_CFG_1_HALT_SHIFT);
	WREG32(mmDMA7_CORE_CFG_1, 1 << DMA0_CORE_CFG_1_HALT_SHIFT);
}

static void gaudi_mme_stall(struct hl_device *hdev)
{
	struct gaudi_device *gaudi = hdev->asic_specific;

	if (!(gaudi->hw_cap_initialized & HW_CAP_MME))
		return;

	/* WA for H3-1800 bug: do ACC and SBAB writes twice */
	WREG32(mmMME0_ACC_ACC_STALL, 1 << MME_ACC_ACC_STALL_R_SHIFT);
	WREG32(mmMME0_ACC_ACC_STALL, 1 << MME_ACC_ACC_STALL_R_SHIFT);
	WREG32(mmMME0_SBAB_SB_STALL, 1 << MME_SBAB_SB_STALL_R_SHIFT);
	WREG32(mmMME0_SBAB_SB_STALL, 1 << MME_SBAB_SB_STALL_R_SHIFT);
	WREG32(mmMME1_ACC_ACC_STALL, 1 << MME_ACC_ACC_STALL_R_SHIFT);
	WREG32(mmMME1_ACC_ACC_STALL, 1 << MME_ACC_ACC_STALL_R_SHIFT);
	WREG32(mmMME1_SBAB_SB_STALL, 1 << MME_SBAB_SB_STALL_R_SHIFT);
	WREG32(mmMME1_SBAB_SB_STALL, 1 << MME_SBAB_SB_STALL_R_SHIFT);
	WREG32(mmMME2_ACC_ACC_STALL, 1 << MME_ACC_ACC_STALL_R_SHIFT);
	WREG32(mmMME2_ACC_ACC_STALL, 1 << MME_ACC_ACC_STALL_R_SHIFT);
	WREG32(mmMME2_SBAB_SB_STALL, 1 << MME_SBAB_SB_STALL_R_SHIFT);
	WREG32(mmMME2_SBAB_SB_STALL, 1 << MME_SBAB_SB_STALL_R_SHIFT);
	WREG32(mmMME3_ACC_ACC_STALL, 1 << MME_ACC_ACC_STALL_R_SHIFT);
	WREG32(mmMME3_ACC_ACC_STALL, 1 << MME_ACC_ACC_STALL_R_SHIFT);
	WREG32(mmMME3_SBAB_SB_STALL, 1 << MME_SBAB_SB_STALL_R_SHIFT);
	WREG32(mmMME3_SBAB_SB_STALL, 1 << MME_SBAB_SB_STALL_R_SHIFT);
}

static void gaudi_tpc_stall(struct hl_device *hdev)
{
	struct gaudi_device *gaudi = hdev->asic_specific;

	if (!(gaudi->hw_cap_initialized & HW_CAP_TPC_MASK))
		return;

	WREG32(mmTPC0_CFG_TPC_STALL, 1 << TPC0_CFG_TPC_STALL_V_SHIFT);
	WREG32(mmTPC1_CFG_TPC_STALL, 1 << TPC0_CFG_TPC_STALL_V_SHIFT);
	WREG32(mmTPC2_CFG_TPC_STALL, 1 << TPC0_CFG_TPC_STALL_V_SHIFT);
	WREG32(mmTPC3_CFG_TPC_STALL, 1 << TPC0_CFG_TPC_STALL_V_SHIFT);
	WREG32(mmTPC4_CFG_TPC_STALL, 1 << TPC0_CFG_TPC_STALL_V_SHIFT);
	WREG32(mmTPC5_CFG_TPC_STALL, 1 << TPC0_CFG_TPC_STALL_V_SHIFT);
	WREG32(mmTPC6_CFG_TPC_STALL, 1 << TPC0_CFG_TPC_STALL_V_SHIFT);
	WREG32(mmTPC7_CFG_TPC_STALL, 1 << TPC0_CFG_TPC_STALL_V_SHIFT);
}

static void gaudi_set_clock_gating(struct hl_device *hdev)
{
	struct gaudi_device *gaudi = hdev->asic_specific;
	u32 qman_offset;
	bool enable;
	int i;

	/* In case we are during debug session, don't enable the clock gate
	 * as it may interfere
	 */
	if (hdev->in_debug)
		return;

	for (i = GAUDI_PCI_DMA_1, qman_offset = 0 ; i < GAUDI_HBM_DMA_1 ; i++) {
		enable = !!(hdev->clock_gating_mask &
				(BIT_ULL(gaudi_dma_assignment[i])));

		qman_offset = gaudi_dma_assignment[i] * DMA_QMAN_OFFSET;
		WREG32(mmDMA0_QM_CGM_CFG1 + qman_offset,
				enable ? QMAN_CGM1_PWR_GATE_EN : 0);
		WREG32(mmDMA0_QM_CGM_CFG + qman_offset,
				enable ? QMAN_UPPER_CP_CGM_PWR_GATE_EN : 0);
	}

	for (i = GAUDI_HBM_DMA_1 ; i < GAUDI_DMA_MAX ; i++) {
		enable = !!(hdev->clock_gating_mask &
				(BIT_ULL(gaudi_dma_assignment[i])));

		qman_offset = gaudi_dma_assignment[i] * DMA_QMAN_OFFSET;
		WREG32(mmDMA0_QM_CGM_CFG1 + qman_offset,
				enable ? QMAN_CGM1_PWR_GATE_EN : 0);
		WREG32(mmDMA0_QM_CGM_CFG + qman_offset,
				enable ? QMAN_COMMON_CP_CGM_PWR_GATE_EN : 0);
	}

	enable = !!(hdev->clock_gating_mask & (BIT_ULL(GAUDI_ENGINE_ID_MME_0)));
	WREG32(mmMME0_QM_CGM_CFG1, enable ? QMAN_CGM1_PWR_GATE_EN : 0);
	WREG32(mmMME0_QM_CGM_CFG, enable ? QMAN_COMMON_CP_CGM_PWR_GATE_EN : 0);

	enable = !!(hdev->clock_gating_mask & (BIT_ULL(GAUDI_ENGINE_ID_MME_2)));
	WREG32(mmMME2_QM_CGM_CFG1, enable ? QMAN_CGM1_PWR_GATE_EN : 0);
	WREG32(mmMME2_QM_CGM_CFG, enable ? QMAN_COMMON_CP_CGM_PWR_GATE_EN : 0);

	for (i = 0, qman_offset = 0 ; i < TPC_NUMBER_OF_ENGINES ; i++) {
		enable = !!(hdev->clock_gating_mask &
				(BIT_ULL(GAUDI_ENGINE_ID_TPC_0 + i)));

		WREG32(mmTPC0_QM_CGM_CFG1 + qman_offset,
				enable ? QMAN_CGM1_PWR_GATE_EN : 0);
		WREG32(mmTPC0_QM_CGM_CFG + qman_offset,
				enable ? QMAN_COMMON_CP_CGM_PWR_GATE_EN : 0);

		qman_offset += TPC_QMAN_OFFSET;
	}

	gaudi->hw_cap_initialized |= HW_CAP_CLK_GATE;
}

static void gaudi_disable_clock_gating(struct hl_device *hdev)
{
	struct gaudi_device *gaudi = hdev->asic_specific;
	u32 qman_offset;
	int i;

	if (!(gaudi->hw_cap_initialized & HW_CAP_CLK_GATE))
		return;

	for (i = 0, qman_offset = 0 ; i < DMA_NUMBER_OF_CHANNELS ; i++) {
		WREG32(mmDMA0_QM_CGM_CFG + qman_offset, 0);
		WREG32(mmDMA0_QM_CGM_CFG1 + qman_offset, 0);

		qman_offset += (mmDMA1_QM_CGM_CFG - mmDMA0_QM_CGM_CFG);
	}

	WREG32(mmMME0_QM_CGM_CFG, 0);
	WREG32(mmMME0_QM_CGM_CFG1, 0);
	WREG32(mmMME2_QM_CGM_CFG, 0);
	WREG32(mmMME2_QM_CGM_CFG1, 0);

	for (i = 0, qman_offset = 0 ; i < TPC_NUMBER_OF_ENGINES ; i++) {
		WREG32(mmTPC0_QM_CGM_CFG + qman_offset, 0);
		WREG32(mmTPC0_QM_CGM_CFG1 + qman_offset, 0);

		qman_offset += (mmTPC1_QM_CGM_CFG - mmTPC0_QM_CGM_CFG);
	}

	gaudi->hw_cap_initialized &= ~(HW_CAP_CLK_GATE);
}

static void gaudi_enable_timestamp(struct hl_device *hdev)
{
	/* Disable the timestamp counter */
	WREG32(mmPSOC_TIMESTAMP_BASE - CFG_BASE, 0);

	/* Zero the lower/upper parts of the 64-bit counter */
	WREG32(mmPSOC_TIMESTAMP_BASE - CFG_BASE + 0xC, 0);
	WREG32(mmPSOC_TIMESTAMP_BASE - CFG_BASE + 0x8, 0);

	/* Enable the counter */
	WREG32(mmPSOC_TIMESTAMP_BASE - CFG_BASE, 1);
}

static void gaudi_disable_timestamp(struct hl_device *hdev)
{
	/* Disable the timestamp counter */
	WREG32(mmPSOC_TIMESTAMP_BASE - CFG_BASE, 0);
}

static void gaudi_halt_engines(struct hl_device *hdev, bool hard_reset)
{
	u32 wait_timeout_ms;

	dev_info(hdev->dev,
		"Halting compute engines and disabling interrupts\n");

	if (hdev->pldm)
		wait_timeout_ms = GAUDI_PLDM_RESET_WAIT_MSEC;
	else
		wait_timeout_ms = GAUDI_RESET_WAIT_MSEC;


	gaudi_stop_mme_qmans(hdev);
	gaudi_stop_tpc_qmans(hdev);
	gaudi_stop_hbm_dma_qmans(hdev);
	gaudi_stop_pci_dma_qmans(hdev);

	hdev->asic_funcs->disable_clock_gating(hdev);

	msleep(wait_timeout_ms);

	gaudi_pci_dma_stall(hdev);
	gaudi_hbm_dma_stall(hdev);
	gaudi_tpc_stall(hdev);
	gaudi_mme_stall(hdev);

	msleep(wait_timeout_ms);

	gaudi_disable_mme_qmans(hdev);
	gaudi_disable_tpc_qmans(hdev);
	gaudi_disable_hbm_dma_qmans(hdev);
	gaudi_disable_pci_dma_qmans(hdev);

	gaudi_disable_timestamp(hdev);

	gaudi_disable_msi(hdev);
}

static int gaudi_mmu_init(struct hl_device *hdev)
{
	struct asic_fixed_properties *prop = &hdev->asic_prop;
	struct gaudi_device *gaudi = hdev->asic_specific;
	u64 hop0_addr;
	int rc, i;

	if (!hdev->mmu_enable)
		return 0;

	if (gaudi->hw_cap_initialized & HW_CAP_MMU)
		return 0;

	hdev->dram_supports_virtual_memory = false;

	for (i = 0 ; i < prop->max_asid ; i++) {
		hop0_addr = prop->mmu_pgt_addr +
				(i * prop->mmu_hop_table_size);

		rc = gaudi_mmu_update_asid_hop0_addr(hdev, i, hop0_addr);
		if (rc) {
			dev_err(hdev->dev,
				"failed to set hop0 addr for asid %d\n", i);
			goto err;
		}
	}

	/* init MMU cache manage page */
	WREG32(mmSTLB_CACHE_INV_BASE_39_8, MMU_CACHE_MNG_ADDR >> 8);
	WREG32(mmSTLB_CACHE_INV_BASE_49_40, MMU_CACHE_MNG_ADDR >> 40);

	hdev->asic_funcs->mmu_invalidate_cache(hdev, true, 0);

	WREG32(mmMMU_UP_MMU_ENABLE, 1);
	WREG32(mmMMU_UP_SPI_MASK, 0xF);

	WREG32(mmSTLB_HOP_CONFIGURATION,
			hdev->mmu_huge_page_opt ? 0x30440 : 0x40440);

	/*
	 * The H/W expects the first PI after init to be 1. After wraparound
	 * we'll write 0.
	 */
	gaudi->mmu_cache_inv_pi = 1;

	gaudi->hw_cap_initialized |= HW_CAP_MMU;

	return 0;

err:
	return rc;
}

static int gaudi_load_firmware_to_device(struct hl_device *hdev)
{
	void __iomem *dst;

	/* HBM scrambler must be initialized before pushing F/W to HBM */
	gaudi_init_scrambler_hbm(hdev);

	dst = hdev->pcie_bar[HBM_BAR_ID] + LINUX_FW_OFFSET;

	return hl_fw_load_fw_to_device(hdev, GAUDI_LINUX_FW_FILE, dst);
}

static int gaudi_load_boot_fit_to_device(struct hl_device *hdev)
{
	void __iomem *dst;

	dst = hdev->pcie_bar[SRAM_BAR_ID] + BOOT_FIT_SRAM_OFFSET;

	return hl_fw_load_fw_to_device(hdev, GAUDI_BOOT_FIT_FILE, dst);
}

static void gaudi_read_device_fw_version(struct hl_device *hdev,
					enum hl_fw_component fwc)
{
	const char *name;
	u32 ver_off;
	char *dest;

	switch (fwc) {
	case FW_COMP_UBOOT:
		ver_off = RREG32(mmUBOOT_VER_OFFSET);
		dest = hdev->asic_prop.uboot_ver;
		name = "U-Boot";
		break;
	case FW_COMP_PREBOOT:
		ver_off = RREG32(mmPREBOOT_VER_OFFSET);
		dest = hdev->asic_prop.preboot_ver;
		name = "Preboot";
		break;
	default:
		dev_warn(hdev->dev, "Undefined FW component: %d\n", fwc);
		return;
	}

	ver_off &= ~((u32)SRAM_BASE_ADDR);

	if (ver_off < SRAM_SIZE - VERSION_MAX_LEN) {
		memcpy_fromio(dest, hdev->pcie_bar[SRAM_BAR_ID] + ver_off,
							VERSION_MAX_LEN);
	} else {
		dev_err(hdev->dev, "%s version offset (0x%x) is above SRAM\n",
								name, ver_off);
		strcpy(dest, "unavailable");
	}
}

static int gaudi_init_cpu(struct hl_device *hdev)
{
	struct gaudi_device *gaudi = hdev->asic_specific;
	int rc;

	if (!hdev->cpu_enable)
		return 0;

	if (gaudi->hw_cap_initialized & HW_CAP_CPU)
		return 0;

	/*
	 * The device CPU works with 40 bits addresses.
	 * This register sets the extension to 50 bits.
	 */
	WREG32(mmCPU_IF_CPU_MSB_ADDR, hdev->cpu_pci_msb_addr);

	rc = hl_fw_init_cpu(hdev, mmPSOC_GLOBAL_CONF_CPU_BOOT_STATUS,
			mmPSOC_GLOBAL_CONF_KMD_MSG_TO_CPU,
			mmCPU_CMD_STATUS_TO_HOST,
			mmCPU_BOOT_ERR0,
			!hdev->bmc_enable, GAUDI_CPU_TIMEOUT_USEC,
			GAUDI_BOOT_FIT_REQ_TIMEOUT_USEC);

	if (rc)
		return rc;

	gaudi->hw_cap_initialized |= HW_CAP_CPU;

	return 0;
}

static int gaudi_init_cpu_queues(struct hl_device *hdev, u32 cpu_timeout)
{
	struct gaudi_device *gaudi = hdev->asic_specific;
	struct hl_eq *eq;
	u32 status;
	struct hl_hw_queue *cpu_pq =
			&hdev->kernel_queues[GAUDI_QUEUE_ID_CPU_PQ];
	int err;

	if (!hdev->cpu_queues_enable)
		return 0;

	if (gaudi->hw_cap_initialized & HW_CAP_CPU_Q)
		return 0;

	eq = &hdev->event_queue;

	WREG32(mmCPU_IF_PQ_BASE_ADDR_LOW, lower_32_bits(cpu_pq->bus_address));
	WREG32(mmCPU_IF_PQ_BASE_ADDR_HIGH, upper_32_bits(cpu_pq->bus_address));

	WREG32(mmCPU_IF_EQ_BASE_ADDR_LOW, lower_32_bits(eq->bus_address));
	WREG32(mmCPU_IF_EQ_BASE_ADDR_HIGH, upper_32_bits(eq->bus_address));

	WREG32(mmCPU_IF_CQ_BASE_ADDR_LOW,
			lower_32_bits(hdev->cpu_accessible_dma_address));
	WREG32(mmCPU_IF_CQ_BASE_ADDR_HIGH,
			upper_32_bits(hdev->cpu_accessible_dma_address));

	WREG32(mmCPU_IF_PQ_LENGTH, HL_QUEUE_SIZE_IN_BYTES);
	WREG32(mmCPU_IF_EQ_LENGTH, HL_EQ_SIZE_IN_BYTES);
	WREG32(mmCPU_IF_CQ_LENGTH, HL_CPU_ACCESSIBLE_MEM_SIZE);

	/* Used for EQ CI */
	WREG32(mmCPU_IF_EQ_RD_OFFS, 0);

	WREG32(mmCPU_IF_PF_PQ_PI, 0);

	if (gaudi->multi_msi_mode)
		WREG32(mmCPU_IF_QUEUE_INIT, PQ_INIT_STATUS_READY_FOR_CP);
	else
		WREG32(mmCPU_IF_QUEUE_INIT,
			PQ_INIT_STATUS_READY_FOR_CP_SINGLE_MSI);

	WREG32(mmGIC_DISTRIBUTOR__5_GICD_SETSPI_NSR, GAUDI_EVENT_PI_UPDATE);

	err = hl_poll_timeout(
		hdev,
		mmCPU_IF_QUEUE_INIT,
		status,
		(status == PQ_INIT_STATUS_READY_FOR_HOST),
		1000,
		cpu_timeout);

	if (err) {
		dev_err(hdev->dev,
			"Failed to communicate with Device CPU (CPU-CP timeout)\n");
		return -EIO;
	}

	gaudi->hw_cap_initialized |= HW_CAP_CPU_Q;
	return 0;
}

static void gaudi_pre_hw_init(struct hl_device *hdev)
{
	/* Perform read from the device to make sure device is up */
	RREG32(mmPCIE_DBI_DEVICE_ID_VENDOR_ID_REG);

	/* Set the access through PCI bars (Linux driver only) as
	 * secured
	 */
	WREG32(mmPCIE_WRAP_LBW_PROT_OVR,
			(PCIE_WRAP_LBW_PROT_OVR_RD_EN_MASK |
			PCIE_WRAP_LBW_PROT_OVR_WR_EN_MASK));

	/* Perform read to flush the waiting writes to ensure
	 * configuration was set in the device
	 */
	RREG32(mmPCIE_WRAP_LBW_PROT_OVR);

	/*
	 * Let's mark in the H/W that we have reached this point. We check
	 * this value in the reset_before_init function to understand whether
	 * we need to reset the chip before doing H/W init. This register is
	 * cleared by the H/W upon H/W reset
	 */
	WREG32(mmHW_STATE, HL_DEVICE_HW_STATE_DIRTY);

	/* Configure the reset registers. Must be done as early as possible
	 * in case we fail during H/W initialization
	 */
	WREG32(mmPSOC_GLOBAL_CONF_SOFT_RST_CFG_H,
					(CFG_RST_H_DMA_MASK |
					CFG_RST_H_MME_MASK |
					CFG_RST_H_SM_MASK |
					CFG_RST_H_TPC_7_MASK));

	WREG32(mmPSOC_GLOBAL_CONF_SOFT_RST_CFG_L, CFG_RST_L_TPC_MASK);

	WREG32(mmPSOC_GLOBAL_CONF_SW_ALL_RST_CFG_H,
					(CFG_RST_H_HBM_MASK |
					CFG_RST_H_TPC_7_MASK |
					CFG_RST_H_NIC_MASK |
					CFG_RST_H_SM_MASK |
					CFG_RST_H_DMA_MASK |
					CFG_RST_H_MME_MASK |
					CFG_RST_H_CPU_MASK |
					CFG_RST_H_MMU_MASK));

	WREG32(mmPSOC_GLOBAL_CONF_SW_ALL_RST_CFG_L,
					(CFG_RST_L_IF_MASK |
					CFG_RST_L_PSOC_MASK |
					CFG_RST_L_TPC_MASK));
}

static int gaudi_hw_init(struct hl_device *hdev)
{
	int rc;

	dev_info(hdev->dev, "Starting initialization of H/W\n");

	gaudi_pre_hw_init(hdev);

	gaudi_init_pci_dma_qmans(hdev);

	gaudi_init_hbm_dma_qmans(hdev);

	rc = gaudi_init_cpu(hdev);
	if (rc) {
		dev_err(hdev->dev, "failed to initialize CPU\n");
		return rc;
	}

	/* SRAM scrambler must be initialized after CPU is running from HBM */
	gaudi_init_scrambler_sram(hdev);

	/* This is here just in case we are working without CPU */
	gaudi_init_scrambler_hbm(hdev);

	gaudi_init_golden_registers(hdev);

	rc = gaudi_mmu_init(hdev);
	if (rc)
		return rc;

	gaudi_init_security(hdev);

	gaudi_init_mme_qmans(hdev);

	gaudi_init_tpc_qmans(hdev);

	hdev->asic_funcs->set_clock_gating(hdev);

	gaudi_enable_timestamp(hdev);

	/* MSI must be enabled before CPU queues are initialized */
	rc = gaudi_enable_msi(hdev);
	if (rc)
		goto disable_queues;

	/* must be called after MSI was enabled */
	rc = gaudi_init_cpu_queues(hdev, GAUDI_CPU_TIMEOUT_USEC);
	if (rc) {
		dev_err(hdev->dev, "failed to initialize CPU H/W queues %d\n",
			rc);
		goto disable_msi;
	}

	/* Perform read from the device to flush all configuration */
	RREG32(mmPCIE_DBI_DEVICE_ID_VENDOR_ID_REG);

	return 0;

disable_msi:
	gaudi_disable_msi(hdev);
disable_queues:
	gaudi_disable_mme_qmans(hdev);
	gaudi_disable_pci_dma_qmans(hdev);

	return rc;
}

static void gaudi_hw_fini(struct hl_device *hdev, bool hard_reset)
{
	struct gaudi_device *gaudi = hdev->asic_specific;
	u32 status, reset_timeout_ms, cpu_timeout_ms, boot_strap = 0;

	if (!hard_reset) {
		dev_err(hdev->dev, "GAUDI doesn't support soft-reset\n");
		return;
	}

	if (hdev->pldm) {
		reset_timeout_ms = GAUDI_PLDM_HRESET_TIMEOUT_MSEC;
		cpu_timeout_ms = GAUDI_PLDM_RESET_WAIT_MSEC;
	} else {
		reset_timeout_ms = GAUDI_RESET_TIMEOUT_MSEC;
		cpu_timeout_ms = GAUDI_CPU_RESET_WAIT_MSEC;
	}

	/* Set device to handle FLR by H/W as we will put the device CPU to
	 * halt mode
	 */
	WREG32(mmPCIE_AUX_FLR_CTRL, (PCIE_AUX_FLR_CTRL_HW_CTRL_MASK |
					PCIE_AUX_FLR_CTRL_INT_MASK_MASK));

	/* I don't know what is the state of the CPU so make sure it is
	 * stopped in any means necessary
	 */
	WREG32(mmPSOC_GLOBAL_CONF_KMD_MSG_TO_CPU, KMD_MSG_GOTO_WFE);
	WREG32(mmGIC_DISTRIBUTOR__5_GICD_SETSPI_NSR, GAUDI_EVENT_HALT_MACHINE);

	msleep(cpu_timeout_ms);

	/* Tell ASIC not to re-initialize PCIe */
	WREG32(mmPREBOOT_PCIE_EN, LKD_HARD_RESET_MAGIC);

	boot_strap = RREG32(mmPSOC_GLOBAL_CONF_BOOT_STRAP_PINS);

	/* H/W bug WA:
	 * rdata[31:0] = strap_read_val;
	 * wdata[31:0] = rdata[30:21],1'b0,rdata[20:0]
	 */
	boot_strap = (((boot_strap & 0x7FE00000) << 1) |
			(boot_strap & 0x001FFFFF));
	WREG32(mmPSOC_GLOBAL_CONF_BOOT_STRAP_PINS, boot_strap & ~0x2);

	/* Restart BTL/BLR upon hard-reset */
	WREG32(mmPSOC_GLOBAL_CONF_BOOT_SEQ_RE_START, 1);

	WREG32(mmPSOC_GLOBAL_CONF_SW_ALL_RST,
			1 << PSOC_GLOBAL_CONF_SW_ALL_RST_IND_SHIFT);
	dev_info(hdev->dev,
		"Issued HARD reset command, going to wait %dms\n",
		reset_timeout_ms);

	/*
	 * After hard reset, we can't poll the BTM_FSM register because the PSOC
	 * itself is in reset. Need to wait until the reset is deasserted
	 */
	msleep(reset_timeout_ms);

	status = RREG32(mmPSOC_GLOBAL_CONF_BTM_FSM);
	if (status & PSOC_GLOBAL_CONF_BTM_FSM_STATE_MASK)
		dev_err(hdev->dev,
			"Timeout while waiting for device to reset 0x%x\n",
			status);

	WREG32(mmPSOC_GLOBAL_CONF_BOOT_STRAP_PINS, boot_strap);

	gaudi->hw_cap_initialized &= ~(HW_CAP_CPU | HW_CAP_CPU_Q |
					HW_CAP_HBM | HW_CAP_PCI_DMA |
					HW_CAP_MME | HW_CAP_TPC_MASK |
					HW_CAP_HBM_DMA | HW_CAP_PLL |
					HW_CAP_MMU |
					HW_CAP_SRAM_SCRAMBLER |
					HW_CAP_HBM_SCRAMBLER |
					HW_CAP_CLK_GATE);

	memset(gaudi->events_stat, 0, sizeof(gaudi->events_stat));
}

static int gaudi_suspend(struct hl_device *hdev)
{
	int rc;

	rc = hl_fw_send_pci_access_msg(hdev, CPUCP_PACKET_DISABLE_PCI_ACCESS);
	if (rc)
		dev_err(hdev->dev, "Failed to disable PCI access from CPU\n");

	return rc;
}

static int gaudi_resume(struct hl_device *hdev)
{
	return gaudi_init_iatu(hdev);
}

static int gaudi_cb_mmap(struct hl_device *hdev, struct vm_area_struct *vma,
			void *cpu_addr, dma_addr_t dma_addr, size_t size)
{
	int rc;

	vma->vm_flags |= VM_IO | VM_PFNMAP | VM_DONTEXPAND | VM_DONTDUMP |
			VM_DONTCOPY | VM_NORESERVE;

	rc = dma_mmap_coherent(hdev->dev, vma, cpu_addr, dma_addr, size);
	if (rc)
		dev_err(hdev->dev, "dma_mmap_coherent error %d", rc);

	return rc;
}

static void gaudi_ring_doorbell(struct hl_device *hdev, u32 hw_queue_id, u32 pi)
{
	struct gaudi_device *gaudi = hdev->asic_specific;
	u32 db_reg_offset, db_value, dma_qm_offset, q_off;
	int dma_id;
	bool invalid_queue = false;

	switch (hw_queue_id) {
	case GAUDI_QUEUE_ID_DMA_0_0...GAUDI_QUEUE_ID_DMA_0_3:
		dma_id = gaudi_dma_assignment[GAUDI_PCI_DMA_1];
		dma_qm_offset = dma_id * DMA_QMAN_OFFSET;
		q_off = dma_qm_offset + (hw_queue_id & 0x3) * 4;
		db_reg_offset = mmDMA0_QM_PQ_PI_0 + q_off;
		break;

	case GAUDI_QUEUE_ID_DMA_1_0...GAUDI_QUEUE_ID_DMA_1_3:
		dma_id = gaudi_dma_assignment[GAUDI_PCI_DMA_2];
		dma_qm_offset = dma_id * DMA_QMAN_OFFSET;
		q_off = dma_qm_offset + (hw_queue_id & 0x3) * 4;
		db_reg_offset = mmDMA0_QM_PQ_PI_0 + q_off;
		break;

	case GAUDI_QUEUE_ID_DMA_2_0...GAUDI_QUEUE_ID_DMA_2_3:
		dma_id = gaudi_dma_assignment[GAUDI_HBM_DMA_1];
		dma_qm_offset = dma_id * DMA_QMAN_OFFSET;
		q_off = dma_qm_offset + ((hw_queue_id - 1) & 0x3) * 4;
		db_reg_offset = mmDMA0_QM_PQ_PI_0 + q_off;
		break;

	case GAUDI_QUEUE_ID_DMA_3_0...GAUDI_QUEUE_ID_DMA_3_3:
		dma_id = gaudi_dma_assignment[GAUDI_HBM_DMA_2];
		dma_qm_offset = dma_id * DMA_QMAN_OFFSET;
		q_off = dma_qm_offset + ((hw_queue_id - 1) & 0x3) * 4;
		db_reg_offset = mmDMA0_QM_PQ_PI_0 + q_off;
		break;

	case GAUDI_QUEUE_ID_DMA_4_0...GAUDI_QUEUE_ID_DMA_4_3:
		dma_id = gaudi_dma_assignment[GAUDI_HBM_DMA_3];
		dma_qm_offset = dma_id * DMA_QMAN_OFFSET;
		q_off = dma_qm_offset + ((hw_queue_id - 1) & 0x3) * 4;
		db_reg_offset = mmDMA0_QM_PQ_PI_0 + q_off;
		break;

	case GAUDI_QUEUE_ID_DMA_5_0...GAUDI_QUEUE_ID_DMA_5_3:
		dma_id = gaudi_dma_assignment[GAUDI_PCI_DMA_3];
		dma_qm_offset = dma_id * DMA_QMAN_OFFSET;
		q_off = dma_qm_offset + ((hw_queue_id - 1) & 0x3) * 4;
		db_reg_offset = mmDMA0_QM_PQ_PI_0 + q_off;
		break;

	case GAUDI_QUEUE_ID_DMA_6_0...GAUDI_QUEUE_ID_DMA_6_3:
		dma_id = gaudi_dma_assignment[GAUDI_HBM_DMA_4];
		dma_qm_offset = dma_id * DMA_QMAN_OFFSET;
		q_off = dma_qm_offset + ((hw_queue_id - 1) & 0x3) * 4;
		db_reg_offset = mmDMA0_QM_PQ_PI_0 + q_off;
		break;

	case GAUDI_QUEUE_ID_DMA_7_0...GAUDI_QUEUE_ID_DMA_7_3:
		dma_id = gaudi_dma_assignment[GAUDI_HBM_DMA_5];
		dma_qm_offset = dma_id * DMA_QMAN_OFFSET;
		q_off = dma_qm_offset + ((hw_queue_id - 1) & 0x3) * 4;
		db_reg_offset = mmDMA0_QM_PQ_PI_0 + q_off;
		break;

	case GAUDI_QUEUE_ID_CPU_PQ:
		if (gaudi->hw_cap_initialized & HW_CAP_CPU_Q)
			db_reg_offset = mmCPU_IF_PF_PQ_PI;
		else
			invalid_queue = true;
		break;

	case GAUDI_QUEUE_ID_MME_0_0:
		db_reg_offset = mmMME2_QM_PQ_PI_0;
		break;

	case GAUDI_QUEUE_ID_MME_0_1:
		db_reg_offset = mmMME2_QM_PQ_PI_1;
		break;

	case GAUDI_QUEUE_ID_MME_0_2:
		db_reg_offset = mmMME2_QM_PQ_PI_2;
		break;

	case GAUDI_QUEUE_ID_MME_0_3:
		db_reg_offset = mmMME2_QM_PQ_PI_3;
		break;

	case GAUDI_QUEUE_ID_MME_1_0:
		db_reg_offset = mmMME0_QM_PQ_PI_0;
		break;

	case GAUDI_QUEUE_ID_MME_1_1:
		db_reg_offset = mmMME0_QM_PQ_PI_1;
		break;

	case GAUDI_QUEUE_ID_MME_1_2:
		db_reg_offset = mmMME0_QM_PQ_PI_2;
		break;

	case GAUDI_QUEUE_ID_MME_1_3:
		db_reg_offset = mmMME0_QM_PQ_PI_3;
		break;

	case GAUDI_QUEUE_ID_TPC_0_0:
		db_reg_offset = mmTPC0_QM_PQ_PI_0;
		break;

	case GAUDI_QUEUE_ID_TPC_0_1:
		db_reg_offset = mmTPC0_QM_PQ_PI_1;
		break;

	case GAUDI_QUEUE_ID_TPC_0_2:
		db_reg_offset = mmTPC0_QM_PQ_PI_2;
		break;

	case GAUDI_QUEUE_ID_TPC_0_3:
		db_reg_offset = mmTPC0_QM_PQ_PI_3;
		break;

	case GAUDI_QUEUE_ID_TPC_1_0:
		db_reg_offset = mmTPC1_QM_PQ_PI_0;
		break;

	case GAUDI_QUEUE_ID_TPC_1_1:
		db_reg_offset = mmTPC1_QM_PQ_PI_1;
		break;

	case GAUDI_QUEUE_ID_TPC_1_2:
		db_reg_offset = mmTPC1_QM_PQ_PI_2;
		break;

	case GAUDI_QUEUE_ID_TPC_1_3:
		db_reg_offset = mmTPC1_QM_PQ_PI_3;
		break;

	case GAUDI_QUEUE_ID_TPC_2_0:
		db_reg_offset = mmTPC2_QM_PQ_PI_0;
		break;

	case GAUDI_QUEUE_ID_TPC_2_1:
		db_reg_offset = mmTPC2_QM_PQ_PI_1;
		break;

	case GAUDI_QUEUE_ID_TPC_2_2:
		db_reg_offset = mmTPC2_QM_PQ_PI_2;
		break;

	case GAUDI_QUEUE_ID_TPC_2_3:
		db_reg_offset = mmTPC2_QM_PQ_PI_3;
		break;

	case GAUDI_QUEUE_ID_TPC_3_0:
		db_reg_offset = mmTPC3_QM_PQ_PI_0;
		break;

	case GAUDI_QUEUE_ID_TPC_3_1:
		db_reg_offset = mmTPC3_QM_PQ_PI_1;
		break;

	case GAUDI_QUEUE_ID_TPC_3_2:
		db_reg_offset = mmTPC3_QM_PQ_PI_2;
		break;

	case GAUDI_QUEUE_ID_TPC_3_3:
		db_reg_offset = mmTPC3_QM_PQ_PI_3;
		break;

	case GAUDI_QUEUE_ID_TPC_4_0:
		db_reg_offset = mmTPC4_QM_PQ_PI_0;
		break;

	case GAUDI_QUEUE_ID_TPC_4_1:
		db_reg_offset = mmTPC4_QM_PQ_PI_1;
		break;

	case GAUDI_QUEUE_ID_TPC_4_2:
		db_reg_offset = mmTPC4_QM_PQ_PI_2;
		break;

	case GAUDI_QUEUE_ID_TPC_4_3:
		db_reg_offset = mmTPC4_QM_PQ_PI_3;
		break;

	case GAUDI_QUEUE_ID_TPC_5_0:
		db_reg_offset = mmTPC5_QM_PQ_PI_0;
		break;

	case GAUDI_QUEUE_ID_TPC_5_1:
		db_reg_offset = mmTPC5_QM_PQ_PI_1;
		break;

	case GAUDI_QUEUE_ID_TPC_5_2:
		db_reg_offset = mmTPC5_QM_PQ_PI_2;
		break;

	case GAUDI_QUEUE_ID_TPC_5_3:
		db_reg_offset = mmTPC5_QM_PQ_PI_3;
		break;

	case GAUDI_QUEUE_ID_TPC_6_0:
		db_reg_offset = mmTPC6_QM_PQ_PI_0;
		break;

	case GAUDI_QUEUE_ID_TPC_6_1:
		db_reg_offset = mmTPC6_QM_PQ_PI_1;
		break;

	case GAUDI_QUEUE_ID_TPC_6_2:
		db_reg_offset = mmTPC6_QM_PQ_PI_2;
		break;

	case GAUDI_QUEUE_ID_TPC_6_3:
		db_reg_offset = mmTPC6_QM_PQ_PI_3;
		break;

	case GAUDI_QUEUE_ID_TPC_7_0:
		db_reg_offset = mmTPC7_QM_PQ_PI_0;
		break;

	case GAUDI_QUEUE_ID_TPC_7_1:
		db_reg_offset = mmTPC7_QM_PQ_PI_1;
		break;

	case GAUDI_QUEUE_ID_TPC_7_2:
		db_reg_offset = mmTPC7_QM_PQ_PI_2;
		break;

	case GAUDI_QUEUE_ID_TPC_7_3:
		db_reg_offset = mmTPC7_QM_PQ_PI_3;
		break;

	default:
		invalid_queue = true;
	}

	if (invalid_queue) {
		/* Should never get here */
		dev_err(hdev->dev, "h/w queue %d is invalid. Can't set pi\n",
			hw_queue_id);
		return;
	}

	db_value = pi;

	/* ring the doorbell */
	WREG32(db_reg_offset, db_value);

	if (hw_queue_id == GAUDI_QUEUE_ID_CPU_PQ)
		WREG32(mmGIC_DISTRIBUTOR__5_GICD_SETSPI_NSR,
				GAUDI_EVENT_PI_UPDATE);
}

static void gaudi_pqe_write(struct hl_device *hdev, __le64 *pqe,
				struct hl_bd *bd)
{
	__le64 *pbd = (__le64 *) bd;

	/* The QMANs are on the host memory so a simple copy suffice */
	pqe[0] = pbd[0];
	pqe[1] = pbd[1];
}

static void *gaudi_dma_alloc_coherent(struct hl_device *hdev, size_t size,
					dma_addr_t *dma_handle, gfp_t flags)
{
	void *kernel_addr = dma_alloc_coherent(&hdev->pdev->dev, size,
						dma_handle, flags);

	/* Shift to the device's base physical address of host memory */
	if (kernel_addr)
		*dma_handle += HOST_PHYS_BASE;

	return kernel_addr;
}

static void gaudi_dma_free_coherent(struct hl_device *hdev, size_t size,
		void *cpu_addr, dma_addr_t dma_handle)
{
	/* Cancel the device's base physical address of host memory */
	dma_addr_t fixed_dma_handle = dma_handle - HOST_PHYS_BASE;

	dma_free_coherent(&hdev->pdev->dev, size, cpu_addr, fixed_dma_handle);
}

static void *gaudi_get_int_queue_base(struct hl_device *hdev,
				u32 queue_id, dma_addr_t *dma_handle,
				u16 *queue_len)
{
	struct gaudi_device *gaudi = hdev->asic_specific;
	struct gaudi_internal_qman_info *q;

	if (queue_id >= GAUDI_QUEUE_ID_SIZE ||
			gaudi_queue_type[queue_id] != QUEUE_TYPE_INT) {
		dev_err(hdev->dev, "Got invalid queue id %d\n", queue_id);
		return NULL;
	}

	q = &gaudi->internal_qmans[queue_id];
	*dma_handle = q->pq_dma_addr;
	*queue_len = q->pq_size / QMAN_PQ_ENTRY_SIZE;

	return q->pq_kernel_addr;
}

static int gaudi_send_cpu_message(struct hl_device *hdev, u32 *msg,
				u16 len, u32 timeout, long *result)
{
	struct gaudi_device *gaudi = hdev->asic_specific;

	if (!(gaudi->hw_cap_initialized & HW_CAP_CPU_Q)) {
		if (result)
			*result = 0;
		return 0;
	}

	if (!timeout)
		timeout = GAUDI_MSG_TO_CPU_TIMEOUT_USEC;

	return hl_fw_send_cpu_message(hdev, GAUDI_QUEUE_ID_CPU_PQ, msg, len,
						timeout, result);
}

static int gaudi_test_queue(struct hl_device *hdev, u32 hw_queue_id)
{
	struct packet_msg_prot *fence_pkt;
	dma_addr_t pkt_dma_addr;
	u32 fence_val, tmp, timeout_usec;
	dma_addr_t fence_dma_addr;
	u32 *fence_ptr;
	int rc;

	if (hdev->pldm)
		timeout_usec = GAUDI_PLDM_TEST_QUEUE_WAIT_USEC;
	else
		timeout_usec = GAUDI_TEST_QUEUE_WAIT_USEC;

	fence_val = GAUDI_QMAN0_FENCE_VAL;

	fence_ptr = hdev->asic_funcs->asic_dma_pool_zalloc(hdev, 4, GFP_KERNEL,
							&fence_dma_addr);
	if (!fence_ptr) {
		dev_err(hdev->dev,
			"Failed to allocate memory for H/W queue %d testing\n",
			hw_queue_id);
		return -ENOMEM;
	}

	*fence_ptr = 0;

	fence_pkt = hdev->asic_funcs->asic_dma_pool_zalloc(hdev,
					sizeof(struct packet_msg_prot),
					GFP_KERNEL, &pkt_dma_addr);
	if (!fence_pkt) {
		dev_err(hdev->dev,
			"Failed to allocate packet for H/W queue %d testing\n",
			hw_queue_id);
		rc = -ENOMEM;
		goto free_fence_ptr;
	}

	tmp = FIELD_PREP(GAUDI_PKT_CTL_OPCODE_MASK, PACKET_MSG_PROT);
	tmp |= FIELD_PREP(GAUDI_PKT_CTL_EB_MASK, 1);
	tmp |= FIELD_PREP(GAUDI_PKT_CTL_MB_MASK, 1);

	fence_pkt->ctl = cpu_to_le32(tmp);
	fence_pkt->value = cpu_to_le32(fence_val);
	fence_pkt->addr = cpu_to_le64(fence_dma_addr);

	rc = hl_hw_queue_send_cb_no_cmpl(hdev, hw_queue_id,
					sizeof(struct packet_msg_prot),
					pkt_dma_addr);
	if (rc) {
		dev_err(hdev->dev,
			"Failed to send fence packet to H/W queue %d\n",
			hw_queue_id);
		goto free_pkt;
	}

	rc = hl_poll_timeout_memory(hdev, fence_ptr, tmp, (tmp == fence_val),
					1000, timeout_usec, true);

	hl_hw_queue_inc_ci_kernel(hdev, hw_queue_id);

	if (rc == -ETIMEDOUT) {
		dev_err(hdev->dev,
			"H/W queue %d test failed (scratch(0x%08llX) == 0x%08X)\n",
			hw_queue_id, (unsigned long long) fence_dma_addr, tmp);
		rc = -EIO;
	}

free_pkt:
	hdev->asic_funcs->asic_dma_pool_free(hdev, (void *) fence_pkt,
					pkt_dma_addr);
free_fence_ptr:
	hdev->asic_funcs->asic_dma_pool_free(hdev, (void *) fence_ptr,
					fence_dma_addr);
	return rc;
}

static int gaudi_test_cpu_queue(struct hl_device *hdev)
{
	struct gaudi_device *gaudi = hdev->asic_specific;

	/*
	 * check capability here as send_cpu_message() won't update the result
	 * value if no capability
	 */
	if (!(gaudi->hw_cap_initialized & HW_CAP_CPU_Q))
		return 0;

	return hl_fw_test_cpu_queue(hdev);
}

static int gaudi_test_queues(struct hl_device *hdev)
{
	int i, rc, ret_val = 0;

	for (i = 0 ; i < hdev->asic_prop.max_queues ; i++) {
		if (hdev->asic_prop.hw_queues_props[i].type == QUEUE_TYPE_EXT) {
			rc = gaudi_test_queue(hdev, i);
			if (rc)
				ret_val = -EINVAL;
		}
	}

	rc = gaudi_test_cpu_queue(hdev);
	if (rc)
		ret_val = -EINVAL;

	return ret_val;
}

static void *gaudi_dma_pool_zalloc(struct hl_device *hdev, size_t size,
		gfp_t mem_flags, dma_addr_t *dma_handle)
{
	void *kernel_addr;

	if (size > GAUDI_DMA_POOL_BLK_SIZE)
		return NULL;

	kernel_addr = dma_pool_zalloc(hdev->dma_pool, mem_flags, dma_handle);

	/* Shift to the device's base physical address of host memory */
	if (kernel_addr)
		*dma_handle += HOST_PHYS_BASE;

	return kernel_addr;
}

static void gaudi_dma_pool_free(struct hl_device *hdev, void *vaddr,
			dma_addr_t dma_addr)
{
	/* Cancel the device's base physical address of host memory */
	dma_addr_t fixed_dma_addr = dma_addr - HOST_PHYS_BASE;

	dma_pool_free(hdev->dma_pool, vaddr, fixed_dma_addr);
}

static void *gaudi_cpu_accessible_dma_pool_alloc(struct hl_device *hdev,
					size_t size, dma_addr_t *dma_handle)
{
	return hl_fw_cpu_accessible_dma_pool_alloc(hdev, size, dma_handle);
}

static void gaudi_cpu_accessible_dma_pool_free(struct hl_device *hdev,
						size_t size, void *vaddr)
{
	hl_fw_cpu_accessible_dma_pool_free(hdev, size, vaddr);
}

static int gaudi_dma_map_sg(struct hl_device *hdev, struct scatterlist *sgl,
			int nents, enum dma_data_direction dir)
{
	struct scatterlist *sg;
	int i;

	if (!dma_map_sg(&hdev->pdev->dev, sgl, nents, dir))
		return -ENOMEM;

	/* Shift to the device's base physical address of host memory */
	for_each_sg(sgl, sg, nents, i)
		sg->dma_address += HOST_PHYS_BASE;

	return 0;
}

static void gaudi_dma_unmap_sg(struct hl_device *hdev, struct scatterlist *sgl,
			int nents, enum dma_data_direction dir)
{
	struct scatterlist *sg;
	int i;

	/* Cancel the device's base physical address of host memory */
	for_each_sg(sgl, sg, nents, i)
		sg->dma_address -= HOST_PHYS_BASE;

	dma_unmap_sg(&hdev->pdev->dev, sgl, nents, dir);
}

static u32 gaudi_get_dma_desc_list_size(struct hl_device *hdev,
					struct sg_table *sgt)
{
	struct scatterlist *sg, *sg_next_iter;
	u32 count, dma_desc_cnt;
	u64 len, len_next;
	dma_addr_t addr, addr_next;

	dma_desc_cnt = 0;

	for_each_sg(sgt->sgl, sg, sgt->nents, count) {

		len = sg_dma_len(sg);
		addr = sg_dma_address(sg);

		if (len == 0)
			break;

		while ((count + 1) < sgt->nents) {
			sg_next_iter = sg_next(sg);
			len_next = sg_dma_len(sg_next_iter);
			addr_next = sg_dma_address(sg_next_iter);

			if (len_next == 0)
				break;

			if ((addr + len == addr_next) &&
				(len + len_next <= DMA_MAX_TRANSFER_SIZE)) {
				len += len_next;
				count++;
				sg = sg_next_iter;
			} else {
				break;
			}
		}

		dma_desc_cnt++;
	}

	return dma_desc_cnt * sizeof(struct packet_lin_dma);
}

static int gaudi_pin_memory_before_cs(struct hl_device *hdev,
				struct hl_cs_parser *parser,
				struct packet_lin_dma *user_dma_pkt,
				u64 addr, enum dma_data_direction dir)
{
	struct hl_userptr *userptr;
	int rc;

	if (hl_userptr_is_pinned(hdev, addr, le32_to_cpu(user_dma_pkt->tsize),
			parser->job_userptr_list, &userptr))
		goto already_pinned;

	userptr = kzalloc(sizeof(*userptr), GFP_ATOMIC);
	if (!userptr)
		return -ENOMEM;

	rc = hl_pin_host_memory(hdev, addr, le32_to_cpu(user_dma_pkt->tsize),
				userptr);
	if (rc)
		goto free_userptr;

	list_add_tail(&userptr->job_node, parser->job_userptr_list);

	rc = hdev->asic_funcs->asic_dma_map_sg(hdev, userptr->sgt->sgl,
					userptr->sgt->nents, dir);
	if (rc) {
		dev_err(hdev->dev, "failed to map sgt with DMA region\n");
		goto unpin_memory;
	}

	userptr->dma_mapped = true;
	userptr->dir = dir;

already_pinned:
	parser->patched_cb_size +=
			gaudi_get_dma_desc_list_size(hdev, userptr->sgt);

	return 0;

unpin_memory:
	hl_unpin_host_memory(hdev, userptr);
free_userptr:
	kfree(userptr);
	return rc;
}

static int gaudi_validate_dma_pkt_host(struct hl_device *hdev,
				struct hl_cs_parser *parser,
				struct packet_lin_dma *user_dma_pkt,
				bool src_in_host)
{
	enum dma_data_direction dir;
	bool skip_host_mem_pin = false, user_memset;
	u64 addr;
	int rc = 0;

	user_memset = (le32_to_cpu(user_dma_pkt->ctl) &
			GAUDI_PKT_LIN_DMA_CTL_MEMSET_MASK) >>
			GAUDI_PKT_LIN_DMA_CTL_MEMSET_SHIFT;

	if (src_in_host) {
		if (user_memset)
			skip_host_mem_pin = true;

		dev_dbg(hdev->dev, "DMA direction is HOST --> DEVICE\n");
		dir = DMA_TO_DEVICE;
		addr = le64_to_cpu(user_dma_pkt->src_addr);
	} else {
		dev_dbg(hdev->dev, "DMA direction is DEVICE --> HOST\n");
		dir = DMA_FROM_DEVICE;
		addr = (le64_to_cpu(user_dma_pkt->dst_addr) &
				GAUDI_PKT_LIN_DMA_DST_ADDR_MASK) >>
				GAUDI_PKT_LIN_DMA_DST_ADDR_SHIFT;
	}

	if (skip_host_mem_pin)
		parser->patched_cb_size += sizeof(*user_dma_pkt);
	else
		rc = gaudi_pin_memory_before_cs(hdev, parser, user_dma_pkt,
						addr, dir);

	return rc;
}

static int gaudi_validate_dma_pkt_no_mmu(struct hl_device *hdev,
				struct hl_cs_parser *parser,
				struct packet_lin_dma *user_dma_pkt)
{
	bool src_in_host = false;
	u64 dst_addr = (le64_to_cpu(user_dma_pkt->dst_addr) &
			GAUDI_PKT_LIN_DMA_DST_ADDR_MASK) >>
			GAUDI_PKT_LIN_DMA_DST_ADDR_SHIFT;

	dev_dbg(hdev->dev, "DMA packet details:\n");
	dev_dbg(hdev->dev, "source == 0x%llx\n",
				le64_to_cpu(user_dma_pkt->src_addr));
	dev_dbg(hdev->dev, "destination == 0x%llx\n", dst_addr);
	dev_dbg(hdev->dev, "size == %u\n", le32_to_cpu(user_dma_pkt->tsize));

	/*
	 * Special handling for DMA with size 0. Bypass all validations
	 * because no transactions will be done except for WR_COMP, which
	 * is not a security issue
	 */
	if (!le32_to_cpu(user_dma_pkt->tsize)) {
		parser->patched_cb_size += sizeof(*user_dma_pkt);
		return 0;
	}

	if (parser->hw_queue_id <= GAUDI_QUEUE_ID_DMA_0_3)
		src_in_host = true;

	return gaudi_validate_dma_pkt_host(hdev, parser, user_dma_pkt,
						src_in_host);
}

static int gaudi_validate_load_and_exe_pkt(struct hl_device *hdev,
					struct hl_cs_parser *parser,
					struct packet_load_and_exe *user_pkt)
{
	u32 cfg;

	cfg = le32_to_cpu(user_pkt->cfg);

	if (cfg & GAUDI_PKT_LOAD_AND_EXE_CFG_DST_MASK) {
		dev_err(hdev->dev,
			"User not allowed to use Load and Execute\n");
		return -EPERM;
	}

	parser->patched_cb_size += sizeof(struct packet_load_and_exe);

	return 0;
}

static int gaudi_validate_cb(struct hl_device *hdev,
			struct hl_cs_parser *parser, bool is_mmu)
{
	u32 cb_parsed_length = 0;
	int rc = 0;

	parser->patched_cb_size = 0;

	/* cb_user_size is more than 0 so loop will always be executed */
	while (cb_parsed_length < parser->user_cb_size) {
		enum packet_id pkt_id;
		u16 pkt_size;
		struct gaudi_packet *user_pkt;

		user_pkt = (struct gaudi_packet *) (uintptr_t)
			(parser->user_cb->kernel_address + cb_parsed_length);

		pkt_id = (enum packet_id) (
				(le64_to_cpu(user_pkt->header) &
				PACKET_HEADER_PACKET_ID_MASK) >>
					PACKET_HEADER_PACKET_ID_SHIFT);

		if (!validate_packet_id(pkt_id)) {
			dev_err(hdev->dev, "Invalid packet id %u\n", pkt_id);
			rc = -EINVAL;
			break;
		}

		pkt_size = gaudi_packet_sizes[pkt_id];
		cb_parsed_length += pkt_size;
		if (cb_parsed_length > parser->user_cb_size) {
			dev_err(hdev->dev,
				"packet 0x%x is out of CB boundary\n", pkt_id);
			rc = -EINVAL;
			break;
		}

		switch (pkt_id) {
		case PACKET_MSG_PROT:
			dev_err(hdev->dev,
				"User not allowed to use MSG_PROT\n");
			rc = -EPERM;
			break;

		case PACKET_CP_DMA:
			dev_err(hdev->dev, "User not allowed to use CP_DMA\n");
			rc = -EPERM;
			break;

		case PACKET_STOP:
			dev_err(hdev->dev, "User not allowed to use STOP\n");
			rc = -EPERM;
			break;

		case PACKET_WREG_BULK:
			dev_err(hdev->dev,
				"User not allowed to use WREG_BULK\n");
			rc = -EPERM;
			break;

		case PACKET_LOAD_AND_EXE:
			rc = gaudi_validate_load_and_exe_pkt(hdev, parser,
				(struct packet_load_and_exe *) user_pkt);
			break;

		case PACKET_LIN_DMA:
			parser->contains_dma_pkt = true;
			if (is_mmu)
				parser->patched_cb_size += pkt_size;
			else
				rc = gaudi_validate_dma_pkt_no_mmu(hdev, parser,
					(struct packet_lin_dma *) user_pkt);
			break;

		case PACKET_WREG_32:
		case PACKET_MSG_LONG:
		case PACKET_MSG_SHORT:
		case PACKET_REPEAT:
		case PACKET_FENCE:
		case PACKET_NOP:
		case PACKET_ARB_POINT:
			parser->patched_cb_size += pkt_size;
			break;

		default:
			dev_err(hdev->dev, "Invalid packet header 0x%x\n",
				pkt_id);
			rc = -EINVAL;
			break;
		}

		if (rc)
			break;
	}

	/*
	 * The new CB should have space at the end for two MSG_PROT packets:
	 * 1. A packet that will act as a completion packet
	 * 2. A packet that will generate MSI-X interrupt
	 */
	parser->patched_cb_size += sizeof(struct packet_msg_prot) * 2;

	return rc;
}

static int gaudi_patch_dma_packet(struct hl_device *hdev,
				struct hl_cs_parser *parser,
				struct packet_lin_dma *user_dma_pkt,
				struct packet_lin_dma *new_dma_pkt,
				u32 *new_dma_pkt_size)
{
	struct hl_userptr *userptr;
	struct scatterlist *sg, *sg_next_iter;
	u32 count, dma_desc_cnt, user_wrcomp_en_mask, ctl;
	u64 len, len_next;
	dma_addr_t dma_addr, dma_addr_next;
	u64 device_memory_addr, addr;
	enum dma_data_direction dir;
	struct sg_table *sgt;
	bool src_in_host = false;
	bool skip_host_mem_pin = false;
	bool user_memset;

	ctl = le32_to_cpu(user_dma_pkt->ctl);

	if (parser->hw_queue_id <= GAUDI_QUEUE_ID_DMA_0_3)
		src_in_host = true;

	user_memset = (ctl & GAUDI_PKT_LIN_DMA_CTL_MEMSET_MASK) >>
			GAUDI_PKT_LIN_DMA_CTL_MEMSET_SHIFT;

	if (src_in_host) {
		addr = le64_to_cpu(user_dma_pkt->src_addr);
		device_memory_addr = le64_to_cpu(user_dma_pkt->dst_addr);
		dir = DMA_TO_DEVICE;
		if (user_memset)
			skip_host_mem_pin = true;
	} else {
		addr = le64_to_cpu(user_dma_pkt->dst_addr);
		device_memory_addr = le64_to_cpu(user_dma_pkt->src_addr);
		dir = DMA_FROM_DEVICE;
	}

	if ((!skip_host_mem_pin) &&
		(!hl_userptr_is_pinned(hdev, addr,
					le32_to_cpu(user_dma_pkt->tsize),
					parser->job_userptr_list, &userptr))) {
		dev_err(hdev->dev, "Userptr 0x%llx + 0x%x NOT mapped\n",
				addr, user_dma_pkt->tsize);
		return -EFAULT;
	}

	if ((user_memset) && (dir == DMA_TO_DEVICE)) {
		memcpy(new_dma_pkt, user_dma_pkt, sizeof(*user_dma_pkt));
		*new_dma_pkt_size = sizeof(*user_dma_pkt);
		return 0;
	}

	user_wrcomp_en_mask = ctl & GAUDI_PKT_LIN_DMA_CTL_WRCOMP_EN_MASK;

	sgt = userptr->sgt;
	dma_desc_cnt = 0;

	for_each_sg(sgt->sgl, sg, sgt->nents, count) {
		len = sg_dma_len(sg);
		dma_addr = sg_dma_address(sg);

		if (len == 0)
			break;

		while ((count + 1) < sgt->nents) {
			sg_next_iter = sg_next(sg);
			len_next = sg_dma_len(sg_next_iter);
			dma_addr_next = sg_dma_address(sg_next_iter);

			if (len_next == 0)
				break;

			if ((dma_addr + len == dma_addr_next) &&
				(len + len_next <= DMA_MAX_TRANSFER_SIZE)) {
				len += len_next;
				count++;
				sg = sg_next_iter;
			} else {
				break;
			}
		}

		ctl = le32_to_cpu(user_dma_pkt->ctl);
		if (likely(dma_desc_cnt))
			ctl &= ~GAUDI_PKT_CTL_EB_MASK;
		ctl &= ~GAUDI_PKT_LIN_DMA_CTL_WRCOMP_EN_MASK;
		new_dma_pkt->ctl = cpu_to_le32(ctl);
		new_dma_pkt->tsize = cpu_to_le32(len);

		if (dir == DMA_TO_DEVICE) {
			new_dma_pkt->src_addr = cpu_to_le64(dma_addr);
			new_dma_pkt->dst_addr = cpu_to_le64(device_memory_addr);
		} else {
			new_dma_pkt->src_addr = cpu_to_le64(device_memory_addr);
			new_dma_pkt->dst_addr = cpu_to_le64(dma_addr);
		}

		if (!user_memset)
			device_memory_addr += len;
		dma_desc_cnt++;
		new_dma_pkt++;
	}

	if (!dma_desc_cnt) {
		dev_err(hdev->dev,
			"Error of 0 SG entries when patching DMA packet\n");
		return -EFAULT;
	}

	/* Fix the last dma packet - wrcomp must be as user set it */
	new_dma_pkt--;
	new_dma_pkt->ctl |= cpu_to_le32(user_wrcomp_en_mask);

	*new_dma_pkt_size = dma_desc_cnt * sizeof(struct packet_lin_dma);

	return 0;
}

static int gaudi_patch_cb(struct hl_device *hdev,
				struct hl_cs_parser *parser)
{
	u32 cb_parsed_length = 0;
	u32 cb_patched_cur_length = 0;
	int rc = 0;

	/* cb_user_size is more than 0 so loop will always be executed */
	while (cb_parsed_length < parser->user_cb_size) {
		enum packet_id pkt_id;
		u16 pkt_size;
		u32 new_pkt_size = 0;
		struct gaudi_packet *user_pkt, *kernel_pkt;

		user_pkt = (struct gaudi_packet *) (uintptr_t)
			(parser->user_cb->kernel_address + cb_parsed_length);
		kernel_pkt = (struct gaudi_packet *) (uintptr_t)
			(parser->patched_cb->kernel_address +
					cb_patched_cur_length);

		pkt_id = (enum packet_id) (
				(le64_to_cpu(user_pkt->header) &
				PACKET_HEADER_PACKET_ID_MASK) >>
					PACKET_HEADER_PACKET_ID_SHIFT);

		if (!validate_packet_id(pkt_id)) {
			dev_err(hdev->dev, "Invalid packet id %u\n", pkt_id);
			rc = -EINVAL;
			break;
		}

		pkt_size = gaudi_packet_sizes[pkt_id];
		cb_parsed_length += pkt_size;
		if (cb_parsed_length > parser->user_cb_size) {
			dev_err(hdev->dev,
				"packet 0x%x is out of CB boundary\n", pkt_id);
			rc = -EINVAL;
			break;
		}

		switch (pkt_id) {
		case PACKET_LIN_DMA:
			rc = gaudi_patch_dma_packet(hdev, parser,
					(struct packet_lin_dma *) user_pkt,
					(struct packet_lin_dma *) kernel_pkt,
					&new_pkt_size);
			cb_patched_cur_length += new_pkt_size;
			break;

		case PACKET_MSG_PROT:
			dev_err(hdev->dev,
				"User not allowed to use MSG_PROT\n");
			rc = -EPERM;
			break;

		case PACKET_CP_DMA:
			dev_err(hdev->dev, "User not allowed to use CP_DMA\n");
			rc = -EPERM;
			break;

		case PACKET_STOP:
			dev_err(hdev->dev, "User not allowed to use STOP\n");
			rc = -EPERM;
			break;

		case PACKET_WREG_32:
		case PACKET_WREG_BULK:
		case PACKET_MSG_LONG:
		case PACKET_MSG_SHORT:
		case PACKET_REPEAT:
		case PACKET_FENCE:
		case PACKET_NOP:
		case PACKET_ARB_POINT:
		case PACKET_LOAD_AND_EXE:
			memcpy(kernel_pkt, user_pkt, pkt_size);
			cb_patched_cur_length += pkt_size;
			break;

		default:
			dev_err(hdev->dev, "Invalid packet header 0x%x\n",
				pkt_id);
			rc = -EINVAL;
			break;
		}

		if (rc)
			break;
	}

	return rc;
}

static int gaudi_parse_cb_mmu(struct hl_device *hdev,
		struct hl_cs_parser *parser)
{
	u64 patched_cb_handle;
	u32 patched_cb_size;
	struct hl_cb *user_cb;
	int rc;

	/*
	 * The new CB should have space at the end for two MSG_PROT pkt:
	 * 1. A packet that will act as a completion packet
	 * 2. A packet that will generate MSI interrupt
	 */
	parser->patched_cb_size = parser->user_cb_size +
			sizeof(struct packet_msg_prot) * 2;

	rc = hl_cb_create(hdev, &hdev->kernel_cb_mgr, hdev->kernel_ctx,
				parser->patched_cb_size, false, false,
				&patched_cb_handle);

	if (rc) {
		dev_err(hdev->dev,
			"Failed to allocate patched CB for DMA CS %d\n",
			rc);
		return rc;
	}

	patched_cb_handle >>= PAGE_SHIFT;
	parser->patched_cb = hl_cb_get(hdev, &hdev->kernel_cb_mgr,
				(u32) patched_cb_handle);
	/* hl_cb_get should never fail here so use kernel WARN */
	WARN(!parser->patched_cb, "DMA CB handle invalid 0x%x\n",
			(u32) patched_cb_handle);
	if (!parser->patched_cb) {
		rc = -EFAULT;
		goto out;
	}

	/*
	 * The check that parser->user_cb_size <= parser->user_cb->size was done
	 * in validate_queue_index().
	 */
	memcpy((void *) (uintptr_t) parser->patched_cb->kernel_address,
		(void *) (uintptr_t) parser->user_cb->kernel_address,
		parser->user_cb_size);

	patched_cb_size = parser->patched_cb_size;

	/* Validate patched CB instead of user CB */
	user_cb = parser->user_cb;
	parser->user_cb = parser->patched_cb;
	rc = gaudi_validate_cb(hdev, parser, true);
	parser->user_cb = user_cb;

	if (rc) {
		hl_cb_put(parser->patched_cb);
		goto out;
	}

	if (patched_cb_size != parser->patched_cb_size) {
		dev_err(hdev->dev, "user CB size mismatch\n");
		hl_cb_put(parser->patched_cb);
		rc = -EINVAL;
		goto out;
	}

out:
	/*
	 * Always call cb destroy here because we still have 1 reference
	 * to it by calling cb_get earlier. After the job will be completed,
	 * cb_put will release it, but here we want to remove it from the
	 * idr
	 */
	hl_cb_destroy(hdev, &hdev->kernel_cb_mgr,
					patched_cb_handle << PAGE_SHIFT);

	return rc;
}

static int gaudi_parse_cb_no_mmu(struct hl_device *hdev,
		struct hl_cs_parser *parser)
{
	u64 patched_cb_handle;
	int rc;

	rc = gaudi_validate_cb(hdev, parser, false);

	if (rc)
		goto free_userptr;

	rc = hl_cb_create(hdev, &hdev->kernel_cb_mgr, hdev->kernel_ctx,
				parser->patched_cb_size, false, false,
				&patched_cb_handle);
	if (rc) {
		dev_err(hdev->dev,
			"Failed to allocate patched CB for DMA CS %d\n", rc);
		goto free_userptr;
	}

	patched_cb_handle >>= PAGE_SHIFT;
	parser->patched_cb = hl_cb_get(hdev, &hdev->kernel_cb_mgr,
				(u32) patched_cb_handle);
	/* hl_cb_get should never fail here so use kernel WARN */
	WARN(!parser->patched_cb, "DMA CB handle invalid 0x%x\n",
			(u32) patched_cb_handle);
	if (!parser->patched_cb) {
		rc = -EFAULT;
		goto out;
	}

	rc = gaudi_patch_cb(hdev, parser);

	if (rc)
		hl_cb_put(parser->patched_cb);

out:
	/*
	 * Always call cb destroy here because we still have 1 reference
	 * to it by calling cb_get earlier. After the job will be completed,
	 * cb_put will release it, but here we want to remove it from the
	 * idr
	 */
	hl_cb_destroy(hdev, &hdev->kernel_cb_mgr,
				patched_cb_handle << PAGE_SHIFT);

free_userptr:
	if (rc)
		hl_userptr_delete_list(hdev, parser->job_userptr_list);
	return rc;
}

static int gaudi_parse_cb_no_ext_queue(struct hl_device *hdev,
					struct hl_cs_parser *parser)
{
	struct asic_fixed_properties *asic_prop = &hdev->asic_prop;

	/* For internal queue jobs just check if CB address is valid */
	if (hl_mem_area_inside_range((u64) (uintptr_t) parser->user_cb,
					parser->user_cb_size,
					asic_prop->sram_user_base_address,
					asic_prop->sram_end_address))
		return 0;

	if (hl_mem_area_inside_range((u64) (uintptr_t) parser->user_cb,
					parser->user_cb_size,
					asic_prop->dram_user_base_address,
					asic_prop->dram_end_address))
		return 0;

	/* PMMU and HPMMU addresses are equal, check only one of them */
	if (hl_mem_area_inside_range((u64) (uintptr_t) parser->user_cb,
					parser->user_cb_size,
					asic_prop->pmmu.start_addr,
					asic_prop->pmmu.end_addr))
		return 0;

	dev_err(hdev->dev,
		"CB address 0x%px + 0x%x for internal QMAN is not valid\n",
		parser->user_cb, parser->user_cb_size);

	return -EFAULT;
}

static int gaudi_cs_parser(struct hl_device *hdev, struct hl_cs_parser *parser)
{
	struct gaudi_device *gaudi = hdev->asic_specific;

	if (parser->queue_type == QUEUE_TYPE_INT)
		return gaudi_parse_cb_no_ext_queue(hdev, parser);

	if (gaudi->hw_cap_initialized & HW_CAP_MMU)
		return gaudi_parse_cb_mmu(hdev, parser);
	else
		return gaudi_parse_cb_no_mmu(hdev, parser);
}

static void gaudi_add_end_of_cb_packets(struct hl_device *hdev,
					u64 kernel_address, u32 len,
					u64 cq_addr, u32 cq_val, u32 msi_vec,
					bool eb)
{
	struct gaudi_device *gaudi = hdev->asic_specific;
	struct packet_msg_prot *cq_pkt;
	u32 tmp;

	cq_pkt = (struct packet_msg_prot *) (uintptr_t)
		(kernel_address + len - (sizeof(struct packet_msg_prot) * 2));

	tmp = FIELD_PREP(GAUDI_PKT_CTL_OPCODE_MASK, PACKET_MSG_PROT);
	tmp |= FIELD_PREP(GAUDI_PKT_CTL_MB_MASK, 1);

	if (eb)
		tmp |= FIELD_PREP(GAUDI_PKT_CTL_EB_MASK, 1);

	cq_pkt->ctl = cpu_to_le32(tmp);
	cq_pkt->value = cpu_to_le32(cq_val);
	cq_pkt->addr = cpu_to_le64(cq_addr);

	cq_pkt++;

	tmp = FIELD_PREP(GAUDI_PKT_CTL_OPCODE_MASK, PACKET_MSG_PROT);
	tmp |= FIELD_PREP(GAUDI_PKT_CTL_MB_MASK, 1);
	cq_pkt->ctl = cpu_to_le32(tmp);
	cq_pkt->value = cpu_to_le32(1);

	if (!gaudi->multi_msi_mode)
		msi_vec = 0;

	cq_pkt->addr = cpu_to_le64(CFG_BASE + mmPCIE_MSI_INTR_0 + msi_vec * 4);
}

static void gaudi_update_eq_ci(struct hl_device *hdev, u32 val)
{
	WREG32(mmCPU_IF_EQ_RD_OFFS, val);
}

static int gaudi_memset_device_memory(struct hl_device *hdev, u64 addr,
					u32 size, u64 val)
{
	struct packet_lin_dma *lin_dma_pkt;
	struct hl_cs_job *job;
	u32 cb_size, ctl, err_cause;
	struct hl_cb *cb;
	int rc;

	cb = hl_cb_kernel_create(hdev, PAGE_SIZE, false);
	if (!cb)
		return -EFAULT;

	lin_dma_pkt = (struct packet_lin_dma *) (uintptr_t) cb->kernel_address;
	memset(lin_dma_pkt, 0, sizeof(*lin_dma_pkt));
	cb_size = sizeof(*lin_dma_pkt);

	ctl = FIELD_PREP(GAUDI_PKT_CTL_OPCODE_MASK, PACKET_LIN_DMA);
	ctl |= FIELD_PREP(GAUDI_PKT_LIN_DMA_CTL_MEMSET_MASK, 1);
	ctl |= FIELD_PREP(GAUDI_PKT_LIN_DMA_CTL_LIN_MASK, 1);
	ctl |= FIELD_PREP(GAUDI_PKT_CTL_MB_MASK, 1);
	ctl |= FIELD_PREP(GAUDI_PKT_CTL_RB_MASK, 1);

	lin_dma_pkt->ctl = cpu_to_le32(ctl);
	lin_dma_pkt->src_addr = cpu_to_le64(val);
	lin_dma_pkt->dst_addr |= cpu_to_le64(addr);
	lin_dma_pkt->tsize = cpu_to_le32(size);

	job = hl_cs_allocate_job(hdev, QUEUE_TYPE_EXT, true);
	if (!job) {
		dev_err(hdev->dev, "Failed to allocate a new job\n");
		rc = -ENOMEM;
		goto release_cb;
	}

	/* Verify DMA is OK */
	err_cause = RREG32(mmDMA0_CORE_ERR_CAUSE);
	if (err_cause && !hdev->init_done) {
		dev_dbg(hdev->dev,
			"Clearing DMA0 engine from errors (cause 0x%x)\n",
			err_cause);
		WREG32(mmDMA0_CORE_ERR_CAUSE, err_cause);
	}

	job->id = 0;
	job->user_cb = cb;
	job->user_cb->cs_cnt++;
	job->user_cb_size = cb_size;
	job->hw_queue_id = GAUDI_QUEUE_ID_DMA_0_0;
	job->patched_cb = job->user_cb;
	job->job_cb_size = job->user_cb_size + sizeof(struct packet_msg_prot);

	hl_debugfs_add_job(hdev, job);

	rc = gaudi_send_job_on_qman0(hdev, job);
	hl_debugfs_remove_job(hdev, job);
	kfree(job);
	cb->cs_cnt--;

	/* Verify DMA is OK */
	err_cause = RREG32(mmDMA0_CORE_ERR_CAUSE);
	if (err_cause) {
		dev_err(hdev->dev, "DMA Failed, cause 0x%x\n", err_cause);
		rc = -EIO;
		if (!hdev->init_done) {
			dev_dbg(hdev->dev,
				"Clearing DMA0 engine from errors (cause 0x%x)\n",
				err_cause);
			WREG32(mmDMA0_CORE_ERR_CAUSE, err_cause);
		}
	}

release_cb:
	hl_cb_put(cb);
	hl_cb_destroy(hdev, &hdev->kernel_cb_mgr, cb->id << PAGE_SHIFT);

	return rc;
}

static void gaudi_restore_sm_registers(struct hl_device *hdev)
{
	int i;

	for (i = 0 ; i < NUM_OF_SOB_IN_BLOCK << 2 ; i += 4) {
		WREG32(mmSYNC_MNGR_E_N_SYNC_MNGR_OBJS_SOB_OBJ_0 + i, 0);
		WREG32(mmSYNC_MNGR_E_S_SYNC_MNGR_OBJS_SOB_OBJ_0 + i, 0);
		WREG32(mmSYNC_MNGR_W_N_SYNC_MNGR_OBJS_SOB_OBJ_0 + i, 0);
	}

	for (i = 0 ; i < NUM_OF_MONITORS_IN_BLOCK << 2 ; i += 4) {
		WREG32(mmSYNC_MNGR_E_N_SYNC_MNGR_OBJS_MON_STATUS_0 + i, 0);
		WREG32(mmSYNC_MNGR_E_S_SYNC_MNGR_OBJS_MON_STATUS_0 + i, 0);
		WREG32(mmSYNC_MNGR_W_N_SYNC_MNGR_OBJS_MON_STATUS_0 + i, 0);
	}

	i = GAUDI_FIRST_AVAILABLE_W_S_SYNC_OBJECT * 4;

	for (; i < NUM_OF_SOB_IN_BLOCK << 2 ; i += 4)
		WREG32(mmSYNC_MNGR_W_S_SYNC_MNGR_OBJS_SOB_OBJ_0 + i, 0);

	i = GAUDI_FIRST_AVAILABLE_W_S_MONITOR * 4;

	for (; i < NUM_OF_MONITORS_IN_BLOCK << 2 ; i += 4)
		WREG32(mmSYNC_MNGR_W_S_SYNC_MNGR_OBJS_MON_STATUS_0 + i, 0);
}

static void gaudi_restore_dma_registers(struct hl_device *hdev)
{
	u32 sob_delta = mmSYNC_MNGR_E_N_SYNC_MNGR_OBJS_SOB_OBJ_1 -
			mmSYNC_MNGR_E_N_SYNC_MNGR_OBJS_SOB_OBJ_0;
	int i;

	for (i = 0 ; i < DMA_NUMBER_OF_CHANNELS ; i++) {
		u64 sob_addr = CFG_BASE +
				mmSYNC_MNGR_E_N_SYNC_MNGR_OBJS_SOB_OBJ_0 +
				(i * sob_delta);
		u32 dma_offset = i * DMA_CORE_OFFSET;

		WREG32(mmDMA0_CORE_WR_COMP_ADDR_LO + dma_offset,
				lower_32_bits(sob_addr));
		WREG32(mmDMA0_CORE_WR_COMP_ADDR_HI + dma_offset,
				upper_32_bits(sob_addr));
		WREG32(mmDMA0_CORE_WR_COMP_WDATA + dma_offset, 0x80000001);

		/* For DMAs 2-7, need to restore WR_AWUSER_31_11 as it can be
		 * modified by the user for SRAM reduction
		 */
		if (i > 1)
			WREG32(mmDMA0_CORE_WR_AWUSER_31_11 + dma_offset,
								0x00000001);
	}
}

static void gaudi_restore_qm_registers(struct hl_device *hdev)
{
	u32 qman_offset;
	int i;

	for (i = 0 ; i < DMA_NUMBER_OF_CHANNELS ; i++) {
		qman_offset = i * DMA_QMAN_OFFSET;
		WREG32(mmDMA0_QM_ARB_CFG_0 + qman_offset, 0);
	}

	for (i = 0 ; i < MME_NUMBER_OF_MASTER_ENGINES ; i++) {
		qman_offset = i * (mmMME2_QM_BASE - mmMME0_QM_BASE);
		WREG32(mmMME0_QM_ARB_CFG_0 + qman_offset, 0);
	}

	for (i = 0 ; i < TPC_NUMBER_OF_ENGINES ; i++) {
		qman_offset = i * TPC_QMAN_OFFSET;
		WREG32(mmTPC0_QM_ARB_CFG_0 + qman_offset, 0);
	}
}

static void gaudi_restore_user_registers(struct hl_device *hdev)
{
	gaudi_restore_sm_registers(hdev);
	gaudi_restore_dma_registers(hdev);
	gaudi_restore_qm_registers(hdev);
}

static int gaudi_context_switch(struct hl_device *hdev, u32 asid)
{
	struct asic_fixed_properties *prop = &hdev->asic_prop;
	u64 addr = prop->sram_user_base_address;
	u32 size = hdev->pldm ? 0x10000 :
			(prop->sram_size - SRAM_USER_BASE_OFFSET);
	u64 val = 0x7777777777777777ull;
	int rc;

	rc = gaudi_memset_device_memory(hdev, addr, size, val);
	if (rc) {
		dev_err(hdev->dev, "Failed to clear SRAM in context switch\n");
		return rc;
	}

	gaudi_mmu_prepare(hdev, asid);

	gaudi_restore_user_registers(hdev);

	return 0;
}

static int gaudi_mmu_clear_pgt_range(struct hl_device *hdev)
{
	struct asic_fixed_properties *prop = &hdev->asic_prop;
	struct gaudi_device *gaudi = hdev->asic_specific;
	u64 addr = prop->mmu_pgt_addr;
	u32 size = prop->mmu_pgt_size + MMU_CACHE_MNG_SIZE;

	if (!(gaudi->hw_cap_initialized & HW_CAP_MMU))
		return 0;

	return gaudi_memset_device_memory(hdev, addr, size, 0);
}

static void gaudi_restore_phase_topology(struct hl_device *hdev)
{

}

static int gaudi_debugfs_read32(struct hl_device *hdev, u64 addr, u32 *val)
{
	struct asic_fixed_properties *prop = &hdev->asic_prop;
	struct gaudi_device *gaudi = hdev->asic_specific;
	u64 hbm_bar_addr;
	int rc = 0;

	if ((addr >= CFG_BASE) && (addr < CFG_BASE + CFG_SIZE)) {

		if ((gaudi->hw_cap_initialized & HW_CAP_CLK_GATE) &&
				(hdev->clock_gating_mask &
						GAUDI_CLK_GATE_DEBUGFS_MASK)) {

			dev_err_ratelimited(hdev->dev,
				"Can't read register - clock gating is enabled!\n");
			rc = -EFAULT;
		} else {
			*val = RREG32(addr - CFG_BASE);
		}

	} else if ((addr >= SRAM_BASE_ADDR) &&
			(addr < SRAM_BASE_ADDR + SRAM_BAR_SIZE)) {
		*val = readl(hdev->pcie_bar[SRAM_BAR_ID] +
				(addr - SRAM_BASE_ADDR));
	} else if (addr < DRAM_PHYS_BASE + hdev->asic_prop.dram_size) {
		u64 bar_base_addr = DRAM_PHYS_BASE +
				(addr & ~(prop->dram_pci_bar_size - 0x1ull));

		hbm_bar_addr = gaudi_set_hbm_bar_base(hdev, bar_base_addr);
		if (hbm_bar_addr != U64_MAX) {
			*val = readl(hdev->pcie_bar[HBM_BAR_ID] +
						(addr - bar_base_addr));

			hbm_bar_addr = gaudi_set_hbm_bar_base(hdev,
						hbm_bar_addr);
		}
		if (hbm_bar_addr == U64_MAX)
			rc = -EIO;
	} else if (addr >= HOST_PHYS_BASE && !iommu_present(&pci_bus_type)) {
		*val = *(u32 *) phys_to_virt(addr - HOST_PHYS_BASE);
	} else {
		rc = -EFAULT;
	}

	return rc;
}

static int gaudi_debugfs_write32(struct hl_device *hdev, u64 addr, u32 val)
{
	struct asic_fixed_properties *prop = &hdev->asic_prop;
	struct gaudi_device *gaudi = hdev->asic_specific;
	u64 hbm_bar_addr;
	int rc = 0;

	if ((addr >= CFG_BASE) && (addr < CFG_BASE + CFG_SIZE)) {

		if ((gaudi->hw_cap_initialized & HW_CAP_CLK_GATE) &&
				(hdev->clock_gating_mask &
						GAUDI_CLK_GATE_DEBUGFS_MASK)) {

			dev_err_ratelimited(hdev->dev,
				"Can't write register - clock gating is enabled!\n");
			rc = -EFAULT;
		} else {
			WREG32(addr - CFG_BASE, val);
		}

	} else if ((addr >= SRAM_BASE_ADDR) &&
			(addr < SRAM_BASE_ADDR + SRAM_BAR_SIZE)) {
		writel(val, hdev->pcie_bar[SRAM_BAR_ID] +
					(addr - SRAM_BASE_ADDR));
	} else if (addr < DRAM_PHYS_BASE + hdev->asic_prop.dram_size) {
		u64 bar_base_addr = DRAM_PHYS_BASE +
				(addr & ~(prop->dram_pci_bar_size - 0x1ull));

		hbm_bar_addr = gaudi_set_hbm_bar_base(hdev, bar_base_addr);
		if (hbm_bar_addr != U64_MAX) {
			writel(val, hdev->pcie_bar[HBM_BAR_ID] +
						(addr - bar_base_addr));

			hbm_bar_addr = gaudi_set_hbm_bar_base(hdev,
						hbm_bar_addr);
		}
		if (hbm_bar_addr == U64_MAX)
			rc = -EIO;
	} else if (addr >= HOST_PHYS_BASE && !iommu_present(&pci_bus_type)) {
		*(u32 *) phys_to_virt(addr - HOST_PHYS_BASE) = val;
	} else {
		rc = -EFAULT;
	}

	return rc;
}

static int gaudi_debugfs_read64(struct hl_device *hdev, u64 addr, u64 *val)
{
	struct asic_fixed_properties *prop = &hdev->asic_prop;
	struct gaudi_device *gaudi = hdev->asic_specific;
	u64 hbm_bar_addr;
	int rc = 0;

	if ((addr >= CFG_BASE) && (addr <= CFG_BASE + CFG_SIZE - sizeof(u64))) {

		if ((gaudi->hw_cap_initialized & HW_CAP_CLK_GATE) &&
				(hdev->clock_gating_mask &
						GAUDI_CLK_GATE_DEBUGFS_MASK)) {

			dev_err_ratelimited(hdev->dev,
				"Can't read register - clock gating is enabled!\n");
			rc = -EFAULT;
		} else {
			u32 val_l = RREG32(addr - CFG_BASE);
			u32 val_h = RREG32(addr + sizeof(u32) - CFG_BASE);

			*val = (((u64) val_h) << 32) | val_l;
		}

	} else if ((addr >= SRAM_BASE_ADDR) &&
		   (addr <= SRAM_BASE_ADDR + SRAM_BAR_SIZE - sizeof(u64))) {
		*val = readq(hdev->pcie_bar[SRAM_BAR_ID] +
				(addr - SRAM_BASE_ADDR));
	} else if (addr <=
		    DRAM_PHYS_BASE + hdev->asic_prop.dram_size - sizeof(u64)) {
		u64 bar_base_addr = DRAM_PHYS_BASE +
				(addr & ~(prop->dram_pci_bar_size - 0x1ull));

		hbm_bar_addr = gaudi_set_hbm_bar_base(hdev, bar_base_addr);
		if (hbm_bar_addr != U64_MAX) {
			*val = readq(hdev->pcie_bar[HBM_BAR_ID] +
						(addr - bar_base_addr));

			hbm_bar_addr = gaudi_set_hbm_bar_base(hdev,
						hbm_bar_addr);
		}
		if (hbm_bar_addr == U64_MAX)
			rc = -EIO;
	} else if (addr >= HOST_PHYS_BASE && !iommu_present(&pci_bus_type)) {
		*val = *(u64 *) phys_to_virt(addr - HOST_PHYS_BASE);
	} else {
		rc = -EFAULT;
	}

	return rc;
}

static int gaudi_debugfs_write64(struct hl_device *hdev, u64 addr, u64 val)
{
	struct asic_fixed_properties *prop = &hdev->asic_prop;
	struct gaudi_device *gaudi = hdev->asic_specific;
	u64 hbm_bar_addr;
	int rc = 0;

	if ((addr >= CFG_BASE) && (addr <= CFG_BASE + CFG_SIZE - sizeof(u64))) {

		if ((gaudi->hw_cap_initialized & HW_CAP_CLK_GATE) &&
				(hdev->clock_gating_mask &
						GAUDI_CLK_GATE_DEBUGFS_MASK)) {

			dev_err_ratelimited(hdev->dev,
				"Can't write register - clock gating is enabled!\n");
			rc = -EFAULT;
		} else {
			WREG32(addr - CFG_BASE, lower_32_bits(val));
			WREG32(addr + sizeof(u32) - CFG_BASE,
				upper_32_bits(val));
		}

	} else if ((addr >= SRAM_BASE_ADDR) &&
		   (addr <= SRAM_BASE_ADDR + SRAM_BAR_SIZE - sizeof(u64))) {
		writeq(val, hdev->pcie_bar[SRAM_BAR_ID] +
					(addr - SRAM_BASE_ADDR));
	} else if (addr <=
		    DRAM_PHYS_BASE + hdev->asic_prop.dram_size - sizeof(u64)) {
		u64 bar_base_addr = DRAM_PHYS_BASE +
				(addr & ~(prop->dram_pci_bar_size - 0x1ull));

		hbm_bar_addr = gaudi_set_hbm_bar_base(hdev, bar_base_addr);
		if (hbm_bar_addr != U64_MAX) {
			writeq(val, hdev->pcie_bar[HBM_BAR_ID] +
						(addr - bar_base_addr));

			hbm_bar_addr = gaudi_set_hbm_bar_base(hdev,
						hbm_bar_addr);
		}
		if (hbm_bar_addr == U64_MAX)
			rc = -EIO;
	} else if (addr >= HOST_PHYS_BASE && !iommu_present(&pci_bus_type)) {
		*(u64 *) phys_to_virt(addr - HOST_PHYS_BASE) = val;
	} else {
		rc = -EFAULT;
	}

	return rc;
}

static u64 gaudi_read_pte(struct hl_device *hdev, u64 addr)
{
	struct gaudi_device *gaudi = hdev->asic_specific;

	if (hdev->hard_reset_pending)
		return U64_MAX;

	return readq(hdev->pcie_bar[HBM_BAR_ID] +
			(addr - gaudi->hbm_bar_cur_addr));
}

static void gaudi_write_pte(struct hl_device *hdev, u64 addr, u64 val)
{
	struct gaudi_device *gaudi = hdev->asic_specific;

	if (hdev->hard_reset_pending)
		return;

	writeq(val, hdev->pcie_bar[HBM_BAR_ID] +
			(addr - gaudi->hbm_bar_cur_addr));
}

static void gaudi_mmu_prepare_reg(struct hl_device *hdev, u64 reg, u32 asid)
{
	/* mask to zero the MMBP and ASID bits */
	WREG32_AND(reg, ~0x7FF);
	WREG32_OR(reg, asid);
}

static void gaudi_mmu_prepare(struct hl_device *hdev, u32 asid)
{
	struct gaudi_device *gaudi = hdev->asic_specific;

	if (!(gaudi->hw_cap_initialized & HW_CAP_MMU))
		return;

	if (asid & ~DMA0_QM_GLBL_NON_SECURE_PROPS_0_ASID_MASK) {
		WARN(1, "asid %u is too big\n", asid);
		return;
	}

	mutex_lock(&gaudi->clk_gate_mutex);

	hdev->asic_funcs->disable_clock_gating(hdev);

	gaudi_mmu_prepare_reg(hdev, mmDMA0_QM_GLBL_NON_SECURE_PROPS_0, asid);
	gaudi_mmu_prepare_reg(hdev, mmDMA0_QM_GLBL_NON_SECURE_PROPS_1, asid);
	gaudi_mmu_prepare_reg(hdev, mmDMA0_QM_GLBL_NON_SECURE_PROPS_2, asid);
	gaudi_mmu_prepare_reg(hdev, mmDMA0_QM_GLBL_NON_SECURE_PROPS_3, asid);
	gaudi_mmu_prepare_reg(hdev, mmDMA0_QM_GLBL_NON_SECURE_PROPS_4, asid);

	gaudi_mmu_prepare_reg(hdev, mmDMA1_QM_GLBL_NON_SECURE_PROPS_0, asid);
	gaudi_mmu_prepare_reg(hdev, mmDMA1_QM_GLBL_NON_SECURE_PROPS_1, asid);
	gaudi_mmu_prepare_reg(hdev, mmDMA1_QM_GLBL_NON_SECURE_PROPS_2, asid);
	gaudi_mmu_prepare_reg(hdev, mmDMA1_QM_GLBL_NON_SECURE_PROPS_3, asid);
	gaudi_mmu_prepare_reg(hdev, mmDMA1_QM_GLBL_NON_SECURE_PROPS_4, asid);

	gaudi_mmu_prepare_reg(hdev, mmDMA2_QM_GLBL_NON_SECURE_PROPS_0, asid);
	gaudi_mmu_prepare_reg(hdev, mmDMA2_QM_GLBL_NON_SECURE_PROPS_1, asid);
	gaudi_mmu_prepare_reg(hdev, mmDMA2_QM_GLBL_NON_SECURE_PROPS_2, asid);
	gaudi_mmu_prepare_reg(hdev, mmDMA2_QM_GLBL_NON_SECURE_PROPS_3, asid);
	gaudi_mmu_prepare_reg(hdev, mmDMA2_QM_GLBL_NON_SECURE_PROPS_4, asid);

	gaudi_mmu_prepare_reg(hdev, mmDMA3_QM_GLBL_NON_SECURE_PROPS_0, asid);
	gaudi_mmu_prepare_reg(hdev, mmDMA3_QM_GLBL_NON_SECURE_PROPS_1, asid);
	gaudi_mmu_prepare_reg(hdev, mmDMA3_QM_GLBL_NON_SECURE_PROPS_2, asid);
	gaudi_mmu_prepare_reg(hdev, mmDMA3_QM_GLBL_NON_SECURE_PROPS_3, asid);
	gaudi_mmu_prepare_reg(hdev, mmDMA3_QM_GLBL_NON_SECURE_PROPS_4, asid);

	gaudi_mmu_prepare_reg(hdev, mmDMA4_QM_GLBL_NON_SECURE_PROPS_0, asid);
	gaudi_mmu_prepare_reg(hdev, mmDMA4_QM_GLBL_NON_SECURE_PROPS_1, asid);
	gaudi_mmu_prepare_reg(hdev, mmDMA4_QM_GLBL_NON_SECURE_PROPS_2, asid);
	gaudi_mmu_prepare_reg(hdev, mmDMA4_QM_GLBL_NON_SECURE_PROPS_3, asid);
	gaudi_mmu_prepare_reg(hdev, mmDMA4_QM_GLBL_NON_SECURE_PROPS_4, asid);

	gaudi_mmu_prepare_reg(hdev, mmDMA5_QM_GLBL_NON_SECURE_PROPS_0, asid);
	gaudi_mmu_prepare_reg(hdev, mmDMA5_QM_GLBL_NON_SECURE_PROPS_1, asid);
	gaudi_mmu_prepare_reg(hdev, mmDMA5_QM_GLBL_NON_SECURE_PROPS_2, asid);
	gaudi_mmu_prepare_reg(hdev, mmDMA5_QM_GLBL_NON_SECURE_PROPS_3, asid);
	gaudi_mmu_prepare_reg(hdev, mmDMA5_QM_GLBL_NON_SECURE_PROPS_4, asid);

	gaudi_mmu_prepare_reg(hdev, mmDMA6_QM_GLBL_NON_SECURE_PROPS_0, asid);
	gaudi_mmu_prepare_reg(hdev, mmDMA6_QM_GLBL_NON_SECURE_PROPS_1, asid);
	gaudi_mmu_prepare_reg(hdev, mmDMA6_QM_GLBL_NON_SECURE_PROPS_2, asid);
	gaudi_mmu_prepare_reg(hdev, mmDMA6_QM_GLBL_NON_SECURE_PROPS_3, asid);
	gaudi_mmu_prepare_reg(hdev, mmDMA6_QM_GLBL_NON_SECURE_PROPS_4, asid);

	gaudi_mmu_prepare_reg(hdev, mmDMA7_QM_GLBL_NON_SECURE_PROPS_0, asid);
	gaudi_mmu_prepare_reg(hdev, mmDMA7_QM_GLBL_NON_SECURE_PROPS_1, asid);
	gaudi_mmu_prepare_reg(hdev, mmDMA7_QM_GLBL_NON_SECURE_PROPS_2, asid);
	gaudi_mmu_prepare_reg(hdev, mmDMA7_QM_GLBL_NON_SECURE_PROPS_3, asid);
	gaudi_mmu_prepare_reg(hdev, mmDMA7_QM_GLBL_NON_SECURE_PROPS_4, asid);

	gaudi_mmu_prepare_reg(hdev, mmDMA0_CORE_NON_SECURE_PROPS, asid);
	gaudi_mmu_prepare_reg(hdev, mmDMA1_CORE_NON_SECURE_PROPS, asid);
	gaudi_mmu_prepare_reg(hdev, mmDMA2_CORE_NON_SECURE_PROPS, asid);
	gaudi_mmu_prepare_reg(hdev, mmDMA3_CORE_NON_SECURE_PROPS, asid);
	gaudi_mmu_prepare_reg(hdev, mmDMA4_CORE_NON_SECURE_PROPS, asid);
	gaudi_mmu_prepare_reg(hdev, mmDMA5_CORE_NON_SECURE_PROPS, asid);
	gaudi_mmu_prepare_reg(hdev, mmDMA6_CORE_NON_SECURE_PROPS, asid);
	gaudi_mmu_prepare_reg(hdev, mmDMA7_CORE_NON_SECURE_PROPS, asid);

	gaudi_mmu_prepare_reg(hdev, mmTPC0_QM_GLBL_NON_SECURE_PROPS_0, asid);
	gaudi_mmu_prepare_reg(hdev, mmTPC0_QM_GLBL_NON_SECURE_PROPS_1, asid);
	gaudi_mmu_prepare_reg(hdev, mmTPC0_QM_GLBL_NON_SECURE_PROPS_2, asid);
	gaudi_mmu_prepare_reg(hdev, mmTPC0_QM_GLBL_NON_SECURE_PROPS_3, asid);
	gaudi_mmu_prepare_reg(hdev, mmTPC0_QM_GLBL_NON_SECURE_PROPS_4, asid);
	gaudi_mmu_prepare_reg(hdev, mmTPC0_CFG_ARUSER_LO, asid);
	gaudi_mmu_prepare_reg(hdev, mmTPC0_CFG_AWUSER_LO, asid);

	gaudi_mmu_prepare_reg(hdev, mmTPC1_QM_GLBL_NON_SECURE_PROPS_0, asid);
	gaudi_mmu_prepare_reg(hdev, mmTPC1_QM_GLBL_NON_SECURE_PROPS_1, asid);
	gaudi_mmu_prepare_reg(hdev, mmTPC1_QM_GLBL_NON_SECURE_PROPS_2, asid);
	gaudi_mmu_prepare_reg(hdev, mmTPC1_QM_GLBL_NON_SECURE_PROPS_3, asid);
	gaudi_mmu_prepare_reg(hdev, mmTPC1_QM_GLBL_NON_SECURE_PROPS_4, asid);
	gaudi_mmu_prepare_reg(hdev, mmTPC1_CFG_ARUSER_LO, asid);
	gaudi_mmu_prepare_reg(hdev, mmTPC1_CFG_AWUSER_LO, asid);

	gaudi_mmu_prepare_reg(hdev, mmTPC2_QM_GLBL_NON_SECURE_PROPS_0, asid);
	gaudi_mmu_prepare_reg(hdev, mmTPC2_QM_GLBL_NON_SECURE_PROPS_1, asid);
	gaudi_mmu_prepare_reg(hdev, mmTPC2_QM_GLBL_NON_SECURE_PROPS_2, asid);
	gaudi_mmu_prepare_reg(hdev, mmTPC2_QM_GLBL_NON_SECURE_PROPS_3, asid);
	gaudi_mmu_prepare_reg(hdev, mmTPC2_QM_GLBL_NON_SECURE_PROPS_4, asid);
	gaudi_mmu_prepare_reg(hdev, mmTPC2_CFG_ARUSER_LO, asid);
	gaudi_mmu_prepare_reg(hdev, mmTPC2_CFG_AWUSER_LO, asid);

	gaudi_mmu_prepare_reg(hdev, mmTPC3_QM_GLBL_NON_SECURE_PROPS_0, asid);
	gaudi_mmu_prepare_reg(hdev, mmTPC3_QM_GLBL_NON_SECURE_PROPS_1, asid);
	gaudi_mmu_prepare_reg(hdev, mmTPC3_QM_GLBL_NON_SECURE_PROPS_2, asid);
	gaudi_mmu_prepare_reg(hdev, mmTPC3_QM_GLBL_NON_SECURE_PROPS_3, asid);
	gaudi_mmu_prepare_reg(hdev, mmTPC3_QM_GLBL_NON_SECURE_PROPS_4, asid);
	gaudi_mmu_prepare_reg(hdev, mmTPC3_CFG_ARUSER_LO, asid);
	gaudi_mmu_prepare_reg(hdev, mmTPC3_CFG_AWUSER_LO, asid);

	gaudi_mmu_prepare_reg(hdev, mmTPC4_QM_GLBL_NON_SECURE_PROPS_0, asid);
	gaudi_mmu_prepare_reg(hdev, mmTPC4_QM_GLBL_NON_SECURE_PROPS_1, asid);
	gaudi_mmu_prepare_reg(hdev, mmTPC4_QM_GLBL_NON_SECURE_PROPS_2, asid);
	gaudi_mmu_prepare_reg(hdev, mmTPC4_QM_GLBL_NON_SECURE_PROPS_3, asid);
	gaudi_mmu_prepare_reg(hdev, mmTPC4_QM_GLBL_NON_SECURE_PROPS_4, asid);
	gaudi_mmu_prepare_reg(hdev, mmTPC4_CFG_ARUSER_LO, asid);
	gaudi_mmu_prepare_reg(hdev, mmTPC4_CFG_AWUSER_LO, asid);

	gaudi_mmu_prepare_reg(hdev, mmTPC5_QM_GLBL_NON_SECURE_PROPS_0, asid);
	gaudi_mmu_prepare_reg(hdev, mmTPC5_QM_GLBL_NON_SECURE_PROPS_1, asid);
	gaudi_mmu_prepare_reg(hdev, mmTPC5_QM_GLBL_NON_SECURE_PROPS_2, asid);
	gaudi_mmu_prepare_reg(hdev, mmTPC5_QM_GLBL_NON_SECURE_PROPS_3, asid);
	gaudi_mmu_prepare_reg(hdev, mmTPC5_QM_GLBL_NON_SECURE_PROPS_4, asid);
	gaudi_mmu_prepare_reg(hdev, mmTPC5_CFG_ARUSER_LO, asid);
	gaudi_mmu_prepare_reg(hdev, mmTPC5_CFG_AWUSER_LO, asid);

	gaudi_mmu_prepare_reg(hdev, mmTPC6_QM_GLBL_NON_SECURE_PROPS_0, asid);
	gaudi_mmu_prepare_reg(hdev, mmTPC6_QM_GLBL_NON_SECURE_PROPS_1, asid);
	gaudi_mmu_prepare_reg(hdev, mmTPC6_QM_GLBL_NON_SECURE_PROPS_2, asid);
	gaudi_mmu_prepare_reg(hdev, mmTPC6_QM_GLBL_NON_SECURE_PROPS_3, asid);
	gaudi_mmu_prepare_reg(hdev, mmTPC6_QM_GLBL_NON_SECURE_PROPS_4, asid);
	gaudi_mmu_prepare_reg(hdev, mmTPC6_CFG_ARUSER_LO, asid);
	gaudi_mmu_prepare_reg(hdev, mmTPC6_CFG_AWUSER_LO, asid);

	gaudi_mmu_prepare_reg(hdev, mmTPC7_QM_GLBL_NON_SECURE_PROPS_0, asid);
	gaudi_mmu_prepare_reg(hdev, mmTPC7_QM_GLBL_NON_SECURE_PROPS_1, asid);
	gaudi_mmu_prepare_reg(hdev, mmTPC7_QM_GLBL_NON_SECURE_PROPS_2, asid);
	gaudi_mmu_prepare_reg(hdev, mmTPC7_QM_GLBL_NON_SECURE_PROPS_3, asid);
	gaudi_mmu_prepare_reg(hdev, mmTPC7_QM_GLBL_NON_SECURE_PROPS_4, asid);
	gaudi_mmu_prepare_reg(hdev, mmTPC7_CFG_ARUSER_LO, asid);
	gaudi_mmu_prepare_reg(hdev, mmTPC7_CFG_AWUSER_LO, asid);

	gaudi_mmu_prepare_reg(hdev, mmMME0_QM_GLBL_NON_SECURE_PROPS_0, asid);
	gaudi_mmu_prepare_reg(hdev, mmMME0_QM_GLBL_NON_SECURE_PROPS_1, asid);
	gaudi_mmu_prepare_reg(hdev, mmMME0_QM_GLBL_NON_SECURE_PROPS_2, asid);
	gaudi_mmu_prepare_reg(hdev, mmMME0_QM_GLBL_NON_SECURE_PROPS_3, asid);
	gaudi_mmu_prepare_reg(hdev, mmMME0_QM_GLBL_NON_SECURE_PROPS_4, asid);
	gaudi_mmu_prepare_reg(hdev, mmMME2_QM_GLBL_NON_SECURE_PROPS_0, asid);
	gaudi_mmu_prepare_reg(hdev, mmMME2_QM_GLBL_NON_SECURE_PROPS_1, asid);
	gaudi_mmu_prepare_reg(hdev, mmMME2_QM_GLBL_NON_SECURE_PROPS_2, asid);
	gaudi_mmu_prepare_reg(hdev, mmMME2_QM_GLBL_NON_SECURE_PROPS_3, asid);
	gaudi_mmu_prepare_reg(hdev, mmMME2_QM_GLBL_NON_SECURE_PROPS_4, asid);

	gaudi_mmu_prepare_reg(hdev, mmMME0_SBAB_ARUSER0, asid);
	gaudi_mmu_prepare_reg(hdev, mmMME0_SBAB_ARUSER1, asid);
	gaudi_mmu_prepare_reg(hdev, mmMME1_SBAB_ARUSER0, asid);
	gaudi_mmu_prepare_reg(hdev, mmMME1_SBAB_ARUSER1, asid);
	gaudi_mmu_prepare_reg(hdev, mmMME2_SBAB_ARUSER0, asid);
	gaudi_mmu_prepare_reg(hdev, mmMME2_SBAB_ARUSER1, asid);
	gaudi_mmu_prepare_reg(hdev, mmMME3_SBAB_ARUSER0, asid);
	gaudi_mmu_prepare_reg(hdev, mmMME3_SBAB_ARUSER1, asid);
	gaudi_mmu_prepare_reg(hdev, mmMME0_ACC_WBC, asid);
	gaudi_mmu_prepare_reg(hdev, mmMME1_ACC_WBC, asid);
	gaudi_mmu_prepare_reg(hdev, mmMME2_ACC_WBC, asid);
	gaudi_mmu_prepare_reg(hdev, mmMME3_ACC_WBC, asid);

	gaudi_mmu_prepare_reg(hdev, mmPSOC_GLOBAL_CONF_TRACE_ARUSER, asid);
	gaudi_mmu_prepare_reg(hdev, mmPSOC_GLOBAL_CONF_TRACE_AWUSER, asid);

	hdev->asic_funcs->set_clock_gating(hdev);

	mutex_unlock(&gaudi->clk_gate_mutex);
}

static int gaudi_send_job_on_qman0(struct hl_device *hdev,
		struct hl_cs_job *job)
{
	struct packet_msg_prot *fence_pkt;
	u32 *fence_ptr;
	dma_addr_t fence_dma_addr;
	struct hl_cb *cb;
	u32 tmp, timeout, dma_offset;
	int rc;

	if (hdev->pldm)
		timeout = GAUDI_PLDM_QMAN0_TIMEOUT_USEC;
	else
		timeout = HL_DEVICE_TIMEOUT_USEC;

	if (!hdev->asic_funcs->is_device_idle(hdev, NULL, NULL)) {
		dev_err_ratelimited(hdev->dev,
			"Can't send driver job on QMAN0 because the device is not idle\n");
		return -EBUSY;
	}

	fence_ptr = hdev->asic_funcs->asic_dma_pool_zalloc(hdev, 4, GFP_KERNEL,
							&fence_dma_addr);
	if (!fence_ptr) {
		dev_err(hdev->dev,
			"Failed to allocate fence memory for QMAN0\n");
		return -ENOMEM;
	}

	cb = job->patched_cb;

	fence_pkt = (struct packet_msg_prot *) (uintptr_t) (cb->kernel_address +
			job->job_cb_size - sizeof(struct packet_msg_prot));

	tmp = FIELD_PREP(GAUDI_PKT_CTL_OPCODE_MASK, PACKET_MSG_PROT);
	tmp |= FIELD_PREP(GAUDI_PKT_CTL_EB_MASK, 1);
	tmp |= FIELD_PREP(GAUDI_PKT_CTL_MB_MASK, 1);

	fence_pkt->ctl = cpu_to_le32(tmp);
	fence_pkt->value = cpu_to_le32(GAUDI_QMAN0_FENCE_VAL);
	fence_pkt->addr = cpu_to_le64(fence_dma_addr);

	dma_offset = gaudi_dma_assignment[GAUDI_PCI_DMA_1] * DMA_CORE_OFFSET;

	WREG32_OR(mmDMA0_CORE_PROT + dma_offset, BIT(DMA0_CORE_PROT_VAL_SHIFT));

	rc = hl_hw_queue_send_cb_no_cmpl(hdev, GAUDI_QUEUE_ID_DMA_0_0,
					job->job_cb_size, cb->bus_address);
	if (rc) {
		dev_err(hdev->dev, "Failed to send CB on QMAN0, %d\n", rc);
		goto free_fence_ptr;
	}

	rc = hl_poll_timeout_memory(hdev, fence_ptr, tmp,
				(tmp == GAUDI_QMAN0_FENCE_VAL), 1000,
				timeout, true);

	hl_hw_queue_inc_ci_kernel(hdev, GAUDI_QUEUE_ID_DMA_0_0);

	if (rc == -ETIMEDOUT) {
		dev_err(hdev->dev, "QMAN0 Job timeout (0x%x)\n", tmp);
		goto free_fence_ptr;
	}

free_fence_ptr:
	WREG32_AND(mmDMA0_CORE_PROT + dma_offset,
			~BIT(DMA0_CORE_PROT_VAL_SHIFT));

	hdev->asic_funcs->asic_dma_pool_free(hdev, (void *) fence_ptr,
					fence_dma_addr);
	return rc;
}

static void gaudi_get_event_desc(u16 event_type, char *desc, size_t size)
{
	if (event_type >= GAUDI_EVENT_SIZE)
		goto event_not_supported;

	if (!gaudi_irq_map_table[event_type].valid)
		goto event_not_supported;

	snprintf(desc, size, gaudi_irq_map_table[event_type].name);

	return;

event_not_supported:
	snprintf(desc, size, "N/A");
}

static const char *gaudi_get_razwi_initiator_dma_name(struct hl_device *hdev,
							u32 x_y, bool is_write)
{
	u32 dma_id[2], dma_offset, err_cause[2], mask, i;

	mask = is_write ? DMA0_CORE_ERR_CAUSE_HBW_WR_ERR_MASK :
				DMA0_CORE_ERR_CAUSE_HBW_RD_ERR_MASK;

	switch (x_y) {
	case RAZWI_INITIATOR_ID_X_Y_DMA_IF_W_S_0:
	case RAZWI_INITIATOR_ID_X_Y_DMA_IF_W_S_1:
		dma_id[0] = 0;
		dma_id[1] = 2;
		break;
	case RAZWI_INITIATOR_ID_X_Y_DMA_IF_E_S_0:
	case RAZWI_INITIATOR_ID_X_Y_DMA_IF_E_S_1:
		dma_id[0] = 1;
		dma_id[1] = 3;
		break;
	case RAZWI_INITIATOR_ID_X_Y_DMA_IF_W_N_0:
	case RAZWI_INITIATOR_ID_X_Y_DMA_IF_W_N_1:
		dma_id[0] = 4;
		dma_id[1] = 6;
		break;
	case RAZWI_INITIATOR_ID_X_Y_DMA_IF_E_N_0:
	case RAZWI_INITIATOR_ID_X_Y_DMA_IF_E_N_1:
		dma_id[0] = 5;
		dma_id[1] = 7;
		break;
	default:
		goto unknown_initiator;
	}

	for (i = 0 ; i < 2 ; i++) {
		dma_offset = dma_id[i] * DMA_CORE_OFFSET;
		err_cause[i] = RREG32(mmDMA0_CORE_ERR_CAUSE + dma_offset);
	}

	switch (x_y) {
	case RAZWI_INITIATOR_ID_X_Y_DMA_IF_W_S_0:
	case RAZWI_INITIATOR_ID_X_Y_DMA_IF_W_S_1:
		if ((err_cause[0] & mask) && !(err_cause[1] & mask))
			return "DMA0";
		else if (!(err_cause[0] & mask) && (err_cause[1] & mask))
			return "DMA2";
		else
			return "DMA0 or DMA2";
	case RAZWI_INITIATOR_ID_X_Y_DMA_IF_E_S_0:
	case RAZWI_INITIATOR_ID_X_Y_DMA_IF_E_S_1:
		if ((err_cause[0] & mask) && !(err_cause[1] & mask))
			return "DMA1";
		else if (!(err_cause[0] & mask) && (err_cause[1] & mask))
			return "DMA3";
		else
			return "DMA1 or DMA3";
	case RAZWI_INITIATOR_ID_X_Y_DMA_IF_W_N_0:
	case RAZWI_INITIATOR_ID_X_Y_DMA_IF_W_N_1:
		if ((err_cause[0] & mask) && !(err_cause[1] & mask))
			return "DMA4";
		else if (!(err_cause[0] & mask) && (err_cause[1] & mask))
			return "DMA6";
		else
			return "DMA4 or DMA6";
	case RAZWI_INITIATOR_ID_X_Y_DMA_IF_E_N_0:
	case RAZWI_INITIATOR_ID_X_Y_DMA_IF_E_N_1:
		if ((err_cause[0] & mask) && !(err_cause[1] & mask))
			return "DMA5";
		else if (!(err_cause[0] & mask) && (err_cause[1] & mask))
			return "DMA7";
		else
			return "DMA5 or DMA7";
	}

unknown_initiator:
	return "unknown initiator";
}

static const char *gaudi_get_razwi_initiator_name(struct hl_device *hdev,
							bool is_write)
{
	u32 val, x_y, axi_id;

	val = is_write ? RREG32(mmMMU_UP_RAZWI_WRITE_ID) :
				RREG32(mmMMU_UP_RAZWI_READ_ID);
	x_y = val & ((RAZWI_INITIATOR_Y_MASK << RAZWI_INITIATOR_Y_SHIFT) |
			(RAZWI_INITIATOR_X_MASK << RAZWI_INITIATOR_X_SHIFT));
	axi_id = val & (RAZWI_INITIATOR_AXI_ID_MASK <<
			RAZWI_INITIATOR_AXI_ID_SHIFT);

	switch (x_y) {
	case RAZWI_INITIATOR_ID_X_Y_TPC0_NIC0:
		if (axi_id == RAZWI_INITIATOR_ID_AXI_ID(AXI_ID_TPC))
			return "TPC0";
		if (axi_id == RAZWI_INITIATOR_ID_AXI_ID(AXI_ID_NIC))
			return "NIC0";
		break;
	case RAZWI_INITIATOR_ID_X_Y_TPC1:
		return "TPC1";
	case RAZWI_INITIATOR_ID_X_Y_MME0_0:
	case RAZWI_INITIATOR_ID_X_Y_MME0_1:
		return "MME0";
	case RAZWI_INITIATOR_ID_X_Y_MME1_0:
	case RAZWI_INITIATOR_ID_X_Y_MME1_1:
		return "MME1";
	case RAZWI_INITIATOR_ID_X_Y_TPC2:
		return "TPC2";
	case RAZWI_INITIATOR_ID_X_Y_TPC3_PCI_CPU_PSOC:
		if (axi_id == RAZWI_INITIATOR_ID_AXI_ID(AXI_ID_TPC))
			return "TPC3";
		if (axi_id == RAZWI_INITIATOR_ID_AXI_ID(AXI_ID_PCI))
			return "PCI";
		if (axi_id == RAZWI_INITIATOR_ID_AXI_ID(AXI_ID_CPU))
			return "CPU";
		if (axi_id == RAZWI_INITIATOR_ID_AXI_ID(AXI_ID_PSOC))
			return "PSOC";
		break;
	case RAZWI_INITIATOR_ID_X_Y_DMA_IF_W_S_0:
	case RAZWI_INITIATOR_ID_X_Y_DMA_IF_W_S_1:
	case RAZWI_INITIATOR_ID_X_Y_DMA_IF_E_S_0:
	case RAZWI_INITIATOR_ID_X_Y_DMA_IF_E_S_1:
	case RAZWI_INITIATOR_ID_X_Y_DMA_IF_W_N_0:
	case RAZWI_INITIATOR_ID_X_Y_DMA_IF_W_N_1:
	case RAZWI_INITIATOR_ID_X_Y_DMA_IF_E_N_0:
	case RAZWI_INITIATOR_ID_X_Y_DMA_IF_E_N_1:
		return gaudi_get_razwi_initiator_dma_name(hdev, x_y, is_write);
	case RAZWI_INITIATOR_ID_X_Y_TPC4_NIC1_NIC2:
		if (axi_id == RAZWI_INITIATOR_ID_AXI_ID(AXI_ID_TPC))
			return "TPC4";
		if (axi_id == RAZWI_INITIATOR_ID_AXI_ID(AXI_ID_NIC))
			return "NIC1";
		if (axi_id == RAZWI_INITIATOR_ID_AXI_ID(AXI_ID_NIC_FT))
			return "NIC2";
		break;
	case RAZWI_INITIATOR_ID_X_Y_TPC5:
		return "TPC5";
	case RAZWI_INITIATOR_ID_X_Y_MME2_0:
	case RAZWI_INITIATOR_ID_X_Y_MME2_1:
		return "MME2";
	case RAZWI_INITIATOR_ID_X_Y_MME3_0:
	case RAZWI_INITIATOR_ID_X_Y_MME3_1:
		return "MME3";
	case RAZWI_INITIATOR_ID_X_Y_TPC6:
		return "TPC6";
	case RAZWI_INITIATOR_ID_X_Y_TPC7_NIC4_NIC5:
		if (axi_id == RAZWI_INITIATOR_ID_AXI_ID(AXI_ID_TPC))
			return "TPC7";
		if (axi_id == RAZWI_INITIATOR_ID_AXI_ID(AXI_ID_NIC))
			return "NIC4";
		if (axi_id == RAZWI_INITIATOR_ID_AXI_ID(AXI_ID_NIC_FT))
			return "NIC5";
		break;
	default:
		break;
	}

	dev_err(hdev->dev,
		"Unknown RAZWI initiator ID 0x%x [Y=%d, X=%d, AXI_ID=%d]\n",
		val,
		(val >> RAZWI_INITIATOR_Y_SHIFT) & RAZWI_INITIATOR_Y_MASK,
		(val >> RAZWI_INITIATOR_X_SHIFT) & RAZWI_INITIATOR_X_MASK,
		(val >> RAZWI_INITIATOR_AXI_ID_SHIFT) &
			RAZWI_INITIATOR_AXI_ID_MASK);

	return "unknown initiator";
}

static void gaudi_print_razwi_info(struct hl_device *hdev)
{
	if (RREG32(mmMMU_UP_RAZWI_WRITE_VLD)) {
		dev_err_ratelimited(hdev->dev,
			"RAZWI event caused by illegal write of %s\n",
			gaudi_get_razwi_initiator_name(hdev, true));
		WREG32(mmMMU_UP_RAZWI_WRITE_VLD, 0);
	}

	if (RREG32(mmMMU_UP_RAZWI_READ_VLD)) {
		dev_err_ratelimited(hdev->dev,
			"RAZWI event caused by illegal read of %s\n",
			gaudi_get_razwi_initiator_name(hdev, false));
		WREG32(mmMMU_UP_RAZWI_READ_VLD, 0);
	}
}

static void gaudi_print_mmu_error_info(struct hl_device *hdev)
{
	struct gaudi_device *gaudi = hdev->asic_specific;
	u64 addr;
	u32 val;

	if (!(gaudi->hw_cap_initialized & HW_CAP_MMU))
		return;

	val = RREG32(mmMMU_UP_PAGE_ERROR_CAPTURE);
	if (val & MMU_UP_PAGE_ERROR_CAPTURE_ENTRY_VALID_MASK) {
		addr = val & MMU_UP_PAGE_ERROR_CAPTURE_VA_49_32_MASK;
		addr <<= 32;
		addr |= RREG32(mmMMU_UP_PAGE_ERROR_CAPTURE_VA);

		dev_err_ratelimited(hdev->dev, "MMU page fault on va 0x%llx\n",
					addr);

		WREG32(mmMMU_UP_PAGE_ERROR_CAPTURE, 0);
	}

	val = RREG32(mmMMU_UP_ACCESS_ERROR_CAPTURE);
	if (val & MMU_UP_ACCESS_ERROR_CAPTURE_ENTRY_VALID_MASK) {
		addr = val & MMU_UP_ACCESS_ERROR_CAPTURE_VA_49_32_MASK;
		addr <<= 32;
		addr |= RREG32(mmMMU_UP_ACCESS_ERROR_CAPTURE_VA);

		dev_err_ratelimited(hdev->dev,
				"MMU access error on va 0x%llx\n", addr);

		WREG32(mmMMU_UP_ACCESS_ERROR_CAPTURE, 0);
	}
}

/*
 *  +-------------------+------------------------------------------------------+
 *  | Configuration Reg |                     Description                      |
 *  |      Address      |                                                      |
 *  +-------------------+------------------------------------------------------+
 *  |  0xF30 - 0xF3F    |ECC single error indication (1 bit per memory wrapper)|
 *  |                   |0xF30 memory wrappers 31:0 (MSB to LSB)               |
 *  |                   |0xF34 memory wrappers 63:32                           |
 *  |                   |0xF38 memory wrappers 95:64                           |
 *  |                   |0xF3C memory wrappers 127:96                          |
 *  +-------------------+------------------------------------------------------+
 *  |  0xF40 - 0xF4F    |ECC double error indication (1 bit per memory wrapper)|
 *  |                   |0xF40 memory wrappers 31:0 (MSB to LSB)               |
 *  |                   |0xF44 memory wrappers 63:32                           |
 *  |                   |0xF48 memory wrappers 95:64                           |
 *  |                   |0xF4C memory wrappers 127:96                          |
 *  +-------------------+------------------------------------------------------+
 */
static int gaudi_extract_ecc_info(struct hl_device *hdev,
		struct ecc_info_extract_params *params, u64 *ecc_address,
		u64 *ecc_syndrom, u8 *memory_wrapper_idx)
{
	struct gaudi_device *gaudi = hdev->asic_specific;
	u32 i, num_mem_regs, reg, err_bit;
	u64 err_addr, err_word = 0;
	int rc = 0;

	num_mem_regs = params->num_memories / 32 +
			((params->num_memories % 32) ? 1 : 0);

	if (params->block_address >= CFG_BASE)
		params->block_address -= CFG_BASE;

	if (params->derr)
		err_addr = params->block_address + GAUDI_ECC_DERR0_OFFSET;
	else
		err_addr = params->block_address + GAUDI_ECC_SERR0_OFFSET;

	if (params->disable_clock_gating) {
		mutex_lock(&gaudi->clk_gate_mutex);
		hdev->asic_funcs->disable_clock_gating(hdev);
	}

	/* Set invalid wrapper index */
	*memory_wrapper_idx = 0xFF;

	/* Iterate through memory wrappers, a single bit must be set */
	for (i = 0 ; i < num_mem_regs ; i++) {
		err_addr += i * 4;
		err_word = RREG32(err_addr);
		if (err_word) {
			err_bit = __ffs(err_word);
			*memory_wrapper_idx = err_bit + (32 * i);
			break;
		}
	}

	if (*memory_wrapper_idx == 0xFF) {
		dev_err(hdev->dev, "ECC error information cannot be found\n");
		rc = -EINVAL;
		goto enable_clk_gate;
	}

	WREG32(params->block_address + GAUDI_ECC_MEM_SEL_OFFSET,
			*memory_wrapper_idx);

	*ecc_address =
		RREG32(params->block_address + GAUDI_ECC_ADDRESS_OFFSET);
	*ecc_syndrom =
		RREG32(params->block_address + GAUDI_ECC_SYNDROME_OFFSET);

	/* Clear error indication */
	reg = RREG32(params->block_address + GAUDI_ECC_MEM_INFO_CLR_OFFSET);
	if (params->derr)
		reg |= FIELD_PREP(GAUDI_ECC_MEM_INFO_CLR_DERR_MASK, 1);
	else
		reg |= FIELD_PREP(GAUDI_ECC_MEM_INFO_CLR_SERR_MASK, 1);

	WREG32(params->block_address + GAUDI_ECC_MEM_INFO_CLR_OFFSET, reg);

enable_clk_gate:
	if (params->disable_clock_gating) {
		hdev->asic_funcs->set_clock_gating(hdev);

		mutex_unlock(&gaudi->clk_gate_mutex);
	}

	return rc;
}

static void gaudi_handle_qman_err_generic(struct hl_device *hdev,
					  const char *qm_name,
					  u64 glbl_sts_addr,
					  u64 arb_err_addr)
{
	u32 i, j, glbl_sts_val, arb_err_val, glbl_sts_clr_val;
	char reg_desc[32];

	/* Iterate through all stream GLBL_STS1 registers + Lower CP */
	for (i = 0 ; i < QMAN_STREAMS + 1 ; i++) {
		glbl_sts_clr_val = 0;
		glbl_sts_val = RREG32(glbl_sts_addr + 4 * i);

		if (!glbl_sts_val)
			continue;

		if (i == QMAN_STREAMS)
			snprintf(reg_desc, ARRAY_SIZE(reg_desc), "LowerCP");
		else
			snprintf(reg_desc, ARRAY_SIZE(reg_desc), "stream%u", i);

		for (j = 0 ; j < GAUDI_NUM_OF_QM_ERR_CAUSE ; j++) {
			if (glbl_sts_val & BIT(j)) {
				dev_err_ratelimited(hdev->dev,
						"%s %s. err cause: %s\n",
						qm_name, reg_desc,
						gaudi_qman_error_cause[j]);
				glbl_sts_clr_val |= BIT(j);
			}
		}

		/* Write 1 clear errors */
		WREG32(glbl_sts_addr + 4 * i, glbl_sts_clr_val);
	}

	arb_err_val = RREG32(arb_err_addr);

	if (!arb_err_val)
		return;

	for (j = 0 ; j < GAUDI_NUM_OF_QM_ARB_ERR_CAUSE ; j++) {
		if (arb_err_val & BIT(j)) {
			dev_err_ratelimited(hdev->dev,
					"%s ARB_ERR. err cause: %s\n",
					qm_name,
					gaudi_qman_arb_error_cause[j]);
		}
	}
}

static void gaudi_handle_ecc_event(struct hl_device *hdev, u16 event_type,
		struct hl_eq_ecc_data *ecc_data)
{
	struct ecc_info_extract_params params;
	u64 ecc_address = 0, ecc_syndrom = 0;
	u8 index, memory_wrapper_idx = 0;
	bool extract_info_from_fw;
	int rc;

	switch (event_type) {
	case GAUDI_EVENT_PCIE_CORE_SERR ... GAUDI_EVENT_PCIE_PHY_DERR:
	case GAUDI_EVENT_DMA0_SERR_ECC ... GAUDI_EVENT_MMU_DERR:
		extract_info_from_fw = true;
		break;
	case GAUDI_EVENT_TPC0_SERR ... GAUDI_EVENT_TPC7_SERR:
		index = event_type - GAUDI_EVENT_TPC0_SERR;
		params.block_address = mmTPC0_CFG_BASE + index * TPC_CFG_OFFSET;
		params.num_memories = 90;
		params.derr = false;
		params.disable_clock_gating = true;
		extract_info_from_fw = false;
		break;
	case GAUDI_EVENT_TPC0_DERR ... GAUDI_EVENT_TPC7_DERR:
		index = event_type - GAUDI_EVENT_TPC0_DERR;
		params.block_address =
			mmTPC0_CFG_BASE + index * TPC_CFG_OFFSET;
		params.num_memories = 90;
		params.derr = true;
		params.disable_clock_gating = true;
		extract_info_from_fw = false;
		break;
	case GAUDI_EVENT_MME0_ACC_SERR:
	case GAUDI_EVENT_MME1_ACC_SERR:
	case GAUDI_EVENT_MME2_ACC_SERR:
	case GAUDI_EVENT_MME3_ACC_SERR:
		index = (event_type - GAUDI_EVENT_MME0_ACC_SERR) / 4;
		params.block_address = mmMME0_ACC_BASE + index * MME_ACC_OFFSET;
		params.num_memories = 128;
		params.derr = false;
		params.disable_clock_gating = true;
		extract_info_from_fw = false;
		break;
	case GAUDI_EVENT_MME0_ACC_DERR:
	case GAUDI_EVENT_MME1_ACC_DERR:
	case GAUDI_EVENT_MME2_ACC_DERR:
	case GAUDI_EVENT_MME3_ACC_DERR:
		index = (event_type - GAUDI_EVENT_MME0_ACC_DERR) / 4;
		params.block_address = mmMME0_ACC_BASE + index * MME_ACC_OFFSET;
		params.num_memories = 128;
		params.derr = true;
		params.disable_clock_gating = true;
		extract_info_from_fw = false;
		break;
	case GAUDI_EVENT_MME0_SBAB_SERR:
	case GAUDI_EVENT_MME1_SBAB_SERR:
	case GAUDI_EVENT_MME2_SBAB_SERR:
	case GAUDI_EVENT_MME3_SBAB_SERR:
		index = (event_type - GAUDI_EVENT_MME0_SBAB_SERR) / 4;
		params.block_address =
			mmMME0_SBAB_BASE + index * MME_ACC_OFFSET;
		params.num_memories = 33;
		params.derr = false;
		params.disable_clock_gating = true;
		extract_info_from_fw = false;
		break;
	case GAUDI_EVENT_MME0_SBAB_DERR:
	case GAUDI_EVENT_MME1_SBAB_DERR:
	case GAUDI_EVENT_MME2_SBAB_DERR:
	case GAUDI_EVENT_MME3_SBAB_DERR:
		index = (event_type - GAUDI_EVENT_MME0_SBAB_DERR) / 4;
		params.block_address =
			mmMME0_SBAB_BASE + index * MME_ACC_OFFSET;
		params.num_memories = 33;
		params.derr = true;
		params.disable_clock_gating = true;
	default:
		return;
	}

	if (extract_info_from_fw) {
		ecc_address = le64_to_cpu(ecc_data->ecc_address);
		ecc_syndrom = le64_to_cpu(ecc_data->ecc_syndrom);
		memory_wrapper_idx = ecc_data->memory_wrapper_idx;
	} else {
		rc = gaudi_extract_ecc_info(hdev, &params, &ecc_address,
				&ecc_syndrom, &memory_wrapper_idx);
		if (rc)
			return;
	}

	dev_err(hdev->dev,
		"ECC error detected. address: %#llx. Syndrom: %#llx. block id %u\n",
		ecc_address, ecc_syndrom, memory_wrapper_idx);
}

static void gaudi_handle_qman_err(struct hl_device *hdev, u16 event_type)
{
	u64 glbl_sts_addr, arb_err_addr;
	u8 index;
	char desc[32];

	switch (event_type) {
	case GAUDI_EVENT_TPC0_QM ... GAUDI_EVENT_TPC7_QM:
		index = event_type - GAUDI_EVENT_TPC0_QM;
		glbl_sts_addr =
			mmTPC0_QM_GLBL_STS1_0 + index * TPC_QMAN_OFFSET;
		arb_err_addr =
			mmTPC0_QM_ARB_ERR_CAUSE + index * TPC_QMAN_OFFSET;
		snprintf(desc, ARRAY_SIZE(desc), "%s%d", "TPC_QM", index);
		break;
	case GAUDI_EVENT_MME0_QM ... GAUDI_EVENT_MME2_QM:
		index = event_type - GAUDI_EVENT_MME0_QM;
		glbl_sts_addr =
			mmMME0_QM_GLBL_STS1_0 + index * MME_QMAN_OFFSET;
		arb_err_addr =
			mmMME0_QM_ARB_ERR_CAUSE + index * MME_QMAN_OFFSET;
		snprintf(desc, ARRAY_SIZE(desc), "%s%d", "MME_QM", index);
		break;
	case GAUDI_EVENT_DMA0_QM ... GAUDI_EVENT_DMA7_QM:
		index = event_type - GAUDI_EVENT_DMA0_QM;
		glbl_sts_addr =
			mmDMA0_QM_GLBL_STS1_0 + index * DMA_QMAN_OFFSET;
		arb_err_addr =
			mmDMA0_QM_ARB_ERR_CAUSE + index * DMA_QMAN_OFFSET;
		snprintf(desc, ARRAY_SIZE(desc), "%s%d", "DMA_QM", index);
		break;
	default:
		return;
	}

	gaudi_handle_qman_err_generic(hdev, desc, glbl_sts_addr, arb_err_addr);
}

static void gaudi_print_irq_info(struct hl_device *hdev, u16 event_type,
					bool razwi)
{
	char desc[64] = "";

	gaudi_get_event_desc(event_type, desc, sizeof(desc));
	dev_err_ratelimited(hdev->dev, "Received H/W interrupt %d [\"%s\"]\n",
		event_type, desc);

	if (razwi) {
		gaudi_print_razwi_info(hdev);
		gaudi_print_mmu_error_info(hdev);
	}
}

static int gaudi_soft_reset_late_init(struct hl_device *hdev)
{
	struct gaudi_device *gaudi = hdev->asic_specific;

	/* Unmask all IRQs since some could have been received
	 * during the soft reset
	 */
	return hl_fw_unmask_irq_arr(hdev, gaudi->events, sizeof(gaudi->events));
}

static int gaudi_hbm_read_interrupts(struct hl_device *hdev, int device)
{
	int ch, err = 0;
	u32 base, val, val2;

	base = GAUDI_HBM_CFG_BASE + device * GAUDI_HBM_CFG_OFFSET;
	for (ch = 0 ; ch < GAUDI_HBM_CHANNELS ; ch++) {
		val = RREG32_MASK(base + ch * 0x1000 + 0x06C, 0x0000FFFF);
		val = (val & 0xFF) | ((val >> 8) & 0xFF);
		if (val) {
			err = 1;
			dev_err(hdev->dev,
				"HBM%d pc%d interrupts info: WR_PAR=%d, RD_PAR=%d, CA_PAR=%d, SERR=%d, DERR=%d\n",
				device, ch * 2, val & 0x1, (val >> 1) & 0x1,
				(val >> 2) & 0x1, (val >> 3) & 0x1,
				(val >> 4) & 0x1);

			val2 = RREG32(base + ch * 0x1000 + 0x060);
			dev_err(hdev->dev,
				"HBM%d pc%d ECC info: 1ST_ERR_ADDR=0x%x, 1ST_ERR_TYPE=%d, SEC_CONT_CNT=%d, SEC_CNT=%d, DED_CNT=%d\n",
				device, ch * 2,
				RREG32(base + ch * 0x1000 + 0x064),
				(val2 & 0x200) >> 9, (val2 & 0xFC00) >> 10,
				(val2 & 0xFF0000) >> 16,
				(val2 & 0xFF000000) >> 24);
		}

		val = RREG32_MASK(base + ch * 0x1000 + 0x07C, 0x0000FFFF);
		val = (val & 0xFF) | ((val >> 8) & 0xFF);
		if (val) {
			err = 1;
			dev_err(hdev->dev,
				"HBM%d pc%d interrupts info: WR_PAR=%d, RD_PAR=%d, CA_PAR=%d, SERR=%d, DERR=%d\n",
				device, ch * 2 + 1, val & 0x1, (val >> 1) & 0x1,
				(val >> 2) & 0x1, (val >> 3) & 0x1,
				(val >> 4) & 0x1);

			val2 = RREG32(base + ch * 0x1000 + 0x070);
			dev_err(hdev->dev,
				"HBM%d pc%d ECC info: 1ST_ERR_ADDR=0x%x, 1ST_ERR_TYPE=%d, SEC_CONT_CNT=%d, SEC_CNT=%d, DED_CNT=%d\n",
				device, ch * 2 + 1,
				RREG32(base + ch * 0x1000 + 0x074),
				(val2 & 0x200) >> 9, (val2 & 0xFC00) >> 10,
				(val2 & 0xFF0000) >> 16,
				(val2 & 0xFF000000) >> 24);
		}

		/* Clear interrupts */
		RMWREG32(base + (ch * 0x1000) + 0x060, 0x1C8, 0x1FF);
		RMWREG32(base + (ch * 0x1000) + 0x070, 0x1C8, 0x1FF);
		WREG32(base + (ch * 0x1000) + 0x06C, 0x1F1F);
		WREG32(base + (ch * 0x1000) + 0x07C, 0x1F1F);
		RMWREG32(base + (ch * 0x1000) + 0x060, 0x0, 0xF);
		RMWREG32(base + (ch * 0x1000) + 0x070, 0x0, 0xF);
	}

	val  = RREG32(base + 0x8F30);
	val2 = RREG32(base + 0x8F34);
	if (val | val2) {
		err = 1;
		dev_err(hdev->dev,
			"HBM %d MC SRAM SERR info: Reg 0x8F30=0x%x, Reg 0x8F34=0x%x\n",
			device, val, val2);
	}
	val  = RREG32(base + 0x8F40);
	val2 = RREG32(base + 0x8F44);
	if (val | val2) {
		err = 1;
		dev_err(hdev->dev,
			"HBM %d MC SRAM DERR info: Reg 0x8F40=0x%x, Reg 0x8F44=0x%x\n",
			device, val, val2);
	}

	return err;
}

static int gaudi_hbm_event_to_dev(u16 hbm_event_type)
{
	switch (hbm_event_type) {
	case GAUDI_EVENT_HBM0_SPI_0:
	case GAUDI_EVENT_HBM0_SPI_1:
		return 0;
	case GAUDI_EVENT_HBM1_SPI_0:
	case GAUDI_EVENT_HBM1_SPI_1:
		return 1;
	case GAUDI_EVENT_HBM2_SPI_0:
	case GAUDI_EVENT_HBM2_SPI_1:
		return 2;
	case GAUDI_EVENT_HBM3_SPI_0:
	case GAUDI_EVENT_HBM3_SPI_1:
		return 3;
	default:
		break;
	}

	/* Should never happen */
	return 0;
}

static bool gaudi_tpc_read_interrupts(struct hl_device *hdev, u8 tpc_id,
					char *interrupt_name)
{
	struct gaudi_device *gaudi = hdev->asic_specific;
	u32 tpc_offset = tpc_id * TPC_CFG_OFFSET, tpc_interrupts_cause, i;
	bool soft_reset_required = false;

	/* Accessing the TPC_INTR_CAUSE registers requires disabling the clock
	 * gating, and thus cannot be done in CPU-CP and should be done instead
	 * by the driver.
	 */

	mutex_lock(&gaudi->clk_gate_mutex);

	hdev->asic_funcs->disable_clock_gating(hdev);

	tpc_interrupts_cause = RREG32(mmTPC0_CFG_TPC_INTR_CAUSE + tpc_offset) &
				TPC0_CFG_TPC_INTR_CAUSE_CAUSE_MASK;

	for (i = 0 ; i < GAUDI_NUM_OF_TPC_INTR_CAUSE ; i++)
		if (tpc_interrupts_cause & BIT(i)) {
			dev_err_ratelimited(hdev->dev,
					"TPC%d_%s interrupt cause: %s\n",
					tpc_id, interrupt_name,
					gaudi_tpc_interrupts_cause[i]);
			/* If this is QM error, we need to soft-reset */
			if (i == 15)
				soft_reset_required = true;
		}

	/* Clear interrupts */
	WREG32(mmTPC0_CFG_TPC_INTR_CAUSE + tpc_offset, 0);

	hdev->asic_funcs->set_clock_gating(hdev);

	mutex_unlock(&gaudi->clk_gate_mutex);

	return soft_reset_required;
}

static int tpc_dec_event_to_tpc_id(u16 tpc_dec_event_type)
{
	return (tpc_dec_event_type - GAUDI_EVENT_TPC0_DEC) >> 1;
}

static int tpc_krn_event_to_tpc_id(u16 tpc_dec_event_type)
{
	return (tpc_dec_event_type - GAUDI_EVENT_TPC0_KRN_ERR) / 6;
}

static void gaudi_print_clk_change_info(struct hl_device *hdev,
					u16 event_type)
{
	switch (event_type) {
	case GAUDI_EVENT_FIX_POWER_ENV_S:
		hdev->clk_throttling_reason |= HL_CLK_THROTTLE_POWER;
		dev_info_ratelimited(hdev->dev,
			"Clock throttling due to power consumption\n");
		break;

	case GAUDI_EVENT_FIX_POWER_ENV_E:
		hdev->clk_throttling_reason &= ~HL_CLK_THROTTLE_POWER;
		dev_info_ratelimited(hdev->dev,
			"Power envelop is safe, back to optimal clock\n");
		break;

	case GAUDI_EVENT_FIX_THERMAL_ENV_S:
		hdev->clk_throttling_reason |= HL_CLK_THROTTLE_THERMAL;
		dev_info_ratelimited(hdev->dev,
			"Clock throttling due to overheating\n");
		break;

	case GAUDI_EVENT_FIX_THERMAL_ENV_E:
		hdev->clk_throttling_reason &= ~HL_CLK_THROTTLE_THERMAL;
		dev_info_ratelimited(hdev->dev,
			"Thermal envelop is safe, back to optimal clock\n");
		break;

	default:
		dev_err(hdev->dev, "Received invalid clock change event %d\n",
			event_type);
		break;
	}
}

static void gaudi_handle_eqe(struct hl_device *hdev,
				struct hl_eq_entry *eq_entry)
{
	struct gaudi_device *gaudi = hdev->asic_specific;
	u32 ctl = le32_to_cpu(eq_entry->hdr.ctl);
	u16 event_type = ((ctl & EQ_CTL_EVENT_TYPE_MASK)
			>> EQ_CTL_EVENT_TYPE_SHIFT);
	u8 cause;
	bool reset_required;

	gaudi->events_stat[event_type]++;
	gaudi->events_stat_aggregate[event_type]++;

	switch (event_type) {
	case GAUDI_EVENT_PCIE_CORE_DERR:
	case GAUDI_EVENT_PCIE_IF_DERR:
	case GAUDI_EVENT_PCIE_PHY_DERR:
	case GAUDI_EVENT_TPC0_DERR ... GAUDI_EVENT_TPC7_DERR:
	case GAUDI_EVENT_MME0_ACC_DERR:
	case GAUDI_EVENT_MME0_SBAB_DERR:
	case GAUDI_EVENT_MME1_ACC_DERR:
	case GAUDI_EVENT_MME1_SBAB_DERR:
	case GAUDI_EVENT_MME2_ACC_DERR:
	case GAUDI_EVENT_MME2_SBAB_DERR:
	case GAUDI_EVENT_MME3_ACC_DERR:
	case GAUDI_EVENT_MME3_SBAB_DERR:
	case GAUDI_EVENT_DMA0_DERR_ECC ... GAUDI_EVENT_DMA7_DERR_ECC:
		fallthrough;
	case GAUDI_EVENT_CPU_IF_ECC_DERR:
	case GAUDI_EVENT_PSOC_MEM_DERR:
	case GAUDI_EVENT_PSOC_CORESIGHT_DERR:
	case GAUDI_EVENT_SRAM0_DERR ... GAUDI_EVENT_SRAM28_DERR:
	case GAUDI_EVENT_DMA_IF0_DERR ... GAUDI_EVENT_DMA_IF3_DERR:
	case GAUDI_EVENT_HBM_0_DERR ... GAUDI_EVENT_HBM_3_DERR:
	case GAUDI_EVENT_MMU_DERR:
		gaudi_print_irq_info(hdev, event_type, true);
		gaudi_handle_ecc_event(hdev, event_type, &eq_entry->ecc_data);
		if (hdev->hard_reset_on_fw_events)
			hl_device_reset(hdev, true, false);
		break;

	case GAUDI_EVENT_GIC500:
	case GAUDI_EVENT_AXI_ECC:
	case GAUDI_EVENT_L2_RAM_ECC:
	case GAUDI_EVENT_PLL0 ... GAUDI_EVENT_PLL17:
		gaudi_print_irq_info(hdev, event_type, false);
		if (hdev->hard_reset_on_fw_events)
			hl_device_reset(hdev, true, false);
		break;

	case GAUDI_EVENT_HBM0_SPI_0:
	case GAUDI_EVENT_HBM1_SPI_0:
	case GAUDI_EVENT_HBM2_SPI_0:
	case GAUDI_EVENT_HBM3_SPI_0:
		gaudi_print_irq_info(hdev, event_type, false);
		gaudi_hbm_read_interrupts(hdev,
					  gaudi_hbm_event_to_dev(event_type));
		if (hdev->hard_reset_on_fw_events)
			hl_device_reset(hdev, true, false);
		break;

	case GAUDI_EVENT_HBM0_SPI_1:
	case GAUDI_EVENT_HBM1_SPI_1:
	case GAUDI_EVENT_HBM2_SPI_1:
	case GAUDI_EVENT_HBM3_SPI_1:
		gaudi_print_irq_info(hdev, event_type, false);
		gaudi_hbm_read_interrupts(hdev,
					  gaudi_hbm_event_to_dev(event_type));
		break;

	case GAUDI_EVENT_TPC0_DEC:
	case GAUDI_EVENT_TPC1_DEC:
	case GAUDI_EVENT_TPC2_DEC:
	case GAUDI_EVENT_TPC3_DEC:
	case GAUDI_EVENT_TPC4_DEC:
	case GAUDI_EVENT_TPC5_DEC:
	case GAUDI_EVENT_TPC6_DEC:
	case GAUDI_EVENT_TPC7_DEC:
		gaudi_print_irq_info(hdev, event_type, true);
		reset_required = gaudi_tpc_read_interrupts(hdev,
					tpc_dec_event_to_tpc_id(event_type),
					"AXI_SLV_DEC_Error");
		if (reset_required) {
			dev_err(hdev->dev, "hard reset required due to %s\n",
				gaudi_irq_map_table[event_type].name);

			if (hdev->hard_reset_on_fw_events)
				hl_device_reset(hdev, true, false);
		} else {
			hl_fw_unmask_irq(hdev, event_type);
		}
		break;

	case GAUDI_EVENT_TPC0_KRN_ERR:
	case GAUDI_EVENT_TPC1_KRN_ERR:
	case GAUDI_EVENT_TPC2_KRN_ERR:
	case GAUDI_EVENT_TPC3_KRN_ERR:
	case GAUDI_EVENT_TPC4_KRN_ERR:
	case GAUDI_EVENT_TPC5_KRN_ERR:
	case GAUDI_EVENT_TPC6_KRN_ERR:
	case GAUDI_EVENT_TPC7_KRN_ERR:
		gaudi_print_irq_info(hdev, event_type, true);
		reset_required = gaudi_tpc_read_interrupts(hdev,
					tpc_krn_event_to_tpc_id(event_type),
					"KRN_ERR");
		if (reset_required) {
			dev_err(hdev->dev, "hard reset required due to %s\n",
				gaudi_irq_map_table[event_type].name);

			if (hdev->hard_reset_on_fw_events)
				hl_device_reset(hdev, true, false);
		} else {
			hl_fw_unmask_irq(hdev, event_type);
		}
		break;

	case GAUDI_EVENT_PCIE_CORE_SERR:
	case GAUDI_EVENT_PCIE_IF_SERR:
	case GAUDI_EVENT_PCIE_PHY_SERR:
	case GAUDI_EVENT_TPC0_SERR ... GAUDI_EVENT_TPC7_SERR:
	case GAUDI_EVENT_MME0_ACC_SERR:
	case GAUDI_EVENT_MME0_SBAB_SERR:
	case GAUDI_EVENT_MME1_ACC_SERR:
	case GAUDI_EVENT_MME1_SBAB_SERR:
	case GAUDI_EVENT_MME2_ACC_SERR:
	case GAUDI_EVENT_MME2_SBAB_SERR:
	case GAUDI_EVENT_MME3_ACC_SERR:
	case GAUDI_EVENT_MME3_SBAB_SERR:
	case GAUDI_EVENT_DMA0_SERR_ECC ... GAUDI_EVENT_DMA7_SERR_ECC:
	case GAUDI_EVENT_CPU_IF_ECC_SERR:
	case GAUDI_EVENT_PSOC_MEM_SERR:
	case GAUDI_EVENT_PSOC_CORESIGHT_SERR:
	case GAUDI_EVENT_SRAM0_SERR ... GAUDI_EVENT_SRAM28_SERR:
	case GAUDI_EVENT_DMA_IF0_SERR ... GAUDI_EVENT_DMA_IF3_SERR:
	case GAUDI_EVENT_HBM_0_SERR ... GAUDI_EVENT_HBM_3_SERR:
		fallthrough;
	case GAUDI_EVENT_MMU_SERR:
		gaudi_print_irq_info(hdev, event_type, true);
		gaudi_handle_ecc_event(hdev, event_type, &eq_entry->ecc_data);
		hl_fw_unmask_irq(hdev, event_type);
		break;

	case GAUDI_EVENT_PCIE_DEC:
	case GAUDI_EVENT_MME0_WBC_RSP:
	case GAUDI_EVENT_MME0_SBAB0_RSP:
	case GAUDI_EVENT_MME1_WBC_RSP:
	case GAUDI_EVENT_MME1_SBAB0_RSP:
	case GAUDI_EVENT_MME2_WBC_RSP:
	case GAUDI_EVENT_MME2_SBAB0_RSP:
	case GAUDI_EVENT_MME3_WBC_RSP:
	case GAUDI_EVENT_MME3_SBAB0_RSP:
	case GAUDI_EVENT_CPU_AXI_SPLITTER:
	case GAUDI_EVENT_PSOC_AXI_DEC:
	case GAUDI_EVENT_PSOC_PRSTN_FALL:
	case GAUDI_EVENT_MMU_PAGE_FAULT:
	case GAUDI_EVENT_MMU_WR_PERM:
	case GAUDI_EVENT_RAZWI_OR_ADC:
	case GAUDI_EVENT_TPC0_QM ... GAUDI_EVENT_TPC7_QM:
	case GAUDI_EVENT_MME0_QM ... GAUDI_EVENT_MME2_QM:
	case GAUDI_EVENT_DMA0_QM ... GAUDI_EVENT_DMA7_QM:
		fallthrough;
	case GAUDI_EVENT_DMA0_CORE ... GAUDI_EVENT_DMA7_CORE:
		gaudi_print_irq_info(hdev, event_type, true);
		gaudi_handle_qman_err(hdev, event_type);
		hl_fw_unmask_irq(hdev, event_type);
		break;

	case GAUDI_EVENT_RAZWI_OR_ADC_SW:
		gaudi_print_irq_info(hdev, event_type, true);
		if (hdev->hard_reset_on_fw_events)
			hl_device_reset(hdev, true, false);
		break;

	case GAUDI_EVENT_TPC0_BMON_SPMU:
	case GAUDI_EVENT_TPC1_BMON_SPMU:
	case GAUDI_EVENT_TPC2_BMON_SPMU:
	case GAUDI_EVENT_TPC3_BMON_SPMU:
	case GAUDI_EVENT_TPC4_BMON_SPMU:
	case GAUDI_EVENT_TPC5_BMON_SPMU:
	case GAUDI_EVENT_TPC6_BMON_SPMU:
	case GAUDI_EVENT_TPC7_BMON_SPMU:
	case GAUDI_EVENT_DMA_BM_CH0 ... GAUDI_EVENT_DMA_BM_CH7:
		gaudi_print_irq_info(hdev, event_type, false);
		hl_fw_unmask_irq(hdev, event_type);
		break;

	case GAUDI_EVENT_FIX_POWER_ENV_S ... GAUDI_EVENT_FIX_THERMAL_ENV_E:
		gaudi_print_clk_change_info(hdev, event_type);
		hl_fw_unmask_irq(hdev, event_type);
		break;

	case GAUDI_EVENT_PSOC_GPIO_U16_0:
		cause = le64_to_cpu(eq_entry->data[0]) & 0xFF;
		dev_err(hdev->dev,
			"Received high temp H/W interrupt %d (cause %d)\n",
			event_type, cause);
		break;

	default:
		dev_err(hdev->dev, "Received invalid H/W interrupt %d\n",
				event_type);
		break;
	}
}

static void *gaudi_get_events_stat(struct hl_device *hdev, bool aggregate,
					u32 *size)
{
	struct gaudi_device *gaudi = hdev->asic_specific;

	if (aggregate) {
		*size = (u32) sizeof(gaudi->events_stat_aggregate);
		return gaudi->events_stat_aggregate;
	}

	*size = (u32) sizeof(gaudi->events_stat);
	return gaudi->events_stat;
}

static int gaudi_mmu_invalidate_cache(struct hl_device *hdev, bool is_hard,
					u32 flags)
{
	struct gaudi_device *gaudi = hdev->asic_specific;
	u32 status, timeout_usec;
	int rc;

	if (!(gaudi->hw_cap_initialized & HW_CAP_MMU) ||
		hdev->hard_reset_pending)
		return 0;

	if (hdev->pldm)
		timeout_usec = GAUDI_PLDM_MMU_TIMEOUT_USEC;
	else
		timeout_usec = MMU_CONFIG_TIMEOUT_USEC;

	mutex_lock(&hdev->mmu_cache_lock);

	/* L0 & L1 invalidation */
	WREG32(mmSTLB_INV_PS, 3);
	WREG32(mmSTLB_CACHE_INV, gaudi->mmu_cache_inv_pi++);
	WREG32(mmSTLB_INV_PS, 2);

	rc = hl_poll_timeout(
		hdev,
		mmSTLB_INV_PS,
		status,
		!status,
		1000,
		timeout_usec);

	WREG32(mmSTLB_INV_SET, 0);

	mutex_unlock(&hdev->mmu_cache_lock);

	if (rc) {
		dev_err_ratelimited(hdev->dev,
					"MMU cache invalidation timeout\n");
		hl_device_reset(hdev, true, false);
	}

	return rc;
}

static int gaudi_mmu_invalidate_cache_range(struct hl_device *hdev,
				bool is_hard, u32 asid, u64 va, u64 size)
{
	struct gaudi_device *gaudi = hdev->asic_specific;
	u32 status, timeout_usec;
	u32 inv_data;
	u32 pi;
	int rc;

	if (!(gaudi->hw_cap_initialized & HW_CAP_MMU) ||
		hdev->hard_reset_pending)
		return 0;

	mutex_lock(&hdev->mmu_cache_lock);

	if (hdev->pldm)
		timeout_usec = GAUDI_PLDM_MMU_TIMEOUT_USEC;
	else
		timeout_usec = MMU_CONFIG_TIMEOUT_USEC;

	/*
	 * TODO: currently invalidate entire L0 & L1 as in regular hard
	 * invalidation. Need to apply invalidation of specific cache
	 * lines with mask of ASID & VA & size.
	 * Note that L1 with be flushed entirely in any case.
	 */

	/* L0 & L1 invalidation */
	inv_data = RREG32(mmSTLB_CACHE_INV);
	/* PI is 8 bit */
	pi = ((inv_data & STLB_CACHE_INV_PRODUCER_INDEX_MASK) + 1) & 0xFF;
	WREG32(mmSTLB_CACHE_INV,
		(inv_data & STLB_CACHE_INV_INDEX_MASK_MASK) | pi);

	rc = hl_poll_timeout(
		hdev,
		mmSTLB_INV_CONSUMER_INDEX,
		status,
		status == pi,
		1000,
		timeout_usec);

	mutex_unlock(&hdev->mmu_cache_lock);

	if (rc) {
		dev_err_ratelimited(hdev->dev,
					"MMU cache invalidation timeout\n");
		hl_device_reset(hdev, true, false);
	}

	return rc;
}

static int gaudi_mmu_update_asid_hop0_addr(struct hl_device *hdev,
					u32 asid, u64 phys_addr)
{
	u32 status, timeout_usec;
	int rc;

	if (hdev->pldm)
		timeout_usec = GAUDI_PLDM_MMU_TIMEOUT_USEC;
	else
		timeout_usec = MMU_CONFIG_TIMEOUT_USEC;

	WREG32(MMU_ASID, asid);
	WREG32(MMU_HOP0_PA43_12, phys_addr >> MMU_HOP0_PA43_12_SHIFT);
	WREG32(MMU_HOP0_PA49_44, phys_addr >> MMU_HOP0_PA49_44_SHIFT);
	WREG32(MMU_BUSY, 0x80000000);

	rc = hl_poll_timeout(
		hdev,
		MMU_BUSY,
		status,
		!(status & 0x80000000),
		1000,
		timeout_usec);

	if (rc) {
		dev_err(hdev->dev,
			"Timeout during MMU hop0 config of asid %d\n", asid);
		return rc;
	}

	return 0;
}

static int gaudi_send_heartbeat(struct hl_device *hdev)
{
	struct gaudi_device *gaudi = hdev->asic_specific;

	if (!(gaudi->hw_cap_initialized & HW_CAP_CPU_Q))
		return 0;

	return hl_fw_send_heartbeat(hdev);
}

static int gaudi_cpucp_info_get(struct hl_device *hdev)
{
	struct gaudi_device *gaudi = hdev->asic_specific;
	struct asic_fixed_properties *prop = &hdev->asic_prop;
	int rc;

	if (!(gaudi->hw_cap_initialized & HW_CAP_CPU_Q))
		return 0;

	rc = hl_fw_cpucp_info_get(hdev);
	if (rc)
		return rc;

	if (!strlen(prop->cpucp_info.card_name))
		strncpy(prop->cpucp_info.card_name, GAUDI_DEFAULT_CARD_NAME,
				CARD_NAME_MAX_LEN);

<<<<<<< HEAD
	hdev->card_type = le32_to_cpu(hdev->asic_prop.armcp_info.card_type);

	if (hdev->card_type == armcp_card_type_pci)
		prop->max_power_default = MAX_POWER_DEFAULT_PCI;
	else if (hdev->card_type == armcp_card_type_pmc)
=======
	hdev->card_type = le32_to_cpu(hdev->asic_prop.cpucp_info.card_type);

	if (hdev->card_type == cpucp_card_type_pci)
		prop->max_power_default = MAX_POWER_DEFAULT_PCI;
	else if (hdev->card_type == cpucp_card_type_pmc)
>>>>>>> 071a0578
		prop->max_power_default = MAX_POWER_DEFAULT_PMC;

	hdev->max_power = prop->max_power_default;

	return 0;
}

static bool gaudi_is_device_idle(struct hl_device *hdev, u64 *mask,
					struct seq_file *s)
{
	struct gaudi_device *gaudi = hdev->asic_specific;
	const char *fmt = "%-5d%-9s%#-14x%#-12x%#x\n";
	const char *mme_slave_fmt = "%-5d%-9s%-14s%-12s%#x\n";
	u32 qm_glbl_sts0, qm_cgm_sts, dma_core_sts0, tpc_cfg_sts, mme_arch_sts;
	bool is_idle = true, is_eng_idle, is_slave;
	u64 offset;
	int i, dma_id;

	mutex_lock(&gaudi->clk_gate_mutex);

	hdev->asic_funcs->disable_clock_gating(hdev);

	if (s)
		seq_puts(s,
			"\nDMA  is_idle  QM_GLBL_STS0  QM_CGM_STS  DMA_CORE_STS0\n"
			"---  -------  ------------  ----------  -------------\n");

	for (i = 0 ; i < DMA_NUMBER_OF_CHNLS ; i++) {
		dma_id = gaudi_dma_assignment[i];
		offset = dma_id * DMA_QMAN_OFFSET;

		qm_glbl_sts0 = RREG32(mmDMA0_QM_GLBL_STS0 + offset);
		qm_cgm_sts = RREG32(mmDMA0_QM_CGM_STS + offset);
		dma_core_sts0 = RREG32(mmDMA0_CORE_STS0 + offset);
		is_eng_idle = IS_QM_IDLE(qm_glbl_sts0, qm_cgm_sts) &&
				IS_DMA_IDLE(dma_core_sts0);
		is_idle &= is_eng_idle;

		if (mask)
			*mask |= ((u64) !is_eng_idle) <<
					(GAUDI_ENGINE_ID_DMA_0 + dma_id);
		if (s)
			seq_printf(s, fmt, dma_id,
				is_eng_idle ? "Y" : "N", qm_glbl_sts0,
				qm_cgm_sts, dma_core_sts0);
	}

	if (s)
		seq_puts(s,
			"\nTPC  is_idle  QM_GLBL_STS0  QM_CGM_STS  CFG_STATUS\n"
			"---  -------  ------------  ----------  ----------\n");

	for (i = 0 ; i < TPC_NUMBER_OF_ENGINES ; i++) {
		offset = i * TPC_QMAN_OFFSET;
		qm_glbl_sts0 = RREG32(mmTPC0_QM_GLBL_STS0 + offset);
		qm_cgm_sts = RREG32(mmTPC0_QM_CGM_STS + offset);
		tpc_cfg_sts = RREG32(mmTPC0_CFG_STATUS + offset);
		is_eng_idle = IS_QM_IDLE(qm_glbl_sts0, qm_cgm_sts) &&
				IS_TPC_IDLE(tpc_cfg_sts);
		is_idle &= is_eng_idle;

		if (mask)
			*mask |= ((u64) !is_eng_idle) <<
						(GAUDI_ENGINE_ID_TPC_0 + i);
		if (s)
			seq_printf(s, fmt, i,
				is_eng_idle ? "Y" : "N",
				qm_glbl_sts0, qm_cgm_sts, tpc_cfg_sts);
	}

	if (s)
		seq_puts(s,
			"\nMME  is_idle  QM_GLBL_STS0  QM_CGM_STS  ARCH_STATUS\n"
			"---  -------  ------------  ----------  -----------\n");

	for (i = 0 ; i < MME_NUMBER_OF_ENGINES ; i++) {
		offset = i * MME_QMAN_OFFSET;
		mme_arch_sts = RREG32(mmMME0_CTRL_ARCH_STATUS + offset);
		is_eng_idle = IS_MME_IDLE(mme_arch_sts);

		/* MME 1 & 3 are slaves, no need to check their QMANs */
		is_slave = i % 2;
		if (!is_slave) {
			qm_glbl_sts0 = RREG32(mmMME0_QM_GLBL_STS0 + offset);
			qm_cgm_sts = RREG32(mmMME0_QM_CGM_STS + offset);
			is_eng_idle &= IS_QM_IDLE(qm_glbl_sts0, qm_cgm_sts);
		}

		is_idle &= is_eng_idle;

		if (mask)
			*mask |= ((u64) !is_eng_idle) <<
						(GAUDI_ENGINE_ID_MME_0 + i);
		if (s) {
			if (!is_slave)
				seq_printf(s, fmt, i,
					is_eng_idle ? "Y" : "N",
					qm_glbl_sts0, qm_cgm_sts, mme_arch_sts);
			else
				seq_printf(s, mme_slave_fmt, i,
					is_eng_idle ? "Y" : "N", "-",
					"-", mme_arch_sts);
		}
	}

	if (s)
		seq_puts(s, "\n");

	hdev->asic_funcs->set_clock_gating(hdev);

	mutex_unlock(&gaudi->clk_gate_mutex);

	return is_idle;
}

static void gaudi_hw_queues_lock(struct hl_device *hdev)
	__acquires(&gaudi->hw_queues_lock)
{
	struct gaudi_device *gaudi = hdev->asic_specific;

	spin_lock(&gaudi->hw_queues_lock);
}

static void gaudi_hw_queues_unlock(struct hl_device *hdev)
	__releases(&gaudi->hw_queues_lock)
{
	struct gaudi_device *gaudi = hdev->asic_specific;

	spin_unlock(&gaudi->hw_queues_lock);
}

static u32 gaudi_get_pci_id(struct hl_device *hdev)
{
	return hdev->pdev->device;
}

static int gaudi_get_eeprom_data(struct hl_device *hdev, void *data,
				size_t max_size)
{
	struct gaudi_device *gaudi = hdev->asic_specific;

	if (!(gaudi->hw_cap_initialized & HW_CAP_CPU_Q))
		return 0;

	return hl_fw_get_eeprom_data(hdev, data, max_size);
}

/*
 * this function should be used only during initialization and/or after reset,
 * when there are no active users.
 */
static int gaudi_run_tpc_kernel(struct hl_device *hdev, u64 tpc_kernel,
				u32 tpc_id)
{
	struct gaudi_device *gaudi = hdev->asic_specific;
	u64 kernel_timeout;
	u32 status, offset;
	int rc;

	offset = tpc_id * (mmTPC1_CFG_STATUS - mmTPC0_CFG_STATUS);

	if (hdev->pldm)
		kernel_timeout = GAUDI_PLDM_TPC_KERNEL_WAIT_USEC;
	else
		kernel_timeout = HL_DEVICE_TIMEOUT_USEC;

	mutex_lock(&gaudi->clk_gate_mutex);

	hdev->asic_funcs->disable_clock_gating(hdev);

	WREG32(mmTPC0_CFG_QM_KERNEL_BASE_ADDRESS_LOW + offset,
			lower_32_bits(tpc_kernel));
	WREG32(mmTPC0_CFG_QM_KERNEL_BASE_ADDRESS_HIGH + offset,
			upper_32_bits(tpc_kernel));

	WREG32(mmTPC0_CFG_ICACHE_BASE_ADDERESS_LOW + offset,
			lower_32_bits(tpc_kernel));
	WREG32(mmTPC0_CFG_ICACHE_BASE_ADDERESS_HIGH + offset,
			upper_32_bits(tpc_kernel));
	/* set a valid LUT pointer, content is of no significance */
	WREG32(mmTPC0_CFG_LUT_FUNC256_BASE_ADDR_LO + offset,
			lower_32_bits(tpc_kernel));
	WREG32(mmTPC0_CFG_LUT_FUNC256_BASE_ADDR_HI + offset,
			upper_32_bits(tpc_kernel));

	WREG32(mmTPC0_CFG_QM_SYNC_OBJECT_ADDR + offset,
			lower_32_bits(CFG_BASE +
				mmSYNC_MNGR_E_N_SYNC_MNGR_OBJS_SOB_OBJ_0));

	WREG32(mmTPC0_CFG_TPC_CMD + offset,
			(1 << TPC0_CFG_TPC_CMD_ICACHE_INVALIDATE_SHIFT |
			1 << TPC0_CFG_TPC_CMD_ICACHE_PREFETCH_64KB_SHIFT));
	/* wait a bit for the engine to start executing */
	usleep_range(1000, 1500);

	/* wait until engine has finished executing */
	rc = hl_poll_timeout(
		hdev,
		mmTPC0_CFG_STATUS + offset,
		status,
		(status & TPC0_CFG_STATUS_VECTOR_PIPE_EMPTY_MASK) ==
				TPC0_CFG_STATUS_VECTOR_PIPE_EMPTY_MASK,
		1000,
		kernel_timeout);

	if (rc) {
		dev_err(hdev->dev,
			"Timeout while waiting for TPC%d icache prefetch\n",
			tpc_id);
		hdev->asic_funcs->set_clock_gating(hdev);
		mutex_unlock(&gaudi->clk_gate_mutex);
		return -EIO;
	}

	WREG32(mmTPC0_CFG_TPC_EXECUTE + offset,
			1 << TPC0_CFG_TPC_EXECUTE_V_SHIFT);

	/* wait a bit for the engine to start executing */
	usleep_range(1000, 1500);

	/* wait until engine has finished executing */
	rc = hl_poll_timeout(
		hdev,
		mmTPC0_CFG_STATUS + offset,
		status,
		(status & TPC0_CFG_STATUS_VECTOR_PIPE_EMPTY_MASK) ==
				TPC0_CFG_STATUS_VECTOR_PIPE_EMPTY_MASK,
		1000,
		kernel_timeout);

	if (rc) {
		dev_err(hdev->dev,
			"Timeout while waiting for TPC%d vector pipe\n",
			tpc_id);
		hdev->asic_funcs->set_clock_gating(hdev);
		mutex_unlock(&gaudi->clk_gate_mutex);
		return -EIO;
	}

	rc = hl_poll_timeout(
		hdev,
		mmTPC0_CFG_WQ_INFLIGHT_CNTR + offset,
		status,
		(status == 0),
		1000,
		kernel_timeout);

	hdev->asic_funcs->set_clock_gating(hdev);
	mutex_unlock(&gaudi->clk_gate_mutex);

	if (rc) {
		dev_err(hdev->dev,
			"Timeout while waiting for TPC%d kernel to execute\n",
			tpc_id);
		return -EIO;
	}

	return 0;
}

static enum hl_device_hw_state gaudi_get_hw_state(struct hl_device *hdev)
{
	return RREG32(mmHW_STATE);
}

static int gaudi_ctx_init(struct hl_ctx *ctx)
{
	return 0;
}

static u32 gaudi_get_queue_id_for_cq(struct hl_device *hdev, u32 cq_idx)
{
	return gaudi_cq_assignment[cq_idx];
}

static u32 gaudi_get_signal_cb_size(struct hl_device *hdev)
{
	return sizeof(struct packet_msg_short) +
			sizeof(struct packet_msg_prot) * 2;
}

static u32 gaudi_get_wait_cb_size(struct hl_device *hdev)
{
	return sizeof(struct packet_msg_short) * 4 +
			sizeof(struct packet_fence) +
			sizeof(struct packet_msg_prot) * 2;
}

static void gaudi_gen_signal_cb(struct hl_device *hdev, void *data, u16 sob_id)
{
	struct hl_cb *cb = (struct hl_cb *) data;
	struct packet_msg_short *pkt;
	u32 value, ctl;

	pkt = (struct packet_msg_short *) (uintptr_t) cb->kernel_address;
	memset(pkt, 0, sizeof(*pkt));

	/* Inc by 1, Mode ADD */
	value = FIELD_PREP(GAUDI_PKT_SHORT_VAL_SOB_SYNC_VAL_MASK, 1);
	value |= FIELD_PREP(GAUDI_PKT_SHORT_VAL_SOB_MOD_MASK, 1);

	ctl = FIELD_PREP(GAUDI_PKT_SHORT_CTL_ADDR_MASK, sob_id * 4);
	ctl |= FIELD_PREP(GAUDI_PKT_SHORT_CTL_OP_MASK, 0); /* write the value */
	ctl |= FIELD_PREP(GAUDI_PKT_SHORT_CTL_BASE_MASK, 3); /* W_S SOB base */
	ctl |= FIELD_PREP(GAUDI_PKT_SHORT_CTL_OPCODE_MASK, PACKET_MSG_SHORT);
	ctl |= FIELD_PREP(GAUDI_PKT_SHORT_CTL_EB_MASK, 1);
	ctl |= FIELD_PREP(GAUDI_PKT_SHORT_CTL_RB_MASK, 1);
	ctl |= FIELD_PREP(GAUDI_PKT_SHORT_CTL_MB_MASK, 1);

	pkt->value = cpu_to_le32(value);
	pkt->ctl = cpu_to_le32(ctl);
}

static u32 gaudi_add_mon_msg_short(struct packet_msg_short *pkt, u32 value,
					u16 addr)
{
	u32 ctl, pkt_size = sizeof(*pkt);

	memset(pkt, 0, pkt_size);

	ctl = FIELD_PREP(GAUDI_PKT_SHORT_CTL_ADDR_MASK, addr);
	ctl |= FIELD_PREP(GAUDI_PKT_SHORT_CTL_BASE_MASK, 2);  /* W_S MON base */
	ctl |= FIELD_PREP(GAUDI_PKT_SHORT_CTL_OPCODE_MASK, PACKET_MSG_SHORT);
	ctl |= FIELD_PREP(GAUDI_PKT_SHORT_CTL_EB_MASK, 0);
	ctl |= FIELD_PREP(GAUDI_PKT_SHORT_CTL_RB_MASK, 1);
	ctl |= FIELD_PREP(GAUDI_PKT_SHORT_CTL_MB_MASK, 0); /* last pkt MB */

	pkt->value = cpu_to_le32(value);
	pkt->ctl = cpu_to_le32(ctl);

	return pkt_size;
}

static u32 gaudi_add_arm_monitor_pkt(struct packet_msg_short *pkt, u16 sob_id,
					u16 sob_val, u16 addr)
{
	u32 ctl, value, pkt_size = sizeof(*pkt);
	u8 mask = ~(1 << (sob_id & 0x7));

	memset(pkt, 0, pkt_size);

	value = FIELD_PREP(GAUDI_PKT_SHORT_VAL_MON_SYNC_GID_MASK, sob_id / 8);
	value |= FIELD_PREP(GAUDI_PKT_SHORT_VAL_MON_SYNC_VAL_MASK, sob_val);
	value |= FIELD_PREP(GAUDI_PKT_SHORT_VAL_MON_MODE_MASK,
			0); /* GREATER OR EQUAL*/
	value |= FIELD_PREP(GAUDI_PKT_SHORT_VAL_MON_MASK_MASK, mask);

	ctl = FIELD_PREP(GAUDI_PKT_SHORT_CTL_ADDR_MASK, addr);
	ctl |= FIELD_PREP(GAUDI_PKT_SHORT_CTL_OP_MASK, 0); /* write the value */
	ctl |= FIELD_PREP(GAUDI_PKT_SHORT_CTL_BASE_MASK, 2); /* W_S MON base */
	ctl |= FIELD_PREP(GAUDI_PKT_SHORT_CTL_OPCODE_MASK, PACKET_MSG_SHORT);
	ctl |= FIELD_PREP(GAUDI_PKT_SHORT_CTL_EB_MASK, 0);
	ctl |= FIELD_PREP(GAUDI_PKT_SHORT_CTL_RB_MASK, 1);
	ctl |= FIELD_PREP(GAUDI_PKT_SHORT_CTL_MB_MASK, 1);

	pkt->value = cpu_to_le32(value);
	pkt->ctl = cpu_to_le32(ctl);

	return pkt_size;
}

static u32 gaudi_add_fence_pkt(struct packet_fence *pkt)
{
	u32 ctl, cfg, pkt_size = sizeof(*pkt);

	memset(pkt, 0, pkt_size);

	cfg = FIELD_PREP(GAUDI_PKT_FENCE_CFG_DEC_VAL_MASK, 1);
	cfg |= FIELD_PREP(GAUDI_PKT_FENCE_CFG_TARGET_VAL_MASK, 1);
	cfg |= FIELD_PREP(GAUDI_PKT_FENCE_CFG_ID_MASK, 2);

	ctl = FIELD_PREP(GAUDI_PKT_FENCE_CTL_OPCODE_MASK, PACKET_FENCE);
	ctl |= FIELD_PREP(GAUDI_PKT_SHORT_CTL_EB_MASK, 0);
	ctl |= FIELD_PREP(GAUDI_PKT_SHORT_CTL_RB_MASK, 1);
	ctl |= FIELD_PREP(GAUDI_PKT_SHORT_CTL_MB_MASK, 1);

	pkt->cfg = cpu_to_le32(cfg);
	pkt->ctl = cpu_to_le32(ctl);

	return pkt_size;
}

static void gaudi_gen_wait_cb(struct hl_device *hdev, void *data, u16 sob_id,
			u16 sob_val, u16 mon_id, u32 q_idx)
{
	struct hl_cb *cb = (struct hl_cb *) data;
	void *buf = (void *) (uintptr_t) cb->kernel_address;
	u64 monitor_base, fence_addr = 0;
	u32 size = 0;
	u16 msg_addr_offset;

	switch (q_idx) {
	case GAUDI_QUEUE_ID_DMA_0_0:
		fence_addr = mmDMA0_QM_CP_FENCE2_RDATA_0;
		break;
	case GAUDI_QUEUE_ID_DMA_0_1:
		fence_addr = mmDMA0_QM_CP_FENCE2_RDATA_1;
		break;
	case GAUDI_QUEUE_ID_DMA_0_2:
		fence_addr = mmDMA0_QM_CP_FENCE2_RDATA_2;
		break;
	case GAUDI_QUEUE_ID_DMA_0_3:
		fence_addr = mmDMA0_QM_CP_FENCE2_RDATA_3;
		break;
	case GAUDI_QUEUE_ID_DMA_1_0:
		fence_addr = mmDMA1_QM_CP_FENCE2_RDATA_0;
		break;
	case GAUDI_QUEUE_ID_DMA_1_1:
		fence_addr = mmDMA1_QM_CP_FENCE2_RDATA_1;
		break;
	case GAUDI_QUEUE_ID_DMA_1_2:
		fence_addr = mmDMA1_QM_CP_FENCE2_RDATA_2;
		break;
	case GAUDI_QUEUE_ID_DMA_1_3:
		fence_addr = mmDMA1_QM_CP_FENCE2_RDATA_3;
		break;
	case GAUDI_QUEUE_ID_DMA_5_0:
		fence_addr = mmDMA5_QM_CP_FENCE2_RDATA_0;
		break;
	case GAUDI_QUEUE_ID_DMA_5_1:
		fence_addr = mmDMA5_QM_CP_FENCE2_RDATA_1;
		break;
	case GAUDI_QUEUE_ID_DMA_5_2:
		fence_addr = mmDMA5_QM_CP_FENCE2_RDATA_2;
		break;
	case GAUDI_QUEUE_ID_DMA_5_3:
		fence_addr = mmDMA5_QM_CP_FENCE2_RDATA_3;
		break;
	default:
		/* queue index should be valid here */
		dev_crit(hdev->dev, "wrong queue id %d for wait packet\n",
				q_idx);
		return;
	}

	fence_addr += CFG_BASE;

	/*
	 * monitor_base should be the content of the base0 address registers,
	 * so it will be added to the msg short offsets
	 */
	monitor_base = mmSYNC_MNGR_W_S_SYNC_MNGR_OBJS_MON_PAY_ADDRL_0;

	/* First monitor config packet: low address of the sync */
	msg_addr_offset =
		(mmSYNC_MNGR_W_S_SYNC_MNGR_OBJS_MON_PAY_ADDRL_0 + mon_id * 4) -
				monitor_base;

	size += gaudi_add_mon_msg_short(buf + size, (u32) fence_addr,
					msg_addr_offset);

	/* Second monitor config packet: high address of the sync */
	msg_addr_offset =
		(mmSYNC_MNGR_W_S_SYNC_MNGR_OBJS_MON_PAY_ADDRH_0 + mon_id * 4) -
				monitor_base;

	size += gaudi_add_mon_msg_short(buf + size, (u32) (fence_addr >> 32),
					msg_addr_offset);

	/*
	 * Third monitor config packet: the payload, i.e. what to write when the
	 * sync triggers
	 */
	msg_addr_offset =
		(mmSYNC_MNGR_W_S_SYNC_MNGR_OBJS_MON_PAY_DATA_0 + mon_id * 4) -
				monitor_base;

	size += gaudi_add_mon_msg_short(buf + size, 1, msg_addr_offset);

	/* Fourth monitor config packet: bind the monitor to a sync object */
	msg_addr_offset =
		(mmSYNC_MNGR_W_S_SYNC_MNGR_OBJS_MON_ARM_0 + mon_id * 4) -
				monitor_base;
	size += gaudi_add_arm_monitor_pkt(buf + size, sob_id, sob_val,
						msg_addr_offset);

	/* Fence packet */
	size += gaudi_add_fence_pkt(buf + size);
}

static void gaudi_reset_sob(struct hl_device *hdev, void *data)
{
	struct hl_hw_sob *hw_sob = (struct hl_hw_sob *) data;

	dev_dbg(hdev->dev, "reset SOB, q_idx: %d, sob_id: %d\n", hw_sob->q_idx,
		hw_sob->sob_id);

	WREG32(mmSYNC_MNGR_W_S_SYNC_MNGR_OBJS_SOB_OBJ_0 + hw_sob->sob_id * 4,
		0);

	kref_init(&hw_sob->kref);
}

static void gaudi_set_dma_mask_from_fw(struct hl_device *hdev)
{
	if (RREG32(mmPSOC_GLOBAL_CONF_NON_RST_FLOPS_0) ==
							HL_POWER9_HOST_MAGIC) {
		hdev->power9_64bit_dma_enable = 1;
		hdev->dma_mask = 64;
	} else {
		hdev->power9_64bit_dma_enable = 0;
		hdev->dma_mask = 48;
	}
}

static u64 gaudi_get_device_time(struct hl_device *hdev)
{
	u64 device_time = ((u64) RREG32(mmPSOC_TIMESTAMP_CNTCVU)) << 32;

	return device_time | RREG32(mmPSOC_TIMESTAMP_CNTCVL);
}

static const struct hl_asic_funcs gaudi_funcs = {
	.early_init = gaudi_early_init,
	.early_fini = gaudi_early_fini,
	.late_init = gaudi_late_init,
	.late_fini = gaudi_late_fini,
	.sw_init = gaudi_sw_init,
	.sw_fini = gaudi_sw_fini,
	.hw_init = gaudi_hw_init,
	.hw_fini = gaudi_hw_fini,
	.halt_engines = gaudi_halt_engines,
	.suspend = gaudi_suspend,
	.resume = gaudi_resume,
	.cb_mmap = gaudi_cb_mmap,
	.ring_doorbell = gaudi_ring_doorbell,
	.pqe_write = gaudi_pqe_write,
	.asic_dma_alloc_coherent = gaudi_dma_alloc_coherent,
	.asic_dma_free_coherent = gaudi_dma_free_coherent,
	.get_int_queue_base = gaudi_get_int_queue_base,
	.test_queues = gaudi_test_queues,
	.asic_dma_pool_zalloc = gaudi_dma_pool_zalloc,
	.asic_dma_pool_free = gaudi_dma_pool_free,
	.cpu_accessible_dma_pool_alloc = gaudi_cpu_accessible_dma_pool_alloc,
	.cpu_accessible_dma_pool_free = gaudi_cpu_accessible_dma_pool_free,
	.hl_dma_unmap_sg = gaudi_dma_unmap_sg,
	.cs_parser = gaudi_cs_parser,
	.asic_dma_map_sg = gaudi_dma_map_sg,
	.get_dma_desc_list_size = gaudi_get_dma_desc_list_size,
	.add_end_of_cb_packets = gaudi_add_end_of_cb_packets,
	.update_eq_ci = gaudi_update_eq_ci,
	.context_switch = gaudi_context_switch,
	.restore_phase_topology = gaudi_restore_phase_topology,
	.debugfs_read32 = gaudi_debugfs_read32,
	.debugfs_write32 = gaudi_debugfs_write32,
	.debugfs_read64 = gaudi_debugfs_read64,
	.debugfs_write64 = gaudi_debugfs_write64,
	.add_device_attr = gaudi_add_device_attr,
	.handle_eqe = gaudi_handle_eqe,
	.set_pll_profile = gaudi_set_pll_profile,
	.get_events_stat = gaudi_get_events_stat,
	.read_pte = gaudi_read_pte,
	.write_pte = gaudi_write_pte,
	.mmu_invalidate_cache = gaudi_mmu_invalidate_cache,
	.mmu_invalidate_cache_range = gaudi_mmu_invalidate_cache_range,
	.send_heartbeat = gaudi_send_heartbeat,
	.set_clock_gating = gaudi_set_clock_gating,
	.disable_clock_gating = gaudi_disable_clock_gating,
	.debug_coresight = gaudi_debug_coresight,
	.is_device_idle = gaudi_is_device_idle,
	.soft_reset_late_init = gaudi_soft_reset_late_init,
	.hw_queues_lock = gaudi_hw_queues_lock,
	.hw_queues_unlock = gaudi_hw_queues_unlock,
	.get_pci_id = gaudi_get_pci_id,
	.get_eeprom_data = gaudi_get_eeprom_data,
	.send_cpu_message = gaudi_send_cpu_message,
	.get_hw_state = gaudi_get_hw_state,
	.pci_bars_map = gaudi_pci_bars_map,
	.init_iatu = gaudi_init_iatu,
	.rreg = hl_rreg,
	.wreg = hl_wreg,
	.halt_coresight = gaudi_halt_coresight,
	.ctx_init = gaudi_ctx_init,
	.get_clk_rate = gaudi_get_clk_rate,
	.get_queue_id_for_cq = gaudi_get_queue_id_for_cq,
	.read_device_fw_version = gaudi_read_device_fw_version,
	.load_firmware_to_device = gaudi_load_firmware_to_device,
	.load_boot_fit_to_device = gaudi_load_boot_fit_to_device,
	.get_signal_cb_size = gaudi_get_signal_cb_size,
	.get_wait_cb_size = gaudi_get_wait_cb_size,
	.gen_signal_cb = gaudi_gen_signal_cb,
	.gen_wait_cb = gaudi_gen_wait_cb,
	.reset_sob = gaudi_reset_sob,
	.set_dma_mask_from_fw = gaudi_set_dma_mask_from_fw,
	.get_device_time = gaudi_get_device_time
};

/**
 * gaudi_set_asic_funcs - set GAUDI function pointers
 *
 * @hdev: pointer to hl_device structure
 *
 */
void gaudi_set_asic_funcs(struct hl_device *hdev)
{
	hdev->asic_funcs = &gaudi_funcs;
}<|MERGE_RESOLUTION|>--- conflicted
+++ resolved
@@ -6087,19 +6087,11 @@
 		strncpy(prop->cpucp_info.card_name, GAUDI_DEFAULT_CARD_NAME,
 				CARD_NAME_MAX_LEN);
 
-<<<<<<< HEAD
-	hdev->card_type = le32_to_cpu(hdev->asic_prop.armcp_info.card_type);
-
-	if (hdev->card_type == armcp_card_type_pci)
-		prop->max_power_default = MAX_POWER_DEFAULT_PCI;
-	else if (hdev->card_type == armcp_card_type_pmc)
-=======
 	hdev->card_type = le32_to_cpu(hdev->asic_prop.cpucp_info.card_type);
 
 	if (hdev->card_type == cpucp_card_type_pci)
 		prop->max_power_default = MAX_POWER_DEFAULT_PCI;
 	else if (hdev->card_type == cpucp_card_type_pmc)
->>>>>>> 071a0578
 		prop->max_power_default = MAX_POWER_DEFAULT_PMC;
 
 	hdev->max_power = prop->max_power_default;
