--- conflicted
+++ resolved
@@ -206,13 +206,8 @@
 		goto out;
 	}
 
-<<<<<<< HEAD
-	if (!hdev->allow_external_soft_reset) {
-		dev_err(hdev->dev, "Device does not support soft-reset\n");
-=======
 	if (!hdev->allow_inference_soft_reset) {
 		dev_err(hdev->dev, "Device does not support inference soft-reset\n");
->>>>>>> df0cc57e
 		goto out;
 	}
 
