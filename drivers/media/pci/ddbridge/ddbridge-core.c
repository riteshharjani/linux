--- conflicted
+++ resolved
@@ -20,8 +20,6 @@
  * http://www.gnu.org/copyleft/gpl.html
  */
 
-#define pr_fmt(fmt) KBUILD_MODNAME ": " fmt
-
 #include <linux/module.h>
 #include <linux/init.h>
 #include <linux/interrupt.h>
@@ -81,50 +79,19 @@
 /****************************************************************************/
 /****************************************************************************/
 
-<<<<<<< HEAD
-static inline u32 safe_ddbreadl(struct ddb *dev, u32 adr)
-{
-	u32 val = ddbreadl(adr);
-
-	/* (ddb)readl returns (uint)-1 (all bits set) on failure, catch that */
-	if (val == ~0) {
-		dev_err(&dev->pdev->dev, "ddbreadl failure, adr=%08x\n", adr);
-		return 0;
-	}
-
-	return val;
-}
-
-static int ddb_i2c_cmd(struct ddb_i2c *i2c, u32 adr, u32 cmd)
-=======
 static void ddb_set_dma_table(struct ddb_io *io)
->>>>>>> a2bc8dea
 {
 	struct ddb *dev = io->port->dev;
 	struct ddb_dma *dma = io->dma;
 	u32 i;
 	u64 mem;
 
-<<<<<<< HEAD
-	i2c->done = 0;
-	ddbwritel((adr << 9) | cmd, i2c->regs + I2C_COMMAND);
-	stat = wait_event_timeout(i2c->wq, i2c->done == 1, HZ);
-	if (stat == 0) {
-		dev_err(&dev->pdev->dev, "I2C timeout\n");
-		{ /* MSI debugging*/
-			u32 istat = ddbreadl(INTERRUPT_STATUS);
-			dev_err(&dev->pdev->dev, "IRS %08x\n", istat);
-			ddbwritel(istat, INTERRUPT_ACK);
-		}
-		return -EIO;
-=======
 	if (!dma)
 		return;
 	for (i = 0; i < dma->num; i++) {
 		mem = dma->pbuf[i];
 		ddbwritel(dev, mem & 0xffffffff, dma->bufregs + i * 8);
 		ddbwritel(dev, mem >> 32, dma->bufregs + i * 8 + 4);
->>>>>>> a2bc8dea
 	}
 	dma->bufval = ((dma->div & 0x0f) << 16) |
 		((dma->num & 0x1f) << 11) |
@@ -655,13 +622,8 @@
 	off = (stat & 0x7ff) << 7;
 
 	if (ctrl & 4) {
-<<<<<<< HEAD
-		dev_err(&dev->pdev->dev, "IA %d %d %08x\n", idx, off, ctrl);
-		ddbwritel(input->stat, DMA_BUFFER_ACK(input->nr));
-=======
 		dev_err(dev->dev, "IA %d %d %08x\n", idx, off, ctrl);
 		ddbwritel(dev, stat, DMA_BUFFER_ACK(input->dma));
->>>>>>> a2bc8dea
 		return 0;
 	}
 	if (input->dma->cbuf != idx)
@@ -888,19 +850,13 @@
 	struct device *dev = input->port->dev->dev;
 	struct dvb_frontend *fe;
 	struct drxk_config config;
-	struct device *dev = &input->port->dev->pdev->dev;
 
 	memset(&config, 0, sizeof(config));
 	config.adr = 0x29 + (input->nr & 1);
 	config.microcode_name = "drxk_a3.mc";
 
-<<<<<<< HEAD
-	fe = input->fe = dvb_attach(drxk_attach, &config, i2c);
-	if (!input->fe) {
-=======
 	fe = dvb->fe = dvb_attach(drxk_attach, &config, i2c);
 	if (!fe) {
->>>>>>> a2bc8dea
 		dev_err(dev, "No DRXK found!\n");
 		return -ENODEV;
 	}
@@ -916,7 +872,6 @@
 	struct ddb_dvb *dvb = &input->port->dvb[input->nr & 1];
 	struct device *dev = input->port->dev->dev;
 	struct dvb_frontend *fe;
-	struct device *dev = &input->port->dev->pdev->dev;
 
 	if (dvb->fe->ops.i2c_gate_ctrl)
 		dvb->fe->ops.i2c_gate_ctrl(dvb->fe, 1);
@@ -955,25 +910,16 @@
 static int demod_attach_stv0367(struct ddb_input *input)
 {
 	struct i2c_adapter *i2c = &input->port->i2c->adap;
-<<<<<<< HEAD
-	struct device *dev = &input->port->dev->pdev->dev;
-=======
 	struct ddb_dvb *dvb = &input->port->dvb[input->nr & 1];
 	struct device *dev = input->port->dev->dev;
 	struct dvb_frontend *fe;
->>>>>>> a2bc8dea
 
 	/* attach frontend */
 	fe = dvb->fe = dvb_attach(stv0367ddb_attach,
 		&ddb_stv0367_config[(input->nr & 1)], i2c);
 
-<<<<<<< HEAD
-	if (!input->fe) {
-		dev_err(dev, "stv0367ddb_attach failed (not found?)\n");
-=======
 	if (!dvb->fe) {
 		dev_err(dev, "No stv0367 found!\n");
->>>>>>> a2bc8dea
 		return -ENODEV;
 	}
 	fe->sec_priv = input;
@@ -985,24 +931,14 @@
 static int tuner_tda18212_ping(struct ddb_input *input, unsigned short adr)
 {
 	struct i2c_adapter *adapter = &input->port->i2c->adap;
-<<<<<<< HEAD
-	struct device *dev = &input->port->dev->pdev->dev;
-
-=======
 	struct ddb_dvb *dvb = &input->port->dvb[input->nr & 1];
 	struct device *dev = input->port->dev->dev;
->>>>>>> a2bc8dea
 	u8 tda_id[2];
 	u8 subaddr = 0x00;
 
 	dev_dbg(dev, "stv0367-tda18212 tuner ping\n");
-<<<<<<< HEAD
-	if (input->fe->ops.i2c_gate_ctrl)
-		input->fe->ops.i2c_gate_ctrl(input->fe, 1);
-=======
 	if (dvb->fe->ops.i2c_gate_ctrl)
 		dvb->fe->ops.i2c_gate_ctrl(dvb->fe, 1);
->>>>>>> a2bc8dea
 
 	if (i2c_read_regs(adapter, adr, subaddr, tda_id, sizeof(tda_id)) < 0)
 		dev_dbg(dev, "tda18212 ping 1 fail\n");
@@ -1018,13 +954,9 @@
 static int demod_attach_cxd28xx(struct ddb_input *input, int par, int osc24)
 {
 	struct i2c_adapter *i2c = &input->port->i2c->adap;
-<<<<<<< HEAD
-	struct device *dev = &input->port->dev->pdev->dev;
-=======
 	struct ddb_dvb *dvb = &input->port->dvb[input->nr & 1];
 	struct device *dev = input->port->dev->dev;
 	struct dvb_frontend *fe;
->>>>>>> a2bc8dea
 	struct cxd2841er_config cfg;
 
 	/* the cxd2841er driver expects 8bit/shifted I2C addresses */
@@ -1041,13 +973,8 @@
 	/* attach frontend */
 	fe = dvb->fe = dvb_attach(cxd2841er_attach_t_c, &cfg, i2c);
 
-<<<<<<< HEAD
-	if (!input->fe) {
-		dev_err(dev, "No Sony CXD28xx found!\n");
-=======
 	if (!dvb->fe) {
 		dev_err(dev, "No cxd2837/38/43/54 found!\n");
->>>>>>> a2bc8dea
 		return -ENODEV;
 	}
 	fe->sec_priv = input;
@@ -1059,12 +986,8 @@
 static int tuner_attach_tda18212(struct ddb_input *input, u32 porttype)
 {
 	struct i2c_adapter *adapter = &input->port->i2c->adap;
-<<<<<<< HEAD
-	struct device *dev = &input->port->dev->pdev->dev;
-=======
 	struct ddb_dvb *dvb = &input->port->dvb[input->nr & 1];
 	struct device *dev = input->port->dev->dev;
->>>>>>> a2bc8dea
 	struct i2c_client *client;
 	struct tda18212_config config = {
 		.fe = dvb->fe,
@@ -1109,11 +1032,7 @@
 
 	return 0;
 err:
-<<<<<<< HEAD
-	dev_warn(dev, "TDA18212 tuner not found. Device is not fully operational.\n");
-=======
 	dev_notice(dev, "TDA18212 tuner not found. Device is not fully operational.\n");
->>>>>>> a2bc8dea
 	return -ENODEV;
 }
 
@@ -1180,15 +1099,7 @@
 static int demod_attach_stv0900(struct ddb_input *input, int type)
 {
 	struct i2c_adapter *i2c = &input->port->i2c->adap;
-	struct device *dev = &input->port->dev->pdev->dev;
 	struct stv090x_config *feconf = type ? &stv0900_aa : &stv0900;
-<<<<<<< HEAD
-
-	input->fe = dvb_attach(stv090x_attach, feconf, i2c,
-			       (input->nr & 1) ? STV090x_DEMODULATOR_1
-			       : STV090x_DEMODULATOR_0);
-	if (!input->fe) {
-=======
 	struct ddb_dvb *dvb = &input->port->dvb[input->nr & 1];
 	struct device *dev = input->port->dev->dev;
 
@@ -1196,7 +1107,6 @@
 			     (input->nr & 1) ? STV090x_DEMODULATOR_1
 			     : STV090x_DEMODULATOR_0);
 	if (!dvb->fe) {
->>>>>>> a2bc8dea
 		dev_err(dev, "No STV0900 found!\n");
 		return -ENODEV;
 	}
@@ -1212,12 +1122,8 @@
 static int tuner_attach_stv6110(struct ddb_input *input, int type)
 {
 	struct i2c_adapter *i2c = &input->port->i2c->adap;
-<<<<<<< HEAD
-	struct device *dev = &input->port->dev->pdev->dev;
-=======
 	struct ddb_dvb *dvb = &input->port->dvb[input->nr & 1];
 	struct device *dev = input->port->dev->dev;
->>>>>>> a2bc8dea
 	struct stv090x_config *feconf = type ? &stv0900_aa : &stv0900;
 	struct stv6110x_config *tunerconf = (input->nr & 1) ?
 		&stv6110b : &stv6110a;
@@ -1229,11 +1135,7 @@
 		return -ENODEV;
 	}
 	dev_info(dev, "attach tuner input %d adr %02x\n",
-<<<<<<< HEAD
-			 input->nr, tunerconf->addr);
-=======
 		input->nr, tunerconf->addr);
->>>>>>> a2bc8dea
 
 	feconf->tuner_init          = ctl->tuner_init;
 	feconf->tuner_sleep         = ctl->tuner_sleep;
@@ -1496,18 +1398,6 @@
 	int ret = 0;
 	struct ddb_dvb *dvb = &input->port->dvb[input->nr & 1];
 	struct ddb_port *port = input->port;
-<<<<<<< HEAD
-	struct dvb_adapter *adap = &input->adap;
-	struct dvb_demux *dvbdemux = &input->demux;
-	struct device *dev = &input->port->dev->pdev->dev;
-	int sony_osc24 = 0, sony_tspar = 0;
-
-	ret = dvb_register_adapter(adap, "DDBridge", THIS_MODULE,
-				   &input->port->dev->pdev->dev,
-				   adapter_nr);
-	if (ret < 0) {
-		dev_err(dev, "Could not register adapter. Check if you enabled enough adapters in dvb-core!\n");
-=======
 	struct dvb_adapter *adap = dvb->adap;
 	struct dvb_demux *dvbdemux = &dvb->demux;
 	int par = 0, osc24 = 0;
@@ -1522,7 +1412,6 @@
 	dvbdemux->filternum = dvbdemux->feednum = 256;
 	ret = dvb_dmx_init(dvbdemux);
 	if (ret < 0)
->>>>>>> a2bc8dea
 		return ret;
 	dvb->attached = 0x10;
 
@@ -1705,29 +1594,10 @@
 		*type = 1;
 		return 1;
 	}
-<<<<<<< HEAD
-	input->stat = ddbreadl(DMA_BUFFER_CURRENT(input->nr));
-
-	if (input->port->class == DDB_PORT_TUNER) {
-		if (4&ddbreadl(DMA_BUFFER_CONTROL(input->nr)))
-			dev_err(&dev->pdev->dev, "Overflow input %d\n", input->nr);
-		while (input->cbuf != ((input->stat >> 11) & 0x1f)
-		       || (4 & safe_ddbreadl(dev, DMA_BUFFER_CONTROL(input->nr)))) {
-			dvb_dmx_swfilter_packets(&input->demux,
-						 input->vbuf[input->cbuf],
-						 input->dma_buf_size / 188);
-
-			input->cbuf = (input->cbuf + 1) % input->dma_buf_num;
-			ddbwritel((input->cbuf << 11),
-				  DMA_BUFFER_ACK(input->nr));
-			input->stat = ddbreadl(DMA_BUFFER_CURRENT(input->nr));
-		       }
-=======
 	if (data[0] == 'C' && data[1] == 'I') {
 		*id = data[2];
 		*type = 2;
 		return 1;
->>>>>>> a2bc8dea
 	}
 	return 0;
 }
@@ -1741,20 +1611,7 @@
 	return 1;
 }
 
-<<<<<<< HEAD
-
-static struct cxd2099_cfg cxd_cfg = {
-	.bitrate =  62000,
-	.adr     =  0x40,
-	.polarity = 1,
-	.clock_mode = 1,
-	.max_i2c = 512,
-};
-
-static int ddb_ci_attach(struct ddb_port *port)
-=======
 static int port_has_stv0900_aa(struct ddb_port *port, u8 *id)
->>>>>>> a2bc8dea
 {
 	if (i2c_read_reg16(&port->i2c->adap, 0x68, 0xf100, id) < 0)
 		return 0;
@@ -1763,27 +1620,6 @@
 
 static int port_has_drxks(struct ddb_port *port)
 {
-<<<<<<< HEAD
-	struct device *dev = &port->dev->pdev->dev;
-	int ret = 0;
-
-	switch (port->class) {
-	case DDB_PORT_TUNER:
-		ret = dvb_input_attach(port->input[0]);
-		if (ret < 0)
-			break;
-		ret = dvb_input_attach(port->input[1]);
-		break;
-	case DDB_PORT_CI:
-		ret = ddb_ci_attach(port);
-		break;
-	default:
-		break;
-	}
-	if (ret < 0)
-		dev_err(dev, "port_attach on port %d failed\n", port->nr);
-	return ret;
-=======
 	u8 val;
 
 	if (i2c_read(&port->i2c->adap, 0x29, &val) < 0)
@@ -1791,7 +1627,6 @@
 	if (i2c_read(&port->i2c->adap, 0x2a, &val) < 0)
 		return 0;
 	return 1;
->>>>>>> a2bc8dea
 }
 
 static int port_has_stv0367(struct ddb_port *port)
@@ -1812,11 +1647,7 @@
 static int init_xo2(struct ddb_port *port)
 {
 	struct i2c_adapter *i2c = &port->i2c->adap;
-<<<<<<< HEAD
-	struct device *dev = &port->dev->pdev->dev;
-=======
 	struct ddb *dev = port->dev;
->>>>>>> a2bc8dea
 	u8 val, data[2];
 	int res;
 
@@ -1825,11 +1656,7 @@
 		return res;
 
 	if (data[0] != 0x01)  {
-<<<<<<< HEAD
-		dev_info(dev, "Port %d: invalid XO2\n", port->nr);
-=======
 		dev_info(dev->dev, "Port %d: invalid XO2\n", port->nr);
->>>>>>> a2bc8dea
 		return -1;
 	}
 
@@ -1976,15 +1803,8 @@
 		port->name = "CI internal";
 		port->type_name = "INTERNAL";
 		port->class = DDB_PORT_CI;
-<<<<<<< HEAD
-		ddbwritel(I2C_SPEED_400, port->i2c->regs + I2C_TIMING);
-	} else if (port_has_xo2(port, &xo2_type, &xo2_id)) {
-		dev_dbg(&dev->pdev->dev, "Port %d (TAB %d): XO2 type: %d, id: %d\n",
-			port->nr, port->nr+1, xo2_type, xo2_id);
-=======
 		port->type = DDB_CI_INTERNAL;
 	}
->>>>>>> a2bc8dea
 
 	if (!port->i2c)
 		return;
@@ -2025,51 +1845,6 @@
 			port->type = DDB_TUNER_XO2 + id;
 			port->type_name = xo2types[id];
 			init_xo2(port);
-<<<<<<< HEAD
-			switch (xo2_id >> 2) {
-			case 0:
-				modname = "DUAL DVB-S2 (unsupported)";
-				port->class = DDB_PORT_NONE;
-				port->type = DDB_TUNER_XO2_DVBS_STV0910;
-				break;
-			case 1:
-				modname = "DUAL DVB-C/T/T2";
-				port->class = DDB_PORT_TUNER;
-				port->type = DDB_TUNER_XO2_DVBCT2_SONY;
-				break;
-			case 2:
-				modname = "DUAL DVB-ISDBT";
-				port->class = DDB_PORT_TUNER;
-				port->type = DDB_TUNER_XO2_ISDBT_SONY;
-				break;
-			case 3:
-				modname = "DUAL DVB-C/C2/T/T2";
-				port->class = DDB_PORT_TUNER;
-				port->type = DDB_TUNER_XO2_DVBC2T2_SONY;
-				break;
-			case 4:
-				modname = "DUAL ATSC (unsupported)";
-				port->class = DDB_PORT_NONE;
-				port->type = DDB_TUNER_XO2_ATSC_ST;
-				break;
-			case 5:
-				modname = "DUAL DVB-C/C2/T/T2/ISDBT";
-				port->class = DDB_PORT_TUNER;
-				port->type = DDB_TUNER_XO2_DVBC2T2I_SONY;
-				break;
-			default:
-				modname = "Unknown XO2 DuoFlex module\n";
-				break;
-			}
-			break;
-		case DDB_XO2_TYPE_CI:
-			dev_info(&dev->pdev->dev, "DuoFlex CI modules not supported\n");
-			break;
-		default:
-			dev_info(&dev->pdev->dev, "Unknown XO2 DuoFlex module\n");
-			break;
-=======
->>>>>>> a2bc8dea
 		}
 	} else if (port_has_cxd28xx(port, &id)) {
 		switch (id) {
@@ -2135,12 +1910,6 @@
 		port->name = "ENCTI";
 		port->class = DDB_PORT_LOOP;
 	}
-<<<<<<< HEAD
-
-	dev_info(&dev->pdev->dev, "Port %d (TAB %d): %s\n",
-			 port->nr, port->nr+1, modname);
-=======
->>>>>>> a2bc8dea
 }
 
 
@@ -2286,19 +2055,6 @@
 {
 	struct ddb_ci *ci = NULL;
 
-<<<<<<< HEAD
-	if (wlen > 4)
-		ddbwritel(1, SPI_CONTROL);
-	while (wlen > 4) {
-		/* FIXME: check for big-endian */
-		data = swab32(*(u32 *)wbuf);
-		wbuf += 4;
-		wlen -= 4;
-		ddbwritel(data, SPI_DATA);
-		while (safe_ddbreadl(dev, SPI_CONTROL) & 0x0004)
-			;
-	}
-=======
 	ci = kzalloc(sizeof(*ci), GFP_KERNEL);
 	if (!ci)
 		return;
@@ -2308,52 +2064,20 @@
 	ci->port = port;
 	ci->nr = port->nr - 2;
 }
->>>>>>> a2bc8dea
-
-/****************************************************************************/
-/****************************************************************************/
-/****************************************************************************/
-
-<<<<<<< HEAD
-	data = 0;
-	shift = ((4 - wlen) * 8);
-	while (wlen) {
-		data <<= 8;
-		data |= *wbuf;
-		wlen--;
-		wbuf++;
-	}
-	if (shift)
-		data <<= shift;
-	ddbwritel(data, SPI_DATA);
-	while (safe_ddbreadl(dev, SPI_CONTROL) & 0x0004)
-		;
-=======
+
+/****************************************************************************/
+/****************************************************************************/
+/****************************************************************************/
+
 static int write_creg(struct ddb_ci *ci, u8 data, u8 mask)
 {
 	struct i2c_adapter *i2c = &ci->port->i2c->adap;
 	u8 adr = (ci->port->type == DDB_CI_EXTERNAL_XO2) ? 0x12 : 0x13;
->>>>>>> a2bc8dea
 
 	ci->port->creg = (ci->port->creg & ~mask) | data;
 	return i2c_write_reg(i2c, adr, 0x02, ci->port->creg);
 }
 
-<<<<<<< HEAD
-	while (rlen > 4) {
-		ddbwritel(0xffffffff, SPI_DATA);
-		while (safe_ddbreadl(dev, SPI_CONTROL) & 0x0004)
-			;
-		data = ddbreadl(SPI_DATA);
-		*(u32 *) rbuf = swab32(data);
-		rbuf += 4;
-		rlen -= 4;
-	}
-	ddbwritel(0x0003 | ((rlen << (8 + 3)) & 0x1F00), SPI_CONTROL);
-	ddbwritel(0xffffffff, SPI_DATA);
-	while (safe_ddbreadl(dev, SPI_CONTROL) & 0x0004)
-		;
-=======
 static int read_attribute_mem_xo2(struct dvb_ca_en50221 *ca,
 				  int slot, int address)
 {
@@ -2362,7 +2086,6 @@
 	u8 adr = (ci->port->type == DDB_CI_EXTERNAL_XO2) ? 0x12 : 0x13;
 	int res;
 	u8 val;
->>>>>>> a2bc8dea
 
 	res = i2c_read_reg16(i2c, adr, 0x8000 | address, &val);
 	return res ? res : val;
@@ -3527,85 +3250,6 @@
 {
 	struct ddb *dev = dev_get_drvdata(device);
 
-<<<<<<< HEAD
-	dev->pdev = pdev;
-	pci_set_drvdata(pdev, dev);
-	dev->info = (struct ddb_info *) id->driver_data;
-	dev_info(&pdev->dev, "Detected %s\n", dev->info->name);
-
-	dev->regs = ioremap(pci_resource_start(dev->pdev, 0),
-			    pci_resource_len(dev->pdev, 0));
-	if (!dev->regs) {
-		stat = -ENOMEM;
-		goto fail;
-	}
-	dev_info(&pdev->dev, "HW %08x FW %08x\n", ddbreadl(0), ddbreadl(4));
-
-#ifdef CONFIG_PCI_MSI
-	if (pci_msi_enabled())
-		stat = pci_enable_msi(dev->pdev);
-	if (stat) {
-		dev_info(&pdev->dev, "MSI not available.\n");
-	} else {
-		irq_flag = 0;
-		dev->msi = 1;
-	}
-#endif
-	stat = request_irq(dev->pdev->irq, irq_handler,
-			   irq_flag, "DDBridge", (void *) dev);
-	if (stat < 0)
-		goto fail1;
-	ddbwritel(0, DMA_BASE_WRITE);
-	ddbwritel(0, DMA_BASE_READ);
-	ddbwritel(0xffffffff, INTERRUPT_ACK);
-	ddbwritel(0xfff0f, INTERRUPT_ENABLE);
-	ddbwritel(0, MSI1_ENABLE);
-
-	/* board control */
-	if (dev->info->board_control) {
-		ddbwritel(0, DDB_LINK_TAG(0) | BOARD_CONTROL);
-		msleep(100);
-		ddbwritel(dev->info->board_control_2,
-			DDB_LINK_TAG(0) | BOARD_CONTROL);
-		usleep_range(2000, 3000);
-		ddbwritel(dev->info->board_control_2
-			| dev->info->board_control,
-			DDB_LINK_TAG(0) | BOARD_CONTROL);
-		usleep_range(2000, 3000);
-	}
-
-	if (ddb_i2c_init(dev) < 0)
-		goto fail1;
-	ddb_ports_init(dev);
-	if (ddb_buffers_alloc(dev) < 0) {
-		dev_err(&pdev->dev, "Could not allocate buffer memory\n");
-		goto fail2;
-	}
-	if (ddb_ports_attach(dev) < 0)
-		goto fail3;
-	ddb_device_create(dev);
-	return 0;
-
-fail3:
-	ddb_ports_detach(dev);
-	dev_err(&pdev->dev, "fail3\n");
-	ddb_ports_release(dev);
-fail2:
-	dev_err(&pdev->dev, "fail2\n");
-	ddb_buffers_free(dev);
-fail1:
-	dev_err(&pdev->dev, "fail1\n");
-	if (dev->msi)
-		pci_disable_msi(dev->pdev);
-	if (stat == 0)
-		free_irq(dev->pdev->irq, dev);
-fail:
-	dev_err(&pdev->dev, "fail\n");
-	ddb_unmap(dev);
-	pci_set_drvdata(pdev, NULL);
-	pci_disable_device(pdev);
-	return -1;
-=======
 	return sprintf(buf, "0x%08X\n", dev->link[0].ids.regmapid);
 }
 
@@ -3625,7 +3269,6 @@
 	struct ddb *dev = dev_get_drvdata(device);
 
 	return sprintf(buf, "%08x\n", dev->link[num].ids.devid);
->>>>>>> a2bc8dea
 }
 
 static ssize_t fmode_store(struct device *device, struct device_attribute *attr,
@@ -3859,14 +3502,10 @@
 {
 	struct ddb_link *link = (struct ddb_link *) data;
 
-<<<<<<< HEAD
-	pr_info("Digital Devices PCIE bridge driver, Copyright (C) 2010-11 Digital Devices GmbH\n");
-=======
 	spin_lock(&link->temp_lock);
 	tempmon_setfan(link);
 	spin_unlock(&link->temp_lock);
 }
->>>>>>> a2bc8dea
 
 static int tempmon_init(struct ddb_link *link, int first_time)
 {
