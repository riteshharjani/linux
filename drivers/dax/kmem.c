// SPDX-License-Identifier: GPL-2.0
/* Copyright(c) 2016-2019 Intel Corporation. All rights reserved. */
#include <linux/memremap.h>
#include <linux/pagemap.h>
#include <linux/memory.h>
#include <linux/module.h>
#include <linux/device.h>
#include <linux/pfn_t.h>
#include <linux/slab.h>
#include <linux/dax.h>
#include <linux/fs.h>
#include <linux/mm.h>
#include <linux/mman.h>
#include "dax-private.h"
#include "bus.h"

/* Memory resource name used for add_memory_driver_managed(). */
static const char *kmem_name;
/* Set if any memory will remain added when the driver will be unloaded. */
static bool any_hotremove_failed;

static int dax_kmem_range(struct dev_dax *dev_dax, int i, struct range *r)
{
	struct dev_dax_range *dax_range = &dev_dax->ranges[i];
	struct range *range = &dax_range->range;

	/* memory-block align the hotplug range */
	r->start = ALIGN(range->start, memory_block_size_bytes());
	r->end = ALIGN_DOWN(range->end + 1, memory_block_size_bytes()) - 1;
	if (r->start >= r->end) {
		r->start = range->start;
		r->end = range->end;
		return -ENOSPC;
	}
	return 0;
}

<<<<<<< HEAD
static int dev_dax_kmem_probe(struct dev_dax *dev_dax)
{
	struct device *dev = &dev_dax->dev;
	int i, mapped = 0;
	char *res_name;
=======
struct dax_kmem_data {
	const char *res_name;
	struct resource *res[];
};

static int dev_dax_kmem_probe(struct dev_dax *dev_dax)
{
	struct device *dev = &dev_dax->dev;
	struct dax_kmem_data *data;
	int rc = -ENOMEM;
	int i, mapped = 0;
>>>>>>> 071a0578
	int numa_node;

	/*
	 * Ensure good NUMA information for the persistent memory.
	 * Without this check, there is a risk that slow memory
	 * could be mixed in a node with faster memory, causing
	 * unavoidable performance issues.
	 */
	numa_node = dev_dax->target_node;
	if (numa_node < 0) {
		dev_warn(dev, "rejecting DAX region with invalid node: %d\n",
				numa_node);
		return -EINVAL;
	}

<<<<<<< HEAD
	res_name = kstrdup(dev_name(dev), GFP_KERNEL);
	if (!res_name)
		return -ENOMEM;

	for (i = 0; i < dev_dax->nr_range; i++) {
		struct resource *res;
		struct range range;
		int rc;
=======
	data = kzalloc(sizeof(*data) + sizeof(struct resource *) * dev_dax->nr_range, GFP_KERNEL);
	if (!data)
		return -ENOMEM;

	data->res_name = kstrdup(dev_name(dev), GFP_KERNEL);
	if (!data->res_name)
		goto err_res_name;

	for (i = 0; i < dev_dax->nr_range; i++) {
		struct resource *res;
		struct range range;
>>>>>>> 071a0578

		rc = dax_kmem_range(dev_dax, i, &range);
		if (rc) {
			dev_info(dev, "mapping%d: %#llx-%#llx too small after alignment\n",
					i, range.start, range.end);
			continue;
		}

		/* Region is permanently reserved if hotremove fails. */
<<<<<<< HEAD
		res = request_mem_region(range.start, range_len(&range), res_name);
=======
		res = request_mem_region(range.start, range_len(&range), data->res_name);
>>>>>>> 071a0578
		if (!res) {
			dev_warn(dev, "mapping%d: %#llx-%#llx could not reserve region\n",
					i, range.start, range.end);
			/*
			 * Once some memory has been onlined we can't
			 * assume that it can be un-onlined safely.
			 */
			if (mapped)
				continue;
<<<<<<< HEAD
			kfree(res_name);
			return -EBUSY;
		}
=======
			rc = -EBUSY;
			goto err_request_mem;
		}
		data->res[i] = res;
>>>>>>> 071a0578

		/*
		 * Set flags appropriate for System RAM.  Leave ..._BUSY clear
		 * so that add_memory() can add a child resource.  Do not
		 * inherit flags from the parent since it may set new flags
		 * unknown to us that will break add_memory() below.
		 */
		res->flags = IORESOURCE_SYSTEM_RAM;

		/*
		 * Ensure that future kexec'd kernels will not treat
		 * this as RAM automatically.
		 */
		rc = add_memory_driver_managed(numa_node, range.start,
<<<<<<< HEAD
				range_len(&range), kmem_name);
=======
				range_len(&range), kmem_name, MHP_NONE);
>>>>>>> 071a0578

		if (rc) {
			dev_warn(dev, "mapping%d: %#llx-%#llx memory add failed\n",
					i, range.start, range.end);
<<<<<<< HEAD
			release_mem_region(range.start, range_len(&range));
			if (mapped)
				continue;
			kfree(res_name);
			return rc;
=======
			release_resource(res);
			kfree(res);
			data->res[i] = NULL;
			if (mapped)
				continue;
			goto err_request_mem;
>>>>>>> 071a0578
		}
		mapped++;
	}

<<<<<<< HEAD
	dev_set_drvdata(dev, res_name);
=======
	dev_set_drvdata(dev, data);
>>>>>>> 071a0578

	return 0;

err_request_mem:
	kfree(data->res_name);
err_res_name:
	kfree(data);
	return rc;
}

#ifdef CONFIG_MEMORY_HOTREMOVE
static int dev_dax_kmem_remove(struct dev_dax *dev_dax)
{
	int i, success = 0;
	struct device *dev = &dev_dax->dev;
<<<<<<< HEAD
	const char *res_name = dev_get_drvdata(dev);
=======
	struct dax_kmem_data *data = dev_get_drvdata(dev);
>>>>>>> 071a0578

	/*
	 * We have one shot for removing memory, if some memory blocks were not
	 * offline prior to calling this function remove_memory() will fail, and
	 * there is no way to hotremove this memory until reboot because device
	 * unbind will succeed even if we return failure.
	 */
	for (i = 0; i < dev_dax->nr_range; i++) {
		struct range range;
		int rc;

		rc = dax_kmem_range(dev_dax, i, &range);
		if (rc)
			continue;

		rc = remove_memory(dev_dax->target_node, range.start,
				range_len(&range));
		if (rc == 0) {
<<<<<<< HEAD
			release_mem_region(range.start, range_len(&range));
=======
			release_resource(data->res[i]);
			kfree(data->res[i]);
			data->res[i] = NULL;
>>>>>>> 071a0578
			success++;
			continue;
		}
		any_hotremove_failed = true;
		dev_err(dev,
			"mapping%d: %#llx-%#llx cannot be hotremoved until the next reboot\n",
				i, range.start, range.end);
	}

	if (success >= dev_dax->nr_range) {
<<<<<<< HEAD
		kfree(res_name);
=======
		kfree(data->res_name);
		kfree(data);
>>>>>>> 071a0578
		dev_set_drvdata(dev, NULL);
	}

	return 0;
}
#else
static int dev_dax_kmem_remove(struct dev_dax *dev_dax)
{
	/*
	 * Without hotremove purposely leak the request_mem_region() for the
	 * device-dax range and return '0' to ->remove() attempts. The removal
	 * of the device from the driver always succeeds, but the region is
	 * permanently pinned as reserved by the unreleased
	 * request_mem_region().
	 */
	any_hotremove_failed = true;
	return 0;
}
#endif /* CONFIG_MEMORY_HOTREMOVE */

static struct dax_device_driver device_dax_kmem_driver = {
	.probe = dev_dax_kmem_probe,
	.remove = dev_dax_kmem_remove,
};

static int __init dax_kmem_init(void)
{
	int rc;

	/* Resource name is permanently allocated if any hotremove fails. */
	kmem_name = kstrdup_const("System RAM (kmem)", GFP_KERNEL);
	if (!kmem_name)
		return -ENOMEM;

	rc = dax_driver_register(&device_dax_kmem_driver);
	if (rc)
		kfree_const(kmem_name);
	return rc;
}

static void __exit dax_kmem_exit(void)
{
	dax_driver_unregister(&device_dax_kmem_driver);
	if (!any_hotremove_failed)
		kfree_const(kmem_name);
}

MODULE_AUTHOR("Intel Corporation");
MODULE_LICENSE("GPL v2");
module_init(dax_kmem_init);
module_exit(dax_kmem_exit);
MODULE_ALIAS_DAX_DEVICE(0);<|MERGE_RESOLUTION|>--- conflicted
+++ resolved
@@ -35,13 +35,6 @@
 	return 0;
 }
 
-<<<<<<< HEAD
-static int dev_dax_kmem_probe(struct dev_dax *dev_dax)
-{
-	struct device *dev = &dev_dax->dev;
-	int i, mapped = 0;
-	char *res_name;
-=======
 struct dax_kmem_data {
 	const char *res_name;
 	struct resource *res[];
@@ -53,7 +46,6 @@
 	struct dax_kmem_data *data;
 	int rc = -ENOMEM;
 	int i, mapped = 0;
->>>>>>> 071a0578
 	int numa_node;
 
 	/*
@@ -69,28 +61,17 @@
 		return -EINVAL;
 	}
 
-<<<<<<< HEAD
-	res_name = kstrdup(dev_name(dev), GFP_KERNEL);
-	if (!res_name)
+	data = kzalloc(sizeof(*data) + sizeof(struct resource *) * dev_dax->nr_range, GFP_KERNEL);
+	if (!data)
 		return -ENOMEM;
+
+	data->res_name = kstrdup(dev_name(dev), GFP_KERNEL);
+	if (!data->res_name)
+		goto err_res_name;
 
 	for (i = 0; i < dev_dax->nr_range; i++) {
 		struct resource *res;
 		struct range range;
-		int rc;
-=======
-	data = kzalloc(sizeof(*data) + sizeof(struct resource *) * dev_dax->nr_range, GFP_KERNEL);
-	if (!data)
-		return -ENOMEM;
-
-	data->res_name = kstrdup(dev_name(dev), GFP_KERNEL);
-	if (!data->res_name)
-		goto err_res_name;
-
-	for (i = 0; i < dev_dax->nr_range; i++) {
-		struct resource *res;
-		struct range range;
->>>>>>> 071a0578
 
 		rc = dax_kmem_range(dev_dax, i, &range);
 		if (rc) {
@@ -100,11 +81,7 @@
 		}
 
 		/* Region is permanently reserved if hotremove fails. */
-<<<<<<< HEAD
-		res = request_mem_region(range.start, range_len(&range), res_name);
-=======
 		res = request_mem_region(range.start, range_len(&range), data->res_name);
->>>>>>> 071a0578
 		if (!res) {
 			dev_warn(dev, "mapping%d: %#llx-%#llx could not reserve region\n",
 					i, range.start, range.end);
@@ -114,16 +91,10 @@
 			 */
 			if (mapped)
 				continue;
-<<<<<<< HEAD
-			kfree(res_name);
-			return -EBUSY;
-		}
-=======
 			rc = -EBUSY;
 			goto err_request_mem;
 		}
 		data->res[i] = res;
->>>>>>> 071a0578
 
 		/*
 		 * Set flags appropriate for System RAM.  Leave ..._BUSY clear
@@ -138,38 +109,22 @@
 		 * this as RAM automatically.
 		 */
 		rc = add_memory_driver_managed(numa_node, range.start,
-<<<<<<< HEAD
-				range_len(&range), kmem_name);
-=======
 				range_len(&range), kmem_name, MHP_NONE);
->>>>>>> 071a0578
 
 		if (rc) {
 			dev_warn(dev, "mapping%d: %#llx-%#llx memory add failed\n",
 					i, range.start, range.end);
-<<<<<<< HEAD
-			release_mem_region(range.start, range_len(&range));
-			if (mapped)
-				continue;
-			kfree(res_name);
-			return rc;
-=======
 			release_resource(res);
 			kfree(res);
 			data->res[i] = NULL;
 			if (mapped)
 				continue;
 			goto err_request_mem;
->>>>>>> 071a0578
 		}
 		mapped++;
 	}
 
-<<<<<<< HEAD
-	dev_set_drvdata(dev, res_name);
-=======
 	dev_set_drvdata(dev, data);
->>>>>>> 071a0578
 
 	return 0;
 
@@ -185,11 +140,7 @@
 {
 	int i, success = 0;
 	struct device *dev = &dev_dax->dev;
-<<<<<<< HEAD
-	const char *res_name = dev_get_drvdata(dev);
-=======
 	struct dax_kmem_data *data = dev_get_drvdata(dev);
->>>>>>> 071a0578
 
 	/*
 	 * We have one shot for removing memory, if some memory blocks were not
@@ -208,13 +159,9 @@
 		rc = remove_memory(dev_dax->target_node, range.start,
 				range_len(&range));
 		if (rc == 0) {
-<<<<<<< HEAD
-			release_mem_region(range.start, range_len(&range));
-=======
 			release_resource(data->res[i]);
 			kfree(data->res[i]);
 			data->res[i] = NULL;
->>>>>>> 071a0578
 			success++;
 			continue;
 		}
@@ -225,12 +172,8 @@
 	}
 
 	if (success >= dev_dax->nr_range) {
-<<<<<<< HEAD
-		kfree(res_name);
-=======
 		kfree(data->res_name);
 		kfree(data);
->>>>>>> 071a0578
 		dev_set_drvdata(dev, NULL);
 	}
 
