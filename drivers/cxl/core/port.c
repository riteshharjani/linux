--- conflicted
+++ resolved
@@ -789,11 +789,7 @@
 
 	parent_port = parent_dport ? parent_dport->port : NULL;
 	if (IS_ERR(port)) {
-<<<<<<< HEAD
-		dev_dbg(uport, "Failed to add%s%s%s: %ld\n",
-=======
 		dev_dbg(uport_dev, "Failed to add%s%s%s: %ld\n",
->>>>>>> a901a356
 			parent_port ? " port to " : "",
 			parent_port ? dev_name(&parent_port->dev) : "",
 			parent_port ? "" : " root port",
