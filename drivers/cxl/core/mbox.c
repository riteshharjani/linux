// SPDX-License-Identifier: GPL-2.0-only
/* Copyright(c) 2020 Intel Corporation. All rights reserved. */
#include <linux/security.h>
#include <linux/debugfs.h>
#include <linux/ktime.h>
#include <linux/mutex.h>
#include <asm/unaligned.h>
#include <cxlpci.h>
#include <cxlmem.h>
#include <cxl.h>

#include "core.h"
#include "trace.h"

static bool cxl_raw_allow_all;

/**
 * DOC: cxl mbox
 *
 * Core implementation of the CXL 2.0 Type-3 Memory Device Mailbox. The
 * implementation is used by the cxl_pci driver to initialize the device
 * and implement the cxl_mem.h IOCTL UAPI. It also implements the
 * backend of the cxl_pmem_ctl() transport for LIBNVDIMM.
 */

#define cxl_for_each_cmd(cmd)                                                  \
	for ((cmd) = &cxl_mem_commands[0];                                     \
	     ((cmd) - cxl_mem_commands) < ARRAY_SIZE(cxl_mem_commands); (cmd)++)

#define CXL_CMD(_id, sin, sout, _flags)                                        \
	[CXL_MEM_COMMAND_ID_##_id] = {                                         \
	.info =	{                                                              \
			.id = CXL_MEM_COMMAND_ID_##_id,                        \
			.size_in = sin,                                        \
			.size_out = sout,                                      \
		},                                                             \
	.opcode = CXL_MBOX_OP_##_id,                                           \
	.flags = _flags,                                                       \
	}

#define CXL_VARIABLE_PAYLOAD	~0U
/*
 * This table defines the supported mailbox commands for the driver. This table
 * is made up of a UAPI structure. Non-negative values as parameters in the
 * table will be validated against the user's input. For example, if size_in is
 * 0, and the user passed in 1, it is an error.
 */
static struct cxl_mem_command cxl_mem_commands[CXL_MEM_COMMAND_ID_MAX] = {
	CXL_CMD(IDENTIFY, 0, 0x43, CXL_CMD_FLAG_FORCE_ENABLE),
#ifdef CONFIG_CXL_MEM_RAW_COMMANDS
	CXL_CMD(RAW, CXL_VARIABLE_PAYLOAD, CXL_VARIABLE_PAYLOAD, 0),
#endif
	CXL_CMD(GET_SUPPORTED_LOGS, 0, CXL_VARIABLE_PAYLOAD, CXL_CMD_FLAG_FORCE_ENABLE),
	CXL_CMD(GET_FW_INFO, 0, 0x50, 0),
	CXL_CMD(GET_PARTITION_INFO, 0, 0x20, 0),
	CXL_CMD(GET_LSA, 0x8, CXL_VARIABLE_PAYLOAD, 0),
	CXL_CMD(GET_HEALTH_INFO, 0, 0x12, 0),
	CXL_CMD(GET_LOG, 0x18, CXL_VARIABLE_PAYLOAD, CXL_CMD_FLAG_FORCE_ENABLE),
	CXL_CMD(SET_PARTITION_INFO, 0x0a, 0, 0),
	CXL_CMD(SET_LSA, CXL_VARIABLE_PAYLOAD, 0, 0),
	CXL_CMD(GET_ALERT_CONFIG, 0, 0x10, 0),
	CXL_CMD(SET_ALERT_CONFIG, 0xc, 0, 0),
	CXL_CMD(GET_SHUTDOWN_STATE, 0, 0x1, 0),
	CXL_CMD(SET_SHUTDOWN_STATE, 0x1, 0, 0),
	CXL_CMD(GET_SCAN_MEDIA_CAPS, 0x10, 0x4, 0),
};

/*
 * Commands that RAW doesn't permit. The rationale for each:
 *
 * CXL_MBOX_OP_ACTIVATE_FW: Firmware activation requires adjustment /
 * coordination of transaction timeout values at the root bridge level.
 *
 * CXL_MBOX_OP_SET_PARTITION_INFO: The device memory map may change live
 * and needs to be coordinated with HDM updates.
 *
 * CXL_MBOX_OP_SET_LSA: The label storage area may be cached by the
 * driver and any writes from userspace invalidates those contents.
 *
 * CXL_MBOX_OP_SET_SHUTDOWN_STATE: Set shutdown state assumes no writes
 * to the device after it is marked clean, userspace can not make that
 * assertion.
 *
 * CXL_MBOX_OP_[GET_]SCAN_MEDIA: The kernel provides a native error list that
 * is kept up to date with patrol notifications and error management.
 *
 * CXL_MBOX_OP_[GET_,INJECT_,CLEAR_]POISON: These commands require kernel
 * driver orchestration for safety.
 */
static u16 cxl_disabled_raw_commands[] = {
	CXL_MBOX_OP_ACTIVATE_FW,
	CXL_MBOX_OP_SET_PARTITION_INFO,
	CXL_MBOX_OP_SET_LSA,
	CXL_MBOX_OP_SET_SHUTDOWN_STATE,
	CXL_MBOX_OP_SCAN_MEDIA,
	CXL_MBOX_OP_GET_SCAN_MEDIA,
	CXL_MBOX_OP_GET_POISON,
	CXL_MBOX_OP_INJECT_POISON,
	CXL_MBOX_OP_CLEAR_POISON,
};

/*
 * Command sets that RAW doesn't permit. All opcodes in this set are
 * disabled because they pass plain text security payloads over the
 * user/kernel boundary. This functionality is intended to be wrapped
 * behind the keys ABI which allows for encrypted payloads in the UAPI
 */
static u8 security_command_sets[] = {
	0x44, /* Sanitize */
	0x45, /* Persistent Memory Data-at-rest Security */
	0x46, /* Security Passthrough */
};

static bool cxl_is_security_command(u16 opcode)
{
	int i;

	for (i = 0; i < ARRAY_SIZE(security_command_sets); i++)
		if (security_command_sets[i] == (opcode >> 8))
			return true;
	return false;
}

static bool cxl_is_poison_command(u16 opcode)
{
#define CXL_MBOX_OP_POISON_CMDS 0x43

	if ((opcode >> 8) == CXL_MBOX_OP_POISON_CMDS)
		return true;

	return false;
}

static void cxl_set_poison_cmd_enabled(struct cxl_poison_state *poison,
				       u16 opcode)
{
	switch (opcode) {
	case CXL_MBOX_OP_GET_POISON:
		set_bit(CXL_POISON_ENABLED_LIST, poison->enabled_cmds);
		break;
	case CXL_MBOX_OP_INJECT_POISON:
		set_bit(CXL_POISON_ENABLED_INJECT, poison->enabled_cmds);
		break;
	case CXL_MBOX_OP_CLEAR_POISON:
		set_bit(CXL_POISON_ENABLED_CLEAR, poison->enabled_cmds);
		break;
	case CXL_MBOX_OP_GET_SCAN_MEDIA_CAPS:
		set_bit(CXL_POISON_ENABLED_SCAN_CAPS, poison->enabled_cmds);
		break;
	case CXL_MBOX_OP_SCAN_MEDIA:
		set_bit(CXL_POISON_ENABLED_SCAN_MEDIA, poison->enabled_cmds);
		break;
	case CXL_MBOX_OP_GET_SCAN_MEDIA:
		set_bit(CXL_POISON_ENABLED_SCAN_RESULTS, poison->enabled_cmds);
		break;
	default:
		break;
	}
}

static struct cxl_mem_command *cxl_mem_find_command(u16 opcode)
{
	struct cxl_mem_command *c;

	cxl_for_each_cmd(c)
		if (c->opcode == opcode)
			return c;

	return NULL;
}

static const char *cxl_mem_opcode_to_name(u16 opcode)
{
	struct cxl_mem_command *c;

	c = cxl_mem_find_command(opcode);
	if (!c)
		return NULL;

	return cxl_command_names[c->info.id].name;
}

/**
 * cxl_internal_send_cmd() - Kernel internal interface to send a mailbox command
 * @mds: The driver data for the operation
 * @mbox_cmd: initialized command to execute
 *
 * Context: Any context.
 * Return:
 *  * %>=0	- Number of bytes returned in @out.
 *  * %-E2BIG	- Payload is too large for hardware.
 *  * %-EBUSY	- Couldn't acquire exclusive mailbox access.
 *  * %-EFAULT	- Hardware error occurred.
 *  * %-ENXIO	- Command completed, but device reported an error.
 *  * %-EIO	- Unexpected output size.
 *
 * Mailbox commands may execute successfully yet the device itself reported an
 * error. While this distinction can be useful for commands from userspace, the
 * kernel will only be able to use results when both are successful.
 */
int cxl_internal_send_cmd(struct cxl_memdev_state *mds,
			  struct cxl_mbox_cmd *mbox_cmd)
{
	size_t out_size, min_out;
	int rc;

	if (mbox_cmd->size_in > mds->payload_size ||
	    mbox_cmd->size_out > mds->payload_size)
		return -E2BIG;

	out_size = mbox_cmd->size_out;
	min_out = mbox_cmd->min_out;
	rc = mds->mbox_send(mds, mbox_cmd);
	/*
	 * EIO is reserved for a payload size mismatch and mbox_send()
	 * may not return this error.
	 */
	if (WARN_ONCE(rc == -EIO, "Bad return code: -EIO"))
		return -ENXIO;
	if (rc)
		return rc;

	if (mbox_cmd->return_code != CXL_MBOX_CMD_RC_SUCCESS &&
	    mbox_cmd->return_code != CXL_MBOX_CMD_RC_BACKGROUND)
		return cxl_mbox_cmd_rc2errno(mbox_cmd);

	if (!out_size)
		return 0;

	/*
	 * Variable sized output needs to at least satisfy the caller's
	 * minimum if not the fully requested size.
	 */
	if (min_out == 0)
		min_out = out_size;

	if (mbox_cmd->size_out < min_out)
		return -EIO;
	return 0;
}
EXPORT_SYMBOL_NS_GPL(cxl_internal_send_cmd, CXL);

static bool cxl_mem_raw_command_allowed(u16 opcode)
{
	int i;

	if (!IS_ENABLED(CONFIG_CXL_MEM_RAW_COMMANDS))
		return false;

	if (security_locked_down(LOCKDOWN_PCI_ACCESS))
		return false;

	if (cxl_raw_allow_all)
		return true;

	if (cxl_is_security_command(opcode))
		return false;

	for (i = 0; i < ARRAY_SIZE(cxl_disabled_raw_commands); i++)
		if (cxl_disabled_raw_commands[i] == opcode)
			return false;

	return true;
}

/**
 * cxl_payload_from_user_allowed() - Check contents of in_payload.
 * @opcode: The mailbox command opcode.
 * @payload_in: Pointer to the input payload passed in from user space.
 *
 * Return:
 *  * true	- payload_in passes check for @opcode.
 *  * false	- payload_in contains invalid or unsupported values.
 *
 * The driver may inspect payload contents before sending a mailbox
 * command from user space to the device. The intent is to reject
 * commands with input payloads that are known to be unsafe. This
 * check is not intended to replace the users careful selection of
 * mailbox command parameters and makes no guarantee that the user
 * command will succeed, nor that it is appropriate.
 *
 * The specific checks are determined by the opcode.
 */
static bool cxl_payload_from_user_allowed(u16 opcode, void *payload_in)
{
	switch (opcode) {
	case CXL_MBOX_OP_SET_PARTITION_INFO: {
		struct cxl_mbox_set_partition_info *pi = payload_in;

		if (pi->flags & CXL_SET_PARTITION_IMMEDIATE_FLAG)
			return false;
		break;
	}
	default:
		break;
	}
	return true;
}

static int cxl_mbox_cmd_ctor(struct cxl_mbox_cmd *mbox,
			     struct cxl_memdev_state *mds, u16 opcode,
			     size_t in_size, size_t out_size, u64 in_payload)
{
	*mbox = (struct cxl_mbox_cmd) {
		.opcode = opcode,
		.size_in = in_size,
	};

	if (in_size) {
		mbox->payload_in = vmemdup_user(u64_to_user_ptr(in_payload),
						in_size);
		if (IS_ERR(mbox->payload_in))
			return PTR_ERR(mbox->payload_in);

		if (!cxl_payload_from_user_allowed(opcode, mbox->payload_in)) {
			dev_dbg(mds->cxlds.dev, "%s: input payload not allowed\n",
				cxl_mem_opcode_to_name(opcode));
			kvfree(mbox->payload_in);
			return -EBUSY;
		}
	}

	/* Prepare to handle a full payload for variable sized output */
	if (out_size == CXL_VARIABLE_PAYLOAD)
		mbox->size_out = mds->payload_size;
	else
		mbox->size_out = out_size;

	if (mbox->size_out) {
		mbox->payload_out = kvzalloc(mbox->size_out, GFP_KERNEL);
		if (!mbox->payload_out) {
			kvfree(mbox->payload_in);
			return -ENOMEM;
		}
	}
	return 0;
}

static void cxl_mbox_cmd_dtor(struct cxl_mbox_cmd *mbox)
{
	kvfree(mbox->payload_in);
	kvfree(mbox->payload_out);
}

static int cxl_to_mem_cmd_raw(struct cxl_mem_command *mem_cmd,
			      const struct cxl_send_command *send_cmd,
			      struct cxl_memdev_state *mds)
{
	if (send_cmd->raw.rsvd)
		return -EINVAL;

	/*
	 * Unlike supported commands, the output size of RAW commands
	 * gets passed along without further checking, so it must be
	 * validated here.
	 */
	if (send_cmd->out.size > mds->payload_size)
		return -EINVAL;

	if (!cxl_mem_raw_command_allowed(send_cmd->raw.opcode))
		return -EPERM;

	dev_WARN_ONCE(mds->cxlds.dev, true, "raw command path used\n");

	*mem_cmd = (struct cxl_mem_command) {
		.info = {
			.id = CXL_MEM_COMMAND_ID_RAW,
			.size_in = send_cmd->in.size,
			.size_out = send_cmd->out.size,
		},
		.opcode = send_cmd->raw.opcode
	};

	return 0;
}

static int cxl_to_mem_cmd(struct cxl_mem_command *mem_cmd,
			  const struct cxl_send_command *send_cmd,
			  struct cxl_memdev_state *mds)
{
	struct cxl_mem_command *c = &cxl_mem_commands[send_cmd->id];
	const struct cxl_command_info *info = &c->info;

	if (send_cmd->flags & ~CXL_MEM_COMMAND_FLAG_MASK)
		return -EINVAL;

	if (send_cmd->rsvd)
		return -EINVAL;

	if (send_cmd->in.rsvd || send_cmd->out.rsvd)
		return -EINVAL;

	/* Check that the command is enabled for hardware */
	if (!test_bit(info->id, mds->enabled_cmds))
		return -ENOTTY;

	/* Check that the command is not claimed for exclusive kernel use */
	if (test_bit(info->id, mds->exclusive_cmds))
		return -EBUSY;

	/* Check the input buffer is the expected size */
	if ((info->size_in != CXL_VARIABLE_PAYLOAD) &&
	    (info->size_in != send_cmd->in.size))
		return -ENOMEM;

	/* Check the output buffer is at least large enough */
	if ((info->size_out != CXL_VARIABLE_PAYLOAD) &&
	    (send_cmd->out.size < info->size_out))
		return -ENOMEM;

	*mem_cmd = (struct cxl_mem_command) {
		.info = {
			.id = info->id,
			.flags = info->flags,
			.size_in = send_cmd->in.size,
			.size_out = send_cmd->out.size,
		},
		.opcode = c->opcode
	};

	return 0;
}

/**
 * cxl_validate_cmd_from_user() - Check fields for CXL_MEM_SEND_COMMAND.
 * @mbox_cmd: Sanitized and populated &struct cxl_mbox_cmd.
 * @mds: The driver data for the operation
 * @send_cmd: &struct cxl_send_command copied in from userspace.
 *
 * Return:
 *  * %0	- @out_cmd is ready to send.
 *  * %-ENOTTY	- Invalid command specified.
 *  * %-EINVAL	- Reserved fields or invalid values were used.
 *  * %-ENOMEM	- Input or output buffer wasn't sized properly.
 *  * %-EPERM	- Attempted to use a protected command.
 *  * %-EBUSY	- Kernel has claimed exclusive access to this opcode
 *
 * The result of this command is a fully validated command in @mbox_cmd that is
 * safe to send to the hardware.
 */
static int cxl_validate_cmd_from_user(struct cxl_mbox_cmd *mbox_cmd,
				      struct cxl_memdev_state *mds,
				      const struct cxl_send_command *send_cmd)
{
	struct cxl_mem_command mem_cmd;
	int rc;

	if (send_cmd->id == 0 || send_cmd->id >= CXL_MEM_COMMAND_ID_MAX)
		return -ENOTTY;

	/*
	 * The user can never specify an input payload larger than what hardware
	 * supports, but output can be arbitrarily large (simply write out as
	 * much data as the hardware provides).
	 */
	if (send_cmd->in.size > mds->payload_size)
		return -EINVAL;

	/* Sanitize and construct a cxl_mem_command */
	if (send_cmd->id == CXL_MEM_COMMAND_ID_RAW)
		rc = cxl_to_mem_cmd_raw(&mem_cmd, send_cmd, mds);
	else
		rc = cxl_to_mem_cmd(&mem_cmd, send_cmd, mds);

	if (rc)
		return rc;

	/* Sanitize and construct a cxl_mbox_cmd */
	return cxl_mbox_cmd_ctor(mbox_cmd, mds, mem_cmd.opcode,
				 mem_cmd.info.size_in, mem_cmd.info.size_out,
				 send_cmd->in.payload);
}

int cxl_query_cmd(struct cxl_memdev *cxlmd,
		  struct cxl_mem_query_commands __user *q)
{
	struct cxl_memdev_state *mds = to_cxl_memdev_state(cxlmd->cxlds);
	struct device *dev = &cxlmd->dev;
	struct cxl_mem_command *cmd;
	u32 n_commands;
	int j = 0;

	dev_dbg(dev, "Query IOCTL\n");

	if (get_user(n_commands, &q->n_commands))
		return -EFAULT;

	/* returns the total number if 0 elements are requested. */
	if (n_commands == 0)
		return put_user(ARRAY_SIZE(cxl_mem_commands), &q->n_commands);

	/*
	 * otherwise, return max(n_commands, total commands) cxl_command_info
	 * structures.
	 */
	cxl_for_each_cmd(cmd) {
		struct cxl_command_info info = cmd->info;

		if (test_bit(info.id, mds->enabled_cmds))
			info.flags |= CXL_MEM_COMMAND_FLAG_ENABLED;
		if (test_bit(info.id, mds->exclusive_cmds))
			info.flags |= CXL_MEM_COMMAND_FLAG_EXCLUSIVE;

		if (copy_to_user(&q->commands[j++], &info, sizeof(info)))
			return -EFAULT;

		if (j == n_commands)
			break;
	}

	return 0;
}

/**
 * handle_mailbox_cmd_from_user() - Dispatch a mailbox command for userspace.
 * @mds: The driver data for the operation
 * @mbox_cmd: The validated mailbox command.
 * @out_payload: Pointer to userspace's output payload.
 * @size_out: (Input) Max payload size to copy out.
 *            (Output) Payload size hardware generated.
 * @retval: Hardware generated return code from the operation.
 *
 * Return:
 *  * %0	- Mailbox transaction succeeded. This implies the mailbox
 *		  protocol completed successfully not that the operation itself
 *		  was successful.
 *  * %-ENOMEM  - Couldn't allocate a bounce buffer.
 *  * %-EFAULT	- Something happened with copy_to/from_user.
 *  * %-EINTR	- Mailbox acquisition interrupted.
 *  * %-EXXX	- Transaction level failures.
 *
 * Dispatches a mailbox command on behalf of a userspace request.
 * The output payload is copied to userspace.
 *
 * See cxl_send_cmd().
 */
static int handle_mailbox_cmd_from_user(struct cxl_memdev_state *mds,
					struct cxl_mbox_cmd *mbox_cmd,
					u64 out_payload, s32 *size_out,
					u32 *retval)
{
	struct device *dev = mds->cxlds.dev;
	int rc;

	dev_dbg(dev,
		"Submitting %s command for user\n"
		"\topcode: %x\n"
		"\tsize: %zx\n",
		cxl_mem_opcode_to_name(mbox_cmd->opcode),
		mbox_cmd->opcode, mbox_cmd->size_in);

	rc = mds->mbox_send(mds, mbox_cmd);
	if (rc)
		goto out;

	/*
	 * @size_out contains the max size that's allowed to be written back out
	 * to userspace. While the payload may have written more output than
	 * this it will have to be ignored.
	 */
	if (mbox_cmd->size_out) {
		dev_WARN_ONCE(dev, mbox_cmd->size_out > *size_out,
			      "Invalid return size\n");
		if (copy_to_user(u64_to_user_ptr(out_payload),
				 mbox_cmd->payload_out, mbox_cmd->size_out)) {
			rc = -EFAULT;
			goto out;
		}
	}

	*size_out = mbox_cmd->size_out;
	*retval = mbox_cmd->return_code;

out:
	cxl_mbox_cmd_dtor(mbox_cmd);
	return rc;
}

int cxl_send_cmd(struct cxl_memdev *cxlmd, struct cxl_send_command __user *s)
{
	struct cxl_memdev_state *mds = to_cxl_memdev_state(cxlmd->cxlds);
	struct device *dev = &cxlmd->dev;
	struct cxl_send_command send;
	struct cxl_mbox_cmd mbox_cmd;
	int rc;

	dev_dbg(dev, "Send IOCTL\n");

	if (copy_from_user(&send, s, sizeof(send)))
		return -EFAULT;

	rc = cxl_validate_cmd_from_user(&mbox_cmd, mds, &send);
	if (rc)
		return rc;

	rc = handle_mailbox_cmd_from_user(mds, &mbox_cmd, send.out.payload,
					  &send.out.size, &send.retval);
	if (rc)
		return rc;

	if (copy_to_user(s, &send, sizeof(send)))
		return -EFAULT;

	return 0;
}

static int cxl_xfer_log(struct cxl_memdev_state *mds, uuid_t *uuid,
			u32 *size, u8 *out)
{
	u32 remaining = *size;
	u32 offset = 0;

	while (remaining) {
		u32 xfer_size = min_t(u32, remaining, mds->payload_size);
		struct cxl_mbox_cmd mbox_cmd;
		struct cxl_mbox_get_log log;
		int rc;

		log = (struct cxl_mbox_get_log) {
			.uuid = *uuid,
			.offset = cpu_to_le32(offset),
			.length = cpu_to_le32(xfer_size),
		};

		mbox_cmd = (struct cxl_mbox_cmd) {
			.opcode = CXL_MBOX_OP_GET_LOG,
			.size_in = sizeof(log),
			.payload_in = &log,
			.size_out = xfer_size,
			.payload_out = out,
		};

		rc = cxl_internal_send_cmd(mds, &mbox_cmd);

		/*
		 * The output payload length that indicates the number
		 * of valid bytes can be smaller than the Log buffer
		 * size.
		 */
		if (rc == -EIO && mbox_cmd.size_out < xfer_size) {
			offset += mbox_cmd.size_out;
			break;
		}

		if (rc < 0)
			return rc;

		out += xfer_size;
		remaining -= xfer_size;
		offset += xfer_size;
	}

	*size = offset;

	return 0;
}

/**
 * cxl_walk_cel() - Walk through the Command Effects Log.
 * @mds: The driver data for the operation
 * @size: Length of the Command Effects Log.
 * @cel: CEL
 *
 * Iterate over each entry in the CEL and determine if the driver supports the
 * command. If so, the command is enabled for the device and can be used later.
 */
static void cxl_walk_cel(struct cxl_memdev_state *mds, size_t size, u8 *cel)
{
	struct cxl_cel_entry *cel_entry;
	const int cel_entries = size / sizeof(*cel_entry);
	struct device *dev = mds->cxlds.dev;
	int i;

	cel_entry = (struct cxl_cel_entry *) cel;

	for (i = 0; i < cel_entries; i++) {
		u16 opcode = le16_to_cpu(cel_entry[i].opcode);
		struct cxl_mem_command *cmd = cxl_mem_find_command(opcode);

		if (!cmd && !cxl_is_poison_command(opcode)) {
			dev_dbg(dev,
				"Opcode 0x%04x unsupported by driver\n", opcode);
			continue;
		}

		if (cmd)
			set_bit(cmd->info.id, mds->enabled_cmds);

		if (cxl_is_poison_command(opcode))
			cxl_set_poison_cmd_enabled(&mds->poison, opcode);

		dev_dbg(dev, "Opcode 0x%04x enabled\n", opcode);
	}
}

static struct cxl_mbox_get_supported_logs *cxl_get_gsl(struct cxl_memdev_state *mds)
{
	struct cxl_mbox_get_supported_logs *ret;
	struct cxl_mbox_cmd mbox_cmd;
	int rc;

	ret = kvmalloc(mds->payload_size, GFP_KERNEL);
	if (!ret)
		return ERR_PTR(-ENOMEM);

	mbox_cmd = (struct cxl_mbox_cmd) {
		.opcode = CXL_MBOX_OP_GET_SUPPORTED_LOGS,
		.size_out = mds->payload_size,
		.payload_out = ret,
		/* At least the record number field must be valid */
		.min_out = 2,
	};
	rc = cxl_internal_send_cmd(mds, &mbox_cmd);
	if (rc < 0) {
		kvfree(ret);
		return ERR_PTR(rc);
	}


	return ret;
}

enum {
	CEL_UUID,
	VENDOR_DEBUG_UUID,
};

/* See CXL 2.0 Table 170. Get Log Input Payload */
static const uuid_t log_uuid[] = {
	[CEL_UUID] = DEFINE_CXL_CEL_UUID,
	[VENDOR_DEBUG_UUID] = DEFINE_CXL_VENDOR_DEBUG_UUID,
};

/**
 * cxl_enumerate_cmds() - Enumerate commands for a device.
 * @mds: The driver data for the operation
 *
 * Returns 0 if enumerate completed successfully.
 *
 * CXL devices have optional support for certain commands. This function will
 * determine the set of supported commands for the hardware and update the
 * enabled_cmds bitmap in the @mds.
 */
int cxl_enumerate_cmds(struct cxl_memdev_state *mds)
{
	struct cxl_mbox_get_supported_logs *gsl;
	struct device *dev = mds->cxlds.dev;
	struct cxl_mem_command *cmd;
	int i, rc;

	gsl = cxl_get_gsl(mds);
	if (IS_ERR(gsl))
		return PTR_ERR(gsl);

	rc = -ENOENT;
	for (i = 0; i < le16_to_cpu(gsl->entries); i++) {
		u32 size = le32_to_cpu(gsl->entry[i].size);
		uuid_t uuid = gsl->entry[i].uuid;
		u8 *log;

		dev_dbg(dev, "Found LOG type %pU of size %d", &uuid, size);

		if (!uuid_equal(&uuid, &log_uuid[CEL_UUID]))
			continue;

		log = kvmalloc(size, GFP_KERNEL);
		if (!log) {
			rc = -ENOMEM;
			goto out;
		}

		rc = cxl_xfer_log(mds, &uuid, &size, log);
		if (rc) {
			kvfree(log);
			goto out;
		}

		cxl_walk_cel(mds, size, log);
		kvfree(log);

		/* In case CEL was bogus, enable some default commands. */
		cxl_for_each_cmd(cmd)
			if (cmd->flags & CXL_CMD_FLAG_FORCE_ENABLE)
				set_bit(cmd->info.id, mds->enabled_cmds);

		/* Found the required CEL */
		rc = 0;
	}
out:
	kvfree(gsl);
	return rc;
}
EXPORT_SYMBOL_NS_GPL(cxl_enumerate_cmds, CXL);

/*
 * General Media Event Record
 * CXL rev 3.0 Section 8.2.9.2.1.1; Table 8-43
 */
static const uuid_t gen_media_event_uuid =
	UUID_INIT(0xfbcd0a77, 0xc260, 0x417f,
		  0x85, 0xa9, 0x08, 0x8b, 0x16, 0x21, 0xeb, 0xa6);

/*
 * DRAM Event Record
 * CXL rev 3.0 section 8.2.9.2.1.2; Table 8-44
 */
static const uuid_t dram_event_uuid =
	UUID_INIT(0x601dcbb3, 0x9c06, 0x4eab,
		  0xb8, 0xaf, 0x4e, 0x9b, 0xfb, 0x5c, 0x96, 0x24);

/*
 * Memory Module Event Record
 * CXL rev 3.0 section 8.2.9.2.1.3; Table 8-45
 */
static const uuid_t mem_mod_event_uuid =
	UUID_INIT(0xfe927475, 0xdd59, 0x4339,
		  0xa5, 0x86, 0x79, 0xba, 0xb1, 0x13, 0xb7, 0x74);

static void cxl_event_trace_record(const struct cxl_memdev *cxlmd,
				   enum cxl_event_log_type type,
				   struct cxl_event_record_raw *record)
{
	uuid_t *id = &record->hdr.id;

	if (uuid_equal(id, &gen_media_event_uuid)) {
		struct cxl_event_gen_media *rec =
				(struct cxl_event_gen_media *)record;

		trace_cxl_general_media(cxlmd, type, rec);
	} else if (uuid_equal(id, &dram_event_uuid)) {
		struct cxl_event_dram *rec = (struct cxl_event_dram *)record;

		trace_cxl_dram(cxlmd, type, rec);
	} else if (uuid_equal(id, &mem_mod_event_uuid)) {
		struct cxl_event_mem_module *rec =
				(struct cxl_event_mem_module *)record;

		trace_cxl_memory_module(cxlmd, type, rec);
	} else {
		/* For unknown record types print just the header */
		trace_cxl_generic_event(cxlmd, type, record);
	}
}

static int cxl_clear_event_record(struct cxl_memdev_state *mds,
				  enum cxl_event_log_type log,
				  struct cxl_get_event_payload *get_pl)
{
	struct cxl_mbox_clear_event_payload *payload;
	u16 total = le16_to_cpu(get_pl->record_count);
	u8 max_handles = CXL_CLEAR_EVENT_MAX_HANDLES;
	size_t pl_size = struct_size(payload, handles, max_handles);
	struct cxl_mbox_cmd mbox_cmd;
	u16 cnt;
	int rc = 0;
	int i;

	/* Payload size may limit the max handles */
	if (pl_size > mds->payload_size) {
		max_handles = (mds->payload_size - sizeof(*payload)) /
			      sizeof(__le16);
		pl_size = struct_size(payload, handles, max_handles);
	}

	payload = kvzalloc(pl_size, GFP_KERNEL);
	if (!payload)
		return -ENOMEM;

	*payload = (struct cxl_mbox_clear_event_payload) {
		.event_log = log,
	};

	mbox_cmd = (struct cxl_mbox_cmd) {
		.opcode = CXL_MBOX_OP_CLEAR_EVENT_RECORD,
		.payload_in = payload,
		.size_in = pl_size,
	};

	/*
	 * Clear Event Records uses u8 for the handle cnt while Get Event
	 * Record can return up to 0xffff records.
	 */
	i = 0;
	for (cnt = 0; cnt < total; cnt++) {
		payload->handles[i++] = get_pl->records[cnt].hdr.handle;
		dev_dbg(mds->cxlds.dev, "Event log '%d': Clearing %u\n", log,
			le16_to_cpu(payload->handles[i]));

		if (i == max_handles) {
			payload->nr_recs = i;
			rc = cxl_internal_send_cmd(mds, &mbox_cmd);
			if (rc)
				goto free_pl;
			i = 0;
		}
	}

	/* Clear what is left if any */
	if (i) {
		payload->nr_recs = i;
		mbox_cmd.size_in = struct_size(payload, handles, i);
		rc = cxl_internal_send_cmd(mds, &mbox_cmd);
		if (rc)
			goto free_pl;
	}

free_pl:
	kvfree(payload);
	return rc;
}

static void cxl_mem_get_records_log(struct cxl_memdev_state *mds,
				    enum cxl_event_log_type type)
{
	struct cxl_memdev *cxlmd = mds->cxlds.cxlmd;
	struct device *dev = mds->cxlds.dev;
	struct cxl_get_event_payload *payload;
	struct cxl_mbox_cmd mbox_cmd;
	u8 log_type = type;
	u16 nr_rec;

	mutex_lock(&mds->event.log_lock);
	payload = mds->event.buf;

	mbox_cmd = (struct cxl_mbox_cmd) {
		.opcode = CXL_MBOX_OP_GET_EVENT_RECORD,
		.payload_in = &log_type,
		.size_in = sizeof(log_type),
		.payload_out = payload,
		.size_out = mds->payload_size,
		.min_out = struct_size(payload, records, 0),
	};

	do {
		int rc, i;

		rc = cxl_internal_send_cmd(mds, &mbox_cmd);
		if (rc) {
			dev_err_ratelimited(dev,
				"Event log '%d': Failed to query event records : %d",
				type, rc);
			break;
		}

		nr_rec = le16_to_cpu(payload->record_count);
		if (!nr_rec)
			break;

		for (i = 0; i < nr_rec; i++)
			cxl_event_trace_record(cxlmd, type,
					       &payload->records[i]);

		if (payload->flags & CXL_GET_EVENT_FLAG_OVERFLOW)
			trace_cxl_overflow(cxlmd, type, payload);

		rc = cxl_clear_event_record(mds, type, payload);
		if (rc) {
			dev_err_ratelimited(dev,
				"Event log '%d': Failed to clear events : %d",
				type, rc);
			break;
		}
	} while (nr_rec);

	mutex_unlock(&mds->event.log_lock);
}

/**
 * cxl_mem_get_event_records - Get Event Records from the device
 * @mds: The driver data for the operation
 * @status: Event Status register value identifying which events are available.
 *
 * Retrieve all event records available on the device, report them as trace
 * events, and clear them.
 *
 * See CXL rev 3.0 @8.2.9.2.2 Get Event Records
 * See CXL rev 3.0 @8.2.9.2.3 Clear Event Records
 */
void cxl_mem_get_event_records(struct cxl_memdev_state *mds, u32 status)
{
	dev_dbg(mds->cxlds.dev, "Reading event logs: %x\n", status);

	if (status & CXLDEV_EVENT_STATUS_FATAL)
		cxl_mem_get_records_log(mds, CXL_EVENT_TYPE_FATAL);
	if (status & CXLDEV_EVENT_STATUS_FAIL)
		cxl_mem_get_records_log(mds, CXL_EVENT_TYPE_FAIL);
	if (status & CXLDEV_EVENT_STATUS_WARN)
		cxl_mem_get_records_log(mds, CXL_EVENT_TYPE_WARN);
	if (status & CXLDEV_EVENT_STATUS_INFO)
		cxl_mem_get_records_log(mds, CXL_EVENT_TYPE_INFO);
}
EXPORT_SYMBOL_NS_GPL(cxl_mem_get_event_records, CXL);

/**
 * cxl_mem_get_partition_info - Get partition info
 * @mds: The driver data for the operation
 *
 * Retrieve the current partition info for the device specified.  The active
 * values are the current capacity in bytes.  If not 0, the 'next' values are
 * the pending values, in bytes, which take affect on next cold reset.
 *
 * Return: 0 if no error: or the result of the mailbox command.
 *
 * See CXL @8.2.9.5.2.1 Get Partition Info
 */
static int cxl_mem_get_partition_info(struct cxl_memdev_state *mds)
{
	struct cxl_mbox_get_partition_info pi;
	struct cxl_mbox_cmd mbox_cmd;
	int rc;

	mbox_cmd = (struct cxl_mbox_cmd) {
		.opcode = CXL_MBOX_OP_GET_PARTITION_INFO,
		.size_out = sizeof(pi),
		.payload_out = &pi,
	};
	rc = cxl_internal_send_cmd(mds, &mbox_cmd);
	if (rc)
		return rc;

	mds->active_volatile_bytes =
		le64_to_cpu(pi.active_volatile_cap) * CXL_CAPACITY_MULTIPLIER;
	mds->active_persistent_bytes =
		le64_to_cpu(pi.active_persistent_cap) * CXL_CAPACITY_MULTIPLIER;
	mds->next_volatile_bytes =
		le64_to_cpu(pi.next_volatile_cap) * CXL_CAPACITY_MULTIPLIER;
	mds->next_persistent_bytes =
		le64_to_cpu(pi.next_volatile_cap) * CXL_CAPACITY_MULTIPLIER;

	return 0;
}

/**
 * cxl_dev_state_identify() - Send the IDENTIFY command to the device.
 * @mds: The driver data for the operation
 *
 * Return: 0 if identify was executed successfully or media not ready.
 *
 * This will dispatch the identify command to the device and on success populate
 * structures to be exported to sysfs.
 */
int cxl_dev_state_identify(struct cxl_memdev_state *mds)
{
	/* See CXL 2.0 Table 175 Identify Memory Device Output Payload */
	struct cxl_mbox_identify id;
	struct cxl_mbox_cmd mbox_cmd;
	u32 val;
	int rc;

<<<<<<< HEAD
	if (!cxlds->media_ready)
=======
	if (!mds->cxlds.media_ready)
>>>>>>> a901a356
		return 0;

	mbox_cmd = (struct cxl_mbox_cmd) {
		.opcode = CXL_MBOX_OP_IDENTIFY,
		.size_out = sizeof(id),
		.payload_out = &id,
	};
	rc = cxl_internal_send_cmd(mds, &mbox_cmd);
	if (rc < 0)
		return rc;

	mds->total_bytes =
		le64_to_cpu(id.total_capacity) * CXL_CAPACITY_MULTIPLIER;
	mds->volatile_only_bytes =
		le64_to_cpu(id.volatile_capacity) * CXL_CAPACITY_MULTIPLIER;
	mds->persistent_only_bytes =
		le64_to_cpu(id.persistent_capacity) * CXL_CAPACITY_MULTIPLIER;
	mds->partition_align_bytes =
		le64_to_cpu(id.partition_align) * CXL_CAPACITY_MULTIPLIER;

	mds->lsa_size = le32_to_cpu(id.lsa_size);
	memcpy(mds->firmware_version, id.fw_revision,
	       sizeof(id.fw_revision));

	if (test_bit(CXL_POISON_ENABLED_LIST, mds->poison.enabled_cmds)) {
		val = get_unaligned_le24(id.poison_list_max_mer);
		mds->poison.max_errors = min_t(u32, val, CXL_POISON_LIST_MAX);
	}

	return 0;
}
EXPORT_SYMBOL_NS_GPL(cxl_dev_state_identify, CXL);

/**
 * cxl_mem_sanitize() - Send a sanitization command to the device.
 * @mds: The device data for the operation
 * @cmd: The specific sanitization command opcode
 *
 * Return: 0 if the command was executed successfully, regardless of
 * whether or not the actual security operation is done in the background,
 * such as for the Sanitize case.
 * Error return values can be the result of the mailbox command, -EINVAL
 * when security requirements are not met or invalid contexts.
 *
 * See CXL 3.0 @8.2.9.8.5.1 Sanitize and @8.2.9.8.5.2 Secure Erase.
 */
int cxl_mem_sanitize(struct cxl_memdev_state *mds, u16 cmd)
{
	int rc;
	u32 sec_out = 0;
	struct cxl_get_security_output {
		__le32 flags;
	} out;
	struct cxl_mbox_cmd sec_cmd = {
		.opcode = CXL_MBOX_OP_GET_SECURITY_STATE,
		.payload_out = &out,
		.size_out = sizeof(out),
	};
	struct cxl_mbox_cmd mbox_cmd = { .opcode = cmd };
	struct cxl_dev_state *cxlds = &mds->cxlds;

	if (cmd != CXL_MBOX_OP_SANITIZE && cmd != CXL_MBOX_OP_SECURE_ERASE)
		return -EINVAL;

	rc = cxl_internal_send_cmd(mds, &sec_cmd);
	if (rc < 0) {
		dev_err(cxlds->dev, "Failed to get security state : %d", rc);
		return rc;
	}

	/*
	 * Prior to using these commands, any security applied to
	 * the user data areas of the device shall be DISABLED (or
	 * UNLOCKED for secure erase case).
	 */
	sec_out = le32_to_cpu(out.flags);
	if (sec_out & CXL_PMEM_SEC_STATE_USER_PASS_SET)
		return -EINVAL;

	if (cmd == CXL_MBOX_OP_SECURE_ERASE &&
	    sec_out & CXL_PMEM_SEC_STATE_LOCKED)
		return -EINVAL;

	rc = cxl_internal_send_cmd(mds, &mbox_cmd);
	if (rc < 0) {
		dev_err(cxlds->dev, "Failed to sanitize device : %d", rc);
		return rc;
	}

	return 0;
}
EXPORT_SYMBOL_NS_GPL(cxl_mem_sanitize, CXL);

static int add_dpa_res(struct device *dev, struct resource *parent,
		       struct resource *res, resource_size_t start,
		       resource_size_t size, const char *type)
{
	int rc;

	res->name = type;
	res->start = start;
	res->end = start + size - 1;
	res->flags = IORESOURCE_MEM;
	if (resource_size(res) == 0) {
		dev_dbg(dev, "DPA(%s): no capacity\n", res->name);
		return 0;
	}
	rc = request_resource(parent, res);
	if (rc) {
		dev_err(dev, "DPA(%s): failed to track %pr (%d)\n", res->name,
			res, rc);
		return rc;
	}

	dev_dbg(dev, "DPA(%s): %pr\n", res->name, res);

	return 0;
}

int cxl_mem_create_range_info(struct cxl_memdev_state *mds)
{
	struct cxl_dev_state *cxlds = &mds->cxlds;
	struct device *dev = cxlds->dev;
	int rc;

	if (!cxlds->media_ready) {
		cxlds->dpa_res = DEFINE_RES_MEM(0, 0);
		cxlds->ram_res = DEFINE_RES_MEM(0, 0);
		cxlds->pmem_res = DEFINE_RES_MEM(0, 0);
		return 0;
	}

	cxlds->dpa_res =
		(struct resource)DEFINE_RES_MEM(0, mds->total_bytes);

	if (mds->partition_align_bytes == 0) {
		rc = add_dpa_res(dev, &cxlds->dpa_res, &cxlds->ram_res, 0,
				 mds->volatile_only_bytes, "ram");
		if (rc)
			return rc;
		return add_dpa_res(dev, &cxlds->dpa_res, &cxlds->pmem_res,
				   mds->volatile_only_bytes,
				   mds->persistent_only_bytes, "pmem");
	}

	rc = cxl_mem_get_partition_info(mds);
	if (rc) {
		dev_err(dev, "Failed to query partition information\n");
		return rc;
	}

	rc = add_dpa_res(dev, &cxlds->dpa_res, &cxlds->ram_res, 0,
			 mds->active_volatile_bytes, "ram");
	if (rc)
		return rc;
	return add_dpa_res(dev, &cxlds->dpa_res, &cxlds->pmem_res,
			   mds->active_volatile_bytes,
			   mds->active_persistent_bytes, "pmem");
}
EXPORT_SYMBOL_NS_GPL(cxl_mem_create_range_info, CXL);

int cxl_set_timestamp(struct cxl_memdev_state *mds)
{
	struct cxl_mbox_cmd mbox_cmd;
	struct cxl_mbox_set_timestamp_in pi;
	int rc;

	pi.timestamp = cpu_to_le64(ktime_get_real_ns());
	mbox_cmd = (struct cxl_mbox_cmd) {
		.opcode = CXL_MBOX_OP_SET_TIMESTAMP,
		.size_in = sizeof(pi),
		.payload_in = &pi,
	};

	rc = cxl_internal_send_cmd(mds, &mbox_cmd);
	/*
	 * Command is optional. Devices may have another way of providing
	 * a timestamp, or may return all 0s in timestamp fields.
	 * Don't report an error if this command isn't supported
	 */
	if (rc && (mbox_cmd.return_code != CXL_MBOX_CMD_RC_UNSUPPORTED))
		return rc;

	return 0;
}
EXPORT_SYMBOL_NS_GPL(cxl_set_timestamp, CXL);

int cxl_mem_get_poison(struct cxl_memdev *cxlmd, u64 offset, u64 len,
		       struct cxl_region *cxlr)
{
	struct cxl_memdev_state *mds = to_cxl_memdev_state(cxlmd->cxlds);
	struct cxl_mbox_poison_out *po;
	struct cxl_mbox_poison_in pi;
	struct cxl_mbox_cmd mbox_cmd;
	int nr_records = 0;
	int rc;

	rc = mutex_lock_interruptible(&mds->poison.lock);
	if (rc)
		return rc;

	po = mds->poison.list_out;
	pi.offset = cpu_to_le64(offset);
	pi.length = cpu_to_le64(len / CXL_POISON_LEN_MULT);

	mbox_cmd = (struct cxl_mbox_cmd) {
		.opcode = CXL_MBOX_OP_GET_POISON,
		.size_in = sizeof(pi),
		.payload_in = &pi,
		.size_out = mds->payload_size,
		.payload_out = po,
		.min_out = struct_size(po, record, 0),
	};

	do {
		rc = cxl_internal_send_cmd(mds, &mbox_cmd);
		if (rc)
			break;

		for (int i = 0; i < le16_to_cpu(po->count); i++)
			trace_cxl_poison(cxlmd, cxlr, &po->record[i],
					 po->flags, po->overflow_ts,
					 CXL_POISON_TRACE_LIST);

		/* Protect against an uncleared _FLAG_MORE */
		nr_records = nr_records + le16_to_cpu(po->count);
		if (nr_records >= mds->poison.max_errors) {
			dev_dbg(&cxlmd->dev, "Max Error Records reached: %d\n",
				nr_records);
			break;
		}
	} while (po->flags & CXL_POISON_FLAG_MORE);

	mutex_unlock(&mds->poison.lock);
	return rc;
}
EXPORT_SYMBOL_NS_GPL(cxl_mem_get_poison, CXL);

static void free_poison_buf(void *buf)
{
	kvfree(buf);
}

/* Get Poison List output buffer is protected by mds->poison.lock */
static int cxl_poison_alloc_buf(struct cxl_memdev_state *mds)
{
	mds->poison.list_out = kvmalloc(mds->payload_size, GFP_KERNEL);
	if (!mds->poison.list_out)
		return -ENOMEM;

	return devm_add_action_or_reset(mds->cxlds.dev, free_poison_buf,
					mds->poison.list_out);
}

int cxl_poison_state_init(struct cxl_memdev_state *mds)
{
	int rc;

	if (!test_bit(CXL_POISON_ENABLED_LIST, mds->poison.enabled_cmds))
		return 0;

	rc = cxl_poison_alloc_buf(mds);
	if (rc) {
		clear_bit(CXL_POISON_ENABLED_LIST, mds->poison.enabled_cmds);
		return rc;
	}

	mutex_init(&mds->poison.lock);
	return 0;
}
EXPORT_SYMBOL_NS_GPL(cxl_poison_state_init, CXL);

struct cxl_memdev_state *cxl_memdev_state_create(struct device *dev)
{
	struct cxl_memdev_state *mds;

	mds = devm_kzalloc(dev, sizeof(*mds), GFP_KERNEL);
	if (!mds) {
		dev_err(dev, "No memory available\n");
		return ERR_PTR(-ENOMEM);
	}

	mutex_init(&mds->mbox_mutex);
	mutex_init(&mds->event.log_lock);
	mds->cxlds.dev = dev;
	mds->cxlds.type = CXL_DEVTYPE_CLASSMEM;

	return mds;
}
EXPORT_SYMBOL_NS_GPL(cxl_memdev_state_create, CXL);

void __init cxl_mbox_init(void)
{
	struct dentry *mbox_debugfs;

	mbox_debugfs = cxl_debugfs_create_dir("mbox");
	debugfs_create_bool("raw_allow_all", 0600, mbox_debugfs,
			    &cxl_raw_allow_all);
}<|MERGE_RESOLUTION|>--- conflicted
+++ resolved
@@ -1047,11 +1047,7 @@
 	u32 val;
 	int rc;
 
-<<<<<<< HEAD
-	if (!cxlds->media_ready)
-=======
 	if (!mds->cxlds.media_ready)
->>>>>>> a901a356
 		return 0;
 
 	mbox_cmd = (struct cxl_mbox_cmd) {
