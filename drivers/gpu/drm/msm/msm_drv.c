// SPDX-License-Identifier: GPL-2.0-only
/*
 * Copyright (c) 2016-2018, 2020-2021 The Linux Foundation. All rights reserved.
 * Copyright (C) 2013 Red Hat
 * Author: Rob Clark <robdclark@gmail.com>
 */

#include <linux/dma-mapping.h>
#include <linux/fault-inject.h>
#include <linux/kthread.h>
#include <linux/sched/mm.h>
#include <linux/uaccess.h>
#include <uapi/linux/sched/types.h>

#include <drm/drm_bridge.h>
#include <drm/drm_drv.h>
#include <drm/drm_file.h>
#include <drm/drm_ioctl.h>
#include <drm/drm_prime.h>
#include <drm/drm_of.h>
#include <drm/drm_vblank.h>

#include "disp/msm_disp_snapshot.h"
#include "msm_drv.h"
#include "msm_debugfs.h"
#include "msm_fence.h"
#include "msm_gem.h"
#include "msm_gpu.h"
#include "msm_kms.h"
#include "msm_mmu.h"
#include "adreno/adreno_gpu.h"

/*
 * MSM driver version:
 * - 1.0.0 - initial interface
 * - 1.1.0 - adds madvise, and support for submits with > 4 cmd buffers
 * - 1.2.0 - adds explicit fence support for submit ioctl
 * - 1.3.0 - adds GMEM_BASE + NR_RINGS params, SUBMITQUEUE_NEW +
 *           SUBMITQUEUE_CLOSE ioctls, and MSM_INFO_IOVA flag for
 *           MSM_GEM_INFO ioctl.
 * - 1.4.0 - softpin, MSM_RELOC_BO_DUMP, and GEM_INFO support to set/get
 *           GEM object's debug name
 * - 1.5.0 - Add SUBMITQUERY_QUERY ioctl
 * - 1.6.0 - Syncobj support
 * - 1.7.0 - Add MSM_PARAM_SUSPENDS to access suspend count
 * - 1.8.0 - Add MSM_BO_CACHED_COHERENT for supported GPUs (a6xx)
 * - 1.9.0 - Add MSM_SUBMIT_FENCE_SN_IN
 */
#define MSM_VERSION_MAJOR	1
#define MSM_VERSION_MINOR	9
#define MSM_VERSION_PATCHLEVEL	0

static const struct drm_mode_config_funcs mode_config_funcs = {
	.fb_create = msm_framebuffer_create,
	.output_poll_changed = drm_fb_helper_output_poll_changed,
	.atomic_check = drm_atomic_helper_check,
	.atomic_commit = drm_atomic_helper_commit,
};

static const struct drm_mode_config_helper_funcs mode_config_helper_funcs = {
	.atomic_commit_tail = msm_atomic_commit_tail,
};

#ifdef CONFIG_DRM_FBDEV_EMULATION
static bool fbdev = true;
MODULE_PARM_DESC(fbdev, "Enable fbdev compat layer");
module_param(fbdev, bool, 0600);
#endif

static char *vram = "16m";
MODULE_PARM_DESC(vram, "Configure VRAM size (for devices without IOMMU/GPUMMU)");
module_param(vram, charp, 0);

bool dumpstate;
MODULE_PARM_DESC(dumpstate, "Dump KMS state on errors");
module_param(dumpstate, bool, 0600);

static bool modeset = true;
MODULE_PARM_DESC(modeset, "Use kernel modesetting [KMS] (1=on (default), 0=disable)");
module_param(modeset, bool, 0600);

#ifdef CONFIG_FAULT_INJECTION
DECLARE_FAULT_ATTR(fail_gem_alloc);
DECLARE_FAULT_ATTR(fail_gem_iova);
#endif

static irqreturn_t msm_irq(int irq, void *arg)
{
	struct drm_device *dev = arg;
	struct msm_drm_private *priv = dev->dev_private;
	struct msm_kms *kms = priv->kms;

	BUG_ON(!kms);

	return kms->funcs->irq(kms);
}

static void msm_irq_preinstall(struct drm_device *dev)
{
	struct msm_drm_private *priv = dev->dev_private;
	struct msm_kms *kms = priv->kms;

	BUG_ON(!kms);

	kms->funcs->irq_preinstall(kms);
}

static int msm_irq_postinstall(struct drm_device *dev)
{
	struct msm_drm_private *priv = dev->dev_private;
	struct msm_kms *kms = priv->kms;

	BUG_ON(!kms);

	if (kms->funcs->irq_postinstall)
		return kms->funcs->irq_postinstall(kms);

	return 0;
}

static int msm_irq_install(struct drm_device *dev, unsigned int irq)
{
	struct msm_drm_private *priv = dev->dev_private;
	struct msm_kms *kms = priv->kms;
	int ret;

	if (irq == IRQ_NOTCONNECTED)
		return -ENOTCONN;

	msm_irq_preinstall(dev);

	ret = request_irq(irq, msm_irq, 0, dev->driver->name, dev);
	if (ret)
		return ret;

	kms->irq_requested = true;

	ret = msm_irq_postinstall(dev);
	if (ret) {
		free_irq(irq, dev);
		return ret;
	}

	return 0;
}

static void msm_irq_uninstall(struct drm_device *dev)
{
	struct msm_drm_private *priv = dev->dev_private;
	struct msm_kms *kms = priv->kms;

	kms->funcs->irq_uninstall(kms);
	if (kms->irq_requested)
		free_irq(kms->irq, dev);
}

struct msm_vblank_work {
	struct work_struct work;
	int crtc_id;
	bool enable;
	struct msm_drm_private *priv;
};

static void vblank_ctrl_worker(struct work_struct *work)
{
	struct msm_vblank_work *vbl_work = container_of(work,
						struct msm_vblank_work, work);
	struct msm_drm_private *priv = vbl_work->priv;
	struct msm_kms *kms = priv->kms;

	if (vbl_work->enable)
		kms->funcs->enable_vblank(kms, priv->crtcs[vbl_work->crtc_id]);
	else
		kms->funcs->disable_vblank(kms,	priv->crtcs[vbl_work->crtc_id]);

	kfree(vbl_work);
}

static int vblank_ctrl_queue_work(struct msm_drm_private *priv,
					int crtc_id, bool enable)
{
	struct msm_vblank_work *vbl_work;

	vbl_work = kzalloc(sizeof(*vbl_work), GFP_ATOMIC);
	if (!vbl_work)
		return -ENOMEM;

	INIT_WORK(&vbl_work->work, vblank_ctrl_worker);

	vbl_work->crtc_id = crtc_id;
	vbl_work->enable = enable;
	vbl_work->priv = priv;

	queue_work(priv->wq, &vbl_work->work);

	return 0;
}

static int msm_drm_uninit(struct device *dev)
{
	struct platform_device *pdev = to_platform_device(dev);
	struct msm_drm_private *priv = platform_get_drvdata(pdev);
	struct drm_device *ddev = priv->dev;
	struct msm_kms *kms = priv->kms;
	int i;

	/*
	 * Shutdown the hw if we're far enough along where things might be on.
	 * If we run this too early, we'll end up panicking in any variety of
	 * places. Since we don't register the drm device until late in
	 * msm_drm_init, drm_dev->registered is used as an indicator that the
	 * shutdown will be successful.
	 */
	if (ddev->registered) {
		drm_dev_unregister(ddev);
		drm_atomic_helper_shutdown(ddev);
	}

	/* We must cancel and cleanup any pending vblank enable/disable
	 * work before msm_irq_uninstall() to avoid work re-enabling an
	 * irq after uninstall has disabled it.
	 */

	flush_workqueue(priv->wq);

	/* clean up event worker threads */
	for (i = 0; i < priv->num_crtcs; i++) {
		if (priv->event_thread[i].worker)
			kthread_destroy_worker(priv->event_thread[i].worker);
	}

	msm_gem_shrinker_cleanup(ddev);

	drm_kms_helper_poll_fini(ddev);

	msm_perf_debugfs_cleanup(priv);
	msm_rd_debugfs_cleanup(priv);

#ifdef CONFIG_DRM_FBDEV_EMULATION
	if (fbdev && priv->fbdev)
		msm_fbdev_free(ddev);
#endif

	msm_disp_snapshot_destroy(ddev);

	drm_mode_config_cleanup(ddev);

	for (i = 0; i < priv->num_bridges; i++)
		drm_bridge_remove(priv->bridges[i]);

	pm_runtime_get_sync(dev);
	msm_irq_uninstall(ddev);
	pm_runtime_put_sync(dev);

	if (kms && kms->funcs)
		kms->funcs->destroy(kms);

	if (priv->vram.paddr) {
		unsigned long attrs = DMA_ATTR_NO_KERNEL_MAPPING;
		drm_mm_takedown(&priv->vram.mm);
		dma_free_attrs(dev, priv->vram.size, NULL,
			       priv->vram.paddr, attrs);
	}

	component_unbind_all(dev, ddev);

	ddev->dev_private = NULL;
	drm_dev_put(ddev);

	destroy_workqueue(priv->wq);

	return 0;
}

#include <linux/of_address.h>

struct msm_gem_address_space *msm_kms_init_aspace(struct drm_device *dev)
{
	struct iommu_domain *domain;
	struct msm_gem_address_space *aspace;
	struct msm_mmu *mmu;
	struct device *mdp_dev = dev->dev;
	struct device *mdss_dev = mdp_dev->parent;
	struct device *iommu_dev;

	/*
	 * IOMMUs can be a part of MDSS device tree binding, or the
	 * MDP/DPU device.
	 */
	if (device_iommu_mapped(mdp_dev))
		iommu_dev = mdp_dev;
	else
		iommu_dev = mdss_dev;

	domain = iommu_domain_alloc(iommu_dev->bus);
	if (!domain) {
		drm_info(dev, "no IOMMU, fallback to phys contig buffers for scanout\n");
		return NULL;
	}

	mmu = msm_iommu_new(iommu_dev, domain);
	if (IS_ERR(mmu)) {
		iommu_domain_free(domain);
		return ERR_CAST(mmu);
	}

	aspace = msm_gem_address_space_create(mmu, "mdp_kms",
		0x1000, 0x100000000 - 0x1000);
	if (IS_ERR(aspace))
		mmu->funcs->destroy(mmu);

	return aspace;
}

bool msm_use_mmu(struct drm_device *dev)
{
	struct msm_drm_private *priv = dev->dev_private;

	/*
	 * a2xx comes with its own MMU
	 * On other platforms IOMMU can be declared specified either for the
	 * MDP/DPU device or for its parent, MDSS device.
	 */
	return priv->is_a2xx ||
		device_iommu_mapped(dev->dev) ||
		device_iommu_mapped(dev->dev->parent);
}

static int msm_init_vram(struct drm_device *dev)
{
	struct msm_drm_private *priv = dev->dev_private;
	struct device_node *node;
	unsigned long size = 0;
	int ret = 0;

	/* In the device-tree world, we could have a 'memory-region'
	 * phandle, which gives us a link to our "vram".  Allocating
	 * is all nicely abstracted behind the dma api, but we need
	 * to know the entire size to allocate it all in one go. There
	 * are two cases:
	 *  1) device with no IOMMU, in which case we need exclusive
	 *     access to a VRAM carveout big enough for all gpu
	 *     buffers
	 *  2) device with IOMMU, but where the bootloader puts up
	 *     a splash screen.  In this case, the VRAM carveout
	 *     need only be large enough for fbdev fb.  But we need
	 *     exclusive access to the buffer to avoid the kernel
	 *     using those pages for other purposes (which appears
	 *     as corruption on screen before we have a chance to
	 *     load and do initial modeset)
	 */

	node = of_parse_phandle(dev->dev->of_node, "memory-region", 0);
	if (node) {
		struct resource r;
		ret = of_address_to_resource(node, 0, &r);
		of_node_put(node);
		if (ret)
			return ret;
		size = r.end - r.start + 1;
		DRM_INFO("using VRAM carveout: %lx@%pa\n", size, &r.start);

		/* if we have no IOMMU, then we need to use carveout allocator.
		 * Grab the entire DMA chunk carved out in early startup in
		 * mach-msm:
		 */
	} else if (!msm_use_mmu(dev)) {
		DRM_INFO("using %s VRAM carveout\n", vram);
		size = memparse(vram, NULL);
	}

	if (size) {
		unsigned long attrs = 0;
		void *p;

		priv->vram.size = size;

		drm_mm_init(&priv->vram.mm, 0, (size >> PAGE_SHIFT) - 1);
		spin_lock_init(&priv->vram.lock);

		attrs |= DMA_ATTR_NO_KERNEL_MAPPING;
		attrs |= DMA_ATTR_WRITE_COMBINE;

		/* note that for no-kernel-mapping, the vaddr returned
		 * is bogus, but non-null if allocation succeeded:
		 */
		p = dma_alloc_attrs(dev->dev, size,
				&priv->vram.paddr, GFP_KERNEL, attrs);
		if (!p) {
			DRM_DEV_ERROR(dev->dev, "failed to allocate VRAM\n");
			priv->vram.paddr = 0;
			return -ENOMEM;
		}

		DRM_DEV_INFO(dev->dev, "VRAM: %08x->%08x\n",
				(uint32_t)priv->vram.paddr,
				(uint32_t)(priv->vram.paddr + size));
	}

	return ret;
}

static int msm_drm_init(struct device *dev, const struct drm_driver *drv)
{
	struct msm_drm_private *priv = dev_get_drvdata(dev);
	struct drm_device *ddev;
	struct msm_kms *kms;
	int ret, i;

	if (drm_firmware_drivers_only())
		return -ENODEV;

	ddev = drm_dev_alloc(drv, dev);
	if (IS_ERR(ddev)) {
		DRM_DEV_ERROR(dev, "failed to allocate drm_device\n");
		return PTR_ERR(ddev);
	}
	ddev->dev_private = priv;
	priv->dev = ddev;

	priv->wq = alloc_ordered_workqueue("msm", 0);
	priv->hangcheck_period = DRM_MSM_HANGCHECK_DEFAULT_PERIOD;

	INIT_LIST_HEAD(&priv->objects);
	mutex_init(&priv->obj_lock);

	/*
	 * Initialize the LRUs:
	 */
	mutex_init(&priv->lru.lock);
	drm_gem_lru_init(&priv->lru.unbacked, &priv->lru.lock);
	drm_gem_lru_init(&priv->lru.pinned,   &priv->lru.lock);
	drm_gem_lru_init(&priv->lru.willneed, &priv->lru.lock);
	drm_gem_lru_init(&priv->lru.dontneed, &priv->lru.lock);

	/* Teach lockdep about lock ordering wrt. shrinker: */
	fs_reclaim_acquire(GFP_KERNEL);
	might_lock(&priv->lru.lock);
	fs_reclaim_release(GFP_KERNEL);

	drm_mode_config_init(ddev);

	ret = msm_init_vram(ddev);
	if (ret)
		return ret;

	/* Bind all our sub-components: */
	ret = component_bind_all(dev, ddev);
	if (ret)
		return ret;

	dma_set_max_seg_size(dev, UINT_MAX);

	msm_gem_shrinker_init(ddev);

	if (priv->kms_init) {
		ret = priv->kms_init(ddev);
		if (ret) {
			DRM_DEV_ERROR(dev, "failed to load kms\n");
			priv->kms = NULL;
			goto err_msm_uninit;
		}
		kms = priv->kms;
	} else {
		/* valid only for the dummy headless case, where of_node=NULL */
		WARN_ON(dev->of_node);
		kms = NULL;
	}

	/* Enable normalization of plane zpos */
	ddev->mode_config.normalize_zpos = true;

	if (kms) {
		kms->dev = ddev;
		ret = kms->funcs->hw_init(kms);
		if (ret) {
			DRM_DEV_ERROR(dev, "kms hw init failed: %d\n", ret);
			goto err_msm_uninit;
		}
	}

	drm_helper_move_panel_connectors_to_head(ddev);

	ddev->mode_config.funcs = &mode_config_funcs;
	ddev->mode_config.helper_private = &mode_config_helper_funcs;

	for (i = 0; i < priv->num_crtcs; i++) {
		/* initialize event thread */
		priv->event_thread[i].crtc_id = priv->crtcs[i]->base.id;
		priv->event_thread[i].dev = ddev;
		priv->event_thread[i].worker = kthread_create_worker(0,
			"crtc_event:%d", priv->event_thread[i].crtc_id);
		if (IS_ERR(priv->event_thread[i].worker)) {
			ret = PTR_ERR(priv->event_thread[i].worker);
			DRM_DEV_ERROR(dev, "failed to create crtc_event kthread\n");
			ret = PTR_ERR(priv->event_thread[i].worker);
			goto err_msm_uninit;
		}

		sched_set_fifo(priv->event_thread[i].worker->task);
	}

	ret = drm_vblank_init(ddev, priv->num_crtcs);
	if (ret < 0) {
		DRM_DEV_ERROR(dev, "failed to initialize vblank\n");
		goto err_msm_uninit;
	}

	if (kms) {
		pm_runtime_get_sync(dev);
		ret = msm_irq_install(ddev, kms->irq);
		pm_runtime_put_sync(dev);
		if (ret < 0) {
			DRM_DEV_ERROR(dev, "failed to install IRQ handler\n");
			goto err_msm_uninit;
		}
	}

	ret = drm_dev_register(ddev, 0);
	if (ret)
		goto err_msm_uninit;

	if (kms) {
		ret = msm_disp_snapshot_init(ddev);
		if (ret)
			DRM_DEV_ERROR(dev, "msm_disp_snapshot_init failed ret = %d\n", ret);
	}
	drm_mode_config_reset(ddev);

#ifdef CONFIG_DRM_FBDEV_EMULATION
	if (kms && fbdev)
		priv->fbdev = msm_fbdev_init(ddev);
#endif

	ret = msm_debugfs_late_init(ddev);
	if (ret)
		goto err_msm_uninit;

	drm_kms_helper_poll_init(ddev);

	return 0;

err_msm_uninit:
	msm_drm_uninit(dev);
	return ret;
}

/*
 * DRM operations:
 */

static void load_gpu(struct drm_device *dev)
{
	static DEFINE_MUTEX(init_lock);
	struct msm_drm_private *priv = dev->dev_private;

	mutex_lock(&init_lock);

	if (!priv->gpu)
		priv->gpu = adreno_load_gpu(dev);

	mutex_unlock(&init_lock);
}

static int context_init(struct drm_device *dev, struct drm_file *file)
{
	static atomic_t ident = ATOMIC_INIT(0);
	struct msm_drm_private *priv = dev->dev_private;
	struct msm_file_private *ctx;

	ctx = kzalloc(sizeof(*ctx), GFP_KERNEL);
	if (!ctx)
		return -ENOMEM;

	INIT_LIST_HEAD(&ctx->submitqueues);
	rwlock_init(&ctx->queuelock);

	kref_init(&ctx->ref);
	msm_submitqueue_init(dev, ctx);

	ctx->aspace = msm_gpu_create_private_address_space(priv->gpu, current);
	file->driver_priv = ctx;

	ctx->seqno = atomic_inc_return(&ident);

	return 0;
}

static int msm_open(struct drm_device *dev, struct drm_file *file)
{
	/* For now, load gpu on open.. to avoid the requirement of having
	 * firmware in the initrd.
	 */
	load_gpu(dev);

	return context_init(dev, file);
}

static void context_close(struct msm_file_private *ctx)
{
	msm_submitqueue_close(ctx);
	msm_file_private_put(ctx);
}

static void msm_postclose(struct drm_device *dev, struct drm_file *file)
{
	struct msm_drm_private *priv = dev->dev_private;
	struct msm_file_private *ctx = file->driver_priv;

	/*
	 * It is not possible to set sysprof param to non-zero if gpu
	 * is not initialized:
	 */
	if (priv->gpu)
		msm_file_private_set_sysprof(ctx, priv->gpu, 0);

	context_close(ctx);
}

int msm_crtc_enable_vblank(struct drm_crtc *crtc)
{
	struct drm_device *dev = crtc->dev;
	unsigned int pipe = crtc->index;
	struct msm_drm_private *priv = dev->dev_private;
	struct msm_kms *kms = priv->kms;
	if (!kms)
		return -ENXIO;
	drm_dbg_vbl(dev, "crtc=%u", pipe);
	return vblank_ctrl_queue_work(priv, pipe, true);
}

void msm_crtc_disable_vblank(struct drm_crtc *crtc)
{
	struct drm_device *dev = crtc->dev;
	unsigned int pipe = crtc->index;
	struct msm_drm_private *priv = dev->dev_private;
	struct msm_kms *kms = priv->kms;
	if (!kms)
		return;
	drm_dbg_vbl(dev, "crtc=%u", pipe);
	vblank_ctrl_queue_work(priv, pipe, false);
}

/*
 * DRM ioctls:
 */

static int msm_ioctl_get_param(struct drm_device *dev, void *data,
		struct drm_file *file)
{
	struct msm_drm_private *priv = dev->dev_private;
	struct drm_msm_param *args = data;
	struct msm_gpu *gpu;

	/* for now, we just have 3d pipe.. eventually this would need to
	 * be more clever to dispatch to appropriate gpu module:
	 */
	if ((args->pipe != MSM_PIPE_3D0) || (args->pad != 0))
		return -EINVAL;

	gpu = priv->gpu;

	if (!gpu)
		return -ENXIO;

	return gpu->funcs->get_param(gpu, file->driver_priv,
				     args->param, &args->value, &args->len);
}

static int msm_ioctl_set_param(struct drm_device *dev, void *data,
		struct drm_file *file)
{
	struct msm_drm_private *priv = dev->dev_private;
	struct drm_msm_param *args = data;
	struct msm_gpu *gpu;

	if ((args->pipe != MSM_PIPE_3D0) || (args->pad != 0))
		return -EINVAL;

	gpu = priv->gpu;

	if (!gpu)
		return -ENXIO;

	return gpu->funcs->set_param(gpu, file->driver_priv,
				     args->param, args->value, args->len);
}

static int msm_ioctl_gem_new(struct drm_device *dev, void *data,
		struct drm_file *file)
{
	struct drm_msm_gem_new *args = data;
	uint32_t flags = args->flags;

	if (args->flags & ~MSM_BO_FLAGS) {
		DRM_ERROR("invalid flags: %08x\n", args->flags);
		return -EINVAL;
	}

	/*
	 * Uncached CPU mappings are deprecated, as of:
	 *
	 * 9ef364432db4 ("drm/msm: deprecate MSM_BO_UNCACHED (map as writecombine instead)")
	 *
	 * So promote them to WC.
	 */
	if (flags & MSM_BO_UNCACHED) {
		flags &= ~MSM_BO_CACHED;
		flags |= MSM_BO_WC;
	}

<<<<<<< HEAD
=======
	if (should_fail(&fail_gem_alloc, args->size))
		return -ENOMEM;

>>>>>>> 7365df19
	return msm_gem_new_handle(dev, file, args->size,
			args->flags, &args->handle, NULL);
}

static inline ktime_t to_ktime(struct drm_msm_timespec timeout)
{
	return ktime_set(timeout.tv_sec, timeout.tv_nsec);
}

static int msm_ioctl_gem_cpu_prep(struct drm_device *dev, void *data,
		struct drm_file *file)
{
	struct drm_msm_gem_cpu_prep *args = data;
	struct drm_gem_object *obj;
	ktime_t timeout = to_ktime(args->timeout);
	int ret;

	if (args->op & ~MSM_PREP_FLAGS) {
		DRM_ERROR("invalid op: %08x\n", args->op);
		return -EINVAL;
	}

	obj = drm_gem_object_lookup(file, args->handle);
	if (!obj)
		return -ENOENT;

	ret = msm_gem_cpu_prep(obj, args->op, &timeout);

	drm_gem_object_put(obj);

	return ret;
}

static int msm_ioctl_gem_cpu_fini(struct drm_device *dev, void *data,
		struct drm_file *file)
{
	struct drm_msm_gem_cpu_fini *args = data;
	struct drm_gem_object *obj;
	int ret;

	obj = drm_gem_object_lookup(file, args->handle);
	if (!obj)
		return -ENOENT;

	ret = msm_gem_cpu_fini(obj);

	drm_gem_object_put(obj);

	return ret;
}

static int msm_ioctl_gem_info_iova(struct drm_device *dev,
		struct drm_file *file, struct drm_gem_object *obj,
		uint64_t *iova)
{
	struct msm_drm_private *priv = dev->dev_private;
	struct msm_file_private *ctx = file->driver_priv;

	if (!priv->gpu)
		return -EINVAL;

	if (should_fail(&fail_gem_iova, obj->size))
		return -ENOMEM;

	/*
	 * Don't pin the memory here - just get an address so that userspace can
	 * be productive
	 */
	return msm_gem_get_iova(obj, ctx->aspace, iova);
}

static int msm_ioctl_gem_info_set_iova(struct drm_device *dev,
		struct drm_file *file, struct drm_gem_object *obj,
		uint64_t iova)
{
	struct msm_drm_private *priv = dev->dev_private;
	struct msm_file_private *ctx = file->driver_priv;

	if (!priv->gpu)
		return -EINVAL;

	/* Only supported if per-process address space is supported: */
	if (priv->gpu->aspace == ctx->aspace)
		return -EOPNOTSUPP;

<<<<<<< HEAD
=======
	if (should_fail(&fail_gem_iova, obj->size))
		return -ENOMEM;

>>>>>>> 7365df19
	return msm_gem_set_iova(obj, ctx->aspace, iova);
}

static int msm_ioctl_gem_info(struct drm_device *dev, void *data,
		struct drm_file *file)
{
	struct drm_msm_gem_info *args = data;
	struct drm_gem_object *obj;
	struct msm_gem_object *msm_obj;
	int i, ret = 0;

	if (args->pad)
		return -EINVAL;

	switch (args->info) {
	case MSM_INFO_GET_OFFSET:
	case MSM_INFO_GET_IOVA:
	case MSM_INFO_SET_IOVA:
		/* value returned as immediate, not pointer, so len==0: */
		if (args->len)
			return -EINVAL;
		break;
	case MSM_INFO_SET_NAME:
	case MSM_INFO_GET_NAME:
		break;
	default:
		return -EINVAL;
	}

	obj = drm_gem_object_lookup(file, args->handle);
	if (!obj)
		return -ENOENT;

	msm_obj = to_msm_bo(obj);

	switch (args->info) {
	case MSM_INFO_GET_OFFSET:
		args->value = msm_gem_mmap_offset(obj);
		break;
	case MSM_INFO_GET_IOVA:
		ret = msm_ioctl_gem_info_iova(dev, file, obj, &args->value);
		break;
	case MSM_INFO_SET_IOVA:
		ret = msm_ioctl_gem_info_set_iova(dev, file, obj, args->value);
		break;
	case MSM_INFO_SET_NAME:
		/* length check should leave room for terminating null: */
		if (args->len >= sizeof(msm_obj->name)) {
			ret = -EINVAL;
			break;
		}
		if (copy_from_user(msm_obj->name, u64_to_user_ptr(args->value),
				   args->len)) {
			msm_obj->name[0] = '\0';
			ret = -EFAULT;
			break;
		}
		msm_obj->name[args->len] = '\0';
		for (i = 0; i < args->len; i++) {
			if (!isprint(msm_obj->name[i])) {
				msm_obj->name[i] = '\0';
				break;
			}
		}
		break;
	case MSM_INFO_GET_NAME:
		if (args->value && (args->len < strlen(msm_obj->name))) {
			ret = -EINVAL;
			break;
		}
		args->len = strlen(msm_obj->name);
		if (args->value) {
			if (copy_to_user(u64_to_user_ptr(args->value),
					 msm_obj->name, args->len))
				ret = -EFAULT;
		}
		break;
	}

	drm_gem_object_put(obj);

	return ret;
}

static int wait_fence(struct msm_gpu_submitqueue *queue, uint32_t fence_id,
		      ktime_t timeout)
{
	struct dma_fence *fence;
	int ret;

	if (fence_after(fence_id, queue->last_fence)) {
		DRM_ERROR_RATELIMITED("waiting on invalid fence: %u (of %u)\n",
				      fence_id, queue->last_fence);
		return -EINVAL;
	}

	/*
	 * Map submitqueue scoped "seqno" (which is actually an idr key)
	 * back to underlying dma-fence
	 *
	 * The fence is removed from the fence_idr when the submit is
	 * retired, so if the fence is not found it means there is nothing
	 * to wait for
	 */
	ret = mutex_lock_interruptible(&queue->idr_lock);
	if (ret)
		return ret;
	fence = idr_find(&queue->fence_idr, fence_id);
	if (fence)
		fence = dma_fence_get_rcu(fence);
	mutex_unlock(&queue->idr_lock);

	if (!fence)
		return 0;

	ret = dma_fence_wait_timeout(fence, true, timeout_to_jiffies(&timeout));
	if (ret == 0) {
		ret = -ETIMEDOUT;
	} else if (ret != -ERESTARTSYS) {
		ret = 0;
	}

	dma_fence_put(fence);

	return ret;
}

static int msm_ioctl_wait_fence(struct drm_device *dev, void *data,
		struct drm_file *file)
{
	struct msm_drm_private *priv = dev->dev_private;
	struct drm_msm_wait_fence *args = data;
	struct msm_gpu_submitqueue *queue;
	int ret;

	if (args->pad) {
		DRM_ERROR("invalid pad: %08x\n", args->pad);
		return -EINVAL;
	}

	if (!priv->gpu)
		return 0;

	queue = msm_submitqueue_get(file->driver_priv, args->queueid);
	if (!queue)
		return -ENOENT;

	ret = wait_fence(queue, args->fence, to_ktime(args->timeout));

	msm_submitqueue_put(queue);

	return ret;
}

static int msm_ioctl_gem_madvise(struct drm_device *dev, void *data,
		struct drm_file *file)
{
	struct drm_msm_gem_madvise *args = data;
	struct drm_gem_object *obj;
	int ret;

	switch (args->madv) {
	case MSM_MADV_DONTNEED:
	case MSM_MADV_WILLNEED:
		break;
	default:
		return -EINVAL;
	}

	obj = drm_gem_object_lookup(file, args->handle);
	if (!obj) {
		return -ENOENT;
	}

	ret = msm_gem_madvise(obj, args->madv);
	if (ret >= 0) {
		args->retained = ret;
		ret = 0;
	}

	drm_gem_object_put(obj);

	return ret;
}


static int msm_ioctl_submitqueue_new(struct drm_device *dev, void *data,
		struct drm_file *file)
{
	struct drm_msm_submitqueue *args = data;

	if (args->flags & ~MSM_SUBMITQUEUE_FLAGS)
		return -EINVAL;

	return msm_submitqueue_create(dev, file->driver_priv, args->prio,
		args->flags, &args->id);
}

static int msm_ioctl_submitqueue_query(struct drm_device *dev, void *data,
		struct drm_file *file)
{
	return msm_submitqueue_query(dev, file->driver_priv, data);
}

static int msm_ioctl_submitqueue_close(struct drm_device *dev, void *data,
		struct drm_file *file)
{
	u32 id = *(u32 *) data;

	return msm_submitqueue_remove(file->driver_priv, id);
}

static const struct drm_ioctl_desc msm_ioctls[] = {
	DRM_IOCTL_DEF_DRV(MSM_GET_PARAM,    msm_ioctl_get_param,    DRM_RENDER_ALLOW),
	DRM_IOCTL_DEF_DRV(MSM_SET_PARAM,    msm_ioctl_set_param,    DRM_RENDER_ALLOW),
	DRM_IOCTL_DEF_DRV(MSM_GEM_NEW,      msm_ioctl_gem_new,      DRM_RENDER_ALLOW),
	DRM_IOCTL_DEF_DRV(MSM_GEM_INFO,     msm_ioctl_gem_info,     DRM_RENDER_ALLOW),
	DRM_IOCTL_DEF_DRV(MSM_GEM_CPU_PREP, msm_ioctl_gem_cpu_prep, DRM_RENDER_ALLOW),
	DRM_IOCTL_DEF_DRV(MSM_GEM_CPU_FINI, msm_ioctl_gem_cpu_fini, DRM_RENDER_ALLOW),
	DRM_IOCTL_DEF_DRV(MSM_GEM_SUBMIT,   msm_ioctl_gem_submit,   DRM_RENDER_ALLOW),
	DRM_IOCTL_DEF_DRV(MSM_WAIT_FENCE,   msm_ioctl_wait_fence,   DRM_RENDER_ALLOW),
	DRM_IOCTL_DEF_DRV(MSM_GEM_MADVISE,  msm_ioctl_gem_madvise,  DRM_RENDER_ALLOW),
	DRM_IOCTL_DEF_DRV(MSM_SUBMITQUEUE_NEW,   msm_ioctl_submitqueue_new,   DRM_RENDER_ALLOW),
	DRM_IOCTL_DEF_DRV(MSM_SUBMITQUEUE_CLOSE, msm_ioctl_submitqueue_close, DRM_RENDER_ALLOW),
	DRM_IOCTL_DEF_DRV(MSM_SUBMITQUEUE_QUERY, msm_ioctl_submitqueue_query, DRM_RENDER_ALLOW),
};

static void msm_fop_show_fdinfo(struct seq_file *m, struct file *f)
{
	struct drm_file *file = f->private_data;
	struct drm_device *dev = file->minor->dev;
	struct msm_drm_private *priv = dev->dev_private;
	struct drm_printer p = drm_seq_file_printer(m);

	if (!priv->gpu)
		return;

	msm_gpu_show_fdinfo(priv->gpu, file->driver_priv, &p);
}

static const struct file_operations fops = {
	.owner = THIS_MODULE,
	DRM_GEM_FOPS,
	.show_fdinfo = msm_fop_show_fdinfo,
};

static const struct drm_driver msm_driver = {
	.driver_features    = DRIVER_GEM |
				DRIVER_RENDER |
				DRIVER_ATOMIC |
				DRIVER_MODESET |
				DRIVER_SYNCOBJ,
	.open               = msm_open,
	.postclose           = msm_postclose,
	.lastclose          = drm_fb_helper_lastclose,
	.dumb_create        = msm_gem_dumb_create,
	.dumb_map_offset    = msm_gem_dumb_map_offset,
	.prime_handle_to_fd = drm_gem_prime_handle_to_fd,
	.prime_fd_to_handle = drm_gem_prime_fd_to_handle,
	.gem_prime_import_sg_table = msm_gem_prime_import_sg_table,
	.gem_prime_mmap     = msm_gem_prime_mmap,
#ifdef CONFIG_DEBUG_FS
	.debugfs_init       = msm_debugfs_init,
#endif
	.ioctls             = msm_ioctls,
	.num_ioctls         = ARRAY_SIZE(msm_ioctls),
	.fops               = &fops,
	.name               = "msm",
	.desc               = "MSM Snapdragon DRM",
	.date               = "20130625",
	.major              = MSM_VERSION_MAJOR,
	.minor              = MSM_VERSION_MINOR,
	.patchlevel         = MSM_VERSION_PATCHLEVEL,
};

int msm_pm_prepare(struct device *dev)
{
	struct msm_drm_private *priv = dev_get_drvdata(dev);
	struct drm_device *ddev = priv ? priv->dev : NULL;

	if (!priv || !priv->kms)
		return 0;

	return drm_mode_config_helper_suspend(ddev);
}

void msm_pm_complete(struct device *dev)
{
	struct msm_drm_private *priv = dev_get_drvdata(dev);
	struct drm_device *ddev = priv ? priv->dev : NULL;

	if (!priv || !priv->kms)
		return;

	drm_mode_config_helper_resume(ddev);
}

static const struct dev_pm_ops msm_pm_ops = {
	.prepare = msm_pm_prepare,
	.complete = msm_pm_complete,
};

/*
 * Componentized driver support:
 */

/*
 * Identify what components need to be added by parsing what remote-endpoints
 * our MDP output ports are connected to. In the case of LVDS on MDP4, there
 * is no external component that we need to add since LVDS is within MDP4
 * itself.
 */
static int add_components_mdp(struct device *master_dev,
			      struct component_match **matchptr)
{
	struct device_node *np = master_dev->of_node;
	struct device_node *ep_node;

	for_each_endpoint_of_node(np, ep_node) {
		struct device_node *intf;
		struct of_endpoint ep;
		int ret;

		ret = of_graph_parse_endpoint(ep_node, &ep);
		if (ret) {
			DRM_DEV_ERROR(master_dev, "unable to parse port endpoint\n");
			of_node_put(ep_node);
			return ret;
		}

		/*
		 * The LCDC/LVDS port on MDP4 is a speacial case where the
		 * remote-endpoint isn't a component that we need to add
		 */
		if (of_device_is_compatible(np, "qcom,mdp4") &&
		    ep.port == 0)
			continue;

		/*
		 * It's okay if some of the ports don't have a remote endpoint
		 * specified. It just means that the port isn't connected to
		 * any external interface.
		 */
		intf = of_graph_get_remote_port_parent(ep_node);
		if (!intf)
			continue;

		if (of_device_is_available(intf))
			drm_of_component_match_add(master_dev, matchptr,
						   component_compare_of, intf);

		of_node_put(intf);
	}

	return 0;
}

/*
 * We don't know what's the best binding to link the gpu with the drm device.
 * Fow now, we just hunt for all the possible gpus that we support, and add them
 * as components.
 */
static const struct of_device_id msm_gpu_match[] = {
	{ .compatible = "qcom,adreno" },
	{ .compatible = "qcom,adreno-3xx" },
	{ .compatible = "amd,imageon" },
	{ .compatible = "qcom,kgsl-3d0" },
	{ },
};

static int add_gpu_components(struct device *dev,
			      struct component_match **matchptr)
{
	struct device_node *np;

	np = of_find_matching_node(NULL, msm_gpu_match);
	if (!np)
		return 0;

	if (of_device_is_available(np))
		drm_of_component_match_add(dev, matchptr, component_compare_of, np);

	of_node_put(np);

	return 0;
}

static int msm_drm_bind(struct device *dev)
{
	return msm_drm_init(dev, &msm_driver);
}

static void msm_drm_unbind(struct device *dev)
{
	msm_drm_uninit(dev);
}

const struct component_master_ops msm_drm_ops = {
	.bind = msm_drm_bind,
	.unbind = msm_drm_unbind,
};

int msm_drv_probe(struct device *master_dev,
	int (*kms_init)(struct drm_device *dev))
{
	struct msm_drm_private *priv;
	struct component_match *match = NULL;
	int ret;

	priv = devm_kzalloc(master_dev, sizeof(*priv), GFP_KERNEL);
	if (!priv)
		return -ENOMEM;

	priv->kms_init = kms_init;
	dev_set_drvdata(master_dev, priv);

	/* Add mdp components if we have KMS. */
	if (kms_init) {
		ret = add_components_mdp(master_dev, &match);
		if (ret)
			return ret;
	}

	ret = add_gpu_components(master_dev, &match);
	if (ret)
		return ret;

	/* on all devices that I am aware of, iommu's which can map
	 * any address the cpu can see are used:
	 */
	ret = dma_set_mask_and_coherent(master_dev, ~0);
	if (ret)
		return ret;

	ret = component_master_add_with_match(master_dev, &msm_drm_ops, match);
	if (ret)
		return ret;

	return 0;
}

/*
 * Platform driver:
 * Used only for headlesss GPU instances
 */

static int msm_pdev_probe(struct platform_device *pdev)
{
	return msm_drv_probe(&pdev->dev, NULL);
}

static int msm_pdev_remove(struct platform_device *pdev)
{
	component_master_del(&pdev->dev, &msm_drm_ops);

	return 0;
}

void msm_drv_shutdown(struct platform_device *pdev)
{
	struct msm_drm_private *priv = platform_get_drvdata(pdev);
	struct drm_device *drm = priv ? priv->dev : NULL;

	/*
	 * Shutdown the hw if we're far enough along where things might be on.
	 * If we run this too early, we'll end up panicking in any variety of
	 * places. Since we don't register the drm device until late in
	 * msm_drm_init, drm_dev->registered is used as an indicator that the
	 * shutdown will be successful.
	 */
	if (drm && drm->registered)
		drm_atomic_helper_shutdown(drm);
}

static struct platform_driver msm_platform_driver = {
	.probe      = msm_pdev_probe,
	.remove     = msm_pdev_remove,
	.shutdown   = msm_drv_shutdown,
	.driver     = {
		.name   = "msm",
		.pm     = &msm_pm_ops,
	},
};

static int __init msm_drm_register(void)
{
	if (!modeset)
		return -EINVAL;

	DBG("init");
	msm_mdp_register();
	msm_dpu_register();
	msm_dsi_register();
	msm_hdmi_register();
	msm_dp_register();
	adreno_register();
	msm_mdp4_register();
	msm_mdss_register();
	return platform_driver_register(&msm_platform_driver);
}

static void __exit msm_drm_unregister(void)
{
	DBG("fini");
	platform_driver_unregister(&msm_platform_driver);
	msm_mdss_unregister();
	msm_mdp4_unregister();
	msm_dp_unregister();
	msm_hdmi_unregister();
	adreno_unregister();
	msm_dsi_unregister();
	msm_mdp_unregister();
	msm_dpu_unregister();
}

module_init(msm_drm_register);
module_exit(msm_drm_unregister);

MODULE_AUTHOR("Rob Clark <robdclark@gmail.com");
MODULE_DESCRIPTION("MSM DRM Driver");
MODULE_LICENSE("GPL");<|MERGE_RESOLUTION|>--- conflicted
+++ resolved
@@ -709,12 +709,9 @@
 		flags |= MSM_BO_WC;
 	}
 
-<<<<<<< HEAD
-=======
 	if (should_fail(&fail_gem_alloc, args->size))
 		return -ENOMEM;
 
->>>>>>> 7365df19
 	return msm_gem_new_handle(dev, file, args->size,
 			args->flags, &args->handle, NULL);
 }
@@ -800,12 +797,9 @@
 	if (priv->gpu->aspace == ctx->aspace)
 		return -EOPNOTSUPP;
 
-<<<<<<< HEAD
-=======
 	if (should_fail(&fail_gem_iova, obj->size))
 		return -ENOMEM;
 
->>>>>>> 7365df19
 	return msm_gem_set_iova(obj, ctx->aspace, iova);
 }
 
