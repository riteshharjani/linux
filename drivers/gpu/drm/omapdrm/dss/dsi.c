--- conflicted
+++ resolved
@@ -2149,21 +2149,12 @@
 			     const struct mipi_dsi_msg *msg)
 {
 	struct mipi_dsi_packet pkt;
-<<<<<<< HEAD
-	int err;
-	u32 r;
-
-	err = mipi_dsi_create_packet(&pkt, msg);
-	if (err)
-		return err;
-=======
 	int ret;
 	u32 r;
 
 	ret = mipi_dsi_create_packet(&pkt, msg);
 	if (ret < 0)
 		return ret;
->>>>>>> d434405a
 
 	WARN_ON(!dsi_bus_is_locked(dsi));
 
