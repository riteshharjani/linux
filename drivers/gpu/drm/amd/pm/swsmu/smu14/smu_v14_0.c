/*
 * Copyright 2023 Advanced Micro Devices, Inc.
 *
 * Permission is hereby granted, free of charge, to any person obtaining a
 * copy of this software and associated documentation files (the "Software"),
 * to deal in the Software without restriction, including without limitation
 * the rights to use, copy, modify, merge, publish, distribute, sublicense,
 * and/or sell copies of the Software, and to permit persons to whom the
 * Software is furnished to do so, subject to the following conditions:
 *
 * The above copyright notice and this permission notice shall be included in
 * all copies or substantial portions of the Software.
 *
 * THE SOFTWARE IS PROVIDED "AS IS", WITHOUT WARRANTY OF ANY KIND, EXPRESS OR
 * IMPLIED, INCLUDING BUT NOT LIMITED TO THE WARRANTIES OF MERCHANTABILITY,
 * FITNESS FOR A PARTICULAR PURPOSE AND NONINFRINGEMENT.  IN NO EVENT SHALL
 * THE COPYRIGHT HOLDER(S) OR AUTHOR(S) BE LIABLE FOR ANY CLAIM, DAMAGES OR
 * OTHER LIABILITY, WHETHER IN AN ACTION OF CONTRACT, TORT OR OTHERWISE,
 * ARISING FROM, OUT OF OR IN CONNECTION WITH THE SOFTWARE OR THE USE OR
 * OTHER DEALINGS IN THE SOFTWARE.
 */

#include <linux/firmware.h>
#include <linux/module.h>
#include <linux/pci.h>
#include <linux/reboot.h>

#define SWSMU_CODE_LAYER_L3

#include "amdgpu.h"
#include "amdgpu_smu.h"
#include "atomfirmware.h"
#include "amdgpu_atomfirmware.h"
#include "amdgpu_atombios.h"
#include "smu_v14_0.h"
#include "soc15_common.h"
#include "atom.h"
#include "amdgpu_ras.h"
#include "smu_cmn.h"

#include "asic_reg/mp/mp_14_0_2_offset.h"
#include "asic_reg/mp/mp_14_0_2_sh_mask.h"

#define regMP1_SMN_IH_SW_INT_mp1_14_0_0			0x0341
#define regMP1_SMN_IH_SW_INT_mp1_14_0_0_BASE_IDX        0
#define regMP1_SMN_IH_SW_INT_CTRL_mp1_14_0_0            0x0342
#define regMP1_SMN_IH_SW_INT_CTRL_mp1_14_0_0_BASE_IDX   0

/*
 * DO NOT use these for err/warn/info/debug messages.
 * Use dev_err, dev_warn, dev_info and dev_dbg instead.
 * They are more MGPU friendly.
 */
#undef pr_err
#undef pr_warn
#undef pr_info
#undef pr_debug

MODULE_FIRMWARE("amdgpu/smu_14_0_2.bin");
MODULE_FIRMWARE("amdgpu/smu_14_0_3.bin");

#define ENABLE_IMU_ARG_GFXOFF_ENABLE		1

int smu_v14_0_init_microcode(struct smu_context *smu)
{
	struct amdgpu_device *adev = smu->adev;
	char fw_name[30];
	char ucode_prefix[15];
	int err = 0;
	const struct smc_firmware_header_v1_0 *hdr;
	const struct common_firmware_header *header;
	struct amdgpu_firmware_info *ucode = NULL;

	/* doesn't need to load smu firmware in IOV mode */
	if (amdgpu_sriov_vf(adev))
		return 0;

	amdgpu_ucode_ip_version_decode(adev, MP1_HWIP, ucode_prefix, sizeof(ucode_prefix));

	snprintf(fw_name, sizeof(fw_name), "amdgpu/%s.bin", ucode_prefix);

	err = amdgpu_ucode_request(adev, &adev->pm.fw, fw_name);
	if (err)
		goto out;

	hdr = (const struct smc_firmware_header_v1_0 *) adev->pm.fw->data;
	amdgpu_ucode_print_smc_hdr(&hdr->header);
	adev->pm.fw_version = le32_to_cpu(hdr->header.ucode_version);

	if (adev->firmware.load_type == AMDGPU_FW_LOAD_PSP) {
		ucode = &adev->firmware.ucode[AMDGPU_UCODE_ID_SMC];
		ucode->ucode_id = AMDGPU_UCODE_ID_SMC;
		ucode->fw = adev->pm.fw;
		header = (const struct common_firmware_header *)ucode->fw->data;
		adev->firmware.fw_size +=
			ALIGN(le32_to_cpu(header->ucode_size_bytes), PAGE_SIZE);
	}

out:
	if (err)
		amdgpu_ucode_release(&adev->pm.fw);
	return err;
}

void smu_v14_0_fini_microcode(struct smu_context *smu)
{
	struct amdgpu_device *adev = smu->adev;

	amdgpu_ucode_release(&adev->pm.fw);
	adev->pm.fw_version = 0;
}

int smu_v14_0_load_microcode(struct smu_context *smu)
{
	struct amdgpu_device *adev = smu->adev;
	const uint32_t *src;
	const struct smc_firmware_header_v1_0 *hdr;
	uint32_t addr_start = MP1_SRAM;
	uint32_t i;
	uint32_t smc_fw_size;
	uint32_t mp1_fw_flags;

	hdr = (const struct smc_firmware_header_v1_0 *) adev->pm.fw->data;
	src = (const uint32_t *)(adev->pm.fw->data +
				 le32_to_cpu(hdr->header.ucode_array_offset_bytes));
	smc_fw_size = hdr->header.ucode_size_bytes;

	for (i = 1; i < smc_fw_size/4 - 1; i++) {
		WREG32_PCIE(addr_start, src[i]);
		addr_start += 4;
	}

	WREG32_PCIE(MP1_Public | (smnMP1_PUB_CTRL & 0xffffffff),
		    1 & MP1_SMN_PUB_CTRL__LX3_RESET_MASK);
	WREG32_PCIE(MP1_Public | (smnMP1_PUB_CTRL & 0xffffffff),
		    1 & ~MP1_SMN_PUB_CTRL__LX3_RESET_MASK);

	for (i = 0; i < adev->usec_timeout; i++) {
		if (amdgpu_ip_version(adev, MP1_HWIP, 0) == IP_VERSION(14, 0, 0) ||
			amdgpu_ip_version(adev, MP1_HWIP, 0) == IP_VERSION(14, 0, 1))
			mp1_fw_flags = RREG32_PCIE(MP1_Public |
						   (smnMP1_FIRMWARE_FLAGS_14_0_0 & 0xffffffff));
		else
			mp1_fw_flags = RREG32_PCIE(MP1_Public |
						   (smnMP1_FIRMWARE_FLAGS & 0xffffffff));
		if ((mp1_fw_flags & MP1_CRU1_MP1_FIRMWARE_FLAGS__INTERRUPTS_ENABLED_MASK) >>
		    MP1_CRU1_MP1_FIRMWARE_FLAGS__INTERRUPTS_ENABLED__SHIFT)
			break;
		udelay(1);
	}

	if (i == adev->usec_timeout)
		return -ETIME;

	return 0;
}

int smu_v14_0_init_pptable_microcode(struct smu_context *smu)
{
	struct amdgpu_device *adev = smu->adev;
	struct amdgpu_firmware_info *ucode = NULL;
	uint32_t size = 0, pptable_id = 0;
	int ret = 0;
	void *table;

	/* doesn't need to load smu firmware in IOV mode */
	if (amdgpu_sriov_vf(adev))
		return 0;

	if (adev->firmware.load_type != AMDGPU_FW_LOAD_PSP)
		return 0;

	if (!adev->scpm_enabled)
		return 0;

	if ((amdgpu_ip_version(adev, MP1_HWIP, 0) == IP_VERSION(14, 0, 2)) ||
	    (amdgpu_ip_version(adev, MP1_HWIP, 0) == IP_VERSION(14, 0, 3)))
		return 0;

	/* override pptable_id from driver parameter */
	if (amdgpu_smu_pptable_id >= 0) {
		pptable_id = amdgpu_smu_pptable_id;
		dev_info(adev->dev, "override pptable id %d\n", pptable_id);
	} else {
		pptable_id = smu->smu_table.boot_values.pp_table_id;
	}

	/* "pptable_id == 0" means vbios carries the pptable. */
	if (!pptable_id)
		return 0;

	ret = smu_v14_0_get_pptable_from_firmware(smu, &table, &size, pptable_id);
	if (ret)
		return ret;

	smu->pptable_firmware.data = table;
	smu->pptable_firmware.size = size;

	ucode = &adev->firmware.ucode[AMDGPU_UCODE_ID_PPTABLE];
	ucode->ucode_id = AMDGPU_UCODE_ID_PPTABLE;
	ucode->fw = &smu->pptable_firmware;
	adev->firmware.fw_size +=
		ALIGN(smu->pptable_firmware.size, PAGE_SIZE);

	return 0;
}

int smu_v14_0_check_fw_status(struct smu_context *smu)
{
	struct amdgpu_device *adev = smu->adev;
	uint32_t mp1_fw_flags;

	if (amdgpu_ip_version(adev, MP1_HWIP, 0) == IP_VERSION(14, 0, 0) ||
		amdgpu_ip_version(adev, MP1_HWIP, 0) == IP_VERSION(14, 0, 1))
		mp1_fw_flags = RREG32_PCIE(MP1_Public |
					   (smnMP1_FIRMWARE_FLAGS_14_0_0 & 0xffffffff));
	else
		mp1_fw_flags = RREG32_PCIE(MP1_Public |
					   (smnMP1_FIRMWARE_FLAGS & 0xffffffff));

	if ((mp1_fw_flags & MP1_CRU1_MP1_FIRMWARE_FLAGS__INTERRUPTS_ENABLED_MASK) >>
	    MP1_CRU1_MP1_FIRMWARE_FLAGS__INTERRUPTS_ENABLED__SHIFT)
		return 0;

	return -EIO;
}

int smu_v14_0_check_fw_version(struct smu_context *smu)
{
	struct amdgpu_device *adev = smu->adev;
	uint32_t if_version = 0xff, smu_version = 0xff;
	uint8_t smu_program, smu_major, smu_minor, smu_debug;
	int ret = 0;

	ret = smu_cmn_get_smc_version(smu, &if_version, &smu_version);
	if (ret)
		return ret;

	smu_program = (smu_version >> 24) & 0xff;
	smu_major = (smu_version >> 16) & 0xff;
	smu_minor = (smu_version >> 8) & 0xff;
	smu_debug = (smu_version >> 0) & 0xff;
	if (smu->is_apu)
		adev->pm.fw_version = smu_version;

	switch (amdgpu_ip_version(adev, MP1_HWIP, 0)) {
	case IP_VERSION(14, 0, 0):
		smu->smc_driver_if_version = SMU14_DRIVER_IF_VERSION_SMU_V14_0_0;
		break;
	case IP_VERSION(14, 0, 1):
		smu->smc_driver_if_version = SMU14_DRIVER_IF_VERSION_SMU_V14_0_1;
<<<<<<< HEAD
=======
		break;
	case IP_VERSION(14, 0, 2):
	case IP_VERSION(14, 0, 3):
		smu->smc_driver_if_version = SMU14_DRIVER_IF_VERSION_SMU_V14_0_2;
>>>>>>> ff2632d7
		break;
	default:
		dev_err(adev->dev, "smu unsupported IP version: 0x%x.\n",
			amdgpu_ip_version(adev, MP1_HWIP, 0));
		smu->smc_driver_if_version = SMU14_DRIVER_IF_VERSION_INV;
		break;
	}

	if (adev->pm.fw)
		dev_dbg(smu->adev->dev, "smu fw reported program %d, version = 0x%08x (%d.%d.%d)\n",
			 smu_program, smu_version, smu_major, smu_minor, smu_debug);

	/*
	 * 1. if_version mismatch is not critical as our fw is designed
	 * to be backward compatible.
	 * 2. New fw usually brings some optimizations. But that's visible
	 * only on the paired driver.
	 * Considering above, we just leave user a verbal message instead
	 * of halt driver loading.
	 */
	if (if_version != smu->smc_driver_if_version) {
		dev_info(adev->dev, "smu driver if version = 0x%08x, smu fw if version = 0x%08x, "
			 "smu fw program = %d, smu fw version = 0x%08x (%d.%d.%d)\n",
			 smu->smc_driver_if_version, if_version,
			 smu_program, smu_version, smu_major, smu_minor, smu_debug);
		dev_info(adev->dev, "SMU driver if version not matched\n");
	}

	return ret;
}

static int smu_v14_0_set_pptable_v2_0(struct smu_context *smu, void **table, uint32_t *size)
{
	struct amdgpu_device *adev = smu->adev;
	uint32_t ppt_offset_bytes;
	const struct smc_firmware_header_v2_0 *v2;

	v2 = (const struct smc_firmware_header_v2_0 *) adev->pm.fw->data;

	ppt_offset_bytes = le32_to_cpu(v2->ppt_offset_bytes);
	*size = le32_to_cpu(v2->ppt_size_bytes);
	*table = (uint8_t *)v2 + ppt_offset_bytes;

	return 0;
}

static int smu_v14_0_set_pptable_v2_1(struct smu_context *smu, void **table,
				      uint32_t *size, uint32_t pptable_id)
{
	struct amdgpu_device *adev = smu->adev;
	const struct smc_firmware_header_v2_1 *v2_1;
	struct smc_soft_pptable_entry *entries;
	uint32_t pptable_count = 0;
	int i = 0;

	v2_1 = (const struct smc_firmware_header_v2_1 *) adev->pm.fw->data;
	entries = (struct smc_soft_pptable_entry *)
		((uint8_t *)v2_1 + le32_to_cpu(v2_1->pptable_entry_offset));
	pptable_count = le32_to_cpu(v2_1->pptable_count);
	for (i = 0; i < pptable_count; i++) {
		if (le32_to_cpu(entries[i].id) == pptable_id) {
			*table = ((uint8_t *)v2_1 + le32_to_cpu(entries[i].ppt_offset_bytes));
			*size = le32_to_cpu(entries[i].ppt_size_bytes);
			break;
		}
	}

	if (i == pptable_count)
		return -EINVAL;

	return 0;
}

static int smu_v14_0_get_pptable_from_vbios(struct smu_context *smu, void **table, uint32_t *size)
{
	struct amdgpu_device *adev = smu->adev;
	uint16_t atom_table_size;
	uint8_t frev, crev;
	int ret, index;

	dev_info(adev->dev, "use vbios provided pptable\n");
	index = get_index_into_master_table(atom_master_list_of_data_tables_v2_1,
					    powerplayinfo);

	ret = amdgpu_atombios_get_data_table(adev, index, &atom_table_size, &frev, &crev,
					     (uint8_t **)table);
	if (ret)
		return ret;

	if (size)
		*size = atom_table_size;

	return 0;
}

int smu_v14_0_get_pptable_from_firmware(struct smu_context *smu,
					void **table,
					uint32_t *size,
					uint32_t pptable_id)
{
	const struct smc_firmware_header_v1_0 *hdr;
	struct amdgpu_device *adev = smu->adev;
	uint16_t version_major, version_minor;
	int ret;

	hdr = (const struct smc_firmware_header_v1_0 *) adev->pm.fw->data;
	if (!hdr)
		return -EINVAL;

	dev_info(adev->dev, "use driver provided pptable %d\n", pptable_id);

	version_major = le16_to_cpu(hdr->header.header_version_major);
	version_minor = le16_to_cpu(hdr->header.header_version_minor);
	if (version_major != 2) {
		dev_err(adev->dev, "Unsupported smu firmware version %d.%d\n",
			version_major, version_minor);
		return -EINVAL;
	}

	switch (version_minor) {
	case 0:
		ret = smu_v14_0_set_pptable_v2_0(smu, table, size);
		break;
	case 1:
		ret = smu_v14_0_set_pptable_v2_1(smu, table, size, pptable_id);
		break;
	default:
		ret = -EINVAL;
		break;
	}

	return ret;
}

int smu_v14_0_setup_pptable(struct smu_context *smu)
{
	struct amdgpu_device *adev = smu->adev;
	uint32_t size = 0, pptable_id = 0;
	void *table;
	int ret = 0;

	/* override pptable_id from driver parameter */
	if (amdgpu_smu_pptable_id >= 0) {
		pptable_id = amdgpu_smu_pptable_id;
		dev_info(adev->dev, "override pptable id %d\n", pptable_id);
	} else {
		pptable_id = smu->smu_table.boot_values.pp_table_id;
	}

	/* force using vbios pptable in sriov mode */
	if ((amdgpu_sriov_vf(adev) || !pptable_id) && (amdgpu_emu_mode != 1))
		ret = smu_v14_0_get_pptable_from_vbios(smu, &table, &size);
	else
		ret = smu_v14_0_get_pptable_from_firmware(smu, &table, &size, pptable_id);

	if (ret)
		return ret;

	if (!smu->smu_table.power_play_table)
		smu->smu_table.power_play_table = table;
	if (!smu->smu_table.power_play_table_size)
		smu->smu_table.power_play_table_size = size;

	return 0;
}

int smu_v14_0_init_smc_tables(struct smu_context *smu)
{
	struct smu_table_context *smu_table = &smu->smu_table;
	struct smu_table *tables = smu_table->tables;
	int ret = 0;

	smu_table->driver_pptable =
		kzalloc(tables[SMU_TABLE_PPTABLE].size, GFP_KERNEL);
	if (!smu_table->driver_pptable) {
		ret = -ENOMEM;
		goto err0_out;
	}

	smu_table->max_sustainable_clocks =
		kzalloc(sizeof(struct smu_14_0_max_sustainable_clocks), GFP_KERNEL);
	if (!smu_table->max_sustainable_clocks) {
		ret = -ENOMEM;
		goto err1_out;
	}

	if (tables[SMU_TABLE_OVERDRIVE].size) {
		smu_table->overdrive_table =
			kzalloc(tables[SMU_TABLE_OVERDRIVE].size, GFP_KERNEL);
		if (!smu_table->overdrive_table) {
			ret = -ENOMEM;
			goto err2_out;
		}

		smu_table->boot_overdrive_table =
			kzalloc(tables[SMU_TABLE_OVERDRIVE].size, GFP_KERNEL);
		if (!smu_table->boot_overdrive_table) {
			ret = -ENOMEM;
			goto err3_out;
		}
	}

	smu_table->combo_pptable =
		kzalloc(tables[SMU_TABLE_COMBO_PPTABLE].size, GFP_KERNEL);
	if (!smu_table->combo_pptable) {
		ret = -ENOMEM;
		goto err4_out;
	}

	return 0;

err4_out:
	kfree(smu_table->boot_overdrive_table);
err3_out:
	kfree(smu_table->overdrive_table);
err2_out:
	kfree(smu_table->max_sustainable_clocks);
err1_out:
	kfree(smu_table->driver_pptable);
err0_out:
	return ret;
}

int smu_v14_0_fini_smc_tables(struct smu_context *smu)
{
	struct smu_table_context *smu_table = &smu->smu_table;
	struct smu_dpm_context *smu_dpm = &smu->smu_dpm;

	kfree(smu_table->gpu_metrics_table);
	kfree(smu_table->combo_pptable);
	kfree(smu_table->boot_overdrive_table);
	kfree(smu_table->overdrive_table);
	kfree(smu_table->max_sustainable_clocks);
	kfree(smu_table->driver_pptable);
	smu_table->gpu_metrics_table = NULL;
	smu_table->combo_pptable = NULL;
	smu_table->boot_overdrive_table = NULL;
	smu_table->overdrive_table = NULL;
	smu_table->max_sustainable_clocks = NULL;
	smu_table->driver_pptable = NULL;
	kfree(smu_table->hardcode_pptable);
	smu_table->hardcode_pptable = NULL;

	kfree(smu_table->ecc_table);
	kfree(smu_table->metrics_table);
	kfree(smu_table->watermarks_table);
	smu_table->ecc_table = NULL;
	smu_table->metrics_table = NULL;
	smu_table->watermarks_table = NULL;
	smu_table->metrics_time = 0;

	kfree(smu_dpm->dpm_context);
	kfree(smu_dpm->golden_dpm_context);
	kfree(smu_dpm->dpm_current_power_state);
	kfree(smu_dpm->dpm_request_power_state);
	smu_dpm->dpm_context = NULL;
	smu_dpm->golden_dpm_context = NULL;
	smu_dpm->dpm_context_size = 0;
	smu_dpm->dpm_current_power_state = NULL;
	smu_dpm->dpm_request_power_state = NULL;

	return 0;
}

int smu_v14_0_init_power(struct smu_context *smu)
{
	struct smu_power_context *smu_power = &smu->smu_power;

	if (smu_power->power_context || smu_power->power_context_size != 0)
		return -EINVAL;

	smu_power->power_context = kzalloc(sizeof(struct smu_14_0_dpm_context),
					   GFP_KERNEL);
	if (!smu_power->power_context)
		return -ENOMEM;
	smu_power->power_context_size = sizeof(struct smu_14_0_dpm_context);

	return 0;
}

int smu_v14_0_fini_power(struct smu_context *smu)
{
	struct smu_power_context *smu_power = &smu->smu_power;

	if (!smu_power->power_context || smu_power->power_context_size == 0)
		return -EINVAL;

	kfree(smu_power->power_context);
	smu_power->power_context = NULL;
	smu_power->power_context_size = 0;

	return 0;
}

int smu_v14_0_get_vbios_bootup_values(struct smu_context *smu)
{
	int ret, index;
	uint16_t size;
	uint8_t frev, crev;
	struct atom_common_table_header *header;
	struct atom_firmware_info_v3_4 *v_3_4;
	struct atom_firmware_info_v3_3 *v_3_3;
	struct atom_firmware_info_v3_1 *v_3_1;
	struct atom_smu_info_v3_6 *smu_info_v3_6;
	struct atom_smu_info_v4_0 *smu_info_v4_0;

	index = get_index_into_master_table(atom_master_list_of_data_tables_v2_1,
					    firmwareinfo);

	ret = amdgpu_atombios_get_data_table(smu->adev, index, &size, &frev, &crev,
					     (uint8_t **)&header);
	if (ret)
		return ret;

	if (header->format_revision != 3) {
		dev_err(smu->adev->dev, "unknown atom_firmware_info version! for smu14\n");
		return -EINVAL;
	}

	switch (header->content_revision) {
	case 0:
	case 1:
	case 2:
		v_3_1 = (struct atom_firmware_info_v3_1 *)header;
		smu->smu_table.boot_values.revision = v_3_1->firmware_revision;
		smu->smu_table.boot_values.gfxclk = v_3_1->bootup_sclk_in10khz;
		smu->smu_table.boot_values.uclk = v_3_1->bootup_mclk_in10khz;
		smu->smu_table.boot_values.socclk = 0;
		smu->smu_table.boot_values.dcefclk = 0;
		smu->smu_table.boot_values.vddc = v_3_1->bootup_vddc_mv;
		smu->smu_table.boot_values.vddci = v_3_1->bootup_vddci_mv;
		smu->smu_table.boot_values.mvddc = v_3_1->bootup_mvddc_mv;
		smu->smu_table.boot_values.vdd_gfx = v_3_1->bootup_vddgfx_mv;
		smu->smu_table.boot_values.cooling_id = v_3_1->coolingsolution_id;
		smu->smu_table.boot_values.pp_table_id = 0;
		break;
	case 3:
		v_3_3 = (struct atom_firmware_info_v3_3 *)header;
		smu->smu_table.boot_values.revision = v_3_3->firmware_revision;
		smu->smu_table.boot_values.gfxclk = v_3_3->bootup_sclk_in10khz;
		smu->smu_table.boot_values.uclk = v_3_3->bootup_mclk_in10khz;
		smu->smu_table.boot_values.socclk = 0;
		smu->smu_table.boot_values.dcefclk = 0;
		smu->smu_table.boot_values.vddc = v_3_3->bootup_vddc_mv;
		smu->smu_table.boot_values.vddci = v_3_3->bootup_vddci_mv;
		smu->smu_table.boot_values.mvddc = v_3_3->bootup_mvddc_mv;
		smu->smu_table.boot_values.vdd_gfx = v_3_3->bootup_vddgfx_mv;
		smu->smu_table.boot_values.cooling_id = v_3_3->coolingsolution_id;
		smu->smu_table.boot_values.pp_table_id = v_3_3->pplib_pptable_id;
		break;
	case 4:
	default:
		v_3_4 = (struct atom_firmware_info_v3_4 *)header;
		smu->smu_table.boot_values.revision = v_3_4->firmware_revision;
		smu->smu_table.boot_values.gfxclk = v_3_4->bootup_sclk_in10khz;
		smu->smu_table.boot_values.uclk = v_3_4->bootup_mclk_in10khz;
		smu->smu_table.boot_values.socclk = 0;
		smu->smu_table.boot_values.dcefclk = 0;
		smu->smu_table.boot_values.vddc = v_3_4->bootup_vddc_mv;
		smu->smu_table.boot_values.vddci = v_3_4->bootup_vddci_mv;
		smu->smu_table.boot_values.mvddc = v_3_4->bootup_mvddc_mv;
		smu->smu_table.boot_values.vdd_gfx = v_3_4->bootup_vddgfx_mv;
		smu->smu_table.boot_values.cooling_id = v_3_4->coolingsolution_id;
		smu->smu_table.boot_values.pp_table_id = v_3_4->pplib_pptable_id;
		break;
	}

	smu->smu_table.boot_values.format_revision = header->format_revision;
	smu->smu_table.boot_values.content_revision = header->content_revision;

	index = get_index_into_master_table(atom_master_list_of_data_tables_v2_1,
					    smu_info);
	if (!amdgpu_atombios_get_data_table(smu->adev, index, &size, &frev, &crev,
					    (uint8_t **)&header)) {

		if ((frev == 3) && (crev == 6)) {
			smu_info_v3_6 = (struct atom_smu_info_v3_6 *)header;

			smu->smu_table.boot_values.socclk = smu_info_v3_6->bootup_socclk_10khz;
			smu->smu_table.boot_values.vclk = smu_info_v3_6->bootup_vclk_10khz;
			smu->smu_table.boot_values.dclk = smu_info_v3_6->bootup_dclk_10khz;
			smu->smu_table.boot_values.fclk = smu_info_v3_6->bootup_fclk_10khz;
		} else if ((frev == 3) && (crev == 1)) {
			return 0;
		} else if ((frev == 4) && (crev == 0)) {
			smu_info_v4_0 = (struct atom_smu_info_v4_0 *)header;

			smu->smu_table.boot_values.socclk = smu_info_v4_0->bootup_socclk_10khz;
			smu->smu_table.boot_values.dcefclk = smu_info_v4_0->bootup_dcefclk_10khz;
			smu->smu_table.boot_values.vclk = smu_info_v4_0->bootup_vclk0_10khz;
			smu->smu_table.boot_values.dclk = smu_info_v4_0->bootup_dclk0_10khz;
			smu->smu_table.boot_values.fclk = smu_info_v4_0->bootup_fclk_10khz;
		} else {
			dev_warn(smu->adev->dev, "Unexpected and unhandled version: %d.%d\n",
						(uint32_t)frev, (uint32_t)crev);
		}
	}

	return 0;
}


int smu_v14_0_notify_memory_pool_location(struct smu_context *smu)
{
	struct smu_table_context *smu_table = &smu->smu_table;
	struct smu_table *memory_pool = &smu_table->memory_pool;
	int ret = 0;
	uint64_t address;
	uint32_t address_low, address_high;

	if (memory_pool->size == 0 || memory_pool->cpu_addr == NULL)
		return ret;

	address = memory_pool->mc_address;
	address_high = (uint32_t)upper_32_bits(address);
	address_low  = (uint32_t)lower_32_bits(address);

	ret = smu_cmn_send_smc_msg_with_param(smu, SMU_MSG_DramLogSetDramAddrHigh,
					      address_high, NULL);
	if (ret)
		return ret;
	ret = smu_cmn_send_smc_msg_with_param(smu, SMU_MSG_DramLogSetDramAddrLow,
					      address_low, NULL);
	if (ret)
		return ret;
	ret = smu_cmn_send_smc_msg_with_param(smu, SMU_MSG_DramLogSetDramSize,
					      (uint32_t)memory_pool->size, NULL);
	if (ret)
		return ret;

	return ret;
}

int smu_v14_0_set_driver_table_location(struct smu_context *smu)
{
	struct smu_table *driver_table = &smu->smu_table.driver_table;
	int ret = 0;

	if (driver_table->mc_address) {
		ret = smu_cmn_send_smc_msg_with_param(smu,
						      SMU_MSG_SetDriverDramAddrHigh,
						      upper_32_bits(driver_table->mc_address),
						      NULL);
		if (!ret)
			ret = smu_cmn_send_smc_msg_with_param(smu,
							      SMU_MSG_SetDriverDramAddrLow,
							      lower_32_bits(driver_table->mc_address),
							      NULL);
	}

	return ret;
}

int smu_v14_0_set_tool_table_location(struct smu_context *smu)
{
	int ret = 0;
	struct smu_table *tool_table = &smu->smu_table.tables[SMU_TABLE_PMSTATUSLOG];

	if (tool_table->mc_address) {
		ret = smu_cmn_send_smc_msg_with_param(smu,
						      SMU_MSG_SetToolsDramAddrHigh,
						      upper_32_bits(tool_table->mc_address),
						      NULL);
		if (!ret)
			ret = smu_cmn_send_smc_msg_with_param(smu,
							      SMU_MSG_SetToolsDramAddrLow,
							      lower_32_bits(tool_table->mc_address),
							      NULL);
	}

	return ret;
}

int smu_v14_0_set_allowed_mask(struct smu_context *smu)
{
	struct smu_feature *feature = &smu->smu_feature;
	int ret = 0;
	uint32_t feature_mask[2];

	if (bitmap_empty(feature->allowed, SMU_FEATURE_MAX) ||
	    feature->feature_num < 64)
		return -EINVAL;

	bitmap_to_arr32(feature_mask, feature->allowed, 64);

	ret = smu_cmn_send_smc_msg_with_param(smu, SMU_MSG_SetAllowedFeaturesMaskHigh,
					      feature_mask[1], NULL);
	if (ret)
		return ret;

	return smu_cmn_send_smc_msg_with_param(smu,
					       SMU_MSG_SetAllowedFeaturesMaskLow,
					       feature_mask[0],
					       NULL);
}

int smu_v14_0_gfx_off_control(struct smu_context *smu, bool enable)
{
	int ret = 0;
	struct amdgpu_device *adev = smu->adev;

	switch (amdgpu_ip_version(adev, MP1_HWIP, 0)) {
	case IP_VERSION(14, 0, 0):
	case IP_VERSION(14, 0, 1):
	case IP_VERSION(14, 0, 2):
		if (!(adev->pm.pp_feature & PP_GFXOFF_MASK))
			return 0;
		if (enable)
			ret = smu_cmn_send_smc_msg(smu, SMU_MSG_AllowGfxOff, NULL);
		else
			ret = smu_cmn_send_smc_msg(smu, SMU_MSG_DisallowGfxOff, NULL);
		break;
	default:
		break;
	}

	return ret;
}

int smu_v14_0_system_features_control(struct smu_context *smu,
				      bool en)
{
	return smu_cmn_send_smc_msg(smu, (en ? SMU_MSG_EnableAllSmuFeatures :
					  SMU_MSG_DisableAllSmuFeatures), NULL);
}

int smu_v14_0_notify_display_change(struct smu_context *smu)
{
	int ret = 0;

	if (!smu->pm_enabled)
		return ret;

	if (smu_cmn_feature_is_enabled(smu, SMU_FEATURE_DPM_UCLK_BIT) &&
	    smu->adev->gmc.vram_type == AMDGPU_VRAM_TYPE_HBM)
		ret = smu_cmn_send_smc_msg_with_param(smu, SMU_MSG_SetUclkFastSwitch, 1, NULL);

	return ret;
}

int smu_v14_0_get_current_power_limit(struct smu_context *smu,
				      uint32_t *power_limit)
{
	int power_src;
	int ret = 0;

	if (!smu_cmn_feature_is_enabled(smu, SMU_FEATURE_PPT_BIT))
		return -EINVAL;

	power_src = smu_cmn_to_asic_specific_index(smu,
						   CMN2ASIC_MAPPING_PWR,
						   smu->adev->pm.ac_power ?
						   SMU_POWER_SOURCE_AC :
						   SMU_POWER_SOURCE_DC);
	if (power_src < 0)
		return -EINVAL;

	ret = smu_cmn_send_smc_msg_with_param(smu,
					      SMU_MSG_GetPptLimit,
					      power_src << 16,
					      power_limit);
	if (ret)
		dev_err(smu->adev->dev, "[%s] get PPT limit failed!", __func__);

	return ret;
}

int smu_v14_0_set_power_limit(struct smu_context *smu,
			      enum smu_ppt_limit_type limit_type,
			      uint32_t limit)
{
	int ret = 0;

	if (limit_type != SMU_DEFAULT_PPT_LIMIT)
		return -EINVAL;

	if (!smu_cmn_feature_is_enabled(smu, SMU_FEATURE_PPT_BIT)) {
		dev_err(smu->adev->dev, "Setting new power limit is not supported!\n");
		return -EOPNOTSUPP;
	}

	ret = smu_cmn_send_smc_msg_with_param(smu, SMU_MSG_SetPptLimit, limit, NULL);
	if (ret) {
		dev_err(smu->adev->dev, "[%s] Set power limit Failed!\n", __func__);
		return ret;
	}

	smu->current_power_limit = limit;

	return 0;
}

static int smu_v14_0_set_irq_state(struct amdgpu_device *adev,
				   struct amdgpu_irq_src *source,
				   unsigned tyep,
				   enum amdgpu_interrupt_state state)
{
	uint32_t val = 0;

	switch (state) {
	case AMDGPU_IRQ_STATE_DISABLE:
		/* For THM irqs */
		// TODO

		/* For MP1 SW irqs */
		if (amdgpu_ip_version(adev, MP1_HWIP, 0) == IP_VERSION(14, 0, 0) ||
			amdgpu_ip_version(adev, MP1_HWIP, 0) == IP_VERSION(14, 0, 1)) {
			val = RREG32_SOC15(MP1, 0, regMP1_SMN_IH_SW_INT_CTRL_mp1_14_0_0);
			val = REG_SET_FIELD(val, MP1_SMN_IH_SW_INT_CTRL, INT_MASK, 1);
			WREG32_SOC15(MP1, 0, regMP1_SMN_IH_SW_INT_CTRL_mp1_14_0_0, val);
		} else {
			val = RREG32_SOC15(MP1, 0, regMP1_SMN_IH_SW_INT_CTRL);
			val = REG_SET_FIELD(val, MP1_SMN_IH_SW_INT_CTRL, INT_MASK, 1);
			WREG32_SOC15(MP1, 0, regMP1_SMN_IH_SW_INT_CTRL, val);
		}

		break;
	case AMDGPU_IRQ_STATE_ENABLE:
		/* For THM irqs */
		// TODO

		/* For MP1 SW irqs */
		if (amdgpu_ip_version(adev, MP1_HWIP, 0) == IP_VERSION(14, 0, 0) ||
			amdgpu_ip_version(adev, MP1_HWIP, 0) == IP_VERSION(14, 0, 1)) {
			val = RREG32_SOC15(MP1, 0, regMP1_SMN_IH_SW_INT_mp1_14_0_0);
			val = REG_SET_FIELD(val, MP1_SMN_IH_SW_INT, ID, 0xFE);
			val = REG_SET_FIELD(val, MP1_SMN_IH_SW_INT, VALID, 0);
			WREG32_SOC15(MP1, 0, regMP1_SMN_IH_SW_INT_mp1_14_0_0, val);

			val = RREG32_SOC15(MP1, 0, regMP1_SMN_IH_SW_INT_CTRL_mp1_14_0_0);
			val = REG_SET_FIELD(val, MP1_SMN_IH_SW_INT_CTRL, INT_MASK, 0);
			WREG32_SOC15(MP1, 0, regMP1_SMN_IH_SW_INT_CTRL_mp1_14_0_0, val);
		} else {
			val = RREG32_SOC15(MP1, 0, regMP1_SMN_IH_SW_INT);
			val = REG_SET_FIELD(val, MP1_SMN_IH_SW_INT, ID, 0xFE);
			val = REG_SET_FIELD(val, MP1_SMN_IH_SW_INT, VALID, 0);
			WREG32_SOC15(MP1, 0, regMP1_SMN_IH_SW_INT, val);

			val = RREG32_SOC15(MP1, 0, regMP1_SMN_IH_SW_INT_CTRL);
			val = REG_SET_FIELD(val, MP1_SMN_IH_SW_INT_CTRL, INT_MASK, 0);
			WREG32_SOC15(MP1, 0, regMP1_SMN_IH_SW_INT_CTRL, val);
		}

		break;
	default:
		break;
	}

	return 0;
}

#define THM_11_0__SRCID__THM_DIG_THERM_L2H		0		/* ASIC_TEMP > CG_THERMAL_INT.DIG_THERM_INTH  */
#define THM_11_0__SRCID__THM_DIG_THERM_H2L		1		/* ASIC_TEMP < CG_THERMAL_INT.DIG_THERM_INTL  */

static int smu_v14_0_irq_process(struct amdgpu_device *adev,
				 struct amdgpu_irq_src *source,
				 struct amdgpu_iv_entry *entry)
{
	struct smu_context *smu = adev->powerplay.pp_handle;
	uint32_t client_id = entry->client_id;
	uint32_t src_id = entry->src_id;

	if (client_id == SOC15_IH_CLIENTID_THM) {
		switch (src_id) {
		case THM_11_0__SRCID__THM_DIG_THERM_L2H:
			schedule_delayed_work(&smu->swctf_delayed_work,
					      msecs_to_jiffies(AMDGPU_SWCTF_EXTRA_DELAY));
			break;
		case THM_11_0__SRCID__THM_DIG_THERM_H2L:
			dev_emerg(adev->dev, "ERROR: GPU under temperature range detected\n");
			break;
		default:
			dev_emerg(adev->dev, "ERROR: GPU under temperature range unknown src id (%d)\n",
				  src_id);
			break;
		}
	}

	return 0;
}

static const struct amdgpu_irq_src_funcs smu_v14_0_irq_funcs = {
	.set = smu_v14_0_set_irq_state,
	.process = smu_v14_0_irq_process,
};

int smu_v14_0_register_irq_handler(struct smu_context *smu)
{
	struct amdgpu_device *adev = smu->adev;
	struct amdgpu_irq_src *irq_src = &smu->irq_source;
	int ret = 0;

	if (amdgpu_sriov_vf(adev))
		return 0;

	irq_src->num_types = 1;
	irq_src->funcs = &smu_v14_0_irq_funcs;

	ret = amdgpu_irq_add_id(adev, SOC15_IH_CLIENTID_THM,
				THM_11_0__SRCID__THM_DIG_THERM_L2H,
				irq_src);
	if (ret)
		return ret;

	ret = amdgpu_irq_add_id(adev, SOC15_IH_CLIENTID_THM,
				THM_11_0__SRCID__THM_DIG_THERM_H2L,
				irq_src);
	if (ret)
		return ret;

	ret = amdgpu_irq_add_id(adev, SOC15_IH_CLIENTID_MP1,
				SMU_IH_INTERRUPT_ID_TO_DRIVER,
				irq_src);
	if (ret)
		return ret;

	return ret;
}

static int smu_v14_0_wait_for_reset_complete(struct smu_context *smu,
					     uint64_t event_arg)
{
	int ret = 0;

	dev_dbg(smu->adev->dev, "waiting for smu reset complete\n");
	ret = smu_cmn_send_smc_msg(smu, SMU_MSG_GfxDriverResetRecovery, NULL);

	return ret;
}

int smu_v14_0_wait_for_event(struct smu_context *smu, enum smu_event_type event,
			     uint64_t event_arg)
{
	int ret = -EINVAL;

	switch (event) {
	case SMU_EVENT_RESET_COMPLETE:
		ret = smu_v14_0_wait_for_reset_complete(smu, event_arg);
		break;
	default:
		break;
	}

	return ret;
}

int smu_v14_0_get_dpm_ultimate_freq(struct smu_context *smu, enum smu_clk_type clk_type,
				    uint32_t *min, uint32_t *max)
{
	int ret = 0, clk_id = 0;
	uint32_t param = 0;
	uint32_t clock_limit;

	if (!smu_cmn_clk_dpm_is_enabled(smu, clk_type)) {
		switch (clk_type) {
		case SMU_MCLK:
		case SMU_UCLK:
			clock_limit = smu->smu_table.boot_values.uclk;
			break;
		case SMU_GFXCLK:
		case SMU_SCLK:
			clock_limit = smu->smu_table.boot_values.gfxclk;
			break;
		case SMU_SOCCLK:
			clock_limit = smu->smu_table.boot_values.socclk;
			break;
		default:
			clock_limit = 0;
			break;
		}

		/* clock in Mhz unit */
		if (min)
			*min = clock_limit / 100;
		if (max)
			*max = clock_limit / 100;

		return 0;
	}

	clk_id = smu_cmn_to_asic_specific_index(smu,
						CMN2ASIC_MAPPING_CLK,
						clk_type);
	if (clk_id < 0) {
		ret = -EINVAL;
		goto failed;
	}
	param = (clk_id & 0xffff) << 16;

	if (max) {
		if (smu->adev->pm.ac_power)
			ret = smu_cmn_send_smc_msg_with_param(smu,
							      SMU_MSG_GetMaxDpmFreq,
							      param,
							      max);
		else
			ret = smu_cmn_send_smc_msg_with_param(smu,
							      SMU_MSG_GetDcModeMaxDpmFreq,
							      param,
							      max);
		if (ret)
			goto failed;
	}

	if (min) {
		ret = smu_cmn_send_smc_msg_with_param(smu, SMU_MSG_GetMinDpmFreq, param, min);
		if (ret)
			goto failed;
	}

failed:
	return ret;
}

int smu_v14_0_set_soft_freq_limited_range(struct smu_context *smu,
					  enum smu_clk_type clk_type,
					  uint32_t min,
					  uint32_t max)
{
	int ret = 0, clk_id = 0;
	uint32_t param;

	if (!smu_cmn_clk_dpm_is_enabled(smu, clk_type))
		return 0;

	clk_id = smu_cmn_to_asic_specific_index(smu,
						CMN2ASIC_MAPPING_CLK,
						clk_type);
	if (clk_id < 0)
		return clk_id;

	if (max > 0) {
		param = (uint32_t)((clk_id << 16) | (max & 0xffff));
		ret = smu_cmn_send_smc_msg_with_param(smu, SMU_MSG_SetSoftMaxByFreq,
						      param, NULL);
		if (ret)
			goto out;
	}

	if (min > 0) {
		param = (uint32_t)((clk_id << 16) | (min & 0xffff));
		ret = smu_cmn_send_smc_msg_with_param(smu, SMU_MSG_SetSoftMinByFreq,
						      param, NULL);
		if (ret)
			goto out;
	}

out:
	return ret;
}

int smu_v14_0_set_hard_freq_limited_range(struct smu_context *smu,
					  enum smu_clk_type clk_type,
					  uint32_t min,
					  uint32_t max)
{
	int ret = 0, clk_id = 0;
	uint32_t param;

	if (min <= 0 && max <= 0)
		return -EINVAL;

	if (!smu_cmn_clk_dpm_is_enabled(smu, clk_type))
		return 0;

	clk_id = smu_cmn_to_asic_specific_index(smu,
						CMN2ASIC_MAPPING_CLK,
						clk_type);
	if (clk_id < 0)
		return clk_id;

	if (max > 0) {
		param = (uint32_t)((clk_id << 16) | (max & 0xffff));
		ret = smu_cmn_send_smc_msg_with_param(smu, SMU_MSG_SetHardMaxByFreq,
						      param, NULL);
		if (ret)
			return ret;
	}

	if (min > 0) {
		param = (uint32_t)((clk_id << 16) | (min & 0xffff));
		ret = smu_cmn_send_smc_msg_with_param(smu, SMU_MSG_SetHardMinByFreq,
						      param, NULL);
		if (ret)
			return ret;
	}

	return ret;
}

int smu_v14_0_set_performance_level(struct smu_context *smu,
				    enum amd_dpm_forced_level level)
{
	struct smu_14_0_dpm_context *dpm_context =
		smu->smu_dpm.dpm_context;
	struct smu_14_0_dpm_table *gfx_table =
		&dpm_context->dpm_tables.gfx_table;
	struct smu_14_0_dpm_table *mem_table =
		&dpm_context->dpm_tables.uclk_table;
	struct smu_14_0_dpm_table *soc_table =
		&dpm_context->dpm_tables.soc_table;
	struct smu_14_0_dpm_table *vclk_table =
		&dpm_context->dpm_tables.vclk_table;
	struct smu_14_0_dpm_table *dclk_table =
		&dpm_context->dpm_tables.dclk_table;
	struct smu_14_0_dpm_table *fclk_table =
		&dpm_context->dpm_tables.fclk_table;
	struct smu_umd_pstate_table *pstate_table =
		&smu->pstate_table;
	struct amdgpu_device *adev = smu->adev;
	uint32_t sclk_min = 0, sclk_max = 0;
	uint32_t mclk_min = 0, mclk_max = 0;
	uint32_t socclk_min = 0, socclk_max = 0;
	uint32_t vclk_min = 0, vclk_max = 0;
	uint32_t dclk_min = 0, dclk_max = 0;
	uint32_t fclk_min = 0, fclk_max = 0;
	int ret = 0, i;

	switch (level) {
	case AMD_DPM_FORCED_LEVEL_HIGH:
		sclk_min = sclk_max = gfx_table->max;
		mclk_min = mclk_max = mem_table->max;
		socclk_min = socclk_max = soc_table->max;
		vclk_min = vclk_max = vclk_table->max;
		dclk_min = dclk_max = dclk_table->max;
		fclk_min = fclk_max = fclk_table->max;
		break;
	case AMD_DPM_FORCED_LEVEL_LOW:
		sclk_min = sclk_max = gfx_table->min;
		mclk_min = mclk_max = mem_table->min;
		socclk_min = socclk_max = soc_table->min;
		vclk_min = vclk_max = vclk_table->min;
		dclk_min = dclk_max = dclk_table->min;
		fclk_min = fclk_max = fclk_table->min;
		break;
	case AMD_DPM_FORCED_LEVEL_AUTO:
		sclk_min = gfx_table->min;
		sclk_max = gfx_table->max;
		mclk_min = mem_table->min;
		mclk_max = mem_table->max;
		socclk_min = soc_table->min;
		socclk_max = soc_table->max;
		vclk_min = vclk_table->min;
		vclk_max = vclk_table->max;
		dclk_min = dclk_table->min;
		dclk_max = dclk_table->max;
		fclk_min = fclk_table->min;
		fclk_max = fclk_table->max;
		break;
	case AMD_DPM_FORCED_LEVEL_PROFILE_STANDARD:
		sclk_min = sclk_max = pstate_table->gfxclk_pstate.standard;
		mclk_min = mclk_max = pstate_table->uclk_pstate.standard;
		socclk_min = socclk_max = pstate_table->socclk_pstate.standard;
		vclk_min = vclk_max = pstate_table->vclk_pstate.standard;
		dclk_min = dclk_max = pstate_table->dclk_pstate.standard;
		fclk_min = fclk_max = pstate_table->fclk_pstate.standard;
		break;
	case AMD_DPM_FORCED_LEVEL_PROFILE_MIN_SCLK:
		sclk_min = sclk_max = pstate_table->gfxclk_pstate.min;
		break;
	case AMD_DPM_FORCED_LEVEL_PROFILE_MIN_MCLK:
		mclk_min = mclk_max = pstate_table->uclk_pstate.min;
		break;
	case AMD_DPM_FORCED_LEVEL_PROFILE_PEAK:
		sclk_min = sclk_max = pstate_table->gfxclk_pstate.peak;
		mclk_min = mclk_max = pstate_table->uclk_pstate.peak;
		socclk_min = socclk_max = pstate_table->socclk_pstate.peak;
		vclk_min = vclk_max = pstate_table->vclk_pstate.peak;
		dclk_min = dclk_max = pstate_table->dclk_pstate.peak;
		fclk_min = fclk_max = pstate_table->fclk_pstate.peak;
		break;
	case AMD_DPM_FORCED_LEVEL_MANUAL:
	case AMD_DPM_FORCED_LEVEL_PROFILE_EXIT:
		return 0;
	default:
		dev_err(adev->dev, "Invalid performance level %d\n", level);
		return -EINVAL;
	}

	if (sclk_min && sclk_max) {
		ret = smu_v14_0_set_soft_freq_limited_range(smu,
							    SMU_GFXCLK,
							    sclk_min,
							    sclk_max);
		if (ret)
			return ret;

		pstate_table->gfxclk_pstate.curr.min = sclk_min;
		pstate_table->gfxclk_pstate.curr.max = sclk_max;
	}

	if (mclk_min && mclk_max) {
		ret = smu_v14_0_set_soft_freq_limited_range(smu,
							    SMU_MCLK,
							    mclk_min,
							    mclk_max);
		if (ret)
			return ret;

		pstate_table->uclk_pstate.curr.min = mclk_min;
		pstate_table->uclk_pstate.curr.max = mclk_max;
	}

	if (socclk_min && socclk_max) {
		ret = smu_v14_0_set_soft_freq_limited_range(smu,
							    SMU_SOCCLK,
							    socclk_min,
							    socclk_max);
		if (ret)
			return ret;

		pstate_table->socclk_pstate.curr.min = socclk_min;
		pstate_table->socclk_pstate.curr.max = socclk_max;
	}

	if (vclk_min && vclk_max) {
		for (i = 0; i < adev->vcn.num_vcn_inst; i++) {
			if (adev->vcn.harvest_config & (1 << i))
				continue;
			ret = smu_v14_0_set_soft_freq_limited_range(smu,
								    i ? SMU_VCLK1 : SMU_VCLK,
								    vclk_min,
								    vclk_max);
			if (ret)
				return ret;
		}
		pstate_table->vclk_pstate.curr.min = vclk_min;
		pstate_table->vclk_pstate.curr.max = vclk_max;
	}

	if (dclk_min && dclk_max) {
		for (i = 0; i < adev->vcn.num_vcn_inst; i++) {
			if (adev->vcn.harvest_config & (1 << i))
				continue;
			ret = smu_v14_0_set_soft_freq_limited_range(smu,
								    i ? SMU_DCLK1 : SMU_DCLK,
								    dclk_min,
								    dclk_max);
			if (ret)
				return ret;
		}
		pstate_table->dclk_pstate.curr.min = dclk_min;
		pstate_table->dclk_pstate.curr.max = dclk_max;
	}

	if (fclk_min && fclk_max) {
		ret = smu_v14_0_set_soft_freq_limited_range(smu,
							    SMU_FCLK,
							    fclk_min,
							    fclk_max);
		if (ret)
			return ret;

		pstate_table->fclk_pstate.curr.min = fclk_min;
		pstate_table->fclk_pstate.curr.max = fclk_max;
	}

	return ret;
}

int smu_v14_0_set_power_source(struct smu_context *smu,
			       enum smu_power_src_type power_src)
{
	int pwr_source;

	pwr_source = smu_cmn_to_asic_specific_index(smu,
						    CMN2ASIC_MAPPING_PWR,
						    (uint32_t)power_src);
	if (pwr_source < 0)
		return -EINVAL;

	return smu_cmn_send_smc_msg_with_param(smu,
					       SMU_MSG_NotifyPowerSource,
					       pwr_source,
					       NULL);
}

static int smu_v14_0_get_dpm_freq_by_index(struct smu_context *smu,
					   enum smu_clk_type clk_type,
					   uint16_t level,
					   uint32_t *value)
{
	int ret = 0, clk_id = 0;
	uint32_t param;

	if (!value)
		return -EINVAL;

	if (!smu_cmn_clk_dpm_is_enabled(smu, clk_type))
		return 0;

	clk_id = smu_cmn_to_asic_specific_index(smu,
						CMN2ASIC_MAPPING_CLK,
						clk_type);
	if (clk_id < 0)
		return clk_id;

	param = (uint32_t)(((clk_id & 0xffff) << 16) | (level & 0xffff));

	ret = smu_cmn_send_smc_msg_with_param(smu,
					      SMU_MSG_GetDpmFreqByIndex,
					      param,
					      value);
	if (ret)
		return ret;

	*value = *value & 0x7fffffff;

	return ret;
}

static int smu_v14_0_get_dpm_level_count(struct smu_context *smu,
					 enum smu_clk_type clk_type,
					 uint32_t *value)
{
	int ret;

	ret = smu_v14_0_get_dpm_freq_by_index(smu, clk_type, 0xff, value);

	return ret;
}

static int smu_v14_0_get_fine_grained_status(struct smu_context *smu,
					     enum smu_clk_type clk_type,
					     bool *is_fine_grained_dpm)
{
	int ret = 0, clk_id = 0;
	uint32_t param;
	uint32_t value;

	if (!is_fine_grained_dpm)
		return -EINVAL;

	if (!smu_cmn_clk_dpm_is_enabled(smu, clk_type))
		return 0;

	clk_id = smu_cmn_to_asic_specific_index(smu,
						CMN2ASIC_MAPPING_CLK,
						clk_type);
	if (clk_id < 0)
		return clk_id;

	param = (uint32_t)(((clk_id & 0xffff) << 16) | 0xff);

	ret = smu_cmn_send_smc_msg_with_param(smu,
					      SMU_MSG_GetDpmFreqByIndex,
					      param,
					      &value);
	if (ret)
		return ret;

	/*
	 * BIT31:  1 - Fine grained DPM, 0 - Dicrete DPM
	 * now, we un-support it
	 */
	*is_fine_grained_dpm = value & 0x80000000;

	return 0;
}

int smu_v14_0_set_single_dpm_table(struct smu_context *smu,
				   enum smu_clk_type clk_type,
				   struct smu_14_0_dpm_table *single_dpm_table)
{
	int ret = 0;
	uint32_t clk;
	int i;

	ret = smu_v14_0_get_dpm_level_count(smu,
					    clk_type,
					    &single_dpm_table->count);
	if (ret) {
		dev_err(smu->adev->dev, "[%s] failed to get dpm levels!\n", __func__);
		return ret;
	}

	ret = smu_v14_0_get_fine_grained_status(smu,
						clk_type,
						&single_dpm_table->is_fine_grained);
	if (ret) {
		dev_err(smu->adev->dev, "[%s] failed to get fine grained status!\n", __func__);
		return ret;
	}

	for (i = 0; i < single_dpm_table->count; i++) {
		ret = smu_v14_0_get_dpm_freq_by_index(smu,
						      clk_type,
						      i,
						      &clk);
		if (ret) {
			dev_err(smu->adev->dev, "[%s] failed to get dpm freq by index!\n", __func__);
			return ret;
		}

		single_dpm_table->dpm_levels[i].value = clk;
		single_dpm_table->dpm_levels[i].enabled = true;

		if (i == 0)
			single_dpm_table->min = clk;
		else if (i == single_dpm_table->count - 1)
			single_dpm_table->max = clk;
	}

	return 0;
}

int smu_v14_0_set_vcn_enable(struct smu_context *smu,
			     bool enable)
{
	struct amdgpu_device *adev = smu->adev;
	int i, ret = 0;

	for (i = 0; i < adev->vcn.num_vcn_inst; i++) {
		if (adev->vcn.harvest_config & (1 << i))
			continue;

		if (amdgpu_ip_version(adev, MP1_HWIP, 0) == IP_VERSION(14, 0, 0) ||
		    amdgpu_ip_version(adev, MP1_HWIP, 0) == IP_VERSION(14, 0, 1)) {
			if (i == 0)
				ret = smu_cmn_send_smc_msg_with_param(smu, enable ?
								      SMU_MSG_PowerUpVcn0 : SMU_MSG_PowerDownVcn0,
								      i << 16U, NULL);
			else if (i == 1)
				ret = smu_cmn_send_smc_msg_with_param(smu, enable ?
								      SMU_MSG_PowerUpVcn1 : SMU_MSG_PowerDownVcn1,
								      i << 16U, NULL);
		} else {
			ret = smu_cmn_send_smc_msg_with_param(smu, enable ?
							      SMU_MSG_PowerUpVcn : SMU_MSG_PowerDownVcn,
							      i << 16U, NULL);
		}

		if (ret)
			return ret;
	}

	return ret;
}

int smu_v14_0_set_jpeg_enable(struct smu_context *smu,
			      bool enable)
{
	struct amdgpu_device *adev = smu->adev;
	int i, ret = 0;

	for (i = 0; i < adev->jpeg.num_jpeg_inst; i++) {
		if (adev->jpeg.harvest_config & (1 << i))
			continue;

		if (amdgpu_ip_version(adev, MP1_HWIP, 0) == IP_VERSION(14, 0, 0) ||
		    amdgpu_ip_version(adev, MP1_HWIP, 0) == IP_VERSION(14, 0, 1)) {
			if (i == 0)
				ret = smu_cmn_send_smc_msg_with_param(smu, enable ?
								      SMU_MSG_PowerUpJpeg0 : SMU_MSG_PowerDownJpeg0,
								      i << 16U, NULL);
			else if (i == 1 && amdgpu_ip_version(adev, MP1_HWIP, 0) == IP_VERSION(14, 0, 1))
				ret = smu_cmn_send_smc_msg_with_param(smu, enable ?
								      SMU_MSG_PowerUpJpeg1 : SMU_MSG_PowerDownJpeg1,
								      i << 16U, NULL);
		} else {
			ret = smu_cmn_send_smc_msg_with_param(smu, enable ?
							      SMU_MSG_PowerUpJpeg : SMU_MSG_PowerDownJpeg,
							      i << 16U, NULL);
		}

		if (ret)
			return ret;
	}

	return ret;
}

int smu_v14_0_run_btc(struct smu_context *smu)
{
	int res;

	res = smu_cmn_send_smc_msg(smu, SMU_MSG_RunDcBtc, NULL);
	if (res)
		dev_err(smu->adev->dev, "RunDcBtc failed!\n");

	return res;
}

int smu_v14_0_gpo_control(struct smu_context *smu,
			  bool enablement)
{
	int res;

	res = smu_cmn_send_smc_msg_with_param(smu,
					      SMU_MSG_AllowGpo,
					      enablement ? 1 : 0,
					      NULL);
	if (res)
		dev_err(smu->adev->dev, "SetGpoAllow %d failed!\n", enablement);

	return res;
}

int smu_v14_0_deep_sleep_control(struct smu_context *smu,
				 bool enablement)
{
	struct amdgpu_device *adev = smu->adev;
	int ret = 0;

	if (smu_cmn_feature_is_supported(smu, SMU_FEATURE_DS_GFXCLK_BIT)) {
		ret = smu_cmn_feature_set_enabled(smu, SMU_FEATURE_DS_GFXCLK_BIT, enablement);
		if (ret) {
			dev_err(adev->dev, "Failed to %s GFXCLK DS!\n", enablement ? "enable" : "disable");
			return ret;
		}
	}

	if (smu_cmn_feature_is_supported(smu, SMU_FEATURE_DS_UCLK_BIT)) {
		ret = smu_cmn_feature_set_enabled(smu, SMU_FEATURE_DS_UCLK_BIT, enablement);
		if (ret) {
			dev_err(adev->dev, "Failed to %s UCLK DS!\n", enablement ? "enable" : "disable");
			return ret;
		}
	}

	if (smu_cmn_feature_is_supported(smu, SMU_FEATURE_DS_FCLK_BIT)) {
		ret = smu_cmn_feature_set_enabled(smu, SMU_FEATURE_DS_FCLK_BIT, enablement);
		if (ret) {
			dev_err(adev->dev, "Failed to %s FCLK DS!\n", enablement ? "enable" : "disable");
			return ret;
		}
	}

	if (smu_cmn_feature_is_supported(smu, SMU_FEATURE_DS_SOCCLK_BIT)) {
		ret = smu_cmn_feature_set_enabled(smu, SMU_FEATURE_DS_SOCCLK_BIT, enablement);
		if (ret) {
			dev_err(adev->dev, "Failed to %s SOCCLK DS!\n", enablement ? "enable" : "disable");
			return ret;
		}
	}

	if (smu_cmn_feature_is_supported(smu, SMU_FEATURE_DS_LCLK_BIT)) {
		ret = smu_cmn_feature_set_enabled(smu, SMU_FEATURE_DS_LCLK_BIT, enablement);
		if (ret) {
			dev_err(adev->dev, "Failed to %s LCLK DS!\n", enablement ? "enable" : "disable");
			return ret;
		}
	}

	if (smu_cmn_feature_is_supported(smu, SMU_FEATURE_DS_VCN_BIT)) {
		ret = smu_cmn_feature_set_enabled(smu, SMU_FEATURE_DS_VCN_BIT, enablement);
		if (ret) {
			dev_err(adev->dev, "Failed to %s VCN DS!\n", enablement ? "enable" : "disable");
			return ret;
		}
	}

	if (smu_cmn_feature_is_supported(smu, SMU_FEATURE_DS_MP0CLK_BIT)) {
		ret = smu_cmn_feature_set_enabled(smu, SMU_FEATURE_DS_MP0CLK_BIT, enablement);
		if (ret) {
			dev_err(adev->dev, "Failed to %s MP0/MPIOCLK DS!\n", enablement ? "enable" : "disable");
			return ret;
		}
	}

	if (smu_cmn_feature_is_supported(smu, SMU_FEATURE_DS_MP1CLK_BIT)) {
		ret = smu_cmn_feature_set_enabled(smu, SMU_FEATURE_DS_MP1CLK_BIT, enablement);
		if (ret) {
			dev_err(adev->dev, "Failed to %s MP1CLK DS!\n", enablement ? "enable" : "disable");
			return ret;
		}
	}

	return ret;
}

int smu_v14_0_gfx_ulv_control(struct smu_context *smu,
			      bool enablement)
{
	int ret = 0;

	if (smu_cmn_feature_is_supported(smu, SMU_FEATURE_GFX_ULV_BIT))
		ret = smu_cmn_feature_set_enabled(smu, SMU_FEATURE_GFX_ULV_BIT, enablement);

	return ret;
}

int smu_v14_0_baco_set_armd3_sequence(struct smu_context *smu,
				      enum smu_baco_seq baco_seq)
{
	struct smu_baco_context *smu_baco = &smu->smu_baco;
	int ret;

	ret = smu_cmn_send_smc_msg_with_param(smu,
					      SMU_MSG_ArmD3,
					      baco_seq,
					      NULL);
	if (ret)
		return ret;

	if (baco_seq == BACO_SEQ_BAMACO ||
	    baco_seq == BACO_SEQ_BACO)
		smu_baco->state = SMU_BACO_STATE_ENTER;
	else
		smu_baco->state = SMU_BACO_STATE_EXIT;

	return 0;
}

int smu_v14_0_get_bamaco_support(struct smu_context *smu)
{
	struct smu_baco_context *smu_baco = &smu->smu_baco;
	int bamaco_support = 0;

	if (amdgpu_sriov_vf(smu->adev) ||
	    !smu_baco->platform_support)
		return 0;

	if (smu_baco->maco_support)
		bamaco_support |= MACO_SUPPORT;

	/* return true if ASIC is in BACO state already */
	if (smu_v14_0_baco_get_state(smu) == SMU_BACO_STATE_ENTER)
		return (bamaco_support |= BACO_SUPPORT);

	if (smu_cmn_feature_is_supported(smu, SMU_FEATURE_BACO_BIT) &&
	    !smu_cmn_feature_is_enabled(smu, SMU_FEATURE_BACO_BIT))
		return 0;

	return (bamaco_support |= BACO_SUPPORT);
}

enum smu_baco_state smu_v14_0_baco_get_state(struct smu_context *smu)
{
	struct smu_baco_context *smu_baco = &smu->smu_baco;

	return smu_baco->state;
}

int smu_v14_0_baco_set_state(struct smu_context *smu,
			     enum smu_baco_state state)
{
	struct smu_baco_context *smu_baco = &smu->smu_baco;
	struct amdgpu_device *adev = smu->adev;
	int ret = 0;

	if (smu_v14_0_baco_get_state(smu) == state)
		return 0;

	if (state == SMU_BACO_STATE_ENTER) {
		ret = smu_cmn_send_smc_msg_with_param(smu,
						      SMU_MSG_EnterBaco,
						      (adev->pm.rpm_mode == AMDGPU_RUNPM_BAMACO) ?
						      BACO_SEQ_BAMACO : BACO_SEQ_BACO,
						      NULL);
	} else {
		ret = smu_cmn_send_smc_msg(smu,
					   SMU_MSG_ExitBaco,
					   NULL);
		if (ret)
			return ret;

		/* clear vbios scratch 6 and 7 for coming asic reinit */
		WREG32(adev->bios_scratch_reg_offset + 6, 0);
		WREG32(adev->bios_scratch_reg_offset + 7, 0);
	}

	if (!ret)
		smu_baco->state = state;

	return ret;
}

int smu_v14_0_baco_enter(struct smu_context *smu)
{
	int ret = 0;

	ret = smu_v14_0_baco_set_state(smu,
				       SMU_BACO_STATE_ENTER);
	if (ret)
		return ret;

	msleep(10);

	return ret;
}

int smu_v14_0_baco_exit(struct smu_context *smu)
{
	return smu_v14_0_baco_set_state(smu,
					SMU_BACO_STATE_EXIT);
}

int smu_v14_0_set_gfx_power_up_by_imu(struct smu_context *smu)
{
	uint16_t index;
	struct amdgpu_device *adev = smu->adev;

	if (adev->firmware.load_type == AMDGPU_FW_LOAD_PSP) {
		return smu_cmn_send_smc_msg_with_param(smu, SMU_MSG_EnableGfxImu,
						       ENABLE_IMU_ARG_GFXOFF_ENABLE, NULL);
	}

	index = smu_cmn_to_asic_specific_index(smu, CMN2ASIC_MAPPING_MSG,
					       SMU_MSG_EnableGfxImu);
	return smu_cmn_send_msg_without_waiting(smu, index, ENABLE_IMU_ARG_GFXOFF_ENABLE);
}

int smu_v14_0_set_default_dpm_tables(struct smu_context *smu)
{
	struct smu_table_context *smu_table = &smu->smu_table;

	return smu_cmn_update_table(smu, SMU_TABLE_DPMCLOCKS, 0,
				    smu_table->clocks_table, false);
}

int smu_v14_0_od_edit_dpm_table(struct smu_context *smu,
				enum PP_OD_DPM_TABLE_COMMAND type,
				long input[], uint32_t size)
{
	struct smu_dpm_context *smu_dpm = &(smu->smu_dpm);
	int ret = 0;

	/* Only allowed in manual mode */
	if (smu_dpm->dpm_level != AMD_DPM_FORCED_LEVEL_MANUAL)
		return -EINVAL;

	switch (type) {
	case PP_OD_EDIT_SCLK_VDDC_TABLE:
		if (size != 2) {
			dev_err(smu->adev->dev, "Input parameter number not correct\n");
			return -EINVAL;
		}

		if (input[0] == 0) {
			if (input[1] < smu->gfx_default_hard_min_freq) {
				dev_warn(smu->adev->dev,
					 "Fine grain setting minimum sclk (%ld) MHz is less than the minimum allowed (%d) MHz\n",
					 input[1], smu->gfx_default_hard_min_freq);
				return -EINVAL;
			}
			smu->gfx_actual_hard_min_freq = input[1];
		} else if (input[0] == 1) {
			if (input[1] > smu->gfx_default_soft_max_freq) {
				dev_warn(smu->adev->dev,
					 "Fine grain setting maximum sclk (%ld) MHz is greater than the maximum allowed (%d) MHz\n",
					 input[1], smu->gfx_default_soft_max_freq);
				return -EINVAL;
			}
			smu->gfx_actual_soft_max_freq = input[1];
		} else {
			return -EINVAL;
		}
		break;
	case PP_OD_RESTORE_DEFAULT_TABLE:
		if (size != 0) {
			dev_err(smu->adev->dev, "Input parameter number not correct\n");
			return -EINVAL;
		}
		smu->gfx_actual_hard_min_freq = smu->gfx_default_hard_min_freq;
		smu->gfx_actual_soft_max_freq = smu->gfx_default_soft_max_freq;
		break;
	case PP_OD_COMMIT_DPM_TABLE:
		if (size != 0) {
			dev_err(smu->adev->dev, "Input parameter number not correct\n");
			return -EINVAL;
		}
		if (smu->gfx_actual_hard_min_freq > smu->gfx_actual_soft_max_freq) {
			dev_err(smu->adev->dev,
				"The setting minimum sclk (%d) MHz is greater than the setting maximum sclk (%d) MHz\n",
				smu->gfx_actual_hard_min_freq,
				smu->gfx_actual_soft_max_freq);
			return -EINVAL;
		}

		ret = smu_cmn_send_smc_msg_with_param(smu, SMU_MSG_SetHardMinGfxClk,
						      smu->gfx_actual_hard_min_freq,
						      NULL);
		if (ret) {
			dev_err(smu->adev->dev, "Set hard min sclk failed!");
			return ret;
		}

		ret = smu_cmn_send_smc_msg_with_param(smu, SMU_MSG_SetSoftMaxGfxClk,
						      smu->gfx_actual_soft_max_freq,
						      NULL);
		if (ret) {
			dev_err(smu->adev->dev, "Set soft max sclk failed!");
			return ret;
		}
		break;
	default:
		return -ENOSYS;
	}

	return ret;
}
<|MERGE_RESOLUTION|>--- conflicted
+++ resolved
@@ -249,13 +249,10 @@
 		break;
 	case IP_VERSION(14, 0, 1):
 		smu->smc_driver_if_version = SMU14_DRIVER_IF_VERSION_SMU_V14_0_1;
-<<<<<<< HEAD
-=======
 		break;
 	case IP_VERSION(14, 0, 2):
 	case IP_VERSION(14, 0, 3):
 		smu->smc_driver_if_version = SMU14_DRIVER_IF_VERSION_SMU_V14_0_2;
->>>>>>> ff2632d7
 		break;
 	default:
 		dev_err(adev->dev, "smu unsupported IP version: 0x%x.\n",
