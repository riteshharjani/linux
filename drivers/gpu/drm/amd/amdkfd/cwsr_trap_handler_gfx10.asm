/*
 * Copyright 2018 Advanced Micro Devices, Inc.
 *
 * Permission is hereby granted, free of charge, to any person obtaining a
 * copy of this software and associated documentation files (the "Software"),
 * to deal in the Software without restriction, including without limitation
 * the rights to use, copy, modify, merge, publish, distribute, sublicense,
 * and/or sell copies of the Software, and to permit persons to whom the
 * Software is furnished to do so, subject to the following conditions:
 *
 * The above copyright notice and this permission notice shall be included in
 * all copies or substantial portions of the Software.
 *
 * THE SOFTWARE IS PROVIDED "AS IS", WITHOUT WARRANTY OF ANY KIND, EXPRESS OR
 * IMPLIED, INCLUDING BUT NOT LIMITED TO THE WARRANTIES OF MERCHANTABILITY,
 * FITNESS FOR A PARTICULAR PURPOSE AND NONINFRINGEMENT.  IN NO EVENT SHALL
 * THE COPYRIGHT HOLDER(S) OR AUTHOR(S) BE LIABLE FOR ANY CLAIM, DAMAGES OR
 * OTHER LIABILITY, WHETHER IN AN ACTION OF CONTRACT, TORT OR OTHERWISE,
 * ARISING FROM, OUT OF OR IN CONNECTION WITH THE SOFTWARE OR THE USE OR
 * OTHER DEALINGS IN THE SOFTWARE.
 */

/* To compile this assembly code:
 *
 * Navi1x:
 *   cpp -DASIC_FAMILY=CHIP_NAVI10 cwsr_trap_handler_gfx10.asm -P -o nv1x.sp3
 *   sp3 nv1x.sp3 -hex nv1x.hex
 *
 * gfx10:
 *   cpp -DASIC_FAMILY=CHIP_SIENNA_CICHLID cwsr_trap_handler_gfx10.asm -P -o gfx10.sp3
 *   sp3 gfx10.sp3 -hex gfx10.hex
 *
 * gfx11:
 *   cpp -DASIC_FAMILY=CHIP_PLUM_BONITO cwsr_trap_handler_gfx10.asm -P -o gfx11.sp3
 *   sp3 gfx11.sp3 -hex gfx11.hex
 */

#define CHIP_NAVI10 26
#define CHIP_SIENNA_CICHLID 30
#define CHIP_PLUM_BONITO 36

#define NO_SQC_STORE (ASIC_FAMILY >= CHIP_SIENNA_CICHLID)
#define HAVE_XNACK (ASIC_FAMILY < CHIP_SIENNA_CICHLID)
#define HAVE_SENDMSG_RTN (ASIC_FAMILY >= CHIP_PLUM_BONITO)
#define HAVE_BUFFER_LDS_LOAD (ASIC_FAMILY < CHIP_PLUM_BONITO)
#define SW_SA_TRAP (ASIC_FAMILY >= CHIP_PLUM_BONITO)

var SINGLE_STEP_MISSED_WORKAROUND		= 1	//workaround for lost MODE.DEBUG_EN exception when SAVECTX raised

var SQ_WAVE_STATUS_SPI_PRIO_MASK		= 0x00000006
var SQ_WAVE_STATUS_HALT_MASK			= 0x2000
var SQ_WAVE_STATUS_ECC_ERR_MASK			= 0x20000
var SQ_WAVE_STATUS_TRAP_EN_SHIFT		= 6

var SQ_WAVE_LDS_ALLOC_LDS_SIZE_SHIFT		= 12
var SQ_WAVE_LDS_ALLOC_LDS_SIZE_SIZE		= 9
var SQ_WAVE_GPR_ALLOC_VGPR_SIZE_SIZE		= 8
var SQ_WAVE_LDS_ALLOC_VGPR_SHARED_SIZE_SHIFT	= 24
var SQ_WAVE_LDS_ALLOC_VGPR_SHARED_SIZE_SIZE	= 4
var SQ_WAVE_IB_STS2_WAVE64_SHIFT		= 11
var SQ_WAVE_IB_STS2_WAVE64_SIZE			= 1

#if ASIC_FAMILY < CHIP_PLUM_BONITO
var SQ_WAVE_GPR_ALLOC_VGPR_SIZE_SHIFT		= 8
#else
var SQ_WAVE_GPR_ALLOC_VGPR_SIZE_SHIFT		= 12
#endif

var SQ_WAVE_TRAPSTS_SAVECTX_MASK		= 0x400
var SQ_WAVE_TRAPSTS_EXCP_MASK			= 0x1FF
var SQ_WAVE_TRAPSTS_SAVECTX_SHIFT		= 10
var SQ_WAVE_TRAPSTS_ADDR_WATCH_MASK		= 0x80
var SQ_WAVE_TRAPSTS_ADDR_WATCH_SHIFT		= 7
var SQ_WAVE_TRAPSTS_MEM_VIOL_MASK		= 0x100
var SQ_WAVE_TRAPSTS_MEM_VIOL_SHIFT		= 8
var SQ_WAVE_TRAPSTS_PRE_SAVECTX_MASK		= 0x3FF
var SQ_WAVE_TRAPSTS_PRE_SAVECTX_SHIFT		= 0x0
var SQ_WAVE_TRAPSTS_PRE_SAVECTX_SIZE		= 10
var SQ_WAVE_TRAPSTS_POST_SAVECTX_MASK		= 0xFFFFF800
var SQ_WAVE_TRAPSTS_POST_SAVECTX_SHIFT		= 11
var SQ_WAVE_TRAPSTS_POST_SAVECTX_SIZE		= 21
var SQ_WAVE_TRAPSTS_ILLEGAL_INST_MASK		= 0x800
var SQ_WAVE_TRAPSTS_EXCP_HI_MASK		= 0x7000

var SQ_WAVE_MODE_EXCP_EN_SHIFT			= 12
var SQ_WAVE_MODE_EXCP_EN_ADDR_WATCH_SHIFT	= 19

var SQ_WAVE_IB_STS_FIRST_REPLAY_SHIFT		= 15
var SQ_WAVE_IB_STS_REPLAY_W64H_SHIFT		= 25
var SQ_WAVE_IB_STS_REPLAY_W64H_MASK		= 0x02000000
var SQ_WAVE_IB_STS_RCNT_FIRST_REPLAY_MASK	= 0x003F8000

var SQ_WAVE_MODE_DEBUG_EN_MASK			= 0x800

// bits [31:24] unused by SPI debug data
var TTMP11_SAVE_REPLAY_W64H_SHIFT		= 31
var TTMP11_SAVE_REPLAY_W64H_MASK		= 0x80000000
var TTMP11_SAVE_RCNT_FIRST_REPLAY_SHIFT		= 24
var TTMP11_SAVE_RCNT_FIRST_REPLAY_MASK		= 0x7F000000
var TTMP11_DEBUG_TRAP_ENABLED_SHIFT		= 23
var TTMP11_DEBUG_TRAP_ENABLED_MASK		= 0x800000

// SQ_SEL_X/Y/Z/W, BUF_NUM_FORMAT_FLOAT, (0 for MUBUF stride[17:14]
// when ADD_TID_ENABLE and BUF_DATA_FORMAT_32 for MTBUF), ADD_TID_ENABLE
var S_SAVE_BUF_RSRC_WORD1_STRIDE		= 0x00040000
var S_SAVE_BUF_RSRC_WORD3_MISC			= 0x10807FAC
var S_SAVE_PC_HI_TRAP_ID_MASK			= 0x00FF0000
var S_SAVE_PC_HI_HT_MASK			= 0x01000000
var S_SAVE_SPI_INIT_FIRST_WAVE_MASK		= 0x04000000
var S_SAVE_SPI_INIT_FIRST_WAVE_SHIFT		= 26

var S_SAVE_PC_HI_FIRST_WAVE_MASK		= 0x80000000
var S_SAVE_PC_HI_FIRST_WAVE_SHIFT		= 31

var s_sgpr_save_num				= 108

var s_save_spi_init_lo				= exec_lo
var s_save_spi_init_hi				= exec_hi
var s_save_pc_lo				= ttmp0
var s_save_pc_hi				= ttmp1
var s_save_exec_lo				= ttmp2
var s_save_exec_hi				= ttmp3
var s_save_status				= ttmp12
var s_save_trapsts				= ttmp15
var s_save_xnack_mask				= s_save_trapsts
var s_wave_size					= ttmp7
var s_save_buf_rsrc0				= ttmp8
var s_save_buf_rsrc1				= ttmp9
var s_save_buf_rsrc2				= ttmp10
var s_save_buf_rsrc3				= ttmp11
var s_save_mem_offset				= ttmp4
var s_save_alloc_size				= s_save_trapsts
var s_save_tmp					= ttmp14
var s_save_m0					= ttmp5
var s_save_ttmps_lo				= s_save_tmp
var s_save_ttmps_hi				= s_save_trapsts

var S_RESTORE_BUF_RSRC_WORD1_STRIDE		= S_SAVE_BUF_RSRC_WORD1_STRIDE
var S_RESTORE_BUF_RSRC_WORD3_MISC		= S_SAVE_BUF_RSRC_WORD3_MISC

var S_RESTORE_SPI_INIT_FIRST_WAVE_MASK		= 0x04000000
var S_RESTORE_SPI_INIT_FIRST_WAVE_SHIFT		= 26
var S_WAVE_SIZE					= 25

var s_restore_spi_init_lo			= exec_lo
var s_restore_spi_init_hi			= exec_hi
var s_restore_mem_offset			= ttmp12
var s_restore_alloc_size			= ttmp3
var s_restore_tmp				= ttmp2
var s_restore_mem_offset_save			= s_restore_tmp
var s_restore_m0				= s_restore_alloc_size
var s_restore_mode				= ttmp7
var s_restore_flat_scratch			= s_restore_tmp
var s_restore_pc_lo				= ttmp0
var s_restore_pc_hi				= ttmp1
var s_restore_exec_lo				= ttmp4
var s_restore_exec_hi				= ttmp5
var s_restore_status				= ttmp14
var s_restore_trapsts				= ttmp15
var s_restore_xnack_mask			= ttmp13
var s_restore_buf_rsrc0				= ttmp8
var s_restore_buf_rsrc1				= ttmp9
var s_restore_buf_rsrc2				= ttmp10
var s_restore_buf_rsrc3				= ttmp11
var s_restore_size				= ttmp6
var s_restore_ttmps_lo				= s_restore_tmp
var s_restore_ttmps_hi				= s_restore_alloc_size

shader main
	asic(DEFAULT)
	type(CS)
	wave_size(32)

	s_branch	L_SKIP_RESTORE						//NOT restore. might be a regular trap or save

L_JUMP_TO_RESTORE:
	s_branch	L_RESTORE

L_SKIP_RESTORE:
	s_getreg_b32	s_save_status, hwreg(HW_REG_STATUS)			//save STATUS since we will change SCC

	// Clear SPI_PRIO: do not save with elevated priority.
	// Clear ECC_ERR: prevents SQC store and triggers FATAL_HALT if setreg'd.
	s_andn2_b32	s_save_status, s_save_status, SQ_WAVE_STATUS_SPI_PRIO_MASK|SQ_WAVE_STATUS_ECC_ERR_MASK

	s_getreg_b32	s_save_trapsts, hwreg(HW_REG_TRAPSTS)

#if SW_SA_TRAP
<<<<<<< HEAD
=======
	// If ttmp1[30] is set then issue s_barrier to unblock dependent waves.
	s_bitcmp1_b32	s_save_pc_hi, 30
	s_cbranch_scc0	L_TRAP_NO_BARRIER
	s_barrier

L_TRAP_NO_BARRIER:
>>>>>>> 7073888c
	// If ttmp1[31] is set then trap may occur early.
	// Spin wait until SAVECTX exception is raised.
	s_bitcmp1_b32	s_save_pc_hi, 31
	s_cbranch_scc1  L_CHECK_SAVE
#endif

	s_and_b32       ttmp2, s_save_status, SQ_WAVE_STATUS_HALT_MASK
	s_cbranch_scc0	L_NOT_HALTED

L_HALTED:
	// Host trap may occur while wave is halted.
	s_and_b32	ttmp2, s_save_pc_hi, S_SAVE_PC_HI_TRAP_ID_MASK
	s_cbranch_scc1	L_FETCH_2ND_TRAP

L_CHECK_SAVE:
	s_and_b32	ttmp2, s_save_trapsts, SQ_WAVE_TRAPSTS_SAVECTX_MASK
	s_cbranch_scc1	L_SAVE

	// Wave is halted but neither host trap nor SAVECTX is raised.
	// Caused by instruction fetch memory violation.
	// Spin wait until context saved to prevent interrupt storm.
	s_sleep		0x10
	s_getreg_b32	s_save_trapsts, hwreg(HW_REG_TRAPSTS)
	s_branch	L_CHECK_SAVE

L_NOT_HALTED:
	// Let second-level handle non-SAVECTX exception or trap.
	// Any concurrent SAVECTX will be handled upon re-entry once halted.

	// Check non-maskable exceptions. memory_violation, illegal_instruction
	// and xnack_error exceptions always cause the wave to enter the trap
	// handler.
	s_and_b32	ttmp2, s_save_trapsts, SQ_WAVE_TRAPSTS_MEM_VIOL_MASK|SQ_WAVE_TRAPSTS_ILLEGAL_INST_MASK
	s_cbranch_scc1	L_FETCH_2ND_TRAP

	// Check for maskable exceptions in trapsts.excp and trapsts.excp_hi.
	// Maskable exceptions only cause the wave to enter the trap handler if
	// their respective bit in mode.excp_en is set.
	s_and_b32	ttmp2, s_save_trapsts, SQ_WAVE_TRAPSTS_EXCP_MASK|SQ_WAVE_TRAPSTS_EXCP_HI_MASK
	s_cbranch_scc0	L_CHECK_TRAP_ID

	s_and_b32	ttmp3, s_save_trapsts, SQ_WAVE_TRAPSTS_ADDR_WATCH_MASK|SQ_WAVE_TRAPSTS_EXCP_HI_MASK
	s_cbranch_scc0	L_NOT_ADDR_WATCH
	s_bitset1_b32	ttmp2, SQ_WAVE_TRAPSTS_ADDR_WATCH_SHIFT // Check all addr_watch[123] exceptions against excp_en.addr_watch

L_NOT_ADDR_WATCH:
	s_getreg_b32	ttmp3, hwreg(HW_REG_MODE)
	s_lshl_b32	ttmp2, ttmp2, SQ_WAVE_MODE_EXCP_EN_SHIFT
	s_and_b32	ttmp2, ttmp2, ttmp3
	s_cbranch_scc1	L_FETCH_2ND_TRAP

L_CHECK_TRAP_ID:
	// Check trap_id != 0
	s_and_b32	ttmp2, s_save_pc_hi, S_SAVE_PC_HI_TRAP_ID_MASK
	s_cbranch_scc1	L_FETCH_2ND_TRAP

if SINGLE_STEP_MISSED_WORKAROUND
	// Prioritize single step exception over context save.
	// Second-level trap will halt wave and RFE, re-entering for SAVECTX.
	s_getreg_b32	ttmp2, hwreg(HW_REG_MODE)
	s_and_b32	ttmp2, ttmp2, SQ_WAVE_MODE_DEBUG_EN_MASK
	s_cbranch_scc1	L_FETCH_2ND_TRAP
end

	s_and_b32	ttmp2, s_save_trapsts, SQ_WAVE_TRAPSTS_SAVECTX_MASK
	s_cbranch_scc1	L_SAVE

L_FETCH_2ND_TRAP:
#if HAVE_XNACK
	save_and_clear_ib_sts(ttmp14, ttmp15)
#endif

	// Read second-level TBA/TMA from first-level TMA and jump if available.
	// ttmp[2:5] and ttmp12 can be used (others hold SPI-initialized debug data)
	// ttmp12 holds SQ_WAVE_STATUS
#if HAVE_SENDMSG_RTN
	s_sendmsg_rtn_b64       [ttmp14, ttmp15], sendmsg(MSG_RTN_GET_TMA)
	s_waitcnt       lgkmcnt(0)
#else
	s_getreg_b32	ttmp14, hwreg(HW_REG_SHADER_TMA_LO)
	s_getreg_b32	ttmp15, hwreg(HW_REG_SHADER_TMA_HI)
#endif
	s_lshl_b64	[ttmp14, ttmp15], [ttmp14, ttmp15], 0x8

	s_load_dword    ttmp2, [ttmp14, ttmp15], 0x10 glc:1			// debug trap enabled flag
	s_waitcnt       lgkmcnt(0)
	s_lshl_b32      ttmp2, ttmp2, TTMP11_DEBUG_TRAP_ENABLED_SHIFT
	s_andn2_b32     ttmp11, ttmp11, TTMP11_DEBUG_TRAP_ENABLED_MASK
	s_or_b32        ttmp11, ttmp11, ttmp2

	s_load_dwordx2	[ttmp2, ttmp3], [ttmp14, ttmp15], 0x0 glc:1		// second-level TBA
	s_waitcnt	lgkmcnt(0)
	s_load_dwordx2	[ttmp14, ttmp15], [ttmp14, ttmp15], 0x8 glc:1		// second-level TMA
	s_waitcnt	lgkmcnt(0)

	s_and_b64	[ttmp2, ttmp3], [ttmp2, ttmp3], [ttmp2, ttmp3]
	s_cbranch_scc0	L_NO_NEXT_TRAP						// second-level trap handler not been set
	s_setpc_b64	[ttmp2, ttmp3]						// jump to second-level trap handler

L_NO_NEXT_TRAP:
	// If not caused by trap then halt wave to prevent re-entry.
	s_and_b32	ttmp2, s_save_pc_hi, (S_SAVE_PC_HI_TRAP_ID_MASK|S_SAVE_PC_HI_HT_MASK)
	s_cbranch_scc1	L_TRAP_CASE
	s_or_b32	s_save_status, s_save_status, SQ_WAVE_STATUS_HALT_MASK

	// If the PC points to S_ENDPGM then context save will fail if STATUS.HALT is set.
	// Rewind the PC to prevent this from occurring.
	s_sub_u32	ttmp0, ttmp0, 0x8
	s_subb_u32	ttmp1, ttmp1, 0x0

	s_branch	L_EXIT_TRAP

L_TRAP_CASE:
	// Host trap will not cause trap re-entry.
	s_and_b32	ttmp2, s_save_pc_hi, S_SAVE_PC_HI_HT_MASK
	s_cbranch_scc1	L_EXIT_TRAP

	// Advance past trap instruction to prevent re-entry.
	s_add_u32	ttmp0, ttmp0, 0x4
	s_addc_u32	ttmp1, ttmp1, 0x0

L_EXIT_TRAP:
	s_and_b32	ttmp1, ttmp1, 0xFFFF

#if HAVE_XNACK
	restore_ib_sts(ttmp14, ttmp15)
#endif

	// Restore SQ_WAVE_STATUS.
	s_and_b64	exec, exec, exec					// Restore STATUS.EXECZ, not writable by s_setreg_b32
	s_and_b64	vcc, vcc, vcc						// Restore STATUS.VCCZ, not writable by s_setreg_b32
	s_setreg_b32	hwreg(HW_REG_STATUS), s_save_status

	s_rfe_b64	[ttmp0, ttmp1]

L_SAVE:
	s_and_b32	s_save_pc_hi, s_save_pc_hi, 0x0000ffff			//pc[47:32]
	s_mov_b32	s_save_tmp, 0
	s_setreg_b32	hwreg(HW_REG_TRAPSTS, SQ_WAVE_TRAPSTS_SAVECTX_SHIFT, 1), s_save_tmp	//clear saveCtx bit

#if HAVE_XNACK
	save_and_clear_ib_sts(s_save_tmp, s_save_trapsts)
#endif

	/* inform SPI the readiness and wait for SPI's go signal */
	s_mov_b32	s_save_exec_lo, exec_lo					//save EXEC and use EXEC for the go signal from SPI
	s_mov_b32	s_save_exec_hi, exec_hi
	s_mov_b64	exec, 0x0						//clear EXEC to get ready to receive

#if HAVE_SENDMSG_RTN
	s_sendmsg_rtn_b64       [exec_lo, exec_hi], sendmsg(MSG_RTN_SAVE_WAVE)
#else
	s_sendmsg	sendmsg(MSG_SAVEWAVE)					//send SPI a message and wait for SPI's write to EXEC
#endif

#if ASIC_FAMILY < CHIP_SIENNA_CICHLID
L_SLEEP:
	// sleep 1 (64clk) is not enough for 8 waves per SIMD, which will cause
	// SQ hang, since the 7,8th wave could not get arbit to exec inst, while
	// other waves are stuck into the sleep-loop and waiting for wrexec!=0
	s_sleep		0x2
	s_cbranch_execz	L_SLEEP
#else
	s_waitcnt	lgkmcnt(0)
#endif

	// Save first_wave flag so we can clear high bits of save address.
	s_and_b32	s_save_tmp, s_save_spi_init_hi, S_SAVE_SPI_INIT_FIRST_WAVE_MASK
	s_lshl_b32	s_save_tmp, s_save_tmp, (S_SAVE_PC_HI_FIRST_WAVE_SHIFT - S_SAVE_SPI_INIT_FIRST_WAVE_SHIFT)
	s_or_b32	s_save_pc_hi, s_save_pc_hi, s_save_tmp

#if NO_SQC_STORE
	// Trap temporaries must be saved via VGPR but all VGPRs are in use.
	// There is no ttmp space to hold the resource constant for VGPR save.
	// Save v0 by itself since it requires only two SGPRs.
	s_mov_b32	s_save_ttmps_lo, exec_lo
	s_and_b32	s_save_ttmps_hi, exec_hi, 0xFFFF
	s_mov_b32	exec_lo, 0xFFFFFFFF
	s_mov_b32	exec_hi, 0xFFFFFFFF
	global_store_dword_addtid	v0, [s_save_ttmps_lo, s_save_ttmps_hi] slc:1 glc:1
	v_mov_b32	v0, 0x0
	s_mov_b32	exec_lo, s_save_ttmps_lo
	s_mov_b32	exec_hi, s_save_ttmps_hi
#endif

	// Save trap temporaries 4-11, 13 initialized by SPI debug dispatch logic
	// ttmp SR memory offset : size(VGPR)+size(SVGPR)+size(SGPR)+0x40
	get_wave_size(s_save_ttmps_hi)
	get_vgpr_size_bytes(s_save_ttmps_lo, s_save_ttmps_hi)
	get_svgpr_size_bytes(s_save_ttmps_hi)
	s_add_u32	s_save_ttmps_lo, s_save_ttmps_lo, s_save_ttmps_hi
	s_and_b32	s_save_ttmps_hi, s_save_spi_init_hi, 0xFFFF
	s_add_u32	s_save_ttmps_lo, s_save_ttmps_lo, get_sgpr_size_bytes()
	s_add_u32	s_save_ttmps_lo, s_save_ttmps_lo, s_save_spi_init_lo
	s_addc_u32	s_save_ttmps_hi, s_save_ttmps_hi, 0x0

#if NO_SQC_STORE
	v_writelane_b32	v0, ttmp4, 0x4
	v_writelane_b32	v0, ttmp5, 0x5
	v_writelane_b32	v0, ttmp6, 0x6
	v_writelane_b32	v0, ttmp7, 0x7
	v_writelane_b32	v0, ttmp8, 0x8
	v_writelane_b32	v0, ttmp9, 0x9
	v_writelane_b32	v0, ttmp10, 0xA
	v_writelane_b32	v0, ttmp11, 0xB
	v_writelane_b32	v0, ttmp13, 0xD
	v_writelane_b32	v0, exec_lo, 0xE
	v_writelane_b32	v0, exec_hi, 0xF

	s_mov_b32	exec_lo, 0x3FFF
	s_mov_b32	exec_hi, 0x0
	global_store_dword_addtid	v0, [s_save_ttmps_lo, s_save_ttmps_hi] inst_offset:0x40 slc:1 glc:1
	v_readlane_b32	ttmp14, v0, 0xE
	v_readlane_b32	ttmp15, v0, 0xF
	s_mov_b32	exec_lo, ttmp14
	s_mov_b32	exec_hi, ttmp15
#else
	s_store_dwordx4	[ttmp4, ttmp5, ttmp6, ttmp7], [s_save_ttmps_lo, s_save_ttmps_hi], 0x50 glc:1
	s_store_dwordx4	[ttmp8, ttmp9, ttmp10, ttmp11], [s_save_ttmps_lo, s_save_ttmps_hi], 0x60 glc:1
	s_store_dword   ttmp13, [s_save_ttmps_lo, s_save_ttmps_hi], 0x74 glc:1
#endif

	/* setup Resource Contants */
	s_mov_b32	s_save_buf_rsrc0, s_save_spi_init_lo			//base_addr_lo
	s_and_b32	s_save_buf_rsrc1, s_save_spi_init_hi, 0x0000FFFF	//base_addr_hi
	s_or_b32	s_save_buf_rsrc1, s_save_buf_rsrc1, S_SAVE_BUF_RSRC_WORD1_STRIDE
	s_mov_b32	s_save_buf_rsrc2, 0					//NUM_RECORDS initial value = 0 (in bytes) although not neccessarily inited
	s_mov_b32	s_save_buf_rsrc3, S_SAVE_BUF_RSRC_WORD3_MISC

	s_mov_b32	s_save_m0, m0

	/* global mem offset */
	s_mov_b32	s_save_mem_offset, 0x0
	get_wave_size(s_wave_size)

#if HAVE_XNACK
	// Save and clear vector XNACK state late to free up SGPRs.
	s_getreg_b32	s_save_xnack_mask, hwreg(HW_REG_SHADER_XNACK_MASK)
	s_setreg_imm32_b32	hwreg(HW_REG_SHADER_XNACK_MASK), 0x0
#endif

	/* save first 4 VGPRs, needed for SGPR save */
	s_mov_b32	exec_lo, 0xFFFFFFFF					//need every thread from now on
	s_lshr_b32	m0, s_wave_size, S_WAVE_SIZE
	s_and_b32	m0, m0, 1
	s_cmp_eq_u32	m0, 1
	s_cbranch_scc1	L_ENABLE_SAVE_4VGPR_EXEC_HI
	s_mov_b32	exec_hi, 0x00000000
	s_branch	L_SAVE_4VGPR_WAVE32
L_ENABLE_SAVE_4VGPR_EXEC_HI:
	s_mov_b32	exec_hi, 0xFFFFFFFF
	s_branch	L_SAVE_4VGPR_WAVE64
L_SAVE_4VGPR_WAVE32:
	s_mov_b32	s_save_buf_rsrc2, 0x1000000				//NUM_RECORDS in bytes

	// VGPR Allocated in 4-GPR granularity

#if !NO_SQC_STORE
	buffer_store_dword	v0, v0, s_save_buf_rsrc0, s_save_mem_offset slc:1 glc:1
#endif
	buffer_store_dword	v1, v0, s_save_buf_rsrc0, s_save_mem_offset slc:1 glc:1 offset:128
	buffer_store_dword	v2, v0, s_save_buf_rsrc0, s_save_mem_offset slc:1 glc:1 offset:128*2
	buffer_store_dword	v3, v0, s_save_buf_rsrc0, s_save_mem_offset slc:1 glc:1 offset:128*3
	s_branch	L_SAVE_HWREG

L_SAVE_4VGPR_WAVE64:
	s_mov_b32	s_save_buf_rsrc2, 0x1000000				//NUM_RECORDS in bytes

	// VGPR Allocated in 4-GPR granularity

#if !NO_SQC_STORE
	buffer_store_dword	v0, v0, s_save_buf_rsrc0, s_save_mem_offset slc:1 glc:1
#endif
	buffer_store_dword	v1, v0, s_save_buf_rsrc0, s_save_mem_offset slc:1 glc:1 offset:256
	buffer_store_dword	v2, v0, s_save_buf_rsrc0, s_save_mem_offset slc:1 glc:1 offset:256*2
	buffer_store_dword	v3, v0, s_save_buf_rsrc0, s_save_mem_offset slc:1 glc:1 offset:256*3

	/* save HW registers */

L_SAVE_HWREG:
	// HWREG SR memory offset : size(VGPR)+size(SVGPR)+size(SGPR)
	get_vgpr_size_bytes(s_save_mem_offset, s_wave_size)
	get_svgpr_size_bytes(s_save_tmp)
	s_add_u32	s_save_mem_offset, s_save_mem_offset, s_save_tmp
	s_add_u32	s_save_mem_offset, s_save_mem_offset, get_sgpr_size_bytes()

	s_mov_b32	s_save_buf_rsrc2, 0x1000000				//NUM_RECORDS in bytes

#if NO_SQC_STORE
	v_mov_b32	v0, 0x0							//Offset[31:0] from buffer resource
	v_mov_b32	v1, 0x0							//Offset[63:32] from buffer resource
	v_mov_b32	v2, 0x0							//Set of SGPRs for TCP store
	s_mov_b32	m0, 0x0							//Next lane of v2 to write to
#endif

	write_hwreg_to_mem(s_save_m0, s_save_buf_rsrc0, s_save_mem_offset)
	write_hwreg_to_mem(s_save_pc_lo, s_save_buf_rsrc0, s_save_mem_offset)
	s_andn2_b32	s_save_tmp, s_save_pc_hi, S_SAVE_PC_HI_FIRST_WAVE_MASK
	write_hwreg_to_mem(s_save_tmp, s_save_buf_rsrc0, s_save_mem_offset)
	write_hwreg_to_mem(s_save_exec_lo, s_save_buf_rsrc0, s_save_mem_offset)
	write_hwreg_to_mem(s_save_exec_hi, s_save_buf_rsrc0, s_save_mem_offset)
	write_hwreg_to_mem(s_save_status, s_save_buf_rsrc0, s_save_mem_offset)

	s_getreg_b32	s_save_tmp, hwreg(HW_REG_TRAPSTS)
	write_hwreg_to_mem(s_save_tmp, s_save_buf_rsrc0, s_save_mem_offset)

	// Not used on Sienna_Cichlid but keep layout same for debugger.
	write_hwreg_to_mem(s_save_xnack_mask, s_save_buf_rsrc0, s_save_mem_offset)

	s_getreg_b32	s_save_m0, hwreg(HW_REG_MODE)
	write_hwreg_to_mem(s_save_m0, s_save_buf_rsrc0, s_save_mem_offset)

	s_getreg_b32	s_save_m0, hwreg(HW_REG_SHADER_FLAT_SCRATCH_LO)
	write_hwreg_to_mem(s_save_m0, s_save_buf_rsrc0, s_save_mem_offset)

	s_getreg_b32	s_save_m0, hwreg(HW_REG_SHADER_FLAT_SCRATCH_HI)
	write_hwreg_to_mem(s_save_m0, s_save_buf_rsrc0, s_save_mem_offset)

#if NO_SQC_STORE
	// Write HWREGs with 16 VGPR lanes. TTMPs occupy space after this.
	s_mov_b32       exec_lo, 0xFFFF
	s_mov_b32	exec_hi, 0x0
	buffer_store_dword	v2, v0, s_save_buf_rsrc0, s_save_mem_offset slc:1 glc:1

	// Write SGPRs with 32 VGPR lanes. This works in wave32 and wave64 mode.
	s_mov_b32       exec_lo, 0xFFFFFFFF
#endif

	/* save SGPRs */
	// Save SGPR before LDS save, then the s0 to s4 can be used during LDS save...

	// SGPR SR memory offset : size(VGPR)+size(SVGPR)
	get_vgpr_size_bytes(s_save_mem_offset, s_wave_size)
	get_svgpr_size_bytes(s_save_tmp)
	s_add_u32	s_save_mem_offset, s_save_mem_offset, s_save_tmp
	s_mov_b32	s_save_buf_rsrc2, 0x1000000				//NUM_RECORDS in bytes

#if NO_SQC_STORE
	s_mov_b32	ttmp13, 0x0						//next VGPR lane to copy SGPR into
#else
	// backup s_save_buf_rsrc0,1 to s_save_pc_lo/hi, since write_16sgpr_to_mem function will change the rsrc0
	s_mov_b32	s_save_xnack_mask, s_save_buf_rsrc0
	s_add_u32	s_save_buf_rsrc0, s_save_buf_rsrc0, s_save_mem_offset
	s_addc_u32	s_save_buf_rsrc1, s_save_buf_rsrc1, 0
#endif

	s_mov_b32	m0, 0x0							//SGPR initial index value =0
	s_nop		0x0							//Manually inserted wait states
L_SAVE_SGPR_LOOP:
	// SGPR is allocated in 16 SGPR granularity
	s_movrels_b64	s0, s0							//s0 = s[0+m0], s1 = s[1+m0]
	s_movrels_b64	s2, s2							//s2 = s[2+m0], s3 = s[3+m0]
	s_movrels_b64	s4, s4							//s4 = s[4+m0], s5 = s[5+m0]
	s_movrels_b64	s6, s6							//s6 = s[6+m0], s7 = s[7+m0]
	s_movrels_b64	s8, s8							//s8 = s[8+m0], s9 = s[9+m0]
	s_movrels_b64	s10, s10						//s10 = s[10+m0], s11 = s[11+m0]
	s_movrels_b64	s12, s12						//s12 = s[12+m0], s13 = s[13+m0]
	s_movrels_b64	s14, s14						//s14 = s[14+m0], s15 = s[15+m0]

	write_16sgpr_to_mem(s0, s_save_buf_rsrc0, s_save_mem_offset)

#if NO_SQC_STORE
	s_cmp_eq_u32	ttmp13, 0x20						//have 32 VGPR lanes filled?
	s_cbranch_scc0	L_SAVE_SGPR_SKIP_TCP_STORE

	buffer_store_dword	v2, v0, s_save_buf_rsrc0, s_save_mem_offset slc:1 glc:1
	s_add_u32	s_save_mem_offset, s_save_mem_offset, 0x80
	s_mov_b32	ttmp13, 0x0
	v_mov_b32	v2, 0x0
L_SAVE_SGPR_SKIP_TCP_STORE:
#endif

	s_add_u32	m0, m0, 16						//next sgpr index
	s_cmp_lt_u32	m0, 96							//scc = (m0 < first 96 SGPR) ? 1 : 0
	s_cbranch_scc1	L_SAVE_SGPR_LOOP					//first 96 SGPR save is complete?

	//save the rest 12 SGPR
	s_movrels_b64	s0, s0							//s0 = s[0+m0], s1 = s[1+m0]
	s_movrels_b64	s2, s2							//s2 = s[2+m0], s3 = s[3+m0]
	s_movrels_b64	s4, s4							//s4 = s[4+m0], s5 = s[5+m0]
	s_movrels_b64	s6, s6							//s6 = s[6+m0], s7 = s[7+m0]
	s_movrels_b64	s8, s8							//s8 = s[8+m0], s9 = s[9+m0]
	s_movrels_b64	s10, s10						//s10 = s[10+m0], s11 = s[11+m0]
	write_12sgpr_to_mem(s0, s_save_buf_rsrc0, s_save_mem_offset)

#if NO_SQC_STORE
	buffer_store_dword	v2, v0, s_save_buf_rsrc0, s_save_mem_offset slc:1 glc:1
#else
	// restore s_save_buf_rsrc0,1
	s_mov_b32	s_save_buf_rsrc0, s_save_xnack_mask
#endif

	/* save LDS */

L_SAVE_LDS:
	// Change EXEC to all threads...
	s_mov_b32	exec_lo, 0xFFFFFFFF					//need every thread from now on
	s_lshr_b32	m0, s_wave_size, S_WAVE_SIZE
	s_and_b32	m0, m0, 1
	s_cmp_eq_u32	m0, 1
	s_cbranch_scc1	L_ENABLE_SAVE_LDS_EXEC_HI
	s_mov_b32	exec_hi, 0x00000000
	s_branch	L_SAVE_LDS_NORMAL
L_ENABLE_SAVE_LDS_EXEC_HI:
	s_mov_b32	exec_hi, 0xFFFFFFFF
L_SAVE_LDS_NORMAL:
	s_getreg_b32	s_save_alloc_size, hwreg(HW_REG_LDS_ALLOC,SQ_WAVE_LDS_ALLOC_LDS_SIZE_SHIFT,SQ_WAVE_LDS_ALLOC_LDS_SIZE_SIZE)
	s_and_b32	s_save_alloc_size, s_save_alloc_size, 0xFFFFFFFF	//lds_size is zero?
	s_cbranch_scc0	L_SAVE_LDS_DONE						//no lds used? jump to L_SAVE_DONE

	s_barrier								//LDS is used? wait for other waves in the same TG
	s_and_b32	s_save_tmp, s_save_pc_hi, S_SAVE_PC_HI_FIRST_WAVE_MASK
	s_cbranch_scc0	L_SAVE_LDS_DONE

	// first wave do LDS save;

	s_lshl_b32	s_save_alloc_size, s_save_alloc_size, 6			//LDS size in dwords = lds_size * 64dw
	s_lshl_b32	s_save_alloc_size, s_save_alloc_size, 2			//LDS size in bytes
	s_mov_b32	s_save_buf_rsrc2, s_save_alloc_size			//NUM_RECORDS in bytes

	// LDS at offset: size(VGPR)+size(SVGPR)+SIZE(SGPR)+SIZE(HWREG)
	//
	get_vgpr_size_bytes(s_save_mem_offset, s_wave_size)
	get_svgpr_size_bytes(s_save_tmp)
	s_add_u32	s_save_mem_offset, s_save_mem_offset, s_save_tmp
	s_add_u32	s_save_mem_offset, s_save_mem_offset, get_sgpr_size_bytes()
	s_add_u32	s_save_mem_offset, s_save_mem_offset, get_hwreg_size_bytes()

	s_mov_b32	s_save_buf_rsrc2, 0x1000000				//NUM_RECORDS in bytes

	//load 0~63*4(byte address) to vgpr v0
	v_mbcnt_lo_u32_b32	v0, -1, 0
	v_mbcnt_hi_u32_b32	v0, -1, v0
	v_mul_u32_u24	v0, 4, v0

	s_lshr_b32	m0, s_wave_size, S_WAVE_SIZE
	s_and_b32	m0, m0, 1
	s_cmp_eq_u32	m0, 1
	s_mov_b32	m0, 0x0
	s_cbranch_scc1	L_SAVE_LDS_W64

L_SAVE_LDS_W32:
	s_mov_b32	s3, 128
	s_nop		0
	s_nop		0
	s_nop		0
L_SAVE_LDS_LOOP_W32:
	ds_read_b32	v1, v0
	s_waitcnt	0
	buffer_store_dword	v1, v0, s_save_buf_rsrc0, s_save_mem_offset slc:1 glc:1

	s_add_u32	m0, m0, s3						//every buffer_store_lds does 256 bytes
	s_add_u32	s_save_mem_offset, s_save_mem_offset, s3
	v_add_nc_u32	v0, v0, 128						//mem offset increased by 128 bytes
	s_cmp_lt_u32	m0, s_save_alloc_size					//scc=(m0 < s_save_alloc_size) ? 1 : 0
	s_cbranch_scc1	L_SAVE_LDS_LOOP_W32					//LDS save is complete?

	s_branch	L_SAVE_LDS_DONE

L_SAVE_LDS_W64:
	s_mov_b32	s3, 256
	s_nop		0
	s_nop		0
	s_nop		0
L_SAVE_LDS_LOOP_W64:
	ds_read_b32	v1, v0
	s_waitcnt	0
	buffer_store_dword	v1, v0, s_save_buf_rsrc0, s_save_mem_offset slc:1 glc:1

	s_add_u32	m0, m0, s3						//every buffer_store_lds does 256 bytes
	s_add_u32	s_save_mem_offset, s_save_mem_offset, s3
	v_add_nc_u32	v0, v0, 256						//mem offset increased by 256 bytes
	s_cmp_lt_u32	m0, s_save_alloc_size					//scc=(m0 < s_save_alloc_size) ? 1 : 0
	s_cbranch_scc1	L_SAVE_LDS_LOOP_W64					//LDS save is complete?

L_SAVE_LDS_DONE:
	/* save VGPRs  - set the Rest VGPRs */
L_SAVE_VGPR:
	// VGPR SR memory offset: 0
	s_mov_b32	exec_lo, 0xFFFFFFFF					//need every thread from now on
	s_lshr_b32	m0, s_wave_size, S_WAVE_SIZE
	s_and_b32	m0, m0, 1
	s_cmp_eq_u32	m0, 1
	s_cbranch_scc1	L_ENABLE_SAVE_VGPR_EXEC_HI
	s_mov_b32	s_save_mem_offset, (0+128*4)				// for the rest VGPRs
	s_mov_b32	exec_hi, 0x00000000
	s_branch	L_SAVE_VGPR_NORMAL
L_ENABLE_SAVE_VGPR_EXEC_HI:
	s_mov_b32	s_save_mem_offset, (0+256*4)				// for the rest VGPRs
	s_mov_b32	exec_hi, 0xFFFFFFFF
L_SAVE_VGPR_NORMAL:
	s_getreg_b32	s_save_alloc_size, hwreg(HW_REG_GPR_ALLOC,SQ_WAVE_GPR_ALLOC_VGPR_SIZE_SHIFT,SQ_WAVE_GPR_ALLOC_VGPR_SIZE_SIZE)
	s_add_u32	s_save_alloc_size, s_save_alloc_size, 1
	s_lshl_b32	s_save_alloc_size, s_save_alloc_size, 2			//Number of VGPRs = (vgpr_size + 1) * 4    (non-zero value)
	//determine it is wave32 or wave64
	s_lshr_b32	m0, s_wave_size, S_WAVE_SIZE
	s_and_b32	m0, m0, 1
	s_cmp_eq_u32	m0, 1
	s_cbranch_scc1	L_SAVE_VGPR_WAVE64

	s_mov_b32	s_save_buf_rsrc2, 0x1000000				//NUM_RECORDS in bytes

	// VGPR Allocated in 4-GPR granularity

	// VGPR store using dw burst
	s_mov_b32	m0, 0x4							//VGPR initial index value =4
	s_cmp_lt_u32	m0, s_save_alloc_size
	s_cbranch_scc0	L_SAVE_VGPR_END

L_SAVE_VGPR_W32_LOOP:
	v_movrels_b32	v0, v0							//v0 = v[0+m0]
	v_movrels_b32	v1, v1							//v1 = v[1+m0]
	v_movrels_b32	v2, v2							//v2 = v[2+m0]
	v_movrels_b32	v3, v3							//v3 = v[3+m0]

	buffer_store_dword	v0, v0, s_save_buf_rsrc0, s_save_mem_offset slc:1 glc:1
	buffer_store_dword	v1, v0, s_save_buf_rsrc0, s_save_mem_offset slc:1 glc:1 offset:128
	buffer_store_dword	v2, v0, s_save_buf_rsrc0, s_save_mem_offset slc:1 glc:1 offset:128*2
	buffer_store_dword	v3, v0, s_save_buf_rsrc0, s_save_mem_offset slc:1 glc:1 offset:128*3

	s_add_u32	m0, m0, 4						//next vgpr index
	s_add_u32	s_save_mem_offset, s_save_mem_offset, 128*4		//every buffer_store_dword does 128 bytes
	s_cmp_lt_u32	m0, s_save_alloc_size					//scc = (m0 < s_save_alloc_size) ? 1 : 0
	s_cbranch_scc1	L_SAVE_VGPR_W32_LOOP					//VGPR save is complete?

	s_branch	L_SAVE_VGPR_END

L_SAVE_VGPR_WAVE64:
	s_mov_b32	s_save_buf_rsrc2, 0x1000000				//NUM_RECORDS in bytes

	// VGPR store using dw burst
	s_mov_b32	m0, 0x4							//VGPR initial index value =4
	s_cmp_lt_u32	m0, s_save_alloc_size
	s_cbranch_scc0	L_SAVE_SHARED_VGPR

L_SAVE_VGPR_W64_LOOP:
	v_movrels_b32	v0, v0							//v0 = v[0+m0]
	v_movrels_b32	v1, v1							//v1 = v[1+m0]
	v_movrels_b32	v2, v2							//v2 = v[2+m0]
	v_movrels_b32	v3, v3							//v3 = v[3+m0]

	buffer_store_dword	v0, v0, s_save_buf_rsrc0, s_save_mem_offset slc:1 glc:1
	buffer_store_dword	v1, v0, s_save_buf_rsrc0, s_save_mem_offset slc:1 glc:1 offset:256
	buffer_store_dword	v2, v0, s_save_buf_rsrc0, s_save_mem_offset slc:1 glc:1 offset:256*2
	buffer_store_dword	v3, v0, s_save_buf_rsrc0, s_save_mem_offset slc:1 glc:1 offset:256*3

	s_add_u32	m0, m0, 4						//next vgpr index
	s_add_u32	s_save_mem_offset, s_save_mem_offset, 256*4		//every buffer_store_dword does 256 bytes
	s_cmp_lt_u32	m0, s_save_alloc_size					//scc = (m0 < s_save_alloc_size) ? 1 : 0
	s_cbranch_scc1	L_SAVE_VGPR_W64_LOOP					//VGPR save is complete?

L_SAVE_SHARED_VGPR:
	//Below part will be the save shared vgpr part (new for gfx10)
	s_getreg_b32	s_save_alloc_size, hwreg(HW_REG_LDS_ALLOC,SQ_WAVE_LDS_ALLOC_VGPR_SHARED_SIZE_SHIFT,SQ_WAVE_LDS_ALLOC_VGPR_SHARED_SIZE_SIZE)
	s_and_b32	s_save_alloc_size, s_save_alloc_size, 0xFFFFFFFF	//shared_vgpr_size is zero?
	s_cbranch_scc0	L_SAVE_VGPR_END						//no shared_vgpr used? jump to L_SAVE_LDS
	s_lshl_b32	s_save_alloc_size, s_save_alloc_size, 3			//Number of SHARED_VGPRs = shared_vgpr_size * 8    (non-zero value)
	//m0 now has the value of normal vgpr count, just add the m0 with shared_vgpr count to get the total count.
	//save shared_vgpr will start from the index of m0
	s_add_u32	s_save_alloc_size, s_save_alloc_size, m0
	s_mov_b32	exec_lo, 0xFFFFFFFF
	s_mov_b32	exec_hi, 0x00000000
L_SAVE_SHARED_VGPR_WAVE64_LOOP:
	v_movrels_b32	v0, v0							//v0 = v[0+m0]
	buffer_store_dword	v0, v0, s_save_buf_rsrc0, s_save_mem_offset slc:1 glc:1
	s_add_u32	m0, m0, 1						//next vgpr index
	s_add_u32	s_save_mem_offset, s_save_mem_offset, 128
	s_cmp_lt_u32	m0, s_save_alloc_size					//scc = (m0 < s_save_alloc_size) ? 1 : 0
	s_cbranch_scc1	L_SAVE_SHARED_VGPR_WAVE64_LOOP				//SHARED_VGPR save is complete?

L_SAVE_VGPR_END:
	s_branch	L_END_PGM

L_RESTORE:
	/* Setup Resource Contants */
	s_mov_b32	s_restore_buf_rsrc0, s_restore_spi_init_lo		//base_addr_lo
	s_and_b32	s_restore_buf_rsrc1, s_restore_spi_init_hi, 0x0000FFFF	//base_addr_hi
	s_or_b32	s_restore_buf_rsrc1, s_restore_buf_rsrc1, S_RESTORE_BUF_RSRC_WORD1_STRIDE
	s_mov_b32	s_restore_buf_rsrc2, 0					//NUM_RECORDS initial value = 0 (in bytes)
	s_mov_b32	s_restore_buf_rsrc3, S_RESTORE_BUF_RSRC_WORD3_MISC

	//determine it is wave32 or wave64
	get_wave_size(s_restore_size)

	s_and_b32	s_restore_tmp, s_restore_spi_init_hi, S_RESTORE_SPI_INIT_FIRST_WAVE_MASK
	s_cbranch_scc0	L_RESTORE_VGPR

	/* restore LDS */
L_RESTORE_LDS:
	s_mov_b32	exec_lo, 0xFFFFFFFF					//need every thread from now on
	s_lshr_b32	m0, s_restore_size, S_WAVE_SIZE
	s_and_b32	m0, m0, 1
	s_cmp_eq_u32	m0, 1
	s_cbranch_scc1	L_ENABLE_RESTORE_LDS_EXEC_HI
	s_mov_b32	exec_hi, 0x00000000
	s_branch	L_RESTORE_LDS_NORMAL
L_ENABLE_RESTORE_LDS_EXEC_HI:
	s_mov_b32	exec_hi, 0xFFFFFFFF
L_RESTORE_LDS_NORMAL:
	s_getreg_b32	s_restore_alloc_size, hwreg(HW_REG_LDS_ALLOC,SQ_WAVE_LDS_ALLOC_LDS_SIZE_SHIFT,SQ_WAVE_LDS_ALLOC_LDS_SIZE_SIZE)
	s_and_b32	s_restore_alloc_size, s_restore_alloc_size, 0xFFFFFFFF	//lds_size is zero?
	s_cbranch_scc0	L_RESTORE_VGPR						//no lds used? jump to L_RESTORE_VGPR
	s_lshl_b32	s_restore_alloc_size, s_restore_alloc_size, 6		//LDS size in dwords = lds_size * 64dw
	s_lshl_b32	s_restore_alloc_size, s_restore_alloc_size, 2		//LDS size in bytes
	s_mov_b32	s_restore_buf_rsrc2, s_restore_alloc_size		//NUM_RECORDS in bytes

	// LDS at offset: size(VGPR)+size(SVGPR)+SIZE(SGPR)+SIZE(HWREG)
	//
	get_vgpr_size_bytes(s_restore_mem_offset, s_restore_size)
	get_svgpr_size_bytes(s_restore_tmp)
	s_add_u32	s_restore_mem_offset, s_restore_mem_offset, s_restore_tmp
	s_add_u32	s_restore_mem_offset, s_restore_mem_offset, get_sgpr_size_bytes()
	s_add_u32	s_restore_mem_offset, s_restore_mem_offset, get_hwreg_size_bytes()

	s_mov_b32	s_restore_buf_rsrc2, 0x1000000				//NUM_RECORDS in bytes

	s_lshr_b32	m0, s_restore_size, S_WAVE_SIZE
	s_and_b32	m0, m0, 1
	s_cmp_eq_u32	m0, 1
	s_mov_b32	m0, 0x0
	s_cbranch_scc1	L_RESTORE_LDS_LOOP_W64

L_RESTORE_LDS_LOOP_W32:
#if HAVE_BUFFER_LDS_LOAD
	buffer_load_dword	v0, v0, s_restore_buf_rsrc0, s_restore_mem_offset lds:1	// first 64DW
#else
	buffer_load_dword       v0, v0, s_restore_buf_rsrc0, s_restore_mem_offset
	s_waitcnt	vmcnt(0)
	ds_store_addtid_b32     v0
#endif
	s_add_u32	m0, m0, 128						// 128 DW
	s_add_u32	s_restore_mem_offset, s_restore_mem_offset, 128		//mem offset increased by 128DW
	s_cmp_lt_u32	m0, s_restore_alloc_size				//scc=(m0 < s_restore_alloc_size) ? 1 : 0
	s_cbranch_scc1	L_RESTORE_LDS_LOOP_W32					//LDS restore is complete?
	s_branch	L_RESTORE_VGPR

L_RESTORE_LDS_LOOP_W64:
#if HAVE_BUFFER_LDS_LOAD
	buffer_load_dword	v0, v0, s_restore_buf_rsrc0, s_restore_mem_offset lds:1	// first 64DW
#else
	buffer_load_dword       v0, v0, s_restore_buf_rsrc0, s_restore_mem_offset
	s_waitcnt	vmcnt(0)
	ds_store_addtid_b32     v0
#endif
	s_add_u32	m0, m0, 256						// 256 DW
	s_add_u32	s_restore_mem_offset, s_restore_mem_offset, 256		//mem offset increased by 256DW
	s_cmp_lt_u32	m0, s_restore_alloc_size				//scc=(m0 < s_restore_alloc_size) ? 1 : 0
	s_cbranch_scc1	L_RESTORE_LDS_LOOP_W64					//LDS restore is complete?

	/* restore VGPRs */
L_RESTORE_VGPR:
	// VGPR SR memory offset : 0
	s_mov_b32	s_restore_mem_offset, 0x0
 	s_mov_b32	exec_lo, 0xFFFFFFFF					//need every thread from now on
	s_lshr_b32	m0, s_restore_size, S_WAVE_SIZE
	s_and_b32	m0, m0, 1
	s_cmp_eq_u32	m0, 1
	s_cbranch_scc1	L_ENABLE_RESTORE_VGPR_EXEC_HI
	s_mov_b32	exec_hi, 0x00000000
	s_branch	L_RESTORE_VGPR_NORMAL
L_ENABLE_RESTORE_VGPR_EXEC_HI:
	s_mov_b32	exec_hi, 0xFFFFFFFF
L_RESTORE_VGPR_NORMAL:
	s_getreg_b32	s_restore_alloc_size, hwreg(HW_REG_GPR_ALLOC,SQ_WAVE_GPR_ALLOC_VGPR_SIZE_SHIFT,SQ_WAVE_GPR_ALLOC_VGPR_SIZE_SIZE)
	s_add_u32	s_restore_alloc_size, s_restore_alloc_size, 1
	s_lshl_b32	s_restore_alloc_size, s_restore_alloc_size, 2		//Number of VGPRs = (vgpr_size + 1) * 4    (non-zero value)
	//determine it is wave32 or wave64
	s_lshr_b32	m0, s_restore_size, S_WAVE_SIZE
	s_and_b32	m0, m0, 1
	s_cmp_eq_u32	m0, 1
	s_cbranch_scc1	L_RESTORE_VGPR_WAVE64

	s_mov_b32	s_restore_buf_rsrc2, 0x1000000				//NUM_RECORDS in bytes

	// VGPR load using dw burst
	s_mov_b32	s_restore_mem_offset_save, s_restore_mem_offset		// restore start with v1, v0 will be the last
	s_add_u32	s_restore_mem_offset, s_restore_mem_offset, 128*4
	s_mov_b32	m0, 4							//VGPR initial index value = 4
	s_cmp_lt_u32	m0, s_restore_alloc_size
	s_cbranch_scc0	L_RESTORE_SGPR

L_RESTORE_VGPR_WAVE32_LOOP:
	buffer_load_dword	v0, v0, s_restore_buf_rsrc0, s_restore_mem_offset slc:1 glc:1
	buffer_load_dword	v1, v0, s_restore_buf_rsrc0, s_restore_mem_offset slc:1 glc:1 offset:128
	buffer_load_dword	v2, v0, s_restore_buf_rsrc0, s_restore_mem_offset slc:1 glc:1 offset:128*2
	buffer_load_dword	v3, v0, s_restore_buf_rsrc0, s_restore_mem_offset slc:1 glc:1 offset:128*3
	s_waitcnt	vmcnt(0)
	v_movreld_b32	v0, v0							//v[0+m0] = v0
	v_movreld_b32	v1, v1
	v_movreld_b32	v2, v2
	v_movreld_b32	v3, v3
	s_add_u32	m0, m0, 4						//next vgpr index
	s_add_u32	s_restore_mem_offset, s_restore_mem_offset, 128*4	//every buffer_load_dword does 128 bytes
	s_cmp_lt_u32	m0, s_restore_alloc_size				//scc = (m0 < s_restore_alloc_size) ? 1 : 0
	s_cbranch_scc1	L_RESTORE_VGPR_WAVE32_LOOP				//VGPR restore (except v0) is complete?

	/* VGPR restore on v0 */
	buffer_load_dword	v0, v0, s_restore_buf_rsrc0, s_restore_mem_offset_save slc:1 glc:1
	buffer_load_dword	v1, v0, s_restore_buf_rsrc0, s_restore_mem_offset_save slc:1 glc:1 offset:128
	buffer_load_dword	v2, v0, s_restore_buf_rsrc0, s_restore_mem_offset_save slc:1 glc:1 offset:128*2
	buffer_load_dword	v3, v0, s_restore_buf_rsrc0, s_restore_mem_offset_save slc:1 glc:1 offset:128*3
	s_waitcnt	vmcnt(0)

	s_branch	L_RESTORE_SGPR

L_RESTORE_VGPR_WAVE64:
	s_mov_b32	s_restore_buf_rsrc2, 0x1000000				//NUM_RECORDS in bytes

	// VGPR load using dw burst
	s_mov_b32	s_restore_mem_offset_save, s_restore_mem_offset		// restore start with v4, v0 will be the last
	s_add_u32	s_restore_mem_offset, s_restore_mem_offset, 256*4
	s_mov_b32	m0, 4							//VGPR initial index value = 4
	s_cmp_lt_u32	m0, s_restore_alloc_size
	s_cbranch_scc0	L_RESTORE_SHARED_VGPR

L_RESTORE_VGPR_WAVE64_LOOP:
	buffer_load_dword	v0, v0, s_restore_buf_rsrc0, s_restore_mem_offset slc:1 glc:1
	buffer_load_dword	v1, v0, s_restore_buf_rsrc0, s_restore_mem_offset slc:1 glc:1 offset:256
	buffer_load_dword	v2, v0, s_restore_buf_rsrc0, s_restore_mem_offset slc:1 glc:1 offset:256*2
	buffer_load_dword	v3, v0, s_restore_buf_rsrc0, s_restore_mem_offset slc:1 glc:1 offset:256*3
	s_waitcnt	vmcnt(0)
	v_movreld_b32	v0, v0							//v[0+m0] = v0
	v_movreld_b32	v1, v1
	v_movreld_b32	v2, v2
	v_movreld_b32	v3, v3
	s_add_u32	m0, m0, 4						//next vgpr index
	s_add_u32	s_restore_mem_offset, s_restore_mem_offset, 256*4	//every buffer_load_dword does 256 bytes
	s_cmp_lt_u32	m0, s_restore_alloc_size				//scc = (m0 < s_restore_alloc_size) ? 1 : 0
	s_cbranch_scc1	L_RESTORE_VGPR_WAVE64_LOOP				//VGPR restore (except v0) is complete?

L_RESTORE_SHARED_VGPR:
	//Below part will be the restore shared vgpr part (new for gfx10)
	s_getreg_b32	s_restore_alloc_size, hwreg(HW_REG_LDS_ALLOC,SQ_WAVE_LDS_ALLOC_VGPR_SHARED_SIZE_SHIFT,SQ_WAVE_LDS_ALLOC_VGPR_SHARED_SIZE_SIZE)	//shared_vgpr_size
	s_and_b32	s_restore_alloc_size, s_restore_alloc_size, 0xFFFFFFFF	//shared_vgpr_size is zero?
	s_cbranch_scc0	L_RESTORE_V0						//no shared_vgpr used?
	s_lshl_b32	s_restore_alloc_size, s_restore_alloc_size, 3		//Number of SHARED_VGPRs = shared_vgpr_size * 8    (non-zero value)
	//m0 now has the value of normal vgpr count, just add the m0 with shared_vgpr count to get the total count.
	//restore shared_vgpr will start from the index of m0
	s_add_u32	s_restore_alloc_size, s_restore_alloc_size, m0
	s_mov_b32	exec_lo, 0xFFFFFFFF
	s_mov_b32	exec_hi, 0x00000000
L_RESTORE_SHARED_VGPR_WAVE64_LOOP:
	buffer_load_dword	v0, v0, s_restore_buf_rsrc0, s_restore_mem_offset slc:1 glc:1
	s_waitcnt	vmcnt(0)
	v_movreld_b32	v0, v0							//v[0+m0] = v0
	s_add_u32	m0, m0, 1						//next vgpr index
	s_add_u32	s_restore_mem_offset, s_restore_mem_offset, 128
	s_cmp_lt_u32	m0, s_restore_alloc_size				//scc = (m0 < s_restore_alloc_size) ? 1 : 0
	s_cbranch_scc1	L_RESTORE_SHARED_VGPR_WAVE64_LOOP			//VGPR restore (except v0) is complete?

	s_mov_b32	exec_hi, 0xFFFFFFFF					//restore back exec_hi before restoring V0!!

	/* VGPR restore on v0 */
L_RESTORE_V0:
	buffer_load_dword	v0, v0, s_restore_buf_rsrc0, s_restore_mem_offset_save slc:1 glc:1
	buffer_load_dword	v1, v0, s_restore_buf_rsrc0, s_restore_mem_offset_save slc:1 glc:1 offset:256
	buffer_load_dword	v2, v0, s_restore_buf_rsrc0, s_restore_mem_offset_save slc:1 glc:1 offset:256*2
	buffer_load_dword	v3, v0, s_restore_buf_rsrc0, s_restore_mem_offset_save slc:1 glc:1 offset:256*3
	s_waitcnt	vmcnt(0)

	/* restore SGPRs */
	//will be 2+8+16*6
	// SGPR SR memory offset : size(VGPR)+size(SVGPR)
L_RESTORE_SGPR:
	get_vgpr_size_bytes(s_restore_mem_offset, s_restore_size)
	get_svgpr_size_bytes(s_restore_tmp)
	s_add_u32	s_restore_mem_offset, s_restore_mem_offset, s_restore_tmp
	s_add_u32	s_restore_mem_offset, s_restore_mem_offset, get_sgpr_size_bytes()
	s_sub_u32	s_restore_mem_offset, s_restore_mem_offset, 20*4	//s108~s127 is not saved

	s_mov_b32	s_restore_buf_rsrc2, 0x1000000				//NUM_RECORDS in bytes

	s_mov_b32	m0, s_sgpr_save_num

	read_4sgpr_from_mem(s0, s_restore_buf_rsrc0, s_restore_mem_offset)
	s_waitcnt	lgkmcnt(0)

	s_sub_u32	m0, m0, 4						// Restore from S[0] to S[104]
	s_nop		0							// hazard SALU M0=> S_MOVREL

	s_movreld_b64	s0, s0							//s[0+m0] = s0
	s_movreld_b64	s2, s2

	read_8sgpr_from_mem(s0, s_restore_buf_rsrc0, s_restore_mem_offset)
	s_waitcnt	lgkmcnt(0)

	s_sub_u32	m0, m0, 8						// Restore from S[0] to S[96]
	s_nop		0							// hazard SALU M0=> S_MOVREL

	s_movreld_b64	s0, s0							//s[0+m0] = s0
	s_movreld_b64	s2, s2
	s_movreld_b64	s4, s4
	s_movreld_b64	s6, s6

 L_RESTORE_SGPR_LOOP:
	read_16sgpr_from_mem(s0, s_restore_buf_rsrc0, s_restore_mem_offset)
	s_waitcnt	lgkmcnt(0)

	s_sub_u32	m0, m0, 16						// Restore from S[n] to S[0]
	s_nop		0							// hazard SALU M0=> S_MOVREL

	s_movreld_b64	s0, s0							//s[0+m0] = s0
	s_movreld_b64	s2, s2
	s_movreld_b64	s4, s4
	s_movreld_b64	s6, s6
	s_movreld_b64	s8, s8
	s_movreld_b64	s10, s10
	s_movreld_b64	s12, s12
	s_movreld_b64	s14, s14

	s_cmp_eq_u32	m0, 0							//scc = (m0 < s_sgpr_save_num) ? 1 : 0
	s_cbranch_scc0	L_RESTORE_SGPR_LOOP

	// s_barrier with MODE.DEBUG_EN=1, STATUS.PRIV=1 incorrectly asserts debug exception.
	// Clear DEBUG_EN before and restore MODE after the barrier.
	s_setreg_imm32_b32	hwreg(HW_REG_MODE), 0
	s_barrier								//barrier to ensure the readiness of LDS before access attemps from any other wave in the same TG

	/* restore HW registers */
L_RESTORE_HWREG:
	// HWREG SR memory offset : size(VGPR)+size(SVGPR)+size(SGPR)
	get_vgpr_size_bytes(s_restore_mem_offset, s_restore_size)
	get_svgpr_size_bytes(s_restore_tmp)
	s_add_u32	s_restore_mem_offset, s_restore_mem_offset, s_restore_tmp
	s_add_u32	s_restore_mem_offset, s_restore_mem_offset, get_sgpr_size_bytes()

	s_mov_b32	s_restore_buf_rsrc2, 0x1000000				//NUM_RECORDS in bytes

	read_hwreg_from_mem(s_restore_m0, s_restore_buf_rsrc0, s_restore_mem_offset)
	read_hwreg_from_mem(s_restore_pc_lo, s_restore_buf_rsrc0, s_restore_mem_offset)
	read_hwreg_from_mem(s_restore_pc_hi, s_restore_buf_rsrc0, s_restore_mem_offset)
	read_hwreg_from_mem(s_restore_exec_lo, s_restore_buf_rsrc0, s_restore_mem_offset)
	read_hwreg_from_mem(s_restore_exec_hi, s_restore_buf_rsrc0, s_restore_mem_offset)
	read_hwreg_from_mem(s_restore_status, s_restore_buf_rsrc0, s_restore_mem_offset)
	read_hwreg_from_mem(s_restore_trapsts, s_restore_buf_rsrc0, s_restore_mem_offset)
	read_hwreg_from_mem(s_restore_xnack_mask, s_restore_buf_rsrc0, s_restore_mem_offset)
	read_hwreg_from_mem(s_restore_mode, s_restore_buf_rsrc0, s_restore_mem_offset)
	read_hwreg_from_mem(s_restore_flat_scratch, s_restore_buf_rsrc0, s_restore_mem_offset)
	s_waitcnt	lgkmcnt(0)

	s_setreg_b32	hwreg(HW_REG_SHADER_FLAT_SCRATCH_LO), s_restore_flat_scratch

	read_hwreg_from_mem(s_restore_flat_scratch, s_restore_buf_rsrc0, s_restore_mem_offset)
	s_waitcnt	lgkmcnt(0)						//from now on, it is safe to restore STATUS and IB_STS

	s_setreg_b32	hwreg(HW_REG_SHADER_FLAT_SCRATCH_HI), s_restore_flat_scratch

	s_mov_b32	m0, s_restore_m0
	s_mov_b32	exec_lo, s_restore_exec_lo
	s_mov_b32	exec_hi, s_restore_exec_hi

	s_and_b32	s_restore_m0, SQ_WAVE_TRAPSTS_PRE_SAVECTX_MASK, s_restore_trapsts
	s_setreg_b32	hwreg(HW_REG_TRAPSTS, SQ_WAVE_TRAPSTS_PRE_SAVECTX_SHIFT, SQ_WAVE_TRAPSTS_PRE_SAVECTX_SIZE), s_restore_m0

#if HAVE_XNACK
	s_setreg_b32	hwreg(HW_REG_SHADER_XNACK_MASK), s_restore_xnack_mask
#endif

	s_and_b32	s_restore_m0, SQ_WAVE_TRAPSTS_POST_SAVECTX_MASK, s_restore_trapsts
	s_lshr_b32	s_restore_m0, s_restore_m0, SQ_WAVE_TRAPSTS_POST_SAVECTX_SHIFT
	s_setreg_b32	hwreg(HW_REG_TRAPSTS, SQ_WAVE_TRAPSTS_POST_SAVECTX_SHIFT, SQ_WAVE_TRAPSTS_POST_SAVECTX_SIZE), s_restore_m0
	s_setreg_b32	hwreg(HW_REG_MODE), s_restore_mode

	// Restore trap temporaries 4-11, 13 initialized by SPI debug dispatch logic
	// ttmp SR memory offset : size(VGPR)+size(SVGPR)+size(SGPR)+0x40
	get_vgpr_size_bytes(s_restore_ttmps_lo, s_restore_size)
	get_svgpr_size_bytes(s_restore_ttmps_hi)
	s_add_u32	s_restore_ttmps_lo, s_restore_ttmps_lo, s_restore_ttmps_hi
	s_add_u32	s_restore_ttmps_lo, s_restore_ttmps_lo, get_sgpr_size_bytes()
	s_add_u32	s_restore_ttmps_lo, s_restore_ttmps_lo, s_restore_buf_rsrc0
	s_addc_u32	s_restore_ttmps_hi, s_restore_buf_rsrc1, 0x0
	s_and_b32	s_restore_ttmps_hi, s_restore_ttmps_hi, 0xFFFF
	s_load_dwordx4	[ttmp4, ttmp5, ttmp6, ttmp7], [s_restore_ttmps_lo, s_restore_ttmps_hi], 0x50 glc:1
	s_load_dwordx4	[ttmp8, ttmp9, ttmp10, ttmp11], [s_restore_ttmps_lo, s_restore_ttmps_hi], 0x60 glc:1
	s_load_dword	ttmp13, [s_restore_ttmps_lo, s_restore_ttmps_hi], 0x74 glc:1
	s_waitcnt	lgkmcnt(0)

#if HAVE_XNACK
	restore_ib_sts(s_restore_tmp, s_restore_m0)
#endif

	s_and_b32	s_restore_pc_hi, s_restore_pc_hi, 0x0000ffff		//pc[47:32] //Do it here in order not to affect STATUS
	s_and_b64	exec, exec, exec					// Restore STATUS.EXECZ, not writable by s_setreg_b32
	s_and_b64	vcc, vcc, vcc						// Restore STATUS.VCCZ, not writable by s_setreg_b32

#if SW_SA_TRAP
	// If traps are enabled then return to the shader with PRIV=0.
	// Otherwise retain PRIV=1 for subsequent context save requests.
	s_getreg_b32	s_restore_tmp, hwreg(HW_REG_STATUS)
	s_bitcmp1_b32	s_restore_tmp, SQ_WAVE_STATUS_TRAP_EN_SHIFT
	s_cbranch_scc1	L_RETURN_WITHOUT_PRIV

	s_setreg_b32	hwreg(HW_REG_STATUS), s_restore_status			// SCC is included, which is changed by previous salu
	s_setpc_b64	[s_restore_pc_lo, s_restore_pc_hi]
L_RETURN_WITHOUT_PRIV:
#endif

	s_setreg_b32	hwreg(HW_REG_STATUS), s_restore_status			// SCC is included, which is changed by previous salu
	s_rfe_b64	s_restore_pc_lo						//Return to the main shader program and resume execution

L_END_PGM:
	s_endpgm
end

function write_hwreg_to_mem(s, s_rsrc, s_mem_offset)
#if NO_SQC_STORE
	// Copy into VGPR for later TCP store.
	v_writelane_b32	v2, s, m0
	s_add_u32	m0, m0, 0x1
#else
	s_mov_b32	exec_lo, m0
	s_mov_b32	m0, s_mem_offset
	s_buffer_store_dword	s, s_rsrc, m0 glc:1
	s_add_u32	s_mem_offset, s_mem_offset, 4
	s_mov_b32	m0, exec_lo
#endif
end


function write_16sgpr_to_mem(s, s_rsrc, s_mem_offset)
#if NO_SQC_STORE
	// Copy into VGPR for later TCP store.
	for var sgpr_idx = 0; sgpr_idx < 16; sgpr_idx ++
		v_writelane_b32	v2, s[sgpr_idx], ttmp13
		s_add_u32	ttmp13, ttmp13, 0x1
	end
#else
	s_buffer_store_dwordx4	s[0], s_rsrc, 0 glc:1
	s_buffer_store_dwordx4	s[4], s_rsrc, 16 glc:1
	s_buffer_store_dwordx4	s[8], s_rsrc, 32 glc:1
	s_buffer_store_dwordx4	s[12], s_rsrc, 48 glc:1
	s_add_u32	s_rsrc[0], s_rsrc[0], 4*16
	s_addc_u32	s_rsrc[1], s_rsrc[1], 0x0
#endif
end

function write_12sgpr_to_mem(s, s_rsrc, s_mem_offset)
#if NO_SQC_STORE
	// Copy into VGPR for later TCP store.
	for var sgpr_idx = 0; sgpr_idx < 12; sgpr_idx ++
		v_writelane_b32	v2, s[sgpr_idx], ttmp13
		s_add_u32	ttmp13, ttmp13, 0x1
	end
#else
	s_buffer_store_dwordx4	s[0], s_rsrc, 0 glc:1
	s_buffer_store_dwordx4	s[4], s_rsrc, 16 glc:1
	s_buffer_store_dwordx4	s[8], s_rsrc, 32 glc:1
	s_add_u32	s_rsrc[0], s_rsrc[0], 4*12
	s_addc_u32	s_rsrc[1], s_rsrc[1], 0x0
#endif
end

function read_hwreg_from_mem(s, s_rsrc, s_mem_offset)
	s_buffer_load_dword	s, s_rsrc, s_mem_offset glc:1
	s_add_u32	s_mem_offset, s_mem_offset, 4
end

function read_16sgpr_from_mem(s, s_rsrc, s_mem_offset)
	s_sub_u32	s_mem_offset, s_mem_offset, 4*16
	s_buffer_load_dwordx16	s, s_rsrc, s_mem_offset glc:1
end

function read_8sgpr_from_mem(s, s_rsrc, s_mem_offset)
	s_sub_u32	s_mem_offset, s_mem_offset, 4*8
	s_buffer_load_dwordx8	s, s_rsrc, s_mem_offset glc:1
end

function read_4sgpr_from_mem(s, s_rsrc, s_mem_offset)
	s_sub_u32	s_mem_offset, s_mem_offset, 4*4
	s_buffer_load_dwordx4	s, s_rsrc, s_mem_offset glc:1
end


function get_lds_size_bytes(s_lds_size_byte)
	s_getreg_b32	s_lds_size_byte, hwreg(HW_REG_LDS_ALLOC, SQ_WAVE_LDS_ALLOC_LDS_SIZE_SHIFT, SQ_WAVE_LDS_ALLOC_LDS_SIZE_SIZE)
	s_lshl_b32	s_lds_size_byte, s_lds_size_byte, 8			//LDS size in dwords = lds_size * 64 *4Bytes // granularity 64DW
end

function get_vgpr_size_bytes(s_vgpr_size_byte, s_size)
	s_getreg_b32	s_vgpr_size_byte, hwreg(HW_REG_GPR_ALLOC,SQ_WAVE_GPR_ALLOC_VGPR_SIZE_SHIFT,SQ_WAVE_GPR_ALLOC_VGPR_SIZE_SIZE)
	s_add_u32	s_vgpr_size_byte, s_vgpr_size_byte, 1
	s_bitcmp1_b32	s_size, S_WAVE_SIZE
	s_cbranch_scc1	L_ENABLE_SHIFT_W64
	s_lshl_b32	s_vgpr_size_byte, s_vgpr_size_byte, (2+7)		//Number of VGPRs = (vgpr_size + 1) * 4 * 32 * 4   (non-zero value)
	s_branch	L_SHIFT_DONE
L_ENABLE_SHIFT_W64:
	s_lshl_b32	s_vgpr_size_byte, s_vgpr_size_byte, (2+8)		//Number of VGPRs = (vgpr_size + 1) * 4 * 64 * 4   (non-zero value)
L_SHIFT_DONE:
end

function get_svgpr_size_bytes(s_svgpr_size_byte)
	s_getreg_b32	s_svgpr_size_byte, hwreg(HW_REG_LDS_ALLOC,SQ_WAVE_LDS_ALLOC_VGPR_SHARED_SIZE_SHIFT,SQ_WAVE_LDS_ALLOC_VGPR_SHARED_SIZE_SIZE)
	s_lshl_b32	s_svgpr_size_byte, s_svgpr_size_byte, (3+7)
end

function get_sgpr_size_bytes
	return 512
end

function get_hwreg_size_bytes
	return 128
end

function get_wave_size(s_reg)
	s_getreg_b32	s_reg, hwreg(HW_REG_IB_STS2,SQ_WAVE_IB_STS2_WAVE64_SHIFT,SQ_WAVE_IB_STS2_WAVE64_SIZE)
	s_lshl_b32	s_reg, s_reg, S_WAVE_SIZE
end

function save_and_clear_ib_sts(tmp1, tmp2)
	// Preserve and clear scalar XNACK state before issuing scalar loads.
	// Save IB_STS.REPLAY_W64H[25], RCNT[21:16], FIRST_REPLAY[15] into
	// unused space ttmp11[31:24].
	s_andn2_b32	ttmp11, ttmp11, (TTMP11_SAVE_REPLAY_W64H_MASK | TTMP11_SAVE_RCNT_FIRST_REPLAY_MASK)
	s_getreg_b32	tmp1, hwreg(HW_REG_IB_STS)
	s_and_b32	tmp2, tmp1, SQ_WAVE_IB_STS_REPLAY_W64H_MASK
	s_lshl_b32	tmp2, tmp2, (TTMP11_SAVE_REPLAY_W64H_SHIFT - SQ_WAVE_IB_STS_REPLAY_W64H_SHIFT)
	s_or_b32	ttmp11, ttmp11, tmp2
	s_and_b32	tmp2, tmp1, SQ_WAVE_IB_STS_RCNT_FIRST_REPLAY_MASK
	s_lshl_b32	tmp2, tmp2, (TTMP11_SAVE_RCNT_FIRST_REPLAY_SHIFT - SQ_WAVE_IB_STS_FIRST_REPLAY_SHIFT)
	s_or_b32	ttmp11, ttmp11, tmp2
	s_andn2_b32	tmp1, tmp1, (SQ_WAVE_IB_STS_REPLAY_W64H_MASK | SQ_WAVE_IB_STS_RCNT_FIRST_REPLAY_MASK)
	s_setreg_b32	hwreg(HW_REG_IB_STS), tmp1
end

function restore_ib_sts(tmp1, tmp2)
	s_lshr_b32	tmp1, ttmp11, (TTMP11_SAVE_RCNT_FIRST_REPLAY_SHIFT - SQ_WAVE_IB_STS_FIRST_REPLAY_SHIFT)
	s_and_b32	tmp2, tmp1, SQ_WAVE_IB_STS_RCNT_FIRST_REPLAY_MASK
	s_lshr_b32	tmp1, ttmp11, (TTMP11_SAVE_REPLAY_W64H_SHIFT - SQ_WAVE_IB_STS_REPLAY_W64H_SHIFT)
	s_and_b32	tmp1, tmp1, SQ_WAVE_IB_STS_REPLAY_W64H_MASK
	s_or_b32	tmp1, tmp1, tmp2
	s_setreg_b32	hwreg(HW_REG_IB_STS), tmp1
end<|MERGE_RESOLUTION|>--- conflicted
+++ resolved
@@ -186,15 +186,12 @@
 	s_getreg_b32	s_save_trapsts, hwreg(HW_REG_TRAPSTS)
 
 #if SW_SA_TRAP
-<<<<<<< HEAD
-=======
 	// If ttmp1[30] is set then issue s_barrier to unblock dependent waves.
 	s_bitcmp1_b32	s_save_pc_hi, 30
 	s_cbranch_scc0	L_TRAP_NO_BARRIER
 	s_barrier
 
 L_TRAP_NO_BARRIER:
->>>>>>> 7073888c
 	// If ttmp1[31] is set then trap may occur early.
 	// Spin wait until SAVECTX exception is raised.
 	s_bitcmp1_b32	s_save_pc_hi, 31
