--- conflicted
+++ resolved
@@ -3342,11 +3342,7 @@
 		mutex_lock(&prange->migrate_mutex);
 		do {
 			r = svm_migrate_vram_to_ram(prange, mm,
-<<<<<<< HEAD
-						KFD_MIGRATE_TRIGGER_TTM_EVICTION);
-=======
 					KFD_MIGRATE_TRIGGER_TTM_EVICTION, NULL);
->>>>>>> 8950f345
 		} while (!r && prange->actual_loc && --retries);
 
 		if (!r && prange->actual_loc)
