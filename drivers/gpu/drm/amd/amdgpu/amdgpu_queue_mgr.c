--- conflicted
+++ resolved
@@ -121,11 +121,7 @@
 
 static int amdgpu_lru_map(struct amdgpu_device *adev,
 			  struct amdgpu_queue_mapper *mapper,
-<<<<<<< HEAD
-			  int user_ring, bool lru_pipe_order,
-=======
 			  u32 user_ring, bool lru_pipe_order,
->>>>>>> ae64f9bd
 			  struct amdgpu_ring **out_ring)
 {
 	int r, i, j;
