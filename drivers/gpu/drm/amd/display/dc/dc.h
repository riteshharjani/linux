/*
 * Copyright 2012-14 Advanced Micro Devices, Inc.
 *
 * Permission is hereby granted, free of charge, to any person obtaining a
 * copy of this software and associated documentation files (the "Software"),
 * to deal in the Software without restriction, including without limitation
 * the rights to use, copy, modify, merge, publish, distribute, sublicense,
 * and/or sell copies of the Software, and to permit persons to whom the
 * Software is furnished to do so, subject to the following conditions:
 *
 * The above copyright notice and this permission notice shall be included in
 * all copies or substantial portions of the Software.
 *
 * THE SOFTWARE IS PROVIDED "AS IS", WITHOUT WARRANTY OF ANY KIND, EXPRESS OR
 * IMPLIED, INCLUDING BUT NOT LIMITED TO THE WARRANTIES OF MERCHANTABILITY,
 * FITNESS FOR A PARTICULAR PURPOSE AND NONINFRINGEMENT.  IN NO EVENT SHALL
 * THE COPYRIGHT HOLDER(S) OR AUTHOR(S) BE LIABLE FOR ANY CLAIM, DAMAGES OR
 * OTHER LIABILITY, WHETHER IN AN ACTION OF CONTRACT, TORT OR OTHERWISE,
 * ARISING FROM, OUT OF OR IN CONNECTION WITH THE SOFTWARE OR THE USE OR
 * OTHER DEALINGS IN THE SOFTWARE.
 *
 * Authors: AMD
 *
 */

#ifndef DC_INTERFACE_H_
#define DC_INTERFACE_H_

#include "dc_types.h"
#include "grph_object_defs.h"
#include "logger_types.h"
#if defined(CONFIG_DRM_AMD_DC_HDCP)
#include "hdcp_types.h"
#endif
#include "gpio_types.h"
#include "link_service_types.h"
#include "grph_object_ctrl_defs.h"
#include <inc/hw/opp.h>

#include "inc/hw_sequencer.h"
#include "inc/compressor.h"
#include "inc/hw/dmcu.h"
#include "dml/display_mode_lib.h"

/* forward declaration */
struct aux_payload;
struct set_config_cmd_payload;
struct dmub_notification;

<<<<<<< HEAD
#define DC_VER "3.2.198"
=======
#define DC_VER "3.2.207"
>>>>>>> 8950f345

#define MAX_SURFACES 3
#define MAX_PLANES 6
#define MAX_STREAMS 6
#define MAX_SINKS_PER_LINK 4
#define MIN_VIEWPORT_SIZE 12
#define MAX_NUM_EDP 2

/*******************************************************************************
 * Display Core Interfaces
 ******************************************************************************/
struct dc_versions {
	const char *dc_ver;
	struct dmcu_version dmcu_version;
};

enum dp_protocol_version {
	DP_VERSION_1_4,
};

enum dc_plane_type {
	DC_PLANE_TYPE_INVALID,
	DC_PLANE_TYPE_DCE_RGB,
	DC_PLANE_TYPE_DCE_UNDERLAY,
	DC_PLANE_TYPE_DCN_UNIVERSAL,
};

// Sizes defined as multiples of 64KB
enum det_size {
	DET_SIZE_DEFAULT = 0,
	DET_SIZE_192KB = 3,
	DET_SIZE_256KB = 4,
	DET_SIZE_320KB = 5,
	DET_SIZE_384KB = 6
};


struct dc_plane_cap {
	enum dc_plane_type type;
	uint32_t blends_with_above : 1;
	uint32_t blends_with_below : 1;
	uint32_t per_pixel_alpha : 1;
	struct {
		uint32_t argb8888 : 1;
		uint32_t nv12 : 1;
		uint32_t fp16 : 1;
		uint32_t p010 : 1;
		uint32_t ayuv : 1;
	} pixel_format_support;
	// max upscaling factor x1000
	// upscaling factors are always >= 1
	// for example, 1080p -> 8K is 4.0, or 4000 raw value
	struct {
		uint32_t argb8888;
		uint32_t nv12;
		uint32_t fp16;
	} max_upscale_factor;
	// max downscale factor x1000
	// downscale factors are always <= 1
	// for example, 8K -> 1080p is 0.25, or 250 raw value
	struct {
		uint32_t argb8888;
		uint32_t nv12;
		uint32_t fp16;
	} max_downscale_factor;
	// minimal width/height
	uint32_t min_width;
	uint32_t min_height;
};

/**
 * DOC: color-management-caps
 *
 * **Color management caps (DPP and MPC)**
 *
 * Modules/color calculates various color operations which are translated to
 * abstracted HW. DCE 5-12 had almost no important changes, but starting with
 * DCN1, every new generation comes with fairly major differences in color
 * pipeline. Therefore, we abstract color pipe capabilities so modules/DM can
 * decide mapping to HW block based on logical capabilities.
 */

/**
 * struct rom_curve_caps - predefined transfer function caps for degamma and regamma
 * @srgb: RGB color space transfer func
 * @bt2020: BT.2020 transfer func
 * @gamma2_2: standard gamma
 * @pq: perceptual quantizer transfer function
 * @hlg: hybrid log–gamma transfer function
 */
struct rom_curve_caps {
	uint16_t srgb : 1;
	uint16_t bt2020 : 1;
	uint16_t gamma2_2 : 1;
	uint16_t pq : 1;
	uint16_t hlg : 1;
};

/**
 * struct dpp_color_caps - color pipeline capabilities for display pipe and
 * plane blocks
 *
 * @dcn_arch: all DCE generations treated the same
 * @input_lut_shared: shared with DGAM. Input LUT is different than most LUTs,
 * just plain 256-entry lookup
 * @icsc: input color space conversion
 * @dgam_ram: programmable degamma LUT
 * @post_csc: post color space conversion, before gamut remap
 * @gamma_corr: degamma correction
 * @hw_3d_lut: 3D LUT support. It implies a shaper LUT before. It may be shared
 * with MPC by setting mpc:shared_3d_lut flag
 * @ogam_ram: programmable out/blend gamma LUT
 * @ocsc: output color space conversion
 * @dgam_rom_for_yuv: pre-defined degamma LUT for YUV planes
 * @dgam_rom_caps: pre-definied curve caps for degamma 1D LUT
 * @ogam_rom_caps: pre-definied curve caps for regamma 1D LUT
 *
 * Note: hdr_mult and gamut remap (CTM) are always available in DPP (in that order)
 */
struct dpp_color_caps {
	uint16_t dcn_arch : 1;
	uint16_t input_lut_shared : 1;
	uint16_t icsc : 1;
	uint16_t dgam_ram : 1;
	uint16_t post_csc : 1;
	uint16_t gamma_corr : 1;
	uint16_t hw_3d_lut : 1;
	uint16_t ogam_ram : 1;
	uint16_t ocsc : 1;
	uint16_t dgam_rom_for_yuv : 1;
	struct rom_curve_caps dgam_rom_caps;
	struct rom_curve_caps ogam_rom_caps;
};

/**
 * struct mpc_color_caps - color pipeline capabilities for multiple pipe and
 * plane combined blocks
 *
 * @gamut_remap: color transformation matrix
 * @ogam_ram: programmable out gamma LUT
 * @ocsc: output color space conversion matrix
 * @num_3dluts: MPC 3D LUT; always assumes a preceding shaper LUT
 * @shared_3d_lut: shared 3D LUT flag. Can be either DPP or MPC, but single
 * instance
 * @ogam_rom_caps: pre-definied curve caps for regamma 1D LUT
 */
struct mpc_color_caps {
	uint16_t gamut_remap : 1;
	uint16_t ogam_ram : 1;
	uint16_t ocsc : 1;
	uint16_t num_3dluts : 3;
	uint16_t shared_3d_lut:1;
	struct rom_curve_caps ogam_rom_caps;
};

/**
 * struct dc_color_caps - color pipes capabilities for DPP and MPC hw blocks
 * @dpp: color pipes caps for DPP
 * @mpc: color pipes caps for MPC
 */
struct dc_color_caps {
	struct dpp_color_caps dpp;
	struct mpc_color_caps mpc;
};

struct dc_dmub_caps {
	bool psr;
	bool mclk_sw;
};

struct dc_caps {
	uint32_t max_streams;
	uint32_t max_links;
	uint32_t max_audios;
	uint32_t max_slave_planes;
	uint32_t max_slave_yuv_planes;
	uint32_t max_slave_rgb_planes;
	uint32_t max_planes;
	uint32_t max_downscale_ratio;
	uint32_t i2c_speed_in_khz;
	uint32_t i2c_speed_in_khz_hdcp;
	uint32_t dmdata_alloc_size;
	unsigned int max_cursor_size;
	unsigned int max_video_width;
	unsigned int min_horizontal_blanking_period;
	int linear_pitch_alignment;
	bool dcc_const_color;
	bool dynamic_audio;
	bool is_apu;
	bool dual_link_dvi;
	bool post_blend_color_processing;
	bool force_dp_tps4_for_cp2520;
	bool disable_dp_clk_share;
	bool psp_setup_panel_mode;
	bool extended_aux_timeout_support;
	bool dmcub_support;
	bool zstate_support;
	uint32_t num_of_internal_disp;
	enum dp_protocol_version max_dp_protocol_version;
	unsigned int mall_size_per_mem_channel;
	unsigned int mall_size_total;
	unsigned int cursor_cache_size;
	struct dc_plane_cap planes[MAX_PLANES];
	struct dc_color_caps color;
	struct dc_dmub_caps dmub_caps;
	bool dp_hpo;
	bool dp_hdmi21_pcon_support;
	bool edp_dsc_support;
	bool vbios_lttpr_aware;
	bool vbios_lttpr_enable;
	uint32_t max_otg_num;
	uint32_t max_cab_allocation_bytes;
	uint32_t cache_line_size;
	uint32_t cache_num_ways;
	uint16_t subvp_fw_processing_delay_us;
	uint16_t subvp_prefetch_end_to_mall_start_us;
	uint8_t subvp_swath_height_margin_lines; // subvp start line must be aligned to 2 x swath height
	uint16_t subvp_pstate_allow_width_us;
	uint16_t subvp_vertical_int_margin_us;
	bool seamless_odm;
};

struct dc_bug_wa {
	bool no_connect_phy_config;
	bool dedcn20_305_wa;
	bool skip_clock_update;
	bool lt_early_cr_pattern;
};

struct dc_dcc_surface_param {
	struct dc_size surface_size;
	enum surface_pixel_format format;
	enum swizzle_mode_values swizzle_mode;
	enum dc_scan_direction scan;
};

struct dc_dcc_setting {
	unsigned int max_compressed_blk_size;
	unsigned int max_uncompressed_blk_size;
	bool independent_64b_blks;
	//These bitfields to be used starting with DCN
	struct {
		uint32_t dcc_256_64_64 : 1;//available in ASICs before DCN (the worst compression case)
		uint32_t dcc_128_128_uncontrained : 1;  //available in ASICs before DCN
		uint32_t dcc_256_128_128 : 1;		//available starting with DCN
		uint32_t dcc_256_256_unconstrained : 1;  //available in ASICs before DCN (the best compression case)
	} dcc_controls;
};

struct dc_surface_dcc_cap {
	union {
		struct {
			struct dc_dcc_setting rgb;
		} grph;

		struct {
			struct dc_dcc_setting luma;
			struct dc_dcc_setting chroma;
		} video;
	};

	bool capable;
	bool const_color_support;
};

struct dc_static_screen_params {
	struct {
		bool force_trigger;
		bool cursor_update;
		bool surface_update;
		bool overlay_update;
	} triggers;
	unsigned int num_frames;
};


/* Surface update type is used by dc_update_surfaces_and_stream
 * The update type is determined at the very beginning of the function based
 * on parameters passed in and decides how much programming (or updating) is
 * going to be done during the call.
 *
 * UPDATE_TYPE_FAST is used for really fast updates that do not require much
 * logical calculations or hardware register programming. This update MUST be
 * ISR safe on windows. Currently fast update will only be used to flip surface
 * address.
 *
 * UPDATE_TYPE_MED is used for slower updates which require significant hw
 * re-programming however do not affect bandwidth consumption or clock
 * requirements. At present, this is the level at which front end updates
 * that do not require us to run bw_calcs happen. These are in/out transfer func
 * updates, viewport offset changes, recout size changes and pixel depth changes.
 * This update can be done at ISR, but we want to minimize how often this happens.
 *
 * UPDATE_TYPE_FULL is slow. Really slow. This requires us to recalculate our
 * bandwidth and clocks, possibly rearrange some pipes and reprogram anything front
 * end related. Any time viewport dimensions, recout dimensions, scaling ratios or
 * gamma need to be adjusted or pipe needs to be turned on (or disconnected) we do
 * a full update. This cannot be done at ISR level and should be a rare event.
 * Unless someone is stress testing mpo enter/exit, playing with colour or adjusting
 * underscan we don't expect to see this call at all.
 */

enum surface_update_type {
	UPDATE_TYPE_FAST, /* super fast, safe to execute in isr */
	UPDATE_TYPE_MED,  /* ISR safe, most of programming needed, no bw/clk change*/
	UPDATE_TYPE_FULL, /* may need to shuffle resources */
};

/* Forward declaration*/
struct dc;
struct dc_plane_state;
struct dc_state;


struct dc_cap_funcs {
	bool (*get_dcc_compression_cap)(const struct dc *dc,
			const struct dc_dcc_surface_param *input,
			struct dc_surface_dcc_cap *output);
};

struct link_training_settings;

union allow_lttpr_non_transparent_mode {
	struct {
		bool DP1_4A : 1;
		bool DP2_0 : 1;
	} bits;
	unsigned char raw;
};

/* Structure to hold configuration flags set by dm at dc creation. */
struct dc_config {
	bool gpu_vm_support;
	bool disable_disp_pll_sharing;
	bool fbc_support;
	bool disable_fractional_pwm;
	bool allow_seamless_boot_optimization;
	bool seamless_boot_edp_requested;
	bool edp_not_connected;
	bool edp_no_power_sequencing;
	bool force_enum_edp;
	bool forced_clocks;
	union allow_lttpr_non_transparent_mode allow_lttpr_non_transparent_mode;
	bool multi_mon_pp_mclk_switch;
	bool disable_dmcu;
	bool enable_4to1MPC;
	bool enable_windowed_mpo_odm;
	uint32_t allow_edp_hotplug_detection;
	bool clamp_min_dcfclk;
	uint64_t vblank_alignment_dto_params;
	uint8_t  vblank_alignment_max_frame_time_diff;
	bool is_asymmetric_memory;
	bool is_single_rank_dimm;
	bool is_vmin_only_asic;
	bool use_pipe_ctx_sync_logic;
	bool ignore_dpref_ss;
	bool enable_mipi_converter_optimization;
	bool use_default_clock_table;
<<<<<<< HEAD
=======
	bool force_bios_enable_lttpr;
	uint8_t force_bios_fixed_vs;

>>>>>>> 8950f345
};

enum visual_confirm {
	VISUAL_CONFIRM_DISABLE = 0,
	VISUAL_CONFIRM_SURFACE = 1,
	VISUAL_CONFIRM_HDR = 2,
	VISUAL_CONFIRM_MPCTREE = 4,
	VISUAL_CONFIRM_PSR = 5,
	VISUAL_CONFIRM_SWAPCHAIN = 6,
	VISUAL_CONFIRM_FAMS = 7,
	VISUAL_CONFIRM_SWIZZLE = 9,
	VISUAL_CONFIRM_SUBVP = 14,
};

enum dc_psr_power_opts {
	psr_power_opt_invalid = 0x0,
	psr_power_opt_smu_opt_static_screen = 0x1,
	psr_power_opt_z10_static_screen = 0x10,
	psr_power_opt_ds_disable_allow = 0x100,
};

enum dml_hostvm_override_opts {
	DML_HOSTVM_NO_OVERRIDE = 0x0,
	DML_HOSTVM_OVERRIDE_FALSE = 0x1,
	DML_HOSTVM_OVERRIDE_TRUE = 0x2,
};

enum dcc_option {
	DCC_ENABLE = 0,
	DCC_DISABLE = 1,
	DCC_HALF_REQ_DISALBE = 2,
};

/**
 * enum pipe_split_policy - Pipe split strategy supported by DCN
 *
 * This enum is used to define the pipe split policy supported by DCN. By
 * default, DC favors MPC_SPLIT_DYNAMIC.
 */
enum pipe_split_policy {
	/**
	 * @MPC_SPLIT_DYNAMIC: DC will automatically decide how to split the
	 * pipe in order to bring the best trade-off between performance and
	 * power consumption. This is the recommended option.
	 */
	MPC_SPLIT_DYNAMIC = 0,

	/**
	 * @MPC_SPLIT_DYNAMIC: Avoid pipe split, which means that DC will not
	 * try any sort of split optimization.
	 */
	MPC_SPLIT_AVOID = 1,

	/**
	 * @MPC_SPLIT_DYNAMIC: With this option, DC will only try to optimize
	 * the pipe utilization when using a single display; if the user
	 * connects to a second display, DC will avoid pipe split.
	 */
	MPC_SPLIT_AVOID_MULT_DISP = 2,
};

enum wm_report_mode {
	WM_REPORT_DEFAULT = 0,
	WM_REPORT_OVERRIDE = 1,
};
enum dtm_pstate{
	dtm_level_p0 = 0,/*highest voltage*/
	dtm_level_p1,
	dtm_level_p2,
	dtm_level_p3,
	dtm_level_p4,/*when active_display_count = 0*/
};

enum dcn_pwr_state {
	DCN_PWR_STATE_UNKNOWN = -1,
	DCN_PWR_STATE_MISSION_MODE = 0,
	DCN_PWR_STATE_LOW_POWER = 3,
};

enum dcn_zstate_support_state {
	DCN_ZSTATE_SUPPORT_UNKNOWN,
	DCN_ZSTATE_SUPPORT_ALLOW,
	DCN_ZSTATE_SUPPORT_ALLOW_Z10_ONLY,
	DCN_ZSTATE_SUPPORT_DISALLOW,
};
/*
 * For any clocks that may differ per pipe
 * only the max is stored in this structure
 */
struct dc_clocks {
	int dispclk_khz;
	int actual_dispclk_khz;
	int dppclk_khz;
	int actual_dppclk_khz;
	int disp_dpp_voltage_level_khz;
	int dcfclk_khz;
	int socclk_khz;
	int dcfclk_deep_sleep_khz;
	int fclk_khz;
	int phyclk_khz;
	int dramclk_khz;
	bool p_state_change_support;
	enum dcn_zstate_support_state zstate_support;
	bool dtbclk_en;
	int ref_dtbclk_khz;
	bool fclk_p_state_change_support;
	enum dcn_pwr_state pwr_state;
	/*
	 * Elements below are not compared for the purposes of
	 * optimization required
	 */
	bool prev_p_state_change_support;
	bool fclk_prev_p_state_change_support;
	int num_ways;
	bool fw_based_mclk_switching;
	bool fw_based_mclk_switching_shut_down;
	int prev_num_ways;
	enum dtm_pstate dtm_level;
	int max_supported_dppclk_khz;
	int max_supported_dispclk_khz;
	int bw_dppclk_khz; /*a copy of dppclk_khz*/
	int bw_dispclk_khz;
};

struct dc_bw_validation_profile {
	bool enable;

	unsigned long long total_ticks;
	unsigned long long voltage_level_ticks;
	unsigned long long watermark_ticks;
	unsigned long long rq_dlg_ticks;

	unsigned long long total_count;
	unsigned long long skip_fast_count;
	unsigned long long skip_pass_count;
	unsigned long long skip_fail_count;
};

#define BW_VAL_TRACE_SETUP() \
		unsigned long long end_tick = 0; \
		unsigned long long voltage_level_tick = 0; \
		unsigned long long watermark_tick = 0; \
		unsigned long long start_tick = dc->debug.bw_val_profile.enable ? \
				dm_get_timestamp(dc->ctx) : 0

#define BW_VAL_TRACE_COUNT() \
		if (dc->debug.bw_val_profile.enable) \
			dc->debug.bw_val_profile.total_count++

#define BW_VAL_TRACE_SKIP(status) \
		if (dc->debug.bw_val_profile.enable) { \
			if (!voltage_level_tick) \
				voltage_level_tick = dm_get_timestamp(dc->ctx); \
			dc->debug.bw_val_profile.skip_ ## status ## _count++; \
		}

#define BW_VAL_TRACE_END_VOLTAGE_LEVEL() \
		if (dc->debug.bw_val_profile.enable) \
			voltage_level_tick = dm_get_timestamp(dc->ctx)

#define BW_VAL_TRACE_END_WATERMARKS() \
		if (dc->debug.bw_val_profile.enable) \
			watermark_tick = dm_get_timestamp(dc->ctx)

#define BW_VAL_TRACE_FINISH() \
		if (dc->debug.bw_val_profile.enable) { \
			end_tick = dm_get_timestamp(dc->ctx); \
			dc->debug.bw_val_profile.total_ticks += end_tick - start_tick; \
			dc->debug.bw_val_profile.voltage_level_ticks += voltage_level_tick - start_tick; \
			if (watermark_tick) { \
				dc->debug.bw_val_profile.watermark_ticks += watermark_tick - voltage_level_tick; \
				dc->debug.bw_val_profile.rq_dlg_ticks += end_tick - watermark_tick; \
			} \
		}

union mem_low_power_enable_options {
	struct {
		bool vga: 1;
		bool i2c: 1;
		bool dmcu: 1;
		bool dscl: 1;
		bool cm: 1;
		bool mpc: 1;
		bool optc: 1;
		bool vpg: 1;
		bool afmt: 1;
	} bits;
	uint32_t u32All;
};

union root_clock_optimization_options {
	struct {
		bool dpp: 1;
		bool dsc: 1;
		bool hdmistream: 1;
		bool hdmichar: 1;
		bool dpstream: 1;
		bool symclk32_se: 1;
		bool symclk32_le: 1;
		bool symclk_fe: 1;
		bool physymclk: 1;
		bool dpiasymclk: 1;
		uint32_t reserved: 22;
	} bits;
	uint32_t u32All;
};

union dpia_debug_options {
	struct {
		uint32_t disable_dpia:1; /* bit 0 */
		uint32_t force_non_lttpr:1; /* bit 1 */
		uint32_t extend_aux_rd_interval:1; /* bit 2 */
		uint32_t disable_mst_dsc_work_around:1; /* bit 3 */
		uint32_t enable_force_tbt3_work_around:1; /* bit 4 */
		uint32_t reserved:27;
	} bits;
	uint32_t raw;
};

/* AUX wake work around options
 * 0: enable/disable work around
 * 1: use default timeout LINK_AUX_WAKE_TIMEOUT_MS
 * 15-2: reserved
 * 31-16: timeout in ms
 */
union aux_wake_wa_options {
	struct {
		uint32_t enable_wa : 1;
		uint32_t use_default_timeout : 1;
		uint32_t rsvd: 14;
		uint32_t timeout_ms : 16;
	} bits;
	uint32_t raw;
};

struct dc_debug_data {
	uint32_t ltFailCount;
	uint32_t i2cErrorCount;
	uint32_t auxErrorCount;
};

struct dc_phy_addr_space_config {
	struct {
		uint64_t start_addr;
		uint64_t end_addr;
		uint64_t fb_top;
		uint64_t fb_offset;
		uint64_t fb_base;
		uint64_t agp_top;
		uint64_t agp_bot;
		uint64_t agp_base;
	} system_aperture;

	struct {
		uint64_t page_table_start_addr;
		uint64_t page_table_end_addr;
		uint64_t page_table_base_addr;
		bool base_addr_is_mc_addr;
	} gart_config;

	bool valid;
	bool is_hvm_enabled;
	uint64_t page_table_default_page_addr;
};

struct dc_virtual_addr_space_config {
	uint64_t	page_table_base_addr;
	uint64_t	page_table_start_addr;
	uint64_t	page_table_end_addr;
	uint32_t	page_table_block_size_in_bytes;
	uint8_t		page_table_depth; // 1 = 1 level, 2 = 2 level, etc.  0 = invalid
};

struct dc_bounding_box_overrides {
	int sr_exit_time_ns;
	int sr_enter_plus_exit_time_ns;
	int urgent_latency_ns;
	int percent_of_ideal_drambw;
	int dram_clock_change_latency_ns;
	int dummy_clock_change_latency_ns;
	int fclk_clock_change_latency_ns;
	/* This forces a hard min on the DCFCLK we use
	 * for DML.  Unlike the debug option for forcing
	 * DCFCLK, this override affects watermark calculations
	 */
	int min_dcfclk_mhz;
};

struct dc_state;
struct resource_pool;
struct dce_hwseq;

/**
 * struct dc_debug_options - DC debug struct
 *
 * This struct provides a simple mechanism for developers to change some
 * configurations, enable/disable features, and activate extra debug options.
 * This can be very handy to narrow down whether some specific feature is
 * causing an issue or not.
 */
struct dc_debug_options {
	bool native422_support;
	bool disable_dsc;
	enum visual_confirm visual_confirm;
	int visual_confirm_rect_height;

	bool sanity_checks;
	bool max_disp_clk;
	bool surface_trace;
	bool timing_trace;
	bool clock_trace;
	bool validation_trace;
	bool bandwidth_calcs_trace;
	int max_downscale_src_width;

	/* stutter efficiency related */
	bool disable_stutter;
	bool use_max_lb;
	enum dcc_option disable_dcc;

	/**
	 * @pipe_split_policy: Define which pipe split policy is used by the
	 * display core.
	 */
	enum pipe_split_policy pipe_split_policy;
	bool force_single_disp_pipe_split;
	bool voltage_align_fclk;
	bool disable_min_fclk;

	bool disable_dfs_bypass;
	bool disable_dpp_power_gate;
	bool disable_hubp_power_gate;
	bool disable_dsc_power_gate;
	int dsc_min_slice_height_override;
	int dsc_bpp_increment_div;
	bool disable_pplib_wm_range;
	enum wm_report_mode pplib_wm_report_mode;
	unsigned int min_disp_clk_khz;
	unsigned int min_dpp_clk_khz;
	unsigned int min_dram_clk_khz;
	int sr_exit_time_dpm0_ns;
	int sr_enter_plus_exit_time_dpm0_ns;
	int sr_exit_time_ns;
	int sr_enter_plus_exit_time_ns;
	int urgent_latency_ns;
	uint32_t underflow_assert_delay_us;
	int percent_of_ideal_drambw;
	int dram_clock_change_latency_ns;
	bool optimized_watermark;
	int always_scale;
	bool disable_pplib_clock_request;
	bool disable_clock_gate;
	bool disable_mem_low_power;
	bool pstate_enabled;
	bool disable_dmcu;
	bool disable_psr;
	bool force_abm_enable;
	bool disable_stereo_support;
	bool vsr_support;
	bool performance_trace;
	bool az_endpoint_mute_only;
	bool always_use_regamma;
	bool recovery_enabled;
	bool avoid_vbios_exec_table;
	bool scl_reset_length10;
	bool hdmi20_disable;
	bool skip_detection_link_training;
	uint32_t edid_read_retry_times;
	unsigned int force_odm_combine; //bit vector based on otg inst
	unsigned int seamless_boot_odm_combine;
	unsigned int force_odm_combine_4to1; //bit vector based on otg inst
	bool disable_z9_mpc;
	unsigned int force_fclk_khz;
	bool enable_tri_buf;
	bool dmub_offload_enabled;
	bool dmcub_emulation;
	bool disable_idle_power_optimizations;
	unsigned int mall_size_override;
	unsigned int mall_additional_timer_percent;
	bool mall_error_as_fatal;
	bool dmub_command_table; /* for testing only */
	struct dc_bw_validation_profile bw_val_profile;
	bool disable_fec;
	bool disable_48mhz_pwrdwn;
	/* This forces a hard min on the DCFCLK requested to SMU/PP
	 * watermarks are not affected.
	 */
	unsigned int force_min_dcfclk_mhz;
	int dwb_fi_phase;
	bool disable_timing_sync;
	bool cm_in_bypass;
	int force_clock_mode;/*every mode change.*/

	bool disable_dram_clock_change_vactive_support;
	bool validate_dml_output;
	bool enable_dmcub_surface_flip;
	bool usbc_combo_phy_reset_wa;
	bool enable_dram_clock_change_one_display_vactive;
	/* TODO - remove once tested */
	bool legacy_dp2_lt;
	bool set_mst_en_for_sst;
	bool disable_uhbr;
	bool force_dp2_lt_fallback_method;
	bool ignore_cable_id;
	union mem_low_power_enable_options enable_mem_low_power;
	union root_clock_optimization_options root_clock_optimization;
	bool hpo_optimization;
	bool force_vblank_alignment;

	/* Enable dmub aux for legacy ddc */
	bool enable_dmub_aux_for_legacy_ddc;
	bool disable_fams;
	/* FEC/PSR1 sequence enable delay in 100us */
	uint8_t fec_enable_delay_in100us;
	bool enable_driver_sequence_debug;
	enum det_size crb_alloc_policy;
	int crb_alloc_policy_min_disp_count;
	bool disable_z10;
	bool enable_z9_disable_interface;
	union dpia_debug_options dpia_debug;
	bool disable_fixed_vs_aux_timeout_wa;
	bool force_disable_subvp;
	bool force_subvp_mclk_switch;
	bool allow_sw_cursor_fallback;
	unsigned int force_subvp_num_ways;
	unsigned int force_mall_ss_num_ways;
	bool alloc_extra_way_for_cursor;
	bool force_usr_allow;
	/* uses value at boot and disables switch */
	bool disable_dtb_ref_clk_switch;
	uint32_t fixed_vs_aux_delay_config_wa;
	bool extended_blank_optimization;
	union aux_wake_wa_options aux_wake_wa;
	uint32_t mst_start_top_delay;
	uint8_t psr_power_use_phy_fsm;
	enum dml_hostvm_override_opts dml_hostvm_override;
	bool dml_disallow_alternate_prefetch_modes;
	bool use_legacy_soc_bb_mechanism;
	bool exit_idle_opt_for_cursor_updates;
	bool enable_single_display_2to1_odm_policy;
	bool enable_double_buffered_dsc_pg_support;
	bool enable_dp_dig_pixel_rate_div_policy;
	enum lttpr_mode lttpr_mode_override;
};

struct gpu_info_soc_bounding_box_v1_0;
struct dc {
	struct dc_debug_options debug;
	struct dc_versions versions;
	struct dc_caps caps;
	struct dc_cap_funcs cap_funcs;
	struct dc_config config;
	struct dc_bounding_box_overrides bb_overrides;
	struct dc_bug_wa work_arounds;
	struct dc_context *ctx;
	struct dc_phy_addr_space_config vm_pa_config;

	uint8_t link_count;
	struct dc_link *links[MAX_PIPES * 2];

	struct dc_state *current_state;
	struct resource_pool *res_pool;

	struct clk_mgr *clk_mgr;

	/* Display Engine Clock levels */
	struct dm_pp_clock_levels sclk_lvls;

	/* Inputs into BW and WM calculations. */
	struct bw_calcs_dceip *bw_dceip;
	struct bw_calcs_vbios *bw_vbios;
	struct dcn_soc_bounding_box *dcn_soc;
	struct dcn_ip_params *dcn_ip;
	struct display_mode_lib dml;

	/* HW functions */
	struct hw_sequencer_funcs hwss;
	struct dce_hwseq *hwseq;

	/* Require to optimize clocks and bandwidth for added/removed planes */
	bool optimized_required;
	bool wm_optimized_required;
	bool idle_optimizations_allowed;
	bool enable_c20_dtm_b0;

	/* Require to maintain clocks and bandwidth for UEFI enabled HW */

	/* FBC compressor */
	struct compressor *fbc_compressor;

	struct dc_debug_data debug_data;
	struct dpcd_vendor_signature vendor_signature;

	const char *build_id;
	struct vm_helper *vm_helper;

	uint32_t *dcn_reg_offsets;
	uint32_t *nbio_reg_offsets;

	/* Scratch memory */
	struct {
		struct {
			/*
			 * For matching clock_limits table in driver with table
			 * from PMFW.
			 */
			struct _vcs_dpi_voltage_scaling_st clock_limits[DC__VOLTAGE_STATES];
		} update_bw_bounding_box;
	} scratch;
};

enum frame_buffer_mode {
	FRAME_BUFFER_MODE_LOCAL_ONLY = 0,
	FRAME_BUFFER_MODE_ZFB_ONLY,
	FRAME_BUFFER_MODE_MIXED_ZFB_AND_LOCAL,
} ;

struct dchub_init_data {
	int64_t zfb_phys_addr_base;
	int64_t zfb_mc_base_addr;
	uint64_t zfb_size_in_byte;
	enum frame_buffer_mode fb_mode;
	bool dchub_initialzied;
	bool dchub_info_valid;
};

struct dc_init_data {
	struct hw_asic_id asic_id;
	void *driver; /* ctx */
	struct cgs_device *cgs_device;
	struct dc_bounding_box_overrides bb_overrides;

	int num_virtual_links;
	/*
	 * If 'vbios_override' not NULL, it will be called instead
	 * of the real VBIOS. Intended use is Diagnostics on FPGA.
	 */
	struct dc_bios *vbios_override;
	enum dce_environment dce_environment;

	struct dmub_offload_funcs *dmub_if;
	struct dc_reg_helper_state *dmub_offload;

	struct dc_config flags;
	uint64_t log_mask;

	struct dpcd_vendor_signature vendor_signature;
	bool force_smu_not_present;
	/*
	 * IP offset for run time initializaion of register addresses
	 *
	 * DCN3.5+ will fail dc_create() if these fields are null for them. They are
	 * applicable starting with DCN32/321 and are not used for ASICs upstreamed
	 * before them.
	 */
	uint32_t *dcn_reg_offsets;
	uint32_t *nbio_reg_offsets;
};

struct dc_callback_init {
#ifdef CONFIG_DRM_AMD_DC_HDCP
	struct cp_psp cp_psp;
#else
	uint8_t reserved;
#endif
};

struct dc *dc_create(const struct dc_init_data *init_params);
void dc_hardware_init(struct dc *dc);

int dc_get_vmid_use_vector(struct dc *dc);
void dc_setup_vm_context(struct dc *dc, struct dc_virtual_addr_space_config *va_config, int vmid);
/* Returns the number of vmids supported */
int dc_setup_system_context(struct dc *dc, struct dc_phy_addr_space_config *pa_config);
void dc_init_callbacks(struct dc *dc,
		const struct dc_callback_init *init_params);
void dc_deinit_callbacks(struct dc *dc);
void dc_destroy(struct dc **dc);

/*******************************************************************************
 * Surface Interfaces
 ******************************************************************************/

enum {
	TRANSFER_FUNC_POINTS = 1025
};

struct dc_hdr_static_metadata {
	/* display chromaticities and white point in units of 0.00001 */
	unsigned int chromaticity_green_x;
	unsigned int chromaticity_green_y;
	unsigned int chromaticity_blue_x;
	unsigned int chromaticity_blue_y;
	unsigned int chromaticity_red_x;
	unsigned int chromaticity_red_y;
	unsigned int chromaticity_white_point_x;
	unsigned int chromaticity_white_point_y;

	uint32_t min_luminance;
	uint32_t max_luminance;
	uint32_t maximum_content_light_level;
	uint32_t maximum_frame_average_light_level;
};

enum dc_transfer_func_type {
	TF_TYPE_PREDEFINED,
	TF_TYPE_DISTRIBUTED_POINTS,
	TF_TYPE_BYPASS,
	TF_TYPE_HWPWL
};

struct dc_transfer_func_distributed_points {
	struct fixed31_32 red[TRANSFER_FUNC_POINTS];
	struct fixed31_32 green[TRANSFER_FUNC_POINTS];
	struct fixed31_32 blue[TRANSFER_FUNC_POINTS];

	uint16_t end_exponent;
	uint16_t x_point_at_y1_red;
	uint16_t x_point_at_y1_green;
	uint16_t x_point_at_y1_blue;
};

enum dc_transfer_func_predefined {
	TRANSFER_FUNCTION_SRGB,
	TRANSFER_FUNCTION_BT709,
	TRANSFER_FUNCTION_PQ,
	TRANSFER_FUNCTION_LINEAR,
	TRANSFER_FUNCTION_UNITY,
	TRANSFER_FUNCTION_HLG,
	TRANSFER_FUNCTION_HLG12,
	TRANSFER_FUNCTION_GAMMA22,
	TRANSFER_FUNCTION_GAMMA24,
	TRANSFER_FUNCTION_GAMMA26
};


struct dc_transfer_func {
	struct kref refcount;
	enum dc_transfer_func_type type;
	enum dc_transfer_func_predefined tf;
	/* FP16 1.0 reference level in nits, default is 80 nits, only for PQ*/
	uint32_t sdr_ref_white_level;
	union {
		struct pwl_params pwl;
		struct dc_transfer_func_distributed_points tf_pts;
	};
};


union dc_3dlut_state {
	struct {
		uint32_t initialized:1;		/*if 3dlut is went through color module for initialization */
		uint32_t rmu_idx_valid:1;	/*if mux settings are valid*/
		uint32_t rmu_mux_num:3;		/*index of mux to use*/
		uint32_t mpc_rmu0_mux:4;	/*select mpcc on mux, one of the following : mpcc0, mpcc1, mpcc2, mpcc3*/
		uint32_t mpc_rmu1_mux:4;
		uint32_t mpc_rmu2_mux:4;
		uint32_t reserved:15;
	} bits;
	uint32_t raw;
};


struct dc_3dlut {
	struct kref refcount;
	struct tetrahedral_params lut_3d;
	struct fixed31_32 hdr_multiplier;
	union dc_3dlut_state state;
};
/*
 * This structure is filled in by dc_surface_get_status and contains
 * the last requested address and the currently active address so the called
 * can determine if there are any outstanding flips
 */
struct dc_plane_status {
	struct dc_plane_address requested_address;
	struct dc_plane_address current_address;
	bool is_flip_pending;
	bool is_right_eye;
};

union surface_update_flags {

	struct {
		uint32_t addr_update:1;
		/* Medium updates */
		uint32_t dcc_change:1;
		uint32_t color_space_change:1;
		uint32_t horizontal_mirror_change:1;
		uint32_t per_pixel_alpha_change:1;
		uint32_t global_alpha_change:1;
		uint32_t hdr_mult:1;
		uint32_t rotation_change:1;
		uint32_t swizzle_change:1;
		uint32_t scaling_change:1;
		uint32_t position_change:1;
		uint32_t in_transfer_func_change:1;
		uint32_t input_csc_change:1;
		uint32_t coeff_reduction_change:1;
		uint32_t output_tf_change:1;
		uint32_t pixel_format_change:1;
		uint32_t plane_size_change:1;
		uint32_t gamut_remap_change:1;

		/* Full updates */
		uint32_t new_plane:1;
		uint32_t bpp_change:1;
		uint32_t gamma_change:1;
		uint32_t bandwidth_change:1;
		uint32_t clock_change:1;
		uint32_t stereo_format_change:1;
		uint32_t lut_3d:1;
		uint32_t tmz_changed:1;
		uint32_t full_update:1;
	} bits;

	uint32_t raw;
};

struct dc_plane_state {
	struct dc_plane_address address;
	struct dc_plane_flip_time time;
	bool triplebuffer_flips;
	struct scaling_taps scaling_quality;
	struct rect src_rect;
	struct rect dst_rect;
	struct rect clip_rect;

	struct plane_size plane_size;
	union dc_tiling_info tiling_info;

	struct dc_plane_dcc_param dcc;

	struct dc_gamma *gamma_correction;
	struct dc_transfer_func *in_transfer_func;
	struct dc_bias_and_scale *bias_and_scale;
	struct dc_csc_transform input_csc_color_matrix;
	struct fixed31_32 coeff_reduction_factor;
	struct fixed31_32 hdr_mult;
	struct colorspace_transform gamut_remap_matrix;

	// TODO: No longer used, remove
	struct dc_hdr_static_metadata hdr_static_ctx;

	enum dc_color_space color_space;

	struct dc_3dlut *lut3d_func;
	struct dc_transfer_func *in_shaper_func;
	struct dc_transfer_func *blend_tf;

	struct dc_transfer_func *gamcor_tf;
	enum surface_pixel_format format;
	enum dc_rotation_angle rotation;
	enum plane_stereo_format stereo_format;

	bool is_tiling_rotated;
	bool per_pixel_alpha;
	bool pre_multiplied_alpha;
	bool global_alpha;
	int  global_alpha_value;
	bool visible;
	bool flip_immediate;
	bool horizontal_mirror;
	int layer_index;

	union surface_update_flags update_flags;
	bool flip_int_enabled;
	bool skip_manual_trigger;

	/* private to DC core */
	struct dc_plane_status status;
	struct dc_context *ctx;

	/* HACK: Workaround for forcing full reprogramming under some conditions */
	bool force_full_update;

	bool is_phantom; // TODO: Change mall_stream_config into mall_plane_config instead

	/* private to dc_surface.c */
	enum dc_irq_source irq_source;
	struct kref refcount;
	struct tg_color visual_confirm_color;

	bool is_statically_allocated;
};

struct dc_plane_info {
	struct plane_size plane_size;
	union dc_tiling_info tiling_info;
	struct dc_plane_dcc_param dcc;
	enum surface_pixel_format format;
	enum dc_rotation_angle rotation;
	enum plane_stereo_format stereo_format;
	enum dc_color_space color_space;
	bool horizontal_mirror;
	bool visible;
	bool per_pixel_alpha;
	bool pre_multiplied_alpha;
	bool global_alpha;
	int  global_alpha_value;
	bool input_csc_enabled;
	int layer_index;
};

struct dc_scaling_info {
	struct rect src_rect;
	struct rect dst_rect;
	struct rect clip_rect;
	struct scaling_taps scaling_quality;
};

struct dc_surface_update {
	struct dc_plane_state *surface;

	/* isr safe update parameters.  null means no updates */
	const struct dc_flip_addrs *flip_addr;
	const struct dc_plane_info *plane_info;
	const struct dc_scaling_info *scaling_info;
	struct fixed31_32 hdr_mult;
	/* following updates require alloc/sleep/spin that is not isr safe,
	 * null means no updates
	 */
	const struct dc_gamma *gamma;
	const struct dc_transfer_func *in_transfer_func;

	const struct dc_csc_transform *input_csc_color_matrix;
	const struct fixed31_32 *coeff_reduction_factor;
	const struct dc_transfer_func *func_shaper;
	const struct dc_3dlut *lut3d_func;
	const struct dc_transfer_func *blend_tf;
	const struct colorspace_transform *gamut_remap_matrix;
};

/*
 * Create a new surface with default parameters;
 */
struct dc_plane_state *dc_create_plane_state(struct dc *dc);
const struct dc_plane_status *dc_plane_get_status(
		const struct dc_plane_state *plane_state);

void dc_plane_state_retain(struct dc_plane_state *plane_state);
void dc_plane_state_release(struct dc_plane_state *plane_state);

void dc_gamma_retain(struct dc_gamma *dc_gamma);
void dc_gamma_release(struct dc_gamma **dc_gamma);
struct dc_gamma *dc_create_gamma(void);

void dc_transfer_func_retain(struct dc_transfer_func *dc_tf);
void dc_transfer_func_release(struct dc_transfer_func *dc_tf);
struct dc_transfer_func *dc_create_transfer_func(void);

struct dc_3dlut *dc_create_3dlut_func(void);
void dc_3dlut_func_release(struct dc_3dlut *lut);
void dc_3dlut_func_retain(struct dc_3dlut *lut);

void dc_post_update_surfaces_to_stream(
		struct dc *dc);

#include "dc_stream.h"

/*
 * Structure to store surface/stream associations for validation
 */
struct dc_validation_set {
	struct dc_stream_state *stream;
	struct dc_plane_state *plane_states[MAX_SURFACES];
	uint8_t plane_count;
};

bool dc_validate_boot_timing(const struct dc *dc,
				const struct dc_sink *sink,
				struct dc_crtc_timing *crtc_timing);

enum dc_status dc_validate_plane(struct dc *dc, const struct dc_plane_state *plane_state);

void get_clock_requirements_for_state(struct dc_state *state, struct AsicStateEx *info);

bool dc_set_generic_gpio_for_stereo(bool enable,
		struct gpio_service *gpio_service);

/*
 * fast_validate: we return after determining if we can support the new state,
 * but before we populate the programming info
 */
enum dc_status dc_validate_global_state(
		struct dc *dc,
		struct dc_state *new_ctx,
		bool fast_validate);


void dc_resource_state_construct(
		const struct dc *dc,
		struct dc_state *dst_ctx);

bool dc_acquire_release_mpc_3dlut(
		struct dc *dc, bool acquire,
		struct dc_stream_state *stream,
		struct dc_3dlut **lut,
		struct dc_transfer_func **shaper);

void dc_resource_state_copy_construct(
		const struct dc_state *src_ctx,
		struct dc_state *dst_ctx);

void dc_resource_state_copy_construct_current(
		const struct dc *dc,
		struct dc_state *dst_ctx);

void dc_resource_state_destruct(struct dc_state *context);

bool dc_resource_is_dsc_encoding_supported(const struct dc *dc);

/*
 * TODO update to make it about validation sets
 * Set up streams and links associated to drive sinks
 * The streams parameter is an absolute set of all active streams.
 *
 * After this call:
 *   Phy, Encoder, Timing Generator are programmed and enabled.
 *   New streams are enabled with blank stream; no memory read.
 */
bool dc_commit_state(struct dc *dc, struct dc_state *context);

struct dc_state *dc_create_state(struct dc *dc);
struct dc_state *dc_copy_state(struct dc_state *src_ctx);
void dc_retain_state(struct dc_state *context);
void dc_release_state(struct dc_state *context);

/*******************************************************************************
 * Link Interfaces
 ******************************************************************************/

struct dpcd_caps {
	union dpcd_rev dpcd_rev;
	union max_lane_count max_ln_count;
	union max_down_spread max_down_spread;
	union dprx_feature dprx_feature;

	/* valid only for eDP v1.4 or higher*/
	uint8_t edp_supported_link_rates_count;
	enum dc_link_rate edp_supported_link_rates[8];

	/* dongle type (DP converter, CV smart dongle) */
	enum display_dongle_type dongle_type;
	bool is_dongle_type_one;
	/* branch device or sink device */
	bool is_branch_dev;
	/* Dongle's downstream count. */
	union sink_count sink_count;
	bool is_mst_capable;
	/* If dongle_type == DISPLAY_DONGLE_DP_HDMI_CONVERTER,
	indicates 'Frame Sequential-to-lllFrame Pack' conversion capability.*/
	struct dc_dongle_caps dongle_caps;

	uint32_t sink_dev_id;
	int8_t sink_dev_id_str[6];
	int8_t sink_hw_revision;
	int8_t sink_fw_revision[2];

	uint32_t branch_dev_id;
	int8_t branch_dev_name[6];
	int8_t branch_hw_revision;
	int8_t branch_fw_revision[2];

	bool allow_invalid_MSA_timing_param;
	bool panel_mode_edp;
	bool dpcd_display_control_capable;
	bool ext_receiver_cap_field_present;
	bool set_power_state_capable_edp;
	bool dynamic_backlight_capable_edp;
	union dpcd_fec_capability fec_cap;
	struct dpcd_dsc_capabilities dsc_caps;
	struct dc_lttpr_caps lttpr_caps;
	struct dpcd_usb4_dp_tunneling_info usb4_dp_tun_info;

	union dp_128b_132b_supported_link_rates dp_128b_132b_supported_link_rates;
	union dp_main_line_channel_coding_cap channel_coding_cap;
	union dp_sink_video_fallback_formats fallback_formats;
	union dp_fec_capability1 fec_cap1;
	union dp_cable_id cable_id;
	uint8_t edp_rev;
	union edp_alpm_caps alpm_caps;
	struct edp_psr_info psr_info;
};

union dpcd_sink_ext_caps {
	struct {
		/* 0 - Sink supports backlight adjust via PWM during SDR/HDR mode
		 * 1 - Sink supports backlight adjust via AUX during SDR/HDR mode.
		 */
		uint8_t sdr_aux_backlight_control : 1;
		uint8_t hdr_aux_backlight_control : 1;
		uint8_t reserved_1 : 2;
		uint8_t oled : 1;
		uint8_t reserved : 3;
	} bits;
	uint8_t raw;
};

#if defined(CONFIG_DRM_AMD_DC_HDCP)
union hdcp_rx_caps {
	struct {
		uint8_t version;
		uint8_t reserved;
		struct {
			uint8_t repeater	: 1;
			uint8_t hdcp_capable	: 1;
			uint8_t reserved	: 6;
		} byte0;
	} fields;
	uint8_t raw[3];
};

union hdcp_bcaps {
	struct {
		uint8_t HDCP_CAPABLE:1;
		uint8_t REPEATER:1;
		uint8_t RESERVED:6;
	} bits;
	uint8_t raw;
};

struct hdcp_caps {
	union hdcp_rx_caps rx_caps;
	union hdcp_bcaps bcaps;
};
#endif

#include "dc_link.h"

uint32_t dc_get_opp_for_plane(struct dc *dc, struct dc_plane_state *plane);

/*******************************************************************************
 * Sink Interfaces - A sink corresponds to a display output device
 ******************************************************************************/

struct dc_container_id {
	// 128bit GUID in binary form
	unsigned char  guid[16];
	// 8 byte port ID -> ELD.PortID
	unsigned int   portId[2];
	// 128bit GUID in binary formufacturer name -> ELD.ManufacturerName
	unsigned short manufacturerName;
	// 2 byte product code -> ELD.ProductCode
	unsigned short productCode;
};


struct dc_sink_dsc_caps {
	// 'true' if these are virtual DPCD's DSC caps (immediately upstream of sink in MST topology),
	// 'false' if they are sink's DSC caps
	bool is_virtual_dpcd_dsc;
#if defined(CONFIG_DRM_AMD_DC_DCN)
	// 'true' if MST topology supports DSC passthrough for sink
	// 'false' if MST topology does not support DSC passthrough
	bool is_dsc_passthrough_supported;
#endif
	struct dsc_dec_dpcd_caps dsc_dec_caps;
};

struct dc_sink_fec_caps {
	bool is_rx_fec_supported;
	bool is_topology_fec_supported;
};

/*
 * The sink structure contains EDID and other display device properties
 */
struct dc_sink {
	enum signal_type sink_signal;
	struct dc_edid dc_edid; /* raw edid */
	struct dc_edid_caps edid_caps; /* parse display caps */
	struct dc_container_id *dc_container_id;
	uint32_t dongle_max_pix_clk;
	void *priv;
	struct stereo_3d_features features_3d[TIMING_3D_FORMAT_MAX];
	bool converter_disable_audio;

	struct dc_sink_dsc_caps dsc_caps;
	struct dc_sink_fec_caps fec_caps;

	bool is_vsc_sdp_colorimetry_supported;

	/* private to DC core */
	struct dc_link *link;
	struct dc_context *ctx;

	uint32_t sink_id;

	/* private to dc_sink.c */
	// refcount must be the last member in dc_sink, since we want the
	// sink structure to be logically cloneable up to (but not including)
	// refcount
	struct kref refcount;
};

void dc_sink_retain(struct dc_sink *sink);
void dc_sink_release(struct dc_sink *sink);

struct dc_sink_init_data {
	enum signal_type sink_signal;
	struct dc_link *link;
	uint32_t dongle_max_pix_clk;
	bool converter_disable_audio;
};

bool dc_extended_blank_supported(struct dc *dc);

struct dc_sink *dc_sink_create(const struct dc_sink_init_data *init_params);

/* Newer interfaces  */
struct dc_cursor {
	struct dc_plane_address address;
	struct dc_cursor_attributes attributes;
};


/*******************************************************************************
 * Interrupt interfaces
 ******************************************************************************/
enum dc_irq_source dc_interrupt_to_irq_source(
		struct dc *dc,
		uint32_t src_id,
		uint32_t ext_id);
bool dc_interrupt_set(struct dc *dc, enum dc_irq_source src, bool enable);
void dc_interrupt_ack(struct dc *dc, enum dc_irq_source src);
enum dc_irq_source dc_get_hpd_irq_source_at_index(
		struct dc *dc, uint32_t link_index);

void dc_notify_vsync_int_state(struct dc *dc, struct dc_stream_state *stream, bool enable);

/*******************************************************************************
 * Power Interfaces
 ******************************************************************************/

void dc_set_power_state(
		struct dc *dc,
		enum dc_acpi_cm_power_state power_state);
void dc_resume(struct dc *dc);

void dc_power_down_on_boot(struct dc *dc);

#if defined(CONFIG_DRM_AMD_DC_HDCP)
/*
 * HDCP Interfaces
 */
enum hdcp_message_status dc_process_hdcp_msg(
		enum signal_type signal,
		struct dc_link *link,
		struct hdcp_protection_message *message_info);
#endif
bool dc_is_dmcu_initialized(struct dc *dc);

enum dc_status dc_set_clock(struct dc *dc, enum dc_clock_type clock_type, uint32_t clk_khz, uint32_t stepping);
void dc_get_clock(struct dc *dc, enum dc_clock_type clock_type, struct dc_clock_config *clock_cfg);

bool dc_is_plane_eligible_for_idle_optimizations(struct dc *dc, struct dc_plane_state *plane,
				struct dc_cursor_attributes *cursor_attr);

void dc_allow_idle_optimizations(struct dc *dc, bool allow);

/* set min and max memory clock to lowest and highest DPM level, respectively */
void dc_unlock_memory_clock_frequency(struct dc *dc);

/* set min memory clock to the min required for current mode, max to maxDPM */
void dc_lock_memory_clock_frequency(struct dc *dc);

/* set soft max for memclk, to be used for AC/DC switching clock limitations */
void dc_enable_dcmode_clk_limit(struct dc *dc, bool enable);

/* cleanup on driver unload */
void dc_hardware_release(struct dc *dc);

/* disables fw based mclk switch */
void dc_mclk_switch_using_fw_based_vblank_stretch_shut_down(struct dc *dc);

bool dc_set_psr_allow_active(struct dc *dc, bool enable);
void dc_z10_restore(const struct dc *dc);
void dc_z10_save_init(struct dc *dc);

bool dc_is_dmub_outbox_supported(struct dc *dc);
bool dc_enable_dmub_notifications(struct dc *dc);

void dc_enable_dmub_outbox(struct dc *dc);

bool dc_process_dmub_aux_transfer_async(struct dc *dc,
				uint32_t link_index,
				struct aux_payload *payload);

/* Get dc link index from dpia port index */
uint8_t get_link_index_from_dpia_port_index(const struct dc *dc,
				uint8_t dpia_port_index);

bool dc_process_dmub_set_config_async(struct dc *dc,
				uint32_t link_index,
				struct set_config_cmd_payload *payload,
				struct dmub_notification *notify);

enum dc_status dc_process_dmub_set_mst_slots(const struct dc *dc,
				uint32_t link_index,
				uint8_t mst_alloc_slots,
				uint8_t *mst_slots_in_use);

void dc_process_dmub_dpia_hpd_int_enable(const struct dc *dc,
				uint32_t hpd_int_enable);

/*******************************************************************************
 * DSC Interfaces
 ******************************************************************************/
#include "dc_dsc.h"

/*******************************************************************************
 * Disable acc mode Interfaces
 ******************************************************************************/
void dc_disable_accelerated_mode(struct dc *dc);

#endif /* DC_INTERFACE_H_ */<|MERGE_RESOLUTION|>--- conflicted
+++ resolved
@@ -47,11 +47,7 @@
 struct set_config_cmd_payload;
 struct dmub_notification;
 
-<<<<<<< HEAD
-#define DC_VER "3.2.198"
-=======
 #define DC_VER "3.2.207"
->>>>>>> 8950f345
 
 #define MAX_SURFACES 3
 #define MAX_PLANES 6
@@ -410,12 +406,9 @@
 	bool ignore_dpref_ss;
 	bool enable_mipi_converter_optimization;
 	bool use_default_clock_table;
-<<<<<<< HEAD
-=======
 	bool force_bios_enable_lttpr;
 	uint8_t force_bios_fixed_vs;
 
->>>>>>> 8950f345
 };
 
 enum visual_confirm {
