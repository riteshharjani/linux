/*
 * Copyright 2012-16 Advanced Micro Devices, Inc.
 *
 * Permission is hereby granted, free of charge, to any person obtaining a
 * copy of this software and associated documentation files (the "Software"),
 * to deal in the Software without restriction, including without limitation
 * the rights to use, copy, modify, merge, publish, distribute, sublicense,
 * and/or sell copies of the Software, and to permit persons to whom the
 * Software is furnished to do so, subject to the following conditions:
 *
 * The above copyright notice and this permission notice shall be included in
 * all copies or substantial portions of the Software.
 *
 * THE SOFTWARE IS PROVIDED "AS IS", WITHOUT WARRANTY OF ANY KIND, EXPRESS OR
 * IMPLIED, INCLUDING BUT NOT LIMITED TO THE WARRANTIES OF MERCHANTABILITY,
 * FITNESS FOR A PARTICULAR PURPOSE AND NONINFRINGEMENT.  IN NO EVENT SHALL
 * THE COPYRIGHT HOLDER(S) OR AUTHOR(S) BE LIABLE FOR ANY CLAIM, DAMAGES OR
 * OTHER LIABILITY, WHETHER IN AN ACTION OF CONTRACT, TORT OR OTHERWISE,
 * ARISING FROM, OUT OF OR IN CONNECTION WITH THE SOFTWARE OR THE USE OR
 * OTHER DEALINGS IN THE SOFTWARE.
 *
 * Authors: AMD
 *
 */

#include <linux/slab.h>

#include "dal_asic_id.h"
#include "dc_types.h"
#include "dccg.h"
#include "clk_mgr_internal.h"

#include "dce100/dce_clk_mgr.h"
#include "dce110/dce110_clk_mgr.h"
#include "dce112/dce112_clk_mgr.h"
#include "dce120/dce120_clk_mgr.h"
#include "dce60/dce60_clk_mgr.h"
#include "dcn10/rv1_clk_mgr.h"
#include "dcn10/rv2_clk_mgr.h"
#include "dcn20/dcn20_clk_mgr.h"
#include "dcn21/rn_clk_mgr.h"
#include "dcn201/dcn201_clk_mgr.h"
#include "dcn30/dcn30_clk_mgr.h"
#include "dcn301/vg_clk_mgr.h"
#include "dcn31/dcn31_clk_mgr.h"
#include "dcn314/dcn314_clk_mgr.h"
#include "dcn315/dcn315_clk_mgr.h"
#include "dcn316/dcn316_clk_mgr.h"
#include "dcn32/dcn32_clk_mgr.h"

int clk_mgr_helper_get_active_display_cnt(
		struct dc *dc,
		struct dc_state *context)
{
	int i, display_count;

	display_count = 0;
	for (i = 0; i < context->stream_count; i++) {
		const struct dc_stream_state *stream = context->streams[i];

		/* Don't count SubVP phantom pipes as part of active
		 * display count
		 */
		if (stream->mall_stream_config.type == SUBVP_PHANTOM)
			continue;

		/*
		 * Only notify active stream or virtual stream.
		 * Need to notify virtual stream to work around
		 * headless case. HPD does not fire when system is in
		 * S0i2.
		 */
		if (!stream->dpms_off || stream->signal == SIGNAL_TYPE_VIRTUAL)
			display_count++;
	}

	return display_count;
}

int clk_mgr_helper_get_active_plane_cnt(
		struct dc *dc,
		struct dc_state *context)
{
	int i, total_plane_count;

	total_plane_count = 0;
	for (i = 0; i < context->stream_count; i++) {
		const struct dc_stream_status stream_status = context->stream_status[i];

		/*
		 * Sum up plane_count for all streams ( active and virtual ).
		 */
		total_plane_count += stream_status.plane_count;
	}

	return total_plane_count;
}

void clk_mgr_exit_optimized_pwr_state(const struct dc *dc, struct clk_mgr *clk_mgr)
{
	struct dc_link *edp_links[MAX_NUM_EDP];
	struct dc_link *edp_link = NULL;
	int edp_num;
	unsigned int panel_inst;

	get_edp_links(dc, edp_links, &edp_num);
	if (dc->hwss.exit_optimized_pwr_state)
		dc->hwss.exit_optimized_pwr_state(dc, dc->current_state);

	if (edp_num) {
		for (panel_inst = 0; panel_inst < edp_num; panel_inst++) {
			bool allow_active = false;

			edp_link = edp_links[panel_inst];
			if (!edp_link->psr_settings.psr_feature_enabled)
				continue;
			clk_mgr->psr_allow_active_cache = edp_link->psr_settings.psr_allow_active;
			dc_link_set_psr_allow_active(edp_link, &allow_active, false, false, NULL);
		}
	}

}

void clk_mgr_optimize_pwr_state(const struct dc *dc, struct clk_mgr *clk_mgr)
{
	struct dc_link *edp_links[MAX_NUM_EDP];
	struct dc_link *edp_link = NULL;
	int edp_num;
	unsigned int panel_inst;

	get_edp_links(dc, edp_links, &edp_num);
	if (edp_num) {
		for (panel_inst = 0; panel_inst < edp_num; panel_inst++) {
			edp_link = edp_links[panel_inst];
			if (!edp_link->psr_settings.psr_feature_enabled)
				continue;
			dc_link_set_psr_allow_active(edp_link,
					&clk_mgr->psr_allow_active_cache, false, false, NULL);
		}
	}

	if (dc->hwss.optimize_pwr_state)
		dc->hwss.optimize_pwr_state(dc, dc->current_state);

}

struct clk_mgr *dc_clk_mgr_create(struct dc_context *ctx, struct pp_smu_funcs *pp_smu, struct dccg *dccg)
{
	struct hw_asic_id asic_id = ctx->asic_id;

	switch (asic_id.chip_family) {
#if defined(CONFIG_DRM_AMD_DC_SI)
	case FAMILY_SI: {
		struct clk_mgr_internal *clk_mgr = kzalloc(sizeof(*clk_mgr), GFP_KERNEL);

		if (clk_mgr == NULL) {
			BREAK_TO_DEBUGGER();
			return NULL;
		}
		dce60_clk_mgr_construct(ctx, clk_mgr);
		dce_clk_mgr_construct(ctx, clk_mgr);
		return &clk_mgr->base;
	}
#endif
	case FAMILY_CI:
	case FAMILY_KV: {
		struct clk_mgr_internal *clk_mgr = kzalloc(sizeof(*clk_mgr), GFP_KERNEL);

		if (clk_mgr == NULL) {
			BREAK_TO_DEBUGGER();
			return NULL;
		}
		dce_clk_mgr_construct(ctx, clk_mgr);
		return &clk_mgr->base;
	}
	case FAMILY_CZ: {
		struct clk_mgr_internal *clk_mgr = kzalloc(sizeof(*clk_mgr), GFP_KERNEL);

		if (clk_mgr == NULL) {
			BREAK_TO_DEBUGGER();
			return NULL;
		}
		dce110_clk_mgr_construct(ctx, clk_mgr);
		return &clk_mgr->base;
	}
	case FAMILY_VI: {
		struct clk_mgr_internal *clk_mgr = kzalloc(sizeof(*clk_mgr), GFP_KERNEL);

		if (clk_mgr == NULL) {
			BREAK_TO_DEBUGGER();
			return NULL;
		}
		if (ASIC_REV_IS_TONGA_P(asic_id.hw_internal_rev) ||
				ASIC_REV_IS_FIJI_P(asic_id.hw_internal_rev)) {
			dce_clk_mgr_construct(ctx, clk_mgr);
			return &clk_mgr->base;
		}
		if (ASIC_REV_IS_POLARIS10_P(asic_id.hw_internal_rev) ||
				ASIC_REV_IS_POLARIS11_M(asic_id.hw_internal_rev) ||
				ASIC_REV_IS_POLARIS12_V(asic_id.hw_internal_rev)) {
			dce112_clk_mgr_construct(ctx, clk_mgr);
			return &clk_mgr->base;
		}
		if (ASIC_REV_IS_VEGAM(asic_id.hw_internal_rev)) {
			dce112_clk_mgr_construct(ctx, clk_mgr);
			return &clk_mgr->base;
		}
		return &clk_mgr->base;
	}
	case FAMILY_AI: {
		struct clk_mgr_internal *clk_mgr = kzalloc(sizeof(*clk_mgr), GFP_KERNEL);

		if (clk_mgr == NULL) {
			BREAK_TO_DEBUGGER();
			return NULL;
		}
		if (ASICREV_IS_VEGA20_P(asic_id.hw_internal_rev))
			dce121_clk_mgr_construct(ctx, clk_mgr);
		else
			dce120_clk_mgr_construct(ctx, clk_mgr);
		return &clk_mgr->base;
	}
#if defined(CONFIG_DRM_AMD_DC_DCN)
	case FAMILY_RV: {
		struct clk_mgr_internal *clk_mgr = kzalloc(sizeof(*clk_mgr), GFP_KERNEL);

		if (clk_mgr == NULL) {
			BREAK_TO_DEBUGGER();
			return NULL;
		}

		if (ASICREV_IS_RENOIR(asic_id.hw_internal_rev)) {
			rn_clk_mgr_construct(ctx, clk_mgr, pp_smu, dccg);
			return &clk_mgr->base;
		}

		if (ASICREV_IS_GREEN_SARDINE(asic_id.hw_internal_rev)) {
			rn_clk_mgr_construct(ctx, clk_mgr, pp_smu, dccg);
			return &clk_mgr->base;
		}
		if (ASICREV_IS_RAVEN2(asic_id.hw_internal_rev)) {
			rv2_clk_mgr_construct(ctx, clk_mgr, pp_smu);
			return &clk_mgr->base;
		}
		if (ASICREV_IS_RAVEN(asic_id.hw_internal_rev) ||
				ASICREV_IS_PICASSO(asic_id.hw_internal_rev)) {
			rv1_clk_mgr_construct(ctx, clk_mgr, pp_smu);
			return &clk_mgr->base;
		}
		return &clk_mgr->base;
	}
	case FAMILY_NV: {
		struct clk_mgr_internal *clk_mgr = kzalloc(sizeof(*clk_mgr), GFP_KERNEL);

		if (clk_mgr == NULL) {
			BREAK_TO_DEBUGGER();
			return NULL;
		}
		if (ASICREV_IS_SIENNA_CICHLID_P(asic_id.hw_internal_rev)) {
			dcn3_clk_mgr_construct(ctx, clk_mgr, pp_smu, dccg);
			return &clk_mgr->base;
		}
		if (ASICREV_IS_DIMGREY_CAVEFISH_P(asic_id.hw_internal_rev)) {
			dcn3_clk_mgr_construct(ctx, clk_mgr, pp_smu, dccg);
			return &clk_mgr->base;
		}
		if (ASICREV_IS_BEIGE_GOBY_P(asic_id.hw_internal_rev)) {
			dcn3_clk_mgr_construct(ctx, clk_mgr, pp_smu, dccg);
			return &clk_mgr->base;
		}
		if (asic_id.chip_id == DEVICE_ID_NV_13FE) {
			dcn201_clk_mgr_construct(ctx, clk_mgr, pp_smu, dccg);
			return &clk_mgr->base;
		}
		dcn20_clk_mgr_construct(ctx, clk_mgr, pp_smu, dccg);
		return &clk_mgr->base;
	}
	case FAMILY_VGH:
		if (ASICREV_IS_VANGOGH(asic_id.hw_internal_rev)) {
			struct clk_mgr_vgh *clk_mgr = kzalloc(sizeof(*clk_mgr), GFP_KERNEL);

			if (clk_mgr == NULL) {
				BREAK_TO_DEBUGGER();
				return NULL;
			}
			vg_clk_mgr_construct(ctx, clk_mgr, pp_smu, dccg);
			return &clk_mgr->base.base;
		}
		break;

	case FAMILY_YELLOW_CARP: {
		struct clk_mgr_dcn31 *clk_mgr = kzalloc(sizeof(*clk_mgr), GFP_KERNEL);

		if (clk_mgr == NULL) {
			BREAK_TO_DEBUGGER();
			return NULL;
		}

		dcn31_clk_mgr_construct(ctx, clk_mgr, pp_smu, dccg);
		return &clk_mgr->base.base;
	}
		break;
	case AMDGPU_FAMILY_GC_10_3_6: {
		struct clk_mgr_dcn315 *clk_mgr = kzalloc(sizeof(*clk_mgr), GFP_KERNEL);

		if (clk_mgr == NULL) {
			BREAK_TO_DEBUGGER();
			return NULL;
		}

		dcn315_clk_mgr_construct(ctx, clk_mgr, pp_smu, dccg);
		return &clk_mgr->base.base;
	}
		break;
	case AMDGPU_FAMILY_GC_10_3_7: {
		struct clk_mgr_dcn316 *clk_mgr = kzalloc(sizeof(*clk_mgr), GFP_KERNEL);

		if (clk_mgr == NULL) {
			BREAK_TO_DEBUGGER();
			return NULL;
		}

		dcn316_clk_mgr_construct(ctx, clk_mgr, pp_smu, dccg);
		return &clk_mgr->base.base;
	}
		break;
	case AMDGPU_FAMILY_GC_11_0_0: {
	    struct clk_mgr_internal *clk_mgr = kzalloc(sizeof(*clk_mgr), GFP_KERNEL);

	    if (clk_mgr == NULL) {
		BREAK_TO_DEBUGGER();
		return NULL;
	    }

	    dcn32_clk_mgr_construct(ctx, clk_mgr, pp_smu, dccg);
	    return &clk_mgr->base;
	    break;
	}

<<<<<<< HEAD
	case AMDGPU_FAMILY_GC_11_0_2: {
=======
	case AMDGPU_FAMILY_GC_11_0_1: {
>>>>>>> 7365df19
		struct clk_mgr_dcn314 *clk_mgr = kzalloc(sizeof(*clk_mgr), GFP_KERNEL);

		if (clk_mgr == NULL) {
			BREAK_TO_DEBUGGER();
			return NULL;
		}

		dcn314_clk_mgr_construct(ctx, clk_mgr, pp_smu, dccg);
		return &clk_mgr->base.base;
	}
	break;

#endif
	default:
		ASSERT(0); /* Unknown Asic */
		break;
	}

	return NULL;
}

void dc_destroy_clk_mgr(struct clk_mgr *clk_mgr_base)
{
	struct clk_mgr_internal *clk_mgr = TO_CLK_MGR_INTERNAL(clk_mgr_base);

#ifdef CONFIG_DRM_AMD_DC_DCN
	switch (clk_mgr_base->ctx->asic_id.chip_family) {
	case FAMILY_NV:
		if (ASICREV_IS_SIENNA_CICHLID_P(clk_mgr_base->ctx->asic_id.hw_internal_rev)) {
			dcn3_clk_mgr_destroy(clk_mgr);
		} else if (ASICREV_IS_DIMGREY_CAVEFISH_P(clk_mgr_base->ctx->asic_id.hw_internal_rev)) {
			dcn3_clk_mgr_destroy(clk_mgr);
		}
		if (ASICREV_IS_BEIGE_GOBY_P(clk_mgr_base->ctx->asic_id.hw_internal_rev)) {
			dcn3_clk_mgr_destroy(clk_mgr);
		}
		break;

	case FAMILY_VGH:
		if (ASICREV_IS_VANGOGH(clk_mgr_base->ctx->asic_id.hw_internal_rev))
			vg_clk_mgr_destroy(clk_mgr);
		break;

	case FAMILY_YELLOW_CARP:
		dcn31_clk_mgr_destroy(clk_mgr);
		break;

	case AMDGPU_FAMILY_GC_10_3_6:
		dcn315_clk_mgr_destroy(clk_mgr);
		break;

	case AMDGPU_FAMILY_GC_10_3_7:
		dcn316_clk_mgr_destroy(clk_mgr);
		break;

	case AMDGPU_FAMILY_GC_11_0_0:
		dcn32_clk_mgr_destroy(clk_mgr);
		break;

<<<<<<< HEAD
	case AMDGPU_FAMILY_GC_11_0_2:
=======
	case AMDGPU_FAMILY_GC_11_0_1:
>>>>>>> 7365df19
		dcn314_clk_mgr_destroy(clk_mgr);
		break;

	default:
		break;
	}
#endif

	kfree(clk_mgr);
}
<|MERGE_RESOLUTION|>--- conflicted
+++ resolved
@@ -337,11 +337,7 @@
 	    break;
 	}
 
-<<<<<<< HEAD
-	case AMDGPU_FAMILY_GC_11_0_2: {
-=======
 	case AMDGPU_FAMILY_GC_11_0_1: {
->>>>>>> 7365df19
 		struct clk_mgr_dcn314 *clk_mgr = kzalloc(sizeof(*clk_mgr), GFP_KERNEL);
 
 		if (clk_mgr == NULL) {
@@ -401,11 +397,7 @@
 		dcn32_clk_mgr_destroy(clk_mgr);
 		break;
 
-<<<<<<< HEAD
-	case AMDGPU_FAMILY_GC_11_0_2:
-=======
 	case AMDGPU_FAMILY_GC_11_0_1:
->>>>>>> 7365df19
 		dcn314_clk_mgr_destroy(clk_mgr);
 		break;
 
