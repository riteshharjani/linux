/* SPDX-License-Identifier: GPL-2.0 OR MIT */
/**************************************************************************
 *
 * Copyright © 2018 VMware, Inc., Palo Alto, CA., USA
 * All Rights Reserved.
 *
 * Permission is hereby granted, free of charge, to any person obtaining a
 * copy of this software and associated documentation files (the
 * "Software"), to deal in the Software without restriction, including
 * without limitation the rights to use, copy, modify, merge, publish,
 * distribute, sub license, and/or sell copies of the Software, and to
 * permit persons to whom the Software is furnished to do so, subject to
 * the following conditions:
 *
 * The above copyright notice and this permission notice (including the
 * next paragraph) shall be included in all copies or substantial portions
 * of the Software.
 *
 * THE SOFTWARE IS PROVIDED "AS IS", WITHOUT WARRANTY OF ANY KIND, EXPRESS OR
 * IMPLIED, INCLUDING BUT NOT LIMITED TO THE WARRANTIES OF MERCHANTABILITY,
 * FITNESS FOR A PARTICULAR PURPOSE AND NON-INFRINGEMENT. IN NO EVENT SHALL
 * THE COPYRIGHT HOLDERS, AUTHORS AND/OR ITS SUPPLIERS BE LIABLE FOR ANY CLAIM,
 * DAMAGES OR OTHER LIABILITY, WHETHER IN AN ACTION OF CONTRACT, TORT OR
 * OTHERWISE, ARISING FROM, OUT OF OR IN CONNECTION WITH THE SOFTWARE OR THE
 * USE OR OTHER DEALINGS IN THE SOFTWARE.
 *
 **************************************************************************/
#ifndef _VMWGFX_VALIDATION_H_
#define _VMWGFX_VALIDATION_H_

#include <linux/list.h>
#include <linux/ww_mutex.h>

#include <drm/drm_hashtab.h>
#include <drm/ttm/ttm_execbuf_util.h>

#define VMW_RES_DIRTY_NONE 0
#define VMW_RES_DIRTY_SET BIT(0)
#define VMW_RES_DIRTY_CLEAR BIT(1)

/**
 * struct vmw_validation_mem - Custom interface to provide memory reservations
 * for the validation code.
 * @reserve_mem: Callback to reserve memory
 * @unreserve_mem: Callback to unreserve memory
 * @gran: Reservation granularity. Contains a hint how much memory should
 * be reserved in each call to @reserve_mem(). A slow implementation may want
 * reservation to be done in large batches.
 */
struct vmw_validation_mem {
	int (*reserve_mem)(struct vmw_validation_mem *m, size_t size);
	void (*unreserve_mem)(struct vmw_validation_mem *m, size_t size);
	size_t gran;
};

/**
 * struct vmw_validation_context - Per command submission validation context
 * @ht: Hash table used to find resource- or buffer object duplicates
 * @resource_list: List head for resource validation metadata
 * @resource_ctx_list: List head for resource validation metadata for
 * resources that need to be validated before those in @resource_list
 * @bo_list: List head for buffer objects
 * @page_list: List of pages used by the memory allocator
 * @ticket: Ticked used for ww mutex locking
 * @res_mutex: Pointer to mutex used for resource reserving
 * @merge_dups: Whether to merge metadata for duplicate resources or
 * buffer objects
 * @mem_size_left: Free memory left in the last page in @page_list
 * @page_address: Kernel virtual address of the last page in @page_list
 * @vm: A pointer to the memory reservation interface or NULL if no
 * memory reservation is needed.
 * @vm_size_left: Amount of reserved memory that so far has not been allocated.
 * @total_mem: Amount of reserved memory.
 */
struct vmw_validation_context {
	struct drm_open_hash *ht;
	struct list_head resource_list;
	struct list_head resource_ctx_list;
	struct list_head bo_list;
	struct list_head page_list;
	struct ww_acquire_ctx ticket;
	struct mutex *res_mutex;
	unsigned int merge_dups;
	unsigned int mem_size_left;
	u8 *page_address;
	struct vmw_validation_mem *vm;
	size_t vm_size_left;
	size_t total_mem;
};

struct vmw_buffer_object;
struct vmw_resource;
struct vmw_fence_obj;

#if 0
/**
 * DECLARE_VAL_CONTEXT - Declare a validation context with initialization
 * @_name: The name of the variable
 * @_ht: The hash table used to find dups or NULL if none
 * @_merge_dups: Whether to merge duplicate buffer object- or resource
 * entries. If set to true, ideally a hash table pointer should be supplied
 * as well unless the number of resources and buffer objects per validation
 * is known to be very small
 */
#endif
#define DECLARE_VAL_CONTEXT(_name, _ht, _merge_dups)			\
	struct vmw_validation_context _name =				\
	{ .ht = _ht,							\
	  .resource_list = LIST_HEAD_INIT((_name).resource_list),	\
	  .resource_ctx_list = LIST_HEAD_INIT((_name).resource_ctx_list), \
	  .bo_list = LIST_HEAD_INIT((_name).bo_list),			\
	  .page_list = LIST_HEAD_INIT((_name).page_list),		\
	  .res_mutex = NULL,						\
	  .merge_dups = _merge_dups,					\
	  .mem_size_left = 0,						\
	}

/**
 * vmw_validation_has_bos - return whether the validation context has
 * any buffer objects registered.
 *
 * @ctx: The validation context
 * Returns: Whether any buffer objects are registered
 */
static inline bool
vmw_validation_has_bos(struct vmw_validation_context *ctx)
{
	return !list_empty(&ctx->bo_list);
}

/**
 * vmw_validation_set_val_mem - Register a validation mem object for
 * validation memory reservation
 * @ctx: The validation context
 * @vm: Pointer to a struct vmw_validation_mem
 *
 * Must be set before the first attempt to allocate validation memory.
 */
static inline void
vmw_validation_set_val_mem(struct vmw_validation_context *ctx,
			   struct vmw_validation_mem *vm)
{
	ctx->vm = vm;
}

/**
 * vmw_validation_set_ht - Register a hash table for duplicate finding
 * @ctx: The validation context
 * @ht: Pointer to a hash table to use for duplicate finding
 * This function is intended to be used if the hash table wasn't
 * available at validation context declaration time
 */
static inline void vmw_validation_set_ht(struct vmw_validation_context *ctx,
					 struct drm_open_hash *ht)
{
	ctx->ht = ht;
}

/**
 * vmw_validation_bo_reserve - Reserve buffer objects registered with a
 * validation context
 * @ctx: The validation context
 * @intr: Perform waits interruptible
 *
 * Return: Zero on success, -ERESTARTSYS when interrupted, negative error
 * code on failure
 */
static inline int
vmw_validation_bo_reserve(struct vmw_validation_context *ctx,
			  bool intr)
{
	return ttm_eu_reserve_buffers(&ctx->ticket, &ctx->bo_list, intr,
				      NULL);
<<<<<<< HEAD
}

/**
 * vmw_validation_bo_backoff - Unreserve buffer objects registered with a
 * validation context
 * @ctx: The validation context
 *
 * This function unreserves the buffer objects previously reserved using
 * vmw_validation_bo_reserve. It's typically used as part of an error path
 */
static inline void
vmw_validation_bo_backoff(struct vmw_validation_context *ctx)
{
	ttm_eu_backoff_reservation(&ctx->ticket, &ctx->bo_list);
=======
>>>>>>> 7794b1d4
}

/**
 * vmw_validation_bo_fence - Unreserve and fence buffer objects registered
 * with a validation context
 * @ctx: The validation context
 *
 * This function unreserves the buffer objects previously reserved using
 * vmw_validation_bo_reserve, and fences them with a fence object.
 */
static inline void
vmw_validation_bo_fence(struct vmw_validation_context *ctx,
			struct vmw_fence_obj *fence)
{
	ttm_eu_fence_buffer_objects(&ctx->ticket, &ctx->bo_list,
				    (void *) fence);
}

/**
 * vmw_validation_context_init - Initialize a validation context
 * @ctx: Pointer to the validation context to initialize
 *
 * This function initializes a validation context with @merge_dups set
 * to false
 */
static inline void
vmw_validation_context_init(struct vmw_validation_context *ctx)
{
	memset(ctx, 0, sizeof(*ctx));
	INIT_LIST_HEAD(&ctx->resource_list);
	INIT_LIST_HEAD(&ctx->resource_ctx_list);
	INIT_LIST_HEAD(&ctx->bo_list);
}

/**
 * vmw_validation_align - Align a validation memory allocation
 * @val: The size to be aligned
 *
 * Returns: @val aligned to the granularity used by the validation memory
 * allocator.
 */
static inline unsigned int vmw_validation_align(unsigned int val)
{
	return ALIGN(val, sizeof(long));
}

int vmw_validation_add_bo(struct vmw_validation_context *ctx,
			  struct vmw_buffer_object *vbo,
			  bool as_mob, bool cpu_blit);
int vmw_validation_bo_validate_single(struct ttm_buffer_object *bo,
				      bool interruptible,
				      bool validate_as_mob);
int vmw_validation_bo_validate(struct vmw_validation_context *ctx, bool intr);
void vmw_validation_unref_lists(struct vmw_validation_context *ctx);
int vmw_validation_add_resource(struct vmw_validation_context *ctx,
				struct vmw_resource *res,
				size_t priv_size,
				u32 dirty,
				void **p_node,
				bool *first_usage);
void vmw_validation_drop_ht(struct vmw_validation_context *ctx);
int vmw_validation_res_reserve(struct vmw_validation_context *ctx,
			       bool intr);
void vmw_validation_res_unreserve(struct vmw_validation_context *ctx,
				  bool backoff);
void vmw_validation_res_switch_backup(struct vmw_validation_context *ctx,
				      void *val_private,
				      struct vmw_buffer_object *vbo,
				      unsigned long backup_offset);
int vmw_validation_res_validate(struct vmw_validation_context *ctx, bool intr);

int vmw_validation_prepare(struct vmw_validation_context *ctx,
			   struct mutex *mutex, bool intr);
void vmw_validation_revert(struct vmw_validation_context *ctx);
void vmw_validation_done(struct vmw_validation_context *ctx,
			 struct vmw_fence_obj *fence);

void *vmw_validation_mem_alloc(struct vmw_validation_context *ctx,
			       unsigned int size);
int vmw_validation_preload_bo(struct vmw_validation_context *ctx);
int vmw_validation_preload_res(struct vmw_validation_context *ctx,
			       unsigned int size);
void vmw_validation_res_set_dirty(struct vmw_validation_context *ctx,
				  void *val_private, u32 dirty);
void vmw_validation_bo_backoff(struct vmw_validation_context *ctx);

#endif<|MERGE_RESOLUTION|>--- conflicted
+++ resolved
@@ -171,23 +171,6 @@
 {
 	return ttm_eu_reserve_buffers(&ctx->ticket, &ctx->bo_list, intr,
 				      NULL);
-<<<<<<< HEAD
-}
-
-/**
- * vmw_validation_bo_backoff - Unreserve buffer objects registered with a
- * validation context
- * @ctx: The validation context
- *
- * This function unreserves the buffer objects previously reserved using
- * vmw_validation_bo_reserve. It's typically used as part of an error path
- */
-static inline void
-vmw_validation_bo_backoff(struct vmw_validation_context *ctx)
-{
-	ttm_eu_backoff_reservation(&ctx->ticket, &ctx->bo_list);
-=======
->>>>>>> 7794b1d4
 }
 
 /**
