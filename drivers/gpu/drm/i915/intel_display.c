--- conflicted
+++ resolved
@@ -10144,15 +10144,6 @@
 struct drm_display_mode *
 intel_encoder_current_mode(struct intel_encoder *encoder)
 {
-<<<<<<< HEAD
-	struct drm_i915_private *dev_priv = to_i915(dev);
-	struct intel_crtc *intel_crtc = to_intel_crtc(crtc);
-	enum transcoder cpu_transcoder;
-	struct drm_display_mode *mode;
-	struct intel_crtc_state *pipe_config;
-	u32 htot, hsync, vtot, vsync;
-	enum pipe pipe = intel_crtc->pipe;
-=======
 	struct drm_i915_private *dev_priv = to_i915(encoder->base.dev);
 	struct intel_crtc_state *crtc_state;
 	struct drm_display_mode *mode;
@@ -10163,7 +10154,6 @@
 		return NULL;
 
 	crtc = intel_get_crtc_for_pipe(dev_priv, pipe);
->>>>>>> 0c86a6bd
 
 	mode = kzalloc(sizeof(*mode), GFP_KERNEL);
 	if (!mode)
@@ -10175,40 +10165,7 @@
 		return NULL;
 	}
 
-<<<<<<< HEAD
-	/*
-	 * Construct a pipe_config sufficient for getting the clock info
-	 * back out of crtc_clock_get.
-	 *
-	 * Note, if LVDS ever uses a non-1 pixel multiplier, we'll need
-	 * to use a real value here instead.
-	 */
-	pipe_config->cpu_transcoder = (enum transcoder) pipe;
-	pipe_config->pixel_multiplier = 1;
-	pipe_config->dpll_hw_state.dpll = I915_READ(DPLL(pipe));
-	pipe_config->dpll_hw_state.fp0 = I915_READ(FP0(pipe));
-	pipe_config->dpll_hw_state.fp1 = I915_READ(FP1(pipe));
-	i9xx_crtc_clock_get(intel_crtc, pipe_config);
-
-	mode->clock = pipe_config->port_clock / pipe_config->pixel_multiplier;
-
-	cpu_transcoder = pipe_config->cpu_transcoder;
-	htot = I915_READ(HTOTAL(cpu_transcoder));
-	hsync = I915_READ(HSYNC(cpu_transcoder));
-	vtot = I915_READ(VTOTAL(cpu_transcoder));
-	vsync = I915_READ(VSYNC(cpu_transcoder));
-
-	mode->hdisplay = (htot & 0xffff) + 1;
-	mode->htotal = ((htot & 0xffff0000) >> 16) + 1;
-	mode->hsync_start = (hsync & 0xffff) + 1;
-	mode->hsync_end = ((hsync & 0xffff0000) >> 16) + 1;
-	mode->vdisplay = (vtot & 0xffff) + 1;
-	mode->vtotal = ((vtot & 0xffff0000) >> 16) + 1;
-	mode->vsync_start = (vsync & 0xffff) + 1;
-	mode->vsync_end = ((vsync & 0xffff0000) >> 16) + 1;
-=======
 	crtc_state->base.crtc = &crtc->base;
->>>>>>> 0c86a6bd
 
 	if (!dev_priv->display.get_pipe_config(crtc, crtc_state)) {
 		kfree(crtc_state);
