--- conflicted
+++ resolved
@@ -151,13 +151,6 @@
 	if (!ct->g2h_wq)
 		return -ENOMEM;
 
-<<<<<<< HEAD
-	ct->g2h_wq = alloc_ordered_workqueue("xe-g2h-wq", 0);
-	if (!ct->g2h_wq)
-		return -ENOMEM;
-
-=======
->>>>>>> ff2632d7
 	spin_lock_init(&ct->fast_lock);
 	xa_init(&ct->fence_lookup);
 	INIT_WORK(&ct->g2h_worker, g2h_worker_func);
@@ -1074,12 +1067,9 @@
 		break;
 	case XE_GUC_ACTION_GUC2VF_RELAY_FROM_PF:
 		ret = xe_guc_relay_process_guc2vf(&guc->relay, hxg, hxg_len);
-<<<<<<< HEAD
-=======
 		break;
 	case GUC_ACTION_GUC2PF_VF_STATE_NOTIFY:
 		ret = xe_gt_sriov_pf_control_process_guc2pf(gt, hxg, hxg_len);
->>>>>>> ff2632d7
 		break;
 	default:
 		xe_gt_err(gt, "unexpected G2H action 0x%04x\n", action);
