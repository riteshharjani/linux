--- conflicted
+++ resolved
@@ -438,11 +438,7 @@
 	iosys_map_set_vaddr(&src, xrgb8888);
 
 	drm_fb_xrgb8888_to_xrgb2101010(&dst, &result->dst_pitch, &src, &fb, &params->clip);
-<<<<<<< HEAD
-	buf = le32buf_to_cpu(test, buf, TEST_BUF_SIZE);
-=======
 	buf = le32buf_to_cpu(test, buf, dst_size / sizeof(u32));
->>>>>>> 7073888c
 	KUNIT_EXPECT_EQ(test, memcmp(buf, result->expected, dst_size), 0);
 }
 
