--- conflicted
+++ resolved
@@ -1668,7 +1668,6 @@
 	int ret;
 
 	pm_runtime_get_sync(dp->dev);
-<<<<<<< HEAD
 
 	ret = analogix_dp_detect_hpd(dp);
 	if (ret)
@@ -1679,18 +1678,6 @@
 	pm_runtime_mark_last_busy(dp->dev);
 	pm_runtime_put_autosuspend(dp->dev);
 
-=======
-
-	ret = analogix_dp_detect_hpd(dp);
-	if (ret)
-		goto out;
-
-	ret = analogix_dp_transfer(dp, msg);
-out:
-	pm_runtime_mark_last_busy(dp->dev);
-	pm_runtime_put_autosuspend(dp->dev);
-
->>>>>>> 7365df19
 	return ret;
 }
 
