// SPDX-License-Identifier: GPL-2.0-or-later
/* Virtio ring implementation.
 *
 *  Copyright 2007 Rusty Russell IBM Corporation
 */
#include <linux/virtio.h>
#include <linux/virtio_ring.h>
#include <linux/virtio_config.h>
#include <linux/device.h>
#include <linux/slab.h>
#include <linux/module.h>
#include <linux/hrtimer.h>
#include <linux/dma-mapping.h>
#include <linux/kmsan.h>
#include <linux/spinlock.h>
#include <xen/xen.h>

#ifdef DEBUG
/* For development, we want to crash whenever the ring is screwed. */
#define BAD_RING(_vq, fmt, args...)				\
	do {							\
		dev_err(&(_vq)->vq.vdev->dev,			\
			"%s:"fmt, (_vq)->vq.name, ##args);	\
		BUG();						\
	} while (0)
/* Caller is supposed to guarantee no reentry. */
#define START_USE(_vq)						\
	do {							\
		if ((_vq)->in_use)				\
			panic("%s:in_use = %i\n",		\
			      (_vq)->vq.name, (_vq)->in_use);	\
		(_vq)->in_use = __LINE__;			\
	} while (0)
#define END_USE(_vq) \
	do { BUG_ON(!(_vq)->in_use); (_vq)->in_use = 0; } while(0)
#define LAST_ADD_TIME_UPDATE(_vq)				\
	do {							\
		ktime_t now = ktime_get();			\
								\
		/* No kick or get, with .1 second between?  Warn. */ \
		if ((_vq)->last_add_time_valid)			\
			WARN_ON(ktime_to_ms(ktime_sub(now,	\
				(_vq)->last_add_time)) > 100);	\
		(_vq)->last_add_time = now;			\
		(_vq)->last_add_time_valid = true;		\
	} while (0)
#define LAST_ADD_TIME_CHECK(_vq)				\
	do {							\
		if ((_vq)->last_add_time_valid) {		\
			WARN_ON(ktime_to_ms(ktime_sub(ktime_get(), \
				      (_vq)->last_add_time)) > 100); \
		}						\
	} while (0)
#define LAST_ADD_TIME_INVALID(_vq)				\
	((_vq)->last_add_time_valid = false)
#else
#define BAD_RING(_vq, fmt, args...)				\
	do {							\
		dev_err(&_vq->vq.vdev->dev,			\
			"%s:"fmt, (_vq)->vq.name, ##args);	\
		(_vq)->broken = true;				\
	} while (0)
#define START_USE(vq)
#define END_USE(vq)
#define LAST_ADD_TIME_UPDATE(vq)
#define LAST_ADD_TIME_CHECK(vq)
#define LAST_ADD_TIME_INVALID(vq)
#endif

struct vring_desc_state_split {
	void *data;			/* Data for callback. */
	struct vring_desc *indir_desc;	/* Indirect descriptor, if any. */
};

struct vring_desc_state_packed {
	void *data;			/* Data for callback. */
	struct vring_packed_desc *indir_desc; /* Indirect descriptor, if any. */
	u16 num;			/* Descriptor list length. */
	u16 last;			/* The last desc state in a list. */
};

struct vring_desc_extra {
	dma_addr_t addr;		/* Descriptor DMA addr. */
	u32 len;			/* Descriptor length. */
	u16 flags;			/* Descriptor flags. */
	u16 next;			/* The next desc state in a list. */
};

struct vring_virtqueue_split {
	/* Actual memory layout for this queue. */
	struct vring vring;

	/* Last written value to avail->flags */
	u16 avail_flags_shadow;

	/*
	 * Last written value to avail->idx in
	 * guest byte order.
	 */
	u16 avail_idx_shadow;

	/* Per-descriptor state. */
	struct vring_desc_state_split *desc_state;
	struct vring_desc_extra *desc_extra;

	/* DMA address and size information */
	dma_addr_t queue_dma_addr;
	size_t queue_size_in_bytes;

	/*
	 * The parameters for creating vrings are reserved for creating new
	 * vring.
	 */
	u32 vring_align;
	bool may_reduce_num;
};

struct vring_virtqueue_packed {
	/* Actual memory layout for this queue. */
	struct {
		unsigned int num;
		struct vring_packed_desc *desc;
		struct vring_packed_desc_event *driver;
		struct vring_packed_desc_event *device;
	} vring;

	/* Driver ring wrap counter. */
	bool avail_wrap_counter;

	/* Avail used flags. */
	u16 avail_used_flags;

	/* Index of the next avail descriptor. */
	u16 next_avail_idx;

	/*
	 * Last written value to driver->flags in
	 * guest byte order.
	 */
	u16 event_flags_shadow;

	/* Per-descriptor state. */
	struct vring_desc_state_packed *desc_state;
	struct vring_desc_extra *desc_extra;

	/* DMA address and size information */
	dma_addr_t ring_dma_addr;
	dma_addr_t driver_event_dma_addr;
	dma_addr_t device_event_dma_addr;
	size_t ring_size_in_bytes;
	size_t event_size_in_bytes;
};

struct vring_virtqueue {
	struct virtqueue vq;

	/* Is this a packed ring? */
	bool packed_ring;

	/* Is DMA API used? */
	bool use_dma_api;

	/* Can we use weak barriers? */
	bool weak_barriers;

	/* Other side has made a mess, don't try any more. */
	bool broken;

	/* Host supports indirect buffers */
	bool indirect;

	/* Host publishes avail event idx */
	bool event;

	/* Do DMA mapping by driver */
	bool premapped;

	/* Do unmap or not for desc. Just when premapped is False and
	 * use_dma_api is true, this is true.
	 */
	bool do_unmap;

	/* Head of free buffer list. */
	unsigned int free_head;
	/* Number we've added since last sync. */
	unsigned int num_added;

	/* Last used index  we've seen.
	 * for split ring, it just contains last used index
	 * for packed ring:
	 * bits up to VRING_PACKED_EVENT_F_WRAP_CTR include the last used index.
	 * bits from VRING_PACKED_EVENT_F_WRAP_CTR include the used wrap counter.
	 */
	u16 last_used_idx;

	/* Hint for event idx: already triggered no need to disable. */
	bool event_triggered;

	union {
		/* Available for split ring */
		struct vring_virtqueue_split split;

		/* Available for packed ring */
		struct vring_virtqueue_packed packed;
	};

	/* How to notify other side. FIXME: commonalize hcalls! */
	bool (*notify)(struct virtqueue *vq);

	/* DMA, allocation, and size information */
	bool we_own_ring;

	/* Device used for doing DMA */
	struct device *dma_dev;

#ifdef DEBUG
	/* They're supposed to lock for us. */
	unsigned int in_use;

	/* Figure out if their kicks are too delayed. */
	bool last_add_time_valid;
	ktime_t last_add_time;
#endif
};

static struct virtqueue *__vring_new_virtqueue(unsigned int index,
					       struct vring_virtqueue_split *vring_split,
					       struct virtio_device *vdev,
					       bool weak_barriers,
					       bool context,
					       bool (*notify)(struct virtqueue *),
					       void (*callback)(struct virtqueue *),
					       const char *name,
					       struct device *dma_dev);
static struct vring_desc_extra *vring_alloc_desc_extra(unsigned int num);
static void vring_free(struct virtqueue *_vq);

/*
 * Helpers.
 */

#define to_vvq(_vq) container_of_const(_vq, struct vring_virtqueue, vq)

static bool virtqueue_use_indirect(const struct vring_virtqueue *vq,
				   unsigned int total_sg)
{
	/*
	 * If the host supports indirect descriptor tables, and we have multiple
	 * buffers, then go indirect. FIXME: tune this threshold
	 */
	return (vq->indirect && total_sg > 1 && vq->vq.num_free);
}

/*
 * Modern virtio devices have feature bits to specify whether they need a
 * quirk and bypass the IOMMU. If not there, just use the DMA API.
 *
 * If there, the interaction between virtio and DMA API is messy.
 *
 * On most systems with virtio, physical addresses match bus addresses,
 * and it doesn't particularly matter whether we use the DMA API.
 *
 * On some systems, including Xen and any system with a physical device
 * that speaks virtio behind a physical IOMMU, we must use the DMA API
 * for virtio DMA to work at all.
 *
 * On other systems, including SPARC and PPC64, virtio-pci devices are
 * enumerated as though they are behind an IOMMU, but the virtio host
 * ignores the IOMMU, so we must either pretend that the IOMMU isn't
 * there or somehow map everything as the identity.
 *
 * For the time being, we preserve historic behavior and bypass the DMA
 * API.
 *
 * TODO: install a per-device DMA ops structure that does the right thing
 * taking into account all the above quirks, and use the DMA API
 * unconditionally on data path.
 */

static bool vring_use_dma_api(const struct virtio_device *vdev)
{
	if (!virtio_has_dma_quirk(vdev))
		return true;

	/* Otherwise, we are left to guess. */
	/*
	 * In theory, it's possible to have a buggy QEMU-supposed
	 * emulated Q35 IOMMU and Xen enabled at the same time.  On
	 * such a configuration, virtio has never worked and will
	 * not work without an even larger kludge.  Instead, enable
	 * the DMA API if we're a Xen guest, which at least allows
	 * all of the sensible Xen configurations to work correctly.
	 */
	if (xen_domain())
		return true;

	return false;
}

size_t virtio_max_dma_size(const struct virtio_device *vdev)
{
	size_t max_segment_size = SIZE_MAX;

	if (vring_use_dma_api(vdev))
		max_segment_size = dma_max_mapping_size(vdev->dev.parent);

	return max_segment_size;
}
EXPORT_SYMBOL_GPL(virtio_max_dma_size);

static void *vring_alloc_queue(struct virtio_device *vdev, size_t size,
			       dma_addr_t *dma_handle, gfp_t flag,
			       struct device *dma_dev)
{
	if (vring_use_dma_api(vdev)) {
		return dma_alloc_coherent(dma_dev, size,
					  dma_handle, flag);
	} else {
		void *queue = alloc_pages_exact(PAGE_ALIGN(size), flag);

		if (queue) {
			phys_addr_t phys_addr = virt_to_phys(queue);
			*dma_handle = (dma_addr_t)phys_addr;

			/*
			 * Sanity check: make sure we dind't truncate
			 * the address.  The only arches I can find that
			 * have 64-bit phys_addr_t but 32-bit dma_addr_t
			 * are certain non-highmem MIPS and x86
			 * configurations, but these configurations
			 * should never allocate physical pages above 32
			 * bits, so this is fine.  Just in case, throw a
			 * warning and abort if we end up with an
			 * unrepresentable address.
			 */
			if (WARN_ON_ONCE(*dma_handle != phys_addr)) {
				free_pages_exact(queue, PAGE_ALIGN(size));
				return NULL;
			}
		}
		return queue;
	}
}

static void vring_free_queue(struct virtio_device *vdev, size_t size,
			     void *queue, dma_addr_t dma_handle,
			     struct device *dma_dev)
{
	if (vring_use_dma_api(vdev))
		dma_free_coherent(dma_dev, size, queue, dma_handle);
	else
		free_pages_exact(queue, PAGE_ALIGN(size));
}

/*
 * The DMA ops on various arches are rather gnarly right now, and
 * making all of the arch DMA ops work on the vring device itself
 * is a mess.
 */
static struct device *vring_dma_dev(const struct vring_virtqueue *vq)
{
	return vq->dma_dev;
}

/* Map one sg entry. */
static int vring_map_one_sg(const struct vring_virtqueue *vq, struct scatterlist *sg,
			    enum dma_data_direction direction, dma_addr_t *addr)
{
	if (vq->premapped) {
		*addr = sg_dma_address(sg);
		return 0;
	}

	if (!vq->use_dma_api) {
		/*
		 * If DMA is not used, KMSAN doesn't know that the scatterlist
		 * is initialized by the hardware. Explicitly check/unpoison it
		 * depending on the direction.
		 */
		kmsan_handle_dma(sg_page(sg), sg->offset, sg->length, direction);
		*addr = (dma_addr_t)sg_phys(sg);
		return 0;
	}

	/*
	 * We can't use dma_map_sg, because we don't use scatterlists in
	 * the way it expects (we don't guarantee that the scatterlist
	 * will exist for the lifetime of the mapping).
	 */
	*addr = dma_map_page(vring_dma_dev(vq),
			    sg_page(sg), sg->offset, sg->length,
			    direction);

	if (dma_mapping_error(vring_dma_dev(vq), *addr))
		return -ENOMEM;

	return 0;
}

static dma_addr_t vring_map_single(const struct vring_virtqueue *vq,
				   void *cpu_addr, size_t size,
				   enum dma_data_direction direction)
{
	if (!vq->use_dma_api)
		return (dma_addr_t)virt_to_phys(cpu_addr);

	return dma_map_single(vring_dma_dev(vq),
			      cpu_addr, size, direction);
}

static int vring_mapping_error(const struct vring_virtqueue *vq,
			       dma_addr_t addr)
{
	if (!vq->use_dma_api)
		return 0;

	return dma_mapping_error(vring_dma_dev(vq), addr);
}

static void virtqueue_init(struct vring_virtqueue *vq, u32 num)
{
	vq->vq.num_free = num;

	if (vq->packed_ring)
		vq->last_used_idx = 0 | (1 << VRING_PACKED_EVENT_F_WRAP_CTR);
	else
		vq->last_used_idx = 0;

	vq->event_triggered = false;
	vq->num_added = 0;

#ifdef DEBUG
	vq->in_use = false;
	vq->last_add_time_valid = false;
#endif
}


/*
 * Split ring specific functions - *_split().
 */

static void vring_unmap_one_split_indirect(const struct vring_virtqueue *vq,
					   const struct vring_desc *desc)
{
	u16 flags;

	if (!vq->do_unmap)
		return;

	flags = virtio16_to_cpu(vq->vq.vdev, desc->flags);

	dma_unmap_page(vring_dma_dev(vq),
		       virtio64_to_cpu(vq->vq.vdev, desc->addr),
		       virtio32_to_cpu(vq->vq.vdev, desc->len),
		       (flags & VRING_DESC_F_WRITE) ?
		       DMA_FROM_DEVICE : DMA_TO_DEVICE);
}

static unsigned int vring_unmap_one_split(const struct vring_virtqueue *vq,
					  unsigned int i)
{
	struct vring_desc_extra *extra = vq->split.desc_extra;
	u16 flags;

	flags = extra[i].flags;

	if (flags & VRING_DESC_F_INDIRECT) {
		if (!vq->use_dma_api)
			goto out;

		dma_unmap_single(vring_dma_dev(vq),
				 extra[i].addr,
				 extra[i].len,
				 (flags & VRING_DESC_F_WRITE) ?
				 DMA_FROM_DEVICE : DMA_TO_DEVICE);
	} else {
		if (!vq->do_unmap)
			goto out;

		dma_unmap_page(vring_dma_dev(vq),
			       extra[i].addr,
			       extra[i].len,
			       (flags & VRING_DESC_F_WRITE) ?
			       DMA_FROM_DEVICE : DMA_TO_DEVICE);
	}

out:
	return extra[i].next;
}

static struct vring_desc *alloc_indirect_split(struct virtqueue *_vq,
					       unsigned int total_sg,
					       gfp_t gfp)
{
	struct vring_desc *desc;
	unsigned int i;

	/*
	 * We require lowmem mappings for the descriptors because
	 * otherwise virt_to_phys will give us bogus addresses in the
	 * virtqueue.
	 */
	gfp &= ~__GFP_HIGHMEM;

	desc = kmalloc_array(total_sg, sizeof(struct vring_desc), gfp);
	if (!desc)
		return NULL;

	for (i = 0; i < total_sg; i++)
		desc[i].next = cpu_to_virtio16(_vq->vdev, i + 1);
	return desc;
}

static inline unsigned int virtqueue_add_desc_split(struct virtqueue *vq,
						    struct vring_desc *desc,
						    unsigned int i,
						    dma_addr_t addr,
						    unsigned int len,
						    u16 flags,
						    bool indirect)
{
	struct vring_virtqueue *vring = to_vvq(vq);
	struct vring_desc_extra *extra = vring->split.desc_extra;
	u16 next;

	desc[i].flags = cpu_to_virtio16(vq->vdev, flags);
	desc[i].addr = cpu_to_virtio64(vq->vdev, addr);
	desc[i].len = cpu_to_virtio32(vq->vdev, len);

	if (!indirect) {
		next = extra[i].next;
		desc[i].next = cpu_to_virtio16(vq->vdev, next);

		extra[i].addr = addr;
		extra[i].len = len;
		extra[i].flags = flags;
	} else
		next = virtio16_to_cpu(vq->vdev, desc[i].next);

	return next;
}

static inline int virtqueue_add_split(struct virtqueue *_vq,
				      struct scatterlist *sgs[],
				      unsigned int total_sg,
				      unsigned int out_sgs,
				      unsigned int in_sgs,
				      void *data,
				      void *ctx,
				      gfp_t gfp)
{
	struct vring_virtqueue *vq = to_vvq(_vq);
	struct scatterlist *sg;
	struct vring_desc *desc;
	unsigned int i, n, avail, descs_used, prev, err_idx;
	int head;
	bool indirect;

	START_USE(vq);

	BUG_ON(data == NULL);
	BUG_ON(ctx && vq->indirect);

	if (unlikely(vq->broken)) {
		END_USE(vq);
		return -EIO;
	}

	LAST_ADD_TIME_UPDATE(vq);

	BUG_ON(total_sg == 0);

	head = vq->free_head;

	if (virtqueue_use_indirect(vq, total_sg))
		desc = alloc_indirect_split(_vq, total_sg, gfp);
	else {
		desc = NULL;
		WARN_ON_ONCE(total_sg > vq->split.vring.num && !vq->indirect);
	}

	if (desc) {
		/* Use a single buffer which doesn't continue */
		indirect = true;
		/* Set up rest to use this indirect table. */
		i = 0;
		descs_used = 1;
	} else {
		indirect = false;
		desc = vq->split.vring.desc;
		i = head;
		descs_used = total_sg;
	}

	if (unlikely(vq->vq.num_free < descs_used)) {
		pr_debug("Can't add buf len %i - avail = %i\n",
			 descs_used, vq->vq.num_free);
		/* FIXME: for historical reasons, we force a notify here if
		 * there are outgoing parts to the buffer.  Presumably the
		 * host should service the ring ASAP. */
		if (out_sgs)
			vq->notify(&vq->vq);
		if (indirect)
			kfree(desc);
		END_USE(vq);
		return -ENOSPC;
	}

	for (n = 0; n < out_sgs; n++) {
		for (sg = sgs[n]; sg; sg = sg_next(sg)) {
			dma_addr_t addr;

			if (vring_map_one_sg(vq, sg, DMA_TO_DEVICE, &addr))
				goto unmap_release;

			prev = i;
			/* Note that we trust indirect descriptor
			 * table since it use stream DMA mapping.
			 */
			i = virtqueue_add_desc_split(_vq, desc, i, addr, sg->length,
						     VRING_DESC_F_NEXT,
						     indirect);
		}
	}
	for (; n < (out_sgs + in_sgs); n++) {
		for (sg = sgs[n]; sg; sg = sg_next(sg)) {
			dma_addr_t addr;

			if (vring_map_one_sg(vq, sg, DMA_FROM_DEVICE, &addr))
				goto unmap_release;

			prev = i;
			/* Note that we trust indirect descriptor
			 * table since it use stream DMA mapping.
			 */
			i = virtqueue_add_desc_split(_vq, desc, i, addr,
						     sg->length,
						     VRING_DESC_F_NEXT |
						     VRING_DESC_F_WRITE,
						     indirect);
		}
	}
	/* Last one doesn't continue. */
	desc[prev].flags &= cpu_to_virtio16(_vq->vdev, ~VRING_DESC_F_NEXT);
	if (!indirect && vq->do_unmap)
		vq->split.desc_extra[prev & (vq->split.vring.num - 1)].flags &=
			~VRING_DESC_F_NEXT;

	if (indirect) {
		/* Now that the indirect table is filled in, map it. */
		dma_addr_t addr = vring_map_single(
			vq, desc, total_sg * sizeof(struct vring_desc),
			DMA_TO_DEVICE);
		if (vring_mapping_error(vq, addr)) {
			if (vq->premapped)
				goto free_indirect;

			goto unmap_release;
		}

		virtqueue_add_desc_split(_vq, vq->split.vring.desc,
					 head, addr,
					 total_sg * sizeof(struct vring_desc),
					 VRING_DESC_F_INDIRECT,
					 false);
	}

	/* We're using some buffers from the free list. */
	vq->vq.num_free -= descs_used;

	/* Update free pointer */
	if (indirect)
		vq->free_head = vq->split.desc_extra[head].next;
	else
		vq->free_head = i;

	/* Store token and indirect buffer state. */
	vq->split.desc_state[head].data = data;
	if (indirect)
		vq->split.desc_state[head].indir_desc = desc;
	else
		vq->split.desc_state[head].indir_desc = ctx;

	/* Put entry in available array (but don't update avail->idx until they
	 * do sync). */
	avail = vq->split.avail_idx_shadow & (vq->split.vring.num - 1);
	vq->split.vring.avail->ring[avail] = cpu_to_virtio16(_vq->vdev, head);

	/* Descriptors and available array need to be set before we expose the
	 * new available array entries. */
	virtio_wmb(vq->weak_barriers);
	vq->split.avail_idx_shadow++;
	vq->split.vring.avail->idx = cpu_to_virtio16(_vq->vdev,
						vq->split.avail_idx_shadow);
	vq->num_added++;

	pr_debug("Added buffer head %i to %p\n", head, vq);
	END_USE(vq);

	/* This is very unlikely, but theoretically possible.  Kick
	 * just in case. */
	if (unlikely(vq->num_added == (1 << 16) - 1))
		virtqueue_kick(_vq);

	return 0;

unmap_release:
	err_idx = i;

	if (indirect)
		i = 0;
	else
		i = head;

	for (n = 0; n < total_sg; n++) {
		if (i == err_idx)
			break;
		if (indirect) {
			vring_unmap_one_split_indirect(vq, &desc[i]);
			i = virtio16_to_cpu(_vq->vdev, desc[i].next);
		} else
			i = vring_unmap_one_split(vq, i);
	}

free_indirect:
	if (indirect)
		kfree(desc);

	END_USE(vq);
	return -ENOMEM;
}

static bool virtqueue_kick_prepare_split(struct virtqueue *_vq)
{
	struct vring_virtqueue *vq = to_vvq(_vq);
	u16 new, old;
	bool needs_kick;

	START_USE(vq);
	/* We need to expose available array entries before checking avail
	 * event. */
	virtio_mb(vq->weak_barriers);

	old = vq->split.avail_idx_shadow - vq->num_added;
	new = vq->split.avail_idx_shadow;
	vq->num_added = 0;

	LAST_ADD_TIME_CHECK(vq);
	LAST_ADD_TIME_INVALID(vq);

	if (vq->event) {
		needs_kick = vring_need_event(virtio16_to_cpu(_vq->vdev,
					vring_avail_event(&vq->split.vring)),
					      new, old);
	} else {
		needs_kick = !(vq->split.vring.used->flags &
					cpu_to_virtio16(_vq->vdev,
						VRING_USED_F_NO_NOTIFY));
	}
	END_USE(vq);
	return needs_kick;
}

static void detach_buf_split(struct vring_virtqueue *vq, unsigned int head,
			     void **ctx)
{
	unsigned int i, j;
	__virtio16 nextflag = cpu_to_virtio16(vq->vq.vdev, VRING_DESC_F_NEXT);

	/* Clear data ptr. */
	vq->split.desc_state[head].data = NULL;

	/* Put back on free list: unmap first-level descriptors and find end */
	i = head;

	while (vq->split.vring.desc[i].flags & nextflag) {
		vring_unmap_one_split(vq, i);
		i = vq->split.desc_extra[i].next;
		vq->vq.num_free++;
	}

	vring_unmap_one_split(vq, i);
	vq->split.desc_extra[i].next = vq->free_head;
	vq->free_head = head;

	/* Plus final descriptor */
	vq->vq.num_free++;

	if (vq->indirect) {
		struct vring_desc *indir_desc =
				vq->split.desc_state[head].indir_desc;
		u32 len;

		/* Free the indirect table, if any, now that it's unmapped. */
		if (!indir_desc)
			return;

		len = vq->split.desc_extra[head].len;

		BUG_ON(!(vq->split.desc_extra[head].flags &
				VRING_DESC_F_INDIRECT));
		BUG_ON(len == 0 || len % sizeof(struct vring_desc));

		if (vq->do_unmap) {
			for (j = 0; j < len / sizeof(struct vring_desc); j++)
				vring_unmap_one_split_indirect(vq, &indir_desc[j]);
		}

		kfree(indir_desc);
		vq->split.desc_state[head].indir_desc = NULL;
	} else if (ctx) {
		*ctx = vq->split.desc_state[head].indir_desc;
	}
}

static bool more_used_split(const struct vring_virtqueue *vq)
{
	return vq->last_used_idx != virtio16_to_cpu(vq->vq.vdev,
			vq->split.vring.used->idx);
}

static void *virtqueue_get_buf_ctx_split(struct virtqueue *_vq,
					 unsigned int *len,
					 void **ctx)
{
	struct vring_virtqueue *vq = to_vvq(_vq);
	void *ret;
	unsigned int i;
	u16 last_used;

	START_USE(vq);

	if (unlikely(vq->broken)) {
		END_USE(vq);
		return NULL;
	}

	if (!more_used_split(vq)) {
		pr_debug("No more buffers in queue\n");
		END_USE(vq);
		return NULL;
	}

	/* Only get used array entries after they have been exposed by host. */
	virtio_rmb(vq->weak_barriers);

	last_used = (vq->last_used_idx & (vq->split.vring.num - 1));
	i = virtio32_to_cpu(_vq->vdev,
			vq->split.vring.used->ring[last_used].id);
	*len = virtio32_to_cpu(_vq->vdev,
			vq->split.vring.used->ring[last_used].len);

	if (unlikely(i >= vq->split.vring.num)) {
		BAD_RING(vq, "id %u out of range\n", i);
		return NULL;
	}
	if (unlikely(!vq->split.desc_state[i].data)) {
		BAD_RING(vq, "id %u is not a head!\n", i);
		return NULL;
	}

	/* detach_buf_split clears data, so grab it now. */
	ret = vq->split.desc_state[i].data;
	detach_buf_split(vq, i, ctx);
	vq->last_used_idx++;
	/* If we expect an interrupt for the next entry, tell host
	 * by writing event index and flush out the write before
	 * the read in the next get_buf call. */
	if (!(vq->split.avail_flags_shadow & VRING_AVAIL_F_NO_INTERRUPT))
		virtio_store_mb(vq->weak_barriers,
				&vring_used_event(&vq->split.vring),
				cpu_to_virtio16(_vq->vdev, vq->last_used_idx));

	LAST_ADD_TIME_INVALID(vq);

	END_USE(vq);
	return ret;
}

static void virtqueue_disable_cb_split(struct virtqueue *_vq)
{
	struct vring_virtqueue *vq = to_vvq(_vq);

	if (!(vq->split.avail_flags_shadow & VRING_AVAIL_F_NO_INTERRUPT)) {
		vq->split.avail_flags_shadow |= VRING_AVAIL_F_NO_INTERRUPT;

		/*
		 * If device triggered an event already it won't trigger one again:
		 * no need to disable.
		 */
		if (vq->event_triggered)
			return;

		if (vq->event)
			/* TODO: this is a hack. Figure out a cleaner value to write. */
			vring_used_event(&vq->split.vring) = 0x0;
		else
			vq->split.vring.avail->flags =
				cpu_to_virtio16(_vq->vdev,
						vq->split.avail_flags_shadow);
	}
}

static unsigned int virtqueue_enable_cb_prepare_split(struct virtqueue *_vq)
{
	struct vring_virtqueue *vq = to_vvq(_vq);
	u16 last_used_idx;

	START_USE(vq);

	/* We optimistically turn back on interrupts, then check if there was
	 * more to do. */
	/* Depending on the VIRTIO_RING_F_EVENT_IDX feature, we need to
	 * either clear the flags bit or point the event index at the next
	 * entry. Always do both to keep code simple. */
	if (vq->split.avail_flags_shadow & VRING_AVAIL_F_NO_INTERRUPT) {
		vq->split.avail_flags_shadow &= ~VRING_AVAIL_F_NO_INTERRUPT;
		if (!vq->event)
			vq->split.vring.avail->flags =
				cpu_to_virtio16(_vq->vdev,
						vq->split.avail_flags_shadow);
	}
	vring_used_event(&vq->split.vring) = cpu_to_virtio16(_vq->vdev,
			last_used_idx = vq->last_used_idx);
	END_USE(vq);
	return last_used_idx;
}

static bool virtqueue_poll_split(struct virtqueue *_vq, unsigned int last_used_idx)
{
	struct vring_virtqueue *vq = to_vvq(_vq);

	return (u16)last_used_idx != virtio16_to_cpu(_vq->vdev,
			vq->split.vring.used->idx);
}

static bool virtqueue_enable_cb_delayed_split(struct virtqueue *_vq)
{
	struct vring_virtqueue *vq = to_vvq(_vq);
	u16 bufs;

	START_USE(vq);

	/* We optimistically turn back on interrupts, then check if there was
	 * more to do. */
	/* Depending on the VIRTIO_RING_F_USED_EVENT_IDX feature, we need to
	 * either clear the flags bit or point the event index at the next
	 * entry. Always update the event index to keep code simple. */
	if (vq->split.avail_flags_shadow & VRING_AVAIL_F_NO_INTERRUPT) {
		vq->split.avail_flags_shadow &= ~VRING_AVAIL_F_NO_INTERRUPT;
		if (!vq->event)
			vq->split.vring.avail->flags =
				cpu_to_virtio16(_vq->vdev,
						vq->split.avail_flags_shadow);
	}
	/* TODO: tune this threshold */
	bufs = (u16)(vq->split.avail_idx_shadow - vq->last_used_idx) * 3 / 4;

	virtio_store_mb(vq->weak_barriers,
			&vring_used_event(&vq->split.vring),
			cpu_to_virtio16(_vq->vdev, vq->last_used_idx + bufs));

	if (unlikely((u16)(virtio16_to_cpu(_vq->vdev, vq->split.vring.used->idx)
					- vq->last_used_idx) > bufs)) {
		END_USE(vq);
		return false;
	}

	END_USE(vq);
	return true;
}

static void *virtqueue_detach_unused_buf_split(struct virtqueue *_vq)
{
	struct vring_virtqueue *vq = to_vvq(_vq);
	unsigned int i;
	void *buf;

	START_USE(vq);

	for (i = 0; i < vq->split.vring.num; i++) {
		if (!vq->split.desc_state[i].data)
			continue;
		/* detach_buf_split clears data, so grab it now. */
		buf = vq->split.desc_state[i].data;
		detach_buf_split(vq, i, NULL);
		vq->split.avail_idx_shadow--;
		vq->split.vring.avail->idx = cpu_to_virtio16(_vq->vdev,
				vq->split.avail_idx_shadow);
		END_USE(vq);
		return buf;
	}
	/* That should have freed everything. */
	BUG_ON(vq->vq.num_free != vq->split.vring.num);

	END_USE(vq);
	return NULL;
}

static void virtqueue_vring_init_split(struct vring_virtqueue_split *vring_split,
				       struct vring_virtqueue *vq)
{
	struct virtio_device *vdev;

	vdev = vq->vq.vdev;

	vring_split->avail_flags_shadow = 0;
	vring_split->avail_idx_shadow = 0;

	/* No callback?  Tell other side not to bother us. */
	if (!vq->vq.callback) {
		vring_split->avail_flags_shadow |= VRING_AVAIL_F_NO_INTERRUPT;
		if (!vq->event)
			vring_split->vring.avail->flags = cpu_to_virtio16(vdev,
					vring_split->avail_flags_shadow);
	}
}

static void virtqueue_reinit_split(struct vring_virtqueue *vq)
{
	int num;

	num = vq->split.vring.num;

	vq->split.vring.avail->flags = 0;
	vq->split.vring.avail->idx = 0;

	/* reset avail event */
	vq->split.vring.avail->ring[num] = 0;

	vq->split.vring.used->flags = 0;
	vq->split.vring.used->idx = 0;

	/* reset used event */
	*(__virtio16 *)&(vq->split.vring.used->ring[num]) = 0;

	virtqueue_init(vq, num);

	virtqueue_vring_init_split(&vq->split, vq);
}

static void virtqueue_vring_attach_split(struct vring_virtqueue *vq,
					 struct vring_virtqueue_split *vring_split)
{
	vq->split = *vring_split;

	/* Put everything in free lists. */
	vq->free_head = 0;
}

static int vring_alloc_state_extra_split(struct vring_virtqueue_split *vring_split)
{
	struct vring_desc_state_split *state;
	struct vring_desc_extra *extra;
	u32 num = vring_split->vring.num;

	state = kmalloc_array(num, sizeof(struct vring_desc_state_split), GFP_KERNEL);
	if (!state)
		goto err_state;

	extra = vring_alloc_desc_extra(num);
	if (!extra)
		goto err_extra;

	memset(state, 0, num * sizeof(struct vring_desc_state_split));

	vring_split->desc_state = state;
	vring_split->desc_extra = extra;
	return 0;

err_extra:
	kfree(state);
err_state:
	return -ENOMEM;
}

static void vring_free_split(struct vring_virtqueue_split *vring_split,
			     struct virtio_device *vdev, struct device *dma_dev)
{
	vring_free_queue(vdev, vring_split->queue_size_in_bytes,
			 vring_split->vring.desc,
			 vring_split->queue_dma_addr,
			 dma_dev);

	kfree(vring_split->desc_state);
	kfree(vring_split->desc_extra);
}

static int vring_alloc_queue_split(struct vring_virtqueue_split *vring_split,
				   struct virtio_device *vdev,
				   u32 num,
				   unsigned int vring_align,
				   bool may_reduce_num,
				   struct device *dma_dev)
{
	void *queue = NULL;
	dma_addr_t dma_addr;

	/* We assume num is a power of 2. */
	if (!is_power_of_2(num)) {
		dev_warn(&vdev->dev, "Bad virtqueue length %u\n", num);
		return -EINVAL;
	}

	/* TODO: allocate each queue chunk individually */
	for (; num && vring_size(num, vring_align) > PAGE_SIZE; num /= 2) {
		queue = vring_alloc_queue(vdev, vring_size(num, vring_align),
					  &dma_addr,
					  GFP_KERNEL | __GFP_NOWARN | __GFP_ZERO,
					  dma_dev);
		if (queue)
			break;
		if (!may_reduce_num)
			return -ENOMEM;
	}

	if (!num)
		return -ENOMEM;

	if (!queue) {
		/* Try to get a single page. You are my only hope! */
		queue = vring_alloc_queue(vdev, vring_size(num, vring_align),
					  &dma_addr, GFP_KERNEL | __GFP_ZERO,
					  dma_dev);
	}
	if (!queue)
		return -ENOMEM;

	vring_init(&vring_split->vring, num, queue, vring_align);

	vring_split->queue_dma_addr = dma_addr;
	vring_split->queue_size_in_bytes = vring_size(num, vring_align);

	vring_split->vring_align = vring_align;
	vring_split->may_reduce_num = may_reduce_num;

	return 0;
}

static struct virtqueue *vring_create_virtqueue_split(
	unsigned int index,
	unsigned int num,
	unsigned int vring_align,
	struct virtio_device *vdev,
	bool weak_barriers,
	bool may_reduce_num,
	bool context,
	bool (*notify)(struct virtqueue *),
	void (*callback)(struct virtqueue *),
	const char *name,
	struct device *dma_dev)
{
	struct vring_virtqueue_split vring_split = {};
	struct virtqueue *vq;
	int err;

	err = vring_alloc_queue_split(&vring_split, vdev, num, vring_align,
				      may_reduce_num, dma_dev);
	if (err)
		return NULL;

	vq = __vring_new_virtqueue(index, &vring_split, vdev, weak_barriers,
				   context, notify, callback, name, dma_dev);
	if (!vq) {
		vring_free_split(&vring_split, vdev, dma_dev);
		return NULL;
	}

	to_vvq(vq)->we_own_ring = true;

	return vq;
}

static int virtqueue_resize_split(struct virtqueue *_vq, u32 num)
{
	struct vring_virtqueue_split vring_split = {};
	struct vring_virtqueue *vq = to_vvq(_vq);
	struct virtio_device *vdev = _vq->vdev;
	int err;

	err = vring_alloc_queue_split(&vring_split, vdev, num,
				      vq->split.vring_align,
				      vq->split.may_reduce_num,
				      vring_dma_dev(vq));
	if (err)
		goto err;

	err = vring_alloc_state_extra_split(&vring_split);
	if (err)
		goto err_state_extra;

	vring_free(&vq->vq);

	virtqueue_vring_init_split(&vring_split, vq);

	virtqueue_init(vq, vring_split.vring.num);
	virtqueue_vring_attach_split(vq, &vring_split);

	return 0;

err_state_extra:
	vring_free_split(&vring_split, vdev, vring_dma_dev(vq));
err:
	virtqueue_reinit_split(vq);
	return -ENOMEM;
}


/*
 * Packed ring specific functions - *_packed().
 */
static bool packed_used_wrap_counter(u16 last_used_idx)
{
	return !!(last_used_idx & (1 << VRING_PACKED_EVENT_F_WRAP_CTR));
}

static u16 packed_last_used(u16 last_used_idx)
{
	return last_used_idx & ~(-(1 << VRING_PACKED_EVENT_F_WRAP_CTR));
}

static void vring_unmap_extra_packed(const struct vring_virtqueue *vq,
				     const struct vring_desc_extra *extra)
{
	u16 flags;

	flags = extra->flags;

	if (flags & VRING_DESC_F_INDIRECT) {
		if (!vq->use_dma_api)
			return;

		dma_unmap_single(vring_dma_dev(vq),
				 extra->addr, extra->len,
				 (flags & VRING_DESC_F_WRITE) ?
				 DMA_FROM_DEVICE : DMA_TO_DEVICE);
	} else {
		if (!vq->do_unmap)
			return;

		dma_unmap_page(vring_dma_dev(vq),
			       extra->addr, extra->len,
			       (flags & VRING_DESC_F_WRITE) ?
			       DMA_FROM_DEVICE : DMA_TO_DEVICE);
	}
}

static void vring_unmap_desc_packed(const struct vring_virtqueue *vq,
				    const struct vring_packed_desc *desc)
{
	u16 flags;

	if (!vq->do_unmap)
		return;

	flags = le16_to_cpu(desc->flags);

	dma_unmap_page(vring_dma_dev(vq),
		       le64_to_cpu(desc->addr),
		       le32_to_cpu(desc->len),
		       (flags & VRING_DESC_F_WRITE) ?
		       DMA_FROM_DEVICE : DMA_TO_DEVICE);
}

static struct vring_packed_desc *alloc_indirect_packed(unsigned int total_sg,
						       gfp_t gfp)
{
	struct vring_packed_desc *desc;

	/*
	 * We require lowmem mappings for the descriptors because
	 * otherwise virt_to_phys will give us bogus addresses in the
	 * virtqueue.
	 */
	gfp &= ~__GFP_HIGHMEM;

	desc = kmalloc_array(total_sg, sizeof(struct vring_packed_desc), gfp);

	return desc;
}

static int virtqueue_add_indirect_packed(struct vring_virtqueue *vq,
					 struct scatterlist *sgs[],
					 unsigned int total_sg,
					 unsigned int out_sgs,
					 unsigned int in_sgs,
					 void *data,
					 gfp_t gfp)
{
	struct vring_packed_desc *desc;
	struct scatterlist *sg;
	unsigned int i, n, err_idx;
	u16 head, id;
	dma_addr_t addr;

	head = vq->packed.next_avail_idx;
	desc = alloc_indirect_packed(total_sg, gfp);
	if (!desc)
		return -ENOMEM;

	if (unlikely(vq->vq.num_free < 1)) {
		pr_debug("Can't add buf len 1 - avail = 0\n");
		kfree(desc);
		END_USE(vq);
		return -ENOSPC;
	}

	i = 0;
	id = vq->free_head;
	BUG_ON(id == vq->packed.vring.num);

	for (n = 0; n < out_sgs + in_sgs; n++) {
		for (sg = sgs[n]; sg; sg = sg_next(sg)) {
			if (vring_map_one_sg(vq, sg, n < out_sgs ?
					     DMA_TO_DEVICE : DMA_FROM_DEVICE, &addr))
				goto unmap_release;

			desc[i].flags = cpu_to_le16(n < out_sgs ?
						0 : VRING_DESC_F_WRITE);
			desc[i].addr = cpu_to_le64(addr);
			desc[i].len = cpu_to_le32(sg->length);
			i++;
		}
	}

	/* Now that the indirect table is filled in, map it. */
	addr = vring_map_single(vq, desc,
			total_sg * sizeof(struct vring_packed_desc),
			DMA_TO_DEVICE);
	if (vring_mapping_error(vq, addr)) {
		if (vq->premapped)
			goto free_desc;

		goto unmap_release;
	}

	vq->packed.vring.desc[head].addr = cpu_to_le64(addr);
	vq->packed.vring.desc[head].len = cpu_to_le32(total_sg *
				sizeof(struct vring_packed_desc));
	vq->packed.vring.desc[head].id = cpu_to_le16(id);

	if (vq->use_dma_api) {
		vq->packed.desc_extra[id].addr = addr;
		vq->packed.desc_extra[id].len = total_sg *
				sizeof(struct vring_packed_desc);
		vq->packed.desc_extra[id].flags = VRING_DESC_F_INDIRECT |
						  vq->packed.avail_used_flags;
	}

	/*
	 * A driver MUST NOT make the first descriptor in the list
	 * available before all subsequent descriptors comprising
	 * the list are made available.
	 */
	virtio_wmb(vq->weak_barriers);
	vq->packed.vring.desc[head].flags = cpu_to_le16(VRING_DESC_F_INDIRECT |
						vq->packed.avail_used_flags);

	/* We're using some buffers from the free list. */
	vq->vq.num_free -= 1;

	/* Update free pointer */
	n = head + 1;
	if (n >= vq->packed.vring.num) {
		n = 0;
		vq->packed.avail_wrap_counter ^= 1;
		vq->packed.avail_used_flags ^=
				1 << VRING_PACKED_DESC_F_AVAIL |
				1 << VRING_PACKED_DESC_F_USED;
	}
	vq->packed.next_avail_idx = n;
	vq->free_head = vq->packed.desc_extra[id].next;

	/* Store token and indirect buffer state. */
	vq->packed.desc_state[id].num = 1;
	vq->packed.desc_state[id].data = data;
	vq->packed.desc_state[id].indir_desc = desc;
	vq->packed.desc_state[id].last = id;

	vq->num_added += 1;

	pr_debug("Added buffer head %i to %p\n", head, vq);
	END_USE(vq);

	return 0;

unmap_release:
	err_idx = i;

	for (i = 0; i < err_idx; i++)
		vring_unmap_desc_packed(vq, &desc[i]);

free_desc:
	kfree(desc);

	END_USE(vq);
	return -ENOMEM;
}

static inline int virtqueue_add_packed(struct virtqueue *_vq,
				       struct scatterlist *sgs[],
				       unsigned int total_sg,
				       unsigned int out_sgs,
				       unsigned int in_sgs,
				       void *data,
				       void *ctx,
				       gfp_t gfp)
{
	struct vring_virtqueue *vq = to_vvq(_vq);
	struct vring_packed_desc *desc;
	struct scatterlist *sg;
	unsigned int i, n, c, descs_used, err_idx;
	__le16 head_flags, flags;
	u16 head, id, prev, curr, avail_used_flags;
	int err;

	START_USE(vq);

	BUG_ON(data == NULL);
	BUG_ON(ctx && vq->indirect);

	if (unlikely(vq->broken)) {
		END_USE(vq);
		return -EIO;
	}

	LAST_ADD_TIME_UPDATE(vq);

	BUG_ON(total_sg == 0);

	if (virtqueue_use_indirect(vq, total_sg)) {
		err = virtqueue_add_indirect_packed(vq, sgs, total_sg, out_sgs,
						    in_sgs, data, gfp);
		if (err != -ENOMEM) {
			END_USE(vq);
			return err;
		}

		/* fall back on direct */
	}

	head = vq->packed.next_avail_idx;
	avail_used_flags = vq->packed.avail_used_flags;

	WARN_ON_ONCE(total_sg > vq->packed.vring.num && !vq->indirect);

	desc = vq->packed.vring.desc;
	i = head;
	descs_used = total_sg;

	if (unlikely(vq->vq.num_free < descs_used)) {
		pr_debug("Can't add buf len %i - avail = %i\n",
			 descs_used, vq->vq.num_free);
		END_USE(vq);
		return -ENOSPC;
	}

	id = vq->free_head;
	BUG_ON(id == vq->packed.vring.num);

	curr = id;
	c = 0;
	for (n = 0; n < out_sgs + in_sgs; n++) {
		for (sg = sgs[n]; sg; sg = sg_next(sg)) {
			dma_addr_t addr;

			if (vring_map_one_sg(vq, sg, n < out_sgs ?
					     DMA_TO_DEVICE : DMA_FROM_DEVICE, &addr))
				goto unmap_release;

			flags = cpu_to_le16(vq->packed.avail_used_flags |
				    (++c == total_sg ? 0 : VRING_DESC_F_NEXT) |
				    (n < out_sgs ? 0 : VRING_DESC_F_WRITE));
			if (i == head)
				head_flags = flags;
			else
				desc[i].flags = flags;

			desc[i].addr = cpu_to_le64(addr);
			desc[i].len = cpu_to_le32(sg->length);
			desc[i].id = cpu_to_le16(id);

			if (unlikely(vq->use_dma_api)) {
				vq->packed.desc_extra[curr].addr = addr;
				vq->packed.desc_extra[curr].len = sg->length;
				vq->packed.desc_extra[curr].flags =
					le16_to_cpu(flags);
			}
			prev = curr;
			curr = vq->packed.desc_extra[curr].next;

			if ((unlikely(++i >= vq->packed.vring.num))) {
				i = 0;
				vq->packed.avail_used_flags ^=
					1 << VRING_PACKED_DESC_F_AVAIL |
					1 << VRING_PACKED_DESC_F_USED;
			}
		}
	}

	if (i <= head)
		vq->packed.avail_wrap_counter ^= 1;

	/* We're using some buffers from the free list. */
	vq->vq.num_free -= descs_used;

	/* Update free pointer */
	vq->packed.next_avail_idx = i;
	vq->free_head = curr;

	/* Store token. */
	vq->packed.desc_state[id].num = descs_used;
	vq->packed.desc_state[id].data = data;
	vq->packed.desc_state[id].indir_desc = ctx;
	vq->packed.desc_state[id].last = prev;

	/*
	 * A driver MUST NOT make the first descriptor in the list
	 * available before all subsequent descriptors comprising
	 * the list are made available.
	 */
	virtio_wmb(vq->weak_barriers);
	vq->packed.vring.desc[head].flags = head_flags;
	vq->num_added += descs_used;

	pr_debug("Added buffer head %i to %p\n", head, vq);
	END_USE(vq);

	return 0;

unmap_release:
	err_idx = i;
	i = head;
	curr = vq->free_head;

	vq->packed.avail_used_flags = avail_used_flags;

	for (n = 0; n < total_sg; n++) {
		if (i == err_idx)
			break;
		vring_unmap_extra_packed(vq, &vq->packed.desc_extra[curr]);
		curr = vq->packed.desc_extra[curr].next;
		i++;
		if (i >= vq->packed.vring.num)
			i = 0;
	}

	END_USE(vq);
	return -EIO;
}

static bool virtqueue_kick_prepare_packed(struct virtqueue *_vq)
{
	struct vring_virtqueue *vq = to_vvq(_vq);
	u16 new, old, off_wrap, flags, wrap_counter, event_idx;
	bool needs_kick;
	union {
		struct {
			__le16 off_wrap;
			__le16 flags;
		};
		u32 u32;
	} snapshot;

	START_USE(vq);

	/*
	 * We need to expose the new flags value before checking notification
	 * suppressions.
	 */
	virtio_mb(vq->weak_barriers);

	old = vq->packed.next_avail_idx - vq->num_added;
	new = vq->packed.next_avail_idx;
	vq->num_added = 0;

	snapshot.u32 = *(u32 *)vq->packed.vring.device;
	flags = le16_to_cpu(snapshot.flags);

	LAST_ADD_TIME_CHECK(vq);
	LAST_ADD_TIME_INVALID(vq);

	if (flags != VRING_PACKED_EVENT_FLAG_DESC) {
		needs_kick = (flags != VRING_PACKED_EVENT_FLAG_DISABLE);
		goto out;
	}

	off_wrap = le16_to_cpu(snapshot.off_wrap);

	wrap_counter = off_wrap >> VRING_PACKED_EVENT_F_WRAP_CTR;
	event_idx = off_wrap & ~(1 << VRING_PACKED_EVENT_F_WRAP_CTR);
	if (wrap_counter != vq->packed.avail_wrap_counter)
		event_idx -= vq->packed.vring.num;

	needs_kick = vring_need_event(event_idx, new, old);
out:
	END_USE(vq);
	return needs_kick;
}

static void detach_buf_packed(struct vring_virtqueue *vq,
			      unsigned int id, void **ctx)
{
	struct vring_desc_state_packed *state = NULL;
	struct vring_packed_desc *desc;
	unsigned int i, curr;

	state = &vq->packed.desc_state[id];

	/* Clear data ptr. */
	state->data = NULL;

	vq->packed.desc_extra[state->last].next = vq->free_head;
	vq->free_head = id;
	vq->vq.num_free += state->num;

	if (unlikely(vq->use_dma_api)) {
		curr = id;
		for (i = 0; i < state->num; i++) {
			vring_unmap_extra_packed(vq,
						 &vq->packed.desc_extra[curr]);
			curr = vq->packed.desc_extra[curr].next;
		}
	}

	if (vq->indirect) {
		u32 len;

		/* Free the indirect table, if any, now that it's unmapped. */
		desc = state->indir_desc;
		if (!desc)
			return;

		if (vq->do_unmap) {
			len = vq->packed.desc_extra[id].len;
			for (i = 0; i < len / sizeof(struct vring_packed_desc);
					i++)
				vring_unmap_desc_packed(vq, &desc[i]);
		}
		kfree(desc);
		state->indir_desc = NULL;
	} else if (ctx) {
		*ctx = state->indir_desc;
	}
}

static inline bool is_used_desc_packed(const struct vring_virtqueue *vq,
				       u16 idx, bool used_wrap_counter)
{
	bool avail, used;
	u16 flags;

	flags = le16_to_cpu(vq->packed.vring.desc[idx].flags);
	avail = !!(flags & (1 << VRING_PACKED_DESC_F_AVAIL));
	used = !!(flags & (1 << VRING_PACKED_DESC_F_USED));

	return avail == used && used == used_wrap_counter;
}

static bool more_used_packed(const struct vring_virtqueue *vq)
{
	u16 last_used;
	u16 last_used_idx;
	bool used_wrap_counter;

	last_used_idx = READ_ONCE(vq->last_used_idx);
	last_used = packed_last_used(last_used_idx);
	used_wrap_counter = packed_used_wrap_counter(last_used_idx);
	return is_used_desc_packed(vq, last_used, used_wrap_counter);
}

static void *virtqueue_get_buf_ctx_packed(struct virtqueue *_vq,
					  unsigned int *len,
					  void **ctx)
{
	struct vring_virtqueue *vq = to_vvq(_vq);
	u16 last_used, id, last_used_idx;
	bool used_wrap_counter;
	void *ret;

	START_USE(vq);

	if (unlikely(vq->broken)) {
		END_USE(vq);
		return NULL;
	}

	if (!more_used_packed(vq)) {
		pr_debug("No more buffers in queue\n");
		END_USE(vq);
		return NULL;
	}

	/* Only get used elements after they have been exposed by host. */
	virtio_rmb(vq->weak_barriers);

	last_used_idx = READ_ONCE(vq->last_used_idx);
	used_wrap_counter = packed_used_wrap_counter(last_used_idx);
	last_used = packed_last_used(last_used_idx);
	id = le16_to_cpu(vq->packed.vring.desc[last_used].id);
	*len = le32_to_cpu(vq->packed.vring.desc[last_used].len);

	if (unlikely(id >= vq->packed.vring.num)) {
		BAD_RING(vq, "id %u out of range\n", id);
		return NULL;
	}
	if (unlikely(!vq->packed.desc_state[id].data)) {
		BAD_RING(vq, "id %u is not a head!\n", id);
		return NULL;
	}

	/* detach_buf_packed clears data, so grab it now. */
	ret = vq->packed.desc_state[id].data;
	detach_buf_packed(vq, id, ctx);

	last_used += vq->packed.desc_state[id].num;
	if (unlikely(last_used >= vq->packed.vring.num)) {
		last_used -= vq->packed.vring.num;
		used_wrap_counter ^= 1;
	}

	last_used = (last_used | (used_wrap_counter << VRING_PACKED_EVENT_F_WRAP_CTR));
	WRITE_ONCE(vq->last_used_idx, last_used);

	/*
	 * If we expect an interrupt for the next entry, tell host
	 * by writing event index and flush out the write before
	 * the read in the next get_buf call.
	 */
	if (vq->packed.event_flags_shadow == VRING_PACKED_EVENT_FLAG_DESC)
		virtio_store_mb(vq->weak_barriers,
				&vq->packed.vring.driver->off_wrap,
				cpu_to_le16(vq->last_used_idx));

	LAST_ADD_TIME_INVALID(vq);

	END_USE(vq);
	return ret;
}

static void virtqueue_disable_cb_packed(struct virtqueue *_vq)
{
	struct vring_virtqueue *vq = to_vvq(_vq);

	if (vq->packed.event_flags_shadow != VRING_PACKED_EVENT_FLAG_DISABLE) {
		vq->packed.event_flags_shadow = VRING_PACKED_EVENT_FLAG_DISABLE;

		/*
		 * If device triggered an event already it won't trigger one again:
		 * no need to disable.
		 */
		if (vq->event_triggered)
			return;

		vq->packed.vring.driver->flags =
			cpu_to_le16(vq->packed.event_flags_shadow);
	}
}

static unsigned int virtqueue_enable_cb_prepare_packed(struct virtqueue *_vq)
{
	struct vring_virtqueue *vq = to_vvq(_vq);

	START_USE(vq);

	/*
	 * We optimistically turn back on interrupts, then check if there was
	 * more to do.
	 */

	if (vq->event) {
		vq->packed.vring.driver->off_wrap =
			cpu_to_le16(vq->last_used_idx);
		/*
		 * We need to update event offset and event wrap
		 * counter first before updating event flags.
		 */
		virtio_wmb(vq->weak_barriers);
	}

	if (vq->packed.event_flags_shadow == VRING_PACKED_EVENT_FLAG_DISABLE) {
		vq->packed.event_flags_shadow = vq->event ?
				VRING_PACKED_EVENT_FLAG_DESC :
				VRING_PACKED_EVENT_FLAG_ENABLE;
		vq->packed.vring.driver->flags =
				cpu_to_le16(vq->packed.event_flags_shadow);
	}

	END_USE(vq);
	return vq->last_used_idx;
}

static bool virtqueue_poll_packed(struct virtqueue *_vq, u16 off_wrap)
{
	struct vring_virtqueue *vq = to_vvq(_vq);
	bool wrap_counter;
	u16 used_idx;

	wrap_counter = off_wrap >> VRING_PACKED_EVENT_F_WRAP_CTR;
	used_idx = off_wrap & ~(1 << VRING_PACKED_EVENT_F_WRAP_CTR);

	return is_used_desc_packed(vq, used_idx, wrap_counter);
}

static bool virtqueue_enable_cb_delayed_packed(struct virtqueue *_vq)
{
	struct vring_virtqueue *vq = to_vvq(_vq);
	u16 used_idx, wrap_counter, last_used_idx;
	u16 bufs;

	START_USE(vq);

	/*
	 * We optimistically turn back on interrupts, then check if there was
	 * more to do.
	 */

	if (vq->event) {
		/* TODO: tune this threshold */
		bufs = (vq->packed.vring.num - vq->vq.num_free) * 3 / 4;
		last_used_idx = READ_ONCE(vq->last_used_idx);
		wrap_counter = packed_used_wrap_counter(last_used_idx);

		used_idx = packed_last_used(last_used_idx) + bufs;
		if (used_idx >= vq->packed.vring.num) {
			used_idx -= vq->packed.vring.num;
			wrap_counter ^= 1;
		}

		vq->packed.vring.driver->off_wrap = cpu_to_le16(used_idx |
			(wrap_counter << VRING_PACKED_EVENT_F_WRAP_CTR));

		/*
		 * We need to update event offset and event wrap
		 * counter first before updating event flags.
		 */
		virtio_wmb(vq->weak_barriers);
	}

	if (vq->packed.event_flags_shadow == VRING_PACKED_EVENT_FLAG_DISABLE) {
		vq->packed.event_flags_shadow = vq->event ?
				VRING_PACKED_EVENT_FLAG_DESC :
				VRING_PACKED_EVENT_FLAG_ENABLE;
		vq->packed.vring.driver->flags =
				cpu_to_le16(vq->packed.event_flags_shadow);
	}

	/*
	 * We need to update event suppression structure first
	 * before re-checking for more used buffers.
	 */
	virtio_mb(vq->weak_barriers);

	last_used_idx = READ_ONCE(vq->last_used_idx);
	wrap_counter = packed_used_wrap_counter(last_used_idx);
	used_idx = packed_last_used(last_used_idx);
	if (is_used_desc_packed(vq, used_idx, wrap_counter)) {
		END_USE(vq);
		return false;
	}

	END_USE(vq);
	return true;
}

static void *virtqueue_detach_unused_buf_packed(struct virtqueue *_vq)
{
	struct vring_virtqueue *vq = to_vvq(_vq);
	unsigned int i;
	void *buf;

	START_USE(vq);

	for (i = 0; i < vq->packed.vring.num; i++) {
		if (!vq->packed.desc_state[i].data)
			continue;
		/* detach_buf clears data, so grab it now. */
		buf = vq->packed.desc_state[i].data;
		detach_buf_packed(vq, i, NULL);
		END_USE(vq);
		return buf;
	}
	/* That should have freed everything. */
	BUG_ON(vq->vq.num_free != vq->packed.vring.num);

	END_USE(vq);
	return NULL;
}

static struct vring_desc_extra *vring_alloc_desc_extra(unsigned int num)
{
	struct vring_desc_extra *desc_extra;
	unsigned int i;

	desc_extra = kmalloc_array(num, sizeof(struct vring_desc_extra),
				   GFP_KERNEL);
	if (!desc_extra)
		return NULL;

	memset(desc_extra, 0, num * sizeof(struct vring_desc_extra));

	for (i = 0; i < num - 1; i++)
		desc_extra[i].next = i + 1;

	return desc_extra;
}

static void vring_free_packed(struct vring_virtqueue_packed *vring_packed,
			      struct virtio_device *vdev,
			      struct device *dma_dev)
{
	if (vring_packed->vring.desc)
		vring_free_queue(vdev, vring_packed->ring_size_in_bytes,
				 vring_packed->vring.desc,
				 vring_packed->ring_dma_addr,
				 dma_dev);

	if (vring_packed->vring.driver)
		vring_free_queue(vdev, vring_packed->event_size_in_bytes,
				 vring_packed->vring.driver,
				 vring_packed->driver_event_dma_addr,
				 dma_dev);

	if (vring_packed->vring.device)
		vring_free_queue(vdev, vring_packed->event_size_in_bytes,
				 vring_packed->vring.device,
				 vring_packed->device_event_dma_addr,
				 dma_dev);

	kfree(vring_packed->desc_state);
	kfree(vring_packed->desc_extra);
}

static int vring_alloc_queue_packed(struct vring_virtqueue_packed *vring_packed,
				    struct virtio_device *vdev,
				    u32 num, struct device *dma_dev)
{
	struct vring_packed_desc *ring;
	struct vring_packed_desc_event *driver, *device;
	dma_addr_t ring_dma_addr, driver_event_dma_addr, device_event_dma_addr;
	size_t ring_size_in_bytes, event_size_in_bytes;

	ring_size_in_bytes = num * sizeof(struct vring_packed_desc);

	ring = vring_alloc_queue(vdev, ring_size_in_bytes,
				 &ring_dma_addr,
				 GFP_KERNEL | __GFP_NOWARN | __GFP_ZERO,
				 dma_dev);
	if (!ring)
		goto err;

	vring_packed->vring.desc         = ring;
	vring_packed->ring_dma_addr      = ring_dma_addr;
	vring_packed->ring_size_in_bytes = ring_size_in_bytes;

	event_size_in_bytes = sizeof(struct vring_packed_desc_event);

	driver = vring_alloc_queue(vdev, event_size_in_bytes,
				   &driver_event_dma_addr,
				   GFP_KERNEL | __GFP_NOWARN | __GFP_ZERO,
				   dma_dev);
	if (!driver)
		goto err;

	vring_packed->vring.driver          = driver;
	vring_packed->event_size_in_bytes   = event_size_in_bytes;
	vring_packed->driver_event_dma_addr = driver_event_dma_addr;

	device = vring_alloc_queue(vdev, event_size_in_bytes,
				   &device_event_dma_addr,
				   GFP_KERNEL | __GFP_NOWARN | __GFP_ZERO,
				   dma_dev);
	if (!device)
		goto err;

	vring_packed->vring.device          = device;
	vring_packed->device_event_dma_addr = device_event_dma_addr;

	vring_packed->vring.num = num;

	return 0;

err:
	vring_free_packed(vring_packed, vdev, dma_dev);
	return -ENOMEM;
}

static int vring_alloc_state_extra_packed(struct vring_virtqueue_packed *vring_packed)
{
	struct vring_desc_state_packed *state;
	struct vring_desc_extra *extra;
	u32 num = vring_packed->vring.num;

	state = kmalloc_array(num, sizeof(struct vring_desc_state_packed), GFP_KERNEL);
	if (!state)
		goto err_desc_state;

	memset(state, 0, num * sizeof(struct vring_desc_state_packed));

	extra = vring_alloc_desc_extra(num);
	if (!extra)
		goto err_desc_extra;

	vring_packed->desc_state = state;
	vring_packed->desc_extra = extra;

	return 0;

err_desc_extra:
	kfree(state);
err_desc_state:
	return -ENOMEM;
}

static void virtqueue_vring_init_packed(struct vring_virtqueue_packed *vring_packed,
					bool callback)
{
	vring_packed->next_avail_idx = 0;
	vring_packed->avail_wrap_counter = 1;
	vring_packed->event_flags_shadow = 0;
	vring_packed->avail_used_flags = 1 << VRING_PACKED_DESC_F_AVAIL;

	/* No callback?  Tell other side not to bother us. */
	if (!callback) {
		vring_packed->event_flags_shadow = VRING_PACKED_EVENT_FLAG_DISABLE;
		vring_packed->vring.driver->flags =
			cpu_to_le16(vring_packed->event_flags_shadow);
	}
}

static void virtqueue_vring_attach_packed(struct vring_virtqueue *vq,
					  struct vring_virtqueue_packed *vring_packed)
{
	vq->packed = *vring_packed;

	/* Put everything in free lists. */
	vq->free_head = 0;
}

static void virtqueue_reinit_packed(struct vring_virtqueue *vq)
{
	memset(vq->packed.vring.device, 0, vq->packed.event_size_in_bytes);
	memset(vq->packed.vring.driver, 0, vq->packed.event_size_in_bytes);

	/* we need to reset the desc.flags. For more, see is_used_desc_packed() */
	memset(vq->packed.vring.desc, 0, vq->packed.ring_size_in_bytes);

	virtqueue_init(vq, vq->packed.vring.num);
	virtqueue_vring_init_packed(&vq->packed, !!vq->vq.callback);
}

static struct virtqueue *vring_create_virtqueue_packed(
	unsigned int index,
	unsigned int num,
	unsigned int vring_align,
	struct virtio_device *vdev,
	bool weak_barriers,
	bool may_reduce_num,
	bool context,
	bool (*notify)(struct virtqueue *),
	void (*callback)(struct virtqueue *),
	const char *name,
	struct device *dma_dev)
{
	struct vring_virtqueue_packed vring_packed = {};
	struct vring_virtqueue *vq;
	int err;

	if (vring_alloc_queue_packed(&vring_packed, vdev, num, dma_dev))
		goto err_ring;

	vq = kmalloc(sizeof(*vq), GFP_KERNEL);
	if (!vq)
		goto err_vq;

	vq->vq.callback = callback;
	vq->vq.vdev = vdev;
	vq->vq.name = name;
	vq->vq.index = index;
	vq->vq.reset = false;
	vq->we_own_ring = true;
	vq->notify = notify;
	vq->weak_barriers = weak_barriers;
#ifdef CONFIG_VIRTIO_HARDEN_NOTIFICATION
	vq->broken = true;
#else
	vq->broken = false;
#endif
	vq->packed_ring = true;
	vq->dma_dev = dma_dev;
	vq->use_dma_api = vring_use_dma_api(vdev);
	vq->premapped = false;
	vq->do_unmap = vq->use_dma_api;

	vq->indirect = virtio_has_feature(vdev, VIRTIO_RING_F_INDIRECT_DESC) &&
		!context;
	vq->event = virtio_has_feature(vdev, VIRTIO_RING_F_EVENT_IDX);

	if (virtio_has_feature(vdev, VIRTIO_F_ORDER_PLATFORM))
		vq->weak_barriers = false;

	err = vring_alloc_state_extra_packed(&vring_packed);
	if (err)
		goto err_state_extra;

	virtqueue_vring_init_packed(&vring_packed, !!callback);

	virtqueue_init(vq, num);
	virtqueue_vring_attach_packed(vq, &vring_packed);

	spin_lock(&vdev->vqs_list_lock);
	list_add_tail(&vq->vq.list, &vdev->vqs);
	spin_unlock(&vdev->vqs_list_lock);
	return &vq->vq;

err_state_extra:
	kfree(vq);
err_vq:
	vring_free_packed(&vring_packed, vdev, dma_dev);
err_ring:
	return NULL;
}

static int virtqueue_resize_packed(struct virtqueue *_vq, u32 num)
{
	struct vring_virtqueue_packed vring_packed = {};
	struct vring_virtqueue *vq = to_vvq(_vq);
	struct virtio_device *vdev = _vq->vdev;
	int err;

	if (vring_alloc_queue_packed(&vring_packed, vdev, num, vring_dma_dev(vq)))
		goto err_ring;

	err = vring_alloc_state_extra_packed(&vring_packed);
	if (err)
		goto err_state_extra;

	vring_free(&vq->vq);

	virtqueue_vring_init_packed(&vring_packed, !!vq->vq.callback);

	virtqueue_init(vq, vring_packed.vring.num);
	virtqueue_vring_attach_packed(vq, &vring_packed);

	return 0;

err_state_extra:
	vring_free_packed(&vring_packed, vdev, vring_dma_dev(vq));
err_ring:
	virtqueue_reinit_packed(vq);
	return -ENOMEM;
}

static int virtqueue_disable_and_recycle(struct virtqueue *_vq,
					 void (*recycle)(struct virtqueue *vq, void *buf))
{
	struct vring_virtqueue *vq = to_vvq(_vq);
	struct virtio_device *vdev = vq->vq.vdev;
	void *buf;
	int err;

	if (!vq->we_own_ring)
		return -EPERM;

	if (!vdev->config->disable_vq_and_reset)
		return -ENOENT;

	if (!vdev->config->enable_vq_after_reset)
		return -ENOENT;

	err = vdev->config->disable_vq_and_reset(_vq);
	if (err)
		return err;

	while ((buf = virtqueue_detach_unused_buf(_vq)) != NULL)
		recycle(_vq, buf);

	return 0;
}

static int virtqueue_enable_after_reset(struct virtqueue *_vq)
{
	struct vring_virtqueue *vq = to_vvq(_vq);
	struct virtio_device *vdev = vq->vq.vdev;

	if (vdev->config->enable_vq_after_reset(_vq))
		return -EBUSY;

	return 0;
}

/*
 * Generic functions and exported symbols.
 */

static inline int virtqueue_add(struct virtqueue *_vq,
				struct scatterlist *sgs[],
				unsigned int total_sg,
				unsigned int out_sgs,
				unsigned int in_sgs,
				void *data,
				void *ctx,
				gfp_t gfp)
{
	struct vring_virtqueue *vq = to_vvq(_vq);

	return vq->packed_ring ? virtqueue_add_packed(_vq, sgs, total_sg,
					out_sgs, in_sgs, data, ctx, gfp) :
				 virtqueue_add_split(_vq, sgs, total_sg,
					out_sgs, in_sgs, data, ctx, gfp);
}

/**
 * virtqueue_add_sgs - expose buffers to other end
 * @_vq: the struct virtqueue we're talking about.
 * @sgs: array of terminated scatterlists.
 * @out_sgs: the number of scatterlists readable by other side
 * @in_sgs: the number of scatterlists which are writable (after readable ones)
 * @data: the token identifying the buffer.
 * @gfp: how to do memory allocations (if necessary).
 *
 * Caller must ensure we don't call this with other virtqueue operations
 * at the same time (except where noted).
 *
 * Returns zero or a negative error (ie. ENOSPC, ENOMEM, EIO).
 */
int virtqueue_add_sgs(struct virtqueue *_vq,
		      struct scatterlist *sgs[],
		      unsigned int out_sgs,
		      unsigned int in_sgs,
		      void *data,
		      gfp_t gfp)
{
	unsigned int i, total_sg = 0;

	/* Count them first. */
	for (i = 0; i < out_sgs + in_sgs; i++) {
		struct scatterlist *sg;

		for (sg = sgs[i]; sg; sg = sg_next(sg))
			total_sg++;
	}
	return virtqueue_add(_vq, sgs, total_sg, out_sgs, in_sgs,
			     data, NULL, gfp);
}
EXPORT_SYMBOL_GPL(virtqueue_add_sgs);

/**
 * virtqueue_add_outbuf - expose output buffers to other end
 * @vq: the struct virtqueue we're talking about.
 * @sg: scatterlist (must be well-formed and terminated!)
 * @num: the number of entries in @sg readable by other side
 * @data: the token identifying the buffer.
 * @gfp: how to do memory allocations (if necessary).
 *
 * Caller must ensure we don't call this with other virtqueue operations
 * at the same time (except where noted).
 *
 * Returns zero or a negative error (ie. ENOSPC, ENOMEM, EIO).
 */
int virtqueue_add_outbuf(struct virtqueue *vq,
			 struct scatterlist *sg, unsigned int num,
			 void *data,
			 gfp_t gfp)
{
	return virtqueue_add(vq, &sg, num, 1, 0, data, NULL, gfp);
}
EXPORT_SYMBOL_GPL(virtqueue_add_outbuf);

/**
 * virtqueue_add_inbuf - expose input buffers to other end
 * @vq: the struct virtqueue we're talking about.
 * @sg: scatterlist (must be well-formed and terminated!)
 * @num: the number of entries in @sg writable by other side
 * @data: the token identifying the buffer.
 * @gfp: how to do memory allocations (if necessary).
 *
 * Caller must ensure we don't call this with other virtqueue operations
 * at the same time (except where noted).
 *
 * Returns zero or a negative error (ie. ENOSPC, ENOMEM, EIO).
 */
int virtqueue_add_inbuf(struct virtqueue *vq,
			struct scatterlist *sg, unsigned int num,
			void *data,
			gfp_t gfp)
{
	return virtqueue_add(vq, &sg, num, 0, 1, data, NULL, gfp);
}
EXPORT_SYMBOL_GPL(virtqueue_add_inbuf);

/**
 * virtqueue_add_inbuf_ctx - expose input buffers to other end
 * @vq: the struct virtqueue we're talking about.
 * @sg: scatterlist (must be well-formed and terminated!)
 * @num: the number of entries in @sg writable by other side
 * @data: the token identifying the buffer.
 * @ctx: extra context for the token
 * @gfp: how to do memory allocations (if necessary).
 *
 * Caller must ensure we don't call this with other virtqueue operations
 * at the same time (except where noted).
 *
 * Returns zero or a negative error (ie. ENOSPC, ENOMEM, EIO).
 */
int virtqueue_add_inbuf_ctx(struct virtqueue *vq,
			struct scatterlist *sg, unsigned int num,
			void *data,
			void *ctx,
			gfp_t gfp)
{
	return virtqueue_add(vq, &sg, num, 0, 1, data, ctx, gfp);
}
EXPORT_SYMBOL_GPL(virtqueue_add_inbuf_ctx);

/**
 * virtqueue_dma_dev - get the dma dev
 * @_vq: the struct virtqueue we're talking about.
 *
 * Returns the dma dev. That can been used for dma api.
 */
struct device *virtqueue_dma_dev(struct virtqueue *_vq)
{
	struct vring_virtqueue *vq = to_vvq(_vq);

	if (vq->use_dma_api)
		return vring_dma_dev(vq);
	else
		return NULL;
}
EXPORT_SYMBOL_GPL(virtqueue_dma_dev);

/**
 * virtqueue_kick_prepare - first half of split virtqueue_kick call.
 * @_vq: the struct virtqueue
 *
 * Instead of virtqueue_kick(), you can do:
 *	if (virtqueue_kick_prepare(vq))
 *		virtqueue_notify(vq);
 *
 * This is sometimes useful because the virtqueue_kick_prepare() needs
 * to be serialized, but the actual virtqueue_notify() call does not.
 */
bool virtqueue_kick_prepare(struct virtqueue *_vq)
{
	struct vring_virtqueue *vq = to_vvq(_vq);

	return vq->packed_ring ? virtqueue_kick_prepare_packed(_vq) :
				 virtqueue_kick_prepare_split(_vq);
}
EXPORT_SYMBOL_GPL(virtqueue_kick_prepare);

/**
 * virtqueue_notify - second half of split virtqueue_kick call.
 * @_vq: the struct virtqueue
 *
 * This does not need to be serialized.
 *
 * Returns false if host notify failed or queue is broken, otherwise true.
 */
bool virtqueue_notify(struct virtqueue *_vq)
{
	struct vring_virtqueue *vq = to_vvq(_vq);

	if (unlikely(vq->broken))
		return false;

	/* Prod other side to tell it about changes. */
	if (!vq->notify(_vq)) {
		vq->broken = true;
		return false;
	}
	return true;
}
EXPORT_SYMBOL_GPL(virtqueue_notify);

/**
 * virtqueue_kick - update after add_buf
 * @vq: the struct virtqueue
 *
 * After one or more virtqueue_add_* calls, invoke this to kick
 * the other side.
 *
 * Caller must ensure we don't call this with other virtqueue
 * operations at the same time (except where noted).
 *
 * Returns false if kick failed, otherwise true.
 */
bool virtqueue_kick(struct virtqueue *vq)
{
	if (virtqueue_kick_prepare(vq))
		return virtqueue_notify(vq);
	return true;
}
EXPORT_SYMBOL_GPL(virtqueue_kick);

/**
 * virtqueue_get_buf_ctx - get the next used buffer
 * @_vq: the struct virtqueue we're talking about.
 * @len: the length written into the buffer
 * @ctx: extra context for the token
 *
 * If the device wrote data into the buffer, @len will be set to the
 * amount written.  This means you don't need to clear the buffer
 * beforehand to ensure there's no data leakage in the case of short
 * writes.
 *
 * Caller must ensure we don't call this with other virtqueue
 * operations at the same time (except where noted).
 *
 * Returns NULL if there are no used buffers, or the "data" token
 * handed to virtqueue_add_*().
 */
void *virtqueue_get_buf_ctx(struct virtqueue *_vq, unsigned int *len,
			    void **ctx)
{
	struct vring_virtqueue *vq = to_vvq(_vq);

	return vq->packed_ring ? virtqueue_get_buf_ctx_packed(_vq, len, ctx) :
				 virtqueue_get_buf_ctx_split(_vq, len, ctx);
}
EXPORT_SYMBOL_GPL(virtqueue_get_buf_ctx);

void *virtqueue_get_buf(struct virtqueue *_vq, unsigned int *len)
{
	return virtqueue_get_buf_ctx(_vq, len, NULL);
}
EXPORT_SYMBOL_GPL(virtqueue_get_buf);
/**
 * virtqueue_disable_cb - disable callbacks
 * @_vq: the struct virtqueue we're talking about.
 *
 * Note that this is not necessarily synchronous, hence unreliable and only
 * useful as an optimization.
 *
 * Unlike other operations, this need not be serialized.
 */
void virtqueue_disable_cb(struct virtqueue *_vq)
{
	struct vring_virtqueue *vq = to_vvq(_vq);

	if (vq->packed_ring)
		virtqueue_disable_cb_packed(_vq);
	else
		virtqueue_disable_cb_split(_vq);
}
EXPORT_SYMBOL_GPL(virtqueue_disable_cb);

/**
 * virtqueue_enable_cb_prepare - restart callbacks after disable_cb
 * @_vq: the struct virtqueue we're talking about.
 *
 * This re-enables callbacks; it returns current queue state
 * in an opaque unsigned value. This value should be later tested by
 * virtqueue_poll, to detect a possible race between the driver checking for
 * more work, and enabling callbacks.
 *
 * Caller must ensure we don't call this with other virtqueue
 * operations at the same time (except where noted).
 */
unsigned int virtqueue_enable_cb_prepare(struct virtqueue *_vq)
{
	struct vring_virtqueue *vq = to_vvq(_vq);

	if (vq->event_triggered)
		vq->event_triggered = false;

	return vq->packed_ring ? virtqueue_enable_cb_prepare_packed(_vq) :
				 virtqueue_enable_cb_prepare_split(_vq);
}
EXPORT_SYMBOL_GPL(virtqueue_enable_cb_prepare);

/**
 * virtqueue_poll - query pending used buffers
 * @_vq: the struct virtqueue we're talking about.
 * @last_used_idx: virtqueue state (from call to virtqueue_enable_cb_prepare).
 *
 * Returns "true" if there are pending used buffers in the queue.
 *
 * This does not need to be serialized.
 */
bool virtqueue_poll(struct virtqueue *_vq, unsigned int last_used_idx)
{
	struct vring_virtqueue *vq = to_vvq(_vq);

	if (unlikely(vq->broken))
		return false;

	virtio_mb(vq->weak_barriers);
	return vq->packed_ring ? virtqueue_poll_packed(_vq, last_used_idx) :
				 virtqueue_poll_split(_vq, last_used_idx);
}
EXPORT_SYMBOL_GPL(virtqueue_poll);

/**
 * virtqueue_enable_cb - restart callbacks after disable_cb.
 * @_vq: the struct virtqueue we're talking about.
 *
 * This re-enables callbacks; it returns "false" if there are pending
 * buffers in the queue, to detect a possible race between the driver
 * checking for more work, and enabling callbacks.
 *
 * Caller must ensure we don't call this with other virtqueue
 * operations at the same time (except where noted).
 */
bool virtqueue_enable_cb(struct virtqueue *_vq)
{
	unsigned int last_used_idx = virtqueue_enable_cb_prepare(_vq);

	return !virtqueue_poll(_vq, last_used_idx);
}
EXPORT_SYMBOL_GPL(virtqueue_enable_cb);

/**
 * virtqueue_enable_cb_delayed - restart callbacks after disable_cb.
 * @_vq: the struct virtqueue we're talking about.
 *
 * This re-enables callbacks but hints to the other side to delay
 * interrupts until most of the available buffers have been processed;
 * it returns "false" if there are many pending buffers in the queue,
 * to detect a possible race between the driver checking for more work,
 * and enabling callbacks.
 *
 * Caller must ensure we don't call this with other virtqueue
 * operations at the same time (except where noted).
 */
bool virtqueue_enable_cb_delayed(struct virtqueue *_vq)
{
	struct vring_virtqueue *vq = to_vvq(_vq);

	if (vq->event_triggered)
		vq->event_triggered = false;

	return vq->packed_ring ? virtqueue_enable_cb_delayed_packed(_vq) :
				 virtqueue_enable_cb_delayed_split(_vq);
}
EXPORT_SYMBOL_GPL(virtqueue_enable_cb_delayed);

/**
 * virtqueue_detach_unused_buf - detach first unused buffer
 * @_vq: the struct virtqueue we're talking about.
 *
 * Returns NULL or the "data" token handed to virtqueue_add_*().
 * This is not valid on an active queue; it is useful for device
 * shutdown or the reset queue.
 */
void *virtqueue_detach_unused_buf(struct virtqueue *_vq)
{
	struct vring_virtqueue *vq = to_vvq(_vq);

	return vq->packed_ring ? virtqueue_detach_unused_buf_packed(_vq) :
				 virtqueue_detach_unused_buf_split(_vq);
}
EXPORT_SYMBOL_GPL(virtqueue_detach_unused_buf);

static inline bool more_used(const struct vring_virtqueue *vq)
{
	return vq->packed_ring ? more_used_packed(vq) : more_used_split(vq);
}

/**
 * vring_interrupt - notify a virtqueue on an interrupt
 * @irq: the IRQ number (ignored)
 * @_vq: the struct virtqueue to notify
 *
 * Calls the callback function of @_vq to process the virtqueue
 * notification.
 */
irqreturn_t vring_interrupt(int irq, void *_vq)
{
	struct vring_virtqueue *vq = to_vvq(_vq);

	if (!more_used(vq)) {
		pr_debug("virtqueue interrupt with no work for %p\n", vq);
		return IRQ_NONE;
	}

	if (unlikely(vq->broken)) {
#ifdef CONFIG_VIRTIO_HARDEN_NOTIFICATION
		dev_warn_once(&vq->vq.vdev->dev,
			      "virtio vring IRQ raised before DRIVER_OK");
		return IRQ_NONE;
#else
		return IRQ_HANDLED;
#endif
	}

	/* Just a hint for performance: so it's ok that this can be racy! */
	if (vq->event)
		vq->event_triggered = true;

	pr_debug("virtqueue callback for %p (%p)\n", vq, vq->vq.callback);
	if (vq->vq.callback)
		vq->vq.callback(&vq->vq);

	return IRQ_HANDLED;
}
EXPORT_SYMBOL_GPL(vring_interrupt);

/* Only available for split ring */
static struct virtqueue *__vring_new_virtqueue(unsigned int index,
					       struct vring_virtqueue_split *vring_split,
					       struct virtio_device *vdev,
					       bool weak_barriers,
					       bool context,
					       bool (*notify)(struct virtqueue *),
					       void (*callback)(struct virtqueue *),
					       const char *name,
					       struct device *dma_dev)
{
	struct vring_virtqueue *vq;
	int err;

	if (virtio_has_feature(vdev, VIRTIO_F_RING_PACKED))
		return NULL;

	vq = kmalloc(sizeof(*vq), GFP_KERNEL);
	if (!vq)
		return NULL;

	vq->packed_ring = false;
	vq->vq.callback = callback;
	vq->vq.vdev = vdev;
	vq->vq.name = name;
	vq->vq.index = index;
	vq->vq.reset = false;
	vq->we_own_ring = false;
	vq->notify = notify;
	vq->weak_barriers = weak_barriers;
#ifdef CONFIG_VIRTIO_HARDEN_NOTIFICATION
	vq->broken = true;
#else
	vq->broken = false;
#endif
	vq->dma_dev = dma_dev;
	vq->use_dma_api = vring_use_dma_api(vdev);
	vq->premapped = false;
	vq->do_unmap = vq->use_dma_api;

	vq->indirect = virtio_has_feature(vdev, VIRTIO_RING_F_INDIRECT_DESC) &&
		!context;
	vq->event = virtio_has_feature(vdev, VIRTIO_RING_F_EVENT_IDX);

	if (virtio_has_feature(vdev, VIRTIO_F_ORDER_PLATFORM))
		vq->weak_barriers = false;

	err = vring_alloc_state_extra_split(vring_split);
	if (err) {
		kfree(vq);
		return NULL;
	}

	virtqueue_vring_init_split(vring_split, vq);

	virtqueue_init(vq, vring_split->vring.num);
	virtqueue_vring_attach_split(vq, vring_split);

	spin_lock(&vdev->vqs_list_lock);
	list_add_tail(&vq->vq.list, &vdev->vqs);
	spin_unlock(&vdev->vqs_list_lock);
	return &vq->vq;
}

struct virtqueue *vring_create_virtqueue(
	unsigned int index,
	unsigned int num,
	unsigned int vring_align,
	struct virtio_device *vdev,
	bool weak_barriers,
	bool may_reduce_num,
	bool context,
	bool (*notify)(struct virtqueue *),
	void (*callback)(struct virtqueue *),
	const char *name)
{

	if (virtio_has_feature(vdev, VIRTIO_F_RING_PACKED))
		return vring_create_virtqueue_packed(index, num, vring_align,
				vdev, weak_barriers, may_reduce_num,
				context, notify, callback, name, vdev->dev.parent);

	return vring_create_virtqueue_split(index, num, vring_align,
			vdev, weak_barriers, may_reduce_num,
			context, notify, callback, name, vdev->dev.parent);
}
EXPORT_SYMBOL_GPL(vring_create_virtqueue);

struct virtqueue *vring_create_virtqueue_dma(
	unsigned int index,
	unsigned int num,
	unsigned int vring_align,
	struct virtio_device *vdev,
	bool weak_barriers,
	bool may_reduce_num,
	bool context,
	bool (*notify)(struct virtqueue *),
	void (*callback)(struct virtqueue *),
	const char *name,
	struct device *dma_dev)
{

	if (virtio_has_feature(vdev, VIRTIO_F_RING_PACKED))
		return vring_create_virtqueue_packed(index, num, vring_align,
				vdev, weak_barriers, may_reduce_num,
				context, notify, callback, name, dma_dev);

	return vring_create_virtqueue_split(index, num, vring_align,
			vdev, weak_barriers, may_reduce_num,
			context, notify, callback, name, dma_dev);
}
EXPORT_SYMBOL_GPL(vring_create_virtqueue_dma);

/**
 * virtqueue_resize - resize the vring of vq
 * @_vq: the struct virtqueue we're talking about.
 * @num: new ring num
 * @recycle: callback to recycle unused buffers
 *
 * When it is really necessary to create a new vring, it will set the current vq
 * into the reset state. Then call the passed callback to recycle the buffer
 * that is no longer used. Only after the new vring is successfully created, the
 * old vring will be released.
 *
 * Caller must ensure we don't call this with other virtqueue operations
 * at the same time (except where noted).
 *
 * Returns zero or a negative error.
 * 0: success.
 * -ENOMEM: Failed to allocate a new ring, fall back to the original ring size.
 *  vq can still work normally
 * -EBUSY: Failed to sync with device, vq may not work properly
 * -ENOENT: Transport or device not supported
 * -E2BIG/-EINVAL: num error
 * -EPERM: Operation not permitted
 *
 */
int virtqueue_resize(struct virtqueue *_vq, u32 num,
		     void (*recycle)(struct virtqueue *vq, void *buf))
{
	struct vring_virtqueue *vq = to_vvq(_vq);
	int err;

	if (num > vq->vq.num_max)
		return -E2BIG;

	if (!num)
		return -EINVAL;

	if ((vq->packed_ring ? vq->packed.vring.num : vq->split.vring.num) == num)
		return 0;

	err = virtqueue_disable_and_recycle(_vq, recycle);
	if (err)
		return err;

	if (vq->packed_ring)
		err = virtqueue_resize_packed(_vq, num);
	else
		err = virtqueue_resize_split(_vq, num);

	return virtqueue_enable_after_reset(_vq);
}
EXPORT_SYMBOL_GPL(virtqueue_resize);

/**
 * virtqueue_set_dma_premapped - set the vring premapped mode
 * @_vq: the struct virtqueue we're talking about.
 *
 * Enable the premapped mode of the vq.
 *
 * The vring in premapped mode does not do dma internally, so the driver must
 * do dma mapping in advance. The driver must pass the dma_address through
 * dma_address of scatterlist. When the driver got a used buffer from
 * the vring, it has to unmap the dma address.
 *
 * This function must be called immediately after creating the vq, or after vq
 * reset, and before adding any buffers to it.
 *
 * Caller must ensure we don't call this with other virtqueue operations
 * at the same time (except where noted).
 *
 * Returns zero or a negative error.
 * 0: success.
<<<<<<< HEAD
 * -EINVAL: vring does not use the dma api, so we can not enable premapped mode.
=======
 * -EINVAL: too late to enable premapped mode, the vq already contains buffers.
>>>>>>> 0c383648
 */
int virtqueue_set_dma_premapped(struct virtqueue *_vq)
{
	struct vring_virtqueue *vq = to_vvq(_vq);
	u32 num;

	START_USE(vq);

	num = vq->packed_ring ? vq->packed.vring.num : vq->split.vring.num;

	if (num != vq->vq.num_free) {
		END_USE(vq);
		return -EINVAL;
	}

<<<<<<< HEAD
	if (!vq->use_dma_api) {
		END_USE(vq);
		return -EINVAL;
	}

=======
>>>>>>> 0c383648
	vq->premapped = true;
	vq->do_unmap = false;

	END_USE(vq);

	return 0;
}
EXPORT_SYMBOL_GPL(virtqueue_set_dma_premapped);

/**
 * virtqueue_reset - detach and recycle all unused buffers
 * @_vq: the struct virtqueue we're talking about.
 * @recycle: callback to recycle unused buffers
 *
 * Caller must ensure we don't call this with other virtqueue operations
 * at the same time (except where noted).
 *
 * Returns zero or a negative error.
 * 0: success.
 * -EBUSY: Failed to sync with device, vq may not work properly
 * -ENOENT: Transport or device not supported
 * -EPERM: Operation not permitted
 */
int virtqueue_reset(struct virtqueue *_vq,
		    void (*recycle)(struct virtqueue *vq, void *buf))
{
	struct vring_virtqueue *vq = to_vvq(_vq);
	int err;

	err = virtqueue_disable_and_recycle(_vq, recycle);
	if (err)
		return err;

	if (vq->packed_ring)
		virtqueue_reinit_packed(vq);
	else
		virtqueue_reinit_split(vq);

	return virtqueue_enable_after_reset(_vq);
}
EXPORT_SYMBOL_GPL(virtqueue_reset);

/* Only available for split ring */
struct virtqueue *vring_new_virtqueue(unsigned int index,
				      unsigned int num,
				      unsigned int vring_align,
				      struct virtio_device *vdev,
				      bool weak_barriers,
				      bool context,
				      void *pages,
				      bool (*notify)(struct virtqueue *vq),
				      void (*callback)(struct virtqueue *vq),
				      const char *name)
{
	struct vring_virtqueue_split vring_split = {};

	if (virtio_has_feature(vdev, VIRTIO_F_RING_PACKED))
		return NULL;

	vring_init(&vring_split.vring, num, pages, vring_align);
	return __vring_new_virtqueue(index, &vring_split, vdev, weak_barriers,
				     context, notify, callback, name,
				     vdev->dev.parent);
}
EXPORT_SYMBOL_GPL(vring_new_virtqueue);

static void vring_free(struct virtqueue *_vq)
{
	struct vring_virtqueue *vq = to_vvq(_vq);

	if (vq->we_own_ring) {
		if (vq->packed_ring) {
			vring_free_queue(vq->vq.vdev,
					 vq->packed.ring_size_in_bytes,
					 vq->packed.vring.desc,
					 vq->packed.ring_dma_addr,
					 vring_dma_dev(vq));

			vring_free_queue(vq->vq.vdev,
					 vq->packed.event_size_in_bytes,
					 vq->packed.vring.driver,
					 vq->packed.driver_event_dma_addr,
					 vring_dma_dev(vq));

			vring_free_queue(vq->vq.vdev,
					 vq->packed.event_size_in_bytes,
					 vq->packed.vring.device,
					 vq->packed.device_event_dma_addr,
					 vring_dma_dev(vq));

			kfree(vq->packed.desc_state);
			kfree(vq->packed.desc_extra);
		} else {
			vring_free_queue(vq->vq.vdev,
					 vq->split.queue_size_in_bytes,
					 vq->split.vring.desc,
					 vq->split.queue_dma_addr,
					 vring_dma_dev(vq));
		}
	}
	if (!vq->packed_ring) {
		kfree(vq->split.desc_state);
		kfree(vq->split.desc_extra);
	}
}

void vring_del_virtqueue(struct virtqueue *_vq)
{
	struct vring_virtqueue *vq = to_vvq(_vq);

	spin_lock(&vq->vq.vdev->vqs_list_lock);
	list_del(&_vq->list);
	spin_unlock(&vq->vq.vdev->vqs_list_lock);

	vring_free(_vq);

	kfree(vq);
}
EXPORT_SYMBOL_GPL(vring_del_virtqueue);

u32 vring_notification_data(struct virtqueue *_vq)
{
	struct vring_virtqueue *vq = to_vvq(_vq);
	u16 next;

	if (vq->packed_ring)
		next = (vq->packed.next_avail_idx &
				~(-(1 << VRING_PACKED_EVENT_F_WRAP_CTR))) |
			vq->packed.avail_wrap_counter <<
				VRING_PACKED_EVENT_F_WRAP_CTR;
	else
		next = vq->split.avail_idx_shadow;

	return next << 16 | _vq->index;
}
EXPORT_SYMBOL_GPL(vring_notification_data);

/* Manipulates transport-specific feature bits. */
void vring_transport_features(struct virtio_device *vdev)
{
	unsigned int i;

	for (i = VIRTIO_TRANSPORT_F_START; i < VIRTIO_TRANSPORT_F_END; i++) {
		switch (i) {
		case VIRTIO_RING_F_INDIRECT_DESC:
			break;
		case VIRTIO_RING_F_EVENT_IDX:
			break;
		case VIRTIO_F_VERSION_1:
			break;
		case VIRTIO_F_ACCESS_PLATFORM:
			break;
		case VIRTIO_F_RING_PACKED:
			break;
		case VIRTIO_F_ORDER_PLATFORM:
			break;
		case VIRTIO_F_NOTIFICATION_DATA:
			break;
		default:
			/* We don't understand this bit. */
			__virtio_clear_bit(vdev, i);
		}
	}
}
EXPORT_SYMBOL_GPL(vring_transport_features);

/**
 * virtqueue_get_vring_size - return the size of the virtqueue's vring
 * @_vq: the struct virtqueue containing the vring of interest.
 *
 * Returns the size of the vring.  This is mainly used for boasting to
 * userspace.  Unlike other operations, this need not be serialized.
 */
unsigned int virtqueue_get_vring_size(const struct virtqueue *_vq)
{

	const struct vring_virtqueue *vq = to_vvq(_vq);

	return vq->packed_ring ? vq->packed.vring.num : vq->split.vring.num;
}
EXPORT_SYMBOL_GPL(virtqueue_get_vring_size);

/*
 * This function should only be called by the core, not directly by the driver.
 */
void __virtqueue_break(struct virtqueue *_vq)
{
	struct vring_virtqueue *vq = to_vvq(_vq);

	/* Pairs with READ_ONCE() in virtqueue_is_broken(). */
	WRITE_ONCE(vq->broken, true);
}
EXPORT_SYMBOL_GPL(__virtqueue_break);

/*
 * This function should only be called by the core, not directly by the driver.
 */
void __virtqueue_unbreak(struct virtqueue *_vq)
{
	struct vring_virtqueue *vq = to_vvq(_vq);

	/* Pairs with READ_ONCE() in virtqueue_is_broken(). */
	WRITE_ONCE(vq->broken, false);
}
EXPORT_SYMBOL_GPL(__virtqueue_unbreak);

bool virtqueue_is_broken(const struct virtqueue *_vq)
{
	const struct vring_virtqueue *vq = to_vvq(_vq);

	return READ_ONCE(vq->broken);
}
EXPORT_SYMBOL_GPL(virtqueue_is_broken);

/*
 * This should prevent the device from being used, allowing drivers to
 * recover.  You may need to grab appropriate locks to flush.
 */
void virtio_break_device(struct virtio_device *dev)
{
	struct virtqueue *_vq;

	spin_lock(&dev->vqs_list_lock);
	list_for_each_entry(_vq, &dev->vqs, list) {
		struct vring_virtqueue *vq = to_vvq(_vq);

		/* Pairs with READ_ONCE() in virtqueue_is_broken(). */
		WRITE_ONCE(vq->broken, true);
	}
	spin_unlock(&dev->vqs_list_lock);
}
EXPORT_SYMBOL_GPL(virtio_break_device);

/*
 * This should allow the device to be used by the driver. You may
 * need to grab appropriate locks to flush the write to
 * vq->broken. This should only be used in some specific case e.g
 * (probing and restoring). This function should only be called by the
 * core, not directly by the driver.
 */
void __virtio_unbreak_device(struct virtio_device *dev)
{
	struct virtqueue *_vq;

	spin_lock(&dev->vqs_list_lock);
	list_for_each_entry(_vq, &dev->vqs, list) {
		struct vring_virtqueue *vq = to_vvq(_vq);

		/* Pairs with READ_ONCE() in virtqueue_is_broken(). */
		WRITE_ONCE(vq->broken, false);
	}
	spin_unlock(&dev->vqs_list_lock);
}
EXPORT_SYMBOL_GPL(__virtio_unbreak_device);

dma_addr_t virtqueue_get_desc_addr(const struct virtqueue *_vq)
{
	const struct vring_virtqueue *vq = to_vvq(_vq);

	BUG_ON(!vq->we_own_ring);

	if (vq->packed_ring)
		return vq->packed.ring_dma_addr;

	return vq->split.queue_dma_addr;
}
EXPORT_SYMBOL_GPL(virtqueue_get_desc_addr);

dma_addr_t virtqueue_get_avail_addr(const struct virtqueue *_vq)
{
	const struct vring_virtqueue *vq = to_vvq(_vq);

	BUG_ON(!vq->we_own_ring);

	if (vq->packed_ring)
		return vq->packed.driver_event_dma_addr;

	return vq->split.queue_dma_addr +
		((char *)vq->split.vring.avail - (char *)vq->split.vring.desc);
}
EXPORT_SYMBOL_GPL(virtqueue_get_avail_addr);

dma_addr_t virtqueue_get_used_addr(const struct virtqueue *_vq)
{
	const struct vring_virtqueue *vq = to_vvq(_vq);

	BUG_ON(!vq->we_own_ring);

	if (vq->packed_ring)
		return vq->packed.device_event_dma_addr;

	return vq->split.queue_dma_addr +
		((char *)vq->split.vring.used - (char *)vq->split.vring.desc);
}
EXPORT_SYMBOL_GPL(virtqueue_get_used_addr);

/* Only available for split ring */
const struct vring *virtqueue_get_vring(const struct virtqueue *vq)
{
	return &to_vvq(vq)->split.vring;
}
EXPORT_SYMBOL_GPL(virtqueue_get_vring);

/**
 * virtqueue_dma_map_single_attrs - map DMA for _vq
 * @_vq: the struct virtqueue we're talking about.
 * @ptr: the pointer of the buffer to do dma
 * @size: the size of the buffer to do dma
 * @dir: DMA direction
 * @attrs: DMA Attrs
 *
 * The caller calls this to do dma mapping in advance. The DMA address can be
 * passed to this _vq when it is in pre-mapped mode.
 *
 * return DMA address. Caller should check that by virtqueue_dma_mapping_error().
 */
dma_addr_t virtqueue_dma_map_single_attrs(struct virtqueue *_vq, void *ptr,
					  size_t size,
					  enum dma_data_direction dir,
					  unsigned long attrs)
{
	struct vring_virtqueue *vq = to_vvq(_vq);

	if (!vq->use_dma_api)
		return (dma_addr_t)virt_to_phys(ptr);

	return dma_map_single_attrs(vring_dma_dev(vq), ptr, size, dir, attrs);
}
EXPORT_SYMBOL_GPL(virtqueue_dma_map_single_attrs);

/**
 * virtqueue_dma_unmap_single_attrs - unmap DMA for _vq
 * @_vq: the struct virtqueue we're talking about.
 * @addr: the dma address to unmap
 * @size: the size of the buffer
 * @dir: DMA direction
 * @attrs: DMA Attrs
 *
 * Unmap the address that is mapped by the virtqueue_dma_map_* APIs.
 *
 */
void virtqueue_dma_unmap_single_attrs(struct virtqueue *_vq, dma_addr_t addr,
				      size_t size, enum dma_data_direction dir,
				      unsigned long attrs)
{
	struct vring_virtqueue *vq = to_vvq(_vq);

	if (!vq->use_dma_api)
		return;

	dma_unmap_single_attrs(vring_dma_dev(vq), addr, size, dir, attrs);
}
EXPORT_SYMBOL_GPL(virtqueue_dma_unmap_single_attrs);

/**
 * virtqueue_dma_mapping_error - check dma address
 * @_vq: the struct virtqueue we're talking about.
 * @addr: DMA address
 *
 * Returns 0 means dma valid. Other means invalid dma address.
 */
int virtqueue_dma_mapping_error(struct virtqueue *_vq, dma_addr_t addr)
{
	struct vring_virtqueue *vq = to_vvq(_vq);

	if (!vq->use_dma_api)
		return 0;

	return dma_mapping_error(vring_dma_dev(vq), addr);
}
EXPORT_SYMBOL_GPL(virtqueue_dma_mapping_error);

/**
 * virtqueue_dma_need_sync - check a dma address needs sync
 * @_vq: the struct virtqueue we're talking about.
 * @addr: DMA address
 *
 * Check if the dma address mapped by the virtqueue_dma_map_* APIs needs to be
 * synchronized
 *
 * return bool
 */
bool virtqueue_dma_need_sync(struct virtqueue *_vq, dma_addr_t addr)
{
	struct vring_virtqueue *vq = to_vvq(_vq);

	if (!vq->use_dma_api)
		return false;

	return dma_need_sync(vring_dma_dev(vq), addr);
}
EXPORT_SYMBOL_GPL(virtqueue_dma_need_sync);

/**
 * virtqueue_dma_sync_single_range_for_cpu - dma sync for cpu
 * @_vq: the struct virtqueue we're talking about.
 * @addr: DMA address
 * @offset: DMA address offset
 * @size: buf size for sync
 * @dir: DMA direction
 *
 * Before calling this function, use virtqueue_dma_need_sync() to confirm that
 * the DMA address really needs to be synchronized
 *
 */
void virtqueue_dma_sync_single_range_for_cpu(struct virtqueue *_vq,
					     dma_addr_t addr,
					     unsigned long offset, size_t size,
					     enum dma_data_direction dir)
{
	struct vring_virtqueue *vq = to_vvq(_vq);
	struct device *dev = vring_dma_dev(vq);

	if (!vq->use_dma_api)
		return;

	dma_sync_single_range_for_cpu(dev, addr, offset, size, dir);
}
EXPORT_SYMBOL_GPL(virtqueue_dma_sync_single_range_for_cpu);

/**
 * virtqueue_dma_sync_single_range_for_device - dma sync for device
 * @_vq: the struct virtqueue we're talking about.
 * @addr: DMA address
 * @offset: DMA address offset
 * @size: buf size for sync
 * @dir: DMA direction
 *
 * Before calling this function, use virtqueue_dma_need_sync() to confirm that
 * the DMA address really needs to be synchronized
 */
void virtqueue_dma_sync_single_range_for_device(struct virtqueue *_vq,
						dma_addr_t addr,
						unsigned long offset, size_t size,
						enum dma_data_direction dir)
{
	struct vring_virtqueue *vq = to_vvq(_vq);
	struct device *dev = vring_dma_dev(vq);

	if (!vq->use_dma_api)
		return;

	dma_sync_single_range_for_device(dev, addr, offset, size, dir);
}
EXPORT_SYMBOL_GPL(virtqueue_dma_sync_single_range_for_device);

MODULE_LICENSE("GPL");<|MERGE_RESOLUTION|>--- conflicted
+++ resolved
@@ -2782,11 +2782,7 @@
  *
  * Returns zero or a negative error.
  * 0: success.
-<<<<<<< HEAD
- * -EINVAL: vring does not use the dma api, so we can not enable premapped mode.
-=======
  * -EINVAL: too late to enable premapped mode, the vq already contains buffers.
->>>>>>> 0c383648
  */
 int virtqueue_set_dma_premapped(struct virtqueue *_vq)
 {
@@ -2802,14 +2798,6 @@
 		return -EINVAL;
 	}
 
-<<<<<<< HEAD
-	if (!vq->use_dma_api) {
-		END_USE(vq);
-		return -EINVAL;
-	}
-
-=======
->>>>>>> 0c383648
 	vq->premapped = true;
 	vq->do_unmap = false;
 
