/*******************************************************************
 * This file is part of the Emulex Linux Device Driver for         *
 * Fibre Channel Host Bus Adapters.                                *
 * Copyright (C) 2017-2022 Broadcom. All Rights Reserved. The term *
 * “Broadcom” refers to Broadcom Inc. and/or its subsidiaries.     *
 * Copyright (C) 2004-2016 Emulex.  All rights reserved.           *
 * EMULEX and SLI are trademarks of Emulex.                        *
 * www.broadcom.com                                                *
 * Portions Copyright (C) 2004-2005 Christoph Hellwig              *
 *                                                                 *
 * This program is free software; you can redistribute it and/or   *
 * modify it under the terms of version 2 of the GNU General       *
 * Public License as published by the Free Software Foundation.    *
 * This program is distributed in the hope that it will be useful. *
 * ALL EXPRESS OR IMPLIED CONDITIONS, REPRESENTATIONS AND          *
 * WARRANTIES, INCLUDING ANY IMPLIED WARRANTY OF MERCHANTABILITY,  *
 * FITNESS FOR A PARTICULAR PURPOSE, OR NON-INFRINGEMENT, ARE      *
 * DISCLAIMED, EXCEPT TO THE EXTENT THAT SUCH DISCLAIMERS ARE HELD *
 * TO BE LEGALLY INVALID.  See the GNU General Public License for  *
 * more details, a copy of which can be found in the file COPYING  *
 * included with this package.                                     *
 *******************************************************************/

#include <scsi/scsi_host.h>
#include <linux/hashtable.h>
#include <linux/ktime.h>
#include <linux/workqueue.h>

#if defined(CONFIG_DEBUG_FS) && !defined(CONFIG_SCSI_LPFC_DEBUG_FS)
#define CONFIG_SCSI_LPFC_DEBUG_FS
#endif

struct lpfc_sli2_slim;

#define ELX_MODEL_NAME_SIZE	80

#define LPFC_PCI_DEV_LP		0x1
#define LPFC_PCI_DEV_OC		0x2

#define LPFC_SLI_REV2		2
#define LPFC_SLI_REV3		3
#define LPFC_SLI_REV4		4

#define LPFC_MAX_TARGET		4096	/* max number of targets supported */
#define LPFC_MAX_DISC_THREADS	64	/* max outstanding discovery els
					   requests */
#define LPFC_MAX_NS_RETRY	3	/* Number of retry attempts to contact
					   the NameServer  before giving up. */
#define LPFC_CMD_PER_LUN	3	/* max outstanding cmds per lun */
#define LPFC_DEFAULT_SG_SEG_CNT 64	/* sg element count per scsi cmnd */

#define LPFC_DEFAULT_XPSGL_SIZE	256
#define LPFC_MAX_SG_TABLESIZE	0xffff
#define LPFC_MIN_SG_SLI4_BUF_SZ	0x800	/* based on LPFC_DEFAULT_SG_SEG_CNT */
#define LPFC_MAX_BG_SLI4_SEG_CNT_DIF 128 /* sg element count for BlockGuard */
#define LPFC_MAX_SG_SEG_CNT_DIF 512	/* sg element count per scsi cmnd  */
#define LPFC_MAX_SG_SEG_CNT	4096	/* sg element count per scsi cmnd */
#define LPFC_MIN_SG_SEG_CNT	32	/* sg element count per scsi cmnd */
#define LPFC_MAX_SGL_SEG_CNT	512	/* SGL element count per scsi cmnd */
#define LPFC_MAX_BPL_SEG_CNT	4096	/* BPL element count per scsi cmnd */
#define LPFC_MAX_NVME_SEG_CNT	256	/* max SGL element cnt per NVME cmnd */

#define LPFC_MAX_SGE_SIZE       0x80000000 /* Maximum data allowed in a SGE */
#define LPFC_IOCB_LIST_CNT	2250	/* list of IOCBs for fast-path usage. */
#define LPFC_Q_RAMP_UP_INTERVAL 120     /* lun q_depth ramp up interval */
#define LPFC_VNAME_LEN		100	/* vport symbolic name length */
#define LPFC_TGTQ_RAMPUP_PCENT	5	/* Target queue rampup in percentage */
#define LPFC_MIN_TGT_QDEPTH	10
#define LPFC_MAX_TGT_QDEPTH	0xFFFF

/*
 * Following time intervals are used of adjusting SCSI device
 * queue depths when there are driver resource error or Firmware
 * resource error.
 */
/* 1 Second */
#define QUEUE_RAMP_DOWN_INTERVAL	(msecs_to_jiffies(1000 * 1))

/* Number of exchanges reserved for discovery to complete */
#define LPFC_DISC_IOCB_BUFF_COUNT 20

#define LPFC_HB_MBOX_INTERVAL   5	/* Heart beat interval in seconds. */
#define LPFC_HB_MBOX_TIMEOUT    30	/* Heart beat timeout  in seconds. */

/* Error Attention event polling interval */
#define LPFC_ERATT_POLL_INTERVAL	5 /* EATT poll interval in seconds */

/* Define macros for 64 bit support */
#define putPaddrLow(addr)    ((uint32_t) (0xffffffff & (u64)(addr)))
#define putPaddrHigh(addr)   ((uint32_t) (0xffffffff & (((u64)(addr))>>32)))
#define getPaddr(high, low)  ((dma_addr_t)( \
			     (( (u64)(high)<<16 ) << 16)|( (u64)(low))))
/* Provide maximum configuration definitions. */
#define LPFC_DRVR_TIMEOUT	16	/* driver iocb timeout value in sec */
#define FC_MAX_ADPTMSG		64

#define MAX_HBAEVT	32
#define MAX_HBAS_NO_RESET 16

/* Number of MSI-X vectors the driver uses */
#define LPFC_MSIX_VECTORS	2

/* lpfc wait event data ready flag */
#define LPFC_DATA_READY		0	/* bit 0 */

/* queue dump line buffer size */
#define LPFC_LBUF_SZ		128

/* mailbox system shutdown options */
#define LPFC_MBX_NO_WAIT	0
#define LPFC_MBX_WAIT		1

#define LPFC_CFG_PARAM_MAGIC_NUM 0xFEAA0005
#define LPFC_PORT_CFG_NAME "/cfg/port.cfg"

#define lpfc_rangecheck(val, min, max) \
	((uint)(val) >= (uint)(min) && (val) <= (max))

enum lpfc_polling_flags {
	ENABLE_FCP_RING_POLLING = 0x1,
	DISABLE_FCP_RING_INT    = 0x2
};

struct perf_prof {
	uint16_t cmd_cpu[40];
	uint16_t rsp_cpu[40];
	uint16_t qh_cpu[40];
	uint16_t wqidx[40];
};

/*
 * Provide for FC4 TYPE x28 - NVME.  The
 * bit mask for FCP and NVME is 0x8 identically
 * because they are 32 bit positions distance.
 */
#define LPFC_FC4_TYPE_BITMASK	0x00000100

/* Provide DMA memory definitions the driver uses per port instance. */
struct lpfc_dmabuf {
	struct list_head list;
	void *virt;		/* virtual address ptr */
	dma_addr_t phys;	/* mapped address */
	uint32_t   buffer_tag;	/* used for tagged queue ring */
};

struct lpfc_nvmet_ctxbuf {
	struct list_head list;
	struct lpfc_async_xchg_ctx *context;
	struct lpfc_iocbq *iocbq;
	struct lpfc_sglq *sglq;
	struct work_struct defer_work;
};

struct lpfc_dma_pool {
	struct lpfc_dmabuf   *elements;
	uint32_t    max_count;
	uint32_t    current_count;
};

struct hbq_dmabuf {
	struct lpfc_dmabuf hbuf;
	struct lpfc_dmabuf dbuf;
	uint16_t total_size;
	uint16_t bytes_recv;
	uint32_t tag;
	struct lpfc_cq_event cq_event;
	unsigned long time_stamp;
	void *context;
};

struct rqb_dmabuf {
	struct lpfc_dmabuf hbuf;
	struct lpfc_dmabuf dbuf;
	uint16_t total_size;
	uint16_t bytes_recv;
	uint16_t idx;
	struct lpfc_queue *hrq;	  /* ptr to associated Header RQ */
	struct lpfc_queue *drq;	  /* ptr to associated Data RQ */
};

/* Priority bit.  Set value to exceed low water mark in lpfc_mem. */
#define MEM_PRI		0x100


/****************************************************************************/
/*      Device VPD save area                                                */
/****************************************************************************/
typedef struct lpfc_vpd {
	uint32_t status;	/* vpd status value */
	uint32_t length;	/* number of bytes actually returned */
	struct {
		uint32_t rsvd1;	/* Revision numbers */
		uint32_t biuRev;
		uint32_t smRev;
		uint32_t smFwRev;
		uint32_t endecRev;
		uint16_t rBit;
		uint8_t fcphHigh;
		uint8_t fcphLow;
		uint8_t feaLevelHigh;
		uint8_t feaLevelLow;
		uint32_t postKernRev;
		uint32_t opFwRev;
		uint8_t opFwName[16];
		uint32_t sli1FwRev;
		uint8_t sli1FwName[16];
		uint32_t sli2FwRev;
		uint8_t sli2FwName[16];
	} rev;
	struct {
#ifdef __BIG_ENDIAN_BITFIELD
		uint32_t rsvd3  :20;  /* Reserved                             */
		uint32_t rsvd2	: 3;  /* Reserved                             */
		uint32_t cbg	: 1;  /* Configure BlockGuard                 */
		uint32_t cmv	: 1;  /* Configure Max VPIs                   */
		uint32_t ccrp   : 1;  /* Config Command Ring Polling          */
		uint32_t csah   : 1;  /* Configure Synchronous Abort Handling */
		uint32_t chbs   : 1;  /* Cofigure Host Backing store          */
		uint32_t cinb   : 1;  /* Enable Interrupt Notification Block  */
		uint32_t cerbm	: 1;  /* Configure Enhanced Receive Buf Mgmt  */
		uint32_t cmx	: 1;  /* Configure Max XRIs                   */
		uint32_t cmr	: 1;  /* Configure Max RPIs                   */
#else	/*  __LITTLE_ENDIAN */
		uint32_t cmr	: 1;  /* Configure Max RPIs                   */
		uint32_t cmx	: 1;  /* Configure Max XRIs                   */
		uint32_t cerbm	: 1;  /* Configure Enhanced Receive Buf Mgmt  */
		uint32_t cinb   : 1;  /* Enable Interrupt Notification Block  */
		uint32_t chbs   : 1;  /* Cofigure Host Backing store          */
		uint32_t csah   : 1;  /* Configure Synchronous Abort Handling */
		uint32_t ccrp   : 1;  /* Config Command Ring Polling          */
		uint32_t cmv	: 1;  /* Configure Max VPIs                   */
		uint32_t cbg	: 1;  /* Configure BlockGuard                 */
		uint32_t rsvd2	: 3;  /* Reserved                             */
		uint32_t rsvd3  :20;  /* Reserved                             */
#endif
	} sli3Feat;
} lpfc_vpd_t;


/*
 * lpfc stat counters
 */
struct lpfc_stats {
	/* Statistics for ELS commands */
	uint32_t elsLogiCol;
	uint32_t elsRetryExceeded;
	uint32_t elsXmitRetry;
	uint32_t elsDelayRetry;
	uint32_t elsRcvDrop;
	uint32_t elsRcvFrame;
	uint32_t elsRcvRSCN;
	uint32_t elsRcvRNID;
	uint32_t elsRcvFARP;
	uint32_t elsRcvFARPR;
	uint32_t elsRcvFLOGI;
	uint32_t elsRcvPLOGI;
	uint32_t elsRcvADISC;
	uint32_t elsRcvPDISC;
	uint32_t elsRcvFAN;
	uint32_t elsRcvLOGO;
	uint32_t elsRcvPRLO;
	uint32_t elsRcvPRLI;
	uint32_t elsRcvLIRR;
	uint32_t elsRcvRLS;
	uint32_t elsRcvRPL;
	uint32_t elsRcvRRQ;
	uint32_t elsRcvRTV;
	uint32_t elsRcvECHO;
	uint32_t elsRcvLCB;
	uint32_t elsRcvRDP;
	uint32_t elsRcvRDF;
	uint32_t elsXmitFLOGI;
	uint32_t elsXmitFDISC;
	uint32_t elsXmitPLOGI;
	uint32_t elsXmitPRLI;
	uint32_t elsXmitADISC;
	uint32_t elsXmitLOGO;
	uint32_t elsXmitSCR;
	uint32_t elsXmitRSCN;
	uint32_t elsXmitRNID;
	uint32_t elsXmitFARP;
	uint32_t elsXmitFARPR;
	uint32_t elsXmitACC;
	uint32_t elsXmitLSRJT;

	uint32_t frameRcvBcast;
	uint32_t frameRcvMulti;
	uint32_t strayXmitCmpl;
	uint32_t frameXmitDelay;
	uint32_t xriCmdCmpl;
	uint32_t xriStatErr;
	uint32_t LinkUp;
	uint32_t LinkDown;
	uint32_t LinkMultiEvent;
	uint32_t NoRcvBuf;
	uint32_t fcpCmd;
	uint32_t fcpCmpl;
	uint32_t fcpRspErr;
	uint32_t fcpRemoteStop;
	uint32_t fcpPortRjt;
	uint32_t fcpPortBusy;
	uint32_t fcpError;
	uint32_t fcpLocalErr;
};

struct lpfc_hba;


#define LPFC_VMID_TIMER   300	/* timer interval in seconds */

#define LPFC_MAX_VMID_SIZE      256
#define LPFC_COMPRESS_VMID_SIZE 16

union lpfc_vmid_io_tag {
	u32 app_id;	/* App Id vmid */
	u8 cs_ctl_vmid;	/* Priority tag vmid */
};

#define JIFFIES_PER_HR	(HZ * 60 * 60)

struct lpfc_vmid {
	u8 flag;
#define LPFC_VMID_SLOT_FREE     0x0
#define LPFC_VMID_SLOT_USED     0x1
#define LPFC_VMID_REQ_REGISTER  0x2
#define LPFC_VMID_REGISTERED    0x4
#define LPFC_VMID_DE_REGISTER   0x8
	char host_vmid[LPFC_MAX_VMID_SIZE];
	union lpfc_vmid_io_tag un;
	struct hlist_node hnode;
	u64 io_rd_cnt;
	u64 io_wr_cnt;
	u8 vmid_len;
	u8 delete_inactive; /* Delete if inactive flag 0 = no, 1 = yes */
	u32 hash_index;
	u64 __percpu *last_io_time;
};

#define lpfc_vmid_is_type_priority_tag(vport)\
	(vport->vmid_priority_tagging ? 1 : 0)

#define LPFC_VMID_HASH_SIZE     256
#define LPFC_VMID_HASH_MASK     255
#define LPFC_VMID_HASH_SHIFT    6

struct lpfc_vmid_context {
	struct lpfc_vmid *vmp;
	struct lpfc_nodelist *nlp;
	bool instantiated;
};

struct lpfc_vmid_priority_range {
	u8 low;
	u8 high;
	u8 qos;
};

struct lpfc_vmid_priority_info {
	u32 num_descriptors;
	struct lpfc_vmid_priority_range *vmid_range;
};

#define QFPA_EVEN_ONLY 0x01
#define QFPA_ODD_ONLY  0x02
#define QFPA_EVEN_ODD  0x03

enum discovery_state {
	LPFC_VPORT_UNKNOWN     =  0,    /* vport state is unknown */
	LPFC_VPORT_FAILED      =  1,    /* vport has failed */
	LPFC_LOCAL_CFG_LINK    =  6,    /* local NPORT Id configured */
	LPFC_FLOGI             =  7,    /* FLOGI sent to Fabric */
	LPFC_FDISC             =  8,    /* FDISC sent for vport */
	LPFC_FABRIC_CFG_LINK   =  9,    /* Fabric assigned NPORT Id
				         * configured */
	LPFC_NS_REG            =  10,   /* Register with NameServer */
	LPFC_NS_QRY            =  11,   /* Query NameServer for NPort ID list */
	LPFC_BUILD_DISC_LIST   =  12,   /* Build ADISC and PLOGI lists for
				         * device authentication / discovery */
	LPFC_DISC_AUTH         =  13,   /* Processing ADISC list */
	LPFC_VPORT_READY       =  32,
};

enum hba_state {
	LPFC_LINK_UNKNOWN    =   0,   /* HBA state is unknown */
	LPFC_WARM_START      =   1,   /* HBA state after selective reset */
	LPFC_INIT_START      =   2,   /* Initial state after board reset */
	LPFC_INIT_MBX_CMDS   =   3,   /* Initialize HBA with mbox commands */
	LPFC_LINK_DOWN       =   4,   /* HBA initialized, link is down */
	LPFC_LINK_UP         =   5,   /* Link is up  - issue READ_LA */
	LPFC_CLEAR_LA        =   6,   /* authentication cmplt - issue
				       * CLEAR_LA */
	LPFC_HBA_READY       =  32,
	LPFC_HBA_ERROR       =  -1
};

struct lpfc_trunk_link_state {
	enum hba_state state;
	uint8_t fault;
};

struct lpfc_trunk_link  {
	struct lpfc_trunk_link_state link0,
				     link1,
				     link2,
				     link3;
	u32 phy_lnk_speed;
};

/* Format of congestion module parameters */
struct lpfc_cgn_param {
	uint32_t cgn_param_magic;
	uint8_t  cgn_param_version;	/* version 1 */
	uint8_t  cgn_param_mode;	/* 0=off 1=managed 2=monitor only */
#define LPFC_CFG_OFF		0
#define LPFC_CFG_MANAGED	1
#define LPFC_CFG_MONITOR	2
	uint8_t  cgn_rsvd1;
	uint8_t  cgn_rsvd2;
	uint8_t  cgn_param_level0;
	uint8_t  cgn_param_level1;
	uint8_t  cgn_param_level2;
	uint8_t  byte11;
	uint8_t  byte12;
	uint8_t  byte13;
	uint8_t  byte14;
	uint8_t  byte15;
};

/* Max number of days of congestion data */
#define LPFC_MAX_CGN_DAYS 10

/* Format of congestion buffer info
 * This structure defines memory thats allocated and registered with
 * the HBA firmware. When adding or removing fields from this structure
 * the alignment must match the HBA firmware.
 */

struct lpfc_cgn_info {
	/* Header */
	__le16   cgn_info_size;		/* is sizeof(struct lpfc_cgn_info) */
	uint8_t  cgn_info_version;	/* represents format of structure */
#define LPFC_CGN_INFO_V1	1
#define LPFC_CGN_INFO_V2	2
#define LPFC_CGN_INFO_V3	3
	uint8_t  cgn_info_mode;		/* 0=off 1=managed 2=monitor only */
	uint8_t  cgn_info_detect;
	uint8_t  cgn_info_action;
	uint8_t  cgn_info_level0;
	uint8_t  cgn_info_level1;
	uint8_t  cgn_info_level2;

	/* Start Time */
	uint8_t  cgn_info_month;
	uint8_t  cgn_info_day;
	uint8_t  cgn_info_year;
	uint8_t  cgn_info_hour;
	uint8_t  cgn_info_minute;
	uint8_t  cgn_info_second;

	/* minute / hours / daily indices */
	uint8_t  cgn_index_minute;
	uint8_t  cgn_index_hour;
	uint8_t  cgn_index_day;

	__le16   cgn_warn_freq;
	__le16   cgn_alarm_freq;
	__le16   cgn_lunq;
	uint8_t  cgn_pad1[8];

	/* Driver Information */
	__le16   cgn_drvr_min[60];
	__le32   cgn_drvr_hr[24];
	__le32   cgn_drvr_day[LPFC_MAX_CGN_DAYS];

	/* Congestion Warnings */
	__le16   cgn_warn_min[60];
	__le32   cgn_warn_hr[24];
	__le32   cgn_warn_day[LPFC_MAX_CGN_DAYS];

	/* Latency Information */
	__le32   cgn_latency_min[60];
	__le32   cgn_latency_hr[24];
	__le32   cgn_latency_day[LPFC_MAX_CGN_DAYS];

	/* Bandwidth Information */
	__le16   cgn_bw_min[60];
	__le16   cgn_bw_hr[24];
	__le16   cgn_bw_day[LPFC_MAX_CGN_DAYS];

	/* Congestion Alarms */
	__le16   cgn_alarm_min[60];
	__le32   cgn_alarm_hr[24];
	__le32   cgn_alarm_day[LPFC_MAX_CGN_DAYS];

	struct_group(cgn_stat,
		uint8_t  cgn_stat_npm;		/* Notifications per minute */

		/* Start Time */
		uint8_t  cgn_stat_month;
		uint8_t  cgn_stat_day;
		uint8_t  cgn_stat_year;
		uint8_t  cgn_stat_hour;
		uint8_t  cgn_stat_minute;
		uint8_t  cgn_pad2[2];

		__le32   cgn_notification;
		__le32   cgn_peer_notification;
		__le32   link_integ_notification;
		__le32   delivery_notification;

		uint8_t  cgn_stat_cgn_month; /* Last congestion notification FPIN */
		uint8_t  cgn_stat_cgn_day;
		uint8_t  cgn_stat_cgn_year;
		uint8_t  cgn_stat_cgn_hour;
		uint8_t  cgn_stat_cgn_min;
		uint8_t  cgn_stat_cgn_sec;

		uint8_t  cgn_stat_peer_month; /* Last peer congestion FPIN */
		uint8_t  cgn_stat_peer_day;
		uint8_t  cgn_stat_peer_year;
		uint8_t  cgn_stat_peer_hour;
		uint8_t  cgn_stat_peer_min;
		uint8_t  cgn_stat_peer_sec;

		uint8_t  cgn_stat_lnk_month; /* Last link integrity FPIN */
		uint8_t  cgn_stat_lnk_day;
		uint8_t  cgn_stat_lnk_year;
		uint8_t  cgn_stat_lnk_hour;
		uint8_t  cgn_stat_lnk_min;
		uint8_t  cgn_stat_lnk_sec;

		uint8_t  cgn_stat_del_month; /* Last delivery notification FPIN */
		uint8_t  cgn_stat_del_day;
		uint8_t  cgn_stat_del_year;
		uint8_t  cgn_stat_del_hour;
		uint8_t  cgn_stat_del_min;
		uint8_t  cgn_stat_del_sec;
	);

	__le32   cgn_info_crc;
#define LPFC_CGN_CRC32_MAGIC_NUMBER	0x1EDC6F41
#define LPFC_CGN_CRC32_SEED		0xFFFFFFFF
};

#define LPFC_CGN_INFO_SZ	(sizeof(struct lpfc_cgn_info) -  \
				sizeof(uint32_t))

struct lpfc_cgn_stat {
	atomic64_t total_bytes;
	atomic64_t rcv_bytes;
	atomic64_t rx_latency;
#define LPFC_CGN_NOT_SENT	0xFFFFFFFFFFFFFFFFLL
	atomic_t rx_io_cnt;
};

struct lpfc_cgn_acqe_stat {
	atomic64_t alarm;
	atomic64_t warn;
};

struct lpfc_vport {
	struct lpfc_hba *phba;
	struct list_head listentry;
	uint8_t port_type;
#define LPFC_PHYSICAL_PORT 1
#define LPFC_NPIV_PORT  2
#define LPFC_FABRIC_PORT 3
	enum discovery_state port_state;

	uint16_t vpi;
	uint16_t vfi;
	uint8_t vpi_state;
#define LPFC_VPI_REGISTERED	0x1

	uint32_t fc_flag;	/* FC flags */
/* Several of these flags are HBA centric and should be moved to
 * phba->link_flag (e.g. FC_PTP, FC_PUBLIC_LOOP)
 */
#define FC_PT2PT                0x1	 /* pt2pt with no fabric */
#define FC_PT2PT_PLOGI          0x2	 /* pt2pt initiate PLOGI */
#define FC_DISC_TMO             0x4	 /* Discovery timer running */
#define FC_PUBLIC_LOOP          0x8	 /* Public loop */
#define FC_LBIT                 0x10	 /* LOGIN bit in loopinit set */
#define FC_RSCN_MODE            0x20	 /* RSCN cmd rcv'ed */
#define FC_NLP_MORE             0x40	 /* More node to process in node tbl */
#define FC_OFFLINE_MODE         0x80	 /* Interface is offline for diag */
#define FC_FABRIC               0x100	 /* We are fabric attached */
#define FC_VPORT_LOGO_RCVD      0x200    /* LOGO received on vport */
#define FC_RSCN_DISCOVERY       0x400	 /* Auth all devices after RSCN */
#define FC_LOGO_RCVD_DID_CHNG   0x800    /* FDISC on phys port detect DID chng*/
#define FC_PT2PT_NO_NVME        0x1000   /* Don't send NVME PRLI */
#define FC_SCSI_SCAN_TMO        0x4000	 /* scsi scan timer running */
#define FC_ABORT_DISCOVERY      0x8000	 /* we want to abort discovery */
#define FC_NDISC_ACTIVE         0x10000	 /* NPort discovery active */
#define FC_BYPASSED_MODE        0x20000	 /* NPort is in bypassed mode */
#define FC_VPORT_NEEDS_REG_VPI	0x80000  /* Needs to have its vpi registered */
#define FC_RSCN_DEFERRED	0x100000 /* A deferred RSCN being processed */
#define FC_VPORT_NEEDS_INIT_VPI 0x200000 /* Need to INIT_VPI before FDISC */
#define FC_VPORT_CVL_RCVD	0x400000 /* VLink failed due to CVL	 */
#define FC_VFI_REGISTERED	0x800000 /* VFI is registered */
#define FC_FDISC_COMPLETED	0x1000000/* FDISC completed */
#define FC_DISC_DELAYED		0x2000000/* Delay NPort discovery */

	uint32_t ct_flags;
#define FC_CT_RFF_ID		0x1	 /* RFF_ID accepted by switch */
#define FC_CT_RNN_ID		0x2	 /* RNN_ID accepted by switch */
#define FC_CT_RSNN_NN		0x4	 /* RSNN_NN accepted by switch */
#define FC_CT_RSPN_ID		0x8	 /* RSPN_ID accepted by switch */
#define FC_CT_RFT_ID		0x10	 /* RFT_ID accepted by switch */
#define FC_CT_RPRT_DEFER	0x20	 /* Defer issuing FDMI RPRT */

	struct list_head fc_nodes;

	/* Keep counters for the number of entries in each list. */
	uint16_t fc_plogi_cnt;
	uint16_t fc_adisc_cnt;
	uint16_t fc_reglogin_cnt;
	uint16_t fc_prli_cnt;
	uint16_t fc_unmap_cnt;
	uint16_t fc_map_cnt;
	uint16_t fc_npr_cnt;
	uint16_t fc_unused_cnt;
	struct serv_parm fc_sparam;	/* buffer for our service parameters */

	uint32_t fc_myDID;	/* fibre channel S_ID */
	uint32_t fc_prevDID;	/* previous fibre channel S_ID */
	struct lpfc_name fabric_portname;
	struct lpfc_name fabric_nodename;

	int32_t stopped;   /* HBA has not been restarted since last ERATT */
	uint8_t fc_linkspeed;	/* Link speed after last READ_LA */

	uint32_t num_disc_nodes;	/* in addition to hba_state */
	uint32_t gidft_inp;		/* cnt of outstanding GID_FTs */

	uint32_t fc_nlp_cnt;	/* outstanding NODELIST requests */
	uint32_t fc_rscn_id_cnt;	/* count of RSCNs payloads in list */
	uint32_t fc_rscn_flush;		/* flag use of fc_rscn_id_list */
	struct lpfc_dmabuf *fc_rscn_id_list[FC_MAX_HOLD_RSCN];
	struct lpfc_name fc_nodename;	/* fc nodename */
	struct lpfc_name fc_portname;	/* fc portname */

	struct lpfc_work_evt disc_timeout_evt;

	struct timer_list fc_disctmo;	/* Discovery rescue timer */
	uint8_t fc_ns_retry;	/* retries for fabric nameserver */
	uint32_t fc_prli_sent;	/* cntr for outstanding PRLIs */

	spinlock_t work_port_lock;
	uint32_t work_port_events; /* Timeout to be handled  */
#define WORKER_DISC_TMO                0x1	/* vport: Discovery timeout */
#define WORKER_ELS_TMO                 0x2	/* vport: ELS timeout */
#define WORKER_DELAYED_DISC_TMO        0x8	/* vport: delayed discovery */

#define WORKER_MBOX_TMO                0x100	/* hba: MBOX timeout */
#define WORKER_HB_TMO                  0x200	/* hba: Heart beat timeout */
#define WORKER_FABRIC_BLOCK_TMO        0x400	/* hba: fabric block timeout */
#define WORKER_RAMP_DOWN_QUEUE         0x800	/* hba: Decrease Q depth */
#define WORKER_RAMP_UP_QUEUE           0x1000	/* hba: Increase Q depth */
#define WORKER_SERVICE_TXQ             0x2000	/* hba: IOCBs on the txq */
#define WORKER_CHECK_INACTIVE_VMID     0x4000	/* hba: check inactive vmids */
#define WORKER_CHECK_VMID_ISSUE_QFPA   0x8000	/* vport: Check if qfpa needs
						 * to be issued */

	struct timer_list els_tmofunc;
	struct timer_list delayed_disc_tmo;

	uint8_t load_flag;
#define FC_LOADING		0x1	/* HBA in process of loading drvr */
#define FC_UNLOADING		0x2	/* HBA in process of unloading drvr */
#define FC_ALLOW_FDMI		0x4	/* port is ready for FDMI requests */
#define FC_ALLOW_VMID		0x8	/* Allow VMID I/Os */
#define FC_DEREGISTER_ALL_APP_ID	0x10	/* Deregister all VMIDs */
	/* Vport Config Parameters */
	uint32_t cfg_scan_down;
	uint32_t cfg_lun_queue_depth;
	uint32_t cfg_nodev_tmo;
	uint32_t cfg_devloss_tmo;
	uint32_t cfg_restrict_login;
	uint32_t cfg_peer_port_login;
	uint32_t cfg_fcp_class;
	uint32_t cfg_use_adisc;
	uint32_t cfg_discovery_threads;
	uint32_t cfg_log_verbose;
	uint32_t cfg_enable_fc4_type;
	uint32_t cfg_max_luns;
	uint32_t cfg_enable_da_id;
	uint32_t cfg_max_scsicmpl_time;
	uint32_t cfg_tgt_queue_depth;
	uint32_t cfg_first_burst_size;
	uint32_t dev_loss_tmo_changed;
	/* VMID parameters */
	u8 lpfc_vmid_host_uuid[LPFC_COMPRESS_VMID_SIZE];
	u32 max_vmid;	/* maximum VMIDs allowed per port */
	u32 cur_vmid_cnt;	/* Current VMID count */
#define LPFC_MIN_VMID	4
#define LPFC_MAX_VMID	255
	u32 vmid_inactivity_timeout;	/* Time after which the VMID */
						/* deregisters from switch */
	u32 vmid_priority_tagging;
#define LPFC_VMID_PRIO_TAG_DISABLE	0 /* Disable */
#define LPFC_VMID_PRIO_TAG_SUP_TARGETS	1 /* Allow supported targets only */
#define LPFC_VMID_PRIO_TAG_ALL_TARGETS	2 /* Allow all targets */
	unsigned long *vmid_priority_range;
#define LPFC_VMID_MAX_PRIORITY_RANGE    256
#define LPFC_VMID_PRIORITY_BITMAP_SIZE  32
	u8 vmid_flag;
#define LPFC_VMID_IN_USE		0x1
#define LPFC_VMID_ISSUE_QFPA		0x2
#define LPFC_VMID_QFPA_CMPL		0x4
#define LPFC_VMID_QOS_ENABLED		0x8
#define LPFC_VMID_TIMER_ENBLD		0x10
#define LPFC_VMID_TYPE_PRIO		0x20
	struct fc_qfpa_res *qfpa_res;

	struct fc_vport *fc_vport;

	struct lpfc_vmid *vmid;
	DECLARE_HASHTABLE(hash_table, 8);
	rwlock_t vmid_lock;
	struct lpfc_vmid_priority_info vmid_priority;

#ifdef CONFIG_SCSI_LPFC_DEBUG_FS
	struct dentry *debug_disc_trc;
	struct dentry *debug_nodelist;
	struct dentry *debug_nvmestat;
	struct dentry *debug_scsistat;
	struct dentry *debug_ioktime;
	struct dentry *debug_hdwqstat;
	struct dentry *vport_debugfs_root;
	struct lpfc_debugfs_trc *disc_trc;
	atomic_t disc_trc_cnt;
#endif
	struct list_head rcv_buffer_list;
	unsigned long rcv_buffer_time_stamp;
	uint32_t vport_flag;
#define STATIC_VPORT		0x1
#define FAWWPN_PARAM_CHG	0x2

	uint16_t fdmi_num_disc;
	uint32_t fdmi_hba_mask;
	uint32_t fdmi_port_mask;

	/* There is a single nvme instance per vport. */
	struct nvme_fc_local_port *localport;
	uint8_t  nvmei_support; /* driver supports NVME Initiator */
	uint32_t last_fcp_wqidx;
	uint32_t rcv_flogi_cnt; /* How many unsol FLOGIs ACK'd. */
};

struct hbq_s {
	uint16_t entry_count;	  /* Current number of HBQ slots */
	uint16_t buffer_count;	  /* Current number of buffers posted */
	uint32_t next_hbqPutIdx;  /* Index to next HBQ slot to use */
	uint32_t hbqPutIdx;	  /* HBQ slot to use */
	uint32_t local_hbqGetIdx; /* Local copy of Get index from Port */
	void    *hbq_virt;	  /* Virtual ptr to this hbq */
	struct list_head hbq_buffer_list;  /* buffers assigned to this HBQ */
				  /* Callback for HBQ buffer allocation */
	struct hbq_dmabuf *(*hbq_alloc_buffer) (struct lpfc_hba *);
				  /* Callback for HBQ buffer free */
	void               (*hbq_free_buffer) (struct lpfc_hba *,
					       struct hbq_dmabuf *);
};

/* this matches the position in the lpfc_hbq_defs array */
#define LPFC_ELS_HBQ	0
#define LPFC_MAX_HBQS	1

enum hba_temp_state {
	HBA_NORMAL_TEMP,
	HBA_OVER_TEMP
};

enum intr_type_t {
	NONE = 0,
	INTx,
	MSI,
	MSIX,
};

#define LPFC_CT_CTX_MAX		64
struct unsol_rcv_ct_ctx {
	uint32_t ctxt_id;
	uint32_t SID;
	uint32_t valid;
#define UNSOL_INVALID		0
#define UNSOL_VALID		1
	uint16_t oxid;
	uint16_t rxid;
};

#define LPFC_USER_LINK_SPEED_AUTO	0	/* auto select (default)*/
#define LPFC_USER_LINK_SPEED_1G		1	/* 1 Gigabaud */
#define LPFC_USER_LINK_SPEED_2G		2	/* 2 Gigabaud */
#define LPFC_USER_LINK_SPEED_4G		4	/* 4 Gigabaud */
#define LPFC_USER_LINK_SPEED_8G		8	/* 8 Gigabaud */
#define LPFC_USER_LINK_SPEED_10G	10	/* 10 Gigabaud */
#define LPFC_USER_LINK_SPEED_16G	16	/* 16 Gigabaud */
#define LPFC_USER_LINK_SPEED_32G	32	/* 32 Gigabaud */
#define LPFC_USER_LINK_SPEED_64G	64	/* 64 Gigabaud */
#define LPFC_USER_LINK_SPEED_MAX	LPFC_USER_LINK_SPEED_64G

#define LPFC_LINK_SPEED_STRING "0, 1, 2, 4, 8, 10, 16, 32, 64"

enum nemb_type {
	nemb_mse = 1,
	nemb_hbd
};

enum mbox_type {
	mbox_rd = 1,
	mbox_wr
};

enum dma_type {
	dma_mbox = 1,
	dma_ebuf
};

enum sta_type {
	sta_pre_addr = 1,
	sta_pos_addr
};

struct lpfc_mbox_ext_buf_ctx {
	uint32_t state;
#define LPFC_BSG_MBOX_IDLE		0
#define LPFC_BSG_MBOX_HOST              1
#define LPFC_BSG_MBOX_PORT		2
#define LPFC_BSG_MBOX_DONE		3
#define LPFC_BSG_MBOX_ABTS		4
	enum nemb_type nembType;
	enum mbox_type mboxType;
	uint32_t numBuf;
	uint32_t mbxTag;
	uint32_t seqNum;
	struct lpfc_dmabuf *mbx_dmabuf;
	struct list_head ext_dmabuf_list;
};

struct lpfc_epd_pool {
	/* Expedite pool */
	struct list_head list;
	u32 count;
	spinlock_t lock;	/* lock for expedite pool */
};

enum ras_state {
	INACTIVE,
	REG_INPROGRESS,
	ACTIVE
};

struct lpfc_ras_fwlog {
	uint8_t *fwlog_buff;
	uint32_t fw_buffcount; /* Buffer size posted to FW */
#define LPFC_RAS_BUFF_ENTERIES  16      /* Each entry can hold max of 64k */
#define LPFC_RAS_MAX_ENTRY_SIZE (64 * 1024)
#define LPFC_RAS_MIN_BUFF_POST_SIZE (256 * 1024)
#define LPFC_RAS_MAX_BUFF_POST_SIZE (1024 * 1024)
	uint32_t fw_loglevel; /* Log level set */
	struct lpfc_dmabuf lwpd;
	struct list_head fwlog_buff_list;

	/* RAS support status on adapter */
	bool ras_hwsupport; /* RAS Support available on HW or not */
	bool ras_enabled;   /* Ras Enabled for the function */
#define LPFC_RAS_DISABLE_LOGGING 0x00
#define LPFC_RAS_ENABLE_LOGGING 0x01
	enum ras_state state;    /* RAS logging running state */
};

#define DBG_LOG_STR_SZ 256
#define DBG_LOG_SZ 256

struct dbg_log_ent {
	char log[DBG_LOG_STR_SZ];
	u64     t_ns;
};

enum lpfc_irq_chann_mode {
	/* Assign IRQs to all possible cpus that have hardware queues */
	NORMAL_MODE,

	/* Assign IRQs only to cpus on the same numa node as HBA */
	NUMA_MODE,

	/* Assign IRQs only on non-hyperthreaded CPUs. This is the
	 * same as normal_mode, but assign IRQS only on physical CPUs.
	 */
	NHT_MODE,
};

enum lpfc_hba_bit_flags {
	FABRIC_COMANDS_BLOCKED,
	HBA_PCI_ERR,
};

struct lpfc_hba {
	/* SCSI interface function jump table entries */
	struct lpfc_io_buf * (*lpfc_get_scsi_buf)
		(struct lpfc_hba *phba, struct lpfc_nodelist *ndlp,
		struct scsi_cmnd *cmnd);
	int (*lpfc_scsi_prep_dma_buf)
		(struct lpfc_hba *, struct lpfc_io_buf *);
	void (*lpfc_scsi_unprep_dma_buf)
		(struct lpfc_hba *, struct lpfc_io_buf *);
	void (*lpfc_release_scsi_buf)
		(struct lpfc_hba *, struct lpfc_io_buf *);
	void (*lpfc_rampdown_queue_depth)
		(struct lpfc_hba *);
	void (*lpfc_scsi_prep_cmnd)
		(struct lpfc_vport *, struct lpfc_io_buf *,
		 struct lpfc_nodelist *);
	int (*lpfc_scsi_prep_cmnd_buf)
		(struct lpfc_vport *vport,
		 struct lpfc_io_buf *lpfc_cmd,
		 uint8_t tmo);
	int (*lpfc_scsi_prep_task_mgmt_cmd)
		(struct lpfc_vport *vport,
		 struct lpfc_io_buf *lpfc_cmd,
		 u64 lun, u8 task_mgmt_cmd);

	/* IOCB interface function jump table entries */
	int (*__lpfc_sli_issue_iocb)
		(struct lpfc_hba *, uint32_t,
		 struct lpfc_iocbq *, uint32_t);
	int (*__lpfc_sli_issue_fcp_io)
		(struct lpfc_hba *phba, uint32_t ring_number,
		 struct lpfc_iocbq *piocb, uint32_t flag);
	void (*__lpfc_sli_release_iocbq)(struct lpfc_hba *,
			 struct lpfc_iocbq *);
	int (*lpfc_hba_down_post)(struct lpfc_hba *phba);
	void (*lpfc_scsi_cmd_iocb_cmpl)
		(struct lpfc_hba *, struct lpfc_iocbq *, struct lpfc_iocbq *);

	/* MBOX interface function jump table entries */
	int (*lpfc_sli_issue_mbox)
		(struct lpfc_hba *, LPFC_MBOXQ_t *, uint32_t);

	/* Slow-path IOCB process function jump table entries */
	void (*lpfc_sli_handle_slow_ring_event)
		(struct lpfc_hba *phba, struct lpfc_sli_ring *pring,
		 uint32_t mask);

	/* INIT device interface function jump table entries */
	int (*lpfc_sli_hbq_to_firmware)
		(struct lpfc_hba *, uint32_t, struct hbq_dmabuf *);
	int (*lpfc_sli_brdrestart)
		(struct lpfc_hba *);
	int (*lpfc_sli_brdready)
		(struct lpfc_hba *, uint32_t);
	void (*lpfc_handle_eratt)
		(struct lpfc_hba *);
	void (*lpfc_stop_port)
		(struct lpfc_hba *);
	int (*lpfc_hba_init_link)
		(struct lpfc_hba *, uint32_t);
	int (*lpfc_hba_down_link)
		(struct lpfc_hba *, uint32_t);
	int (*lpfc_selective_reset)
		(struct lpfc_hba *);

	int (*lpfc_bg_scsi_prep_dma_buf)
		(struct lpfc_hba *, struct lpfc_io_buf *);

	/* Prep SLI WQE/IOCB jump table entries */
	void (*__lpfc_sli_prep_els_req_rsp)(struct lpfc_iocbq *cmdiocbq,
					    struct lpfc_vport *vport,
					    struct lpfc_dmabuf *bmp,
					    u16 cmd_size, u32 did, u32 elscmd,
					    u8 tmo, u8 expect_rsp);
	void (*__lpfc_sli_prep_gen_req)(struct lpfc_iocbq *cmdiocbq,
					struct lpfc_dmabuf *bmp, u16 rpi,
					u32 num_entry, u8 tmo);
	void (*__lpfc_sli_prep_xmit_seq64)(struct lpfc_iocbq *cmdiocbq,
					   struct lpfc_dmabuf *bmp, u16 rpi,
					   u16 ox_id, u32 num_entry, u8 rctl,
					   u8 last_seq, u8 cr_cx_cmd);
	void (*__lpfc_sli_prep_abort_xri)(struct lpfc_iocbq *cmdiocbq,
					  u16 ulp_context, u16 iotag,
					  u8 ulp_class, u16 cqid, bool ia,
					  bool wqec);

	/* expedite pool */
	struct lpfc_epd_pool epd_pool;

	/* SLI4 specific HBA data structure */
	struct lpfc_sli4_hba sli4_hba;

	struct workqueue_struct *wq;
	struct delayed_work     eq_delay_work;

#define LPFC_IDLE_STAT_DELAY 1000
	struct delayed_work	idle_stat_delay_work;

	struct lpfc_sli sli;
	uint8_t pci_dev_grp;	/* lpfc PCI dev group: 0x0, 0x1, 0x2,... */
	uint32_t sli_rev;		/* SLI2, SLI3, or SLI4 */
	uint32_t sli3_options;		/* Mask of enabled SLI3 options */
#define LPFC_SLI3_HBQ_ENABLED		0x01
#define LPFC_SLI3_NPIV_ENABLED		0x02
#define LPFC_SLI3_VPORT_TEARDOWN	0x04
#define LPFC_SLI3_CRP_ENABLED		0x08
#define LPFC_SLI3_BG_ENABLED		0x20
#define LPFC_SLI3_DSS_ENABLED		0x40
#define LPFC_SLI4_PERFH_ENABLED		0x80
#define LPFC_SLI4_PHWQ_ENABLED		0x100
	uint32_t iocb_cmd_size;
	uint32_t iocb_rsp_size;

	struct lpfc_trunk_link  trunk_link;
	enum hba_state link_state;
	uint32_t link_flag;	/* link state flags */
#define LS_LOOPBACK_MODE      0x1	/* NPort is in Loopback mode */
					/* This flag is set while issuing */
					/* INIT_LINK mailbox command */
#define LS_NPIV_FAB_SUPPORTED 0x2	/* Fabric supports NPIV */
#define LS_IGNORE_ERATT       0x4	/* intr handler should ignore ERATT */
#define LS_MDS_LINK_DOWN      0x8	/* MDS Diagnostics Link Down */
#define LS_MDS_LOOPBACK       0x10	/* MDS Diagnostics Link Up (Loopback) */
#define LS_CT_VEN_RPA         0x20	/* Vendor RPA sent to switch */
#define LS_EXTERNAL_LOOPBACK  0x40	/* External loopback plug inserted */

	uint32_t hba_flag;	/* hba generic flags */
#define HBA_ERATT_HANDLED	0x1 /* This flag is set when eratt handled */
#define DEFER_ERATT		0x2 /* Deferred error attention in progress */
#define HBA_FCOE_MODE		0x4 /* HBA function in FCoE Mode */
#define HBA_SP_QUEUE_EVT	0x8 /* Slow-path qevt posted to worker thread*/
#define HBA_POST_RECEIVE_BUFFER 0x10 /* Rcv buffers need to be posted */
#define HBA_PERSISTENT_TOPO	0x20 /* Persistent topology support in hba */
#define ELS_XRI_ABORT_EVENT	0x40 /* ELS_XRI abort event was queued */
#define ASYNC_EVENT		0x80
#define LINK_DISABLED		0x100 /* Link disabled by user */
#define FCF_TS_INPROG           0x200 /* FCF table scan in progress */
#define FCF_RR_INPROG           0x400 /* FCF roundrobin flogi in progress */
#define HBA_FIP_SUPPORT		0x800 /* FIP support in HBA */
#define HBA_AER_ENABLED		0x1000 /* AER enabled with HBA */
#define HBA_DEVLOSS_TMO         0x2000 /* HBA in devloss timeout */
#define HBA_RRQ_ACTIVE		0x4000 /* process the rrq active list */
#define HBA_IOQ_FLUSH		0x8000 /* FCP/NVME I/O queues being flushed */
#define HBA_RECOVERABLE_UE	0x20000 /* Firmware supports recoverable UE */
#define HBA_FORCED_LINK_SPEED	0x40000 /*
					 * Firmware supports Forced Link Speed
					 * capability
					 */
#define HBA_FLOGI_ISSUED	0x100000 /* FLOGI was issued */
#define HBA_SHORT_CMF		0x200000 /* shorter CMF timer routine */
#define HBA_CGN_DAY_WRAP	0x400000 /* HBA Congestion info day wraps */
#define HBA_DEFER_FLOGI		0x800000 /* Defer FLOGI till read_sparm cmpl */
#define HBA_SETUP		0x1000000 /* Signifies HBA setup is completed */
#define HBA_NEEDS_CFG_PORT	0x2000000 /* SLI3 - needs a CONFIG_PORT mbox */
#define HBA_HBEAT_INP		0x4000000 /* mbox HBEAT is in progress */
#define HBA_HBEAT_TMO		0x8000000 /* HBEAT initiated after timeout */
#define HBA_FLOGI_OUTSTANDING	0x10000000 /* FLOGI is outstanding */
#define HBA_RHBA_CMPL		0x20000000 /* RHBA FDMI command is successful */

	struct completion *fw_dump_cmpl; /* cmpl event tracker for fw_dump */
	uint32_t fcp_ring_in_use; /* When polling test if intr-hndlr active*/
	struct lpfc_dmabuf slim2p;

	MAILBOX_t *mbox;
	uint32_t *mbox_ext;
	struct lpfc_mbox_ext_buf_ctx mbox_ext_buf_ctx;
	uint32_t ha_copy;
	struct _PCB *pcb;
	struct _IOCB *IOCBs;

	struct lpfc_dmabuf hbqslimp;

	uint16_t pci_cfg_value;

	uint8_t fc_linkspeed;	/* Link speed after last READ_LA */

	uint32_t fc_eventTag;	/* event tag for link attention */
	uint32_t link_events;

	/* These fields used to be binfo */
	uint32_t fc_pref_DID;	/* preferred D_ID */
	uint8_t  fc_pref_ALPA;	/* preferred AL_PA */
	uint32_t fc_edtovResol; /* E_D_TOV timer resolution */
	uint32_t fc_edtov;	/* E_D_TOV timer value */
	uint32_t fc_arbtov;	/* ARB_TOV timer value */
	uint32_t fc_ratov;	/* R_A_TOV timer value */
	uint32_t fc_rttov;	/* R_T_TOV timer value */
	uint32_t fc_altov;	/* AL_TOV timer value */
	uint32_t fc_crtov;	/* C_R_TOV timer value */

	struct serv_parm fc_fabparam;	/* fabric service parameters buffer */
	uint8_t alpa_map[128];	/* AL_PA map from READ_LA */

	uint32_t lmt;

	uint32_t fc_topology;	/* link topology, from LINK INIT */
	uint32_t fc_topology_changed;	/* link topology, from LINK INIT */

	struct lpfc_stats fc_stat;

	struct lpfc_nodelist fc_fcpnodev; /* nodelist entry for no device */
	uint32_t nport_event_cnt;	/* timestamp for nlplist entry */

	uint8_t  wwnn[8];
	uint8_t  wwpn[8];
	uint32_t RandomData[7];
	uint8_t  fcp_embed_io;
	uint8_t  nvmet_support;	/* driver supports NVMET */
#define LPFC_NVMET_MAX_PORTS	32
	uint8_t  mds_diags_support;
	uint8_t  bbcredit_support;
	uint8_t  enab_exp_wqcq_pages;
	u8	 nsler; /* Firmware supports FC-NVMe-2 SLER */

	/* HBA Config Parameters */
	uint32_t cfg_ack0;
	uint32_t cfg_xri_rebalancing;
	uint32_t cfg_xpsgl;
	uint32_t cfg_enable_npiv;
	uint32_t cfg_enable_rrq;
	uint32_t cfg_topology;
	uint32_t cfg_link_speed;
#define LPFC_FCF_FOV 1		/* Fast fcf failover */
#define LPFC_FCF_PRIORITY 2	/* Priority fcf failover */
	uint32_t cfg_fcf_failover_policy;
	uint32_t cfg_fcp_io_sched;
	uint32_t cfg_ns_query;
	uint32_t cfg_fcp2_no_tgt_reset;
	uint32_t cfg_cr_delay;
	uint32_t cfg_cr_count;
	uint32_t cfg_multi_ring_support;
	uint32_t cfg_multi_ring_rctl;
	uint32_t cfg_multi_ring_type;
	uint32_t cfg_poll;
	uint32_t cfg_poll_tmo;
	uint32_t cfg_task_mgmt_tmo;
	uint32_t cfg_use_msi;
	uint32_t cfg_auto_imax;
	uint32_t cfg_fcp_imax;
	uint32_t cfg_force_rscn;
	uint32_t cfg_cq_poll_threshold;
	uint32_t cfg_cq_max_proc_limit;
	uint32_t cfg_fcp_cpu_map;
	uint32_t cfg_fcp_mq_threshold;
	uint32_t cfg_hdw_queue;
	uint32_t cfg_irq_chann;
	uint32_t cfg_suppress_rsp;
	uint32_t cfg_nvme_oas;
	uint32_t cfg_nvme_embed_cmd;
	uint32_t cfg_nvmet_mrq_post;
	uint32_t cfg_nvmet_mrq;
	uint32_t cfg_enable_nvmet;
	uint32_t cfg_nvme_enable_fb;
	uint32_t cfg_nvmet_fb_size;
	uint32_t cfg_total_seg_cnt;
	uint32_t cfg_sg_seg_cnt;
	uint32_t cfg_nvme_seg_cnt;
	uint32_t cfg_scsi_seg_cnt;
	uint32_t cfg_sg_dma_buf_size;
	uint32_t cfg_hba_queue_depth;
	uint32_t cfg_enable_hba_reset;
	uint32_t cfg_enable_hba_heartbeat;
	uint32_t cfg_fof;
	uint32_t cfg_EnableXLane;
	uint8_t cfg_oas_tgt_wwpn[8];
	uint8_t cfg_oas_vpt_wwpn[8];
	uint32_t cfg_oas_lun_state;
#define OAS_LUN_ENABLE	1
#define OAS_LUN_DISABLE	0
	uint32_t cfg_oas_lun_status;
#define OAS_LUN_STATUS_EXISTS	0x01
	uint32_t cfg_oas_flags;
#define OAS_FIND_ANY_VPORT	0x01
#define OAS_FIND_ANY_TARGET	0x02
#define OAS_LUN_VALID	0x04
	uint32_t cfg_oas_priority;
	uint32_t cfg_XLanePriority;
	uint32_t cfg_enable_bg;
	uint32_t cfg_prot_mask;
	uint32_t cfg_prot_guard;
	uint32_t cfg_hostmem_hgp;
	uint32_t cfg_log_verbose;
	uint32_t cfg_enable_fc4_type;
#define LPFC_ENABLE_FCP  1
#define LPFC_ENABLE_NVME 2
#define LPFC_ENABLE_BOTH 3
#if (IS_ENABLED(CONFIG_NVME_FC))
#define LPFC_MAX_ENBL_FC4_TYPE LPFC_ENABLE_BOTH
#define LPFC_DEF_ENBL_FC4_TYPE LPFC_ENABLE_BOTH
#else
#define LPFC_MAX_ENBL_FC4_TYPE LPFC_ENABLE_FCP
#define LPFC_DEF_ENBL_FC4_TYPE LPFC_ENABLE_FCP
#endif
	uint32_t cfg_aer_support;
	uint32_t cfg_sriov_nr_virtfn;
	uint32_t cfg_request_firmware_upgrade;
	uint32_t cfg_suppress_link_up;
	uint32_t cfg_rrq_xri_bitmap_sz;
	u32      cfg_fcp_wait_abts_rsp;
	uint32_t cfg_delay_discovery;
	uint32_t cfg_sli_mode;
#define LPFC_INITIALIZE_LINK              0	/* do normal init_link mbox */
#define LPFC_DELAY_INIT_LINK              1	/* layered driver hold off */
#define LPFC_DELAY_INIT_LINK_INDEFINITELY 2	/* wait, manual intervention */
	uint32_t cfg_fdmi_on;
#define LPFC_FDMI_NO_SUPPORT	0	/* FDMI not supported */
#define LPFC_FDMI_SUPPORT	1	/* FDMI supported? */
	uint32_t cfg_enable_SmartSAN;
	uint32_t cfg_enable_mds_diags;
	uint32_t cfg_ras_fwlog_level;
	uint32_t cfg_ras_fwlog_buffsize;
	uint32_t cfg_ras_fwlog_func;
	uint32_t cfg_enable_bbcr;	/* Enable BB Credit Recovery */
	uint32_t cfg_enable_dpp;	/* Enable Direct Packet Push */
	uint32_t cfg_enable_pbde;
	uint32_t cfg_enable_mi;
	struct nvmet_fc_target_port *targetport;
	lpfc_vpd_t vpd;		/* vital product data */

	u32 cfg_max_vmid;	/* maximum VMIDs allowed per port */
	u32 cfg_vmid_app_header;
#define LPFC_VMID_APP_HEADER_DISABLE	0
#define LPFC_VMID_APP_HEADER_ENABLE	1
	u32 cfg_vmid_priority_tagging;
	u32 cfg_vmid_inactivity_timeout;	/* Time after which the VMID */
						/* deregisters from switch */
	struct pci_dev *pcidev;
	struct list_head      work_list;
	uint32_t              work_ha;      /* Host Attention Bits for WT */
	uint32_t              work_ha_mask; /* HA Bits owned by WT        */
	uint32_t              work_hs;      /* HS stored in case of ERRAT */
	uint32_t              work_status[2]; /* Extra status from SLIM */

	wait_queue_head_t    work_waitq;
	struct task_struct   *worker_thread;
	unsigned long data_flags;
	uint32_t border_sge_num;

	uint32_t hbq_in_use;		/* HBQs in use flag */
	uint32_t hbq_count;	        /* Count of configured HBQs */
	struct hbq_s hbqs[LPFC_MAX_HBQS]; /* local copy of hbq indicies  */

	atomic_t fcp_qidx;         /* next FCP WQ (RR Policy) */
	atomic_t nvme_qidx;        /* next NVME WQ (RR Policy) */

	phys_addr_t pci_bar0_map;     /* Physical address for PCI BAR0 */
	phys_addr_t pci_bar1_map;     /* Physical address for PCI BAR1 */
	phys_addr_t pci_bar2_map;     /* Physical address for PCI BAR2 */
	void __iomem *slim_memmap_p;	/* Kernel memory mapped address for
					   PCI BAR0 */
	void __iomem *ctrl_regs_memmap_p;/* Kernel memory mapped address for
					    PCI BAR2 */

	void __iomem *pci_bar0_memmap_p; /* Kernel memory mapped address for
					    PCI BAR0 with dual-ULP support */
	void __iomem *pci_bar2_memmap_p; /* Kernel memory mapped address for
					    PCI BAR2 with dual-ULP support */
	void __iomem *pci_bar4_memmap_p; /* Kernel memory mapped address for
					    PCI BAR4 with dual-ULP support */
#define PCI_64BIT_BAR0	0
#define PCI_64BIT_BAR2	2
#define PCI_64BIT_BAR4	4
	void __iomem *MBslimaddr;	/* virtual address for mbox cmds */
	void __iomem *HAregaddr;	/* virtual address for host attn reg */
	void __iomem *CAregaddr;	/* virtual address for chip attn reg */
	void __iomem *HSregaddr;	/* virtual address for host status
					   reg */
	void __iomem *HCregaddr;	/* virtual address for host ctl reg */

	struct lpfc_hgp __iomem *host_gp; /* Host side get/put pointers */
	struct lpfc_pgp   *port_gp;
	uint32_t __iomem  *hbq_put;     /* Address in SLIM to HBQ put ptrs */
	uint32_t          *hbq_get;     /* Host mem address of HBQ get ptrs */

	int brd_no;			/* FC board number */
	char SerialNumber[32];		/* adapter Serial Number */
	char OptionROMVersion[32];	/* adapter BIOS / Fcode version */
	char BIOSVersion[16];		/* Boot BIOS version */
	char ModelDesc[256];		/* Model Description */
	char ModelName[80];		/* Model Name */
	char ProgramType[256];		/* Program Type */
	char Port[20];			/* Port No */
	uint8_t vpd_flag;               /* VPD data flag */

#define VPD_MODEL_DESC      0x1         /* valid vpd model description */
#define VPD_MODEL_NAME      0x2         /* valid vpd model name */
#define VPD_PROGRAM_TYPE    0x4         /* valid vpd program type */
#define VPD_PORT            0x8         /* valid vpd port data */
#define VPD_MASK            0xf         /* mask for any vpd data */


	struct timer_list fcp_poll_timer;
	struct timer_list eratt_poll;
	uint32_t eratt_poll_interval;

	uint64_t bg_guard_err_cnt;
	uint64_t bg_apptag_err_cnt;
	uint64_t bg_reftag_err_cnt;

	/* fastpath list. */
	spinlock_t scsi_buf_list_get_lock;  /* SCSI buf alloc list lock */
	spinlock_t scsi_buf_list_put_lock;  /* SCSI buf free list lock */
	struct list_head lpfc_scsi_buf_list_get;
	struct list_head lpfc_scsi_buf_list_put;
	uint32_t total_scsi_bufs;
	struct list_head lpfc_iocb_list;
	uint32_t total_iocbq_bufs;
	struct list_head active_rrq_list;
	spinlock_t hbalock;
	struct work_struct  unblock_request_work; /* SCSI layer unblock IOs */

	/* dma_mem_pools */
	struct dma_pool *lpfc_sg_dma_buf_pool;
	struct dma_pool *lpfc_mbuf_pool;
	struct dma_pool *lpfc_hrb_pool;	/* header receive buffer pool */
	struct dma_pool *lpfc_drb_pool; /* data receive buffer pool */
	struct dma_pool *lpfc_nvmet_drb_pool; /* data receive buffer pool */
	struct dma_pool *lpfc_hbq_pool;	/* SLI3 hbq buffer pool */
	struct dma_pool *lpfc_cmd_rsp_buf_pool;
	struct lpfc_dma_pool lpfc_mbuf_safety_pool;

	mempool_t *mbox_mem_pool;
	mempool_t *nlp_mem_pool;
	mempool_t *rrq_pool;
	mempool_t *active_rrq_pool;

	struct fc_host_statistics link_stats;
	enum lpfc_irq_chann_mode irq_chann_mode;
	enum intr_type_t intr_type;
	uint32_t intr_mode;
#define LPFC_INTR_ERROR	0xFFFFFFFF
	struct list_head port_list;
	spinlock_t port_list_lock;	/* lock for port_list mutations */
	struct lpfc_vport *pport;	/* physical lpfc_vport pointer */
	uint16_t max_vpi;		/* Maximum virtual nports */
#define LPFC_MAX_VPI	0xFF		/* Max number VPI supported 0 - 0xff */
#define LPFC_MAX_VPORTS	0x100		/* Max vports per port, with pport */
	uint16_t max_vports;            /*
					 * For IOV HBAs max_vpi can change
					 * after a reset. max_vports is max
					 * number of vports present. This can
					 * be greater than max_vpi.
					 */
	uint16_t vpi_base;
	uint16_t vfi_base;
	unsigned long *vpi_bmask;	/* vpi allocation table */
	uint16_t *vpi_ids;
	uint16_t vpi_count;
	struct list_head lpfc_vpi_blk_list;

	/* Data structure used by fabric iocb scheduler */
	struct list_head fabric_iocb_list;
	atomic_t fabric_iocb_count;
	struct timer_list fabric_block_timer;
	unsigned long bit_flags;
	atomic_t num_rsrc_err;
	atomic_t num_cmd_success;
	unsigned long last_rsrc_error_time;
	unsigned long last_ramp_down_time;
#ifdef CONFIG_SCSI_LPFC_DEBUG_FS
	struct dentry *hba_debugfs_root;
	atomic_t debugfs_vport_count;
	struct dentry *debug_multixri_pools;
	struct dentry *debug_hbqinfo;
	struct dentry *debug_dumpHostSlim;
	struct dentry *debug_dumpHBASlim;
	struct dentry *debug_InjErrLBA;  /* LBA to inject errors at */
	struct dentry *debug_InjErrNPortID;  /* NPortID to inject errors at */
	struct dentry *debug_InjErrWWPN;  /* WWPN to inject errors at */
	struct dentry *debug_writeGuard; /* inject write guard_tag errors */
	struct dentry *debug_writeApp;   /* inject write app_tag errors */
	struct dentry *debug_writeRef;   /* inject write ref_tag errors */
	struct dentry *debug_readGuard;  /* inject read guard_tag errors */
	struct dentry *debug_readApp;    /* inject read app_tag errors */
	struct dentry *debug_readRef;    /* inject read ref_tag errors */

	struct dentry *debug_nvmeio_trc;
	struct lpfc_debugfs_nvmeio_trc *nvmeio_trc;
	struct dentry *debug_hdwqinfo;
#ifdef LPFC_HDWQ_LOCK_STAT
	struct dentry *debug_lockstat;
#endif
	struct dentry *debug_cgn_buffer;
	struct dentry *debug_rx_monitor;
	struct dentry *debug_ras_log;
	atomic_t nvmeio_trc_cnt;
	uint32_t nvmeio_trc_size;
	uint32_t nvmeio_trc_output_idx;

	/* T10 DIF error injection */
	uint32_t lpfc_injerr_wgrd_cnt;
	uint32_t lpfc_injerr_wapp_cnt;
	uint32_t lpfc_injerr_wref_cnt;
	uint32_t lpfc_injerr_rgrd_cnt;
	uint32_t lpfc_injerr_rapp_cnt;
	uint32_t lpfc_injerr_rref_cnt;
	uint32_t lpfc_injerr_nportid;
	struct lpfc_name lpfc_injerr_wwpn;
	sector_t lpfc_injerr_lba;
#define LPFC_INJERR_LBA_OFF	(sector_t)(-1)

	struct dentry *debug_slow_ring_trc;
	struct lpfc_debugfs_trc *slow_ring_trc;
	atomic_t slow_ring_trc_cnt;
	/* iDiag debugfs sub-directory */
	struct dentry *idiag_root;
	struct dentry *idiag_pci_cfg;
	struct dentry *idiag_bar_acc;
	struct dentry *idiag_que_info;
	struct dentry *idiag_que_acc;
	struct dentry *idiag_drb_acc;
	struct dentry *idiag_ctl_acc;
	struct dentry *idiag_mbx_acc;
	struct dentry *idiag_ext_acc;
	uint8_t lpfc_idiag_last_eq;
#endif
	uint16_t nvmeio_trc_on;

	/* Used for deferred freeing of ELS data buffers */
	struct list_head elsbuf;
	int elsbuf_cnt;
	int elsbuf_prev_cnt;

	uint8_t temp_sensor_support;
	/* Fields used for heart beat. */
	unsigned long last_completion_time;
	unsigned long skipped_hb;
	struct timer_list hb_tmofunc;
	struct timer_list rrq_tmr;
	enum hba_temp_state over_temp_state;
	/*
	 * Following bit will be set for all buffer tags which are not
	 * associated with any HBQ.
	 */
#define QUE_BUFTAG_BIT  (1<<31)
	uint32_t buffer_tag_count;
<<<<<<< HEAD
	/* data structure used for latency data collection */
#define LPFC_NO_BUCKET	   0
#define LPFC_LINEAR_BUCKET 1
#define LPFC_POWER2_BUCKET 2
	uint8_t  bucket_type;
	uint32_t bucket_base;
	uint32_t bucket_step;
=======
>>>>>>> 7365df19

/* Maximum number of events that can be outstanding at any time*/
#define LPFC_MAX_EVT_COUNT 512
	atomic_t fast_event_count;
	uint32_t fcoe_eventtag;
	uint32_t fcoe_eventtag_at_fcf_scan;
	uint32_t fcoe_cvl_eventtag;
	uint32_t fcoe_cvl_eventtag_attn;
	struct lpfc_fcf fcf;
	uint8_t fc_map[3];
	uint8_t valid_vlan;
	uint16_t vlan_id;
	struct list_head fcf_conn_rec_list;

	bool defer_flogi_acc_flag;
	uint16_t defer_flogi_acc_rx_id;
	uint16_t defer_flogi_acc_ox_id;

	spinlock_t ct_ev_lock; /* synchronize access to ct_ev_waiters */
	struct list_head ct_ev_waiters;
	struct unsol_rcv_ct_ctx ct_ctx[LPFC_CT_CTX_MAX];
	uint32_t ctx_idx;
	struct timer_list inactive_vmid_poll;

	/* RAS Support */
	struct lpfc_ras_fwlog ras_fwlog;

	uint32_t iocb_cnt;
	uint32_t iocb_max;
	atomic_t sdev_cnt;
	spinlock_t devicelock;	/* lock for luns list */
	mempool_t *device_data_mem_pool;
	struct list_head luns;
#define LPFC_TRANSGRESSION_HIGH_TEMPERATURE	0x0080
#define LPFC_TRANSGRESSION_LOW_TEMPERATURE	0x0040
#define LPFC_TRANSGRESSION_HIGH_VOLTAGE		0x0020
#define LPFC_TRANSGRESSION_LOW_VOLTAGE		0x0010
#define LPFC_TRANSGRESSION_HIGH_TXBIAS		0x0008
#define LPFC_TRANSGRESSION_LOW_TXBIAS		0x0004
#define LPFC_TRANSGRESSION_HIGH_TXPOWER		0x0002
#define LPFC_TRANSGRESSION_LOW_TXPOWER		0x0001
#define LPFC_TRANSGRESSION_HIGH_RXPOWER		0x8000
#define LPFC_TRANSGRESSION_LOW_RXPOWER		0x4000
	uint16_t sfp_alarm;
	uint16_t sfp_warning;

#ifdef CONFIG_SCSI_LPFC_DEBUG_FS
	uint16_t hdwqstat_on;
#define LPFC_CHECK_OFF		0
#define LPFC_CHECK_NVME_IO	1
#define LPFC_CHECK_NVMET_IO	2
#define LPFC_CHECK_SCSI_IO	4
	uint16_t ktime_on;
	uint64_t ktime_data_samples;
	uint64_t ktime_status_samples;
	uint64_t ktime_last_cmd;
	uint64_t ktime_seg1_total;
	uint64_t ktime_seg1_min;
	uint64_t ktime_seg1_max;
	uint64_t ktime_seg2_total;
	uint64_t ktime_seg2_min;
	uint64_t ktime_seg2_max;
	uint64_t ktime_seg3_total;
	uint64_t ktime_seg3_min;
	uint64_t ktime_seg3_max;
	uint64_t ktime_seg4_total;
	uint64_t ktime_seg4_min;
	uint64_t ktime_seg4_max;
	uint64_t ktime_seg5_total;
	uint64_t ktime_seg5_min;
	uint64_t ktime_seg5_max;
	uint64_t ktime_seg6_total;
	uint64_t ktime_seg6_min;
	uint64_t ktime_seg6_max;
	uint64_t ktime_seg7_total;
	uint64_t ktime_seg7_min;
	uint64_t ktime_seg7_max;
	uint64_t ktime_seg8_total;
	uint64_t ktime_seg8_min;
	uint64_t ktime_seg8_max;
	uint64_t ktime_seg9_total;
	uint64_t ktime_seg9_min;
	uint64_t ktime_seg9_max;
	uint64_t ktime_seg10_total;
	uint64_t ktime_seg10_min;
	uint64_t ktime_seg10_max;
#endif
	/* CMF objects */
	struct lpfc_cgn_stat __percpu *cmf_stat;
	uint32_t cmf_interval_rate;  /* timer interval limit in ms */
	uint32_t cmf_timer_cnt;
#define LPFC_CMF_INTERVAL 90
	uint64_t cmf_link_byte_count;
	uint64_t cmf_max_line_rate;
	uint64_t cmf_max_bytes_per_interval;
	uint64_t cmf_last_sync_bw;
#define  LPFC_CMF_BLK_SIZE 512
	struct hrtimer cmf_timer;
	atomic_t cmf_bw_wait;
	atomic_t cmf_busy;
	atomic_t cmf_stop_io;      /* To block request and stop IO's */
	uint32_t cmf_active_mode;
	uint32_t cmf_info_per_interval;
#define LPFC_MAX_CMF_INFO 32
	struct timespec64 cmf_latency;  /* Interval congestion timestamp */
	uint32_t cmf_last_ts;   /* Interval congestion time (ms) */
	uint32_t cmf_active_info;

	/* Signal / FPIN handling for Congestion Mgmt */
	u8 cgn_reg_fpin;           /* Negotiated value from RDF */
	u8 cgn_init_reg_fpin;      /* Initial value from READ_CONFIG */
#define LPFC_CGN_FPIN_NONE	0x0
#define LPFC_CGN_FPIN_WARN	0x1
#define LPFC_CGN_FPIN_ALARM	0x2
#define LPFC_CGN_FPIN_BOTH	(LPFC_CGN_FPIN_WARN | LPFC_CGN_FPIN_ALARM)

	u8 cgn_reg_signal;          /* Negotiated value from EDC */
	u8 cgn_init_reg_signal;     /* Initial value from READ_CONFIG */
		/* cgn_reg_signal and cgn_init_reg_signal use
		 * enum fc_edc_cg_signal_cap_types
		 */
	u16 cgn_fpin_frequency;		/* In units of msecs */
#define LPFC_FPIN_INIT_FREQ	0xffff
	u32 cgn_sig_freq;
	u32 cgn_acqe_cnt;

	/* RX monitor handling for CMF */
	struct lpfc_rx_info_monitor *rx_monitor;
	atomic_t rx_max_read_cnt;       /* Maximum read bytes */
	uint64_t rx_block_cnt;

	/* Congestion parameters from flash */
	struct lpfc_cgn_param cgn_p;

	/* Statistics counter for ACQE cgn alarms and warnings */
	struct lpfc_cgn_acqe_stat cgn_acqe_stat;

	/* Congestion buffer information */
	struct lpfc_dmabuf *cgn_i;      /* Congestion Info buffer */
	atomic_t cgn_fabric_warn_cnt;   /* Total warning cgn events for info */
	atomic_t cgn_fabric_alarm_cnt;  /* Total alarm cgn events for info */
	atomic_t cgn_sync_warn_cnt;     /* Total warning events for SYNC wqe */
	atomic_t cgn_sync_alarm_cnt;    /* Total alarm events for SYNC wqe */
	atomic_t cgn_driver_evt_cnt;    /* Total driver cgn events for fmw */
	atomic_t cgn_latency_evt_cnt;
	struct timespec64 cgn_daily_ts;
	atomic64_t cgn_latency_evt;     /* Avg latency per minute */
	unsigned long cgn_evt_timestamp;
#define LPFC_CGN_TIMER_TO_MIN   60000 /* ms in a minute */
	uint32_t cgn_evt_minute;
#define LPFC_SEC_MIN		60
#define LPFC_MIN_HOUR		60
#define LPFC_HOUR_DAY		24
#define LPFC_MIN_DAY		(LPFC_MIN_HOUR * LPFC_HOUR_DAY)

	struct hlist_node cpuhp;	/* used for cpuhp per hba callback */
	struct timer_list cpuhp_poll_timer;
	struct list_head poll_list;	/* slowpath eq polling list */
#define LPFC_POLL_HB	1		/* slowpath heartbeat */
#define LPFC_POLL_FASTPATH	0	/* called from fastpath */
#define LPFC_POLL_SLOWPATH	1	/* called from slowpath */

	char os_host_name[MAXHOSTNAMELEN];

	/* LD Signaling */
	u32 degrade_activate_threshold;
	u32 degrade_deactivate_threshold;
	u32 fec_degrade_interval;

	atomic_t dbg_log_idx;
	atomic_t dbg_log_cnt;
	atomic_t dbg_log_dmping;
	struct dbg_log_ent dbg_log[DBG_LOG_SZ];
};

#define LPFC_MAX_RXMONITOR_ENTRY	800
#define LPFC_MAX_RXMONITOR_DUMP		32
struct rx_info_entry {
	uint64_t cmf_bytes;	/* Total no of read bytes for CMF_SYNC_WQE */
	uint64_t total_bytes;   /* Total no of read bytes requested */
	uint64_t rcv_bytes;     /* Total no of read bytes completed */
	uint64_t avg_io_size;
	uint64_t avg_io_latency;/* Average io latency in microseconds */
	uint64_t max_read_cnt;  /* Maximum read bytes */
	uint64_t max_bytes_per_interval;
	uint32_t cmf_busy;
	uint32_t cmf_info;      /* CMF_SYNC_WQE info */
	uint32_t io_cnt;
	uint32_t timer_utilization;
	uint32_t timer_interval;
};

struct lpfc_rx_info_monitor {
	struct rx_info_entry *ring; /* info organized in a circular buffer */
	u32 head_idx, tail_idx; /* index to head/tail of ring */
	spinlock_t lock; /* spinlock for ring */
	u32 entries; /* storing number entries/size of ring */
};

static inline struct Scsi_Host *
lpfc_shost_from_vport(struct lpfc_vport *vport)
{
	return container_of((void *) vport, struct Scsi_Host, hostdata[0]);
}

static inline void
lpfc_set_loopback_flag(struct lpfc_hba *phba)
{
	if (phba->cfg_topology == FLAGS_LOCAL_LB)
		phba->link_flag |= LS_LOOPBACK_MODE;
	else
		phba->link_flag &= ~LS_LOOPBACK_MODE;
}

static inline int
lpfc_is_link_up(struct lpfc_hba *phba)
{
	return  phba->link_state == LPFC_LINK_UP ||
		phba->link_state == LPFC_CLEAR_LA ||
		phba->link_state == LPFC_HBA_READY;
}

static inline void
lpfc_worker_wake_up(struct lpfc_hba *phba)
{
	/* Set the lpfc data pending flag */
	set_bit(LPFC_DATA_READY, &phba->data_flags);

	/* Wake up worker thread */
	wake_up(&phba->work_waitq);
	return;
}

static inline int
lpfc_readl(void __iomem *addr, uint32_t *data)
{
	uint32_t temp;
	temp = readl(addr);
	if (temp == 0xffffffff)
		return -EIO;
	*data = temp;
	return 0;
}

static inline int
lpfc_sli_read_hs(struct lpfc_hba *phba)
{
	/*
	 * There was a link/board error. Read the status register to retrieve
	 * the error event and process it.
	 */
	phba->sli.slistat.err_attn_event++;

	/* Save status info and check for unplug error */
	if (lpfc_readl(phba->HSregaddr, &phba->work_hs) ||
		lpfc_readl(phba->MBslimaddr + 0xa8, &phba->work_status[0]) ||
		lpfc_readl(phba->MBslimaddr + 0xac, &phba->work_status[1])) {
		return -EIO;
	}

	/* Clear chip Host Attention error bit */
	writel(HA_ERATT, phba->HAregaddr);
	readl(phba->HAregaddr); /* flush */
	phba->pport->stopped = 1;

	return 0;
}

static inline struct lpfc_sli_ring *
lpfc_phba_elsring(struct lpfc_hba *phba)
{
	/* Return NULL if sli_rev has become invalid due to bad fw */
	if (phba->sli_rev != LPFC_SLI_REV4  &&
	    phba->sli_rev != LPFC_SLI_REV3  &&
	    phba->sli_rev != LPFC_SLI_REV2)
		return NULL;

	if (phba->sli_rev == LPFC_SLI_REV4) {
		if (phba->sli4_hba.els_wq)
			return phba->sli4_hba.els_wq->pring;
		else
			return NULL;
	}
	return &phba->sli.sli3_ring[LPFC_ELS_RING];
}

/**
 * lpfc_next_online_cpu - Finds next online CPU on cpumask
 * @mask: Pointer to phba's cpumask member.
 * @start: starting cpu index
 *
 * Note: If no valid cpu found, then nr_cpu_ids is returned.
 *
 **/
static inline unsigned int
lpfc_next_online_cpu(const struct cpumask *mask, unsigned int start)
{
	unsigned int cpu_it;

	for_each_cpu_wrap(cpu_it, mask, start) {
		if (cpu_online(cpu_it))
			break;
	}

	return cpu_it;
}
/**
 * lpfc_sli4_mod_hba_eq_delay - update EQ delay
 * @phba: Pointer to HBA context object.
 * @q: The Event Queue to update.
 * @delay: The delay value (in us) to be written.
 *
 **/
static inline void
lpfc_sli4_mod_hba_eq_delay(struct lpfc_hba *phba, struct lpfc_queue *eq,
			   u32 delay)
{
	struct lpfc_register reg_data;

	reg_data.word0 = 0;
	bf_set(lpfc_sliport_eqdelay_id, &reg_data, eq->queue_id);
	bf_set(lpfc_sliport_eqdelay_delay, &reg_data, delay);
	writel(reg_data.word0, phba->sli4_hba.u.if_type2.EQDregaddr);
	eq->q_mode = delay;
}


/*
 * Macro that declares tables and a routine to perform enum type to
 * ascii string lookup.
 *
 * Defines a <key,value> table for an enum. Uses xxx_INIT defines for
 * the enum to populate the table.  Macro defines a routine (named
 * by caller) that will search all elements of the table for the key
 * and return the name string if found or "Unrecognized" if not found.
 */
#define DECLARE_ENUM2STR_LOOKUP(routine, enum_name, enum_init)		\
static struct {								\
	enum enum_name		value;					\
	char			*name;					\
} fc_##enum_name##_e2str_names[] = enum_init;				\
static const char *routine(enum enum_name table_key)			\
{									\
	int i;								\
	char *name = "Unrecognized";					\
									\
	for (i = 0; i < ARRAY_SIZE(fc_##enum_name##_e2str_names); i++) {\
		if (fc_##enum_name##_e2str_names[i].value == table_key) {\
			name = fc_##enum_name##_e2str_names[i].name;	\
			break;						\
		}							\
	}								\
	return name;							\
}

/**
 * lpfc_is_vmid_enabled - returns if VMID is enabled for either switch types
 * @phba: Pointer to HBA context object.
 *
 * Relationship between the enable, target support and if vmid tag is required
 * for the particular combination
 * ---------------------------------------------------
 * Switch    Enable Flag  Target Support  VMID Needed
 * ---------------------------------------------------
 * App Id     0              NA              N
 * App Id     1               0              N
 * App Id     1               1              Y
 * Pr Tag     0              NA              N
 * Pr Tag     1               0              N
 * Pr Tag     1               1              Y
 * Pr Tag     2               *              Y
 ---------------------------------------------------
 *
 **/
static inline int lpfc_is_vmid_enabled(struct lpfc_hba *phba)
{
	return phba->cfg_vmid_app_header || phba->cfg_vmid_priority_tagging;
}

static inline
u8 get_job_ulpstatus(struct lpfc_hba *phba, struct lpfc_iocbq *iocbq)
{
	if (phba->sli_rev == LPFC_SLI_REV4)
		return bf_get(lpfc_wcqe_c_status, &iocbq->wcqe_cmpl);
	else
		return iocbq->iocb.ulpStatus;
}

static inline
u32 get_job_word4(struct lpfc_hba *phba, struct lpfc_iocbq *iocbq)
{
	if (phba->sli_rev == LPFC_SLI_REV4)
		return iocbq->wcqe_cmpl.parameter;
	else
		return iocbq->iocb.un.ulpWord[4];
}

static inline
u8 get_job_cmnd(struct lpfc_hba *phba, struct lpfc_iocbq *iocbq)
{
	if (phba->sli_rev == LPFC_SLI_REV4)
		return bf_get(wqe_cmnd, &iocbq->wqe.generic.wqe_com);
	else
		return iocbq->iocb.ulpCommand;
}

static inline
u16 get_job_ulpcontext(struct lpfc_hba *phba, struct lpfc_iocbq *iocbq)
{
	if (phba->sli_rev == LPFC_SLI_REV4)
		return bf_get(wqe_ctxt_tag, &iocbq->wqe.generic.wqe_com);
	else
		return iocbq->iocb.ulpContext;
}

static inline
u16 get_job_rcvoxid(struct lpfc_hba *phba, struct lpfc_iocbq *iocbq)
{
	if (phba->sli_rev == LPFC_SLI_REV4)
		return bf_get(wqe_rcvoxid, &iocbq->wqe.generic.wqe_com);
	else
		return iocbq->iocb.unsli3.rcvsli3.ox_id;
}

static inline
u32 get_job_data_placed(struct lpfc_hba *phba, struct lpfc_iocbq *iocbq)
{
	if (phba->sli_rev == LPFC_SLI_REV4)
		return iocbq->wcqe_cmpl.total_data_placed;
	else
		return iocbq->iocb.un.genreq64.bdl.bdeSize;
}

static inline
u32 get_job_abtsiotag(struct lpfc_hba *phba, struct lpfc_iocbq *iocbq)
{
	if (phba->sli_rev == LPFC_SLI_REV4)
		return iocbq->wqe.abort_cmd.wqe_com.abort_tag;
	else
		return iocbq->iocb.un.acxri.abortIoTag;
}

static inline
u32 get_job_els_rsp64_did(struct lpfc_hba *phba, struct lpfc_iocbq *iocbq)
{
	if (phba->sli_rev == LPFC_SLI_REV4)
		return bf_get(wqe_els_did, &iocbq->wqe.els_req.wqe_dest);
	else
		return iocbq->iocb.un.elsreq64.remoteID;
}<|MERGE_RESOLUTION|>--- conflicted
+++ resolved
@@ -1433,16 +1433,6 @@
 	 */
 #define QUE_BUFTAG_BIT  (1<<31)
 	uint32_t buffer_tag_count;
-<<<<<<< HEAD
-	/* data structure used for latency data collection */
-#define LPFC_NO_BUCKET	   0
-#define LPFC_LINEAR_BUCKET 1
-#define LPFC_POWER2_BUCKET 2
-	uint8_t  bucket_type;
-	uint32_t bucket_base;
-	uint32_t bucket_step;
-=======
->>>>>>> 7365df19
 
 /* Maximum number of events that can be outstanding at any time*/
 #define LPFC_MAX_EVT_COUNT 512
