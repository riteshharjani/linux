/* SPDX-License-Identifier: GPL-2.0-or-later */

#ifndef _THINK_LMI_H_
#define _THINK_LMI_H_

#include <linux/types.h>

#define TLMI_SETTINGS_COUNT  256
#define TLMI_SETTINGS_MAXLEN 512
#define TLMI_PWD_BUFSIZE     129
#define TLMI_LANG_MAXLEN       4

/* Possible error values */
struct tlmi_err_codes {
	const char *err_str;
	int err_code;
};

enum encoding_option {
	TLMI_ENCODING_ASCII,
	TLMI_ENCODING_SCANCODE,
};

/* password configuration details */
struct tlmi_pwdcfg {
	uint32_t password_mode;
	uint32_t password_state;
	uint32_t min_length;
	uint32_t max_length;
	uint32_t supported_encodings;
	uint32_t supported_keyboard;
};

/* password setting details */
struct tlmi_pwd_setting {
	struct kobject kobj;
	bool valid;
	char password[TLMI_PWD_BUFSIZE];
	const char *pwd_type;
	const char *role;
	int minlen;
	int maxlen;
	enum encoding_option encoding;
	char kbdlang[TLMI_LANG_MAXLEN];
};

/* Attribute setting details */
struct tlmi_attr_setting {
	struct kobject kobj;
	int index;
	char display_name[TLMI_SETTINGS_MAXLEN];
	char *possible_values;
};

struct think_lmi {
	struct wmi_device *wmi_device;

	int settings_count;
	bool can_set_bios_settings;
	bool can_get_bios_selections;
	bool can_set_bios_password;
	bool can_get_password_settings;
	bool pending_changes;
<<<<<<< HEAD
=======
	bool can_debug_cmd;
>>>>>>> 7cca308c

	struct tlmi_attr_setting *setting[TLMI_SETTINGS_COUNT];
	struct device *class_dev;
	struct kset *attribute_kset;
	struct kset *authentication_kset;
	struct tlmi_pwd_setting *pwd_admin;
	struct tlmi_pwd_setting *pwd_power;
};

#endif /* !_THINK_LMI_H_ */<|MERGE_RESOLUTION|>--- conflicted
+++ resolved
@@ -61,10 +61,7 @@
 	bool can_set_bios_password;
 	bool can_get_password_settings;
 	bool pending_changes;
-<<<<<<< HEAD
-=======
 	bool can_debug_cmd;
->>>>>>> 7cca308c
 
 	struct tlmi_attr_setting *setting[TLMI_SETTINGS_COUNT];
 	struct device *class_dev;
