--- conflicted
+++ resolved
@@ -1048,10 +1048,7 @@
 				serial8250_isa_config(0, &uart->port,
 						&uart->capabilities);
 
-<<<<<<< HEAD
-=======
 			serial8250_apply_quirks(uart);
->>>>>>> a2bc8dea
 			ret = uart_add_one_port(&serial8250_reg,
 						&uart->port);
 			if (ret == 0)
