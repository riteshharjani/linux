// SPDX-License-Identifier: GPL-2.0-only
/* Copyright (C) 2009 Red Hat, Inc.
 * Copyright (C) 2006 Rusty Russell IBM Corporation
 *
 * Author: Michael S. Tsirkin <mst@redhat.com>
 *
 * Inspiration, some code, and most witty comments come from
 * Documentation/virtual/lguest/lguest.c, by Rusty Russell
 *
 * Generic code for virtio server in host kernel.
 */

#include <linux/eventfd.h>
#include <linux/vhost.h>
#include <linux/uio.h>
#include <linux/mm.h>
#include <linux/miscdevice.h>
#include <linux/mutex.h>
#include <linux/poll.h>
#include <linux/file.h>
#include <linux/highmem.h>
#include <linux/slab.h>
#include <linux/vmalloc.h>
#include <linux/kthread.h>
#include <linux/module.h>
#include <linux/sort.h>
#include <linux/sched/mm.h>
#include <linux/sched/signal.h>
#include <linux/sched/vhost_task.h>
#include <linux/interval_tree_generic.h>
#include <linux/nospec.h>
#include <linux/kcov.h>

#include "vhost.h"

static ushort max_mem_regions = 64;
module_param(max_mem_regions, ushort, 0444);
MODULE_PARM_DESC(max_mem_regions,
	"Maximum number of memory regions in memory map. (default: 64)");
static int max_iotlb_entries = 2048;
module_param(max_iotlb_entries, int, 0444);
MODULE_PARM_DESC(max_iotlb_entries,
	"Maximum number of iotlb entries. (default: 2048)");

enum {
	VHOST_MEMORY_F_LOG = 0x1,
};

#define vhost_used_event(vq) ((__virtio16 __user *)&vq->avail->ring[vq->num])
#define vhost_avail_event(vq) ((__virtio16 __user *)&vq->used->ring[vq->num])

#ifdef CONFIG_VHOST_CROSS_ENDIAN_LEGACY
static void vhost_disable_cross_endian(struct vhost_virtqueue *vq)
{
	vq->user_be = !virtio_legacy_is_little_endian();
}

static void vhost_enable_cross_endian_big(struct vhost_virtqueue *vq)
{
	vq->user_be = true;
}

static void vhost_enable_cross_endian_little(struct vhost_virtqueue *vq)
{
	vq->user_be = false;
}

static long vhost_set_vring_endian(struct vhost_virtqueue *vq, int __user *argp)
{
	struct vhost_vring_state s;

	if (vq->private_data)
		return -EBUSY;

	if (copy_from_user(&s, argp, sizeof(s)))
		return -EFAULT;

	if (s.num != VHOST_VRING_LITTLE_ENDIAN &&
	    s.num != VHOST_VRING_BIG_ENDIAN)
		return -EINVAL;

	if (s.num == VHOST_VRING_BIG_ENDIAN)
		vhost_enable_cross_endian_big(vq);
	else
		vhost_enable_cross_endian_little(vq);

	return 0;
}

static long vhost_get_vring_endian(struct vhost_virtqueue *vq, u32 idx,
				   int __user *argp)
{
	struct vhost_vring_state s = {
		.index = idx,
		.num = vq->user_be
	};

	if (copy_to_user(argp, &s, sizeof(s)))
		return -EFAULT;

	return 0;
}

static void vhost_init_is_le(struct vhost_virtqueue *vq)
{
	/* Note for legacy virtio: user_be is initialized at reset time
	 * according to the host endianness. If userspace does not set an
	 * explicit endianness, the default behavior is native endian, as
	 * expected by legacy virtio.
	 */
	vq->is_le = vhost_has_feature(vq, VIRTIO_F_VERSION_1) || !vq->user_be;
}
#else
static void vhost_disable_cross_endian(struct vhost_virtqueue *vq)
{
}

static long vhost_set_vring_endian(struct vhost_virtqueue *vq, int __user *argp)
{
	return -ENOIOCTLCMD;
}

static long vhost_get_vring_endian(struct vhost_virtqueue *vq, u32 idx,
				   int __user *argp)
{
	return -ENOIOCTLCMD;
}

static void vhost_init_is_le(struct vhost_virtqueue *vq)
{
	vq->is_le = vhost_has_feature(vq, VIRTIO_F_VERSION_1)
		|| virtio_legacy_is_little_endian();
}
#endif /* CONFIG_VHOST_CROSS_ENDIAN_LEGACY */

static void vhost_reset_is_le(struct vhost_virtqueue *vq)
{
	vhost_init_is_le(vq);
}

struct vhost_flush_struct {
	struct vhost_work work;
	struct completion wait_event;
};

static void vhost_flush_work(struct vhost_work *work)
{
	struct vhost_flush_struct *s;

	s = container_of(work, struct vhost_flush_struct, work);
	complete(&s->wait_event);
}

static void vhost_poll_func(struct file *file, wait_queue_head_t *wqh,
			    poll_table *pt)
{
	struct vhost_poll *poll;

	poll = container_of(pt, struct vhost_poll, table);
	poll->wqh = wqh;
	add_wait_queue(wqh, &poll->wait);
}

static int vhost_poll_wakeup(wait_queue_entry_t *wait, unsigned mode, int sync,
			     void *key)
{
	struct vhost_poll *poll = container_of(wait, struct vhost_poll, wait);
	struct vhost_work *work = &poll->work;

	if (!(key_to_poll(key) & poll->mask))
		return 0;

	if (!poll->dev->use_worker)
		work->fn(work);
	else
		vhost_poll_queue(poll);

	return 0;
}

void vhost_work_init(struct vhost_work *work, vhost_work_fn_t fn)
{
	clear_bit(VHOST_WORK_QUEUED, &work->flags);
	work->fn = fn;
}
EXPORT_SYMBOL_GPL(vhost_work_init);

/* Init poll structure */
void vhost_poll_init(struct vhost_poll *poll, vhost_work_fn_t fn,
		     __poll_t mask, struct vhost_dev *dev)
{
	init_waitqueue_func_entry(&poll->wait, vhost_poll_wakeup);
	init_poll_funcptr(&poll->table, vhost_poll_func);
	poll->mask = mask;
	poll->dev = dev;
	poll->wqh = NULL;

	vhost_work_init(&poll->work, fn);
}
EXPORT_SYMBOL_GPL(vhost_poll_init);

/* Start polling a file. We add ourselves to file's wait queue. The caller must
 * keep a reference to a file until after vhost_poll_stop is called. */
int vhost_poll_start(struct vhost_poll *poll, struct file *file)
{
	__poll_t mask;

	if (poll->wqh)
		return 0;

	mask = vfs_poll(file, &poll->table);
	if (mask)
		vhost_poll_wakeup(&poll->wait, 0, 0, poll_to_key(mask));
	if (mask & EPOLLERR) {
		vhost_poll_stop(poll);
		return -EINVAL;
	}

	return 0;
}
EXPORT_SYMBOL_GPL(vhost_poll_start);

/* Stop polling a file. After this function returns, it becomes safe to drop the
 * file reference. You must also flush afterwards. */
void vhost_poll_stop(struct vhost_poll *poll)
{
	if (poll->wqh) {
		remove_wait_queue(poll->wqh, &poll->wait);
		poll->wqh = NULL;
	}
}
EXPORT_SYMBOL_GPL(vhost_poll_stop);

void vhost_dev_flush(struct vhost_dev *dev)
{
	struct vhost_flush_struct flush;

	if (dev->worker.vtsk) {
		init_completion(&flush.wait_event);
		vhost_work_init(&flush.work, vhost_flush_work);

		vhost_work_queue(dev, &flush.work);
		wait_for_completion(&flush.wait_event);
	}
}
EXPORT_SYMBOL_GPL(vhost_dev_flush);

void vhost_work_queue(struct vhost_dev *dev, struct vhost_work *work)
{
	if (!dev->worker.vtsk)
		return;

	if (!test_and_set_bit(VHOST_WORK_QUEUED, &work->flags)) {
		/* We can only add the work to the list after we're
		 * sure it was not in the list.
		 * test_and_set_bit() implies a memory barrier.
		 */
<<<<<<< HEAD
		llist_add(&work->node, &dev->worker->work_list);
		vhost_task_wake(dev->worker->vtsk);
=======
		llist_add(&work->node, &dev->worker.work_list);
		vhost_task_wake(dev->worker.vtsk);
>>>>>>> 8a28a0b6
	}
}
EXPORT_SYMBOL_GPL(vhost_work_queue);

/* A lockless hint for busy polling code to exit the loop */
bool vhost_has_work(struct vhost_dev *dev)
{
	return !llist_empty(&dev->worker.work_list);
}
EXPORT_SYMBOL_GPL(vhost_has_work);

void vhost_poll_queue(struct vhost_poll *poll)
{
	vhost_work_queue(poll->dev, &poll->work);
}
EXPORT_SYMBOL_GPL(vhost_poll_queue);

static void __vhost_vq_meta_reset(struct vhost_virtqueue *vq)
{
	int j;

	for (j = 0; j < VHOST_NUM_ADDRS; j++)
		vq->meta_iotlb[j] = NULL;
}

static void vhost_vq_meta_reset(struct vhost_dev *d)
{
	int i;

	for (i = 0; i < d->nvqs; ++i)
		__vhost_vq_meta_reset(d->vqs[i]);
}

static void vhost_vring_call_reset(struct vhost_vring_call *call_ctx)
{
	call_ctx->ctx = NULL;
	memset(&call_ctx->producer, 0x0, sizeof(struct irq_bypass_producer));
}

bool vhost_vq_is_setup(struct vhost_virtqueue *vq)
{
	return vq->avail && vq->desc && vq->used && vhost_vq_access_ok(vq);
}
EXPORT_SYMBOL_GPL(vhost_vq_is_setup);

static void vhost_vq_reset(struct vhost_dev *dev,
			   struct vhost_virtqueue *vq)
{
	vq->num = 1;
	vq->desc = NULL;
	vq->avail = NULL;
	vq->used = NULL;
	vq->last_avail_idx = 0;
	vq->avail_idx = 0;
	vq->last_used_idx = 0;
	vq->signalled_used = 0;
	vq->signalled_used_valid = false;
	vq->used_flags = 0;
	vq->log_used = false;
	vq->log_addr = -1ull;
	vq->private_data = NULL;
	vq->acked_features = 0;
	vq->acked_backend_features = 0;
	vq->log_base = NULL;
	vq->error_ctx = NULL;
	vq->kick = NULL;
	vq->log_ctx = NULL;
	vhost_disable_cross_endian(vq);
	vhost_reset_is_le(vq);
	vq->busyloop_timeout = 0;
	vq->umem = NULL;
	vq->iotlb = NULL;
	vhost_vring_call_reset(&vq->call_ctx);
	__vhost_vq_meta_reset(vq);
}

static bool vhost_worker(void *data)
{
	struct vhost_worker *worker = data;
	struct vhost_work *work, *work_next;
	struct llist_node *node;

	node = llist_del_all(&worker->work_list);
	if (node) {
<<<<<<< HEAD
=======
		__set_current_state(TASK_RUNNING);

>>>>>>> 8a28a0b6
		node = llist_reverse_order(node);
		/* make sure flag is seen after deletion */
		smp_wmb();
		llist_for_each_entry_safe(work, work_next, node, node) {
			clear_bit(VHOST_WORK_QUEUED, &work->flags);
			kcov_remote_start_common(worker->kcov_handle);
			work->fn(work);
			kcov_remote_stop();
			cond_resched();
		}
	}

	return !!node;
}

static void vhost_vq_free_iovecs(struct vhost_virtqueue *vq)
{
	kfree(vq->indirect);
	vq->indirect = NULL;
	kfree(vq->log);
	vq->log = NULL;
	kfree(vq->heads);
	vq->heads = NULL;
}

/* Helper to allocate iovec buffers for all vqs. */
static long vhost_dev_alloc_iovecs(struct vhost_dev *dev)
{
	struct vhost_virtqueue *vq;
	int i;

	for (i = 0; i < dev->nvqs; ++i) {
		vq = dev->vqs[i];
		vq->indirect = kmalloc_array(UIO_MAXIOV,
					     sizeof(*vq->indirect),
					     GFP_KERNEL);
		vq->log = kmalloc_array(dev->iov_limit, sizeof(*vq->log),
					GFP_KERNEL);
		vq->heads = kmalloc_array(dev->iov_limit, sizeof(*vq->heads),
					  GFP_KERNEL);
		if (!vq->indirect || !vq->log || !vq->heads)
			goto err_nomem;
	}
	return 0;

err_nomem:
	for (; i >= 0; --i)
		vhost_vq_free_iovecs(dev->vqs[i]);
	return -ENOMEM;
}

static void vhost_dev_free_iovecs(struct vhost_dev *dev)
{
	int i;

	for (i = 0; i < dev->nvqs; ++i)
		vhost_vq_free_iovecs(dev->vqs[i]);
}

bool vhost_exceeds_weight(struct vhost_virtqueue *vq,
			  int pkts, int total_len)
{
	struct vhost_dev *dev = vq->dev;

	if ((dev->byte_weight && total_len >= dev->byte_weight) ||
	    pkts >= dev->weight) {
		vhost_poll_queue(&vq->poll);
		return true;
	}

	return false;
}
EXPORT_SYMBOL_GPL(vhost_exceeds_weight);

static size_t vhost_get_avail_size(struct vhost_virtqueue *vq,
				   unsigned int num)
{
	size_t event __maybe_unused =
	       vhost_has_feature(vq, VIRTIO_RING_F_EVENT_IDX) ? 2 : 0;

	return size_add(struct_size(vq->avail, ring, num), event);
}

static size_t vhost_get_used_size(struct vhost_virtqueue *vq,
				  unsigned int num)
{
	size_t event __maybe_unused =
	       vhost_has_feature(vq, VIRTIO_RING_F_EVENT_IDX) ? 2 : 0;

	return size_add(struct_size(vq->used, ring, num), event);
}

static size_t vhost_get_desc_size(struct vhost_virtqueue *vq,
				  unsigned int num)
{
	return sizeof(*vq->desc) * num;
}

void vhost_dev_init(struct vhost_dev *dev,
		    struct vhost_virtqueue **vqs, int nvqs,
		    int iov_limit, int weight, int byte_weight,
		    bool use_worker,
		    int (*msg_handler)(struct vhost_dev *dev, u32 asid,
				       struct vhost_iotlb_msg *msg))
{
	struct vhost_virtqueue *vq;
	int i;

	dev->vqs = vqs;
	dev->nvqs = nvqs;
	mutex_init(&dev->mutex);
	dev->log_ctx = NULL;
	dev->umem = NULL;
	dev->iotlb = NULL;
	dev->mm = NULL;
	memset(&dev->worker, 0, sizeof(dev->worker));
	init_llist_head(&dev->worker.work_list);
	dev->iov_limit = iov_limit;
	dev->weight = weight;
	dev->byte_weight = byte_weight;
	dev->use_worker = use_worker;
	dev->msg_handler = msg_handler;
	init_waitqueue_head(&dev->wait);
	INIT_LIST_HEAD(&dev->read_list);
	INIT_LIST_HEAD(&dev->pending_list);
	spin_lock_init(&dev->iotlb_lock);


	for (i = 0; i < dev->nvqs; ++i) {
		vq = dev->vqs[i];
		vq->log = NULL;
		vq->indirect = NULL;
		vq->heads = NULL;
		vq->dev = dev;
		mutex_init(&vq->mutex);
		vhost_vq_reset(dev, vq);
		if (vq->handle_kick)
			vhost_poll_init(&vq->poll, vq->handle_kick,
					EPOLLIN, dev);
	}
}
EXPORT_SYMBOL_GPL(vhost_dev_init);

/* Caller should have device mutex */
long vhost_dev_check_owner(struct vhost_dev *dev)
{
	/* Are you the owner? If not, I don't think you mean to do that */
	return dev->mm == current->mm ? 0 : -EPERM;
}
EXPORT_SYMBOL_GPL(vhost_dev_check_owner);

/* Caller should have device mutex */
bool vhost_dev_has_owner(struct vhost_dev *dev)
{
	return dev->mm;
}
EXPORT_SYMBOL_GPL(vhost_dev_has_owner);

static void vhost_attach_mm(struct vhost_dev *dev)
{
	/* No owner, become one */
	if (dev->use_worker) {
		dev->mm = get_task_mm(current);
	} else {
		/* vDPA device does not use worker thead, so there's
		 * no need to hold the address space for mm. This help
		 * to avoid deadlock in the case of mmap() which may
		 * held the refcnt of the file and depends on release
		 * method to remove vma.
		 */
		dev->mm = current->mm;
		mmgrab(dev->mm);
	}
}

static void vhost_detach_mm(struct vhost_dev *dev)
{
	if (!dev->mm)
		return;

	if (dev->use_worker)
		mmput(dev->mm);
	else
		mmdrop(dev->mm);

	dev->mm = NULL;
}

static void vhost_worker_free(struct vhost_dev *dev)
{
	if (!dev->worker.vtsk)
		return;

	WARN_ON(!llist_empty(&dev->worker.work_list));
	vhost_task_stop(dev->worker.vtsk);
	dev->worker.kcov_handle = 0;
	dev->worker.vtsk = NULL;
}

static int vhost_worker_create(struct vhost_dev *dev)
{
	struct vhost_task *vtsk;
	char name[TASK_COMM_LEN];

	snprintf(name, sizeof(name), "vhost-%d", current->pid);

	vtsk = vhost_task_create(vhost_worker, &dev->worker, name);
	if (!vtsk)
		return -ENOMEM;

	dev->worker.kcov_handle = kcov_common_handle();
	dev->worker.vtsk = vtsk;
	vhost_task_start(vtsk);
	return 0;
}

/* Caller should have device mutex */
long vhost_dev_set_owner(struct vhost_dev *dev)
{
	int err;

	/* Is there an owner already? */
	if (vhost_dev_has_owner(dev)) {
		err = -EBUSY;
		goto err_mm;
	}

	vhost_attach_mm(dev);

	if (dev->use_worker) {
		err = vhost_worker_create(dev);
		if (err)
			goto err_worker;
	}

	err = vhost_dev_alloc_iovecs(dev);
	if (err)
		goto err_iovecs;

	return 0;
err_iovecs:
	vhost_worker_free(dev);
err_worker:
	vhost_detach_mm(dev);
err_mm:
	return err;
}
EXPORT_SYMBOL_GPL(vhost_dev_set_owner);

static struct vhost_iotlb *iotlb_alloc(void)
{
	return vhost_iotlb_alloc(max_iotlb_entries,
				 VHOST_IOTLB_FLAG_RETIRE);
}

struct vhost_iotlb *vhost_dev_reset_owner_prepare(void)
{
	return iotlb_alloc();
}
EXPORT_SYMBOL_GPL(vhost_dev_reset_owner_prepare);

/* Caller should have device mutex */
void vhost_dev_reset_owner(struct vhost_dev *dev, struct vhost_iotlb *umem)
{
	int i;

	vhost_dev_cleanup(dev);

	dev->umem = umem;
	/* We don't need VQ locks below since vhost_dev_cleanup makes sure
	 * VQs aren't running.
	 */
	for (i = 0; i < dev->nvqs; ++i)
		dev->vqs[i]->umem = umem;
}
EXPORT_SYMBOL_GPL(vhost_dev_reset_owner);

void vhost_dev_stop(struct vhost_dev *dev)
{
	int i;

	for (i = 0; i < dev->nvqs; ++i) {
		if (dev->vqs[i]->kick && dev->vqs[i]->handle_kick)
			vhost_poll_stop(&dev->vqs[i]->poll);
	}

	vhost_dev_flush(dev);
}
EXPORT_SYMBOL_GPL(vhost_dev_stop);

void vhost_clear_msg(struct vhost_dev *dev)
{
	struct vhost_msg_node *node, *n;

	spin_lock(&dev->iotlb_lock);

	list_for_each_entry_safe(node, n, &dev->read_list, node) {
		list_del(&node->node);
		kfree(node);
	}

	list_for_each_entry_safe(node, n, &dev->pending_list, node) {
		list_del(&node->node);
		kfree(node);
	}

	spin_unlock(&dev->iotlb_lock);
}
EXPORT_SYMBOL_GPL(vhost_clear_msg);

void vhost_dev_cleanup(struct vhost_dev *dev)
{
	int i;

	for (i = 0; i < dev->nvqs; ++i) {
		if (dev->vqs[i]->error_ctx)
			eventfd_ctx_put(dev->vqs[i]->error_ctx);
		if (dev->vqs[i]->kick)
			fput(dev->vqs[i]->kick);
		if (dev->vqs[i]->call_ctx.ctx)
			eventfd_ctx_put(dev->vqs[i]->call_ctx.ctx);
		vhost_vq_reset(dev, dev->vqs[i]);
	}
	vhost_dev_free_iovecs(dev);
	if (dev->log_ctx)
		eventfd_ctx_put(dev->log_ctx);
	dev->log_ctx = NULL;
	/* No one will access memory at this point */
	vhost_iotlb_free(dev->umem);
	dev->umem = NULL;
	vhost_iotlb_free(dev->iotlb);
	dev->iotlb = NULL;
	vhost_clear_msg(dev);
	wake_up_interruptible_poll(&dev->wait, EPOLLIN | EPOLLRDNORM);
	vhost_worker_free(dev);
	vhost_detach_mm(dev);
}
EXPORT_SYMBOL_GPL(vhost_dev_cleanup);

static bool log_access_ok(void __user *log_base, u64 addr, unsigned long sz)
{
	u64 a = addr / VHOST_PAGE_SIZE / 8;

	/* Make sure 64 bit math will not overflow. */
	if (a > ULONG_MAX - (unsigned long)log_base ||
	    a + (unsigned long)log_base > ULONG_MAX)
		return false;

	return access_ok(log_base + a,
			 (sz + VHOST_PAGE_SIZE * 8 - 1) / VHOST_PAGE_SIZE / 8);
}

/* Make sure 64 bit math will not overflow. */
static bool vhost_overflow(u64 uaddr, u64 size)
{
	if (uaddr > ULONG_MAX || size > ULONG_MAX)
		return true;

	if (!size)
		return false;

	return uaddr > ULONG_MAX - size + 1;
}

/* Caller should have vq mutex and device mutex. */
static bool vq_memory_access_ok(void __user *log_base, struct vhost_iotlb *umem,
				int log_all)
{
	struct vhost_iotlb_map *map;

	if (!umem)
		return false;

	list_for_each_entry(map, &umem->list, link) {
		unsigned long a = map->addr;

		if (vhost_overflow(map->addr, map->size))
			return false;


		if (!access_ok((void __user *)a, map->size))
			return false;
		else if (log_all && !log_access_ok(log_base,
						   map->start,
						   map->size))
			return false;
	}
	return true;
}

static inline void __user *vhost_vq_meta_fetch(struct vhost_virtqueue *vq,
					       u64 addr, unsigned int size,
					       int type)
{
	const struct vhost_iotlb_map *map = vq->meta_iotlb[type];

	if (!map)
		return NULL;

	return (void __user *)(uintptr_t)(map->addr + addr - map->start);
}

/* Can we switch to this memory table? */
/* Caller should have device mutex but not vq mutex */
static bool memory_access_ok(struct vhost_dev *d, struct vhost_iotlb *umem,
			     int log_all)
{
	int i;

	for (i = 0; i < d->nvqs; ++i) {
		bool ok;
		bool log;

		mutex_lock(&d->vqs[i]->mutex);
		log = log_all || vhost_has_feature(d->vqs[i], VHOST_F_LOG_ALL);
		/* If ring is inactive, will check when it's enabled. */
		if (d->vqs[i]->private_data)
			ok = vq_memory_access_ok(d->vqs[i]->log_base,
						 umem, log);
		else
			ok = true;
		mutex_unlock(&d->vqs[i]->mutex);
		if (!ok)
			return false;
	}
	return true;
}

static int translate_desc(struct vhost_virtqueue *vq, u64 addr, u32 len,
			  struct iovec iov[], int iov_size, int access);

static int vhost_copy_to_user(struct vhost_virtqueue *vq, void __user *to,
			      const void *from, unsigned size)
{
	int ret;

	if (!vq->iotlb)
		return __copy_to_user(to, from, size);
	else {
		/* This function should be called after iotlb
		 * prefetch, which means we're sure that all vq
		 * could be access through iotlb. So -EAGAIN should
		 * not happen in this case.
		 */
		struct iov_iter t;
		void __user *uaddr = vhost_vq_meta_fetch(vq,
				     (u64)(uintptr_t)to, size,
				     VHOST_ADDR_USED);

		if (uaddr)
			return __copy_to_user(uaddr, from, size);

		ret = translate_desc(vq, (u64)(uintptr_t)to, size, vq->iotlb_iov,
				     ARRAY_SIZE(vq->iotlb_iov),
				     VHOST_ACCESS_WO);
		if (ret < 0)
			goto out;
		iov_iter_init(&t, ITER_DEST, vq->iotlb_iov, ret, size);
		ret = copy_to_iter(from, size, &t);
		if (ret == size)
			ret = 0;
	}
out:
	return ret;
}

static int vhost_copy_from_user(struct vhost_virtqueue *vq, void *to,
				void __user *from, unsigned size)
{
	int ret;

	if (!vq->iotlb)
		return __copy_from_user(to, from, size);
	else {
		/* This function should be called after iotlb
		 * prefetch, which means we're sure that vq
		 * could be access through iotlb. So -EAGAIN should
		 * not happen in this case.
		 */
		void __user *uaddr = vhost_vq_meta_fetch(vq,
				     (u64)(uintptr_t)from, size,
				     VHOST_ADDR_DESC);
		struct iov_iter f;

		if (uaddr)
			return __copy_from_user(to, uaddr, size);

		ret = translate_desc(vq, (u64)(uintptr_t)from, size, vq->iotlb_iov,
				     ARRAY_SIZE(vq->iotlb_iov),
				     VHOST_ACCESS_RO);
		if (ret < 0) {
			vq_err(vq, "IOTLB translation failure: uaddr "
			       "%p size 0x%llx\n", from,
			       (unsigned long long) size);
			goto out;
		}
		iov_iter_init(&f, ITER_SOURCE, vq->iotlb_iov, ret, size);
		ret = copy_from_iter(to, size, &f);
		if (ret == size)
			ret = 0;
	}

out:
	return ret;
}

static void __user *__vhost_get_user_slow(struct vhost_virtqueue *vq,
					  void __user *addr, unsigned int size,
					  int type)
{
	int ret;

	ret = translate_desc(vq, (u64)(uintptr_t)addr, size, vq->iotlb_iov,
			     ARRAY_SIZE(vq->iotlb_iov),
			     VHOST_ACCESS_RO);
	if (ret < 0) {
		vq_err(vq, "IOTLB translation failure: uaddr "
			"%p size 0x%llx\n", addr,
			(unsigned long long) size);
		return NULL;
	}

	if (ret != 1 || vq->iotlb_iov[0].iov_len != size) {
		vq_err(vq, "Non atomic userspace memory access: uaddr "
			"%p size 0x%llx\n", addr,
			(unsigned long long) size);
		return NULL;
	}

	return vq->iotlb_iov[0].iov_base;
}

/* This function should be called after iotlb
 * prefetch, which means we're sure that vq
 * could be access through iotlb. So -EAGAIN should
 * not happen in this case.
 */
static inline void __user *__vhost_get_user(struct vhost_virtqueue *vq,
					    void __user *addr, unsigned int size,
					    int type)
{
	void __user *uaddr = vhost_vq_meta_fetch(vq,
			     (u64)(uintptr_t)addr, size, type);
	if (uaddr)
		return uaddr;

	return __vhost_get_user_slow(vq, addr, size, type);
}

#define vhost_put_user(vq, x, ptr)		\
({ \
	int ret; \
	if (!vq->iotlb) { \
		ret = __put_user(x, ptr); \
	} else { \
		__typeof__(ptr) to = \
			(__typeof__(ptr)) __vhost_get_user(vq, ptr,	\
					  sizeof(*ptr), VHOST_ADDR_USED); \
		if (to != NULL) \
			ret = __put_user(x, to); \
		else \
			ret = -EFAULT;	\
	} \
	ret; \
})

static inline int vhost_put_avail_event(struct vhost_virtqueue *vq)
{
	return vhost_put_user(vq, cpu_to_vhost16(vq, vq->avail_idx),
			      vhost_avail_event(vq));
}

static inline int vhost_put_used(struct vhost_virtqueue *vq,
				 struct vring_used_elem *head, int idx,
				 int count)
{
	return vhost_copy_to_user(vq, vq->used->ring + idx, head,
				  count * sizeof(*head));
}

static inline int vhost_put_used_flags(struct vhost_virtqueue *vq)

{
	return vhost_put_user(vq, cpu_to_vhost16(vq, vq->used_flags),
			      &vq->used->flags);
}

static inline int vhost_put_used_idx(struct vhost_virtqueue *vq)

{
	return vhost_put_user(vq, cpu_to_vhost16(vq, vq->last_used_idx),
			      &vq->used->idx);
}

#define vhost_get_user(vq, x, ptr, type)		\
({ \
	int ret; \
	if (!vq->iotlb) { \
		ret = __get_user(x, ptr); \
	} else { \
		__typeof__(ptr) from = \
			(__typeof__(ptr)) __vhost_get_user(vq, ptr, \
							   sizeof(*ptr), \
							   type); \
		if (from != NULL) \
			ret = __get_user(x, from); \
		else \
			ret = -EFAULT; \
	} \
	ret; \
})

#define vhost_get_avail(vq, x, ptr) \
	vhost_get_user(vq, x, ptr, VHOST_ADDR_AVAIL)

#define vhost_get_used(vq, x, ptr) \
	vhost_get_user(vq, x, ptr, VHOST_ADDR_USED)

static void vhost_dev_lock_vqs(struct vhost_dev *d)
{
	int i = 0;
	for (i = 0; i < d->nvqs; ++i)
		mutex_lock_nested(&d->vqs[i]->mutex, i);
}

static void vhost_dev_unlock_vqs(struct vhost_dev *d)
{
	int i = 0;
	for (i = 0; i < d->nvqs; ++i)
		mutex_unlock(&d->vqs[i]->mutex);
}

static inline int vhost_get_avail_idx(struct vhost_virtqueue *vq,
				      __virtio16 *idx)
{
	return vhost_get_avail(vq, *idx, &vq->avail->idx);
}

static inline int vhost_get_avail_head(struct vhost_virtqueue *vq,
				       __virtio16 *head, int idx)
{
	return vhost_get_avail(vq, *head,
			       &vq->avail->ring[idx & (vq->num - 1)]);
}

static inline int vhost_get_avail_flags(struct vhost_virtqueue *vq,
					__virtio16 *flags)
{
	return vhost_get_avail(vq, *flags, &vq->avail->flags);
}

static inline int vhost_get_used_event(struct vhost_virtqueue *vq,
				       __virtio16 *event)
{
	return vhost_get_avail(vq, *event, vhost_used_event(vq));
}

static inline int vhost_get_used_idx(struct vhost_virtqueue *vq,
				     __virtio16 *idx)
{
	return vhost_get_used(vq, *idx, &vq->used->idx);
}

static inline int vhost_get_desc(struct vhost_virtqueue *vq,
				 struct vring_desc *desc, int idx)
{
	return vhost_copy_from_user(vq, desc, vq->desc + idx, sizeof(*desc));
}

static void vhost_iotlb_notify_vq(struct vhost_dev *d,
				  struct vhost_iotlb_msg *msg)
{
	struct vhost_msg_node *node, *n;

	spin_lock(&d->iotlb_lock);

	list_for_each_entry_safe(node, n, &d->pending_list, node) {
		struct vhost_iotlb_msg *vq_msg = &node->msg.iotlb;
		if (msg->iova <= vq_msg->iova &&
		    msg->iova + msg->size - 1 >= vq_msg->iova &&
		    vq_msg->type == VHOST_IOTLB_MISS) {
			vhost_poll_queue(&node->vq->poll);
			list_del(&node->node);
			kfree(node);
		}
	}

	spin_unlock(&d->iotlb_lock);
}

static bool umem_access_ok(u64 uaddr, u64 size, int access)
{
	unsigned long a = uaddr;

	/* Make sure 64 bit math will not overflow. */
	if (vhost_overflow(uaddr, size))
		return false;

	if ((access & VHOST_ACCESS_RO) &&
	    !access_ok((void __user *)a, size))
		return false;
	if ((access & VHOST_ACCESS_WO) &&
	    !access_ok((void __user *)a, size))
		return false;
	return true;
}

static int vhost_process_iotlb_msg(struct vhost_dev *dev, u32 asid,
				   struct vhost_iotlb_msg *msg)
{
	int ret = 0;

	if (asid != 0)
		return -EINVAL;

	mutex_lock(&dev->mutex);
	vhost_dev_lock_vqs(dev);
	switch (msg->type) {
	case VHOST_IOTLB_UPDATE:
		if (!dev->iotlb) {
			ret = -EFAULT;
			break;
		}
		if (!umem_access_ok(msg->uaddr, msg->size, msg->perm)) {
			ret = -EFAULT;
			break;
		}
		vhost_vq_meta_reset(dev);
		if (vhost_iotlb_add_range(dev->iotlb, msg->iova,
					  msg->iova + msg->size - 1,
					  msg->uaddr, msg->perm)) {
			ret = -ENOMEM;
			break;
		}
		vhost_iotlb_notify_vq(dev, msg);
		break;
	case VHOST_IOTLB_INVALIDATE:
		if (!dev->iotlb) {
			ret = -EFAULT;
			break;
		}
		vhost_vq_meta_reset(dev);
		vhost_iotlb_del_range(dev->iotlb, msg->iova,
				      msg->iova + msg->size - 1);
		break;
	default:
		ret = -EINVAL;
		break;
	}

	vhost_dev_unlock_vqs(dev);
	mutex_unlock(&dev->mutex);

	return ret;
}
ssize_t vhost_chr_write_iter(struct vhost_dev *dev,
			     struct iov_iter *from)
{
	struct vhost_iotlb_msg msg;
	size_t offset;
	int type, ret;
	u32 asid = 0;

	ret = copy_from_iter(&type, sizeof(type), from);
	if (ret != sizeof(type)) {
		ret = -EINVAL;
		goto done;
	}

	switch (type) {
	case VHOST_IOTLB_MSG:
		/* There maybe a hole after type for V1 message type,
		 * so skip it here.
		 */
		offset = offsetof(struct vhost_msg, iotlb) - sizeof(int);
		break;
	case VHOST_IOTLB_MSG_V2:
		if (vhost_backend_has_feature(dev->vqs[0],
					      VHOST_BACKEND_F_IOTLB_ASID)) {
			ret = copy_from_iter(&asid, sizeof(asid), from);
			if (ret != sizeof(asid)) {
				ret = -EINVAL;
				goto done;
			}
			offset = 0;
		} else
			offset = sizeof(__u32);
		break;
	default:
		ret = -EINVAL;
		goto done;
	}

	iov_iter_advance(from, offset);
	ret = copy_from_iter(&msg, sizeof(msg), from);
	if (ret != sizeof(msg)) {
		ret = -EINVAL;
		goto done;
	}

	if ((msg.type == VHOST_IOTLB_UPDATE ||
	     msg.type == VHOST_IOTLB_INVALIDATE) &&
	     msg.size == 0) {
		ret = -EINVAL;
		goto done;
	}

	if (dev->msg_handler)
		ret = dev->msg_handler(dev, asid, &msg);
	else
		ret = vhost_process_iotlb_msg(dev, asid, &msg);
	if (ret) {
		ret = -EFAULT;
		goto done;
	}

	ret = (type == VHOST_IOTLB_MSG) ? sizeof(struct vhost_msg) :
	      sizeof(struct vhost_msg_v2);
done:
	return ret;
}
EXPORT_SYMBOL(vhost_chr_write_iter);

__poll_t vhost_chr_poll(struct file *file, struct vhost_dev *dev,
			    poll_table *wait)
{
	__poll_t mask = 0;

	poll_wait(file, &dev->wait, wait);

	if (!list_empty(&dev->read_list))
		mask |= EPOLLIN | EPOLLRDNORM;

	return mask;
}
EXPORT_SYMBOL(vhost_chr_poll);

ssize_t vhost_chr_read_iter(struct vhost_dev *dev, struct iov_iter *to,
			    int noblock)
{
	DEFINE_WAIT(wait);
	struct vhost_msg_node *node;
	ssize_t ret = 0;
	unsigned size = sizeof(struct vhost_msg);

	if (iov_iter_count(to) < size)
		return 0;

	while (1) {
		if (!noblock)
			prepare_to_wait(&dev->wait, &wait,
					TASK_INTERRUPTIBLE);

		node = vhost_dequeue_msg(dev, &dev->read_list);
		if (node)
			break;
		if (noblock) {
			ret = -EAGAIN;
			break;
		}
		if (signal_pending(current)) {
			ret = -ERESTARTSYS;
			break;
		}
		if (!dev->iotlb) {
			ret = -EBADFD;
			break;
		}

		schedule();
	}

	if (!noblock)
		finish_wait(&dev->wait, &wait);

	if (node) {
		struct vhost_iotlb_msg *msg;
		void *start = &node->msg;

		switch (node->msg.type) {
		case VHOST_IOTLB_MSG:
			size = sizeof(node->msg);
			msg = &node->msg.iotlb;
			break;
		case VHOST_IOTLB_MSG_V2:
			size = sizeof(node->msg_v2);
			msg = &node->msg_v2.iotlb;
			break;
		default:
			BUG();
			break;
		}

		ret = copy_to_iter(start, size, to);
		if (ret != size || msg->type != VHOST_IOTLB_MISS) {
			kfree(node);
			return ret;
		}
		vhost_enqueue_msg(dev, &dev->pending_list, node);
	}

	return ret;
}
EXPORT_SYMBOL_GPL(vhost_chr_read_iter);

static int vhost_iotlb_miss(struct vhost_virtqueue *vq, u64 iova, int access)
{
	struct vhost_dev *dev = vq->dev;
	struct vhost_msg_node *node;
	struct vhost_iotlb_msg *msg;
	bool v2 = vhost_backend_has_feature(vq, VHOST_BACKEND_F_IOTLB_MSG_V2);

	node = vhost_new_msg(vq, v2 ? VHOST_IOTLB_MSG_V2 : VHOST_IOTLB_MSG);
	if (!node)
		return -ENOMEM;

	if (v2) {
		node->msg_v2.type = VHOST_IOTLB_MSG_V2;
		msg = &node->msg_v2.iotlb;
	} else {
		msg = &node->msg.iotlb;
	}

	msg->type = VHOST_IOTLB_MISS;
	msg->iova = iova;
	msg->perm = access;

	vhost_enqueue_msg(dev, &dev->read_list, node);

	return 0;
}

static bool vq_access_ok(struct vhost_virtqueue *vq, unsigned int num,
			 vring_desc_t __user *desc,
			 vring_avail_t __user *avail,
			 vring_used_t __user *used)

{
	/* If an IOTLB device is present, the vring addresses are
	 * GIOVAs. Access validation occurs at prefetch time. */
	if (vq->iotlb)
		return true;

	return access_ok(desc, vhost_get_desc_size(vq, num)) &&
	       access_ok(avail, vhost_get_avail_size(vq, num)) &&
	       access_ok(used, vhost_get_used_size(vq, num));
}

static void vhost_vq_meta_update(struct vhost_virtqueue *vq,
				 const struct vhost_iotlb_map *map,
				 int type)
{
	int access = (type == VHOST_ADDR_USED) ?
		     VHOST_ACCESS_WO : VHOST_ACCESS_RO;

	if (likely(map->perm & access))
		vq->meta_iotlb[type] = map;
}

static bool iotlb_access_ok(struct vhost_virtqueue *vq,
			    int access, u64 addr, u64 len, int type)
{
	const struct vhost_iotlb_map *map;
	struct vhost_iotlb *umem = vq->iotlb;
	u64 s = 0, size, orig_addr = addr, last = addr + len - 1;

	if (vhost_vq_meta_fetch(vq, addr, len, type))
		return true;

	while (len > s) {
		map = vhost_iotlb_itree_first(umem, addr, last);
		if (map == NULL || map->start > addr) {
			vhost_iotlb_miss(vq, addr, access);
			return false;
		} else if (!(map->perm & access)) {
			/* Report the possible access violation by
			 * request another translation from userspace.
			 */
			return false;
		}

		size = map->size - addr + map->start;

		if (orig_addr == addr && size >= len)
			vhost_vq_meta_update(vq, map, type);

		s += size;
		addr += size;
	}

	return true;
}

int vq_meta_prefetch(struct vhost_virtqueue *vq)
{
	unsigned int num = vq->num;

	if (!vq->iotlb)
		return 1;

	return iotlb_access_ok(vq, VHOST_MAP_RO, (u64)(uintptr_t)vq->desc,
			       vhost_get_desc_size(vq, num), VHOST_ADDR_DESC) &&
	       iotlb_access_ok(vq, VHOST_MAP_RO, (u64)(uintptr_t)vq->avail,
			       vhost_get_avail_size(vq, num),
			       VHOST_ADDR_AVAIL) &&
	       iotlb_access_ok(vq, VHOST_MAP_WO, (u64)(uintptr_t)vq->used,
			       vhost_get_used_size(vq, num), VHOST_ADDR_USED);
}
EXPORT_SYMBOL_GPL(vq_meta_prefetch);

/* Can we log writes? */
/* Caller should have device mutex but not vq mutex */
bool vhost_log_access_ok(struct vhost_dev *dev)
{
	return memory_access_ok(dev, dev->umem, 1);
}
EXPORT_SYMBOL_GPL(vhost_log_access_ok);

static bool vq_log_used_access_ok(struct vhost_virtqueue *vq,
				  void __user *log_base,
				  bool log_used,
				  u64 log_addr)
{
	/* If an IOTLB device is present, log_addr is a GIOVA that
	 * will never be logged by log_used(). */
	if (vq->iotlb)
		return true;

	return !log_used || log_access_ok(log_base, log_addr,
					  vhost_get_used_size(vq, vq->num));
}

/* Verify access for write logging. */
/* Caller should have vq mutex and device mutex */
static bool vq_log_access_ok(struct vhost_virtqueue *vq,
			     void __user *log_base)
{
	return vq_memory_access_ok(log_base, vq->umem,
				   vhost_has_feature(vq, VHOST_F_LOG_ALL)) &&
		vq_log_used_access_ok(vq, log_base, vq->log_used, vq->log_addr);
}

/* Can we start vq? */
/* Caller should have vq mutex and device mutex */
bool vhost_vq_access_ok(struct vhost_virtqueue *vq)
{
	if (!vq_log_access_ok(vq, vq->log_base))
		return false;

	return vq_access_ok(vq, vq->num, vq->desc, vq->avail, vq->used);
}
EXPORT_SYMBOL_GPL(vhost_vq_access_ok);

static long vhost_set_memory(struct vhost_dev *d, struct vhost_memory __user *m)
{
	struct vhost_memory mem, *newmem;
	struct vhost_memory_region *region;
	struct vhost_iotlb *newumem, *oldumem;
	unsigned long size = offsetof(struct vhost_memory, regions);
	int i;

	if (copy_from_user(&mem, m, size))
		return -EFAULT;
	if (mem.padding)
		return -EOPNOTSUPP;
	if (mem.nregions > max_mem_regions)
		return -E2BIG;
	newmem = kvzalloc(struct_size(newmem, regions, mem.nregions),
			GFP_KERNEL);
	if (!newmem)
		return -ENOMEM;

	memcpy(newmem, &mem, size);
	if (copy_from_user(newmem->regions, m->regions,
			   flex_array_size(newmem, regions, mem.nregions))) {
		kvfree(newmem);
		return -EFAULT;
	}

	newumem = iotlb_alloc();
	if (!newumem) {
		kvfree(newmem);
		return -ENOMEM;
	}

	for (region = newmem->regions;
	     region < newmem->regions + mem.nregions;
	     region++) {
		if (vhost_iotlb_add_range(newumem,
					  region->guest_phys_addr,
					  region->guest_phys_addr +
					  region->memory_size - 1,
					  region->userspace_addr,
					  VHOST_MAP_RW))
			goto err;
	}

	if (!memory_access_ok(d, newumem, 0))
		goto err;

	oldumem = d->umem;
	d->umem = newumem;

	/* All memory accesses are done under some VQ mutex. */
	for (i = 0; i < d->nvqs; ++i) {
		mutex_lock(&d->vqs[i]->mutex);
		d->vqs[i]->umem = newumem;
		mutex_unlock(&d->vqs[i]->mutex);
	}

	kvfree(newmem);
	vhost_iotlb_free(oldumem);
	return 0;

err:
	vhost_iotlb_free(newumem);
	kvfree(newmem);
	return -EFAULT;
}

static long vhost_vring_set_num(struct vhost_dev *d,
				struct vhost_virtqueue *vq,
				void __user *argp)
{
	struct vhost_vring_state s;

	/* Resizing ring with an active backend?
	 * You don't want to do that. */
	if (vq->private_data)
		return -EBUSY;

	if (copy_from_user(&s, argp, sizeof s))
		return -EFAULT;

	if (!s.num || s.num > 0xffff || (s.num & (s.num - 1)))
		return -EINVAL;
	vq->num = s.num;

	return 0;
}

static long vhost_vring_set_addr(struct vhost_dev *d,
				 struct vhost_virtqueue *vq,
				 void __user *argp)
{
	struct vhost_vring_addr a;

	if (copy_from_user(&a, argp, sizeof a))
		return -EFAULT;
	if (a.flags & ~(0x1 << VHOST_VRING_F_LOG))
		return -EOPNOTSUPP;

	/* For 32bit, verify that the top 32bits of the user
	   data are set to zero. */
	if ((u64)(unsigned long)a.desc_user_addr != a.desc_user_addr ||
	    (u64)(unsigned long)a.used_user_addr != a.used_user_addr ||
	    (u64)(unsigned long)a.avail_user_addr != a.avail_user_addr)
		return -EFAULT;

	/* Make sure it's safe to cast pointers to vring types. */
	BUILD_BUG_ON(__alignof__ *vq->avail > VRING_AVAIL_ALIGN_SIZE);
	BUILD_BUG_ON(__alignof__ *vq->used > VRING_USED_ALIGN_SIZE);
	if ((a.avail_user_addr & (VRING_AVAIL_ALIGN_SIZE - 1)) ||
	    (a.used_user_addr & (VRING_USED_ALIGN_SIZE - 1)) ||
	    (a.log_guest_addr & (VRING_USED_ALIGN_SIZE - 1)))
		return -EINVAL;

	/* We only verify access here if backend is configured.
	 * If it is not, we don't as size might not have been setup.
	 * We will verify when backend is configured. */
	if (vq->private_data) {
		if (!vq_access_ok(vq, vq->num,
			(void __user *)(unsigned long)a.desc_user_addr,
			(void __user *)(unsigned long)a.avail_user_addr,
			(void __user *)(unsigned long)a.used_user_addr))
			return -EINVAL;

		/* Also validate log access for used ring if enabled. */
		if (!vq_log_used_access_ok(vq, vq->log_base,
				a.flags & (0x1 << VHOST_VRING_F_LOG),
				a.log_guest_addr))
			return -EINVAL;
	}

	vq->log_used = !!(a.flags & (0x1 << VHOST_VRING_F_LOG));
	vq->desc = (void __user *)(unsigned long)a.desc_user_addr;
	vq->avail = (void __user *)(unsigned long)a.avail_user_addr;
	vq->log_addr = a.log_guest_addr;
	vq->used = (void __user *)(unsigned long)a.used_user_addr;

	return 0;
}

static long vhost_vring_set_num_addr(struct vhost_dev *d,
				     struct vhost_virtqueue *vq,
				     unsigned int ioctl,
				     void __user *argp)
{
	long r;

	mutex_lock(&vq->mutex);

	switch (ioctl) {
	case VHOST_SET_VRING_NUM:
		r = vhost_vring_set_num(d, vq, argp);
		break;
	case VHOST_SET_VRING_ADDR:
		r = vhost_vring_set_addr(d, vq, argp);
		break;
	default:
		BUG();
	}

	mutex_unlock(&vq->mutex);

	return r;
}
long vhost_vring_ioctl(struct vhost_dev *d, unsigned int ioctl, void __user *argp)
{
	struct file *eventfp, *filep = NULL;
	bool pollstart = false, pollstop = false;
	struct eventfd_ctx *ctx = NULL;
	u32 __user *idxp = argp;
	struct vhost_virtqueue *vq;
	struct vhost_vring_state s;
	struct vhost_vring_file f;
	u32 idx;
	long r;

	r = get_user(idx, idxp);
	if (r < 0)
		return r;
	if (idx >= d->nvqs)
		return -ENOBUFS;

	idx = array_index_nospec(idx, d->nvqs);
	vq = d->vqs[idx];

	if (ioctl == VHOST_SET_VRING_NUM ||
	    ioctl == VHOST_SET_VRING_ADDR) {
		return vhost_vring_set_num_addr(d, vq, ioctl, argp);
	}

	mutex_lock(&vq->mutex);

	switch (ioctl) {
	case VHOST_SET_VRING_BASE:
		/* Moving base with an active backend?
		 * You don't want to do that. */
		if (vq->private_data) {
			r = -EBUSY;
			break;
		}
		if (copy_from_user(&s, argp, sizeof s)) {
			r = -EFAULT;
			break;
		}
		if (vhost_has_feature(vq, VIRTIO_F_RING_PACKED)) {
			vq->last_avail_idx = s.num & 0xffff;
			vq->last_used_idx = (s.num >> 16) & 0xffff;
		} else {
			if (s.num > 0xffff) {
				r = -EINVAL;
				break;
			}
			vq->last_avail_idx = s.num;
		}
		/* Forget the cached index value. */
		vq->avail_idx = vq->last_avail_idx;
		break;
	case VHOST_GET_VRING_BASE:
		s.index = idx;
		if (vhost_has_feature(vq, VIRTIO_F_RING_PACKED))
			s.num = (u32)vq->last_avail_idx | ((u32)vq->last_used_idx << 16);
		else
			s.num = vq->last_avail_idx;
		if (copy_to_user(argp, &s, sizeof s))
			r = -EFAULT;
		break;
	case VHOST_SET_VRING_KICK:
		if (copy_from_user(&f, argp, sizeof f)) {
			r = -EFAULT;
			break;
		}
		eventfp = f.fd == VHOST_FILE_UNBIND ? NULL : eventfd_fget(f.fd);
		if (IS_ERR(eventfp)) {
			r = PTR_ERR(eventfp);
			break;
		}
		if (eventfp != vq->kick) {
			pollstop = (filep = vq->kick) != NULL;
			pollstart = (vq->kick = eventfp) != NULL;
		} else
			filep = eventfp;
		break;
	case VHOST_SET_VRING_CALL:
		if (copy_from_user(&f, argp, sizeof f)) {
			r = -EFAULT;
			break;
		}
		ctx = f.fd == VHOST_FILE_UNBIND ? NULL : eventfd_ctx_fdget(f.fd);
		if (IS_ERR(ctx)) {
			r = PTR_ERR(ctx);
			break;
		}

		swap(ctx, vq->call_ctx.ctx);
		break;
	case VHOST_SET_VRING_ERR:
		if (copy_from_user(&f, argp, sizeof f)) {
			r = -EFAULT;
			break;
		}
		ctx = f.fd == VHOST_FILE_UNBIND ? NULL : eventfd_ctx_fdget(f.fd);
		if (IS_ERR(ctx)) {
			r = PTR_ERR(ctx);
			break;
		}
		swap(ctx, vq->error_ctx);
		break;
	case VHOST_SET_VRING_ENDIAN:
		r = vhost_set_vring_endian(vq, argp);
		break;
	case VHOST_GET_VRING_ENDIAN:
		r = vhost_get_vring_endian(vq, idx, argp);
		break;
	case VHOST_SET_VRING_BUSYLOOP_TIMEOUT:
		if (copy_from_user(&s, argp, sizeof(s))) {
			r = -EFAULT;
			break;
		}
		vq->busyloop_timeout = s.num;
		break;
	case VHOST_GET_VRING_BUSYLOOP_TIMEOUT:
		s.index = idx;
		s.num = vq->busyloop_timeout;
		if (copy_to_user(argp, &s, sizeof(s)))
			r = -EFAULT;
		break;
	default:
		r = -ENOIOCTLCMD;
	}

	if (pollstop && vq->handle_kick)
		vhost_poll_stop(&vq->poll);

	if (!IS_ERR_OR_NULL(ctx))
		eventfd_ctx_put(ctx);
	if (filep)
		fput(filep);

	if (pollstart && vq->handle_kick)
		r = vhost_poll_start(&vq->poll, vq->kick);

	mutex_unlock(&vq->mutex);

	if (pollstop && vq->handle_kick)
		vhost_dev_flush(vq->poll.dev);
	return r;
}
EXPORT_SYMBOL_GPL(vhost_vring_ioctl);

int vhost_init_device_iotlb(struct vhost_dev *d)
{
	struct vhost_iotlb *niotlb, *oiotlb;
	int i;

	niotlb = iotlb_alloc();
	if (!niotlb)
		return -ENOMEM;

	oiotlb = d->iotlb;
	d->iotlb = niotlb;

	for (i = 0; i < d->nvqs; ++i) {
		struct vhost_virtqueue *vq = d->vqs[i];

		mutex_lock(&vq->mutex);
		vq->iotlb = niotlb;
		__vhost_vq_meta_reset(vq);
		mutex_unlock(&vq->mutex);
	}

	vhost_iotlb_free(oiotlb);

	return 0;
}
EXPORT_SYMBOL_GPL(vhost_init_device_iotlb);

/* Caller must have device mutex */
long vhost_dev_ioctl(struct vhost_dev *d, unsigned int ioctl, void __user *argp)
{
	struct eventfd_ctx *ctx;
	u64 p;
	long r;
	int i, fd;

	/* If you are not the owner, you can become one */
	if (ioctl == VHOST_SET_OWNER) {
		r = vhost_dev_set_owner(d);
		goto done;
	}

	/* You must be the owner to do anything else */
	r = vhost_dev_check_owner(d);
	if (r)
		goto done;

	switch (ioctl) {
	case VHOST_SET_MEM_TABLE:
		r = vhost_set_memory(d, argp);
		break;
	case VHOST_SET_LOG_BASE:
		if (copy_from_user(&p, argp, sizeof p)) {
			r = -EFAULT;
			break;
		}
		if ((u64)(unsigned long)p != p) {
			r = -EFAULT;
			break;
		}
		for (i = 0; i < d->nvqs; ++i) {
			struct vhost_virtqueue *vq;
			void __user *base = (void __user *)(unsigned long)p;
			vq = d->vqs[i];
			mutex_lock(&vq->mutex);
			/* If ring is inactive, will check when it's enabled. */
			if (vq->private_data && !vq_log_access_ok(vq, base))
				r = -EFAULT;
			else
				vq->log_base = base;
			mutex_unlock(&vq->mutex);
		}
		break;
	case VHOST_SET_LOG_FD:
		r = get_user(fd, (int __user *)argp);
		if (r < 0)
			break;
		ctx = fd == VHOST_FILE_UNBIND ? NULL : eventfd_ctx_fdget(fd);
		if (IS_ERR(ctx)) {
			r = PTR_ERR(ctx);
			break;
		}
		swap(ctx, d->log_ctx);
		for (i = 0; i < d->nvqs; ++i) {
			mutex_lock(&d->vqs[i]->mutex);
			d->vqs[i]->log_ctx = d->log_ctx;
			mutex_unlock(&d->vqs[i]->mutex);
		}
		if (ctx)
			eventfd_ctx_put(ctx);
		break;
	default:
		r = -ENOIOCTLCMD;
		break;
	}
done:
	return r;
}
EXPORT_SYMBOL_GPL(vhost_dev_ioctl);

/* TODO: This is really inefficient.  We need something like get_user()
 * (instruction directly accesses the data, with an exception table entry
 * returning -EFAULT). See Documentation/arch/x86/exception-tables.rst.
 */
static int set_bit_to_user(int nr, void __user *addr)
{
	unsigned long log = (unsigned long)addr;
	struct page *page;
	void *base;
	int bit = nr + (log % PAGE_SIZE) * 8;
	int r;

	r = pin_user_pages_fast(log, 1, FOLL_WRITE, &page);
	if (r < 0)
		return r;
	BUG_ON(r != 1);
	base = kmap_atomic(page);
	set_bit(bit, base);
	kunmap_atomic(base);
	unpin_user_pages_dirty_lock(&page, 1, true);
	return 0;
}

static int log_write(void __user *log_base,
		     u64 write_address, u64 write_length)
{
	u64 write_page = write_address / VHOST_PAGE_SIZE;
	int r;

	if (!write_length)
		return 0;
	write_length += write_address % VHOST_PAGE_SIZE;
	for (;;) {
		u64 base = (u64)(unsigned long)log_base;
		u64 log = base + write_page / 8;
		int bit = write_page % 8;
		if ((u64)(unsigned long)log != log)
			return -EFAULT;
		r = set_bit_to_user(bit, (void __user *)(unsigned long)log);
		if (r < 0)
			return r;
		if (write_length <= VHOST_PAGE_SIZE)
			break;
		write_length -= VHOST_PAGE_SIZE;
		write_page += 1;
	}
	return r;
}

static int log_write_hva(struct vhost_virtqueue *vq, u64 hva, u64 len)
{
	struct vhost_iotlb *umem = vq->umem;
	struct vhost_iotlb_map *u;
	u64 start, end, l, min;
	int r;
	bool hit = false;

	while (len) {
		min = len;
		/* More than one GPAs can be mapped into a single HVA. So
		 * iterate all possible umems here to be safe.
		 */
		list_for_each_entry(u, &umem->list, link) {
			if (u->addr > hva - 1 + len ||
			    u->addr - 1 + u->size < hva)
				continue;
			start = max(u->addr, hva);
			end = min(u->addr - 1 + u->size, hva - 1 + len);
			l = end - start + 1;
			r = log_write(vq->log_base,
				      u->start + start - u->addr,
				      l);
			if (r < 0)
				return r;
			hit = true;
			min = min(l, min);
		}

		if (!hit)
			return -EFAULT;

		len -= min;
		hva += min;
	}

	return 0;
}

static int log_used(struct vhost_virtqueue *vq, u64 used_offset, u64 len)
{
	struct iovec *iov = vq->log_iov;
	int i, ret;

	if (!vq->iotlb)
		return log_write(vq->log_base, vq->log_addr + used_offset, len);

	ret = translate_desc(vq, (uintptr_t)vq->used + used_offset,
			     len, iov, 64, VHOST_ACCESS_WO);
	if (ret < 0)
		return ret;

	for (i = 0; i < ret; i++) {
		ret = log_write_hva(vq,	(uintptr_t)iov[i].iov_base,
				    iov[i].iov_len);
		if (ret)
			return ret;
	}

	return 0;
}

int vhost_log_write(struct vhost_virtqueue *vq, struct vhost_log *log,
		    unsigned int log_num, u64 len, struct iovec *iov, int count)
{
	int i, r;

	/* Make sure data written is seen before log. */
	smp_wmb();

	if (vq->iotlb) {
		for (i = 0; i < count; i++) {
			r = log_write_hva(vq, (uintptr_t)iov[i].iov_base,
					  iov[i].iov_len);
			if (r < 0)
				return r;
		}
		return 0;
	}

	for (i = 0; i < log_num; ++i) {
		u64 l = min(log[i].len, len);
		r = log_write(vq->log_base, log[i].addr, l);
		if (r < 0)
			return r;
		len -= l;
		if (!len) {
			if (vq->log_ctx)
				eventfd_signal(vq->log_ctx, 1);
			return 0;
		}
	}
	/* Length written exceeds what we have stored. This is a bug. */
	BUG();
	return 0;
}
EXPORT_SYMBOL_GPL(vhost_log_write);

static int vhost_update_used_flags(struct vhost_virtqueue *vq)
{
	void __user *used;
	if (vhost_put_used_flags(vq))
		return -EFAULT;
	if (unlikely(vq->log_used)) {
		/* Make sure the flag is seen before log. */
		smp_wmb();
		/* Log used flag write. */
		used = &vq->used->flags;
		log_used(vq, (used - (void __user *)vq->used),
			 sizeof vq->used->flags);
		if (vq->log_ctx)
			eventfd_signal(vq->log_ctx, 1);
	}
	return 0;
}

static int vhost_update_avail_event(struct vhost_virtqueue *vq)
{
	if (vhost_put_avail_event(vq))
		return -EFAULT;
	if (unlikely(vq->log_used)) {
		void __user *used;
		/* Make sure the event is seen before log. */
		smp_wmb();
		/* Log avail event write */
		used = vhost_avail_event(vq);
		log_used(vq, (used - (void __user *)vq->used),
			 sizeof *vhost_avail_event(vq));
		if (vq->log_ctx)
			eventfd_signal(vq->log_ctx, 1);
	}
	return 0;
}

int vhost_vq_init_access(struct vhost_virtqueue *vq)
{
	__virtio16 last_used_idx;
	int r;
	bool is_le = vq->is_le;

	if (!vq->private_data)
		return 0;

	vhost_init_is_le(vq);

	r = vhost_update_used_flags(vq);
	if (r)
		goto err;
	vq->signalled_used_valid = false;
	if (!vq->iotlb &&
	    !access_ok(&vq->used->idx, sizeof vq->used->idx)) {
		r = -EFAULT;
		goto err;
	}
	r = vhost_get_used_idx(vq, &last_used_idx);
	if (r) {
		vq_err(vq, "Can't access used idx at %p\n",
		       &vq->used->idx);
		goto err;
	}
	vq->last_used_idx = vhost16_to_cpu(vq, last_used_idx);
	return 0;

err:
	vq->is_le = is_le;
	return r;
}
EXPORT_SYMBOL_GPL(vhost_vq_init_access);

static int translate_desc(struct vhost_virtqueue *vq, u64 addr, u32 len,
			  struct iovec iov[], int iov_size, int access)
{
	const struct vhost_iotlb_map *map;
	struct vhost_dev *dev = vq->dev;
	struct vhost_iotlb *umem = dev->iotlb ? dev->iotlb : dev->umem;
	struct iovec *_iov;
	u64 s = 0, last = addr + len - 1;
	int ret = 0;

	while ((u64)len > s) {
		u64 size;
		if (unlikely(ret >= iov_size)) {
			ret = -ENOBUFS;
			break;
		}

		map = vhost_iotlb_itree_first(umem, addr, last);
		if (map == NULL || map->start > addr) {
			if (umem != dev->iotlb) {
				ret = -EFAULT;
				break;
			}
			ret = -EAGAIN;
			break;
		} else if (!(map->perm & access)) {
			ret = -EPERM;
			break;
		}

		_iov = iov + ret;
		size = map->size - addr + map->start;
		_iov->iov_len = min((u64)len - s, size);
		_iov->iov_base = (void __user *)(unsigned long)
				 (map->addr + addr - map->start);
		s += size;
		addr += size;
		++ret;
	}

	if (ret == -EAGAIN)
		vhost_iotlb_miss(vq, addr, access);
	return ret;
}

/* Each buffer in the virtqueues is actually a chain of descriptors.  This
 * function returns the next descriptor in the chain,
 * or -1U if we're at the end. */
static unsigned next_desc(struct vhost_virtqueue *vq, struct vring_desc *desc)
{
	unsigned int next;

	/* If this descriptor says it doesn't chain, we're done. */
	if (!(desc->flags & cpu_to_vhost16(vq, VRING_DESC_F_NEXT)))
		return -1U;

	/* Check they're not leading us off end of descriptors. */
	next = vhost16_to_cpu(vq, READ_ONCE(desc->next));
	return next;
}

static int get_indirect(struct vhost_virtqueue *vq,
			struct iovec iov[], unsigned int iov_size,
			unsigned int *out_num, unsigned int *in_num,
			struct vhost_log *log, unsigned int *log_num,
			struct vring_desc *indirect)
{
	struct vring_desc desc;
	unsigned int i = 0, count, found = 0;
	u32 len = vhost32_to_cpu(vq, indirect->len);
	struct iov_iter from;
	int ret, access;

	/* Sanity check */
	if (unlikely(len % sizeof desc)) {
		vq_err(vq, "Invalid length in indirect descriptor: "
		       "len 0x%llx not multiple of 0x%zx\n",
		       (unsigned long long)len,
		       sizeof desc);
		return -EINVAL;
	}

	ret = translate_desc(vq, vhost64_to_cpu(vq, indirect->addr), len, vq->indirect,
			     UIO_MAXIOV, VHOST_ACCESS_RO);
	if (unlikely(ret < 0)) {
		if (ret != -EAGAIN)
			vq_err(vq, "Translation failure %d in indirect.\n", ret);
		return ret;
	}
	iov_iter_init(&from, ITER_SOURCE, vq->indirect, ret, len);
	count = len / sizeof desc;
	/* Buffers are chained via a 16 bit next field, so
	 * we can have at most 2^16 of these. */
	if (unlikely(count > USHRT_MAX + 1)) {
		vq_err(vq, "Indirect buffer length too big: %d\n",
		       indirect->len);
		return -E2BIG;
	}

	do {
		unsigned iov_count = *in_num + *out_num;
		if (unlikely(++found > count)) {
			vq_err(vq, "Loop detected: last one at %u "
			       "indirect size %u\n",
			       i, count);
			return -EINVAL;
		}
		if (unlikely(!copy_from_iter_full(&desc, sizeof(desc), &from))) {
			vq_err(vq, "Failed indirect descriptor: idx %d, %zx\n",
			       i, (size_t)vhost64_to_cpu(vq, indirect->addr) + i * sizeof desc);
			return -EINVAL;
		}
		if (unlikely(desc.flags & cpu_to_vhost16(vq, VRING_DESC_F_INDIRECT))) {
			vq_err(vq, "Nested indirect descriptor: idx %d, %zx\n",
			       i, (size_t)vhost64_to_cpu(vq, indirect->addr) + i * sizeof desc);
			return -EINVAL;
		}

		if (desc.flags & cpu_to_vhost16(vq, VRING_DESC_F_WRITE))
			access = VHOST_ACCESS_WO;
		else
			access = VHOST_ACCESS_RO;

		ret = translate_desc(vq, vhost64_to_cpu(vq, desc.addr),
				     vhost32_to_cpu(vq, desc.len), iov + iov_count,
				     iov_size - iov_count, access);
		if (unlikely(ret < 0)) {
			if (ret != -EAGAIN)
				vq_err(vq, "Translation failure %d indirect idx %d\n",
					ret, i);
			return ret;
		}
		/* If this is an input descriptor, increment that count. */
		if (access == VHOST_ACCESS_WO) {
			*in_num += ret;
			if (unlikely(log && ret)) {
				log[*log_num].addr = vhost64_to_cpu(vq, desc.addr);
				log[*log_num].len = vhost32_to_cpu(vq, desc.len);
				++*log_num;
			}
		} else {
			/* If it's an output descriptor, they're all supposed
			 * to come before any input descriptors. */
			if (unlikely(*in_num)) {
				vq_err(vq, "Indirect descriptor "
				       "has out after in: idx %d\n", i);
				return -EINVAL;
			}
			*out_num += ret;
		}
	} while ((i = next_desc(vq, &desc)) != -1);
	return 0;
}

/* This looks in the virtqueue and for the first available buffer, and converts
 * it to an iovec for convenient access.  Since descriptors consist of some
 * number of output then some number of input descriptors, it's actually two
 * iovecs, but we pack them into one and note how many of each there were.
 *
 * This function returns the descriptor number found, or vq->num (which is
 * never a valid descriptor number) if none was found.  A negative code is
 * returned on error. */
int vhost_get_vq_desc(struct vhost_virtqueue *vq,
		      struct iovec iov[], unsigned int iov_size,
		      unsigned int *out_num, unsigned int *in_num,
		      struct vhost_log *log, unsigned int *log_num)
{
	struct vring_desc desc;
	unsigned int i, head, found = 0;
	u16 last_avail_idx;
	__virtio16 avail_idx;
	__virtio16 ring_head;
	int ret, access;

	/* Check it isn't doing very strange things with descriptor numbers. */
	last_avail_idx = vq->last_avail_idx;

	if (vq->avail_idx == vq->last_avail_idx) {
		if (unlikely(vhost_get_avail_idx(vq, &avail_idx))) {
			vq_err(vq, "Failed to access avail idx at %p\n",
				&vq->avail->idx);
			return -EFAULT;
		}
		vq->avail_idx = vhost16_to_cpu(vq, avail_idx);

		if (unlikely((u16)(vq->avail_idx - last_avail_idx) > vq->num)) {
			vq_err(vq, "Guest moved used index from %u to %u",
				last_avail_idx, vq->avail_idx);
			return -EFAULT;
		}

		/* If there's nothing new since last we looked, return
		 * invalid.
		 */
		if (vq->avail_idx == last_avail_idx)
			return vq->num;

		/* Only get avail ring entries after they have been
		 * exposed by guest.
		 */
		smp_rmb();
	}

	/* Grab the next descriptor number they're advertising, and increment
	 * the index we've seen. */
	if (unlikely(vhost_get_avail_head(vq, &ring_head, last_avail_idx))) {
		vq_err(vq, "Failed to read head: idx %d address %p\n",
		       last_avail_idx,
		       &vq->avail->ring[last_avail_idx % vq->num]);
		return -EFAULT;
	}

	head = vhost16_to_cpu(vq, ring_head);

	/* If their number is silly, that's an error. */
	if (unlikely(head >= vq->num)) {
		vq_err(vq, "Guest says index %u > %u is available",
		       head, vq->num);
		return -EINVAL;
	}

	/* When we start there are none of either input nor output. */
	*out_num = *in_num = 0;
	if (unlikely(log))
		*log_num = 0;

	i = head;
	do {
		unsigned iov_count = *in_num + *out_num;
		if (unlikely(i >= vq->num)) {
			vq_err(vq, "Desc index is %u > %u, head = %u",
			       i, vq->num, head);
			return -EINVAL;
		}
		if (unlikely(++found > vq->num)) {
			vq_err(vq, "Loop detected: last one at %u "
			       "vq size %u head %u\n",
			       i, vq->num, head);
			return -EINVAL;
		}
		ret = vhost_get_desc(vq, &desc, i);
		if (unlikely(ret)) {
			vq_err(vq, "Failed to get descriptor: idx %d addr %p\n",
			       i, vq->desc + i);
			return -EFAULT;
		}
		if (desc.flags & cpu_to_vhost16(vq, VRING_DESC_F_INDIRECT)) {
			ret = get_indirect(vq, iov, iov_size,
					   out_num, in_num,
					   log, log_num, &desc);
			if (unlikely(ret < 0)) {
				if (ret != -EAGAIN)
					vq_err(vq, "Failure detected "
						"in indirect descriptor at idx %d\n", i);
				return ret;
			}
			continue;
		}

		if (desc.flags & cpu_to_vhost16(vq, VRING_DESC_F_WRITE))
			access = VHOST_ACCESS_WO;
		else
			access = VHOST_ACCESS_RO;
		ret = translate_desc(vq, vhost64_to_cpu(vq, desc.addr),
				     vhost32_to_cpu(vq, desc.len), iov + iov_count,
				     iov_size - iov_count, access);
		if (unlikely(ret < 0)) {
			if (ret != -EAGAIN)
				vq_err(vq, "Translation failure %d descriptor idx %d\n",
					ret, i);
			return ret;
		}
		if (access == VHOST_ACCESS_WO) {
			/* If this is an input descriptor,
			 * increment that count. */
			*in_num += ret;
			if (unlikely(log && ret)) {
				log[*log_num].addr = vhost64_to_cpu(vq, desc.addr);
				log[*log_num].len = vhost32_to_cpu(vq, desc.len);
				++*log_num;
			}
		} else {
			/* If it's an output descriptor, they're all supposed
			 * to come before any input descriptors. */
			if (unlikely(*in_num)) {
				vq_err(vq, "Descriptor has out after in: "
				       "idx %d\n", i);
				return -EINVAL;
			}
			*out_num += ret;
		}
	} while ((i = next_desc(vq, &desc)) != -1);

	/* On success, increment avail index. */
	vq->last_avail_idx++;

	/* Assume notifications from guest are disabled at this point,
	 * if they aren't we would need to update avail_event index. */
	BUG_ON(!(vq->used_flags & VRING_USED_F_NO_NOTIFY));
	return head;
}
EXPORT_SYMBOL_GPL(vhost_get_vq_desc);

/* Reverse the effect of vhost_get_vq_desc. Useful for error handling. */
void vhost_discard_vq_desc(struct vhost_virtqueue *vq, int n)
{
	vq->last_avail_idx -= n;
}
EXPORT_SYMBOL_GPL(vhost_discard_vq_desc);

/* After we've used one of their buffers, we tell them about it.  We'll then
 * want to notify the guest, using eventfd. */
int vhost_add_used(struct vhost_virtqueue *vq, unsigned int head, int len)
{
	struct vring_used_elem heads = {
		cpu_to_vhost32(vq, head),
		cpu_to_vhost32(vq, len)
	};

	return vhost_add_used_n(vq, &heads, 1);
}
EXPORT_SYMBOL_GPL(vhost_add_used);

static int __vhost_add_used_n(struct vhost_virtqueue *vq,
			    struct vring_used_elem *heads,
			    unsigned count)
{
	vring_used_elem_t __user *used;
	u16 old, new;
	int start;

	start = vq->last_used_idx & (vq->num - 1);
	used = vq->used->ring + start;
	if (vhost_put_used(vq, heads, start, count)) {
		vq_err(vq, "Failed to write used");
		return -EFAULT;
	}
	if (unlikely(vq->log_used)) {
		/* Make sure data is seen before log. */
		smp_wmb();
		/* Log used ring entry write. */
		log_used(vq, ((void __user *)used - (void __user *)vq->used),
			 count * sizeof *used);
	}
	old = vq->last_used_idx;
	new = (vq->last_used_idx += count);
	/* If the driver never bothers to signal in a very long while,
	 * used index might wrap around. If that happens, invalidate
	 * signalled_used index we stored. TODO: make sure driver
	 * signals at least once in 2^16 and remove this. */
	if (unlikely((u16)(new - vq->signalled_used) < (u16)(new - old)))
		vq->signalled_used_valid = false;
	return 0;
}

/* After we've used one of their buffers, we tell them about it.  We'll then
 * want to notify the guest, using eventfd. */
int vhost_add_used_n(struct vhost_virtqueue *vq, struct vring_used_elem *heads,
		     unsigned count)
{
	int start, n, r;

	start = vq->last_used_idx & (vq->num - 1);
	n = vq->num - start;
	if (n < count) {
		r = __vhost_add_used_n(vq, heads, n);
		if (r < 0)
			return r;
		heads += n;
		count -= n;
	}
	r = __vhost_add_used_n(vq, heads, count);

	/* Make sure buffer is written before we update index. */
	smp_wmb();
	if (vhost_put_used_idx(vq)) {
		vq_err(vq, "Failed to increment used idx");
		return -EFAULT;
	}
	if (unlikely(vq->log_used)) {
		/* Make sure used idx is seen before log. */
		smp_wmb();
		/* Log used index update. */
		log_used(vq, offsetof(struct vring_used, idx),
			 sizeof vq->used->idx);
		if (vq->log_ctx)
			eventfd_signal(vq->log_ctx, 1);
	}
	return r;
}
EXPORT_SYMBOL_GPL(vhost_add_used_n);

static bool vhost_notify(struct vhost_dev *dev, struct vhost_virtqueue *vq)
{
	__u16 old, new;
	__virtio16 event;
	bool v;
	/* Flush out used index updates. This is paired
	 * with the barrier that the Guest executes when enabling
	 * interrupts. */
	smp_mb();

	if (vhost_has_feature(vq, VIRTIO_F_NOTIFY_ON_EMPTY) &&
	    unlikely(vq->avail_idx == vq->last_avail_idx))
		return true;

	if (!vhost_has_feature(vq, VIRTIO_RING_F_EVENT_IDX)) {
		__virtio16 flags;
		if (vhost_get_avail_flags(vq, &flags)) {
			vq_err(vq, "Failed to get flags");
			return true;
		}
		return !(flags & cpu_to_vhost16(vq, VRING_AVAIL_F_NO_INTERRUPT));
	}
	old = vq->signalled_used;
	v = vq->signalled_used_valid;
	new = vq->signalled_used = vq->last_used_idx;
	vq->signalled_used_valid = true;

	if (unlikely(!v))
		return true;

	if (vhost_get_used_event(vq, &event)) {
		vq_err(vq, "Failed to get used event idx");
		return true;
	}
	return vring_need_event(vhost16_to_cpu(vq, event), new, old);
}

/* This actually signals the guest, using eventfd. */
void vhost_signal(struct vhost_dev *dev, struct vhost_virtqueue *vq)
{
	/* Signal the Guest tell them we used something up. */
	if (vq->call_ctx.ctx && vhost_notify(dev, vq))
		eventfd_signal(vq->call_ctx.ctx, 1);
}
EXPORT_SYMBOL_GPL(vhost_signal);

/* And here's the combo meal deal.  Supersize me! */
void vhost_add_used_and_signal(struct vhost_dev *dev,
			       struct vhost_virtqueue *vq,
			       unsigned int head, int len)
{
	vhost_add_used(vq, head, len);
	vhost_signal(dev, vq);
}
EXPORT_SYMBOL_GPL(vhost_add_used_and_signal);

/* multi-buffer version of vhost_add_used_and_signal */
void vhost_add_used_and_signal_n(struct vhost_dev *dev,
				 struct vhost_virtqueue *vq,
				 struct vring_used_elem *heads, unsigned count)
{
	vhost_add_used_n(vq, heads, count);
	vhost_signal(dev, vq);
}
EXPORT_SYMBOL_GPL(vhost_add_used_and_signal_n);

/* return true if we're sure that avaiable ring is empty */
bool vhost_vq_avail_empty(struct vhost_dev *dev, struct vhost_virtqueue *vq)
{
	__virtio16 avail_idx;
	int r;

	if (vq->avail_idx != vq->last_avail_idx)
		return false;

	r = vhost_get_avail_idx(vq, &avail_idx);
	if (unlikely(r))
		return false;
	vq->avail_idx = vhost16_to_cpu(vq, avail_idx);

	return vq->avail_idx == vq->last_avail_idx;
}
EXPORT_SYMBOL_GPL(vhost_vq_avail_empty);

/* OK, now we need to know about added descriptors. */
bool vhost_enable_notify(struct vhost_dev *dev, struct vhost_virtqueue *vq)
{
	__virtio16 avail_idx;
	int r;

	if (!(vq->used_flags & VRING_USED_F_NO_NOTIFY))
		return false;
	vq->used_flags &= ~VRING_USED_F_NO_NOTIFY;
	if (!vhost_has_feature(vq, VIRTIO_RING_F_EVENT_IDX)) {
		r = vhost_update_used_flags(vq);
		if (r) {
			vq_err(vq, "Failed to enable notification at %p: %d\n",
			       &vq->used->flags, r);
			return false;
		}
	} else {
		r = vhost_update_avail_event(vq);
		if (r) {
			vq_err(vq, "Failed to update avail event index at %p: %d\n",
			       vhost_avail_event(vq), r);
			return false;
		}
	}
	/* They could have slipped one in as we were doing that: make
	 * sure it's written, then check again. */
	smp_mb();
	r = vhost_get_avail_idx(vq, &avail_idx);
	if (r) {
		vq_err(vq, "Failed to check avail idx at %p: %d\n",
		       &vq->avail->idx, r);
		return false;
	}
	vq->avail_idx = vhost16_to_cpu(vq, avail_idx);

	return vq->avail_idx != vq->last_avail_idx;
}
EXPORT_SYMBOL_GPL(vhost_enable_notify);

/* We don't need to be notified again. */
void vhost_disable_notify(struct vhost_dev *dev, struct vhost_virtqueue *vq)
{
	int r;

	if (vq->used_flags & VRING_USED_F_NO_NOTIFY)
		return;
	vq->used_flags |= VRING_USED_F_NO_NOTIFY;
	if (!vhost_has_feature(vq, VIRTIO_RING_F_EVENT_IDX)) {
		r = vhost_update_used_flags(vq);
		if (r)
			vq_err(vq, "Failed to disable notification at %p: %d\n",
			       &vq->used->flags, r);
	}
}
EXPORT_SYMBOL_GPL(vhost_disable_notify);

/* Create a new message. */
struct vhost_msg_node *vhost_new_msg(struct vhost_virtqueue *vq, int type)
{
	/* Make sure all padding within the structure is initialized. */
	struct vhost_msg_node *node = kzalloc(sizeof(*node), GFP_KERNEL);
	if (!node)
		return NULL;

	node->vq = vq;
	node->msg.type = type;
	return node;
}
EXPORT_SYMBOL_GPL(vhost_new_msg);

void vhost_enqueue_msg(struct vhost_dev *dev, struct list_head *head,
		       struct vhost_msg_node *node)
{
	spin_lock(&dev->iotlb_lock);
	list_add_tail(&node->node, head);
	spin_unlock(&dev->iotlb_lock);

	wake_up_interruptible_poll(&dev->wait, EPOLLIN | EPOLLRDNORM);
}
EXPORT_SYMBOL_GPL(vhost_enqueue_msg);

struct vhost_msg_node *vhost_dequeue_msg(struct vhost_dev *dev,
					 struct list_head *head)
{
	struct vhost_msg_node *node = NULL;

	spin_lock(&dev->iotlb_lock);
	if (!list_empty(head)) {
		node = list_first_entry(head, struct vhost_msg_node,
					node);
		list_del(&node->node);
	}
	spin_unlock(&dev->iotlb_lock);

	return node;
}
EXPORT_SYMBOL_GPL(vhost_dequeue_msg);

void vhost_set_backend_features(struct vhost_dev *dev, u64 features)
{
	struct vhost_virtqueue *vq;
	int i;

	mutex_lock(&dev->mutex);
	for (i = 0; i < dev->nvqs; ++i) {
		vq = dev->vqs[i];
		mutex_lock(&vq->mutex);
		vq->acked_backend_features = features;
		mutex_unlock(&vq->mutex);
	}
	mutex_unlock(&dev->mutex);
}
EXPORT_SYMBOL_GPL(vhost_set_backend_features);

static int __init vhost_init(void)
{
	return 0;
}

static void __exit vhost_exit(void)
{
}

module_init(vhost_init);
module_exit(vhost_exit);

MODULE_VERSION("0.0.1");
MODULE_LICENSE("GPL v2");
MODULE_AUTHOR("Michael S. Tsirkin");
MODULE_DESCRIPTION("Host kernel accelerator for virtio");<|MERGE_RESOLUTION|>--- conflicted
+++ resolved
@@ -255,13 +255,8 @@
 		 * sure it was not in the list.
 		 * test_and_set_bit() implies a memory barrier.
 		 */
-<<<<<<< HEAD
-		llist_add(&work->node, &dev->worker->work_list);
-		vhost_task_wake(dev->worker->vtsk);
-=======
 		llist_add(&work->node, &dev->worker.work_list);
 		vhost_task_wake(dev->worker.vtsk);
->>>>>>> 8a28a0b6
 	}
 }
 EXPORT_SYMBOL_GPL(vhost_work_queue);
@@ -346,11 +341,8 @@
 
 	node = llist_del_all(&worker->work_list);
 	if (node) {
-<<<<<<< HEAD
-=======
 		__set_current_state(TASK_RUNNING);
 
->>>>>>> 8a28a0b6
 		node = llist_reverse_order(node);
 		/* make sure flag is seen after deletion */
 		smp_wmb();
