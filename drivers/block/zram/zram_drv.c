/*
 * Compressed RAM block device
 *
 * Copyright (C) 2008, 2009, 2010  Nitin Gupta
 *               2012, 2013 Minchan Kim
 *
 * This code is released using a dual license strategy: BSD/GPL
 * You can choose the licence that better fits your requirements.
 *
 * Released under the terms of 3-clause BSD License
 * Released under the terms of GNU General Public License Version 2.0
 *
 */

#define KMSG_COMPONENT "zram"
#define pr_fmt(fmt) KMSG_COMPONENT ": " fmt

#include <linux/module.h>
#include <linux/kernel.h>
#include <linux/bio.h>
#include <linux/bitops.h>
#include <linux/blkdev.h>
#include <linux/buffer_head.h>
#include <linux/device.h>
#include <linux/highmem.h>
#include <linux/slab.h>
#include <linux/backing-dev.h>
#include <linux/string.h>
#include <linux/vmalloc.h>
#include <linux/err.h>
#include <linux/idr.h>
#include <linux/sysfs.h>
#include <linux/debugfs.h>
#include <linux/cpuhotplug.h>
#include <linux/part_stat.h>

#include "zram_drv.h"

static DEFINE_IDR(zram_index_idr);
/* idr index must be protected */
static DEFINE_MUTEX(zram_index_mutex);

static int zram_major;
static const char *default_compressor = CONFIG_ZRAM_DEF_COMP;

/* Module params (documentation at end) */
static unsigned int num_devices = 1;
/*
 * Pages that compress to sizes equals or greater than this are stored
 * uncompressed in memory.
 */
static size_t huge_class_size;

static const struct block_device_operations zram_devops;

static void zram_free_page(struct zram *zram, size_t index);
static int zram_bvec_read(struct zram *zram, struct bio_vec *bvec,
				u32 index, int offset, struct bio *bio);


static int zram_slot_trylock(struct zram *zram, u32 index)
{
	return bit_spin_trylock(ZRAM_LOCK, &zram->table[index].flags);
}

static void zram_slot_lock(struct zram *zram, u32 index)
{
	bit_spin_lock(ZRAM_LOCK, &zram->table[index].flags);
}

static void zram_slot_unlock(struct zram *zram, u32 index)
{
	bit_spin_unlock(ZRAM_LOCK, &zram->table[index].flags);
}

static inline bool init_done(struct zram *zram)
{
	return zram->disksize;
}

static inline struct zram *dev_to_zram(struct device *dev)
{
	return (struct zram *)dev_to_disk(dev)->private_data;
}

static unsigned long zram_get_handle(struct zram *zram, u32 index)
{
	return zram->table[index].handle;
}

static void zram_set_handle(struct zram *zram, u32 index, unsigned long handle)
{
	zram->table[index].handle = handle;
}

/* flag operations require table entry bit_spin_lock() being held */
static bool zram_test_flag(struct zram *zram, u32 index,
			enum zram_pageflags flag)
{
	return zram->table[index].flags & BIT(flag);
}

static void zram_set_flag(struct zram *zram, u32 index,
			enum zram_pageflags flag)
{
	zram->table[index].flags |= BIT(flag);
}

static void zram_clear_flag(struct zram *zram, u32 index,
			enum zram_pageflags flag)
{
	zram->table[index].flags &= ~BIT(flag);
}

static inline void zram_set_element(struct zram *zram, u32 index,
			unsigned long element)
{
	zram->table[index].element = element;
}

static unsigned long zram_get_element(struct zram *zram, u32 index)
{
	return zram->table[index].element;
}

static size_t zram_get_obj_size(struct zram *zram, u32 index)
{
	return zram->table[index].flags & (BIT(ZRAM_FLAG_SHIFT) - 1);
}

static void zram_set_obj_size(struct zram *zram,
					u32 index, size_t size)
{
	unsigned long flags = zram->table[index].flags >> ZRAM_FLAG_SHIFT;

	zram->table[index].flags = (flags << ZRAM_FLAG_SHIFT) | size;
}

static inline bool zram_allocated(struct zram *zram, u32 index)
{
	return zram_get_obj_size(zram, index) ||
			zram_test_flag(zram, index, ZRAM_SAME) ||
			zram_test_flag(zram, index, ZRAM_WB);
}

#if PAGE_SIZE != 4096
static inline bool is_partial_io(struct bio_vec *bvec)
{
	return bvec->bv_len != PAGE_SIZE;
}
#else
static inline bool is_partial_io(struct bio_vec *bvec)
{
	return false;
}
#endif

/*
 * Check if request is within bounds and aligned on zram logical blocks.
 */
static inline bool valid_io_request(struct zram *zram,
		sector_t start, unsigned int size)
{
	u64 end, bound;

	/* unaligned request */
	if (unlikely(start & (ZRAM_SECTOR_PER_LOGICAL_BLOCK - 1)))
		return false;
	if (unlikely(size & (ZRAM_LOGICAL_BLOCK_SIZE - 1)))
		return false;

	end = start + (size >> SECTOR_SHIFT);
	bound = zram->disksize >> SECTOR_SHIFT;
	/* out of range range */
	if (unlikely(start >= bound || end > bound || start > end))
		return false;

	/* I/O request is valid */
	return true;
}

static void update_position(u32 *index, int *offset, struct bio_vec *bvec)
{
	*index  += (*offset + bvec->bv_len) / PAGE_SIZE;
	*offset = (*offset + bvec->bv_len) % PAGE_SIZE;
}

static inline void update_used_max(struct zram *zram,
					const unsigned long pages)
{
	unsigned long old_max, cur_max;

	old_max = atomic_long_read(&zram->stats.max_used_pages);

	do {
		cur_max = old_max;
		if (pages > cur_max)
			old_max = atomic_long_cmpxchg(
				&zram->stats.max_used_pages, cur_max, pages);
	} while (old_max != cur_max);
}

static inline void zram_fill_page(void *ptr, unsigned long len,
					unsigned long value)
{
	WARN_ON_ONCE(!IS_ALIGNED(len, sizeof(unsigned long)));
	memset_l(ptr, value, len / sizeof(unsigned long));
}

static bool page_same_filled(void *ptr, unsigned long *element)
{
	unsigned long *page;
	unsigned long val;
	unsigned int pos, last_pos = PAGE_SIZE / sizeof(*page) - 1;

	page = (unsigned long *)ptr;
	val = page[0];

	if (val != page[last_pos])
		return false;

	for (pos = 1; pos < last_pos; pos++) {
		if (val != page[pos])
			return false;
	}

	*element = val;

	return true;
}

static ssize_t initstate_show(struct device *dev,
		struct device_attribute *attr, char *buf)
{
	u32 val;
	struct zram *zram = dev_to_zram(dev);

	down_read(&zram->init_lock);
	val = init_done(zram);
	up_read(&zram->init_lock);

	return scnprintf(buf, PAGE_SIZE, "%u\n", val);
}

static ssize_t disksize_show(struct device *dev,
		struct device_attribute *attr, char *buf)
{
	struct zram *zram = dev_to_zram(dev);

	return scnprintf(buf, PAGE_SIZE, "%llu\n", zram->disksize);
}

static ssize_t mem_limit_store(struct device *dev,
		struct device_attribute *attr, const char *buf, size_t len)
{
	u64 limit;
	char *tmp;
	struct zram *zram = dev_to_zram(dev);

	limit = memparse(buf, &tmp);
	if (buf == tmp) /* no chars parsed, invalid input */
		return -EINVAL;

	down_write(&zram->init_lock);
	zram->limit_pages = PAGE_ALIGN(limit) >> PAGE_SHIFT;
	up_write(&zram->init_lock);

	return len;
}

static ssize_t mem_used_max_store(struct device *dev,
		struct device_attribute *attr, const char *buf, size_t len)
{
	int err;
	unsigned long val;
	struct zram *zram = dev_to_zram(dev);

	err = kstrtoul(buf, 10, &val);
	if (err || val != 0)
		return -EINVAL;

	down_read(&zram->init_lock);
	if (init_done(zram)) {
		atomic_long_set(&zram->stats.max_used_pages,
				zs_get_total_pages(zram->mem_pool));
	}
	up_read(&zram->init_lock);

	return len;
}

/*
 * Mark all pages which are older than or equal to cutoff as IDLE.
 * Callers should hold the zram init lock in read mode
 */
static void mark_idle(struct zram *zram, ktime_t cutoff)
{
	int is_idle = 1;
	unsigned long nr_pages = zram->disksize >> PAGE_SHIFT;
	int index;

	for (index = 0; index < nr_pages; index++) {
		/*
		 * Do not mark ZRAM_UNDER_WB slot as ZRAM_IDLE to close race.
		 * See the comment in writeback_store.
		 */
		zram_slot_lock(zram, index);
		if (zram_allocated(zram, index) &&
				!zram_test_flag(zram, index, ZRAM_UNDER_WB)) {
#ifdef CONFIG_ZRAM_MEMORY_TRACKING
			is_idle = !cutoff || ktime_after(cutoff, zram->table[index].ac_time);
#endif
			if (is_idle)
				zram_set_flag(zram, index, ZRAM_IDLE);
		}
		zram_slot_unlock(zram, index);
	}
}

static ssize_t idle_store(struct device *dev,
		struct device_attribute *attr, const char *buf, size_t len)
{
	struct zram *zram = dev_to_zram(dev);
	ktime_t cutoff_time = 0;
	ssize_t rv = -EINVAL;

	if (!sysfs_streq(buf, "all")) {
		/*
		 * If it did not parse as 'all' try to treat it as an integer
		 * when we have memory tracking enabled.
		 */
		u64 age_sec;

		if (IS_ENABLED(CONFIG_ZRAM_MEMORY_TRACKING) && !kstrtoull(buf, 0, &age_sec))
			cutoff_time = ktime_sub(ktime_get_boottime(),
					ns_to_ktime(age_sec * NSEC_PER_SEC));
		else
			goto out;
	}

	down_read(&zram->init_lock);
	if (!init_done(zram))
		goto out_unlock;

	/*
	 * A cutoff_time of 0 marks everything as idle, this is the
	 * "all" behavior.
	 */
	mark_idle(zram, cutoff_time);
	rv = len;

out_unlock:
	up_read(&zram->init_lock);
out:
	return rv;
}

#ifdef CONFIG_ZRAM_WRITEBACK
static ssize_t writeback_limit_enable_store(struct device *dev,
		struct device_attribute *attr, const char *buf, size_t len)
{
	struct zram *zram = dev_to_zram(dev);
	u64 val;
	ssize_t ret = -EINVAL;

	if (kstrtoull(buf, 10, &val))
		return ret;

	down_read(&zram->init_lock);
	spin_lock(&zram->wb_limit_lock);
	zram->wb_limit_enable = val;
	spin_unlock(&zram->wb_limit_lock);
	up_read(&zram->init_lock);
	ret = len;

	return ret;
}

static ssize_t writeback_limit_enable_show(struct device *dev,
		struct device_attribute *attr, char *buf)
{
	bool val;
	struct zram *zram = dev_to_zram(dev);

	down_read(&zram->init_lock);
	spin_lock(&zram->wb_limit_lock);
	val = zram->wb_limit_enable;
	spin_unlock(&zram->wb_limit_lock);
	up_read(&zram->init_lock);

	return scnprintf(buf, PAGE_SIZE, "%d\n", val);
}

static ssize_t writeback_limit_store(struct device *dev,
		struct device_attribute *attr, const char *buf, size_t len)
{
	struct zram *zram = dev_to_zram(dev);
	u64 val;
	ssize_t ret = -EINVAL;

	if (kstrtoull(buf, 10, &val))
		return ret;

	down_read(&zram->init_lock);
	spin_lock(&zram->wb_limit_lock);
	zram->bd_wb_limit = val;
	spin_unlock(&zram->wb_limit_lock);
	up_read(&zram->init_lock);
	ret = len;

	return ret;
}

static ssize_t writeback_limit_show(struct device *dev,
		struct device_attribute *attr, char *buf)
{
	u64 val;
	struct zram *zram = dev_to_zram(dev);

	down_read(&zram->init_lock);
	spin_lock(&zram->wb_limit_lock);
	val = zram->bd_wb_limit;
	spin_unlock(&zram->wb_limit_lock);
	up_read(&zram->init_lock);

	return scnprintf(buf, PAGE_SIZE, "%llu\n", val);
}

static void reset_bdev(struct zram *zram)
{
	struct block_device *bdev;

	if (!zram->backing_dev)
		return;

	bdev = zram->bdev;
	blkdev_put(bdev, FMODE_READ|FMODE_WRITE|FMODE_EXCL);
	/* hope filp_close flush all of IO */
	filp_close(zram->backing_dev, NULL);
	zram->backing_dev = NULL;
	zram->bdev = NULL;
	zram->disk->fops = &zram_devops;
	kvfree(zram->bitmap);
	zram->bitmap = NULL;
}

static ssize_t backing_dev_show(struct device *dev,
		struct device_attribute *attr, char *buf)
{
	struct file *file;
	struct zram *zram = dev_to_zram(dev);
	char *p;
	ssize_t ret;

	down_read(&zram->init_lock);
	file = zram->backing_dev;
	if (!file) {
		memcpy(buf, "none\n", 5);
		up_read(&zram->init_lock);
		return 5;
	}

	p = file_path(file, buf, PAGE_SIZE - 1);
	if (IS_ERR(p)) {
		ret = PTR_ERR(p);
		goto out;
	}

	ret = strlen(p);
	memmove(buf, p, ret);
	buf[ret++] = '\n';
out:
	up_read(&zram->init_lock);
	return ret;
}

static ssize_t backing_dev_store(struct device *dev,
		struct device_attribute *attr, const char *buf, size_t len)
{
	char *file_name;
	size_t sz;
	struct file *backing_dev = NULL;
	struct inode *inode;
	struct address_space *mapping;
	unsigned int bitmap_sz;
	unsigned long nr_pages, *bitmap = NULL;
	struct block_device *bdev = NULL;
	int err;
	struct zram *zram = dev_to_zram(dev);

	file_name = kmalloc(PATH_MAX, GFP_KERNEL);
	if (!file_name)
		return -ENOMEM;

	down_write(&zram->init_lock);
	if (init_done(zram)) {
		pr_info("Can't setup backing device for initialized device\n");
		err = -EBUSY;
		goto out;
	}

	strscpy(file_name, buf, PATH_MAX);
	/* ignore trailing newline */
	sz = strlen(file_name);
	if (sz > 0 && file_name[sz - 1] == '\n')
		file_name[sz - 1] = 0x00;

	backing_dev = filp_open(file_name, O_RDWR|O_LARGEFILE, 0);
	if (IS_ERR(backing_dev)) {
		err = PTR_ERR(backing_dev);
		backing_dev = NULL;
		goto out;
	}

	mapping = backing_dev->f_mapping;
	inode = mapping->host;

	/* Support only block device in this moment */
	if (!S_ISBLK(inode->i_mode)) {
		err = -ENOTBLK;
		goto out;
	}

	bdev = blkdev_get_by_dev(inode->i_rdev,
			FMODE_READ | FMODE_WRITE | FMODE_EXCL, zram);
	if (IS_ERR(bdev)) {
		err = PTR_ERR(bdev);
		bdev = NULL;
		goto out;
	}

	nr_pages = i_size_read(inode) >> PAGE_SHIFT;
	bitmap_sz = BITS_TO_LONGS(nr_pages) * sizeof(long);
	bitmap = kvzalloc(bitmap_sz, GFP_KERNEL);
	if (!bitmap) {
		err = -ENOMEM;
		goto out;
	}

	reset_bdev(zram);

	zram->bdev = bdev;
	zram->backing_dev = backing_dev;
	zram->bitmap = bitmap;
	zram->nr_pages = nr_pages;
	up_write(&zram->init_lock);

	pr_info("setup backing device %s\n", file_name);
	kfree(file_name);

	return len;
out:
	kvfree(bitmap);

	if (bdev)
		blkdev_put(bdev, FMODE_READ | FMODE_WRITE | FMODE_EXCL);

	if (backing_dev)
		filp_close(backing_dev, NULL);

	up_write(&zram->init_lock);

	kfree(file_name);

	return err;
}

static unsigned long alloc_block_bdev(struct zram *zram)
{
	unsigned long blk_idx = 1;
retry:
	/* skip 0 bit to confuse zram.handle = 0 */
	blk_idx = find_next_zero_bit(zram->bitmap, zram->nr_pages, blk_idx);
	if (blk_idx == zram->nr_pages)
		return 0;

	if (test_and_set_bit(blk_idx, zram->bitmap))
		goto retry;

	atomic64_inc(&zram->stats.bd_count);
	return blk_idx;
}

static void free_block_bdev(struct zram *zram, unsigned long blk_idx)
{
	int was_set;

	was_set = test_and_clear_bit(blk_idx, zram->bitmap);
	WARN_ON_ONCE(!was_set);
	atomic64_dec(&zram->stats.bd_count);
}

static void zram_page_end_io(struct bio *bio)
{
	struct page *page = bio_first_page_all(bio);

	page_endio(page, op_is_write(bio_op(bio)),
			blk_status_to_errno(bio->bi_status));
	bio_put(bio);
}

/*
 * Returns 1 if the submission is successful.
 */
static int read_from_bdev_async(struct zram *zram, struct bio_vec *bvec,
			unsigned long entry, struct bio *parent)
{
	struct bio *bio;

	bio = bio_alloc(zram->bdev, 1, parent ? parent->bi_opf : REQ_OP_READ,
			GFP_NOIO);
	if (!bio)
		return -ENOMEM;

	bio->bi_iter.bi_sector = entry * (PAGE_SIZE >> 9);
	if (!bio_add_page(bio, bvec->bv_page, bvec->bv_len, bvec->bv_offset)) {
		bio_put(bio);
		return -EIO;
	}

	if (!parent)
		bio->bi_end_io = zram_page_end_io;
	else
		bio_chain(bio, parent);

	submit_bio(bio);
	return 1;
}

#define PAGE_WB_SIG "page_index="

#define PAGE_WRITEBACK 0
#define HUGE_WRITEBACK (1<<0)
#define IDLE_WRITEBACK (1<<1)


static ssize_t writeback_store(struct device *dev,
		struct device_attribute *attr, const char *buf, size_t len)
{
	struct zram *zram = dev_to_zram(dev);
	unsigned long nr_pages = zram->disksize >> PAGE_SHIFT;
	unsigned long index = 0;
	struct bio bio;
	struct bio_vec bio_vec;
	struct page *page;
	ssize_t ret = len;
	int mode, err;
	unsigned long blk_idx = 0;

	if (sysfs_streq(buf, "idle"))
		mode = IDLE_WRITEBACK;
	else if (sysfs_streq(buf, "huge"))
		mode = HUGE_WRITEBACK;
	else if (sysfs_streq(buf, "huge_idle"))
		mode = IDLE_WRITEBACK | HUGE_WRITEBACK;
	else {
		if (strncmp(buf, PAGE_WB_SIG, sizeof(PAGE_WB_SIG) - 1))
			return -EINVAL;

		if (kstrtol(buf + sizeof(PAGE_WB_SIG) - 1, 10, &index) ||
				index >= nr_pages)
			return -EINVAL;

		nr_pages = 1;
		mode = PAGE_WRITEBACK;
	}

	down_read(&zram->init_lock);
	if (!init_done(zram)) {
		ret = -EINVAL;
		goto release_init_lock;
	}

	if (!zram->backing_dev) {
		ret = -ENODEV;
		goto release_init_lock;
	}

	page = alloc_page(GFP_KERNEL);
	if (!page) {
		ret = -ENOMEM;
		goto release_init_lock;
	}

	for (; nr_pages != 0; index++, nr_pages--) {
		struct bio_vec bvec;

		bvec.bv_page = page;
		bvec.bv_len = PAGE_SIZE;
		bvec.bv_offset = 0;

		spin_lock(&zram->wb_limit_lock);
		if (zram->wb_limit_enable && !zram->bd_wb_limit) {
			spin_unlock(&zram->wb_limit_lock);
			ret = -EIO;
			break;
		}
		spin_unlock(&zram->wb_limit_lock);

		if (!blk_idx) {
			blk_idx = alloc_block_bdev(zram);
			if (!blk_idx) {
				ret = -ENOSPC;
				break;
			}
		}

		zram_slot_lock(zram, index);
		if (!zram_allocated(zram, index))
			goto next;

		if (zram_test_flag(zram, index, ZRAM_WB) ||
				zram_test_flag(zram, index, ZRAM_SAME) ||
				zram_test_flag(zram, index, ZRAM_UNDER_WB))
			goto next;

		if (mode & IDLE_WRITEBACK &&
			  !zram_test_flag(zram, index, ZRAM_IDLE))
			goto next;
		if (mode & HUGE_WRITEBACK &&
			  !zram_test_flag(zram, index, ZRAM_HUGE))
			goto next;
		/*
		 * Clearing ZRAM_UNDER_WB is duty of caller.
		 * IOW, zram_free_page never clear it.
		 */
		zram_set_flag(zram, index, ZRAM_UNDER_WB);
		/* Need for hugepage writeback racing */
		zram_set_flag(zram, index, ZRAM_IDLE);
		zram_slot_unlock(zram, index);
		if (zram_bvec_read(zram, &bvec, index, 0, NULL)) {
			zram_slot_lock(zram, index);
			zram_clear_flag(zram, index, ZRAM_UNDER_WB);
			zram_clear_flag(zram, index, ZRAM_IDLE);
			zram_slot_unlock(zram, index);
			continue;
		}

		bio_init(&bio, zram->bdev, &bio_vec, 1,
			 REQ_OP_WRITE | REQ_SYNC);
		bio.bi_iter.bi_sector = blk_idx * (PAGE_SIZE >> 9);

		bio_add_page(&bio, bvec.bv_page, bvec.bv_len,
				bvec.bv_offset);
		/*
		 * XXX: A single page IO would be inefficient for write
		 * but it would be not bad as starter.
		 */
		err = submit_bio_wait(&bio);
		if (err) {
			zram_slot_lock(zram, index);
			zram_clear_flag(zram, index, ZRAM_UNDER_WB);
			zram_clear_flag(zram, index, ZRAM_IDLE);
			zram_slot_unlock(zram, index);
			/*
			 * Return last IO error unless every IO were
			 * not suceeded.
			 */
			ret = err;
			continue;
		}

		atomic64_inc(&zram->stats.bd_writes);
		/*
		 * We released zram_slot_lock so need to check if the slot was
		 * changed. If there is freeing for the slot, we can catch it
		 * easily by zram_allocated.
		 * A subtle case is the slot is freed/reallocated/marked as
		 * ZRAM_IDLE again. To close the race, idle_store doesn't
		 * mark ZRAM_IDLE once it found the slot was ZRAM_UNDER_WB.
		 * Thus, we could close the race by checking ZRAM_IDLE bit.
		 */
		zram_slot_lock(zram, index);
		if (!zram_allocated(zram, index) ||
			  !zram_test_flag(zram, index, ZRAM_IDLE)) {
			zram_clear_flag(zram, index, ZRAM_UNDER_WB);
			zram_clear_flag(zram, index, ZRAM_IDLE);
			goto next;
		}

		zram_free_page(zram, index);
		zram_clear_flag(zram, index, ZRAM_UNDER_WB);
		zram_set_flag(zram, index, ZRAM_WB);
		zram_set_element(zram, index, blk_idx);
		blk_idx = 0;
		atomic64_inc(&zram->stats.pages_stored);
		spin_lock(&zram->wb_limit_lock);
		if (zram->wb_limit_enable && zram->bd_wb_limit > 0)
			zram->bd_wb_limit -=  1UL << (PAGE_SHIFT - 12);
		spin_unlock(&zram->wb_limit_lock);
next:
		zram_slot_unlock(zram, index);
	}

	if (blk_idx)
		free_block_bdev(zram, blk_idx);
	__free_page(page);
release_init_lock:
	up_read(&zram->init_lock);

	return ret;
}

struct zram_work {
	struct work_struct work;
	struct zram *zram;
	unsigned long entry;
	struct bio *bio;
	struct bio_vec bvec;
};

#if PAGE_SIZE != 4096
static void zram_sync_read(struct work_struct *work)
{
	struct zram_work *zw = container_of(work, struct zram_work, work);
	struct zram *zram = zw->zram;
	unsigned long entry = zw->entry;
	struct bio *bio = zw->bio;

	read_from_bdev_async(zram, &zw->bvec, entry, bio);
}

/*
 * Block layer want one ->submit_bio to be active at a time, so if we use
 * chained IO with parent IO in same context, it's a deadlock. To avoid that,
 * use a worker thread context.
 */
static int read_from_bdev_sync(struct zram *zram, struct bio_vec *bvec,
				unsigned long entry, struct bio *bio)
{
	struct zram_work work;

	work.bvec = *bvec;
	work.zram = zram;
	work.entry = entry;
	work.bio = bio;

	INIT_WORK_ONSTACK(&work.work, zram_sync_read);
	queue_work(system_unbound_wq, &work.work);
	flush_work(&work.work);
	destroy_work_on_stack(&work.work);

	return 1;
}
#else
static int read_from_bdev_sync(struct zram *zram, struct bio_vec *bvec,
				unsigned long entry, struct bio *bio)
{
	WARN_ON(1);
	return -EIO;
}
#endif

static int read_from_bdev(struct zram *zram, struct bio_vec *bvec,
			unsigned long entry, struct bio *parent, bool sync)
{
	atomic64_inc(&zram->stats.bd_reads);
	if (sync)
		return read_from_bdev_sync(zram, bvec, entry, parent);
	else
		return read_from_bdev_async(zram, bvec, entry, parent);
}
#else
static inline void reset_bdev(struct zram *zram) {};
static int read_from_bdev(struct zram *zram, struct bio_vec *bvec,
			unsigned long entry, struct bio *parent, bool sync)
{
	return -EIO;
}

static void free_block_bdev(struct zram *zram, unsigned long blk_idx) {};
#endif

#ifdef CONFIG_ZRAM_MEMORY_TRACKING

static struct dentry *zram_debugfs_root;

static void zram_debugfs_create(void)
{
	zram_debugfs_root = debugfs_create_dir("zram", NULL);
}

static void zram_debugfs_destroy(void)
{
	debugfs_remove_recursive(zram_debugfs_root);
}

static void zram_accessed(struct zram *zram, u32 index)
{
	zram_clear_flag(zram, index, ZRAM_IDLE);
	zram->table[index].ac_time = ktime_get_boottime();
}

static ssize_t read_block_state(struct file *file, char __user *buf,
				size_t count, loff_t *ppos)
{
	char *kbuf;
	ssize_t index, written = 0;
	struct zram *zram = file->private_data;
	unsigned long nr_pages = zram->disksize >> PAGE_SHIFT;
	struct timespec64 ts;

	kbuf = kvmalloc(count, GFP_KERNEL);
	if (!kbuf)
		return -ENOMEM;

	down_read(&zram->init_lock);
	if (!init_done(zram)) {
		up_read(&zram->init_lock);
		kvfree(kbuf);
		return -EINVAL;
	}

	for (index = *ppos; index < nr_pages; index++) {
		int copied;

		zram_slot_lock(zram, index);
		if (!zram_allocated(zram, index))
			goto next;

		ts = ktime_to_timespec64(zram->table[index].ac_time);
		copied = snprintf(kbuf + written, count,
			"%12zd %12lld.%06lu %c%c%c%c\n",
			index, (s64)ts.tv_sec,
			ts.tv_nsec / NSEC_PER_USEC,
			zram_test_flag(zram, index, ZRAM_SAME) ? 's' : '.',
			zram_test_flag(zram, index, ZRAM_WB) ? 'w' : '.',
			zram_test_flag(zram, index, ZRAM_HUGE) ? 'h' : '.',
			zram_test_flag(zram, index, ZRAM_IDLE) ? 'i' : '.');

		if (count <= copied) {
			zram_slot_unlock(zram, index);
			break;
		}
		written += copied;
		count -= copied;
next:
		zram_slot_unlock(zram, index);
		*ppos += 1;
	}

	up_read(&zram->init_lock);
	if (copy_to_user(buf, kbuf, written))
		written = -EFAULT;
	kvfree(kbuf);

	return written;
}

static const struct file_operations proc_zram_block_state_op = {
	.open = simple_open,
	.read = read_block_state,
	.llseek = default_llseek,
};

static void zram_debugfs_register(struct zram *zram)
{
	if (!zram_debugfs_root)
		return;

	zram->debugfs_dir = debugfs_create_dir(zram->disk->disk_name,
						zram_debugfs_root);
	debugfs_create_file("block_state", 0400, zram->debugfs_dir,
				zram, &proc_zram_block_state_op);
}

static void zram_debugfs_unregister(struct zram *zram)
{
	debugfs_remove_recursive(zram->debugfs_dir);
}
#else
static void zram_debugfs_create(void) {};
static void zram_debugfs_destroy(void) {};
static void zram_accessed(struct zram *zram, u32 index)
{
	zram_clear_flag(zram, index, ZRAM_IDLE);
};
static void zram_debugfs_register(struct zram *zram) {};
static void zram_debugfs_unregister(struct zram *zram) {};
#endif

/*
 * We switched to per-cpu streams and this attr is not needed anymore.
 * However, we will keep it around for some time, because:
 * a) we may revert per-cpu streams in the future
 * b) it's visible to user space and we need to follow our 2 years
 *    retirement rule; but we already have a number of 'soon to be
 *    altered' attrs, so max_comp_streams need to wait for the next
 *    layoff cycle.
 */
static ssize_t max_comp_streams_show(struct device *dev,
		struct device_attribute *attr, char *buf)
{
	return scnprintf(buf, PAGE_SIZE, "%d\n", num_online_cpus());
}

static ssize_t max_comp_streams_store(struct device *dev,
		struct device_attribute *attr, const char *buf, size_t len)
{
	return len;
}

static ssize_t comp_algorithm_show(struct device *dev,
		struct device_attribute *attr, char *buf)
{
	size_t sz;
	struct zram *zram = dev_to_zram(dev);

	down_read(&zram->init_lock);
	sz = zcomp_available_show(zram->compressor, buf);
	up_read(&zram->init_lock);

	return sz;
}

static ssize_t comp_algorithm_store(struct device *dev,
		struct device_attribute *attr, const char *buf, size_t len)
{
	struct zram *zram = dev_to_zram(dev);
	char compressor[ARRAY_SIZE(zram->compressor)];
	size_t sz;

	strscpy(compressor, buf, sizeof(compressor));
	/* ignore trailing newline */
	sz = strlen(compressor);
	if (sz > 0 && compressor[sz - 1] == '\n')
		compressor[sz - 1] = 0x00;

	if (!zcomp_available_algorithm(compressor))
		return -EINVAL;

	down_write(&zram->init_lock);
	if (init_done(zram)) {
		up_write(&zram->init_lock);
		pr_info("Can't change algorithm for initialized device\n");
		return -EBUSY;
	}

	strcpy(zram->compressor, compressor);
	up_write(&zram->init_lock);
	return len;
}

static ssize_t compact_store(struct device *dev,
		struct device_attribute *attr, const char *buf, size_t len)
{
	struct zram *zram = dev_to_zram(dev);

	down_read(&zram->init_lock);
	if (!init_done(zram)) {
		up_read(&zram->init_lock);
		return -EINVAL;
	}

	zs_compact(zram->mem_pool);
	up_read(&zram->init_lock);

	return len;
}

static ssize_t io_stat_show(struct device *dev,
		struct device_attribute *attr, char *buf)
{
	struct zram *zram = dev_to_zram(dev);
	ssize_t ret;

	down_read(&zram->init_lock);
	ret = scnprintf(buf, PAGE_SIZE,
			"%8llu %8llu %8llu %8llu\n",
			(u64)atomic64_read(&zram->stats.failed_reads),
			(u64)atomic64_read(&zram->stats.failed_writes),
			(u64)atomic64_read(&zram->stats.invalid_io),
			(u64)atomic64_read(&zram->stats.notify_free));
	up_read(&zram->init_lock);

	return ret;
}

static ssize_t mm_stat_show(struct device *dev,
		struct device_attribute *attr, char *buf)
{
	struct zram *zram = dev_to_zram(dev);
	struct zs_pool_stats pool_stats;
	u64 orig_size, mem_used = 0;
	long max_used;
	ssize_t ret;

	memset(&pool_stats, 0x00, sizeof(struct zs_pool_stats));

	down_read(&zram->init_lock);
	if (init_done(zram)) {
		mem_used = zs_get_total_pages(zram->mem_pool);
		zs_pool_stats(zram->mem_pool, &pool_stats);
	}

	orig_size = atomic64_read(&zram->stats.pages_stored);
	max_used = atomic_long_read(&zram->stats.max_used_pages);

	ret = scnprintf(buf, PAGE_SIZE,
			"%8llu %8llu %8llu %8lu %8ld %8llu %8lu %8llu %8llu\n",
			orig_size << PAGE_SHIFT,
			(u64)atomic64_read(&zram->stats.compr_data_size),
			mem_used << PAGE_SHIFT,
			zram->limit_pages << PAGE_SHIFT,
			max_used << PAGE_SHIFT,
			(u64)atomic64_read(&zram->stats.same_pages),
			atomic_long_read(&pool_stats.pages_compacted),
			(u64)atomic64_read(&zram->stats.huge_pages),
			(u64)atomic64_read(&zram->stats.huge_pages_since));
	up_read(&zram->init_lock);

	return ret;
}

#ifdef CONFIG_ZRAM_WRITEBACK
#define FOUR_K(x) ((x) * (1 << (PAGE_SHIFT - 12)))
static ssize_t bd_stat_show(struct device *dev,
		struct device_attribute *attr, char *buf)
{
	struct zram *zram = dev_to_zram(dev);
	ssize_t ret;

	down_read(&zram->init_lock);
	ret = scnprintf(buf, PAGE_SIZE,
		"%8llu %8llu %8llu\n",
			FOUR_K((u64)atomic64_read(&zram->stats.bd_count)),
			FOUR_K((u64)atomic64_read(&zram->stats.bd_reads)),
			FOUR_K((u64)atomic64_read(&zram->stats.bd_writes)));
	up_read(&zram->init_lock);

	return ret;
}
#endif

static ssize_t debug_stat_show(struct device *dev,
		struct device_attribute *attr, char *buf)
{
	int version = 1;
	struct zram *zram = dev_to_zram(dev);
	ssize_t ret;

	down_read(&zram->init_lock);
	ret = scnprintf(buf, PAGE_SIZE,
			"version: %d\n%8llu %8llu\n",
			version,
			(u64)atomic64_read(&zram->stats.writestall),
			(u64)atomic64_read(&zram->stats.miss_free));
	up_read(&zram->init_lock);

	return ret;
}

static DEVICE_ATTR_RO(io_stat);
static DEVICE_ATTR_RO(mm_stat);
#ifdef CONFIG_ZRAM_WRITEBACK
static DEVICE_ATTR_RO(bd_stat);
#endif
static DEVICE_ATTR_RO(debug_stat);

static void zram_meta_free(struct zram *zram, u64 disksize)
{
	size_t num_pages = disksize >> PAGE_SHIFT;
	size_t index;

	/* Free all pages that are still in this zram device */
	for (index = 0; index < num_pages; index++)
		zram_free_page(zram, index);

	zs_destroy_pool(zram->mem_pool);
	vfree(zram->table);
}

static bool zram_meta_alloc(struct zram *zram, u64 disksize)
{
	size_t num_pages;

	num_pages = disksize >> PAGE_SHIFT;
	zram->table = vzalloc(array_size(num_pages, sizeof(*zram->table)));
	if (!zram->table)
		return false;

	zram->mem_pool = zs_create_pool(zram->disk->disk_name);
	if (!zram->mem_pool) {
		vfree(zram->table);
		return false;
	}

	if (!huge_class_size)
		huge_class_size = zs_huge_class_size(zram->mem_pool);
	return true;
}

/*
 * To protect concurrent access to the same index entry,
 * caller should hold this table index entry's bit_spinlock to
 * indicate this index entry is accessing.
 */
static void zram_free_page(struct zram *zram, size_t index)
{
	unsigned long handle;

#ifdef CONFIG_ZRAM_MEMORY_TRACKING
	zram->table[index].ac_time = 0;
#endif
	if (zram_test_flag(zram, index, ZRAM_IDLE))
		zram_clear_flag(zram, index, ZRAM_IDLE);

	if (zram_test_flag(zram, index, ZRAM_HUGE)) {
		zram_clear_flag(zram, index, ZRAM_HUGE);
		atomic64_dec(&zram->stats.huge_pages);
	}

	if (zram_test_flag(zram, index, ZRAM_WB)) {
		zram_clear_flag(zram, index, ZRAM_WB);
		free_block_bdev(zram, zram_get_element(zram, index));
		goto out;
	}

	/*
	 * No memory is allocated for same element filled pages.
	 * Simply clear same page flag.
	 */
	if (zram_test_flag(zram, index, ZRAM_SAME)) {
		zram_clear_flag(zram, index, ZRAM_SAME);
		atomic64_dec(&zram->stats.same_pages);
		goto out;
	}

	handle = zram_get_handle(zram, index);
	if (!handle)
		return;

	zs_free(zram->mem_pool, handle);

	atomic64_sub(zram_get_obj_size(zram, index),
			&zram->stats.compr_data_size);
out:
	atomic64_dec(&zram->stats.pages_stored);
	zram_set_handle(zram, index, 0);
	zram_set_obj_size(zram, index, 0);
	WARN_ON_ONCE(zram->table[index].flags &
		~(1UL << ZRAM_LOCK | 1UL << ZRAM_UNDER_WB));
}

static int __zram_bvec_read(struct zram *zram, struct page *page, u32 index,
				struct bio *bio, bool partial_io)
{
	struct zcomp_strm *zstrm;
	unsigned long handle;
	unsigned int size;
	void *src, *dst;
	int ret;

	zram_slot_lock(zram, index);
	if (zram_test_flag(zram, index, ZRAM_WB)) {
		struct bio_vec bvec;

		zram_slot_unlock(zram, index);
		/* A null bio means rw_page was used, we must fallback to bio */
		if (!bio)
			return -EOPNOTSUPP;

		bvec.bv_page = page;
		bvec.bv_len = PAGE_SIZE;
		bvec.bv_offset = 0;
		return read_from_bdev(zram, &bvec,
				zram_get_element(zram, index),
				bio, partial_io);
	}

	handle = zram_get_handle(zram, index);
	if (!handle || zram_test_flag(zram, index, ZRAM_SAME)) {
		unsigned long value;
		void *mem;

		value = handle ? zram_get_element(zram, index) : 0;
		mem = kmap_atomic(page);
		zram_fill_page(mem, PAGE_SIZE, value);
		kunmap_atomic(mem);
		zram_slot_unlock(zram, index);
		return 0;
	}

	size = zram_get_obj_size(zram, index);

	if (size != PAGE_SIZE)
		zstrm = zcomp_stream_get(zram->comp);

	src = zs_map_object(zram->mem_pool, handle, ZS_MM_RO);
	if (size == PAGE_SIZE) {
		dst = kmap_atomic(page);
		memcpy(dst, src, PAGE_SIZE);
		kunmap_atomic(dst);
		ret = 0;
	} else {
		dst = kmap_atomic(page);
		ret = zcomp_decompress(zstrm, src, size, dst);
		kunmap_atomic(dst);
		zcomp_stream_put(zram->comp);
	}
	zs_unmap_object(zram->mem_pool, handle);
	zram_slot_unlock(zram, index);

	/* Should NEVER happen. Return bio error if it does. */
	if (WARN_ON(ret))
		pr_err("Decompression failed! err=%d, page=%u\n", ret, index);

	return ret;
}

static int zram_bvec_read(struct zram *zram, struct bio_vec *bvec,
				u32 index, int offset, struct bio *bio)
{
	int ret;
	struct page *page;

	page = bvec->bv_page;
	if (is_partial_io(bvec)) {
		/* Use a temporary buffer to decompress the page */
		page = alloc_page(GFP_NOIO|__GFP_HIGHMEM);
		if (!page)
			return -ENOMEM;
	}

	ret = __zram_bvec_read(zram, page, index, bio, is_partial_io(bvec));
	if (unlikely(ret))
		goto out;

	if (is_partial_io(bvec)) {
		void *src = kmap_atomic(page);

		memcpy_to_bvec(bvec, src + offset);
		kunmap_atomic(src);
	}
out:
	if (is_partial_io(bvec))
		__free_page(page);

	return ret;
}

static int __zram_bvec_write(struct zram *zram, struct bio_vec *bvec,
				u32 index, struct bio *bio)
{
	int ret = 0;
	unsigned long alloced_pages;
	unsigned long handle = -ENOMEM;
	unsigned int comp_len = 0;
	void *src, *dst, *mem;
	struct zcomp_strm *zstrm;
	struct page *page = bvec->bv_page;
	unsigned long element = 0;
	enum zram_pageflags flags = 0;

	mem = kmap_atomic(page);
	if (page_same_filled(mem, &element)) {
		kunmap_atomic(mem);
		/* Free memory associated with this sector now. */
		flags = ZRAM_SAME;
		atomic64_inc(&zram->stats.same_pages);
		goto out;
	}
	kunmap_atomic(mem);

compress_again:
	zstrm = zcomp_stream_get(zram->comp);
	src = kmap_atomic(page);
	ret = zcomp_compress(zstrm, src, &comp_len);
	kunmap_atomic(src);

	if (unlikely(ret)) {
		zcomp_stream_put(zram->comp);
		pr_err("Compression failed! err=%d\n", ret);
		zs_free(zram->mem_pool, handle);
		return ret;
	}

	if (comp_len >= huge_class_size)
		comp_len = PAGE_SIZE;
	/*
	 * handle allocation has 2 paths:
	 * a) fast path is executed with preemption disabled (for
	 *  per-cpu streams) and has __GFP_DIRECT_RECLAIM bit clear,
	 *  since we can't sleep;
	 * b) slow path enables preemption and attempts to allocate
	 *  the page with __GFP_DIRECT_RECLAIM bit set. we have to
	 *  put per-cpu compression stream and, thus, to re-do
	 *  the compression once handle is allocated.
	 *
	 * if we have a 'non-null' handle here then we are coming
	 * from the slow path and handle has already been allocated.
	 */
	if (IS_ERR((void *)handle))
		handle = zs_malloc(zram->mem_pool, comp_len,
				__GFP_KSWAPD_RECLAIM |
				__GFP_NOWARN |
				__GFP_HIGHMEM |
				__GFP_MOVABLE);
	if (IS_ERR((void *)handle)) {
		zcomp_stream_put(zram->comp);
		atomic64_inc(&zram->stats.writestall);
		handle = zs_malloc(zram->mem_pool, comp_len,
				GFP_NOIO | __GFP_HIGHMEM |
				__GFP_MOVABLE);
<<<<<<< HEAD
		if (!IS_ERR((void *)handle))
			goto compress_again;
		return PTR_ERR((void *)handle);
=======
		if (IS_ERR((void *)handle))
			return PTR_ERR((void *)handle);

		if (comp_len != PAGE_SIZE)
			goto compress_again;
		/*
		 * If the page is not compressible, you need to acquire the
		 * lock and execute the code below. The zcomp_stream_get()
		 * call is needed to disable the cpu hotplug and grab the
		 * zstrm buffer back. It is necessary that the dereferencing
		 * of the zstrm variable below occurs correctly.
		 */
		zstrm = zcomp_stream_get(zram->comp);
>>>>>>> 8950f345
	}

	alloced_pages = zs_get_total_pages(zram->mem_pool);
	update_used_max(zram, alloced_pages);

	if (zram->limit_pages && alloced_pages > zram->limit_pages) {
		zcomp_stream_put(zram->comp);
		zs_free(zram->mem_pool, handle);
		return -ENOMEM;
	}

	dst = zs_map_object(zram->mem_pool, handle, ZS_MM_WO);

	src = zstrm->buffer;
	if (comp_len == PAGE_SIZE)
		src = kmap_atomic(page);
	memcpy(dst, src, comp_len);
	if (comp_len == PAGE_SIZE)
		kunmap_atomic(src);

	zcomp_stream_put(zram->comp);
	zs_unmap_object(zram->mem_pool, handle);
	atomic64_add(comp_len, &zram->stats.compr_data_size);
out:
	/*
	 * Free memory associated with this sector
	 * before overwriting unused sectors.
	 */
	zram_slot_lock(zram, index);
	zram_free_page(zram, index);

	if (comp_len == PAGE_SIZE) {
		zram_set_flag(zram, index, ZRAM_HUGE);
		atomic64_inc(&zram->stats.huge_pages);
		atomic64_inc(&zram->stats.huge_pages_since);
	}

	if (flags) {
		zram_set_flag(zram, index, flags);
		zram_set_element(zram, index, element);
	}  else {
		zram_set_handle(zram, index, handle);
		zram_set_obj_size(zram, index, comp_len);
	}
	zram_slot_unlock(zram, index);

	/* Update stats */
	atomic64_inc(&zram->stats.pages_stored);
	return ret;
}

static int zram_bvec_write(struct zram *zram, struct bio_vec *bvec,
				u32 index, int offset, struct bio *bio)
{
	int ret;
	struct page *page = NULL;
	struct bio_vec vec;

	vec = *bvec;
	if (is_partial_io(bvec)) {
		void *dst;
		/*
		 * This is a partial IO. We need to read the full page
		 * before to write the changes.
		 */
		page = alloc_page(GFP_NOIO|__GFP_HIGHMEM);
		if (!page)
			return -ENOMEM;

		ret = __zram_bvec_read(zram, page, index, bio, true);
		if (ret)
			goto out;

		dst = kmap_atomic(page);
		memcpy_from_bvec(dst + offset, bvec);
		kunmap_atomic(dst);

		vec.bv_page = page;
		vec.bv_len = PAGE_SIZE;
		vec.bv_offset = 0;
	}

	ret = __zram_bvec_write(zram, &vec, index, bio);
out:
	if (is_partial_io(bvec))
		__free_page(page);
	return ret;
}

/*
 * zram_bio_discard - handler on discard request
 * @index: physical block index in PAGE_SIZE units
 * @offset: byte offset within physical block
 */
static void zram_bio_discard(struct zram *zram, u32 index,
			     int offset, struct bio *bio)
{
	size_t n = bio->bi_iter.bi_size;

	/*
	 * zram manages data in physical block size units. Because logical block
	 * size isn't identical with physical block size on some arch, we
	 * could get a discard request pointing to a specific offset within a
	 * certain physical block.  Although we can handle this request by
	 * reading that physiclal block and decompressing and partially zeroing
	 * and re-compressing and then re-storing it, this isn't reasonable
	 * because our intent with a discard request is to save memory.  So
	 * skipping this logical block is appropriate here.
	 */
	if (offset) {
		if (n <= (PAGE_SIZE - offset))
			return;

		n -= (PAGE_SIZE - offset);
		index++;
	}

	while (n >= PAGE_SIZE) {
		zram_slot_lock(zram, index);
		zram_free_page(zram, index);
		zram_slot_unlock(zram, index);
		atomic64_inc(&zram->stats.notify_free);
		index++;
		n -= PAGE_SIZE;
	}
}

/*
 * Returns errno if it has some problem. Otherwise return 0 or 1.
 * Returns 0 if IO request was done synchronously
 * Returns 1 if IO request was successfully submitted.
 */
static int zram_bvec_rw(struct zram *zram, struct bio_vec *bvec, u32 index,
			int offset, enum req_op op, struct bio *bio)
{
	int ret;

	if (!op_is_write(op)) {
		atomic64_inc(&zram->stats.num_reads);
		ret = zram_bvec_read(zram, bvec, index, offset, bio);
		flush_dcache_page(bvec->bv_page);
	} else {
		atomic64_inc(&zram->stats.num_writes);
		ret = zram_bvec_write(zram, bvec, index, offset, bio);
	}

	zram_slot_lock(zram, index);
	zram_accessed(zram, index);
	zram_slot_unlock(zram, index);

	if (unlikely(ret < 0)) {
		if (!op_is_write(op))
			atomic64_inc(&zram->stats.failed_reads);
		else
			atomic64_inc(&zram->stats.failed_writes);
	}

	return ret;
}

static void __zram_make_request(struct zram *zram, struct bio *bio)
{
	int offset;
	u32 index;
	struct bio_vec bvec;
	struct bvec_iter iter;
	unsigned long start_time;

	index = bio->bi_iter.bi_sector >> SECTORS_PER_PAGE_SHIFT;
	offset = (bio->bi_iter.bi_sector &
		  (SECTORS_PER_PAGE - 1)) << SECTOR_SHIFT;

	switch (bio_op(bio)) {
	case REQ_OP_DISCARD:
	case REQ_OP_WRITE_ZEROES:
		zram_bio_discard(zram, index, offset, bio);
		bio_endio(bio);
		return;
	default:
		break;
	}

	start_time = bio_start_io_acct(bio);
	bio_for_each_segment(bvec, bio, iter) {
		struct bio_vec bv = bvec;
		unsigned int unwritten = bvec.bv_len;

		do {
			bv.bv_len = min_t(unsigned int, PAGE_SIZE - offset,
							unwritten);
			if (zram_bvec_rw(zram, &bv, index, offset,
					 bio_op(bio), bio) < 0) {
				bio->bi_status = BLK_STS_IOERR;
				break;
			}

			bv.bv_offset += bv.bv_len;
			unwritten -= bv.bv_len;

			update_position(&index, &offset, &bv);
		} while (unwritten);
	}
	bio_end_io_acct(bio, start_time);
	bio_endio(bio);
}

/*
 * Handler function for all zram I/O requests.
 */
static void zram_submit_bio(struct bio *bio)
{
	struct zram *zram = bio->bi_bdev->bd_disk->private_data;

	if (!valid_io_request(zram, bio->bi_iter.bi_sector,
					bio->bi_iter.bi_size)) {
		atomic64_inc(&zram->stats.invalid_io);
		bio_io_error(bio);
		return;
	}

	__zram_make_request(zram, bio);
}

static void zram_slot_free_notify(struct block_device *bdev,
				unsigned long index)
{
	struct zram *zram;

	zram = bdev->bd_disk->private_data;

	atomic64_inc(&zram->stats.notify_free);
	if (!zram_slot_trylock(zram, index)) {
		atomic64_inc(&zram->stats.miss_free);
		return;
	}

	zram_free_page(zram, index);
	zram_slot_unlock(zram, index);
}

static int zram_rw_page(struct block_device *bdev, sector_t sector,
		       struct page *page, enum req_op op)
{
	int offset, ret;
	u32 index;
	struct zram *zram;
	struct bio_vec bv;
	unsigned long start_time;

	if (PageTransHuge(page))
		return -ENOTSUPP;
	zram = bdev->bd_disk->private_data;

	if (!valid_io_request(zram, sector, PAGE_SIZE)) {
		atomic64_inc(&zram->stats.invalid_io);
		ret = -EINVAL;
		goto out;
	}

	index = sector >> SECTORS_PER_PAGE_SHIFT;
	offset = (sector & (SECTORS_PER_PAGE - 1)) << SECTOR_SHIFT;

	bv.bv_page = page;
	bv.bv_len = PAGE_SIZE;
	bv.bv_offset = 0;

	start_time = bdev_start_io_acct(bdev->bd_disk->part0,
			SECTORS_PER_PAGE, op, jiffies);
	ret = zram_bvec_rw(zram, &bv, index, offset, op, NULL);
	bdev_end_io_acct(bdev->bd_disk->part0, op, start_time);
out:
	/*
	 * If I/O fails, just return error(ie, non-zero) without
	 * calling page_endio.
	 * It causes resubmit the I/O with bio request by upper functions
	 * of rw_page(e.g., swap_readpage, __swap_writepage) and
	 * bio->bi_end_io does things to handle the error
	 * (e.g., SetPageError, set_page_dirty and extra works).
	 */
	if (unlikely(ret < 0))
		return ret;

	switch (ret) {
	case 0:
		page_endio(page, op_is_write(op), 0);
		break;
	case 1:
		ret = 0;
		break;
	default:
		WARN_ON(1);
	}
	return ret;
}

static void zram_reset_device(struct zram *zram)
{
	down_write(&zram->init_lock);

	zram->limit_pages = 0;

	if (!init_done(zram)) {
		up_write(&zram->init_lock);
		return;
	}

	set_capacity_and_notify(zram->disk, 0);
	part_stat_set_all(zram->disk->part0, 0);

	/* I/O operation under all of CPU are done so let's free */
	zram_meta_free(zram, zram->disksize);
	zram->disksize = 0;
	memset(&zram->stats, 0, sizeof(zram->stats));
	zcomp_destroy(zram->comp);
	zram->comp = NULL;
	reset_bdev(zram);

	up_write(&zram->init_lock);
}

static ssize_t disksize_store(struct device *dev,
		struct device_attribute *attr, const char *buf, size_t len)
{
	u64 disksize;
	struct zcomp *comp;
	struct zram *zram = dev_to_zram(dev);
	int err;

	disksize = memparse(buf, NULL);
	if (!disksize)
		return -EINVAL;

	down_write(&zram->init_lock);
	if (init_done(zram)) {
		pr_info("Cannot change disksize for initialized device\n");
		err = -EBUSY;
		goto out_unlock;
	}

	disksize = PAGE_ALIGN(disksize);
	if (!zram_meta_alloc(zram, disksize)) {
		err = -ENOMEM;
		goto out_unlock;
	}

	comp = zcomp_create(zram->compressor);
	if (IS_ERR(comp)) {
		pr_err("Cannot initialise %s compressing backend\n",
				zram->compressor);
		err = PTR_ERR(comp);
		goto out_free_meta;
	}

	zram->comp = comp;
	zram->disksize = disksize;
	set_capacity_and_notify(zram->disk, zram->disksize >> SECTOR_SHIFT);
	up_write(&zram->init_lock);

	return len;

out_free_meta:
	zram_meta_free(zram, disksize);
out_unlock:
	up_write(&zram->init_lock);
	return err;
}

static ssize_t reset_store(struct device *dev,
		struct device_attribute *attr, const char *buf, size_t len)
{
	int ret;
	unsigned short do_reset;
	struct zram *zram;
	struct gendisk *disk;

	ret = kstrtou16(buf, 10, &do_reset);
	if (ret)
		return ret;

	if (!do_reset)
		return -EINVAL;

	zram = dev_to_zram(dev);
	disk = zram->disk;

	mutex_lock(&disk->open_mutex);
	/* Do not reset an active device or claimed device */
	if (disk_openers(disk) || zram->claim) {
		mutex_unlock(&disk->open_mutex);
		return -EBUSY;
	}

	/* From now on, anyone can't open /dev/zram[0-9] */
	zram->claim = true;
	mutex_unlock(&disk->open_mutex);

	/* Make sure all the pending I/O are finished */
	sync_blockdev(disk->part0);
	zram_reset_device(zram);

	mutex_lock(&disk->open_mutex);
	zram->claim = false;
	mutex_unlock(&disk->open_mutex);

	return len;
}

static int zram_open(struct block_device *bdev, fmode_t mode)
{
	int ret = 0;
	struct zram *zram;

	WARN_ON(!mutex_is_locked(&bdev->bd_disk->open_mutex));

	zram = bdev->bd_disk->private_data;
	/* zram was claimed to reset so open request fails */
	if (zram->claim)
		ret = -EBUSY;

	return ret;
}

static const struct block_device_operations zram_devops = {
	.open = zram_open,
	.submit_bio = zram_submit_bio,
	.swap_slot_free_notify = zram_slot_free_notify,
	.rw_page = zram_rw_page,
	.owner = THIS_MODULE
};

static DEVICE_ATTR_WO(compact);
static DEVICE_ATTR_RW(disksize);
static DEVICE_ATTR_RO(initstate);
static DEVICE_ATTR_WO(reset);
static DEVICE_ATTR_WO(mem_limit);
static DEVICE_ATTR_WO(mem_used_max);
static DEVICE_ATTR_WO(idle);
static DEVICE_ATTR_RW(max_comp_streams);
static DEVICE_ATTR_RW(comp_algorithm);
#ifdef CONFIG_ZRAM_WRITEBACK
static DEVICE_ATTR_RW(backing_dev);
static DEVICE_ATTR_WO(writeback);
static DEVICE_ATTR_RW(writeback_limit);
static DEVICE_ATTR_RW(writeback_limit_enable);
#endif

static struct attribute *zram_disk_attrs[] = {
	&dev_attr_disksize.attr,
	&dev_attr_initstate.attr,
	&dev_attr_reset.attr,
	&dev_attr_compact.attr,
	&dev_attr_mem_limit.attr,
	&dev_attr_mem_used_max.attr,
	&dev_attr_idle.attr,
	&dev_attr_max_comp_streams.attr,
	&dev_attr_comp_algorithm.attr,
#ifdef CONFIG_ZRAM_WRITEBACK
	&dev_attr_backing_dev.attr,
	&dev_attr_writeback.attr,
	&dev_attr_writeback_limit.attr,
	&dev_attr_writeback_limit_enable.attr,
#endif
	&dev_attr_io_stat.attr,
	&dev_attr_mm_stat.attr,
#ifdef CONFIG_ZRAM_WRITEBACK
	&dev_attr_bd_stat.attr,
#endif
	&dev_attr_debug_stat.attr,
	NULL,
};

ATTRIBUTE_GROUPS(zram_disk);

/*
 * Allocate and initialize new zram device. the function returns
 * '>= 0' device_id upon success, and negative value otherwise.
 */
static int zram_add(void)
{
	struct zram *zram;
	int ret, device_id;

	zram = kzalloc(sizeof(struct zram), GFP_KERNEL);
	if (!zram)
		return -ENOMEM;

	ret = idr_alloc(&zram_index_idr, zram, 0, 0, GFP_KERNEL);
	if (ret < 0)
		goto out_free_dev;
	device_id = ret;

	init_rwsem(&zram->init_lock);
#ifdef CONFIG_ZRAM_WRITEBACK
	spin_lock_init(&zram->wb_limit_lock);
#endif

	/* gendisk structure */
	zram->disk = blk_alloc_disk(NUMA_NO_NODE);
	if (!zram->disk) {
		pr_err("Error allocating disk structure for device %d\n",
			device_id);
		ret = -ENOMEM;
		goto out_free_idr;
	}

	zram->disk->major = zram_major;
	zram->disk->first_minor = device_id;
	zram->disk->minors = 1;
	zram->disk->flags |= GENHD_FL_NO_PART;
	zram->disk->fops = &zram_devops;
	zram->disk->private_data = zram;
	snprintf(zram->disk->disk_name, 16, "zram%d", device_id);

	/* Actual capacity set using syfs (/sys/block/zram<id>/disksize */
	set_capacity(zram->disk, 0);
	/* zram devices sort of resembles non-rotational disks */
	blk_queue_flag_set(QUEUE_FLAG_NONROT, zram->disk->queue);
	blk_queue_flag_clear(QUEUE_FLAG_ADD_RANDOM, zram->disk->queue);

	/*
	 * To ensure that we always get PAGE_SIZE aligned
	 * and n*PAGE_SIZED sized I/O requests.
	 */
	blk_queue_physical_block_size(zram->disk->queue, PAGE_SIZE);
	blk_queue_logical_block_size(zram->disk->queue,
					ZRAM_LOGICAL_BLOCK_SIZE);
	blk_queue_io_min(zram->disk->queue, PAGE_SIZE);
	blk_queue_io_opt(zram->disk->queue, PAGE_SIZE);
	zram->disk->queue->limits.discard_granularity = PAGE_SIZE;
	blk_queue_max_discard_sectors(zram->disk->queue, UINT_MAX);

	/*
	 * zram_bio_discard() will clear all logical blocks if logical block
	 * size is identical with physical block size(PAGE_SIZE). But if it is
	 * different, we will skip discarding some parts of logical blocks in
	 * the part of the request range which isn't aligned to physical block
	 * size.  So we can't ensure that all discarded logical blocks are
	 * zeroed.
	 */
	if (ZRAM_LOGICAL_BLOCK_SIZE == PAGE_SIZE)
		blk_queue_max_write_zeroes_sectors(zram->disk->queue, UINT_MAX);

	blk_queue_flag_set(QUEUE_FLAG_STABLE_WRITES, zram->disk->queue);
	ret = device_add_disk(NULL, zram->disk, zram_disk_groups);
	if (ret)
		goto out_cleanup_disk;

	strscpy(zram->compressor, default_compressor, sizeof(zram->compressor));

	zram_debugfs_register(zram);
	pr_info("Added device: %s\n", zram->disk->disk_name);
	return device_id;

out_cleanup_disk:
	put_disk(zram->disk);
out_free_idr:
	idr_remove(&zram_index_idr, device_id);
out_free_dev:
	kfree(zram);
	return ret;
}

static int zram_remove(struct zram *zram)
{
	bool claimed;

	mutex_lock(&zram->disk->open_mutex);
	if (disk_openers(zram->disk)) {
		mutex_unlock(&zram->disk->open_mutex);
		return -EBUSY;
	}

	claimed = zram->claim;
	if (!claimed)
		zram->claim = true;
	mutex_unlock(&zram->disk->open_mutex);

	zram_debugfs_unregister(zram);

	if (claimed) {
		/*
		 * If we were claimed by reset_store(), del_gendisk() will
		 * wait until reset_store() is done, so nothing need to do.
		 */
		;
	} else {
		/* Make sure all the pending I/O are finished */
		sync_blockdev(zram->disk->part0);
		zram_reset_device(zram);
	}

	pr_info("Removed device: %s\n", zram->disk->disk_name);

	del_gendisk(zram->disk);

	/* del_gendisk drains pending reset_store */
	WARN_ON_ONCE(claimed && zram->claim);

	/*
	 * disksize_store() may be called in between zram_reset_device()
	 * and del_gendisk(), so run the last reset to avoid leaking
	 * anything allocated with disksize_store()
	 */
	zram_reset_device(zram);

	put_disk(zram->disk);
	kfree(zram);
	return 0;
}

/* zram-control sysfs attributes */

/*
 * NOTE: hot_add attribute is not the usual read-only sysfs attribute. In a
 * sense that reading from this file does alter the state of your system -- it
 * creates a new un-initialized zram device and returns back this device's
 * device_id (or an error code if it fails to create a new device).
 */
static ssize_t hot_add_show(struct class *class,
			struct class_attribute *attr,
			char *buf)
{
	int ret;

	mutex_lock(&zram_index_mutex);
	ret = zram_add();
	mutex_unlock(&zram_index_mutex);

	if (ret < 0)
		return ret;
	return scnprintf(buf, PAGE_SIZE, "%d\n", ret);
}
static struct class_attribute class_attr_hot_add =
	__ATTR(hot_add, 0400, hot_add_show, NULL);

static ssize_t hot_remove_store(struct class *class,
			struct class_attribute *attr,
			const char *buf,
			size_t count)
{
	struct zram *zram;
	int ret, dev_id;

	/* dev_id is gendisk->first_minor, which is `int' */
	ret = kstrtoint(buf, 10, &dev_id);
	if (ret)
		return ret;
	if (dev_id < 0)
		return -EINVAL;

	mutex_lock(&zram_index_mutex);

	zram = idr_find(&zram_index_idr, dev_id);
	if (zram) {
		ret = zram_remove(zram);
		if (!ret)
			idr_remove(&zram_index_idr, dev_id);
	} else {
		ret = -ENODEV;
	}

	mutex_unlock(&zram_index_mutex);
	return ret ? ret : count;
}
static CLASS_ATTR_WO(hot_remove);

static struct attribute *zram_control_class_attrs[] = {
	&class_attr_hot_add.attr,
	&class_attr_hot_remove.attr,
	NULL,
};
ATTRIBUTE_GROUPS(zram_control_class);

static struct class zram_control_class = {
	.name		= "zram-control",
	.owner		= THIS_MODULE,
	.class_groups	= zram_control_class_groups,
};

static int zram_remove_cb(int id, void *ptr, void *data)
{
	WARN_ON_ONCE(zram_remove(ptr));
	return 0;
}

static void destroy_devices(void)
{
	class_unregister(&zram_control_class);
	idr_for_each(&zram_index_idr, &zram_remove_cb, NULL);
	zram_debugfs_destroy();
	idr_destroy(&zram_index_idr);
	unregister_blkdev(zram_major, "zram");
	cpuhp_remove_multi_state(CPUHP_ZCOMP_PREPARE);
}

static int __init zram_init(void)
{
	int ret;

	BUILD_BUG_ON(__NR_ZRAM_PAGEFLAGS > BITS_PER_LONG);

	ret = cpuhp_setup_state_multi(CPUHP_ZCOMP_PREPARE, "block/zram:prepare",
				      zcomp_cpu_up_prepare, zcomp_cpu_dead);
	if (ret < 0)
		return ret;

	ret = class_register(&zram_control_class);
	if (ret) {
		pr_err("Unable to register zram-control class\n");
		cpuhp_remove_multi_state(CPUHP_ZCOMP_PREPARE);
		return ret;
	}

	zram_debugfs_create();
	zram_major = register_blkdev(0, "zram");
	if (zram_major <= 0) {
		pr_err("Unable to get major number\n");
		class_unregister(&zram_control_class);
		cpuhp_remove_multi_state(CPUHP_ZCOMP_PREPARE);
		return -EBUSY;
	}

	while (num_devices != 0) {
		mutex_lock(&zram_index_mutex);
		ret = zram_add();
		mutex_unlock(&zram_index_mutex);
		if (ret < 0)
			goto out_error;
		num_devices--;
	}

	return 0;

out_error:
	destroy_devices();
	return ret;
}

static void __exit zram_exit(void)
{
	destroy_devices();
}

module_init(zram_init);
module_exit(zram_exit);

module_param(num_devices, uint, 0);
MODULE_PARM_DESC(num_devices, "Number of pre-created zram devices");

MODULE_LICENSE("Dual BSD/GPL");
MODULE_AUTHOR("Nitin Gupta <ngupta@vflare.org>");
MODULE_DESCRIPTION("Compressed RAM Block Device");<|MERGE_RESOLUTION|>--- conflicted
+++ resolved
@@ -1402,11 +1402,6 @@
 		handle = zs_malloc(zram->mem_pool, comp_len,
 				GFP_NOIO | __GFP_HIGHMEM |
 				__GFP_MOVABLE);
-<<<<<<< HEAD
-		if (!IS_ERR((void *)handle))
-			goto compress_again;
-		return PTR_ERR((void *)handle);
-=======
 		if (IS_ERR((void *)handle))
 			return PTR_ERR((void *)handle);
 
@@ -1420,7 +1415,6 @@
 		 * of the zstrm variable below occurs correctly.
 		 */
 		zstrm = zcomp_stream_get(zram->comp);
->>>>>>> 8950f345
 	}
 
 	alloced_pages = zs_get_total_pages(zram->mem_pool);
