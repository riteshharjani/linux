// SPDX-License-Identifier: GPL-2.0-or-later
/*
 * Userspace block device - block device which IO is handled from userspace
 *
 * Take full use of io_uring passthrough command for communicating with
 * ublk userspace daemon(ublksrvd) for handling basic IO request.
 *
 * Copyright 2022 Ming Lei <ming.lei@redhat.com>
 *
 * (part of code stolen from loop.c)
 */
#include <linux/module.h>
#include <linux/moduleparam.h>
#include <linux/sched.h>
#include <linux/fs.h>
#include <linux/pagemap.h>
#include <linux/file.h>
#include <linux/stat.h>
#include <linux/errno.h>
#include <linux/major.h>
#include <linux/wait.h>
#include <linux/blkdev.h>
#include <linux/init.h>
#include <linux/swap.h>
#include <linux/slab.h>
#include <linux/compat.h>
#include <linux/mutex.h>
#include <linux/writeback.h>
#include <linux/completion.h>
#include <linux/highmem.h>
#include <linux/sysfs.h>
#include <linux/miscdevice.h>
#include <linux/falloc.h>
#include <linux/uio.h>
#include <linux/ioprio.h>
#include <linux/sched/mm.h>
#include <linux/uaccess.h>
#include <linux/cdev.h>
#include <linux/io_uring.h>
#include <linux/blk-mq.h>
#include <linux/delay.h>
#include <linux/mm.h>
#include <asm/page.h>
#include <linux/task_work.h>
#include <linux/namei.h>
#include <uapi/linux/ublk_cmd.h>

#define UBLK_MINORS		(1U << MINORBITS)

/* All UBLK_F_* have to be included into UBLK_F_ALL */
#define UBLK_F_ALL (UBLK_F_SUPPORT_ZERO_COPY \
		| UBLK_F_URING_CMD_COMP_IN_TASK \
		| UBLK_F_NEED_GET_DATA \
		| UBLK_F_USER_RECOVERY \
		| UBLK_F_USER_RECOVERY_REISSUE \
		| UBLK_F_UNPRIVILEGED_DEV \
		| UBLK_F_CMD_IOCTL_ENCODE)

/* All UBLK_PARAM_TYPE_* should be included here */
#define UBLK_PARAM_TYPE_ALL (UBLK_PARAM_TYPE_BASIC | \
		UBLK_PARAM_TYPE_DISCARD | UBLK_PARAM_TYPE_DEVT)

struct ublk_rq_data {
	struct llist_node node;
	struct callback_head work;
};

struct ublk_uring_cmd_pdu {
	struct ublk_queue *ubq;
};

/*
 * io command is active: sqe cmd is received, and its cqe isn't done
 *
 * If the flag is set, the io command is owned by ublk driver, and waited
 * for incoming blk-mq request from the ublk block device.
 *
 * If the flag is cleared, the io command will be completed, and owned by
 * ublk server.
 */
#define UBLK_IO_FLAG_ACTIVE	0x01

/*
 * IO command is completed via cqe, and it is being handled by ublksrv, and
 * not committed yet
 *
 * Basically exclusively with UBLK_IO_FLAG_ACTIVE, so can be served for
 * cross verification
 */
#define UBLK_IO_FLAG_OWNED_BY_SRV 0x02

/*
 * IO command is aborted, so this flag is set in case of
 * !UBLK_IO_FLAG_ACTIVE.
 *
 * After this flag is observed, any pending or new incoming request
 * associated with this io command will be failed immediately
 */
#define UBLK_IO_FLAG_ABORTED 0x04

/*
 * UBLK_IO_FLAG_NEED_GET_DATA is set because IO command requires
 * get data buffer address from ublksrv.
 *
 * Then, bio data could be copied into this data buffer for a WRITE request
 * after the IO command is issued again and UBLK_IO_FLAG_NEED_GET_DATA is unset.
 */
#define UBLK_IO_FLAG_NEED_GET_DATA 0x08

struct ublk_io {
	/* userspace buffer address from io cmd */
	__u64	addr;
	unsigned int flags;
	int res;

	struct io_uring_cmd *cmd;
};

struct ublk_queue {
	int q_id;
	int q_depth;

	unsigned long flags;
	struct task_struct	*ubq_daemon;
	char *io_cmd_buf;

	struct llist_head	io_cmds;

	unsigned long io_addr;	/* mapped vm address */
	unsigned int max_io_sz;
	bool force_abort;
	unsigned short nr_io_ready;	/* how many ios setup */
	struct ublk_device *dev;
	struct ublk_io ios[];
};

#define UBLK_DAEMON_MONITOR_PERIOD	(5 * HZ)

struct ublk_device {
	struct gendisk		*ub_disk;

	char	*__queues;

	unsigned int	queue_size;
	struct ublksrv_ctrl_dev_info	dev_info;

	struct blk_mq_tag_set	tag_set;

	struct cdev		cdev;
	struct device		cdev_dev;

#define UB_STATE_OPEN		0
#define UB_STATE_USED		1
#define UB_STATE_DELETED	2
	unsigned long		state;
	int			ub_number;

	struct mutex		mutex;

	spinlock_t		mm_lock;
	struct mm_struct	*mm;

	struct ublk_params	params;

	struct completion	completion;
	unsigned int		nr_queues_ready;
	unsigned int		nr_privileged_daemon;

	/*
	 * Our ubq->daemon may be killed without any notification, so
	 * monitor each queue's daemon periodically
	 */
	struct delayed_work	monitor_work;
	struct work_struct	quiesce_work;
	struct work_struct	stop_work;
};

/* header of ublk_params */
struct ublk_params_header {
	__u32	len;
	__u32	types;
};

static dev_t ublk_chr_devt;
static struct class *ublk_chr_class;

static DEFINE_IDR(ublk_index_idr);
static DEFINE_SPINLOCK(ublk_idr_lock);
static wait_queue_head_t ublk_idr_wq;	/* wait until one idr is freed */

static DEFINE_MUTEX(ublk_ctl_mutex);

/*
 * Max ublk devices allowed to add
 *
 * It can be extended to one per-user limit in future or even controlled
 * by cgroup.
 */
static unsigned int ublks_max = 64;
static unsigned int ublks_added;	/* protected by ublk_ctl_mutex */

static struct miscdevice ublk_misc;

static void ublk_dev_param_basic_apply(struct ublk_device *ub)
{
	struct request_queue *q = ub->ub_disk->queue;
	const struct ublk_param_basic *p = &ub->params.basic;

	blk_queue_logical_block_size(q, 1 << p->logical_bs_shift);
	blk_queue_physical_block_size(q, 1 << p->physical_bs_shift);
	blk_queue_io_min(q, 1 << p->io_min_shift);
	blk_queue_io_opt(q, 1 << p->io_opt_shift);

	blk_queue_write_cache(q, p->attrs & UBLK_ATTR_VOLATILE_CACHE,
			p->attrs & UBLK_ATTR_FUA);
	if (p->attrs & UBLK_ATTR_ROTATIONAL)
		blk_queue_flag_clear(QUEUE_FLAG_NONROT, q);
	else
		blk_queue_flag_set(QUEUE_FLAG_NONROT, q);

	blk_queue_max_hw_sectors(q, p->max_sectors);
	blk_queue_chunk_sectors(q, p->chunk_sectors);
	blk_queue_virt_boundary(q, p->virt_boundary_mask);

	if (p->attrs & UBLK_ATTR_READ_ONLY)
		set_disk_ro(ub->ub_disk, true);

	set_capacity(ub->ub_disk, p->dev_sectors);
}

static void ublk_dev_param_discard_apply(struct ublk_device *ub)
{
	struct request_queue *q = ub->ub_disk->queue;
	const struct ublk_param_discard *p = &ub->params.discard;

	q->limits.discard_alignment = p->discard_alignment;
	q->limits.discard_granularity = p->discard_granularity;
	blk_queue_max_discard_sectors(q, p->max_discard_sectors);
	blk_queue_max_write_zeroes_sectors(q,
			p->max_write_zeroes_sectors);
	blk_queue_max_discard_segments(q, p->max_discard_segments);
}

static int ublk_validate_params(const struct ublk_device *ub)
{
	/* basic param is the only one which must be set */
	if (ub->params.types & UBLK_PARAM_TYPE_BASIC) {
		const struct ublk_param_basic *p = &ub->params.basic;

		if (p->logical_bs_shift > PAGE_SHIFT || p->logical_bs_shift < 9)
			return -EINVAL;

		if (p->logical_bs_shift > p->physical_bs_shift)
			return -EINVAL;

		if (p->max_sectors > (ub->dev_info.max_io_buf_bytes >> 9))
			return -EINVAL;
	} else
		return -EINVAL;

	if (ub->params.types & UBLK_PARAM_TYPE_DISCARD) {
		const struct ublk_param_discard *p = &ub->params.discard;

		/* So far, only support single segment discard */
		if (p->max_discard_sectors && p->max_discard_segments != 1)
			return -EINVAL;

		if (!p->discard_granularity)
			return -EINVAL;
	}

	/* dev_t is read-only */
	if (ub->params.types & UBLK_PARAM_TYPE_DEVT)
		return -EINVAL;

	return 0;
}

static int ublk_apply_params(struct ublk_device *ub)
{
	if (!(ub->params.types & UBLK_PARAM_TYPE_BASIC))
		return -EINVAL;

	ublk_dev_param_basic_apply(ub);

	if (ub->params.types & UBLK_PARAM_TYPE_DISCARD)
		ublk_dev_param_discard_apply(ub);

	return 0;
}

static inline bool ublk_can_use_task_work(const struct ublk_queue *ubq)
{
	if (IS_BUILTIN(CONFIG_BLK_DEV_UBLK) &&
			!(ubq->flags & UBLK_F_URING_CMD_COMP_IN_TASK))
		return true;
	return false;
}

static inline bool ublk_need_get_data(const struct ublk_queue *ubq)
{
	return ubq->flags & UBLK_F_NEED_GET_DATA;
}

static struct ublk_device *ublk_get_device(struct ublk_device *ub)
{
	if (kobject_get_unless_zero(&ub->cdev_dev.kobj))
		return ub;
	return NULL;
}

static void ublk_put_device(struct ublk_device *ub)
{
	put_device(&ub->cdev_dev);
}

static inline struct ublk_queue *ublk_get_queue(struct ublk_device *dev,
		int qid)
{
       return (struct ublk_queue *)&(dev->__queues[qid * dev->queue_size]);
}

static inline bool ublk_rq_has_data(const struct request *rq)
{
	return bio_has_data(rq->bio);
}

static inline struct ublksrv_io_desc *ublk_get_iod(struct ublk_queue *ubq,
		int tag)
{
	return (struct ublksrv_io_desc *)
		&(ubq->io_cmd_buf[tag * sizeof(struct ublksrv_io_desc)]);
}

static inline char *ublk_queue_cmd_buf(struct ublk_device *ub, int q_id)
{
	return ublk_get_queue(ub, q_id)->io_cmd_buf;
}

static inline int ublk_queue_cmd_buf_size(struct ublk_device *ub, int q_id)
{
	struct ublk_queue *ubq = ublk_get_queue(ub, q_id);

	return round_up(ubq->q_depth * sizeof(struct ublksrv_io_desc),
			PAGE_SIZE);
}

static inline bool ublk_queue_can_use_recovery_reissue(
		struct ublk_queue *ubq)
{
	return (ubq->flags & UBLK_F_USER_RECOVERY) &&
			(ubq->flags & UBLK_F_USER_RECOVERY_REISSUE);
}

static inline bool ublk_queue_can_use_recovery(
		struct ublk_queue *ubq)
{
	return ubq->flags & UBLK_F_USER_RECOVERY;
}

static inline bool ublk_can_use_recovery(struct ublk_device *ub)
{
	return ub->dev_info.flags & UBLK_F_USER_RECOVERY;
}

static void ublk_free_disk(struct gendisk *disk)
{
	struct ublk_device *ub = disk->private_data;

	clear_bit(UB_STATE_USED, &ub->state);
	put_device(&ub->cdev_dev);
}

static void ublk_store_owner_uid_gid(unsigned int *owner_uid,
		unsigned int *owner_gid)
{
	kuid_t uid;
	kgid_t gid;

	current_uid_gid(&uid, &gid);

	*owner_uid = from_kuid(&init_user_ns, uid);
	*owner_gid = from_kgid(&init_user_ns, gid);
}

static int ublk_open(struct block_device *bdev, fmode_t mode)
{
	struct ublk_device *ub = bdev->bd_disk->private_data;

	if (capable(CAP_SYS_ADMIN))
		return 0;

	/*
	 * If it is one unprivileged device, only owner can open
	 * the disk. Otherwise it could be one trap made by one
	 * evil user who grants this disk's privileges to other
	 * users deliberately.
	 *
	 * This way is reasonable too given anyone can create
	 * unprivileged device, and no need other's grant.
	 */
	if (ub->dev_info.flags & UBLK_F_UNPRIVILEGED_DEV) {
		unsigned int curr_uid, curr_gid;

		ublk_store_owner_uid_gid(&curr_uid, &curr_gid);

		if (curr_uid != ub->dev_info.owner_uid || curr_gid !=
				ub->dev_info.owner_gid)
			return -EPERM;
	}

	return 0;
}

static const struct block_device_operations ub_fops = {
	.owner =	THIS_MODULE,
	.open =		ublk_open,
	.free_disk =	ublk_free_disk,
};

#define UBLK_MAX_PIN_PAGES	32

struct ublk_map_data {
	const struct request *rq;
	unsigned long	ubuf;
	unsigned int	len;
};

struct ublk_io_iter {
	struct page *pages[UBLK_MAX_PIN_PAGES];
	unsigned pg_off;	/* offset in the 1st page in pages */
	int nr_pages;		/* how many page pointers in pages */
	struct bio *bio;
	struct bvec_iter iter;
};

static inline unsigned ublk_copy_io_pages(struct ublk_io_iter *data,
		unsigned max_bytes, bool to_vm)
{
	const unsigned total = min_t(unsigned, max_bytes,
			PAGE_SIZE - data->pg_off +
			((data->nr_pages - 1) << PAGE_SHIFT));
	unsigned done = 0;
	unsigned pg_idx = 0;

	while (done < total) {
		struct bio_vec bv = bio_iter_iovec(data->bio, data->iter);
		const unsigned int bytes = min3(bv.bv_len, total - done,
				(unsigned)(PAGE_SIZE - data->pg_off));
		void *bv_buf = bvec_kmap_local(&bv);
		void *pg_buf = kmap_local_page(data->pages[pg_idx]);

		if (to_vm)
			memcpy(pg_buf + data->pg_off, bv_buf, bytes);
		else
			memcpy(bv_buf, pg_buf + data->pg_off, bytes);

		kunmap_local(pg_buf);
		kunmap_local(bv_buf);

		/* advance page array */
		data->pg_off += bytes;
		if (data->pg_off == PAGE_SIZE) {
			pg_idx += 1;
			data->pg_off = 0;
		}

		done += bytes;

		/* advance bio */
		bio_advance_iter_single(data->bio, &data->iter, bytes);
		if (!data->iter.bi_size) {
			data->bio = data->bio->bi_next;
			if (data->bio == NULL)
				break;
			data->iter = data->bio->bi_iter;
		}
	}

	return done;
}

static int ublk_copy_user_pages(struct ublk_map_data *data, bool to_vm)
{
	const unsigned int gup_flags = to_vm ? FOLL_WRITE : 0;
	const unsigned long start_vm = data->ubuf;
	unsigned int done = 0;
	struct ublk_io_iter iter = {
		.pg_off	= start_vm & (PAGE_SIZE - 1),
		.bio	= data->rq->bio,
		.iter	= data->rq->bio->bi_iter,
	};
	const unsigned int nr_pages = round_up(data->len +
			(start_vm & (PAGE_SIZE - 1)), PAGE_SIZE) >> PAGE_SHIFT;

	while (done < nr_pages) {
		const unsigned to_pin = min_t(unsigned, UBLK_MAX_PIN_PAGES,
				nr_pages - done);
		unsigned i, len;

		iter.nr_pages = get_user_pages_fast(start_vm +
				(done << PAGE_SHIFT), to_pin, gup_flags,
				iter.pages);
		if (iter.nr_pages <= 0)
			return done == 0 ? iter.nr_pages : done;
		len = ublk_copy_io_pages(&iter, data->len, to_vm);
		for (i = 0; i < iter.nr_pages; i++) {
			if (to_vm)
				set_page_dirty(iter.pages[i]);
			put_page(iter.pages[i]);
		}
		data->len -= len;
		done += iter.nr_pages;
	}

	return done;
}

static inline bool ublk_need_map_req(const struct request *req)
{
	return ublk_rq_has_data(req) && req_op(req) == REQ_OP_WRITE;
}

static inline bool ublk_need_unmap_req(const struct request *req)
{
	return ublk_rq_has_data(req) && req_op(req) == REQ_OP_READ;
}

static int ublk_map_io(const struct ublk_queue *ubq, const struct request *req,
		struct ublk_io *io)
{
	const unsigned int rq_bytes = blk_rq_bytes(req);

	/*
	 * no zero copy, we delay copy WRITE request data into ublksrv
	 * context and the big benefit is that pinning pages in current
	 * context is pretty fast, see ublk_pin_user_pages
	 */
	if (ublk_need_map_req(req)) {
		struct ublk_map_data data = {
			.rq	=	req,
			.ubuf	=	io->addr,
			.len	=	rq_bytes,
		};

		ublk_copy_user_pages(&data, true);

		return rq_bytes - data.len;
	}
	return rq_bytes;
}

static int ublk_unmap_io(const struct ublk_queue *ubq,
		const struct request *req,
		struct ublk_io *io)
{
	const unsigned int rq_bytes = blk_rq_bytes(req);

	if (ublk_need_unmap_req(req)) {
		struct ublk_map_data data = {
			.rq	=	req,
			.ubuf	=	io->addr,
			.len	=	io->res,
		};

		WARN_ON_ONCE(io->res > rq_bytes);

		ublk_copy_user_pages(&data, false);

		return io->res - data.len;
	}
	return rq_bytes;
}

static inline unsigned int ublk_req_build_flags(struct request *req)
{
	unsigned flags = 0;

	if (req->cmd_flags & REQ_FAILFAST_DEV)
		flags |= UBLK_IO_F_FAILFAST_DEV;

	if (req->cmd_flags & REQ_FAILFAST_TRANSPORT)
		flags |= UBLK_IO_F_FAILFAST_TRANSPORT;

	if (req->cmd_flags & REQ_FAILFAST_DRIVER)
		flags |= UBLK_IO_F_FAILFAST_DRIVER;

	if (req->cmd_flags & REQ_META)
		flags |= UBLK_IO_F_META;

	if (req->cmd_flags & REQ_FUA)
		flags |= UBLK_IO_F_FUA;

	if (req->cmd_flags & REQ_NOUNMAP)
		flags |= UBLK_IO_F_NOUNMAP;

	if (req->cmd_flags & REQ_SWAP)
		flags |= UBLK_IO_F_SWAP;

	return flags;
}

static blk_status_t ublk_setup_iod(struct ublk_queue *ubq, struct request *req)
{
	struct ublksrv_io_desc *iod = ublk_get_iod(ubq, req->tag);
	struct ublk_io *io = &ubq->ios[req->tag];
	u32 ublk_op;

	switch (req_op(req)) {
	case REQ_OP_READ:
		ublk_op = UBLK_IO_OP_READ;
		break;
	case REQ_OP_WRITE:
		ublk_op = UBLK_IO_OP_WRITE;
		break;
	case REQ_OP_FLUSH:
		ublk_op = UBLK_IO_OP_FLUSH;
		break;
	case REQ_OP_DISCARD:
		ublk_op = UBLK_IO_OP_DISCARD;
		break;
	case REQ_OP_WRITE_ZEROES:
		ublk_op = UBLK_IO_OP_WRITE_ZEROES;
		break;
	default:
		return BLK_STS_IOERR;
	}

	/* need to translate since kernel may change */
	iod->op_flags = ublk_op | ublk_req_build_flags(req);
	iod->nr_sectors = blk_rq_sectors(req);
	iod->start_sector = blk_rq_pos(req);
	iod->addr = io->addr;

	return BLK_STS_OK;
}

static inline struct ublk_uring_cmd_pdu *ublk_get_uring_cmd_pdu(
		struct io_uring_cmd *ioucmd)
{
	return (struct ublk_uring_cmd_pdu *)&ioucmd->pdu;
}

static inline bool ubq_daemon_is_dying(struct ublk_queue *ubq)
{
	return ubq->ubq_daemon->flags & PF_EXITING;
}

/* todo: handle partial completion */
static void ublk_complete_rq(struct request *req)
{
	struct ublk_queue *ubq = req->mq_hctx->driver_data;
	struct ublk_io *io = &ubq->ios[req->tag];
	unsigned int unmapped_bytes;
	blk_status_t res = BLK_STS_OK;

	/* failed read IO if nothing is read */
	if (!io->res && req_op(req) == REQ_OP_READ)
		io->res = -EIO;

	if (io->res < 0) {
		res = errno_to_blk_status(io->res);
		goto exit;
	}

	/*
	 * FLUSH, DISCARD or WRITE_ZEROES usually won't return bytes returned, so end them
	 * directly.
	 *
	 * Both the two needn't unmap.
	 */
	if (req_op(req) != REQ_OP_READ && req_op(req) != REQ_OP_WRITE)
		goto exit;

	/* for READ request, writing data in iod->addr to rq buffers */
	unmapped_bytes = ublk_unmap_io(ubq, req, io);

	/*
	 * Extremely impossible since we got data filled in just before
	 *
	 * Re-read simply for this unlikely case.
	 */
	if (unlikely(unmapped_bytes < io->res))
		io->res = unmapped_bytes;

	if (blk_update_request(req, BLK_STS_OK, io->res))
		blk_mq_requeue_request(req, true);
	else
		__blk_mq_end_request(req, BLK_STS_OK);

	return;
exit:
	blk_mq_end_request(req, res);
}

/*
 * Since __ublk_rq_task_work always fails requests immediately during
 * exiting, __ublk_fail_req() is only called from abort context during
 * exiting. So lock is unnecessary.
 *
 * Also aborting may not be started yet, keep in mind that one failed
 * request may be issued by block layer again.
 */
static void __ublk_fail_req(struct ublk_queue *ubq, struct ublk_io *io,
		struct request *req)
{
	WARN_ON_ONCE(io->flags & UBLK_IO_FLAG_ACTIVE);

	if (!(io->flags & UBLK_IO_FLAG_ABORTED)) {
		io->flags |= UBLK_IO_FLAG_ABORTED;
		if (ublk_queue_can_use_recovery_reissue(ubq))
			blk_mq_requeue_request(req, false);
		else
			blk_mq_end_request(req, BLK_STS_IOERR);
	}
}

static void ubq_complete_io_cmd(struct ublk_io *io, int res,
				unsigned issue_flags)
{
	/* mark this cmd owned by ublksrv */
	io->flags |= UBLK_IO_FLAG_OWNED_BY_SRV;

	/*
	 * clear ACTIVE since we are done with this sqe/cmd slot
	 * We can only accept io cmd in case of being not active.
	 */
	io->flags &= ~UBLK_IO_FLAG_ACTIVE;

	/* tell ublksrv one io request is coming */
	io_uring_cmd_done(io->cmd, res, 0, issue_flags);
}

#define UBLK_REQUEUE_DELAY_MS	3

static inline void __ublk_abort_rq(struct ublk_queue *ubq,
		struct request *rq)
{
	/* We cannot process this rq so just requeue it. */
	if (ublk_queue_can_use_recovery(ubq))
		blk_mq_requeue_request(rq, false);
	else
		blk_mq_end_request(rq, BLK_STS_IOERR);

	mod_delayed_work(system_wq, &ubq->dev->monitor_work, 0);
}

static inline void __ublk_rq_task_work(struct request *req,
				       unsigned issue_flags)
{
	struct ublk_queue *ubq = req->mq_hctx->driver_data;
	int tag = req->tag;
	struct ublk_io *io = &ubq->ios[tag];
	unsigned int mapped_bytes;

	pr_devel("%s: complete: op %d, qid %d tag %d io_flags %x addr %llx\n",
			__func__, io->cmd->cmd_op, ubq->q_id, req->tag, io->flags,
			ublk_get_iod(ubq, req->tag)->addr);

	/*
	 * Task is exiting if either:
	 *
	 * (1) current != ubq_daemon.
	 * io_uring_cmd_complete_in_task() tries to run task_work
	 * in a workqueue if ubq_daemon(cmd's task) is PF_EXITING.
	 *
	 * (2) current->flags & PF_EXITING.
	 */
	if (unlikely(current != ubq->ubq_daemon || current->flags & PF_EXITING)) {
		__ublk_abort_rq(ubq, req);
		return;
	}

	if (ublk_need_get_data(ubq) && ublk_need_map_req(req)) {
		/*
		 * We have not handled UBLK_IO_NEED_GET_DATA command yet,
		 * so immepdately pass UBLK_IO_RES_NEED_GET_DATA to ublksrv
		 * and notify it.
		 */
		if (!(io->flags & UBLK_IO_FLAG_NEED_GET_DATA)) {
			io->flags |= UBLK_IO_FLAG_NEED_GET_DATA;
			pr_devel("%s: need get data. op %d, qid %d tag %d io_flags %x\n",
					__func__, io->cmd->cmd_op, ubq->q_id,
					req->tag, io->flags);
			ubq_complete_io_cmd(io, UBLK_IO_RES_NEED_GET_DATA, issue_flags);
			return;
		}
		/*
		 * We have handled UBLK_IO_NEED_GET_DATA command,
		 * so clear UBLK_IO_FLAG_NEED_GET_DATA now and just
		 * do the copy work.
		 */
		io->flags &= ~UBLK_IO_FLAG_NEED_GET_DATA;
		/* update iod->addr because ublksrv may have passed a new io buffer */
		ublk_get_iod(ubq, req->tag)->addr = io->addr;
		pr_devel("%s: update iod->addr: op %d, qid %d tag %d io_flags %x addr %llx\n",
				__func__, io->cmd->cmd_op, ubq->q_id, req->tag, io->flags,
				ublk_get_iod(ubq, req->tag)->addr);
	}

	mapped_bytes = ublk_map_io(ubq, req, io);

	/* partially mapped, update io descriptor */
	if (unlikely(mapped_bytes != blk_rq_bytes(req))) {
		/*
		 * Nothing mapped, retry until we succeed.
		 *
		 * We may never succeed in mapping any bytes here because
		 * of OOM. TODO: reserve one buffer with single page pinned
		 * for providing forward progress guarantee.
		 */
		if (unlikely(!mapped_bytes)) {
			blk_mq_requeue_request(req, false);
			blk_mq_delay_kick_requeue_list(req->q,
					UBLK_REQUEUE_DELAY_MS);
			return;
		}

		ublk_get_iod(ubq, req->tag)->nr_sectors =
			mapped_bytes >> 9;
	}

	ubq_complete_io_cmd(io, UBLK_IO_RES_OK, issue_flags);
}

static inline void ublk_forward_io_cmds(struct ublk_queue *ubq,
					unsigned issue_flags)
{
	struct llist_node *io_cmds = llist_del_all(&ubq->io_cmds);
	struct ublk_rq_data *data, *tmp;

	io_cmds = llist_reverse_order(io_cmds);
	llist_for_each_entry_safe(data, tmp, io_cmds, node)
		__ublk_rq_task_work(blk_mq_rq_from_pdu(data), issue_flags);
}

static inline void ublk_abort_io_cmds(struct ublk_queue *ubq)
{
	struct llist_node *io_cmds = llist_del_all(&ubq->io_cmds);
	struct ublk_rq_data *data, *tmp;

	llist_for_each_entry_safe(data, tmp, io_cmds, node)
		__ublk_abort_rq(ubq, blk_mq_rq_from_pdu(data));
}

static void ublk_rq_task_work_cb(struct io_uring_cmd *cmd, unsigned issue_flags)
{
	struct ublk_uring_cmd_pdu *pdu = ublk_get_uring_cmd_pdu(cmd);
	struct ublk_queue *ubq = pdu->ubq;

	ublk_forward_io_cmds(ubq, issue_flags);
}

static void ublk_rq_task_work_fn(struct callback_head *work)
{
	struct ublk_rq_data *data = container_of(work,
			struct ublk_rq_data, work);
	struct request *req = blk_mq_rq_from_pdu(data);
	struct ublk_queue *ubq = req->mq_hctx->driver_data;
	unsigned issue_flags = IO_URING_F_UNLOCKED;

	ublk_forward_io_cmds(ubq, issue_flags);
}

static void ublk_queue_cmd(struct ublk_queue *ubq, struct request *rq)
{
	struct ublk_rq_data *data = blk_mq_rq_to_pdu(rq);
	struct ublk_io *io;

	if (!llist_add(&data->node, &ubq->io_cmds))
		return;

	io = &ubq->ios[rq->tag];
	/*
	 * If the check pass, we know that this is a re-issued request aborted
	 * previously in monitor_work because the ubq_daemon(cmd's task) is
	 * PF_EXITING. We cannot call io_uring_cmd_complete_in_task() anymore
	 * because this ioucmd's io_uring context may be freed now if no inflight
	 * ioucmd exists. Otherwise we may cause null-deref in ctx->fallback_work.
	 *
	 * Note: monitor_work sets UBLK_IO_FLAG_ABORTED and ends this request(releasing
	 * the tag). Then the request is re-started(allocating the tag) and we are here.
	 * Since releasing/allocating a tag implies smp_mb(), finding UBLK_IO_FLAG_ABORTED
	 * guarantees that here is a re-issued request aborted previously.
	 */
	if (unlikely(io->flags & UBLK_IO_FLAG_ABORTED)) {
		ublk_abort_io_cmds(ubq);
	} else if (ublk_can_use_task_work(ubq)) {
		if (task_work_add(ubq->ubq_daemon, &data->work,
					TWA_SIGNAL_NO_IPI))
			ublk_abort_io_cmds(ubq);
	} else {
		struct io_uring_cmd *cmd = io->cmd;
		struct ublk_uring_cmd_pdu *pdu = ublk_get_uring_cmd_pdu(cmd);

		pdu->ubq = ubq;
		io_uring_cmd_complete_in_task(cmd, ublk_rq_task_work_cb);
	}
}

static blk_status_t ublk_queue_rq(struct blk_mq_hw_ctx *hctx,
		const struct blk_mq_queue_data *bd)
{
	struct ublk_queue *ubq = hctx->driver_data;
	struct request *rq = bd->rq;
	blk_status_t res;

	/* fill iod to slot in io cmd buffer */
	res = ublk_setup_iod(ubq, rq);
	if (unlikely(res != BLK_STS_OK))
		return BLK_STS_IOERR;

	/* With recovery feature enabled, force_abort is set in
	 * ublk_stop_dev() before calling del_gendisk(). We have to
	 * abort all requeued and new rqs here to let del_gendisk()
	 * move on. Besides, we cannot not call io_uring_cmd_complete_in_task()
	 * to avoid UAF on io_uring ctx.
	 *
	 * Note: force_abort is guaranteed to be seen because it is set
	 * before request queue is unqiuesced.
	 */
	if (ublk_queue_can_use_recovery(ubq) && unlikely(ubq->force_abort))
		return BLK_STS_IOERR;

	blk_mq_start_request(bd->rq);

	if (unlikely(ubq_daemon_is_dying(ubq))) {
		__ublk_abort_rq(ubq, rq);
		return BLK_STS_OK;
	}

	ublk_queue_cmd(ubq, rq);

	return BLK_STS_OK;
}

static int ublk_init_hctx(struct blk_mq_hw_ctx *hctx, void *driver_data,
		unsigned int hctx_idx)
{
	struct ublk_device *ub = driver_data;
	struct ublk_queue *ubq = ublk_get_queue(ub, hctx->queue_num);

	hctx->driver_data = ubq;
	return 0;
}

static int ublk_init_rq(struct blk_mq_tag_set *set, struct request *req,
		unsigned int hctx_idx, unsigned int numa_node)
{
	struct ublk_rq_data *data = blk_mq_rq_to_pdu(req);

	init_task_work(&data->work, ublk_rq_task_work_fn);
	return 0;
}

static const struct blk_mq_ops ublk_mq_ops = {
	.queue_rq       = ublk_queue_rq,
	.init_hctx	= ublk_init_hctx,
	.init_request   = ublk_init_rq,
};

static int ublk_ch_open(struct inode *inode, struct file *filp)
{
	struct ublk_device *ub = container_of(inode->i_cdev,
			struct ublk_device, cdev);

	if (test_and_set_bit(UB_STATE_OPEN, &ub->state))
		return -EBUSY;
	filp->private_data = ub;
	return 0;
}

static int ublk_ch_release(struct inode *inode, struct file *filp)
{
	struct ublk_device *ub = filp->private_data;

	clear_bit(UB_STATE_OPEN, &ub->state);
	return 0;
}

/* map pre-allocated per-queue cmd buffer to ublksrv daemon */
static int ublk_ch_mmap(struct file *filp, struct vm_area_struct *vma)
{
	struct ublk_device *ub = filp->private_data;
	size_t sz = vma->vm_end - vma->vm_start;
	unsigned max_sz = UBLK_MAX_QUEUE_DEPTH * sizeof(struct ublksrv_io_desc);
	unsigned long pfn, end, phys_off = vma->vm_pgoff << PAGE_SHIFT;
	int q_id, ret = 0;

	spin_lock(&ub->mm_lock);
	if (!ub->mm)
		ub->mm = current->mm;
	if (current->mm != ub->mm)
		ret = -EINVAL;
	spin_unlock(&ub->mm_lock);

	if (ret)
		return ret;

	if (vma->vm_flags & VM_WRITE)
		return -EPERM;

	end = UBLKSRV_CMD_BUF_OFFSET + ub->dev_info.nr_hw_queues * max_sz;
	if (phys_off < UBLKSRV_CMD_BUF_OFFSET || phys_off >= end)
		return -EINVAL;

	q_id = (phys_off - UBLKSRV_CMD_BUF_OFFSET) / max_sz;
	pr_devel("%s: qid %d, pid %d, addr %lx pg_off %lx sz %lu\n",
			__func__, q_id, current->pid, vma->vm_start,
			phys_off, (unsigned long)sz);

	if (sz != ublk_queue_cmd_buf_size(ub, q_id))
		return -EINVAL;

	pfn = virt_to_phys(ublk_queue_cmd_buf(ub, q_id)) >> PAGE_SHIFT;
	return remap_pfn_range(vma, vma->vm_start, pfn, sz, vma->vm_page_prot);
}

static void ublk_commit_completion(struct ublk_device *ub,
		struct ublksrv_io_cmd *ub_cmd)
{
	u32 qid = ub_cmd->q_id, tag = ub_cmd->tag;
	struct ublk_queue *ubq = ublk_get_queue(ub, qid);
	struct ublk_io *io = &ubq->ios[tag];
	struct request *req;

	/* now this cmd slot is owned by nbd driver */
	io->flags &= ~UBLK_IO_FLAG_OWNED_BY_SRV;
	io->res = ub_cmd->result;

	/* find the io request and complete */
	req = blk_mq_tag_to_rq(ub->tag_set.tags[qid], tag);

	if (req && likely(!blk_should_fake_timeout(req->q)))
		ublk_complete_rq(req);
}

/*
 * When ->ubq_daemon is exiting, either new request is ended immediately,
 * or any queued io command is drained, so it is safe to abort queue
 * lockless
 */
static void ublk_abort_queue(struct ublk_device *ub, struct ublk_queue *ubq)
{
	int i;

	if (!ublk_get_device(ub))
		return;

	for (i = 0; i < ubq->q_depth; i++) {
		struct ublk_io *io = &ubq->ios[i];

		if (!(io->flags & UBLK_IO_FLAG_ACTIVE)) {
			struct request *rq;

			/*
			 * Either we fail the request or ublk_rq_task_work_fn
			 * will do it
			 */
			rq = blk_mq_tag_to_rq(ub->tag_set.tags[ubq->q_id], i);
			if (rq)
				__ublk_fail_req(ubq, io, rq);
		}
	}
	ublk_put_device(ub);
}

static void ublk_daemon_monitor_work(struct work_struct *work)
{
	struct ublk_device *ub =
		container_of(work, struct ublk_device, monitor_work.work);
	int i;

	for (i = 0; i < ub->dev_info.nr_hw_queues; i++) {
		struct ublk_queue *ubq = ublk_get_queue(ub, i);

		if (ubq_daemon_is_dying(ubq)) {
			if (ublk_queue_can_use_recovery(ubq))
				schedule_work(&ub->quiesce_work);
			else
				schedule_work(&ub->stop_work);

			/* abort queue is for making forward progress */
			ublk_abort_queue(ub, ubq);
		}
	}

	/*
	 * We can't schedule monitor work after ub's state is not UBLK_S_DEV_LIVE.
	 * after ublk_remove() or __ublk_quiesce_dev() is started.
	 *
	 * No need ub->mutex, monitor work are canceled after state is marked
	 * as not LIVE, so new state is observed reliably.
	 */
	if (ub->dev_info.state == UBLK_S_DEV_LIVE)
		schedule_delayed_work(&ub->monitor_work,
				UBLK_DAEMON_MONITOR_PERIOD);
}

static inline bool ublk_queue_ready(struct ublk_queue *ubq)
{
	return ubq->nr_io_ready == ubq->q_depth;
}

static void ublk_cancel_queue(struct ublk_queue *ubq)
{
	int i;

	if (!ublk_queue_ready(ubq))
		return;

	for (i = 0; i < ubq->q_depth; i++) {
		struct ublk_io *io = &ubq->ios[i];

		if (io->flags & UBLK_IO_FLAG_ACTIVE)
			io_uring_cmd_done(io->cmd, UBLK_IO_RES_ABORT, 0,
						IO_URING_F_UNLOCKED);
	}

	/* all io commands are canceled */
	ubq->nr_io_ready = 0;
}

/* Cancel all pending commands, must be called after del_gendisk() returns */
static void ublk_cancel_dev(struct ublk_device *ub)
{
	int i;

	for (i = 0; i < ub->dev_info.nr_hw_queues; i++)
		ublk_cancel_queue(ublk_get_queue(ub, i));
}

static bool ublk_check_inflight_rq(struct request *rq, void *data)
{
	bool *idle = data;

	if (blk_mq_request_started(rq)) {
		*idle = false;
		return false;
	}
	return true;
}

static void ublk_wait_tagset_rqs_idle(struct ublk_device *ub)
{
	bool idle;

	WARN_ON_ONCE(!blk_queue_quiesced(ub->ub_disk->queue));
	while (true) {
		idle = true;
		blk_mq_tagset_busy_iter(&ub->tag_set,
				ublk_check_inflight_rq, &idle);
		if (idle)
			break;
		msleep(UBLK_REQUEUE_DELAY_MS);
	}
}

static void __ublk_quiesce_dev(struct ublk_device *ub)
{
	pr_devel("%s: quiesce ub: dev_id %d state %s\n",
			__func__, ub->dev_info.dev_id,
			ub->dev_info.state == UBLK_S_DEV_LIVE ?
			"LIVE" : "QUIESCED");
	blk_mq_quiesce_queue(ub->ub_disk->queue);
	ublk_wait_tagset_rqs_idle(ub);
	ub->dev_info.state = UBLK_S_DEV_QUIESCED;
	ublk_cancel_dev(ub);
	/* we are going to release task_struct of ubq_daemon and resets
	 * ->ubq_daemon to NULL. So in monitor_work, check on ubq_daemon causes UAF.
	 * Besides, monitor_work is not necessary in QUIESCED state since we have
	 * already scheduled quiesce_work and quiesced all ubqs.
	 *
	 * Do not let monitor_work schedule itself if state it QUIESCED. And we cancel
	 * it here and re-schedule it in END_USER_RECOVERY to avoid UAF.
	 */
	cancel_delayed_work_sync(&ub->monitor_work);
}

static void ublk_quiesce_work_fn(struct work_struct *work)
{
	struct ublk_device *ub =
		container_of(work, struct ublk_device, quiesce_work);

	mutex_lock(&ub->mutex);
	if (ub->dev_info.state != UBLK_S_DEV_LIVE)
		goto unlock;
	__ublk_quiesce_dev(ub);
 unlock:
	mutex_unlock(&ub->mutex);
}

static void ublk_unquiesce_dev(struct ublk_device *ub)
{
	int i;

	pr_devel("%s: unquiesce ub: dev_id %d state %s\n",
			__func__, ub->dev_info.dev_id,
			ub->dev_info.state == UBLK_S_DEV_LIVE ?
			"LIVE" : "QUIESCED");
	/* quiesce_work has run. We let requeued rqs be aborted
	 * before running fallback_wq. "force_abort" must be seen
	 * after request queue is unqiuesced. Then del_gendisk()
	 * can move on.
	 */
	for (i = 0; i < ub->dev_info.nr_hw_queues; i++)
		ublk_get_queue(ub, i)->force_abort = true;

	blk_mq_unquiesce_queue(ub->ub_disk->queue);
	/* We may have requeued some rqs in ublk_quiesce_queue() */
	blk_mq_kick_requeue_list(ub->ub_disk->queue);
}

static void ublk_stop_dev(struct ublk_device *ub)
{
	mutex_lock(&ub->mutex);
	if (ub->dev_info.state == UBLK_S_DEV_DEAD)
		goto unlock;
	if (ublk_can_use_recovery(ub)) {
		if (ub->dev_info.state == UBLK_S_DEV_LIVE)
			__ublk_quiesce_dev(ub);
		ublk_unquiesce_dev(ub);
	}
	del_gendisk(ub->ub_disk);
	ub->dev_info.state = UBLK_S_DEV_DEAD;
	ub->dev_info.ublksrv_pid = -1;
	put_disk(ub->ub_disk);
	ub->ub_disk = NULL;
 unlock:
	ublk_cancel_dev(ub);
	mutex_unlock(&ub->mutex);
	cancel_delayed_work_sync(&ub->monitor_work);
}

/* device can only be started after all IOs are ready */
static void ublk_mark_io_ready(struct ublk_device *ub, struct ublk_queue *ubq)
{
	mutex_lock(&ub->mutex);
	ubq->nr_io_ready++;
	if (ublk_queue_ready(ubq)) {
		ubq->ubq_daemon = current;
		get_task_struct(ubq->ubq_daemon);
		ub->nr_queues_ready++;

		if (capable(CAP_SYS_ADMIN))
			ub->nr_privileged_daemon++;
	}
	if (ub->nr_queues_ready == ub->dev_info.nr_hw_queues)
		complete_all(&ub->completion);
	mutex_unlock(&ub->mutex);
}

static void ublk_handle_need_get_data(struct ublk_device *ub, int q_id,
		int tag)
{
	struct ublk_queue *ubq = ublk_get_queue(ub, q_id);
	struct request *req = blk_mq_tag_to_rq(ub->tag_set.tags[q_id], tag);

	ublk_queue_cmd(ubq, req);
}

<<<<<<< HEAD
=======
static inline int ublk_check_cmd_op(u32 cmd_op)
{
	u32 ioc_type = _IOC_TYPE(cmd_op);

	if (IS_ENABLED(CONFIG_BLKDEV_UBLK_LEGACY_OPCODES) && ioc_type != 'u')
		return -EOPNOTSUPP;

	if (ioc_type != 'u' && ioc_type != 0)
		return -EOPNOTSUPP;

	return 0;
}

>>>>>>> 70cc1b53
static int __ublk_ch_uring_cmd(struct io_uring_cmd *cmd,
			       unsigned int issue_flags,
			       struct ublksrv_io_cmd *ub_cmd)
{
	struct ublk_device *ub = cmd->file->private_data;
	struct ublk_queue *ubq;
	struct ublk_io *io;
	u32 cmd_op = cmd->cmd_op;
	unsigned tag = ub_cmd->tag;
	int ret = -EINVAL;
	struct request *req;

	pr_devel("%s: received: cmd op %d queue %d tag %d result %d\n",
			__func__, cmd->cmd_op, ub_cmd->q_id, tag,
			ub_cmd->result);

	if (ub_cmd->q_id >= ub->dev_info.nr_hw_queues)
		goto out;

	ubq = ublk_get_queue(ub, ub_cmd->q_id);
	if (!ubq || ub_cmd->q_id != ubq->q_id)
		goto out;

	if (ubq->ubq_daemon && ubq->ubq_daemon != current)
		goto out;

	if (tag >= ubq->q_depth)
		goto out;

	io = &ubq->ios[tag];

	/* there is pending io cmd, something must be wrong */
	if (io->flags & UBLK_IO_FLAG_ACTIVE) {
		ret = -EBUSY;
		goto out;
	}

	/*
	 * ensure that the user issues UBLK_IO_NEED_GET_DATA
	 * iff the driver have set the UBLK_IO_FLAG_NEED_GET_DATA.
	 */
	if ((!!(io->flags & UBLK_IO_FLAG_NEED_GET_DATA))
			^ (_IOC_NR(cmd_op) == UBLK_IO_NEED_GET_DATA))
		goto out;

	ret = ublk_check_cmd_op(cmd_op);
	if (ret)
		goto out;

	ret = -EINVAL;
	switch (_IOC_NR(cmd_op)) {
	case UBLK_IO_FETCH_REQ:
		/* UBLK_IO_FETCH_REQ is only allowed before queue is setup */
		if (ublk_queue_ready(ubq)) {
			ret = -EBUSY;
			goto out;
		}
		/*
		 * The io is being handled by server, so COMMIT_RQ is expected
		 * instead of FETCH_REQ
		 */
		if (io->flags & UBLK_IO_FLAG_OWNED_BY_SRV)
			goto out;
		/* FETCH_RQ has to provide IO buffer if NEED GET DATA is not enabled */
		if (!ub_cmd->addr && !ublk_need_get_data(ubq))
			goto out;
		io->cmd = cmd;
		io->flags |= UBLK_IO_FLAG_ACTIVE;
		io->addr = ub_cmd->addr;

		ublk_mark_io_ready(ub, ubq);
		break;
	case UBLK_IO_COMMIT_AND_FETCH_REQ:
		req = blk_mq_tag_to_rq(ub->tag_set.tags[ub_cmd->q_id], tag);
		/*
		 * COMMIT_AND_FETCH_REQ has to provide IO buffer if NEED GET DATA is
		 * not enabled or it is Read IO.
		 */
		if (!ub_cmd->addr && (!ublk_need_get_data(ubq) || req_op(req) == REQ_OP_READ))
			goto out;
		if (!(io->flags & UBLK_IO_FLAG_OWNED_BY_SRV))
			goto out;
		io->addr = ub_cmd->addr;
		io->flags |= UBLK_IO_FLAG_ACTIVE;
		io->cmd = cmd;
		ublk_commit_completion(ub, ub_cmd);
		break;
	case UBLK_IO_NEED_GET_DATA:
		if (!(io->flags & UBLK_IO_FLAG_OWNED_BY_SRV))
			goto out;
		io->addr = ub_cmd->addr;
		io->cmd = cmd;
		io->flags |= UBLK_IO_FLAG_ACTIVE;
		ublk_handle_need_get_data(ub, ub_cmd->q_id, ub_cmd->tag);
		break;
	default:
		goto out;
	}
	return -EIOCBQUEUED;

 out:
	io_uring_cmd_done(cmd, ret, 0, issue_flags);
	pr_devel("%s: complete: cmd op %d, tag %d ret %x io_flags %x\n",
			__func__, cmd_op, tag, ret, io->flags);
	return -EIOCBQUEUED;
}

static int ublk_ch_uring_cmd(struct io_uring_cmd *cmd, unsigned int issue_flags)
{
	struct ublksrv_io_cmd *ub_src = (struct ublksrv_io_cmd *) cmd->cmd;
	struct ublksrv_io_cmd ub_cmd;

	/*
	 * Not necessary for async retry, but let's keep it simple and always
	 * copy the values to avoid any potential reuse.
	 */
	ub_cmd.q_id = READ_ONCE(ub_src->q_id);
	ub_cmd.tag = READ_ONCE(ub_src->tag);
	ub_cmd.result = READ_ONCE(ub_src->result);
	ub_cmd.addr = READ_ONCE(ub_src->addr);

	return __ublk_ch_uring_cmd(cmd, issue_flags, &ub_cmd);
}

static const struct file_operations ublk_ch_fops = {
	.owner = THIS_MODULE,
	.open = ublk_ch_open,
	.release = ublk_ch_release,
	.llseek = no_llseek,
	.uring_cmd = ublk_ch_uring_cmd,
	.mmap = ublk_ch_mmap,
};

static void ublk_deinit_queue(struct ublk_device *ub, int q_id)
{
	int size = ublk_queue_cmd_buf_size(ub, q_id);
	struct ublk_queue *ubq = ublk_get_queue(ub, q_id);

	if (ubq->ubq_daemon)
		put_task_struct(ubq->ubq_daemon);
	if (ubq->io_cmd_buf)
		free_pages((unsigned long)ubq->io_cmd_buf, get_order(size));
}

static int ublk_init_queue(struct ublk_device *ub, int q_id)
{
	struct ublk_queue *ubq = ublk_get_queue(ub, q_id);
	gfp_t gfp_flags = GFP_KERNEL | __GFP_ZERO;
	void *ptr;
	int size;

	ubq->flags = ub->dev_info.flags;
	ubq->q_id = q_id;
	ubq->q_depth = ub->dev_info.queue_depth;
	size = ublk_queue_cmd_buf_size(ub, q_id);

	ptr = (void *) __get_free_pages(gfp_flags, get_order(size));
	if (!ptr)
		return -ENOMEM;

	ubq->io_cmd_buf = ptr;
	ubq->dev = ub;
	return 0;
}

static void ublk_deinit_queues(struct ublk_device *ub)
{
	int nr_queues = ub->dev_info.nr_hw_queues;
	int i;

	if (!ub->__queues)
		return;

	for (i = 0; i < nr_queues; i++)
		ublk_deinit_queue(ub, i);
	kfree(ub->__queues);
}

static int ublk_init_queues(struct ublk_device *ub)
{
	int nr_queues = ub->dev_info.nr_hw_queues;
	int depth = ub->dev_info.queue_depth;
	int ubq_size = sizeof(struct ublk_queue) + depth * sizeof(struct ublk_io);
	int i, ret = -ENOMEM;

	ub->queue_size = ubq_size;
	ub->__queues = kcalloc(nr_queues, ubq_size, GFP_KERNEL);
	if (!ub->__queues)
		return ret;

	for (i = 0; i < nr_queues; i++) {
		if (ublk_init_queue(ub, i))
			goto fail;
	}

	init_completion(&ub->completion);
	return 0;

 fail:
	ublk_deinit_queues(ub);
	return ret;
}

static int ublk_alloc_dev_number(struct ublk_device *ub, int idx)
{
	int i = idx;
	int err;

	spin_lock(&ublk_idr_lock);
	/* allocate id, if @id >= 0, we're requesting that specific id */
	if (i >= 0) {
		err = idr_alloc(&ublk_index_idr, ub, i, i + 1, GFP_NOWAIT);
		if (err == -ENOSPC)
			err = -EEXIST;
	} else {
		err = idr_alloc(&ublk_index_idr, ub, 0, 0, GFP_NOWAIT);
	}
	spin_unlock(&ublk_idr_lock);

	if (err >= 0)
		ub->ub_number = err;

	return err;
}

static void ublk_free_dev_number(struct ublk_device *ub)
{
	spin_lock(&ublk_idr_lock);
	idr_remove(&ublk_index_idr, ub->ub_number);
	wake_up_all(&ublk_idr_wq);
	spin_unlock(&ublk_idr_lock);
}

static void ublk_cdev_rel(struct device *dev)
{
	struct ublk_device *ub = container_of(dev, struct ublk_device, cdev_dev);

	blk_mq_free_tag_set(&ub->tag_set);
	ublk_deinit_queues(ub);
	ublk_free_dev_number(ub);
	mutex_destroy(&ub->mutex);
	kfree(ub);
}

static int ublk_add_chdev(struct ublk_device *ub)
{
	struct device *dev = &ub->cdev_dev;
	int minor = ub->ub_number;
	int ret;

	dev->parent = ublk_misc.this_device;
	dev->devt = MKDEV(MAJOR(ublk_chr_devt), minor);
	dev->class = ublk_chr_class;
	dev->release = ublk_cdev_rel;
	device_initialize(dev);

	ret = dev_set_name(dev, "ublkc%d", minor);
	if (ret)
		goto fail;

	cdev_init(&ub->cdev, &ublk_ch_fops);
	ret = cdev_device_add(&ub->cdev, dev);
	if (ret)
		goto fail;

	ublks_added++;
	return 0;
 fail:
	put_device(dev);
	return ret;
}

static void ublk_stop_work_fn(struct work_struct *work)
{
	struct ublk_device *ub =
		container_of(work, struct ublk_device, stop_work);

	ublk_stop_dev(ub);
}

/* align max io buffer size with PAGE_SIZE */
static void ublk_align_max_io_size(struct ublk_device *ub)
{
	unsigned int max_io_bytes = ub->dev_info.max_io_buf_bytes;

	ub->dev_info.max_io_buf_bytes =
		round_down(max_io_bytes, PAGE_SIZE);
}

static int ublk_add_tag_set(struct ublk_device *ub)
{
	ub->tag_set.ops = &ublk_mq_ops;
	ub->tag_set.nr_hw_queues = ub->dev_info.nr_hw_queues;
	ub->tag_set.queue_depth = ub->dev_info.queue_depth;
	ub->tag_set.numa_node = NUMA_NO_NODE;
	ub->tag_set.cmd_size = sizeof(struct ublk_rq_data);
	ub->tag_set.flags = BLK_MQ_F_SHOULD_MERGE;
	ub->tag_set.driver_data = ub;
	return blk_mq_alloc_tag_set(&ub->tag_set);
}

static void ublk_remove(struct ublk_device *ub)
{
	ublk_stop_dev(ub);
	cancel_work_sync(&ub->stop_work);
	cancel_work_sync(&ub->quiesce_work);
	cdev_device_del(&ub->cdev, &ub->cdev_dev);
	put_device(&ub->cdev_dev);
	ublks_added--;
}

static struct ublk_device *ublk_get_device_from_id(int idx)
{
	struct ublk_device *ub = NULL;

	if (idx < 0)
		return NULL;

	spin_lock(&ublk_idr_lock);
	ub = idr_find(&ublk_index_idr, idx);
	if (ub)
		ub = ublk_get_device(ub);
	spin_unlock(&ublk_idr_lock);

	return ub;
}

static int ublk_ctrl_start_dev(struct ublk_device *ub, struct io_uring_cmd *cmd)
{
	struct ublksrv_ctrl_cmd *header = (struct ublksrv_ctrl_cmd *)cmd->cmd;
	int ublksrv_pid = (int)header->data[0];
	struct gendisk *disk;
	int ret = -EINVAL;

	if (ublksrv_pid <= 0)
		return -EINVAL;

	wait_for_completion_interruptible(&ub->completion);

	schedule_delayed_work(&ub->monitor_work, UBLK_DAEMON_MONITOR_PERIOD);

	mutex_lock(&ub->mutex);
	if (ub->dev_info.state == UBLK_S_DEV_LIVE ||
	    test_bit(UB_STATE_USED, &ub->state)) {
		ret = -EEXIST;
		goto out_unlock;
	}

	disk = blk_mq_alloc_disk(&ub->tag_set, NULL);
	if (IS_ERR(disk)) {
		ret = PTR_ERR(disk);
		goto out_unlock;
	}
	sprintf(disk->disk_name, "ublkb%d", ub->ub_number);
	disk->fops = &ub_fops;
	disk->private_data = ub;

	ub->dev_info.ublksrv_pid = ublksrv_pid;
	ub->ub_disk = disk;

	ret = ublk_apply_params(ub);
	if (ret)
		goto out_put_disk;

	/* don't probe partitions if any one ubq daemon is un-trusted */
	if (ub->nr_privileged_daemon != ub->nr_queues_ready)
		set_bit(GD_SUPPRESS_PART_SCAN, &disk->state);

	get_device(&ub->cdev_dev);
	ub->dev_info.state = UBLK_S_DEV_LIVE;
	ret = add_disk(disk);
	if (ret) {
		/*
		 * Has to drop the reference since ->free_disk won't be
		 * called in case of add_disk failure.
		 */
		ub->dev_info.state = UBLK_S_DEV_DEAD;
		ublk_put_device(ub);
		goto out_put_disk;
	}
	set_bit(UB_STATE_USED, &ub->state);
out_put_disk:
	if (ret)
		put_disk(disk);
out_unlock:
	mutex_unlock(&ub->mutex);
	return ret;
}

static int ublk_ctrl_get_queue_affinity(struct ublk_device *ub,
		struct io_uring_cmd *cmd)
{
	struct ublksrv_ctrl_cmd *header = (struct ublksrv_ctrl_cmd *)cmd->cmd;
	void __user *argp = (void __user *)(unsigned long)header->addr;
	cpumask_var_t cpumask;
	unsigned long queue;
	unsigned int retlen;
	unsigned int i;
	int ret;

	if (header->len * BITS_PER_BYTE < nr_cpu_ids)
		return -EINVAL;
	if (header->len & (sizeof(unsigned long)-1))
		return -EINVAL;
	if (!header->addr)
		return -EINVAL;

	queue = header->data[0];
	if (queue >= ub->dev_info.nr_hw_queues)
		return -EINVAL;

	if (!zalloc_cpumask_var(&cpumask, GFP_KERNEL))
		return -ENOMEM;

	for_each_possible_cpu(i) {
		if (ub->tag_set.map[HCTX_TYPE_DEFAULT].mq_map[i] == queue)
			cpumask_set_cpu(i, cpumask);
	}

	ret = -EFAULT;
	retlen = min_t(unsigned short, header->len, cpumask_size());
	if (copy_to_user(argp, cpumask, retlen))
		goto out_free_cpumask;
	if (retlen != header->len &&
	    clear_user(argp + retlen, header->len - retlen))
		goto out_free_cpumask;

	ret = 0;
out_free_cpumask:
	free_cpumask_var(cpumask);
	return ret;
}

static inline void ublk_dump_dev_info(struct ublksrv_ctrl_dev_info *info)
{
	pr_devel("%s: dev id %d flags %llx\n", __func__,
			info->dev_id, info->flags);
	pr_devel("\t nr_hw_queues %d queue_depth %d\n",
			info->nr_hw_queues, info->queue_depth);
}

static int ublk_ctrl_add_dev(struct io_uring_cmd *cmd)
{
	struct ublksrv_ctrl_cmd *header = (struct ublksrv_ctrl_cmd *)cmd->cmd;
	void __user *argp = (void __user *)(unsigned long)header->addr;
	struct ublksrv_ctrl_dev_info info;
	struct ublk_device *ub;
	int ret = -EINVAL;

	if (header->len < sizeof(info) || !header->addr)
		return -EINVAL;
	if (header->queue_id != (u16)-1) {
		pr_warn("%s: queue_id is wrong %x\n",
			__func__, header->queue_id);
		return -EINVAL;
	}

	if (copy_from_user(&info, argp, sizeof(info)))
		return -EFAULT;

	if (capable(CAP_SYS_ADMIN))
		info.flags &= ~UBLK_F_UNPRIVILEGED_DEV;
	else if (!(info.flags & UBLK_F_UNPRIVILEGED_DEV))
		return -EPERM;

	/* the created device is always owned by current user */
	ublk_store_owner_uid_gid(&info.owner_uid, &info.owner_gid);

	if (header->dev_id != info.dev_id) {
		pr_warn("%s: dev id not match %u %u\n",
			__func__, header->dev_id, info.dev_id);
		return -EINVAL;
	}

	ublk_dump_dev_info(&info);

	ret = mutex_lock_killable(&ublk_ctl_mutex);
	if (ret)
		return ret;

	ret = -EACCES;
	if (ublks_added >= ublks_max)
		goto out_unlock;

	ret = -ENOMEM;
	ub = kzalloc(sizeof(*ub), GFP_KERNEL);
	if (!ub)
		goto out_unlock;
	mutex_init(&ub->mutex);
	spin_lock_init(&ub->mm_lock);
	INIT_WORK(&ub->quiesce_work, ublk_quiesce_work_fn);
	INIT_WORK(&ub->stop_work, ublk_stop_work_fn);
	INIT_DELAYED_WORK(&ub->monitor_work, ublk_daemon_monitor_work);

	ret = ublk_alloc_dev_number(ub, header->dev_id);
	if (ret < 0)
		goto out_free_ub;

	memcpy(&ub->dev_info, &info, sizeof(info));

	/* update device id */
	ub->dev_info.dev_id = ub->ub_number;

	/*
	 * 64bit flags will be copied back to userspace as feature
	 * negotiation result, so have to clear flags which driver
	 * doesn't support yet, then userspace can get correct flags
	 * (features) to handle.
	 */
	ub->dev_info.flags &= UBLK_F_ALL;

	if (!IS_BUILTIN(CONFIG_BLK_DEV_UBLK))
		ub->dev_info.flags |= UBLK_F_URING_CMD_COMP_IN_TASK;

	ub->dev_info.flags |= UBLK_F_CMD_IOCTL_ENCODE;

	/* We are not ready to support zero copy */
	ub->dev_info.flags &= ~UBLK_F_SUPPORT_ZERO_COPY;

	ub->dev_info.nr_hw_queues = min_t(unsigned int,
			ub->dev_info.nr_hw_queues, nr_cpu_ids);
	ublk_align_max_io_size(ub);

	ret = ublk_init_queues(ub);
	if (ret)
		goto out_free_dev_number;

	ret = ublk_add_tag_set(ub);
	if (ret)
		goto out_deinit_queues;

	ret = -EFAULT;
	if (copy_to_user(argp, &ub->dev_info, sizeof(info)))
		goto out_free_tag_set;

	/*
	 * Add the char dev so that ublksrv daemon can be setup.
	 * ublk_add_chdev() will cleanup everything if it fails.
	 */
	ret = ublk_add_chdev(ub);
	goto out_unlock;

out_free_tag_set:
	blk_mq_free_tag_set(&ub->tag_set);
out_deinit_queues:
	ublk_deinit_queues(ub);
out_free_dev_number:
	ublk_free_dev_number(ub);
out_free_ub:
	mutex_destroy(&ub->mutex);
	kfree(ub);
out_unlock:
	mutex_unlock(&ublk_ctl_mutex);
	return ret;
}

static inline bool ublk_idr_freed(int id)
{
	void *ptr;

	spin_lock(&ublk_idr_lock);
	ptr = idr_find(&ublk_index_idr, id);
	spin_unlock(&ublk_idr_lock);

	return ptr == NULL;
}

static int ublk_ctrl_del_dev(struct ublk_device **p_ub)
{
	struct ublk_device *ub = *p_ub;
	int idx = ub->ub_number;
	int ret;

	ret = mutex_lock_killable(&ublk_ctl_mutex);
	if (ret)
		return ret;

	if (!test_bit(UB_STATE_DELETED, &ub->state)) {
		ublk_remove(ub);
		set_bit(UB_STATE_DELETED, &ub->state);
	}

	/* Mark the reference as consumed */
	*p_ub = NULL;
	ublk_put_device(ub);
	mutex_unlock(&ublk_ctl_mutex);

	/*
	 * Wait until the idr is removed, then it can be reused after
	 * DEL_DEV command is returned.
	 *
	 * If we returns because of user interrupt, future delete command
	 * may come:
	 *
	 * - the device number isn't freed, this device won't or needn't
	 *   be deleted again, since UB_STATE_DELETED is set, and device
	 *   will be released after the last reference is dropped
	 *
	 * - the device number is freed already, we will not find this
	 *   device via ublk_get_device_from_id()
	 */
	wait_event_interruptible(ublk_idr_wq, ublk_idr_freed(idx));

	return 0;
}

static inline void ublk_ctrl_cmd_dump(struct io_uring_cmd *cmd)
{
	struct ublksrv_ctrl_cmd *header = (struct ublksrv_ctrl_cmd *)cmd->cmd;

	pr_devel("%s: cmd_op %x, dev id %d qid %d data %llx buf %llx len %u\n",
			__func__, cmd->cmd_op, header->dev_id, header->queue_id,
			header->data[0], header->addr, header->len);
}

static int ublk_ctrl_stop_dev(struct ublk_device *ub)
{
	ublk_stop_dev(ub);
	cancel_work_sync(&ub->stop_work);
	cancel_work_sync(&ub->quiesce_work);

	return 0;
}

static int ublk_ctrl_get_dev_info(struct ublk_device *ub,
		struct io_uring_cmd *cmd)
{
	struct ublksrv_ctrl_cmd *header = (struct ublksrv_ctrl_cmd *)cmd->cmd;
	void __user *argp = (void __user *)(unsigned long)header->addr;

	if (header->len < sizeof(struct ublksrv_ctrl_dev_info) || !header->addr)
		return -EINVAL;

	if (copy_to_user(argp, &ub->dev_info, sizeof(ub->dev_info)))
		return -EFAULT;

	return 0;
}

/* TYPE_DEVT is readonly, so fill it up before returning to userspace */
static void ublk_ctrl_fill_params_devt(struct ublk_device *ub)
{
	ub->params.devt.char_major = MAJOR(ub->cdev_dev.devt);
	ub->params.devt.char_minor = MINOR(ub->cdev_dev.devt);

	if (ub->ub_disk) {
		ub->params.devt.disk_major = MAJOR(disk_devt(ub->ub_disk));
		ub->params.devt.disk_minor = MINOR(disk_devt(ub->ub_disk));
	} else {
		ub->params.devt.disk_major = 0;
		ub->params.devt.disk_minor = 0;
	}
	ub->params.types |= UBLK_PARAM_TYPE_DEVT;
}

static int ublk_ctrl_get_params(struct ublk_device *ub,
		struct io_uring_cmd *cmd)
{
	struct ublksrv_ctrl_cmd *header = (struct ublksrv_ctrl_cmd *)cmd->cmd;
	void __user *argp = (void __user *)(unsigned long)header->addr;
	struct ublk_params_header ph;
	int ret;

	if (header->len <= sizeof(ph) || !header->addr)
		return -EINVAL;

	if (copy_from_user(&ph, argp, sizeof(ph)))
		return -EFAULT;

	if (ph.len > header->len || !ph.len)
		return -EINVAL;

	if (ph.len > sizeof(struct ublk_params))
		ph.len = sizeof(struct ublk_params);

	mutex_lock(&ub->mutex);
	ublk_ctrl_fill_params_devt(ub);
	if (copy_to_user(argp, &ub->params, ph.len))
		ret = -EFAULT;
	else
		ret = 0;
	mutex_unlock(&ub->mutex);

	return ret;
}

static int ublk_ctrl_set_params(struct ublk_device *ub,
		struct io_uring_cmd *cmd)
{
	struct ublksrv_ctrl_cmd *header = (struct ublksrv_ctrl_cmd *)cmd->cmd;
	void __user *argp = (void __user *)(unsigned long)header->addr;
	struct ublk_params_header ph;
	int ret = -EFAULT;

	if (header->len <= sizeof(ph) || !header->addr)
		return -EINVAL;

	if (copy_from_user(&ph, argp, sizeof(ph)))
		return -EFAULT;

	if (ph.len > header->len || !ph.len || !ph.types)
		return -EINVAL;

	if (ph.len > sizeof(struct ublk_params))
		ph.len = sizeof(struct ublk_params);

	/* parameters can only be changed when device isn't live */
	mutex_lock(&ub->mutex);
	if (ub->dev_info.state == UBLK_S_DEV_LIVE) {
		ret = -EACCES;
	} else if (copy_from_user(&ub->params, argp, ph.len)) {
		ret = -EFAULT;
	} else {
		/* clear all we don't support yet */
		ub->params.types &= UBLK_PARAM_TYPE_ALL;
		ret = ublk_validate_params(ub);
		if (ret)
			ub->params.types = 0;
	}
	mutex_unlock(&ub->mutex);

	return ret;
}

static void ublk_queue_reinit(struct ublk_device *ub, struct ublk_queue *ubq)
{
	int i;

	WARN_ON_ONCE(!(ubq->ubq_daemon && ubq_daemon_is_dying(ubq)));
	/* All old ioucmds have to be completed */
	WARN_ON_ONCE(ubq->nr_io_ready);
	/* old daemon is PF_EXITING, put it now */
	put_task_struct(ubq->ubq_daemon);
	/* We have to reset it to NULL, otherwise ub won't accept new FETCH_REQ */
	ubq->ubq_daemon = NULL;

	for (i = 0; i < ubq->q_depth; i++) {
		struct ublk_io *io = &ubq->ios[i];

		/* forget everything now and be ready for new FETCH_REQ */
		io->flags = 0;
		io->cmd = NULL;
		io->addr = 0;
	}
}

static int ublk_ctrl_start_recovery(struct ublk_device *ub,
		struct io_uring_cmd *cmd)
{
	struct ublksrv_ctrl_cmd *header = (struct ublksrv_ctrl_cmd *)cmd->cmd;
	int ret = -EINVAL;
	int i;

	mutex_lock(&ub->mutex);
	if (!ublk_can_use_recovery(ub))
		goto out_unlock;
	/*
	 * START_RECOVERY is only allowd after:
	 *
	 * (1) UB_STATE_OPEN is not set, which means the dying process is exited
	 *     and related io_uring ctx is freed so file struct of /dev/ublkcX is
	 *     released.
	 *
	 * (2) UBLK_S_DEV_QUIESCED is set, which means the quiesce_work:
	 *     (a)has quiesced request queue
	 *     (b)has requeued every inflight rqs whose io_flags is ACTIVE
	 *     (c)has requeued/aborted every inflight rqs whose io_flags is NOT ACTIVE
	 *     (d)has completed/camceled all ioucmds owned by ther dying process
	 */
	if (test_bit(UB_STATE_OPEN, &ub->state) ||
			ub->dev_info.state != UBLK_S_DEV_QUIESCED) {
		ret = -EBUSY;
		goto out_unlock;
	}
	pr_devel("%s: start recovery for dev id %d.\n", __func__, header->dev_id);
	for (i = 0; i < ub->dev_info.nr_hw_queues; i++)
		ublk_queue_reinit(ub, ublk_get_queue(ub, i));
	/* set to NULL, otherwise new ubq_daemon cannot mmap the io_cmd_buf */
	ub->mm = NULL;
	ub->nr_queues_ready = 0;
	ub->nr_privileged_daemon = 0;
	init_completion(&ub->completion);
	ret = 0;
 out_unlock:
	mutex_unlock(&ub->mutex);
	return ret;
}

static int ublk_ctrl_end_recovery(struct ublk_device *ub,
		struct io_uring_cmd *cmd)
{
	struct ublksrv_ctrl_cmd *header = (struct ublksrv_ctrl_cmd *)cmd->cmd;
	int ublksrv_pid = (int)header->data[0];
	int ret = -EINVAL;

	pr_devel("%s: Waiting for new ubq_daemons(nr: %d) are ready, dev id %d...\n",
			__func__, ub->dev_info.nr_hw_queues, header->dev_id);
	/* wait until new ubq_daemon sending all FETCH_REQ */
	wait_for_completion_interruptible(&ub->completion);
	pr_devel("%s: All new ubq_daemons(nr: %d) are ready, dev id %d\n",
			__func__, ub->dev_info.nr_hw_queues, header->dev_id);

	mutex_lock(&ub->mutex);
	if (!ublk_can_use_recovery(ub))
		goto out_unlock;

	if (ub->dev_info.state != UBLK_S_DEV_QUIESCED) {
		ret = -EBUSY;
		goto out_unlock;
	}
	ub->dev_info.ublksrv_pid = ublksrv_pid;
	pr_devel("%s: new ublksrv_pid %d, dev id %d\n",
			__func__, ublksrv_pid, header->dev_id);
	blk_mq_unquiesce_queue(ub->ub_disk->queue);
	pr_devel("%s: queue unquiesced, dev id %d.\n",
			__func__, header->dev_id);
	blk_mq_kick_requeue_list(ub->ub_disk->queue);
	ub->dev_info.state = UBLK_S_DEV_LIVE;
	schedule_delayed_work(&ub->monitor_work, UBLK_DAEMON_MONITOR_PERIOD);
	ret = 0;
 out_unlock:
	mutex_unlock(&ub->mutex);
	return ret;
}

/*
 * All control commands are sent via /dev/ublk-control, so we have to check
 * the destination device's permission
 */
static int ublk_char_dev_permission(struct ublk_device *ub,
		const char *dev_path, int mask)
{
	int err;
	struct path path;
	struct kstat stat;

	err = kern_path(dev_path, LOOKUP_FOLLOW, &path);
	if (err)
		return err;

	err = vfs_getattr(&path, &stat, STATX_TYPE, AT_STATX_SYNC_AS_STAT);
	if (err)
		goto exit;

	err = -EPERM;
	if (stat.rdev != ub->cdev_dev.devt || !S_ISCHR(stat.mode))
		goto exit;

	err = inode_permission(&nop_mnt_idmap,
			d_backing_inode(path.dentry), mask);
exit:
	path_put(&path);
	return err;
}

static int ublk_ctrl_uring_cmd_permission(struct ublk_device *ub,
		struct io_uring_cmd *cmd)
{
	struct ublksrv_ctrl_cmd *header = (struct ublksrv_ctrl_cmd *)cmd->cmd;
	bool unprivileged = ub->dev_info.flags & UBLK_F_UNPRIVILEGED_DEV;
	void __user *argp = (void __user *)(unsigned long)header->addr;
	char *dev_path = NULL;
	int ret = 0;
	int mask;

	if (!unprivileged) {
		if (!capable(CAP_SYS_ADMIN))
			return -EPERM;
		/*
		 * The new added command of UBLK_CMD_GET_DEV_INFO2 includes
		 * char_dev_path in payload too, since userspace may not
		 * know if the specified device is created as unprivileged
		 * mode.
		 */
		if (_IOC_NR(cmd->cmd_op) != UBLK_CMD_GET_DEV_INFO2)
			return 0;
	}

	/*
	 * User has to provide the char device path for unprivileged ublk
	 *
	 * header->addr always points to the dev path buffer, and
	 * header->dev_path_len records length of dev path buffer.
	 */
	if (!header->dev_path_len || header->dev_path_len > PATH_MAX)
		return -EINVAL;

	if (header->len < header->dev_path_len)
		return -EINVAL;

	dev_path = kmalloc(header->dev_path_len + 1, GFP_KERNEL);
	if (!dev_path)
		return -ENOMEM;

	ret = -EFAULT;
	if (copy_from_user(dev_path, argp, header->dev_path_len))
		goto exit;
	dev_path[header->dev_path_len] = 0;

	ret = -EINVAL;
	switch (_IOC_NR(cmd->cmd_op)) {
	case UBLK_CMD_GET_DEV_INFO:
	case UBLK_CMD_GET_DEV_INFO2:
	case UBLK_CMD_GET_QUEUE_AFFINITY:
	case UBLK_CMD_GET_PARAMS:
		mask = MAY_READ;
		break;
	case UBLK_CMD_START_DEV:
	case UBLK_CMD_STOP_DEV:
	case UBLK_CMD_ADD_DEV:
	case UBLK_CMD_DEL_DEV:
	case UBLK_CMD_SET_PARAMS:
	case UBLK_CMD_START_USER_RECOVERY:
	case UBLK_CMD_END_USER_RECOVERY:
		mask = MAY_READ | MAY_WRITE;
		break;
	default:
		goto exit;
	}

	ret = ublk_char_dev_permission(ub, dev_path, mask);
	if (!ret) {
		header->len -= header->dev_path_len;
		header->addr += header->dev_path_len;
	}
	pr_devel("%s: dev id %d cmd_op %x uid %d gid %d path %s ret %d\n",
			__func__, ub->ub_number, cmd->cmd_op,
			ub->dev_info.owner_uid, ub->dev_info.owner_gid,
			dev_path, ret);
exit:
	kfree(dev_path);
	return ret;
}

static int ublk_ctrl_uring_cmd(struct io_uring_cmd *cmd,
		unsigned int issue_flags)
{
	struct ublksrv_ctrl_cmd *header = (struct ublksrv_ctrl_cmd *)cmd->cmd;
	struct ublk_device *ub = NULL;
	u32 cmd_op = cmd->cmd_op;
	int ret = -EINVAL;

	if (issue_flags & IO_URING_F_NONBLOCK)
		return -EAGAIN;

	ublk_ctrl_cmd_dump(cmd);

	if (!(issue_flags & IO_URING_F_SQE128))
		goto out;

	ret = ublk_check_cmd_op(cmd_op);
	if (ret)
		goto out;

	if (_IOC_NR(cmd_op) != UBLK_CMD_ADD_DEV) {
		ret = -ENODEV;
		ub = ublk_get_device_from_id(header->dev_id);
		if (!ub)
			goto out;

		ret = ublk_ctrl_uring_cmd_permission(ub, cmd);
		if (ret)
			goto put_dev;
	}

	switch (_IOC_NR(cmd_op)) {
	case UBLK_CMD_START_DEV:
		ret = ublk_ctrl_start_dev(ub, cmd);
		break;
	case UBLK_CMD_STOP_DEV:
		ret = ublk_ctrl_stop_dev(ub);
		break;
	case UBLK_CMD_GET_DEV_INFO:
	case UBLK_CMD_GET_DEV_INFO2:
		ret = ublk_ctrl_get_dev_info(ub, cmd);
		break;
	case UBLK_CMD_ADD_DEV:
		ret = ublk_ctrl_add_dev(cmd);
		break;
	case UBLK_CMD_DEL_DEV:
		ret = ublk_ctrl_del_dev(&ub);
		break;
	case UBLK_CMD_GET_QUEUE_AFFINITY:
		ret = ublk_ctrl_get_queue_affinity(ub, cmd);
		break;
	case UBLK_CMD_GET_PARAMS:
		ret = ublk_ctrl_get_params(ub, cmd);
		break;
	case UBLK_CMD_SET_PARAMS:
		ret = ublk_ctrl_set_params(ub, cmd);
		break;
	case UBLK_CMD_START_USER_RECOVERY:
		ret = ublk_ctrl_start_recovery(ub, cmd);
		break;
	case UBLK_CMD_END_USER_RECOVERY:
		ret = ublk_ctrl_end_recovery(ub, cmd);
		break;
	default:
		ret = -ENOTSUPP;
		break;
	}

 put_dev:
	if (ub)
		ublk_put_device(ub);
 out:
	io_uring_cmd_done(cmd, ret, 0, issue_flags);
	pr_devel("%s: cmd done ret %d cmd_op %x, dev id %d qid %d\n",
			__func__, ret, cmd->cmd_op, header->dev_id, header->queue_id);
	return -EIOCBQUEUED;
}

static const struct file_operations ublk_ctl_fops = {
	.open		= nonseekable_open,
	.uring_cmd      = ublk_ctrl_uring_cmd,
	.owner		= THIS_MODULE,
	.llseek		= noop_llseek,
};

static struct miscdevice ublk_misc = {
	.minor		= MISC_DYNAMIC_MINOR,
	.name		= "ublk-control",
	.fops		= &ublk_ctl_fops,
};

static int __init ublk_init(void)
{
	int ret;

	init_waitqueue_head(&ublk_idr_wq);

	ret = misc_register(&ublk_misc);
	if (ret)
		return ret;

	ret = alloc_chrdev_region(&ublk_chr_devt, 0, UBLK_MINORS, "ublk-char");
	if (ret)
		goto unregister_mis;

	ublk_chr_class = class_create("ublk-char");
	if (IS_ERR(ublk_chr_class)) {
		ret = PTR_ERR(ublk_chr_class);
		goto free_chrdev_region;
	}
	return 0;

free_chrdev_region:
	unregister_chrdev_region(ublk_chr_devt, UBLK_MINORS);
unregister_mis:
	misc_deregister(&ublk_misc);
	return ret;
}

static void __exit ublk_exit(void)
{
	struct ublk_device *ub;
	int id;

	idr_for_each_entry(&ublk_index_idr, ub, id)
		ublk_remove(ub);

	class_destroy(ublk_chr_class);
	misc_deregister(&ublk_misc);

	idr_destroy(&ublk_index_idr);
	unregister_chrdev_region(ublk_chr_devt, UBLK_MINORS);
}

module_init(ublk_init);
module_exit(ublk_exit);

module_param(ublks_max, int, 0444);
MODULE_PARM_DESC(ublks_max, "max number of ublk devices allowed to add(default: 64)");

MODULE_AUTHOR("Ming Lei <ming.lei@redhat.com>");
MODULE_LICENSE("GPL");<|MERGE_RESOLUTION|>--- conflicted
+++ resolved
@@ -1259,8 +1259,6 @@
 	ublk_queue_cmd(ubq, req);
 }
 
-<<<<<<< HEAD
-=======
 static inline int ublk_check_cmd_op(u32 cmd_op)
 {
 	u32 ioc_type = _IOC_TYPE(cmd_op);
@@ -1274,7 +1272,6 @@
 	return 0;
 }
 
->>>>>>> 70cc1b53
 static int __ublk_ch_uring_cmd(struct io_uring_cmd *cmd,
 			       unsigned int issue_flags,
 			       struct ublksrv_io_cmd *ub_cmd)
