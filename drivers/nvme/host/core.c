--- conflicted
+++ resolved
@@ -1408,15 +1408,8 @@
 	}
 
 	__nvme_revalidate_disk(disk, id);
-<<<<<<< HEAD
-	nvme_report_ns_ids(ctrl, ns->ns_id, id, eui64, nguid, &uuid);
-	if (!uuid_equal(&ns->uuid, &uuid) ||
-	    memcmp(&ns->nguid, &nguid, sizeof(ns->nguid)) ||
-	    memcmp(&ns->eui, &eui64, sizeof(ns->eui))) {
-=======
 	nvme_report_ns_ids(ctrl, ns->head->ns_id, id, &ids);
 	if (!nvme_ns_ids_equal(&ns->head->ids, &ids)) {
->>>>>>> 0c86a6bd
 		dev_err(ctrl->device,
 			"identifiers changed for nsid %d\n", ns->head->ns_id);
 		ret = -ENODEV;
@@ -2533,13 +2526,8 @@
 	struct nvme_ns_ids *ids = &dev_to_ns_head(dev)->ids;
 
 	if (a == &dev_attr_uuid.attr) {
-<<<<<<< HEAD
-		if (uuid_is_null(&ns->uuid) &&
-		    !memchr_inv(ns->nguid, 0, sizeof(ns->nguid)))
-=======
 		if (uuid_is_null(&ids->uuid) &&
 		    !memchr_inv(ids->nguid, 0, sizeof(ids->nguid)))
->>>>>>> 0c86a6bd
 			return 0;
 	}
 	if (a == &dev_attr_nguid.attr) {
@@ -3160,20 +3148,8 @@
 	struct nvme_ctrl *ctrl =
 		container_of(work, struct nvme_ctrl, async_event_work);
 
-<<<<<<< HEAD
-	spin_lock_irq(&ctrl->lock);
-	while (ctrl->state == NVME_CTRL_LIVE && ctrl->event_limit > 0) {
-		int aer_idx = --ctrl->event_limit;
-
-		spin_unlock_irq(&ctrl->lock);
-		ctrl->ops->submit_async_event(ctrl, aer_idx);
-		spin_lock_irq(&ctrl->lock);
-	}
-	spin_unlock_irq(&ctrl->lock);
-=======
 	nvme_aen_uevent(ctrl);
 	ctrl->ops->submit_async_event(ctrl);
->>>>>>> 0c86a6bd
 }
 
 static bool nvme_ctrl_pp_status(struct nvme_ctrl *ctrl)
@@ -3241,16 +3217,6 @@
 {
 	u32 result = le32_to_cpu(res->u32);
 
-<<<<<<< HEAD
-	switch (le16_to_cpu(status) >> 1) {
-	case NVME_SC_SUCCESS:
-		done = false;
-		/*FALLTHRU*/
-	case NVME_SC_ABORT_REQ:
-		++ctrl->event_limit;
-		if (ctrl->state == NVME_CTRL_LIVE)
-			queue_work(nvme_wq, &ctrl->async_event_work);
-=======
 	if (le16_to_cpu(status) >> 1 != NVME_SC_SUCCESS)
 		return;
 
@@ -3260,7 +3226,6 @@
 	case NVME_AER_CSS:
 	case NVME_AER_VS:
 		ctrl->aen_result = result;
->>>>>>> 0c86a6bd
 		break;
 	default:
 		break;
