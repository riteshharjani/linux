--- conflicted
+++ resolved
@@ -451,12 +451,6 @@
 static inline bool nvme_pci_use_sgls(struct nvme_dev *dev, struct request *req)
 {
 	struct nvme_iod *iod = blk_mq_rq_to_pdu(req);
-<<<<<<< HEAD
-	unsigned int avg_seg_size;
-
-	avg_seg_size = DIV_ROUND_UP(blk_rq_payload_bytes(req),
-			blk_rq_nr_phys_segments(req));
-=======
 	int nseg = blk_rq_nr_phys_segments(req);
 	unsigned int avg_seg_size;
 
@@ -464,7 +458,6 @@
 		return false;
 
 	avg_seg_size = DIV_ROUND_UP(blk_rq_payload_bytes(req), nseg);
->>>>>>> 0d665e7b
 
 	if (!(dev->ctrl.sgls & ((1 << 0) | (1 << 1))))
 		return false;
@@ -739,10 +732,7 @@
 	struct nvme_sgl_desc *sg_list;
 	struct scatterlist *sg = iod->sg;
 	dma_addr_t sgl_dma;
-<<<<<<< HEAD
-=======
 	int i = 0;
->>>>>>> 0d665e7b
 
 	/* setting the transfer type as SGL */
 	cmd->flags = NVME_CMD_SGL_METABUF;
@@ -815,11 +805,7 @@
 		goto out;
 
 	if (iod->use_sgl)
-<<<<<<< HEAD
-		ret = nvme_pci_setup_sgls(dev, req, &cmnd->rw);
-=======
 		ret = nvme_pci_setup_sgls(dev, req, &cmnd->rw, nr_mapped);
->>>>>>> 0d665e7b
 	else
 		ret = nvme_pci_setup_prps(dev, req, &cmnd->rw);
 
