--- conflicted
+++ resolved
@@ -366,8 +366,6 @@
 		thermal_zone_device_set_polling(tz, tz->passive_delay_jiffies);
 	else if (tz->polling_delay_jiffies)
 		thermal_zone_device_set_polling(tz, tz->polling_delay_jiffies);
-	else if (tz->temperature == THERMAL_TEMP_INVALID)
-		thermal_zone_device_set_polling(tz, msecs_to_jiffies(THERMAL_RECHECK_DELAY_MS));
 }
 
 static struct thermal_governor *thermal_get_tz_governor(struct thermal_zone_device *tz)
@@ -557,12 +555,6 @@
 	if (!thermal_zone_device_is_enabled(tz))
 		return;
 
-<<<<<<< HEAD
-	update_temperature(tz);
-
-	if (tz->temperature == THERMAL_TEMP_INVALID)
-		goto monitor;
-=======
 	ret = __thermal_zone_get_temp(tz, &temp);
 	if (ret) {
 		thermal_zone_recheck(tz, ret);
@@ -578,7 +570,6 @@
 	}
 
 	tz->recheck_delay_jiffies = THERMAL_RECHECK_DELAY;
->>>>>>> 8400291e
 
 	tz->last_temperature = tz->temperature;
 	tz->temperature = temp;
@@ -592,11 +583,8 @@
 	for_each_trip_desc(tz, td)
 		handle_thermal_trip(tz, td, &way_up_list, &way_down_list);
 
-<<<<<<< HEAD
-=======
 	thermal_zone_set_trips(tz);
 
->>>>>>> 8400291e
 	list_sort(NULL, &way_up_list, thermal_trip_notify_cmp);
 	list_for_each_entry(td, &way_up_list, notify_list_node)
 		thermal_trip_crossed(tz, &td->trip, governor, true);
