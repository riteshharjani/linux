// SPDX-License-Identifier: GPL-2.0-or-later
/*
 * db8500_thermal.c - DB8500 Thermal Management Implementation
 *
 * Copyright (C) 2012 ST-Ericsson
 * Copyright (C) 2012-2019 Linaro Ltd.
 *
 * Authors: Hongbo Zhang, Linus Walleij
 */

#include <linux/cpu_cooling.h>
#include <linux/interrupt.h>
#include <linux/mfd/dbx500-prcmu.h>
#include <linux/module.h>
#include <linux/of.h>
#include <linux/platform_device.h>
#include <linux/slab.h>
#include <linux/thermal.h>

#define PRCMU_DEFAULT_MEASURE_TIME	0xFFF
#define PRCMU_DEFAULT_LOW_TEMP		0

/**
 * db8500_thermal_points - the interpolation points that trigger
 * interrupts
 */
static const unsigned long db8500_thermal_points[] = {
	15000,
	20000,
	25000,
	30000,
	35000,
	40000,
	45000,
	50000,
	55000,
	60000,
	65000,
	70000,
	75000,
	80000,
	/*
	 * This is where things start to get really bad for the
	 * SoC and the thermal zones should be set up to trigger
	 * critical temperature at 85000 mC so we don't get above
	 * this point.
	 */
	85000,
	90000,
	95000,
	100000,
};

struct db8500_thermal_zone {
	struct thermal_zone_device *tz;
	unsigned long interpolated_temp;
	unsigned int cur_index;
};

/* Callback to get current temperature */
static int db8500_thermal_get_temp(struct thermal_zone_device *tz, int *temp)
{
	struct db8500_thermal_zone *th = tz->devdata;

	/*
	 * TODO: There is no PRCMU interface to get temperature data currently,
	 * so a pseudo temperature is returned , it works for thermal framework
	 * and this will be fixed when the PRCMU interface is available.
	 */
	*temp = th->interpolated_temp;

	return 0;
}

<<<<<<< HEAD
static struct thermal_zone_of_device_ops thdev_ops = {
=======
static const struct thermal_zone_device_ops thdev_ops = {
>>>>>>> 7365df19
	.get_temp = db8500_thermal_get_temp,
};

static void db8500_thermal_update_config(struct db8500_thermal_zone *th,
					 unsigned int idx,
					 unsigned long next_low,
					 unsigned long next_high)
{
	prcmu_stop_temp_sense();

	th->cur_index = idx;
	th->interpolated_temp = (next_low + next_high)/2;

	/*
	 * The PRCMU accept absolute temperatures in celsius so divide
	 * down the millicelsius with 1000
	 */
	prcmu_config_hotmon((u8)(next_low/1000), (u8)(next_high/1000));
	prcmu_start_temp_sense(PRCMU_DEFAULT_MEASURE_TIME);
}

static irqreturn_t prcmu_low_irq_handler(int irq, void *irq_data)
{
	struct db8500_thermal_zone *th = irq_data;
	unsigned int idx = th->cur_index;
	unsigned long next_low, next_high;

	if (idx == 0)
		/* Meaningless for thermal management, ignoring it */
		return IRQ_HANDLED;

	if (idx == 1) {
		next_high = db8500_thermal_points[0];
		next_low = PRCMU_DEFAULT_LOW_TEMP;
	} else {
		next_high = db8500_thermal_points[idx - 1];
		next_low = db8500_thermal_points[idx - 2];
	}
	idx -= 1;

	db8500_thermal_update_config(th, idx, next_low, next_high);
	dev_dbg(&th->tz->device,
		"PRCMU set max %ld, min %ld\n", next_high, next_low);

	thermal_zone_device_update(th->tz, THERMAL_EVENT_UNSPECIFIED);

	return IRQ_HANDLED;
}

static irqreturn_t prcmu_high_irq_handler(int irq, void *irq_data)
{
	struct db8500_thermal_zone *th = irq_data;
	unsigned int idx = th->cur_index;
	unsigned long next_low, next_high;
	int num_points = ARRAY_SIZE(db8500_thermal_points);

	if (idx < num_points - 1) {
		next_high = db8500_thermal_points[idx+1];
		next_low = db8500_thermal_points[idx];
		idx += 1;

		db8500_thermal_update_config(th, idx, next_low, next_high);

		dev_dbg(&th->tz->device,
			"PRCMU set max %ld, min %ld\n", next_high, next_low);
	} else if (idx == num_points - 1)
		/* So we roof out 1 degree over the max point */
		th->interpolated_temp = db8500_thermal_points[idx] + 1;

	thermal_zone_device_update(th->tz, THERMAL_EVENT_UNSPECIFIED);

	return IRQ_HANDLED;
}

static int db8500_thermal_probe(struct platform_device *pdev)
{
	struct db8500_thermal_zone *th = NULL;
	struct device *dev = &pdev->dev;
	int low_irq, high_irq, ret = 0;

	th = devm_kzalloc(dev, sizeof(*th), GFP_KERNEL);
	if (!th)
		return -ENOMEM;

	low_irq = platform_get_irq_byname(pdev, "IRQ_HOTMON_LOW");
	if (low_irq < 0)
		return low_irq;

	ret = devm_request_threaded_irq(dev, low_irq, NULL,
		prcmu_low_irq_handler, IRQF_NO_SUSPEND | IRQF_ONESHOT,
		"dbx500_temp_low", th);
	if (ret < 0) {
		dev_err(dev, "failed to allocate temp low irq\n");
		return ret;
	}

	high_irq = platform_get_irq_byname(pdev, "IRQ_HOTMON_HIGH");
	if (high_irq < 0)
		return high_irq;

	ret = devm_request_threaded_irq(dev, high_irq, NULL,
		prcmu_high_irq_handler, IRQF_NO_SUSPEND | IRQF_ONESHOT,
		"dbx500_temp_high", th);
	if (ret < 0) {
		dev_err(dev, "failed to allocate temp high irq\n");
		return ret;
	}

	/* register of thermal sensor and get info from DT */
	th->tz = devm_thermal_of_zone_register(dev, 0, th, &thdev_ops);
	if (IS_ERR(th->tz)) {
		dev_err(dev, "register thermal zone sensor failed\n");
		return PTR_ERR(th->tz);
	}
	dev_info(dev, "thermal zone sensor registered\n");

	/* Start measuring at the lowest point */
	db8500_thermal_update_config(th, 0, PRCMU_DEFAULT_LOW_TEMP,
				     db8500_thermal_points[0]);

	platform_set_drvdata(pdev, th);

	return 0;
}

static int db8500_thermal_suspend(struct platform_device *pdev,
		pm_message_t state)
{
	prcmu_stop_temp_sense();

	return 0;
}

static int db8500_thermal_resume(struct platform_device *pdev)
{
	struct db8500_thermal_zone *th = platform_get_drvdata(pdev);

	/* Resume and start measuring at the lowest point */
	db8500_thermal_update_config(th, 0, PRCMU_DEFAULT_LOW_TEMP,
				     db8500_thermal_points[0]);

	return 0;
}

static const struct of_device_id db8500_thermal_match[] = {
	{ .compatible = "stericsson,db8500-thermal" },
	{},
};
MODULE_DEVICE_TABLE(of, db8500_thermal_match);

static struct platform_driver db8500_thermal_driver = {
	.driver = {
		.name = "db8500-thermal",
		.of_match_table = of_match_ptr(db8500_thermal_match),
	},
	.probe = db8500_thermal_probe,
	.suspend = db8500_thermal_suspend,
	.resume = db8500_thermal_resume,
};

module_platform_driver(db8500_thermal_driver);

MODULE_AUTHOR("Hongbo Zhang <hongbo.zhang@stericsson.com>");
MODULE_DESCRIPTION("DB8500 thermal driver");
MODULE_LICENSE("GPL");<|MERGE_RESOLUTION|>--- conflicted
+++ resolved
@@ -72,11 +72,7 @@
 	return 0;
 }
 
-<<<<<<< HEAD
-static struct thermal_zone_of_device_ops thdev_ops = {
-=======
 static const struct thermal_zone_device_ops thdev_ops = {
->>>>>>> 7365df19
 	.get_temp = db8500_thermal_get_temp,
 };
 
