/* SPDX-License-Identifier: GPL-2.0 */
/*
 *  thermal_core.h
 *
 *  Copyright (C) 2012  Intel Corp
 *  Author: Durgadoss R <durgadoss.r@intel.com>
 */

#ifndef __THERMAL_CORE_H__
#define __THERMAL_CORE_H__

#include <linux/device.h>
#include <linux/thermal.h>

#include "thermal_netlink.h"
#include "thermal_debugfs.h"

struct thermal_trip_desc {
	struct thermal_trip trip;
	struct list_head notify_list_node;
	int notify_temp;
	int threshold;
};

/**
 * struct thermal_governor - structure that holds thermal governor information
 * @name:	name of the governor
 * @bind_to_tz: callback called when binding to a thermal zone.  If it
 *		returns 0, the governor is bound to the thermal zone,
 *		otherwise it fails.
 * @unbind_from_tz:	callback called when a governor is unbound from a
 *			thermal zone.
 * @trip_crossed:	called for trip points that have just been crossed
 * @manage:	called on thermal zone temperature updates
 * @update_tz:	callback called when thermal zone internals have changed, e.g.
 *		thermal cooling instance was added/removed
 * @governor_list:	node in thermal_governor_list (in thermal_core.c)
 */
struct thermal_governor {
	const char *name;
	int (*bind_to_tz)(struct thermal_zone_device *tz);
	void (*unbind_from_tz)(struct thermal_zone_device *tz);
	void (*trip_crossed)(struct thermal_zone_device *tz,
			     const struct thermal_trip *trip,
			     bool crossed_up);
	void (*manage)(struct thermal_zone_device *tz);
	void (*update_tz)(struct thermal_zone_device *tz,
			  enum thermal_notify_event reason);
	struct list_head	governor_list;
};

/**
 * struct thermal_zone_device - structure for a thermal zone
 * @id:		unique id number for each thermal zone
 * @type:	the thermal zone device type
 * @device:	&struct device for this thermal zone
 * @removal:	removal completion
 * @resume:	resume completion
 * @trip_temp_attrs:	attributes for trip points for sysfs: trip temperature
 * @trip_type_attrs:	attributes for trip points for sysfs: trip type
 * @trip_hyst_attrs:	attributes for trip points for sysfs: trip hysteresis
 * @mode:		current mode of this thermal zone
 * @devdata:	private pointer for device private data
 * @num_trips:	number of trip points the thermal zone supports
 * @passive_delay_jiffies: number of jiffies to wait between polls when
 *			performing passive cooling.
 * @polling_delay_jiffies: number of jiffies to wait between polls when
 *			checking whether trip points have been crossed (0 for
 *			interrupt driven systems)
 * @recheck_delay_jiffies: delay after a failed attempt to determine the zone
 * 			temperature before trying again
 * @temperature:	current temperature.  This is only for core code,
 *			drivers should use thermal_zone_get_temp() to get the
 *			current temperature
 * @last_temperature:	previous temperature read
 * @emul_temperature:	emulated temperature when using CONFIG_THERMAL_EMULATION
 * @passive:		1 if you've crossed a passive trip point, 0 otherwise.
 * @prev_low_trip:	the low current temperature if you've crossed a passive
			trip point.
 * @prev_high_trip:	the above current temperature if you've crossed a
			passive trip point.
 * @need_update:	if equals 1, thermal_zone_device_update needs to be invoked.
 * @ops:	operations this &thermal_zone_device supports
 * @tzp:	thermal zone parameters
 * @governor:	pointer to the governor for this thermal zone
 * @governor_data:	private pointer for governor data
 * @thermal_instances:	list of &struct thermal_instance of this thermal zone
 * @ida:	&struct ida to generate unique id for this zone's cooling
 *		devices
 * @lock:	lock to protect thermal_instances list
 * @node:	node in thermal_tz_list (in thermal_core.c)
 * @poll_queue:	delayed work for polling
 * @notify_event: Last notification event
 * @suspended: thermal zone suspend indicator
 * @resuming:	indicates whether or not thermal zone resume is in progress
 * @trips:	array of struct thermal_trip objects
 */
struct thermal_zone_device {
	int id;
	char type[THERMAL_NAME_LENGTH];
	struct device device;
	struct completion removal;
	struct completion resume;
	struct attribute_group trips_attribute_group;
	struct thermal_attr *trip_temp_attrs;
	struct thermal_attr *trip_type_attrs;
	struct thermal_attr *trip_hyst_attrs;
	enum thermal_device_mode mode;
	void *devdata;
	int num_trips;
	unsigned long passive_delay_jiffies;
	unsigned long polling_delay_jiffies;
	unsigned long recheck_delay_jiffies;
	int temperature;
	int last_temperature;
	int emul_temperature;
	int passive;
	int prev_low_trip;
	int prev_high_trip;
	atomic_t need_update;
	struct thermal_zone_device_ops ops;
	struct thermal_zone_params *tzp;
	struct thermal_governor *governor;
	void *governor_data;
	struct list_head thermal_instances;
	struct ida ida;
	struct mutex lock;
	struct list_head node;
	struct delayed_work poll_queue;
	enum thermal_notify_event notify_event;
	bool suspended;
	bool resuming;
#ifdef CONFIG_THERMAL_DEBUGFS
	struct thermal_debugfs *debugfs;
#endif
	struct thermal_trip_desc trips[] __counted_by(num_trips);
};

<<<<<<< HEAD
/*
 * Default delay after a failing thermal zone temperature check before
 * attempting to check it again.
 */
#define THERMAL_RECHECK_DELAY_MS	250
=======
/* Initial thermal zone temperature. */
#define THERMAL_TEMP_INIT	INT_MIN

/*
 * Default and maximum delay after a failed thermal zone temperature check
 * before attempting to check it again (in jiffies).
 */
#define THERMAL_RECHECK_DELAY		msecs_to_jiffies(250)
#define THERMAL_MAX_RECHECK_DELAY	(120 * HZ)
>>>>>>> 8400291e

/* Default Thermal Governor */
#if defined(CONFIG_THERMAL_DEFAULT_GOV_STEP_WISE)
#define DEFAULT_THERMAL_GOVERNOR       "step_wise"
#elif defined(CONFIG_THERMAL_DEFAULT_GOV_FAIR_SHARE)
#define DEFAULT_THERMAL_GOVERNOR       "fair_share"
#elif defined(CONFIG_THERMAL_DEFAULT_GOV_USER_SPACE)
#define DEFAULT_THERMAL_GOVERNOR       "user_space"
#elif defined(CONFIG_THERMAL_DEFAULT_GOV_POWER_ALLOCATOR)
#define DEFAULT_THERMAL_GOVERNOR       "power_allocator"
#elif defined(CONFIG_THERMAL_DEFAULT_GOV_BANG_BANG)
#define DEFAULT_THERMAL_GOVERNOR       "bang_bang"
#endif

/* Initial state of a cooling device during binding */
#define THERMAL_NO_TARGET -1UL

/* Init section thermal table */
extern struct thermal_governor *__governor_thermal_table[];
extern struct thermal_governor *__governor_thermal_table_end[];

#define THERMAL_TABLE_ENTRY(table, name)			\
	static typeof(name) *__thermal_table_entry_##name	\
	__used __section("__" #table "_thermal_table") = &name

#define THERMAL_GOVERNOR_DECLARE(name)	THERMAL_TABLE_ENTRY(governor, name)

#define for_each_governor_table(__governor)		\
	for (__governor = __governor_thermal_table;	\
	     __governor < __governor_thermal_table_end;	\
	     __governor++)

int for_each_thermal_zone(int (*cb)(struct thermal_zone_device *, void *),
			  void *);

int for_each_thermal_cooling_device(int (*cb)(struct thermal_cooling_device *,
					      void *), void *);

int for_each_thermal_governor(int (*cb)(struct thermal_governor *, void *),
			      void *thermal_governor);

struct thermal_zone_device *thermal_zone_get_by_id(int id);

struct thermal_attr {
	struct device_attribute attr;
	char name[THERMAL_NAME_LENGTH];
};

static inline bool cdev_is_power_actor(struct thermal_cooling_device *cdev)
{
	return cdev->ops->get_requested_power && cdev->ops->state2power &&
		cdev->ops->power2state;
}

void thermal_cdev_update(struct thermal_cooling_device *);
void __thermal_cdev_update(struct thermal_cooling_device *cdev);

int get_tz_trend(struct thermal_zone_device *tz, const struct thermal_trip *trip);

struct thermal_instance *
get_thermal_instance(struct thermal_zone_device *tz,
		     struct thermal_cooling_device *cdev,
		     int trip);

/*
 * This structure is used to describe the behavior of
 * a certain cooling device on a certain trip point
 * in a certain thermal zone
 */
struct thermal_instance {
	int id;
	char name[THERMAL_NAME_LENGTH];
	struct thermal_zone_device *tz;
	struct thermal_cooling_device *cdev;
	const struct thermal_trip *trip;
	bool initialized;
	unsigned long upper;	/* Highest cooling state for this trip point */
	unsigned long lower;	/* Lowest cooling state for this trip point */
	unsigned long target;	/* expected cooling state */
	char attr_name[THERMAL_NAME_LENGTH];
	struct device_attribute attr;
	char weight_attr_name[THERMAL_NAME_LENGTH];
	struct device_attribute weight_attr;
	struct list_head tz_node; /* node in tz->thermal_instances */
	struct list_head cdev_node; /* node in cdev->thermal_instances */
	unsigned int weight; /* The weight of the cooling device */
	bool upper_no_limit;
};

#define to_thermal_zone(_dev) \
	container_of(_dev, struct thermal_zone_device, device)

#define to_cooling_device(_dev)	\
	container_of(_dev, struct thermal_cooling_device, device)

int thermal_register_governor(struct thermal_governor *);
void thermal_unregister_governor(struct thermal_governor *);
int thermal_zone_device_set_policy(struct thermal_zone_device *, char *);
int thermal_build_list_of_policies(char *buf);
void __thermal_zone_device_update(struct thermal_zone_device *tz,
				  enum thermal_notify_event event);
void thermal_zone_device_critical_reboot(struct thermal_zone_device *tz);
void thermal_governor_update_tz(struct thermal_zone_device *tz,
				enum thermal_notify_event reason);

/* Helpers */
#define for_each_trip_desc(__tz, __td)	\
	for (__td = __tz->trips; __td - __tz->trips < __tz->num_trips; __td++)

#define trip_to_trip_desc(__trip)	\
	container_of(__trip, struct thermal_trip_desc, trip)

const char *thermal_trip_type_name(enum thermal_trip_type trip_type);

void thermal_zone_set_trips(struct thermal_zone_device *tz);
int thermal_zone_trip_id(const struct thermal_zone_device *tz,
			 const struct thermal_trip *trip);
void thermal_zone_trip_updated(struct thermal_zone_device *tz,
			       const struct thermal_trip *trip);
int __thermal_zone_get_temp(struct thermal_zone_device *tz, int *temp);
void thermal_zone_trip_down(struct thermal_zone_device *tz,
			    const struct thermal_trip *trip);

/* sysfs I/F */
int thermal_zone_create_device_groups(struct thermal_zone_device *tz);
void thermal_zone_destroy_device_groups(struct thermal_zone_device *);
void thermal_cooling_device_setup_sysfs(struct thermal_cooling_device *);
void thermal_cooling_device_destroy_sysfs(struct thermal_cooling_device *cdev);
void thermal_cooling_device_stats_reinit(struct thermal_cooling_device *cdev);
/* used only at binding time */
ssize_t trip_point_show(struct device *, struct device_attribute *, char *);
ssize_t weight_show(struct device *, struct device_attribute *, char *);
ssize_t weight_store(struct device *, struct device_attribute *, const char *,
		     size_t);

#ifdef CONFIG_THERMAL_STATISTICS
void thermal_cooling_device_stats_update(struct thermal_cooling_device *cdev,
					 unsigned long new_state);
#else
static inline void
thermal_cooling_device_stats_update(struct thermal_cooling_device *cdev,
				    unsigned long new_state) {}
#endif /* CONFIG_THERMAL_STATISTICS */

/* device tree support */
int thermal_zone_device_is_enabled(struct thermal_zone_device *tz);

#endif /* __THERMAL_CORE_H__ */<|MERGE_RESOLUTION|>--- conflicted
+++ resolved
@@ -136,13 +136,6 @@
 	struct thermal_trip_desc trips[] __counted_by(num_trips);
 };
 
-<<<<<<< HEAD
-/*
- * Default delay after a failing thermal zone temperature check before
- * attempting to check it again.
- */
-#define THERMAL_RECHECK_DELAY_MS	250
-=======
 /* Initial thermal zone temperature. */
 #define THERMAL_TEMP_INIT	INT_MIN
 
@@ -152,7 +145,6 @@
  */
 #define THERMAL_RECHECK_DELAY		msecs_to_jiffies(250)
 #define THERMAL_MAX_RECHECK_DELAY	(120 * HZ)
->>>>>>> 8400291e
 
 /* Default Thermal Governor */
 #if defined(CONFIG_THERMAL_DEFAULT_GOV_STEP_WISE)
