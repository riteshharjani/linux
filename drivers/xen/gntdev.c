--- conflicted
+++ resolved
@@ -396,23 +396,15 @@
 	unsigned int offset = data->unmap_ops - map->unmap_ops;
 
 	for (i = 0; i < data->count; i++) {
-<<<<<<< HEAD
-		WARN_ON(map->unmap_ops[offset+i].status);
-=======
 		WARN_ON(map->unmap_ops[offset + i].status != GNTST_okay &&
 			map->unmap_ops[offset + i].handle != INVALID_GRANT_HANDLE);
->>>>>>> e0dccc3b
 		pr_debug("unmap handle=%d st=%d\n",
 			map->unmap_ops[offset+i].handle,
 			map->unmap_ops[offset+i].status);
 		map->unmap_ops[offset+i].handle = INVALID_GRANT_HANDLE;
 		if (use_ptemod) {
-<<<<<<< HEAD
-			WARN_ON(map->kunmap_ops[offset+i].status);
-=======
 			WARN_ON(map->kunmap_ops[offset + i].status != GNTST_okay &&
 				map->kunmap_ops[offset + i].handle != INVALID_GRANT_HANDLE);
->>>>>>> e0dccc3b
 			pr_debug("kunmap handle=%u st=%d\n",
 				 map->kunmap_ops[offset+i].handle,
 				 map->kunmap_ops[offset+i].status);
