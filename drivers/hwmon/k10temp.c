--- conflicted
+++ resolved
@@ -41,13 +41,8 @@
 #define PCI_DEVICE_ID_AMD_17H_DF_F3	0x1463
 #endif
 
-<<<<<<< HEAD
-#ifndef PCI_DEVICE_ID_AMD_17H_RR_NB
-#define PCI_DEVICE_ID_AMD_17H_RR_NB	0x15d0
-=======
 #ifndef PCI_DEVICE_ID_AMD_17H_M10H_DF_F3
 #define PCI_DEVICE_ID_AMD_17H_M10H_DF_F3	0x15eb
->>>>>>> 771c577c
 #endif
 
 /* CPUID function 0x80000001, ebx */
@@ -292,19 +287,13 @@
 
 	if (boot_cpu_data.x86 == 0x15 && (boot_cpu_data.x86_model == 0x60 ||
 					  boot_cpu_data.x86_model == 0x70)) {
-<<<<<<< HEAD
-=======
 		data->read_htcreg = read_htcreg_nb_f15;
->>>>>>> 771c577c
 		data->read_tempreg = read_tempreg_nb_f15;
 	} else if (boot_cpu_data.x86 == 0x17) {
 		data->temp_adjust_mask = 0x80000;
 		data->read_tempreg = read_tempreg_nb_f17;
 	} else {
-<<<<<<< HEAD
-=======
 		data->read_htcreg = read_htcreg_pci;
->>>>>>> 771c577c
 		data->read_tempreg = read_tempreg_pci;
 	}
 
@@ -334,11 +323,7 @@
 	{ PCI_VDEVICE(AMD, PCI_DEVICE_ID_AMD_16H_NB_F3) },
 	{ PCI_VDEVICE(AMD, PCI_DEVICE_ID_AMD_16H_M30H_NB_F3) },
 	{ PCI_VDEVICE(AMD, PCI_DEVICE_ID_AMD_17H_DF_F3) },
-<<<<<<< HEAD
-	{ PCI_VDEVICE(AMD, PCI_DEVICE_ID_AMD_17H_RR_NB) },
-=======
 	{ PCI_VDEVICE(AMD, PCI_DEVICE_ID_AMD_17H_M10H_DF_F3) },
->>>>>>> 771c577c
 	{}
 };
 MODULE_DEVICE_TABLE(pci, k10temp_id_table);
