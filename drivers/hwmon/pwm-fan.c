// SPDX-License-Identifier: GPL-2.0-or-later
/*
 * pwm-fan.c - Hwmon driver for fans connected to PWM lines.
 *
 * Copyright (c) 2014 Samsung Electronics Co., Ltd.
 *
 * Author: Kamil Debski <k.debski@samsung.com>
 */

#include <linux/hwmon.h>
#include <linux/interrupt.h>
#include <linux/module.h>
#include <linux/mutex.h>
#include <linux/of.h>
#include <linux/platform_device.h>
#include <linux/pwm.h>
#include <linux/regulator/consumer.h>
#include <linux/sysfs.h>
#include <linux/thermal.h>
#include <linux/timer.h>

#define MAX_PWM 255

struct pwm_fan_tach {
	int irq;
	atomic_t pulses;
	unsigned int rpm;
	u8 pulses_per_revolution;
};

enum pwm_fan_enable_mode {
	pwm_off_reg_off,
	pwm_disable_reg_enable,
	pwm_enable_reg_enable,
	pwm_disable_reg_disable,
};

struct pwm_fan_ctx {
	struct device *dev;

	struct mutex lock;
	struct pwm_device *pwm;
	struct pwm_state pwm_state;
	struct regulator *reg_en;
	enum pwm_fan_enable_mode enable_mode;
	bool regulator_enabled;
	bool enabled;

	int tach_count;
	struct pwm_fan_tach *tachs;
	ktime_t sample_start;
	struct timer_list rpm_timer;

	unsigned int pwm_value;
	unsigned int pwm_fan_state;
	unsigned int pwm_fan_max_state;
	unsigned int *pwm_fan_cooling_levels;
	struct thermal_cooling_device *cdev;

	struct hwmon_chip_info info;
	struct hwmon_channel_info fan_channel;
};

/* This handler assumes self resetting edge triggered interrupt. */
static irqreturn_t pulse_handler(int irq, void *dev_id)
{
	struct pwm_fan_tach *tach = dev_id;

	atomic_inc(&tach->pulses);

	return IRQ_HANDLED;
}

static void sample_timer(struct timer_list *t)
{
	struct pwm_fan_ctx *ctx = from_timer(ctx, t, rpm_timer);
	unsigned int delta = ktime_ms_delta(ktime_get(), ctx->sample_start);
	int i;

	if (delta) {
		for (i = 0; i < ctx->tach_count; i++) {
			struct pwm_fan_tach *tach = &ctx->tachs[i];
			int pulses;

			pulses = atomic_read(&tach->pulses);
			atomic_sub(pulses, &tach->pulses);
			tach->rpm = (unsigned int)(pulses * 1000 * 60) /
				(tach->pulses_per_revolution * delta);
		}

		ctx->sample_start = ktime_get();
	}

	mod_timer(&ctx->rpm_timer, jiffies + HZ);
}

static void pwm_fan_enable_mode_2_state(int enable_mode,
					struct pwm_state *state,
					bool *enable_regulator)
{
	switch (enable_mode) {
	case pwm_disable_reg_enable:
		/* disable pwm, keep regulator enabled */
		state->enabled = false;
		*enable_regulator = true;
		break;
	case pwm_enable_reg_enable:
		/* keep pwm and regulator enabled */
		state->enabled = true;
		*enable_regulator = true;
		break;
	case pwm_off_reg_off:
	case pwm_disable_reg_disable:
		/* disable pwm and regulator */
		state->enabled = false;
		*enable_regulator = false;
	}
}

static int pwm_fan_switch_power(struct pwm_fan_ctx *ctx, bool on)
{
	int ret = 0;

	if (!ctx->reg_en)
		return ret;

	if (!ctx->regulator_enabled && on) {
		ret = regulator_enable(ctx->reg_en);
		if (ret == 0)
			ctx->regulator_enabled = true;
	} else if (ctx->regulator_enabled && !on) {
		ret = regulator_disable(ctx->reg_en);
		if (ret == 0)
			ctx->regulator_enabled = false;
	}
	return ret;
}

static int pwm_fan_power_on(struct pwm_fan_ctx *ctx)
{
	struct pwm_state *state = &ctx->pwm_state;
	int ret;

	if (ctx->enabled)
		return 0;

	ret = pwm_fan_switch_power(ctx, true);
	if (ret < 0) {
		dev_err(ctx->dev, "failed to enable power supply\n");
		return ret;
	}

	state->enabled = true;
	ret = pwm_apply_state(ctx->pwm, state);
	if (ret) {
		dev_err(ctx->dev, "failed to enable PWM\n");
		goto disable_regulator;
	}

	ctx->enabled = true;

	return 0;

disable_regulator:
	pwm_fan_switch_power(ctx, false);
	return ret;
}

static int pwm_fan_power_off(struct pwm_fan_ctx *ctx)
{
	struct pwm_state *state = &ctx->pwm_state;
	bool enable_regulator = false;
	int ret;

	if (!ctx->enabled)
		return 0;

	pwm_fan_enable_mode_2_state(ctx->enable_mode,
				    state,
				    &enable_regulator);

	state->enabled = false;
	state->duty_cycle = 0;
	ret = pwm_apply_state(ctx->pwm, state);
	if (ret) {
		dev_err(ctx->dev, "failed to disable PWM\n");
		return ret;
	}

	pwm_fan_switch_power(ctx, enable_regulator);

	ctx->enabled = false;

	return 0;
}

static int  __set_pwm(struct pwm_fan_ctx *ctx, unsigned long pwm)
{
	struct pwm_state *state = &ctx->pwm_state;
	unsigned long period;
	int ret = 0;

	if (pwm > 0) {
		if (ctx->enable_mode == pwm_off_reg_off)
			/* pwm-fan hard disabled */
			return 0;

		period = state->period;
		state->duty_cycle = DIV_ROUND_UP(pwm * (period - 1), MAX_PWM);
		ret = pwm_apply_state(ctx->pwm, state);
		if (ret)
			return ret;
		ret = pwm_fan_power_on(ctx);
	} else {
		ret = pwm_fan_power_off(ctx);
	}
	if (!ret)
		ctx->pwm_value = pwm;

	return ret;
}

static int set_pwm(struct pwm_fan_ctx *ctx, unsigned long pwm)
{
	int ret;

	mutex_lock(&ctx->lock);
	ret = __set_pwm(ctx, pwm);
	mutex_unlock(&ctx->lock);

	return ret;
}

static void pwm_fan_update_state(struct pwm_fan_ctx *ctx, unsigned long pwm)
{
	int i;

	for (i = 0; i < ctx->pwm_fan_max_state; ++i)
		if (pwm < ctx->pwm_fan_cooling_levels[i + 1])
			break;

	ctx->pwm_fan_state = i;
}

static int pwm_fan_update_enable(struct pwm_fan_ctx *ctx, long val)
{
	int ret = 0;
	int old_val;

	mutex_lock(&ctx->lock);

	if (ctx->enable_mode == val)
		goto out;

	old_val = ctx->enable_mode;
	ctx->enable_mode = val;

	if (val == 0) {
		/* Disable pwm-fan unconditionally */
<<<<<<< HEAD
		ret = __set_pwm(ctx, 0);
=======
		if (ctx->enabled)
			ret = __set_pwm(ctx, 0);
		else
			ret = pwm_fan_switch_power(ctx, false);
>>>>>>> 7073888c
		if (ret)
			ctx->enable_mode = old_val;
		pwm_fan_update_state(ctx, 0);
	} else {
		/*
		 * Change PWM and/or regulator state if currently disabled
		 * Nothing to do if currently enabled
		 */
		if (!ctx->enabled) {
			struct pwm_state *state = &ctx->pwm_state;
			bool enable_regulator = false;

			state->duty_cycle = 0;
			pwm_fan_enable_mode_2_state(val,
						    state,
						    &enable_regulator);

			pwm_apply_state(ctx->pwm, state);
			pwm_fan_switch_power(ctx, enable_regulator);
			pwm_fan_update_state(ctx, 0);
		}
	}
out:
	mutex_unlock(&ctx->lock);

	return ret;
}

static int pwm_fan_write(struct device *dev, enum hwmon_sensor_types type,
			 u32 attr, int channel, long val)
{
	struct pwm_fan_ctx *ctx = dev_get_drvdata(dev);
	int ret;

	switch (attr) {
	case hwmon_pwm_input:
		if (val < 0 || val > MAX_PWM)
			return -EINVAL;
		ret = set_pwm(ctx, val);
		if (ret)
			return ret;
		pwm_fan_update_state(ctx, val);
		break;
	case hwmon_pwm_enable:
		if (val < 0 || val > 3)
			ret = -EINVAL;
		else
			ret = pwm_fan_update_enable(ctx, val);

		return ret;
	default:
		return -EOPNOTSUPP;
	}

	return 0;
}

static int pwm_fan_read(struct device *dev, enum hwmon_sensor_types type,
			u32 attr, int channel, long *val)
{
	struct pwm_fan_ctx *ctx = dev_get_drvdata(dev);

	switch (type) {
	case hwmon_pwm:
		switch (attr) {
		case hwmon_pwm_input:
			*val = ctx->pwm_value;
			return 0;
		case hwmon_pwm_enable:
			*val = ctx->enable_mode;
			return 0;
		}
		return -EOPNOTSUPP;
	case hwmon_fan:
		*val = ctx->tachs[channel].rpm;
		return 0;

	default:
		return -ENOTSUPP;
	}
}

static umode_t pwm_fan_is_visible(const void *data,
				  enum hwmon_sensor_types type,
				  u32 attr, int channel)
{
	switch (type) {
	case hwmon_pwm:
		return 0644;

	case hwmon_fan:
		return 0444;

	default:
		return 0;
	}
}

static const struct hwmon_ops pwm_fan_hwmon_ops = {
	.is_visible = pwm_fan_is_visible,
	.read = pwm_fan_read,
	.write = pwm_fan_write,
};

/* thermal cooling device callbacks */
static int pwm_fan_get_max_state(struct thermal_cooling_device *cdev,
				 unsigned long *state)
{
	struct pwm_fan_ctx *ctx = cdev->devdata;

	if (!ctx)
		return -EINVAL;

	*state = ctx->pwm_fan_max_state;

	return 0;
}

static int pwm_fan_get_cur_state(struct thermal_cooling_device *cdev,
				 unsigned long *state)
{
	struct pwm_fan_ctx *ctx = cdev->devdata;

	if (!ctx)
		return -EINVAL;

	*state = ctx->pwm_fan_state;

	return 0;
}

static int
pwm_fan_set_cur_state(struct thermal_cooling_device *cdev, unsigned long state)
{
	struct pwm_fan_ctx *ctx = cdev->devdata;
	int ret;

	if (!ctx || (state > ctx->pwm_fan_max_state))
		return -EINVAL;

	if (state == ctx->pwm_fan_state)
		return 0;

	ret = set_pwm(ctx, ctx->pwm_fan_cooling_levels[state]);
	if (ret) {
		dev_err(&cdev->device, "Cannot set pwm!\n");
		return ret;
	}

	ctx->pwm_fan_state = state;

	return ret;
}

static const struct thermal_cooling_device_ops pwm_fan_cooling_ops = {
	.get_max_state = pwm_fan_get_max_state,
	.get_cur_state = pwm_fan_get_cur_state,
	.set_cur_state = pwm_fan_set_cur_state,
};

static int pwm_fan_of_get_cooling_data(struct device *dev,
				       struct pwm_fan_ctx *ctx)
{
	struct device_node *np = dev->of_node;
	int num, i, ret;

	if (!of_find_property(np, "cooling-levels", NULL))
		return 0;

	ret = of_property_count_u32_elems(np, "cooling-levels");
	if (ret <= 0) {
		dev_err(dev, "Wrong data!\n");
		return ret ? : -EINVAL;
	}

	num = ret;
	ctx->pwm_fan_cooling_levels = devm_kcalloc(dev, num, sizeof(u32),
						   GFP_KERNEL);
	if (!ctx->pwm_fan_cooling_levels)
		return -ENOMEM;

	ret = of_property_read_u32_array(np, "cooling-levels",
					 ctx->pwm_fan_cooling_levels, num);
	if (ret) {
		dev_err(dev, "Property 'cooling-levels' cannot be read!\n");
		return ret;
	}

	for (i = 0; i < num; i++) {
		if (ctx->pwm_fan_cooling_levels[i] > MAX_PWM) {
			dev_err(dev, "PWM fan state[%d]:%d > %d\n", i,
				ctx->pwm_fan_cooling_levels[i], MAX_PWM);
			return -EINVAL;
		}
	}

	ctx->pwm_fan_max_state = num - 1;

	return 0;
}

static void pwm_fan_cleanup(void *__ctx)
{
	struct pwm_fan_ctx *ctx = __ctx;

	del_timer_sync(&ctx->rpm_timer);
	/* Switch off everything */
	ctx->enable_mode = pwm_disable_reg_disable;
	pwm_fan_power_off(ctx);
}

static int pwm_fan_probe(struct platform_device *pdev)
{
	struct thermal_cooling_device *cdev;
	struct device *dev = &pdev->dev;
	struct pwm_fan_ctx *ctx;
	struct device *hwmon;
	int ret;
	const struct hwmon_channel_info **channels;
	u32 *fan_channel_config;
	int channel_count = 1;	/* We always have a PWM channel. */
	int i;

	ctx = devm_kzalloc(dev, sizeof(*ctx), GFP_KERNEL);
	if (!ctx)
		return -ENOMEM;

	mutex_init(&ctx->lock);

	ctx->dev = &pdev->dev;
	ctx->pwm = devm_pwm_get(dev, NULL);
	if (IS_ERR(ctx->pwm))
		return dev_err_probe(dev, PTR_ERR(ctx->pwm), "Could not get PWM\n");

	platform_set_drvdata(pdev, ctx);

	ctx->reg_en = devm_regulator_get_optional(dev, "fan");
	if (IS_ERR(ctx->reg_en)) {
		if (PTR_ERR(ctx->reg_en) != -ENODEV)
			return PTR_ERR(ctx->reg_en);

		ctx->reg_en = NULL;
	}

	pwm_init_state(ctx->pwm, &ctx->pwm_state);

	/*
	 * set_pwm assumes that MAX_PWM * (period - 1) fits into an unsigned
	 * long. Check this here to prevent the fan running at a too low
	 * frequency.
	 */
	if (ctx->pwm_state.period > ULONG_MAX / MAX_PWM + 1) {
		dev_err(dev, "Configured period too big\n");
		return -EINVAL;
	}

	ctx->enable_mode = pwm_disable_reg_enable;

	/*
	 * Set duty cycle to maximum allowed and enable PWM output as well as
	 * the regulator. In case of error nothing is changed
	 */
	ret = set_pwm(ctx, MAX_PWM);
	if (ret) {
		dev_err(dev, "Failed to configure PWM: %d\n", ret);
		return ret;
	}
	timer_setup(&ctx->rpm_timer, sample_timer, 0);
	ret = devm_add_action_or_reset(dev, pwm_fan_cleanup, ctx);
	if (ret)
		return ret;

	ctx->tach_count = platform_irq_count(pdev);
	if (ctx->tach_count < 0)
		return dev_err_probe(dev, ctx->tach_count,
				     "Could not get number of fan tachometer inputs\n");
	dev_dbg(dev, "%d fan tachometer inputs\n", ctx->tach_count);

	if (ctx->tach_count) {
		channel_count++;	/* We also have a FAN channel. */

		ctx->tachs = devm_kcalloc(dev, ctx->tach_count,
					  sizeof(struct pwm_fan_tach),
					  GFP_KERNEL);
		if (!ctx->tachs)
			return -ENOMEM;

		ctx->fan_channel.type = hwmon_fan;
		fan_channel_config = devm_kcalloc(dev, ctx->tach_count + 1,
						  sizeof(u32), GFP_KERNEL);
		if (!fan_channel_config)
			return -ENOMEM;
		ctx->fan_channel.config = fan_channel_config;
	}

	channels = devm_kcalloc(dev, channel_count + 1,
				sizeof(struct hwmon_channel_info *), GFP_KERNEL);
	if (!channels)
		return -ENOMEM;

	channels[0] = HWMON_CHANNEL_INFO(pwm, HWMON_PWM_INPUT | HWMON_PWM_ENABLE);

	for (i = 0; i < ctx->tach_count; i++) {
		struct pwm_fan_tach *tach = &ctx->tachs[i];
		u32 ppr = 2;

		tach->irq = platform_get_irq(pdev, i);
		if (tach->irq == -EPROBE_DEFER)
			return tach->irq;
		if (tach->irq > 0) {
			ret = devm_request_irq(dev, tach->irq, pulse_handler, 0,
					       pdev->name, tach);
			if (ret) {
				dev_err(dev,
					"Failed to request interrupt: %d\n",
					ret);
				return ret;
			}
		}

		of_property_read_u32_index(dev->of_node,
					   "pulses-per-revolution",
					   i,
					   &ppr);
		tach->pulses_per_revolution = ppr;
		if (!tach->pulses_per_revolution) {
			dev_err(dev, "pulses-per-revolution can't be zero.\n");
			return -EINVAL;
		}

		fan_channel_config[i] = HWMON_F_INPUT;

		dev_dbg(dev, "tach%d: irq=%d, pulses_per_revolution=%d\n",
			i, tach->irq, tach->pulses_per_revolution);
	}

	if (ctx->tach_count > 0) {
		ctx->sample_start = ktime_get();
		mod_timer(&ctx->rpm_timer, jiffies + HZ);

		channels[1] = &ctx->fan_channel;
	}

	ctx->info.ops = &pwm_fan_hwmon_ops;
	ctx->info.info = channels;

	hwmon = devm_hwmon_device_register_with_info(dev, "pwmfan",
						     ctx, &ctx->info, NULL);
	if (IS_ERR(hwmon)) {
		dev_err(dev, "Failed to register hwmon device\n");
		return PTR_ERR(hwmon);
	}

	ret = pwm_fan_of_get_cooling_data(dev, ctx);
	if (ret)
		return ret;

	ctx->pwm_fan_state = ctx->pwm_fan_max_state;
	if (IS_ENABLED(CONFIG_THERMAL)) {
		cdev = devm_thermal_of_cooling_device_register(dev,
			dev->of_node, "pwm-fan", ctx, &pwm_fan_cooling_ops);
		if (IS_ERR(cdev)) {
			ret = PTR_ERR(cdev);
			dev_err(dev,
				"Failed to register pwm-fan as cooling device: %d\n",
				ret);
			return ret;
		}
		ctx->cdev = cdev;
	}

	return 0;
}

static void pwm_fan_shutdown(struct platform_device *pdev)
{
	struct pwm_fan_ctx *ctx = platform_get_drvdata(pdev);

	pwm_fan_cleanup(ctx);
}

static int pwm_fan_suspend(struct device *dev)
{
	struct pwm_fan_ctx *ctx = dev_get_drvdata(dev);

	return pwm_fan_power_off(ctx);
}

static int pwm_fan_resume(struct device *dev)
{
	struct pwm_fan_ctx *ctx = dev_get_drvdata(dev);

	return set_pwm(ctx, ctx->pwm_value);
}

static DEFINE_SIMPLE_DEV_PM_OPS(pwm_fan_pm, pwm_fan_suspend, pwm_fan_resume);

static const struct of_device_id of_pwm_fan_match[] = {
	{ .compatible = "pwm-fan", },
	{},
};
MODULE_DEVICE_TABLE(of, of_pwm_fan_match);

static struct platform_driver pwm_fan_driver = {
	.probe		= pwm_fan_probe,
	.shutdown	= pwm_fan_shutdown,
	.driver	= {
		.name		= "pwm-fan",
		.pm		= pm_sleep_ptr(&pwm_fan_pm),
		.of_match_table	= of_pwm_fan_match,
	},
};

module_platform_driver(pwm_fan_driver);

MODULE_AUTHOR("Kamil Debski <k.debski@samsung.com>");
MODULE_ALIAS("platform:pwm-fan");
MODULE_DESCRIPTION("PWM FAN driver");
MODULE_LICENSE("GPL");<|MERGE_RESOLUTION|>--- conflicted
+++ resolved
@@ -257,14 +257,10 @@
 
 	if (val == 0) {
 		/* Disable pwm-fan unconditionally */
-<<<<<<< HEAD
-		ret = __set_pwm(ctx, 0);
-=======
 		if (ctx->enabled)
 			ret = __set_pwm(ctx, 0);
 		else
 			ret = pwm_fan_switch_power(ctx, false);
->>>>>>> 7073888c
 		if (ret)
 			ctx->enable_mode = old_val;
 		pwm_fan_update_state(ctx, 0);
