--- conflicted
+++ resolved
@@ -1048,11 +1048,6 @@
 	if (ret)
 		dev_warn(&client->dev, "Failed to power down device (%pe)\n",
 			 ERR_PTR(ret));
-<<<<<<< HEAD
-
-	return 0;
-=======
->>>>>>> 7365df19
 }
 
 static const struct i2c_device_id ina2xx_id[] = {
