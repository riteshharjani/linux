--- conflicted
+++ resolved
@@ -2554,10 +2554,6 @@
 		int slot;
 
 		slot = input_mt_get_slot_by_key(input, hid_data->id);
-<<<<<<< HEAD
-		if (slot < 0)
-			return;
-=======
 		if (slot < 0) {
 			return;
 		} else {
@@ -2569,7 +2565,6 @@
 				return;
 			}
 		}
->>>>>>> 7cca308c
 
 		input_mt_slot(input, slot);
 		input_mt_report_slot_state(input, MT_TOOL_FINGER, prox);
@@ -3865,10 +3860,7 @@
 			input_dev->evbit[0] |= BIT_MASK(EV_SW);
 			__set_bit(SW_MUTE_DEVICE, input_dev->swbit);
 			wacom_wac->has_mute_touch_switch = true;
-<<<<<<< HEAD
-=======
 			wacom_wac->is_soft_touch_switch = true;
->>>>>>> 7cca308c
 		}
 		fallthrough;
 
