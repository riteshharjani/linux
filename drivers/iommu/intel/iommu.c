// SPDX-License-Identifier: GPL-2.0-only
/*
 * Copyright © 2006-2014 Intel Corporation.
 *
 * Authors: David Woodhouse <dwmw2@infradead.org>,
 *          Ashok Raj <ashok.raj@intel.com>,
 *          Shaohua Li <shaohua.li@intel.com>,
 *          Anil S Keshavamurthy <anil.s.keshavamurthy@intel.com>,
 *          Fenghua Yu <fenghua.yu@intel.com>
 *          Joerg Roedel <jroedel@suse.de>
 */

#define pr_fmt(fmt)     "DMAR: " fmt
#define dev_fmt(fmt)    pr_fmt(fmt)

#include <linux/crash_dump.h>
#include <linux/dma-direct.h>
#include <linux/dma-iommu.h>
#include <linux/dmi.h>
#include <linux/intel-svm.h>
#include <linux/memory.h>
#include <linux/pci.h>
#include <linux/pci-ats.h>
#include <linux/spinlock.h>
#include <linux/syscore_ops.h>
#include <linux/tboot.h>

#include "iommu.h"
#include "../irq_remapping.h"
#include "../iommu-sva-lib.h"
#include "pasid.h"
#include "cap_audit.h"

#define ROOT_SIZE		VTD_PAGE_SIZE
#define CONTEXT_SIZE		VTD_PAGE_SIZE

#define IS_GFX_DEVICE(pdev) ((pdev->class >> 16) == PCI_BASE_CLASS_DISPLAY)
#define IS_USB_DEVICE(pdev) ((pdev->class >> 8) == PCI_CLASS_SERIAL_USB)
#define IS_ISA_DEVICE(pdev) ((pdev->class >> 8) == PCI_CLASS_BRIDGE_ISA)
#define IS_AZALIA(pdev) ((pdev)->vendor == 0x8086 && (pdev)->device == 0x3a3e)

#define IOAPIC_RANGE_START	(0xfee00000)
#define IOAPIC_RANGE_END	(0xfeefffff)
#define IOVA_START_ADDR		(0x1000)

#define DEFAULT_DOMAIN_ADDRESS_WIDTH 57

#define MAX_AGAW_WIDTH 64
#define MAX_AGAW_PFN_WIDTH	(MAX_AGAW_WIDTH - VTD_PAGE_SHIFT)

#define __DOMAIN_MAX_PFN(gaw)  ((((uint64_t)1) << ((gaw) - VTD_PAGE_SHIFT)) - 1)
#define __DOMAIN_MAX_ADDR(gaw) ((((uint64_t)1) << (gaw)) - 1)

/* We limit DOMAIN_MAX_PFN to fit in an unsigned long, and DOMAIN_MAX_ADDR
   to match. That way, we can use 'unsigned long' for PFNs with impunity. */
#define DOMAIN_MAX_PFN(gaw)	((unsigned long) min_t(uint64_t, \
				__DOMAIN_MAX_PFN(gaw), (unsigned long)-1))
#define DOMAIN_MAX_ADDR(gaw)	(((uint64_t)__DOMAIN_MAX_PFN(gaw)) << VTD_PAGE_SHIFT)

/* IO virtual address start page frame number */
#define IOVA_START_PFN		(1)

#define IOVA_PFN(addr)		((addr) >> PAGE_SHIFT)

/* page table handling */
#define LEVEL_STRIDE		(9)
#define LEVEL_MASK		(((u64)1 << LEVEL_STRIDE) - 1)

static inline int agaw_to_level(int agaw)
{
	return agaw + 2;
}

static inline int agaw_to_width(int agaw)
{
	return min_t(int, 30 + agaw * LEVEL_STRIDE, MAX_AGAW_WIDTH);
}

static inline int width_to_agaw(int width)
{
	return DIV_ROUND_UP(width - 30, LEVEL_STRIDE);
}

static inline unsigned int level_to_offset_bits(int level)
{
	return (level - 1) * LEVEL_STRIDE;
}

static inline int pfn_level_offset(u64 pfn, int level)
{
	return (pfn >> level_to_offset_bits(level)) & LEVEL_MASK;
}

static inline u64 level_mask(int level)
{
	return -1ULL << level_to_offset_bits(level);
}

static inline u64 level_size(int level)
{
	return 1ULL << level_to_offset_bits(level);
}

static inline u64 align_to_level(u64 pfn, int level)
{
	return (pfn + level_size(level) - 1) & level_mask(level);
}

static inline unsigned long lvl_to_nr_pages(unsigned int lvl)
{
	return 1UL << min_t(int, (lvl - 1) * LEVEL_STRIDE, MAX_AGAW_PFN_WIDTH);
}

/* VT-d pages must always be _smaller_ than MM pages. Otherwise things
   are never going to work. */
static inline unsigned long mm_to_dma_pfn(unsigned long mm_pfn)
{
	return mm_pfn << (PAGE_SHIFT - VTD_PAGE_SHIFT);
}
static inline unsigned long page_to_dma_pfn(struct page *pg)
{
	return mm_to_dma_pfn(page_to_pfn(pg));
}
static inline unsigned long virt_to_dma_pfn(void *p)
{
	return page_to_dma_pfn(virt_to_page(p));
}

static void __init check_tylersburg_isoch(void);
static int rwbf_quirk;

/*
 * set to 1 to panic kernel if can't successfully enable VT-d
 * (used when kernel is launched w/ TXT)
 */
static int force_on = 0;
static int intel_iommu_tboot_noforce;
static int no_platform_optin;

#define ROOT_ENTRY_NR (VTD_PAGE_SIZE/sizeof(struct root_entry))

/*
 * Take a root_entry and return the Lower Context Table Pointer (LCTP)
 * if marked present.
 */
static phys_addr_t root_entry_lctp(struct root_entry *re)
{
	if (!(re->lo & 1))
		return 0;

	return re->lo & VTD_PAGE_MASK;
}

/*
 * Take a root_entry and return the Upper Context Table Pointer (UCTP)
 * if marked present.
 */
static phys_addr_t root_entry_uctp(struct root_entry *re)
{
	if (!(re->hi & 1))
		return 0;

	return re->hi & VTD_PAGE_MASK;
}

static inline void context_set_present(struct context_entry *context)
{
	context->lo |= 1;
}

static inline void context_set_fault_enable(struct context_entry *context)
{
	context->lo &= (((u64)-1) << 2) | 1;
}

static inline void context_set_translation_type(struct context_entry *context,
						unsigned long value)
{
	context->lo &= (((u64)-1) << 4) | 3;
	context->lo |= (value & 3) << 2;
}

static inline void context_set_address_root(struct context_entry *context,
					    unsigned long value)
{
	context->lo &= ~VTD_PAGE_MASK;
	context->lo |= value & VTD_PAGE_MASK;
}

static inline void context_set_address_width(struct context_entry *context,
					     unsigned long value)
{
	context->hi |= value & 7;
}

static inline void context_set_domain_id(struct context_entry *context,
					 unsigned long value)
{
	context->hi |= (value & ((1 << 16) - 1)) << 8;
}

static inline int context_domain_id(struct context_entry *c)
{
	return((c->hi >> 8) & 0xffff);
}

static inline void context_clear_entry(struct context_entry *context)
{
	context->lo = 0;
	context->hi = 0;
}

static inline bool context_copied(struct intel_iommu *iommu, u8 bus, u8 devfn)
{
	if (!iommu->copied_tables)
		return false;

	return test_bit(((long)bus << 8) | devfn, iommu->copied_tables);
}

static inline void
set_context_copied(struct intel_iommu *iommu, u8 bus, u8 devfn)
{
	set_bit(((long)bus << 8) | devfn, iommu->copied_tables);
}

static inline void
clear_context_copied(struct intel_iommu *iommu, u8 bus, u8 devfn)
{
	clear_bit(((long)bus << 8) | devfn, iommu->copied_tables);
}

/*
 * This domain is a statically identity mapping domain.
 *	1. This domain creats a static 1:1 mapping to all usable memory.
 * 	2. It maps to each iommu if successful.
 *	3. Each iommu mapps to this domain if successful.
 */
static struct dmar_domain *si_domain;
static int hw_pass_through = 1;

struct dmar_rmrr_unit {
	struct list_head list;		/* list of rmrr units	*/
	struct acpi_dmar_header *hdr;	/* ACPI header		*/
	u64	base_address;		/* reserved base address*/
	u64	end_address;		/* reserved end address */
	struct dmar_dev_scope *devices;	/* target devices */
	int	devices_cnt;		/* target device count */
};

struct dmar_atsr_unit {
	struct list_head list;		/* list of ATSR units */
	struct acpi_dmar_header *hdr;	/* ACPI header */
	struct dmar_dev_scope *devices;	/* target devices */
	int devices_cnt;		/* target device count */
	u8 include_all:1;		/* include all ports */
};

struct dmar_satc_unit {
	struct list_head list;		/* list of SATC units */
	struct acpi_dmar_header *hdr;	/* ACPI header */
	struct dmar_dev_scope *devices;	/* target devices */
	struct intel_iommu *iommu;	/* the corresponding iommu */
	int devices_cnt;		/* target device count */
	u8 atc_required:1;		/* ATS is required */
};

static LIST_HEAD(dmar_atsr_units);
static LIST_HEAD(dmar_rmrr_units);
static LIST_HEAD(dmar_satc_units);

#define for_each_rmrr_units(rmrr) \
	list_for_each_entry(rmrr, &dmar_rmrr_units, list)

static void dmar_remove_one_dev_info(struct device *dev);

int dmar_disabled = !IS_ENABLED(CONFIG_INTEL_IOMMU_DEFAULT_ON);
int intel_iommu_sm = IS_ENABLED(CONFIG_INTEL_IOMMU_SCALABLE_MODE_DEFAULT_ON);

int intel_iommu_enabled = 0;
EXPORT_SYMBOL_GPL(intel_iommu_enabled);

static int dmar_map_gfx = 1;
static int intel_iommu_superpage = 1;
static int iommu_identity_mapping;
static int iommu_skip_te_disable;

#define IDENTMAP_GFX		2
#define IDENTMAP_AZALIA		4

const struct iommu_ops intel_iommu_ops;

static bool translation_pre_enabled(struct intel_iommu *iommu)
{
	return (iommu->flags & VTD_FLAG_TRANS_PRE_ENABLED);
}

static void clear_translation_pre_enabled(struct intel_iommu *iommu)
{
	iommu->flags &= ~VTD_FLAG_TRANS_PRE_ENABLED;
}

static void init_translation_status(struct intel_iommu *iommu)
{
	u32 gsts;

	gsts = readl(iommu->reg + DMAR_GSTS_REG);
	if (gsts & DMA_GSTS_TES)
		iommu->flags |= VTD_FLAG_TRANS_PRE_ENABLED;
}

static int __init intel_iommu_setup(char *str)
{
	if (!str)
		return -EINVAL;

	while (*str) {
		if (!strncmp(str, "on", 2)) {
			dmar_disabled = 0;
			pr_info("IOMMU enabled\n");
		} else if (!strncmp(str, "off", 3)) {
			dmar_disabled = 1;
			no_platform_optin = 1;
			pr_info("IOMMU disabled\n");
		} else if (!strncmp(str, "igfx_off", 8)) {
			dmar_map_gfx = 0;
			pr_info("Disable GFX device mapping\n");
		} else if (!strncmp(str, "forcedac", 8)) {
			pr_warn("intel_iommu=forcedac deprecated; use iommu.forcedac instead\n");
			iommu_dma_forcedac = true;
		} else if (!strncmp(str, "strict", 6)) {
			pr_warn("intel_iommu=strict deprecated; use iommu.strict=1 instead\n");
			iommu_set_dma_strict();
		} else if (!strncmp(str, "sp_off", 6)) {
			pr_info("Disable supported super page\n");
			intel_iommu_superpage = 0;
		} else if (!strncmp(str, "sm_on", 5)) {
			pr_info("Enable scalable mode if hardware supports\n");
			intel_iommu_sm = 1;
		} else if (!strncmp(str, "sm_off", 6)) {
			pr_info("Scalable mode is disallowed\n");
			intel_iommu_sm = 0;
		} else if (!strncmp(str, "tboot_noforce", 13)) {
			pr_info("Intel-IOMMU: not forcing on after tboot. This could expose security risk for tboot\n");
			intel_iommu_tboot_noforce = 1;
		} else {
			pr_notice("Unknown option - '%s'\n", str);
		}

		str += strcspn(str, ",");
		while (*str == ',')
			str++;
	}

	return 1;
}
__setup("intel_iommu=", intel_iommu_setup);

void *alloc_pgtable_page(int node)
{
	struct page *page;
	void *vaddr = NULL;

	page = alloc_pages_node(node, GFP_ATOMIC | __GFP_ZERO, 0);
	if (page)
		vaddr = page_address(page);
	return vaddr;
}

void free_pgtable_page(void *vaddr)
{
	free_page((unsigned long)vaddr);
}

static inline int domain_type_is_si(struct dmar_domain *domain)
{
	return domain->domain.type == IOMMU_DOMAIN_IDENTITY;
}

static inline bool domain_use_first_level(struct dmar_domain *domain)
{
	return domain->flags & DOMAIN_FLAG_USE_FIRST_LEVEL;
}

static inline int domain_pfn_supported(struct dmar_domain *domain,
				       unsigned long pfn)
{
	int addr_width = agaw_to_width(domain->agaw) - VTD_PAGE_SHIFT;

	return !(addr_width < BITS_PER_LONG && pfn >> addr_width);
}

/*
 * Calculate the Supported Adjusted Guest Address Widths of an IOMMU.
 * Refer to 11.4.2 of the VT-d spec for the encoding of each bit of
 * the returned SAGAW.
 */
static unsigned long __iommu_calculate_sagaw(struct intel_iommu *iommu)
{
	unsigned long fl_sagaw, sl_sagaw;

	fl_sagaw = BIT(2) | (cap_5lp_support(iommu->cap) ? BIT(3) : 0);
	sl_sagaw = cap_sagaw(iommu->cap);

	/* Second level only. */
	if (!sm_supported(iommu) || !ecap_flts(iommu->ecap))
		return sl_sagaw;

	/* First level only. */
	if (!ecap_slts(iommu->ecap))
		return fl_sagaw;

	return fl_sagaw & sl_sagaw;
}

static int __iommu_calculate_agaw(struct intel_iommu *iommu, int max_gaw)
{
	unsigned long sagaw;
	int agaw;

	sagaw = __iommu_calculate_sagaw(iommu);
	for (agaw = width_to_agaw(max_gaw); agaw >= 0; agaw--) {
		if (test_bit(agaw, &sagaw))
			break;
	}

	return agaw;
}

/*
 * Calculate max SAGAW for each iommu.
 */
int iommu_calculate_max_sagaw(struct intel_iommu *iommu)
{
	return __iommu_calculate_agaw(iommu, MAX_AGAW_WIDTH);
}

/*
 * calculate agaw for each iommu.
 * "SAGAW" may be different across iommus, use a default agaw, and
 * get a supported less agaw for iommus that don't support the default agaw.
 */
int iommu_calculate_agaw(struct intel_iommu *iommu)
{
	return __iommu_calculate_agaw(iommu, DEFAULT_DOMAIN_ADDRESS_WIDTH);
}

static inline bool iommu_paging_structure_coherency(struct intel_iommu *iommu)
{
	return sm_supported(iommu) ?
			ecap_smpwc(iommu->ecap) : ecap_coherent(iommu->ecap);
}

static void domain_update_iommu_coherency(struct dmar_domain *domain)
{
	struct iommu_domain_info *info;
	struct dmar_drhd_unit *drhd;
	struct intel_iommu *iommu;
	bool found = false;
	unsigned long i;

	domain->iommu_coherency = true;
	xa_for_each(&domain->iommu_array, i, info) {
		found = true;
		if (!iommu_paging_structure_coherency(info->iommu)) {
			domain->iommu_coherency = false;
			break;
		}
	}
	if (found)
		return;

	/* No hardware attached; use lowest common denominator */
	rcu_read_lock();
	for_each_active_iommu(iommu, drhd) {
		if (!iommu_paging_structure_coherency(iommu)) {
			domain->iommu_coherency = false;
			break;
		}
	}
	rcu_read_unlock();
}

static int domain_update_iommu_superpage(struct dmar_domain *domain,
					 struct intel_iommu *skip)
{
	struct dmar_drhd_unit *drhd;
	struct intel_iommu *iommu;
	int mask = 0x3;

	if (!intel_iommu_superpage)
		return 0;

	/* set iommu_superpage to the smallest common denominator */
	rcu_read_lock();
	for_each_active_iommu(iommu, drhd) {
		if (iommu != skip) {
			if (domain && domain_use_first_level(domain)) {
				if (!cap_fl1gp_support(iommu->cap))
					mask = 0x1;
			} else {
				mask &= cap_super_page_val(iommu->cap);
			}

			if (!mask)
				break;
		}
	}
	rcu_read_unlock();

	return fls(mask);
}

static int domain_update_device_node(struct dmar_domain *domain)
{
	struct device_domain_info *info;
	int nid = NUMA_NO_NODE;
	unsigned long flags;

<<<<<<< HEAD
	spin_lock(&domain->lock);
=======
	spin_lock_irqsave(&domain->lock, flags);
>>>>>>> 9fecab24
	list_for_each_entry(info, &domain->devices, link) {
		/*
		 * There could possibly be multiple device numa nodes as devices
		 * within the same domain may sit behind different IOMMUs. There
		 * isn't perfect answer in such situation, so we select first
		 * come first served policy.
		 */
		nid = dev_to_node(info->dev);
		if (nid != NUMA_NO_NODE)
			break;
	}
<<<<<<< HEAD
	spin_unlock(&domain->lock);
=======
	spin_unlock_irqrestore(&domain->lock, flags);
>>>>>>> 9fecab24

	return nid;
}

static void domain_update_iotlb(struct dmar_domain *domain);

/* Return the super pagesize bitmap if supported. */
static unsigned long domain_super_pgsize_bitmap(struct dmar_domain *domain)
{
	unsigned long bitmap = 0;

	/*
	 * 1-level super page supports page size of 2MiB, 2-level super page
	 * supports page size of both 2MiB and 1GiB.
	 */
	if (domain->iommu_superpage == 1)
		bitmap |= SZ_2M;
	else if (domain->iommu_superpage == 2)
		bitmap |= SZ_2M | SZ_1G;

	return bitmap;
}

/* Some capabilities may be different across iommus */
static void domain_update_iommu_cap(struct dmar_domain *domain)
{
	domain_update_iommu_coherency(domain);
	domain->iommu_superpage = domain_update_iommu_superpage(domain, NULL);

	/*
	 * If RHSA is missing, we should default to the device numa domain
	 * as fall back.
	 */
	if (domain->nid == NUMA_NO_NODE)
		domain->nid = domain_update_device_node(domain);

	/*
	 * First-level translation restricts the input-address to a
	 * canonical address (i.e., address bits 63:N have the same
	 * value as address bit [N-1], where N is 48-bits with 4-level
	 * paging and 57-bits with 5-level paging). Hence, skip bit
	 * [N-1].
	 */
	if (domain_use_first_level(domain))
		domain->domain.geometry.aperture_end = __DOMAIN_MAX_ADDR(domain->gaw - 1);
	else
		domain->domain.geometry.aperture_end = __DOMAIN_MAX_ADDR(domain->gaw);

	domain->domain.pgsize_bitmap |= domain_super_pgsize_bitmap(domain);
	domain_update_iotlb(domain);
}

struct context_entry *iommu_context_addr(struct intel_iommu *iommu, u8 bus,
					 u8 devfn, int alloc)
{
	struct root_entry *root = &iommu->root_entry[bus];
	struct context_entry *context;
	u64 *entry;

	/*
	 * Except that the caller requested to allocate a new entry,
	 * returning a copied context entry makes no sense.
	 */
	if (!alloc && context_copied(iommu, bus, devfn))
		return NULL;

	entry = &root->lo;
	if (sm_supported(iommu)) {
		if (devfn >= 0x80) {
			devfn -= 0x80;
			entry = &root->hi;
		}
		devfn *= 2;
	}
	if (*entry & 1)
		context = phys_to_virt(*entry & VTD_PAGE_MASK);
	else {
		unsigned long phy_addr;
		if (!alloc)
			return NULL;

		context = alloc_pgtable_page(iommu->node);
		if (!context)
			return NULL;

		__iommu_flush_cache(iommu, (void *)context, CONTEXT_SIZE);
		phy_addr = virt_to_phys((void *)context);
		*entry = phy_addr | 1;
		__iommu_flush_cache(iommu, entry, sizeof(*entry));
	}
	return &context[devfn];
}

/**
 * is_downstream_to_pci_bridge - test if a device belongs to the PCI
 *				 sub-hierarchy of a candidate PCI-PCI bridge
 * @dev: candidate PCI device belonging to @bridge PCI sub-hierarchy
 * @bridge: the candidate PCI-PCI bridge
 *
 * Return: true if @dev belongs to @bridge PCI sub-hierarchy, else false.
 */
static bool
is_downstream_to_pci_bridge(struct device *dev, struct device *bridge)
{
	struct pci_dev *pdev, *pbridge;

	if (!dev_is_pci(dev) || !dev_is_pci(bridge))
		return false;

	pdev = to_pci_dev(dev);
	pbridge = to_pci_dev(bridge);

	if (pbridge->subordinate &&
	    pbridge->subordinate->number <= pdev->bus->number &&
	    pbridge->subordinate->busn_res.end >= pdev->bus->number)
		return true;

	return false;
}

static bool quirk_ioat_snb_local_iommu(struct pci_dev *pdev)
{
	struct dmar_drhd_unit *drhd;
	u32 vtbar;
	int rc;

	/* We know that this device on this chipset has its own IOMMU.
	 * If we find it under a different IOMMU, then the BIOS is lying
	 * to us. Hope that the IOMMU for this device is actually
	 * disabled, and it needs no translation...
	 */
	rc = pci_bus_read_config_dword(pdev->bus, PCI_DEVFN(0, 0), 0xb0, &vtbar);
	if (rc) {
		/* "can't" happen */
		dev_info(&pdev->dev, "failed to run vt-d quirk\n");
		return false;
	}
	vtbar &= 0xffff0000;

	/* we know that the this iommu should be at offset 0xa000 from vtbar */
	drhd = dmar_find_matched_drhd_unit(pdev);
	if (!drhd || drhd->reg_base_addr - vtbar != 0xa000) {
		pr_warn_once(FW_BUG "BIOS assigned incorrect VT-d unit for Intel(R) QuickData Technology device\n");
		add_taint(TAINT_FIRMWARE_WORKAROUND, LOCKDEP_STILL_OK);
		return true;
	}

	return false;
}

static bool iommu_is_dummy(struct intel_iommu *iommu, struct device *dev)
{
	if (!iommu || iommu->drhd->ignored)
		return true;

	if (dev_is_pci(dev)) {
		struct pci_dev *pdev = to_pci_dev(dev);

		if (pdev->vendor == PCI_VENDOR_ID_INTEL &&
		    pdev->device == PCI_DEVICE_ID_INTEL_IOAT_SNB &&
		    quirk_ioat_snb_local_iommu(pdev))
			return true;
	}

	return false;
}

struct intel_iommu *device_to_iommu(struct device *dev, u8 *bus, u8 *devfn)
{
	struct dmar_drhd_unit *drhd = NULL;
	struct pci_dev *pdev = NULL;
	struct intel_iommu *iommu;
	struct device *tmp;
	u16 segment = 0;
	int i;

	if (!dev)
		return NULL;

	if (dev_is_pci(dev)) {
		struct pci_dev *pf_pdev;

		pdev = pci_real_dma_dev(to_pci_dev(dev));

		/* VFs aren't listed in scope tables; we need to look up
		 * the PF instead to find the IOMMU. */
		pf_pdev = pci_physfn(pdev);
		dev = &pf_pdev->dev;
		segment = pci_domain_nr(pdev->bus);
	} else if (has_acpi_companion(dev))
		dev = &ACPI_COMPANION(dev)->dev;

	rcu_read_lock();
	for_each_iommu(iommu, drhd) {
		if (pdev && segment != drhd->segment)
			continue;

		for_each_active_dev_scope(drhd->devices,
					  drhd->devices_cnt, i, tmp) {
			if (tmp == dev) {
				/* For a VF use its original BDF# not that of the PF
				 * which we used for the IOMMU lookup. Strictly speaking
				 * we could do this for all PCI devices; we only need to
				 * get the BDF# from the scope table for ACPI matches. */
				if (pdev && pdev->is_virtfn)
					goto got_pdev;

				if (bus && devfn) {
					*bus = drhd->devices[i].bus;
					*devfn = drhd->devices[i].devfn;
				}
				goto out;
			}

			if (is_downstream_to_pci_bridge(dev, tmp))
				goto got_pdev;
		}

		if (pdev && drhd->include_all) {
got_pdev:
			if (bus && devfn) {
				*bus = pdev->bus->number;
				*devfn = pdev->devfn;
			}
			goto out;
		}
	}
	iommu = NULL;
out:
	if (iommu_is_dummy(iommu, dev))
		iommu = NULL;

	rcu_read_unlock();

	return iommu;
}

static void domain_flush_cache(struct dmar_domain *domain,
			       void *addr, int size)
{
	if (!domain->iommu_coherency)
		clflush_cache_range(addr, size);
}

static int device_context_mapped(struct intel_iommu *iommu, u8 bus, u8 devfn)
{
	struct context_entry *context;
	int ret = 0;

	spin_lock(&iommu->lock);
	context = iommu_context_addr(iommu, bus, devfn, 0);
	if (context)
		ret = context_present(context);
	spin_unlock(&iommu->lock);
	return ret;
}

static void free_context_table(struct intel_iommu *iommu)
{
	struct context_entry *context;
	int i;

	if (!iommu->root_entry)
		return;

	for (i = 0; i < ROOT_ENTRY_NR; i++) {
		context = iommu_context_addr(iommu, i, 0, 0);
		if (context)
			free_pgtable_page(context);

		if (!sm_supported(iommu))
			continue;

		context = iommu_context_addr(iommu, i, 0x80, 0);
		if (context)
			free_pgtable_page(context);
	}

	free_pgtable_page(iommu->root_entry);
	iommu->root_entry = NULL;
}

#ifdef CONFIG_DMAR_DEBUG
static void pgtable_walk(struct intel_iommu *iommu, unsigned long pfn,
			 u8 bus, u8 devfn, struct dma_pte *parent, int level)
{
<<<<<<< HEAD
	struct device_domain_info *info;
	struct dma_pte *parent, *pte;
	struct dmar_domain *domain;
	struct pci_dev *pdev;
	int offset, level;

	pdev = pci_get_domain_bus_and_slot(iommu->segment, bus, devfn);
	if (!pdev)
		return;

	info = dev_iommu_priv_get(&pdev->dev);
	if (!info || !info->domain) {
		pr_info("device [%02x:%02x.%d] not probed\n",
			bus, PCI_SLOT(devfn), PCI_FUNC(devfn));
		return;
	}

	domain = info->domain;
	level = agaw_to_level(domain->agaw);
	parent = domain->pgd;
	if (!parent) {
		pr_info("no page table setup\n");
		return;
	}
=======
	struct dma_pte *pte;
	int offset;
>>>>>>> 9fecab24

	while (1) {
		offset = pfn_level_offset(pfn, level);
		pte = &parent[offset];
		if (!pte || (dma_pte_superpage(pte) || !dma_pte_present(pte))) {
			pr_info("PTE not present at level %d\n", level);
			break;
		}

		pr_info("pte level: %d, pte value: 0x%016llx\n", level, pte->val);

		if (level == 1)
			break;

		parent = phys_to_virt(dma_pte_addr(pte));
		level--;
	}
}

void dmar_fault_dump_ptes(struct intel_iommu *iommu, u16 source_id,
			  unsigned long long addr, u32 pasid)
{
	struct pasid_dir_entry *dir, *pde;
	struct pasid_entry *entries, *pte;
	struct context_entry *ctx_entry;
	struct root_entry *rt_entry;
	int i, dir_index, index, level;
	u8 devfn = source_id & 0xff;
	u8 bus = source_id >> 8;
	struct dma_pte *pgtable;

	pr_info("Dump %s table entries for IOVA 0x%llx\n", iommu->name, addr);

	/* root entry dump */
	rt_entry = &iommu->root_entry[bus];
	if (!rt_entry) {
		pr_info("root table entry is not present\n");
		return;
	}

	if (sm_supported(iommu))
		pr_info("scalable mode root entry: hi 0x%016llx, low 0x%016llx\n",
			rt_entry->hi, rt_entry->lo);
	else
		pr_info("root entry: 0x%016llx", rt_entry->lo);

	/* context entry dump */
	ctx_entry = iommu_context_addr(iommu, bus, devfn, 0);
	if (!ctx_entry) {
		pr_info("context table entry is not present\n");
		return;
	}

	pr_info("context entry: hi 0x%016llx, low 0x%016llx\n",
		ctx_entry->hi, ctx_entry->lo);

	/* legacy mode does not require PASID entries */
	if (!sm_supported(iommu)) {
		level = agaw_to_level(ctx_entry->hi & 7);
		pgtable = phys_to_virt(ctx_entry->lo & VTD_PAGE_MASK);
		goto pgtable_walk;
	}

	/* get the pointer to pasid directory entry */
	dir = phys_to_virt(ctx_entry->lo & VTD_PAGE_MASK);
	if (!dir) {
		pr_info("pasid directory entry is not present\n");
		return;
	}
	/* For request-without-pasid, get the pasid from context entry */
	if (intel_iommu_sm && pasid == INVALID_IOASID)
		pasid = PASID_RID2PASID;

	dir_index = pasid >> PASID_PDE_SHIFT;
	pde = &dir[dir_index];
	pr_info("pasid dir entry: 0x%016llx\n", pde->val);

	/* get the pointer to the pasid table entry */
	entries = get_pasid_table_from_pde(pde);
	if (!entries) {
		pr_info("pasid table entry is not present\n");
		return;
	}
	index = pasid & PASID_PTE_MASK;
	pte = &entries[index];
	for (i = 0; i < ARRAY_SIZE(pte->val); i++)
		pr_info("pasid table entry[%d]: 0x%016llx\n", i, pte->val[i]);

	if (pasid_pte_get_pgtt(pte) == PASID_ENTRY_PGTT_FL_ONLY) {
		level = pte->val[2] & BIT_ULL(2) ? 5 : 4;
		pgtable = phys_to_virt(pte->val[2] & VTD_PAGE_MASK);
	} else {
		level = agaw_to_level((pte->val[0] >> 2) & 0x7);
		pgtable = phys_to_virt(pte->val[0] & VTD_PAGE_MASK);
	}

pgtable_walk:
	pgtable_walk(iommu, addr >> VTD_PAGE_SHIFT, bus, devfn, pgtable, level);
}
#endif

static struct dma_pte *pfn_to_dma_pte(struct dmar_domain *domain,
				      unsigned long pfn, int *target_level)
{
	struct dma_pte *parent, *pte;
	int level = agaw_to_level(domain->agaw);
	int offset;

	BUG_ON(!domain->pgd);

	if (!domain_pfn_supported(domain, pfn))
		/* Address beyond IOMMU's addressing capabilities. */
		return NULL;

	parent = domain->pgd;

	while (1) {
		void *tmp_page;

		offset = pfn_level_offset(pfn, level);
		pte = &parent[offset];
		if (!*target_level && (dma_pte_superpage(pte) || !dma_pte_present(pte)))
			break;
		if (level == *target_level)
			break;

		if (!dma_pte_present(pte)) {
			uint64_t pteval;

			tmp_page = alloc_pgtable_page(domain->nid);

			if (!tmp_page)
				return NULL;

			domain_flush_cache(domain, tmp_page, VTD_PAGE_SIZE);
			pteval = ((uint64_t)virt_to_dma_pfn(tmp_page) << VTD_PAGE_SHIFT) | DMA_PTE_READ | DMA_PTE_WRITE;
			if (domain_use_first_level(domain)) {
				pteval |= DMA_FL_PTE_XD | DMA_FL_PTE_US;
				if (iommu_is_dma_domain(&domain->domain))
					pteval |= DMA_FL_PTE_ACCESS;
			}
			if (cmpxchg64(&pte->val, 0ULL, pteval))
				/* Someone else set it while we were thinking; use theirs. */
				free_pgtable_page(tmp_page);
			else
				domain_flush_cache(domain, pte, sizeof(*pte));
		}
		if (level == 1)
			break;

		parent = phys_to_virt(dma_pte_addr(pte));
		level--;
	}

	if (!*target_level)
		*target_level = level;

	return pte;
}

/* return address's pte at specific level */
static struct dma_pte *dma_pfn_level_pte(struct dmar_domain *domain,
					 unsigned long pfn,
					 int level, int *large_page)
{
	struct dma_pte *parent, *pte;
	int total = agaw_to_level(domain->agaw);
	int offset;

	parent = domain->pgd;
	while (level <= total) {
		offset = pfn_level_offset(pfn, total);
		pte = &parent[offset];
		if (level == total)
			return pte;

		if (!dma_pte_present(pte)) {
			*large_page = total;
			break;
		}

		if (dma_pte_superpage(pte)) {
			*large_page = total;
			return pte;
		}

		parent = phys_to_virt(dma_pte_addr(pte));
		total--;
	}
	return NULL;
}

/* clear last level pte, a tlb flush should be followed */
static void dma_pte_clear_range(struct dmar_domain *domain,
				unsigned long start_pfn,
				unsigned long last_pfn)
{
	unsigned int large_page;
	struct dma_pte *first_pte, *pte;

	BUG_ON(!domain_pfn_supported(domain, start_pfn));
	BUG_ON(!domain_pfn_supported(domain, last_pfn));
	BUG_ON(start_pfn > last_pfn);

	/* we don't need lock here; nobody else touches the iova range */
	do {
		large_page = 1;
		first_pte = pte = dma_pfn_level_pte(domain, start_pfn, 1, &large_page);
		if (!pte) {
			start_pfn = align_to_level(start_pfn + 1, large_page + 1);
			continue;
		}
		do {
			dma_clear_pte(pte);
			start_pfn += lvl_to_nr_pages(large_page);
			pte++;
		} while (start_pfn <= last_pfn && !first_pte_in_page(pte));

		domain_flush_cache(domain, first_pte,
				   (void *)pte - (void *)first_pte);

	} while (start_pfn && start_pfn <= last_pfn);
}

static void dma_pte_free_level(struct dmar_domain *domain, int level,
			       int retain_level, struct dma_pte *pte,
			       unsigned long pfn, unsigned long start_pfn,
			       unsigned long last_pfn)
{
	pfn = max(start_pfn, pfn);
	pte = &pte[pfn_level_offset(pfn, level)];

	do {
		unsigned long level_pfn;
		struct dma_pte *level_pte;

		if (!dma_pte_present(pte) || dma_pte_superpage(pte))
			goto next;

		level_pfn = pfn & level_mask(level);
		level_pte = phys_to_virt(dma_pte_addr(pte));

		if (level > 2) {
			dma_pte_free_level(domain, level - 1, retain_level,
					   level_pte, level_pfn, start_pfn,
					   last_pfn);
		}

		/*
		 * Free the page table if we're below the level we want to
		 * retain and the range covers the entire table.
		 */
		if (level < retain_level && !(start_pfn > level_pfn ||
		      last_pfn < level_pfn + level_size(level) - 1)) {
			dma_clear_pte(pte);
			domain_flush_cache(domain, pte, sizeof(*pte));
			free_pgtable_page(level_pte);
		}
next:
		pfn += level_size(level);
	} while (!first_pte_in_page(++pte) && pfn <= last_pfn);
}

/*
 * clear last level (leaf) ptes and free page table pages below the
 * level we wish to keep intact.
 */
static void dma_pte_free_pagetable(struct dmar_domain *domain,
				   unsigned long start_pfn,
				   unsigned long last_pfn,
				   int retain_level)
{
	dma_pte_clear_range(domain, start_pfn, last_pfn);

	/* We don't need lock here; nobody else touches the iova range */
	dma_pte_free_level(domain, agaw_to_level(domain->agaw), retain_level,
			   domain->pgd, 0, start_pfn, last_pfn);

	/* free pgd */
	if (start_pfn == 0 && last_pfn == DOMAIN_MAX_PFN(domain->gaw)) {
		free_pgtable_page(domain->pgd);
		domain->pgd = NULL;
	}
}

/* When a page at a given level is being unlinked from its parent, we don't
   need to *modify* it at all. All we need to do is make a list of all the
   pages which can be freed just as soon as we've flushed the IOTLB and we
   know the hardware page-walk will no longer touch them.
   The 'pte' argument is the *parent* PTE, pointing to the page that is to
   be freed. */
static void dma_pte_list_pagetables(struct dmar_domain *domain,
				    int level, struct dma_pte *pte,
				    struct list_head *freelist)
{
	struct page *pg;

	pg = pfn_to_page(dma_pte_addr(pte) >> PAGE_SHIFT);
	list_add_tail(&pg->lru, freelist);

	if (level == 1)
		return;

	pte = page_address(pg);
	do {
		if (dma_pte_present(pte) && !dma_pte_superpage(pte))
			dma_pte_list_pagetables(domain, level - 1, pte, freelist);
		pte++;
	} while (!first_pte_in_page(pte));
}

static void dma_pte_clear_level(struct dmar_domain *domain, int level,
				struct dma_pte *pte, unsigned long pfn,
				unsigned long start_pfn, unsigned long last_pfn,
				struct list_head *freelist)
{
	struct dma_pte *first_pte = NULL, *last_pte = NULL;

	pfn = max(start_pfn, pfn);
	pte = &pte[pfn_level_offset(pfn, level)];

	do {
		unsigned long level_pfn = pfn & level_mask(level);

		if (!dma_pte_present(pte))
			goto next;

		/* If range covers entire pagetable, free it */
		if (start_pfn <= level_pfn &&
		    last_pfn >= level_pfn + level_size(level) - 1) {
			/* These suborbinate page tables are going away entirely. Don't
			   bother to clear them; we're just going to *free* them. */
			if (level > 1 && !dma_pte_superpage(pte))
				dma_pte_list_pagetables(domain, level - 1, pte, freelist);

			dma_clear_pte(pte);
			if (!first_pte)
				first_pte = pte;
			last_pte = pte;
		} else if (level > 1) {
			/* Recurse down into a level that isn't *entirely* obsolete */
			dma_pte_clear_level(domain, level - 1,
					    phys_to_virt(dma_pte_addr(pte)),
					    level_pfn, start_pfn, last_pfn,
					    freelist);
		}
next:
		pfn = level_pfn + level_size(level);
	} while (!first_pte_in_page(++pte) && pfn <= last_pfn);

	if (first_pte)
		domain_flush_cache(domain, first_pte,
				   (void *)++last_pte - (void *)first_pte);
}

/* We can't just free the pages because the IOMMU may still be walking
   the page tables, and may have cached the intermediate levels. The
   pages can only be freed after the IOTLB flush has been done. */
static void domain_unmap(struct dmar_domain *domain, unsigned long start_pfn,
			 unsigned long last_pfn, struct list_head *freelist)
{
	BUG_ON(!domain_pfn_supported(domain, start_pfn));
	BUG_ON(!domain_pfn_supported(domain, last_pfn));
	BUG_ON(start_pfn > last_pfn);

	/* we don't need lock here; nobody else touches the iova range */
	dma_pte_clear_level(domain, agaw_to_level(domain->agaw),
			    domain->pgd, 0, start_pfn, last_pfn, freelist);

	/* free pgd */
	if (start_pfn == 0 && last_pfn == DOMAIN_MAX_PFN(domain->gaw)) {
		struct page *pgd_page = virt_to_page(domain->pgd);
		list_add_tail(&pgd_page->lru, freelist);
		domain->pgd = NULL;
	}
}

/* iommu handling */
static int iommu_alloc_root_entry(struct intel_iommu *iommu)
{
	struct root_entry *root;

	root = (struct root_entry *)alloc_pgtable_page(iommu->node);
	if (!root) {
		pr_err("Allocating root entry for %s failed\n",
			iommu->name);
		return -ENOMEM;
	}

	__iommu_flush_cache(iommu, root, ROOT_SIZE);
	iommu->root_entry = root;

	return 0;
}

static void iommu_set_root_entry(struct intel_iommu *iommu)
{
	u64 addr;
	u32 sts;
	unsigned long flag;

	addr = virt_to_phys(iommu->root_entry);
	if (sm_supported(iommu))
		addr |= DMA_RTADDR_SMT;

	raw_spin_lock_irqsave(&iommu->register_lock, flag);
	dmar_writeq(iommu->reg + DMAR_RTADDR_REG, addr);

	writel(iommu->gcmd | DMA_GCMD_SRTP, iommu->reg + DMAR_GCMD_REG);

	/* Make sure hardware complete it */
	IOMMU_WAIT_OP(iommu, DMAR_GSTS_REG,
		      readl, (sts & DMA_GSTS_RTPS), sts);

	raw_spin_unlock_irqrestore(&iommu->register_lock, flag);

	iommu->flush.flush_context(iommu, 0, 0, 0, DMA_CCMD_GLOBAL_INVL);
	if (sm_supported(iommu))
		qi_flush_pasid_cache(iommu, 0, QI_PC_GLOBAL, 0);
	iommu->flush.flush_iotlb(iommu, 0, 0, 0, DMA_TLB_GLOBAL_FLUSH);
}

void iommu_flush_write_buffer(struct intel_iommu *iommu)
{
	u32 val;
	unsigned long flag;

	if (!rwbf_quirk && !cap_rwbf(iommu->cap))
		return;

	raw_spin_lock_irqsave(&iommu->register_lock, flag);
	writel(iommu->gcmd | DMA_GCMD_WBF, iommu->reg + DMAR_GCMD_REG);

	/* Make sure hardware complete it */
	IOMMU_WAIT_OP(iommu, DMAR_GSTS_REG,
		      readl, (!(val & DMA_GSTS_WBFS)), val);

	raw_spin_unlock_irqrestore(&iommu->register_lock, flag);
}

/* return value determine if we need a write buffer flush */
static void __iommu_flush_context(struct intel_iommu *iommu,
				  u16 did, u16 source_id, u8 function_mask,
				  u64 type)
{
	u64 val = 0;
	unsigned long flag;

	switch (type) {
	case DMA_CCMD_GLOBAL_INVL:
		val = DMA_CCMD_GLOBAL_INVL;
		break;
	case DMA_CCMD_DOMAIN_INVL:
		val = DMA_CCMD_DOMAIN_INVL|DMA_CCMD_DID(did);
		break;
	case DMA_CCMD_DEVICE_INVL:
		val = DMA_CCMD_DEVICE_INVL|DMA_CCMD_DID(did)
			| DMA_CCMD_SID(source_id) | DMA_CCMD_FM(function_mask);
		break;
	default:
		BUG();
	}
	val |= DMA_CCMD_ICC;

	raw_spin_lock_irqsave(&iommu->register_lock, flag);
	dmar_writeq(iommu->reg + DMAR_CCMD_REG, val);

	/* Make sure hardware complete it */
	IOMMU_WAIT_OP(iommu, DMAR_CCMD_REG,
		dmar_readq, (!(val & DMA_CCMD_ICC)), val);

	raw_spin_unlock_irqrestore(&iommu->register_lock, flag);
}

/* return value determine if we need a write buffer flush */
static void __iommu_flush_iotlb(struct intel_iommu *iommu, u16 did,
				u64 addr, unsigned int size_order, u64 type)
{
	int tlb_offset = ecap_iotlb_offset(iommu->ecap);
	u64 val = 0, val_iva = 0;
	unsigned long flag;

	switch (type) {
	case DMA_TLB_GLOBAL_FLUSH:
		/* global flush doesn't need set IVA_REG */
		val = DMA_TLB_GLOBAL_FLUSH|DMA_TLB_IVT;
		break;
	case DMA_TLB_DSI_FLUSH:
		val = DMA_TLB_DSI_FLUSH|DMA_TLB_IVT|DMA_TLB_DID(did);
		break;
	case DMA_TLB_PSI_FLUSH:
		val = DMA_TLB_PSI_FLUSH|DMA_TLB_IVT|DMA_TLB_DID(did);
		/* IH bit is passed in as part of address */
		val_iva = size_order | addr;
		break;
	default:
		BUG();
	}
	/* Note: set drain read/write */
#if 0
	/*
	 * This is probably to be super secure.. Looks like we can
	 * ignore it without any impact.
	 */
	if (cap_read_drain(iommu->cap))
		val |= DMA_TLB_READ_DRAIN;
#endif
	if (cap_write_drain(iommu->cap))
		val |= DMA_TLB_WRITE_DRAIN;

	raw_spin_lock_irqsave(&iommu->register_lock, flag);
	/* Note: Only uses first TLB reg currently */
	if (val_iva)
		dmar_writeq(iommu->reg + tlb_offset, val_iva);
	dmar_writeq(iommu->reg + tlb_offset + 8, val);

	/* Make sure hardware complete it */
	IOMMU_WAIT_OP(iommu, tlb_offset + 8,
		dmar_readq, (!(val & DMA_TLB_IVT)), val);

	raw_spin_unlock_irqrestore(&iommu->register_lock, flag);

	/* check IOTLB invalidation granularity */
	if (DMA_TLB_IAIG(val) == 0)
		pr_err("Flush IOTLB failed\n");
	if (DMA_TLB_IAIG(val) != DMA_TLB_IIRG(type))
		pr_debug("TLB flush request %Lx, actual %Lx\n",
			(unsigned long long)DMA_TLB_IIRG(type),
			(unsigned long long)DMA_TLB_IAIG(val));
}

static struct device_domain_info *
iommu_support_dev_iotlb(struct dmar_domain *domain, struct intel_iommu *iommu,
			u8 bus, u8 devfn)
{
	struct device_domain_info *info;
<<<<<<< HEAD
=======
	unsigned long flags;
>>>>>>> 9fecab24

	if (!iommu->qi)
		return NULL;

<<<<<<< HEAD
	spin_lock(&domain->lock);
	list_for_each_entry(info, &domain->devices, link) {
		if (info->iommu == iommu && info->bus == bus &&
		    info->devfn == devfn) {
			spin_unlock(&domain->lock);
			return info->ats_supported ? info : NULL;
		}
	}
	spin_unlock(&domain->lock);
=======
	spin_lock_irqsave(&domain->lock, flags);
	list_for_each_entry(info, &domain->devices, link) {
		if (info->iommu == iommu && info->bus == bus &&
		    info->devfn == devfn) {
			spin_unlock_irqrestore(&domain->lock, flags);
			return info->ats_supported ? info : NULL;
		}
	}
	spin_unlock_irqrestore(&domain->lock, flags);
>>>>>>> 9fecab24

	return NULL;
}

static void domain_update_iotlb(struct dmar_domain *domain)
{
	struct device_domain_info *info;
	bool has_iotlb_device = false;
	unsigned long flags;

<<<<<<< HEAD
	spin_lock(&domain->lock);
=======
	spin_lock_irqsave(&domain->lock, flags);
>>>>>>> 9fecab24
	list_for_each_entry(info, &domain->devices, link) {
		if (info->ats_enabled) {
			has_iotlb_device = true;
			break;
		}
	}
	domain->has_iotlb_device = has_iotlb_device;
<<<<<<< HEAD
	spin_unlock(&domain->lock);
=======
	spin_unlock_irqrestore(&domain->lock, flags);
>>>>>>> 9fecab24
}

static void iommu_enable_dev_iotlb(struct device_domain_info *info)
{
	struct pci_dev *pdev;

	if (!info || !dev_is_pci(info->dev))
		return;

	pdev = to_pci_dev(info->dev);
	/* For IOMMU that supports device IOTLB throttling (DIT), we assign
	 * PFSID to the invalidation desc of a VF such that IOMMU HW can gauge
	 * queue depth at PF level. If DIT is not set, PFSID will be treated as
	 * reserved, which should be set to 0.
	 */
	if (!ecap_dit(info->iommu->ecap))
		info->pfsid = 0;
	else {
		struct pci_dev *pf_pdev;

		/* pdev will be returned if device is not a vf */
		pf_pdev = pci_physfn(pdev);
		info->pfsid = pci_dev_id(pf_pdev);
	}

#ifdef CONFIG_INTEL_IOMMU_SVM
	/* The PCIe spec, in its wisdom, declares that the behaviour of
	   the device if you enable PASID support after ATS support is
	   undefined. So always enable PASID support on devices which
	   have it, even if we can't yet know if we're ever going to
	   use it. */
	if (info->pasid_supported && !pci_enable_pasid(pdev, info->pasid_supported & ~1))
		info->pasid_enabled = 1;

	if (info->pri_supported &&
	    (info->pasid_enabled ? pci_prg_resp_pasid_required(pdev) : 1)  &&
	    !pci_reset_pri(pdev) && !pci_enable_pri(pdev, PRQ_DEPTH))
		info->pri_enabled = 1;
#endif
	if (info->ats_supported && pci_ats_page_aligned(pdev) &&
	    !pci_enable_ats(pdev, VTD_PAGE_SHIFT)) {
		info->ats_enabled = 1;
		domain_update_iotlb(info->domain);
		info->ats_qdep = pci_ats_queue_depth(pdev);
	}
}

static void iommu_disable_dev_iotlb(struct device_domain_info *info)
{
	struct pci_dev *pdev;

	if (!dev_is_pci(info->dev))
		return;

	pdev = to_pci_dev(info->dev);

	if (info->ats_enabled) {
		pci_disable_ats(pdev);
		info->ats_enabled = 0;
		domain_update_iotlb(info->domain);
	}
#ifdef CONFIG_INTEL_IOMMU_SVM
	if (info->pri_enabled) {
		pci_disable_pri(pdev);
		info->pri_enabled = 0;
	}
	if (info->pasid_enabled) {
		pci_disable_pasid(pdev);
		info->pasid_enabled = 0;
	}
#endif
}

static void __iommu_flush_dev_iotlb(struct device_domain_info *info,
				    u64 addr, unsigned int mask)
{
	u16 sid, qdep;

	if (!info || !info->ats_enabled)
		return;

	sid = info->bus << 8 | info->devfn;
	qdep = info->ats_qdep;
	qi_flush_dev_iotlb(info->iommu, sid, info->pfsid,
			   qdep, addr, mask);
}

static void iommu_flush_dev_iotlb(struct dmar_domain *domain,
				  u64 addr, unsigned mask)
{
	struct device_domain_info *info;
	unsigned long flags;

	if (!domain->has_iotlb_device)
		return;

<<<<<<< HEAD
	spin_lock(&domain->lock);
	list_for_each_entry(info, &domain->devices, link)
		__iommu_flush_dev_iotlb(info, addr, mask);
	spin_unlock(&domain->lock);
=======
	spin_lock_irqsave(&domain->lock, flags);
	list_for_each_entry(info, &domain->devices, link)
		__iommu_flush_dev_iotlb(info, addr, mask);
	spin_unlock_irqrestore(&domain->lock, flags);
>>>>>>> 9fecab24
}

static void iommu_flush_iotlb_psi(struct intel_iommu *iommu,
				  struct dmar_domain *domain,
				  unsigned long pfn, unsigned int pages,
				  int ih, int map)
{
	unsigned int aligned_pages = __roundup_pow_of_two(pages);
	unsigned int mask = ilog2(aligned_pages);
	uint64_t addr = (uint64_t)pfn << VTD_PAGE_SHIFT;
	u16 did = domain_id_iommu(domain, iommu);

	BUG_ON(pages == 0);

	if (ih)
		ih = 1 << 6;

	if (domain_use_first_level(domain)) {
		qi_flush_piotlb(iommu, did, PASID_RID2PASID, addr, pages, ih);
	} else {
		unsigned long bitmask = aligned_pages - 1;

		/*
		 * PSI masks the low order bits of the base address. If the
		 * address isn't aligned to the mask, then compute a mask value
		 * needed to ensure the target range is flushed.
		 */
		if (unlikely(bitmask & pfn)) {
			unsigned long end_pfn = pfn + pages - 1, shared_bits;

			/*
			 * Since end_pfn <= pfn + bitmask, the only way bits
			 * higher than bitmask can differ in pfn and end_pfn is
			 * by carrying. This means after masking out bitmask,
			 * high bits starting with the first set bit in
			 * shared_bits are all equal in both pfn and end_pfn.
			 */
			shared_bits = ~(pfn ^ end_pfn) & ~bitmask;
			mask = shared_bits ? __ffs(shared_bits) : BITS_PER_LONG;
		}

		/*
		 * Fallback to domain selective flush if no PSI support or
		 * the size is too big.
		 */
		if (!cap_pgsel_inv(iommu->cap) ||
		    mask > cap_max_amask_val(iommu->cap))
			iommu->flush.flush_iotlb(iommu, did, 0, 0,
							DMA_TLB_DSI_FLUSH);
		else
			iommu->flush.flush_iotlb(iommu, did, addr | ih, mask,
							DMA_TLB_PSI_FLUSH);
	}

	/*
	 * In caching mode, changes of pages from non-present to present require
	 * flush. However, device IOTLB doesn't need to be flushed in this case.
	 */
	if (!cap_caching_mode(iommu->cap) || !map)
		iommu_flush_dev_iotlb(domain, addr, mask);
}

/* Notification for newly created mappings */
static inline void __mapping_notify_one(struct intel_iommu *iommu,
					struct dmar_domain *domain,
					unsigned long pfn, unsigned int pages)
{
	/*
	 * It's a non-present to present mapping. Only flush if caching mode
	 * and second level.
	 */
	if (cap_caching_mode(iommu->cap) && !domain_use_first_level(domain))
		iommu_flush_iotlb_psi(iommu, domain, pfn, pages, 0, 1);
	else
		iommu_flush_write_buffer(iommu);
}

static void intel_flush_iotlb_all(struct iommu_domain *domain)
{
	struct dmar_domain *dmar_domain = to_dmar_domain(domain);
	struct iommu_domain_info *info;
	unsigned long idx;

	xa_for_each(&dmar_domain->iommu_array, idx, info) {
		struct intel_iommu *iommu = info->iommu;
		u16 did = domain_id_iommu(dmar_domain, iommu);

		if (domain_use_first_level(dmar_domain))
			qi_flush_piotlb(iommu, did, PASID_RID2PASID, 0, -1, 0);
		else
			iommu->flush.flush_iotlb(iommu, did, 0, 0,
						 DMA_TLB_DSI_FLUSH);

		if (!cap_caching_mode(iommu->cap))
			iommu_flush_dev_iotlb(dmar_domain, 0, MAX_AGAW_PFN_WIDTH);
	}
}

static void iommu_disable_protect_mem_regions(struct intel_iommu *iommu)
{
	u32 pmen;
	unsigned long flags;

	if (!cap_plmr(iommu->cap) && !cap_phmr(iommu->cap))
		return;

	raw_spin_lock_irqsave(&iommu->register_lock, flags);
	pmen = readl(iommu->reg + DMAR_PMEN_REG);
	pmen &= ~DMA_PMEN_EPM;
	writel(pmen, iommu->reg + DMAR_PMEN_REG);

	/* wait for the protected region status bit to clear */
	IOMMU_WAIT_OP(iommu, DMAR_PMEN_REG,
		readl, !(pmen & DMA_PMEN_PRS), pmen);

	raw_spin_unlock_irqrestore(&iommu->register_lock, flags);
}

static void iommu_enable_translation(struct intel_iommu *iommu)
{
	u32 sts;
	unsigned long flags;

	raw_spin_lock_irqsave(&iommu->register_lock, flags);
	iommu->gcmd |= DMA_GCMD_TE;
	writel(iommu->gcmd, iommu->reg + DMAR_GCMD_REG);

	/* Make sure hardware complete it */
	IOMMU_WAIT_OP(iommu, DMAR_GSTS_REG,
		      readl, (sts & DMA_GSTS_TES), sts);

	raw_spin_unlock_irqrestore(&iommu->register_lock, flags);
}

static void iommu_disable_translation(struct intel_iommu *iommu)
{
	u32 sts;
	unsigned long flag;

	if (iommu_skip_te_disable && iommu->drhd->gfx_dedicated &&
	    (cap_read_drain(iommu->cap) || cap_write_drain(iommu->cap)))
		return;

	raw_spin_lock_irqsave(&iommu->register_lock, flag);
	iommu->gcmd &= ~DMA_GCMD_TE;
	writel(iommu->gcmd, iommu->reg + DMAR_GCMD_REG);

	/* Make sure hardware complete it */
	IOMMU_WAIT_OP(iommu, DMAR_GSTS_REG,
		      readl, (!(sts & DMA_GSTS_TES)), sts);

	raw_spin_unlock_irqrestore(&iommu->register_lock, flag);
}

static int iommu_init_domains(struct intel_iommu *iommu)
{
	u32 ndomains;

	ndomains = cap_ndoms(iommu->cap);
	pr_debug("%s: Number of Domains supported <%d>\n",
		 iommu->name, ndomains);

	spin_lock_init(&iommu->lock);

	iommu->domain_ids = bitmap_zalloc(ndomains, GFP_KERNEL);
	if (!iommu->domain_ids)
		return -ENOMEM;

	/*
	 * If Caching mode is set, then invalid translations are tagged
	 * with domain-id 0, hence we need to pre-allocate it. We also
	 * use domain-id 0 as a marker for non-allocated domain-id, so
	 * make sure it is not used for a real domain.
	 */
	set_bit(0, iommu->domain_ids);

	/*
	 * Vt-d spec rev3.0 (section 6.2.3.1) requires that each pasid
	 * entry for first-level or pass-through translation modes should
	 * be programmed with a domain id different from those used for
	 * second-level or nested translation. We reserve a domain id for
	 * this purpose.
	 */
	if (sm_supported(iommu))
		set_bit(FLPT_DEFAULT_DID, iommu->domain_ids);

	return 0;
}

static void disable_dmar_iommu(struct intel_iommu *iommu)
{
	if (!iommu->domain_ids)
		return;

	/*
	 * All iommu domains must have been detached from the devices,
	 * hence there should be no domain IDs in use.
	 */
	if (WARN_ON(bitmap_weight(iommu->domain_ids, cap_ndoms(iommu->cap))
		    > NUM_RESERVED_DID))
		return;

	if (iommu->gcmd & DMA_GCMD_TE)
		iommu_disable_translation(iommu);
}

static void free_dmar_iommu(struct intel_iommu *iommu)
{
	if (iommu->domain_ids) {
		bitmap_free(iommu->domain_ids);
		iommu->domain_ids = NULL;
	}

<<<<<<< HEAD
=======
	if (iommu->copied_tables) {
		bitmap_free(iommu->copied_tables);
		iommu->copied_tables = NULL;
	}

>>>>>>> 9fecab24
	/* free context mapping */
	free_context_table(iommu);

#ifdef CONFIG_INTEL_IOMMU_SVM
	if (pasid_supported(iommu)) {
		if (ecap_prs(iommu->ecap))
			intel_svm_finish_prq(iommu);
	}
	if (vccap_pasid(iommu->vccap))
		ioasid_unregister_allocator(&iommu->pasid_allocator);

#endif
}

/*
 * Check and return whether first level is used by default for
 * DMA translation.
 */
static bool first_level_by_default(unsigned int type)
{
	/* Only SL is available in legacy mode */
	if (!scalable_mode_support())
		return false;

	/* Only level (either FL or SL) is available, just use it */
	if (intel_cap_flts_sanity() ^ intel_cap_slts_sanity())
		return intel_cap_flts_sanity();

	/* Both levels are available, decide it based on domain type */
	return type != IOMMU_DOMAIN_UNMANAGED;
}

static struct dmar_domain *alloc_domain(unsigned int type)
{
	struct dmar_domain *domain;

	domain = kzalloc(sizeof(*domain), GFP_KERNEL);
	if (!domain)
		return NULL;

	domain->nid = NUMA_NO_NODE;
	if (first_level_by_default(type))
		domain->flags |= DOMAIN_FLAG_USE_FIRST_LEVEL;
	domain->has_iotlb_device = false;
	INIT_LIST_HEAD(&domain->devices);
	spin_lock_init(&domain->lock);
	xa_init(&domain->iommu_array);

	return domain;
}

static int domain_attach_iommu(struct dmar_domain *domain,
			       struct intel_iommu *iommu)
{
	struct iommu_domain_info *info, *curr;
	unsigned long ndomains;
	int num, ret = -ENOSPC;

	info = kzalloc(sizeof(*info), GFP_KERNEL);
	if (!info)
		return -ENOMEM;

	spin_lock(&iommu->lock);
	curr = xa_load(&domain->iommu_array, iommu->seq_id);
	if (curr) {
		curr->refcnt++;
		spin_unlock(&iommu->lock);
		kfree(info);
		return 0;
	}

	ndomains = cap_ndoms(iommu->cap);
	num = find_first_zero_bit(iommu->domain_ids, ndomains);
	if (num >= ndomains) {
		pr_err("%s: No free domain ids\n", iommu->name);
		goto err_unlock;
	}

	set_bit(num, iommu->domain_ids);
	info->refcnt	= 1;
	info->did	= num;
	info->iommu	= iommu;
	curr = xa_cmpxchg(&domain->iommu_array, iommu->seq_id,
			  NULL, info, GFP_ATOMIC);
	if (curr) {
		ret = xa_err(curr) ? : -EBUSY;
		goto err_clear;
	}
	domain_update_iommu_cap(domain);

	spin_unlock(&iommu->lock);
	return 0;

err_clear:
	clear_bit(info->did, iommu->domain_ids);
err_unlock:
	spin_unlock(&iommu->lock);
	kfree(info);
	return ret;
}

static void domain_detach_iommu(struct dmar_domain *domain,
				struct intel_iommu *iommu)
{
	struct iommu_domain_info *info;

	spin_lock(&iommu->lock);
	info = xa_load(&domain->iommu_array, iommu->seq_id);
	if (--info->refcnt == 0) {
		clear_bit(info->did, iommu->domain_ids);
		xa_erase(&domain->iommu_array, iommu->seq_id);
		domain->nid = NUMA_NO_NODE;
		domain_update_iommu_cap(domain);
		kfree(info);
	}
	spin_unlock(&iommu->lock);
}

static inline int guestwidth_to_adjustwidth(int gaw)
{
	int agaw;
	int r = (gaw - 12) % 9;

	if (r == 0)
		agaw = gaw;
	else
		agaw = gaw + 9 - r;
	if (agaw > 64)
		agaw = 64;
	return agaw;
}

static void domain_exit(struct dmar_domain *domain)
{
	if (domain->pgd) {
		LIST_HEAD(freelist);

		domain_unmap(domain, 0, DOMAIN_MAX_PFN(domain->gaw), &freelist);
		put_pages_list(&freelist);
	}

	if (WARN_ON(!list_empty(&domain->devices)))
		return;

	kfree(domain);
}

/*
 * Get the PASID directory size for scalable mode context entry.
 * Value of X in the PDTS field of a scalable mode context entry
 * indicates PASID directory with 2^(X + 7) entries.
 */
static inline unsigned long context_get_sm_pds(struct pasid_table *table)
{
	unsigned long pds, max_pde;

	max_pde = table->max_pasid >> PASID_PDE_SHIFT;
	pds = find_first_bit(&max_pde, MAX_NR_PASID_BITS);
	if (pds < 7)
		return 0;

	return pds - 7;
}

/*
 * Set the RID_PASID field of a scalable mode context entry. The
 * IOMMU hardware will use the PASID value set in this field for
 * DMA translations of DMA requests without PASID.
 */
static inline void
context_set_sm_rid2pasid(struct context_entry *context, unsigned long pasid)
{
	context->hi |= pasid & ((1 << 20) - 1);
}

/*
 * Set the DTE(Device-TLB Enable) field of a scalable mode context
 * entry.
 */
static inline void context_set_sm_dte(struct context_entry *context)
{
	context->lo |= (1 << 2);
}

/*
 * Set the PRE(Page Request Enable) field of a scalable mode context
 * entry.
 */
static inline void context_set_sm_pre(struct context_entry *context)
{
	context->lo |= (1 << 4);
}

/* Convert value to context PASID directory size field coding. */
#define context_pdts(pds)	(((pds) & 0x7) << 9)

static int domain_context_mapping_one(struct dmar_domain *domain,
				      struct intel_iommu *iommu,
				      struct pasid_table *table,
				      u8 bus, u8 devfn)
{
	struct device_domain_info *info =
			iommu_support_dev_iotlb(domain, iommu, bus, devfn);
	u16 did = domain_id_iommu(domain, iommu);
	int translation = CONTEXT_TT_MULTI_LEVEL;
	struct context_entry *context;
	int ret;

	WARN_ON(did == 0);

	if (hw_pass_through && domain_type_is_si(domain))
		translation = CONTEXT_TT_PASS_THROUGH;

	pr_debug("Set context mapping for %02x:%02x.%d\n",
		bus, PCI_SLOT(devfn), PCI_FUNC(devfn));

	BUG_ON(!domain->pgd);

	spin_lock(&iommu->lock);
	ret = -ENOMEM;
	context = iommu_context_addr(iommu, bus, devfn, 1);
	if (!context)
		goto out_unlock;

	ret = 0;
	if (context_present(context) && !context_copied(iommu, bus, devfn))
		goto out_unlock;

	/*
	 * For kdump cases, old valid entries may be cached due to the
	 * in-flight DMA and copied pgtable, but there is no unmapping
	 * behaviour for them, thus we need an explicit cache flush for
	 * the newly-mapped device. For kdump, at this point, the device
	 * is supposed to finish reset at its driver probe stage, so no
	 * in-flight DMA will exist, and we don't need to worry anymore
	 * hereafter.
	 */
	if (context_copied(iommu, bus, devfn)) {
		u16 did_old = context_domain_id(context);

		if (did_old < cap_ndoms(iommu->cap)) {
			iommu->flush.flush_context(iommu, did_old,
						   (((u16)bus) << 8) | devfn,
						   DMA_CCMD_MASK_NOBIT,
						   DMA_CCMD_DEVICE_INVL);
			iommu->flush.flush_iotlb(iommu, did_old, 0, 0,
						 DMA_TLB_DSI_FLUSH);
		}

		clear_context_copied(iommu, bus, devfn);
	}

	context_clear_entry(context);

	if (sm_supported(iommu)) {
		unsigned long pds;

		WARN_ON(!table);

		/* Setup the PASID DIR pointer: */
		pds = context_get_sm_pds(table);
		context->lo = (u64)virt_to_phys(table->table) |
				context_pdts(pds);

		/* Setup the RID_PASID field: */
		context_set_sm_rid2pasid(context, PASID_RID2PASID);

		/*
		 * Setup the Device-TLB enable bit and Page request
		 * Enable bit:
		 */
		if (info && info->ats_supported)
			context_set_sm_dte(context);
		if (info && info->pri_supported)
			context_set_sm_pre(context);
	} else {
		struct dma_pte *pgd = domain->pgd;
		int agaw;

		context_set_domain_id(context, did);

		if (translation != CONTEXT_TT_PASS_THROUGH) {
			/*
			 * Skip top levels of page tables for iommu which has
			 * less agaw than default. Unnecessary for PT mode.
			 */
			for (agaw = domain->agaw; agaw > iommu->agaw; agaw--) {
				ret = -ENOMEM;
				pgd = phys_to_virt(dma_pte_addr(pgd));
				if (!dma_pte_present(pgd))
					goto out_unlock;
			}

			if (info && info->ats_supported)
				translation = CONTEXT_TT_DEV_IOTLB;
			else
				translation = CONTEXT_TT_MULTI_LEVEL;

			context_set_address_root(context, virt_to_phys(pgd));
			context_set_address_width(context, agaw);
		} else {
			/*
			 * In pass through mode, AW must be programmed to
			 * indicate the largest AGAW value supported by
			 * hardware. And ASR is ignored by hardware.
			 */
			context_set_address_width(context, iommu->msagaw);
		}

		context_set_translation_type(context, translation);
	}

	context_set_fault_enable(context);
	context_set_present(context);
	if (!ecap_coherent(iommu->ecap))
		clflush_cache_range(context, sizeof(*context));

	/*
	 * It's a non-present to present mapping. If hardware doesn't cache
	 * non-present entry we only need to flush the write-buffer. If the
	 * _does_ cache non-present entries, then it does so in the special
	 * domain #0, which we have to flush:
	 */
	if (cap_caching_mode(iommu->cap)) {
		iommu->flush.flush_context(iommu, 0,
					   (((u16)bus) << 8) | devfn,
					   DMA_CCMD_MASK_NOBIT,
					   DMA_CCMD_DEVICE_INVL);
		iommu->flush.flush_iotlb(iommu, did, 0, 0, DMA_TLB_DSI_FLUSH);
	} else {
		iommu_flush_write_buffer(iommu);
	}
	iommu_enable_dev_iotlb(info);

	ret = 0;

out_unlock:
	spin_unlock(&iommu->lock);

	return ret;
}

struct domain_context_mapping_data {
	struct dmar_domain *domain;
	struct intel_iommu *iommu;
	struct pasid_table *table;
};

static int domain_context_mapping_cb(struct pci_dev *pdev,
				     u16 alias, void *opaque)
{
	struct domain_context_mapping_data *data = opaque;

	return domain_context_mapping_one(data->domain, data->iommu,
					  data->table, PCI_BUS_NUM(alias),
					  alias & 0xff);
}

static int
domain_context_mapping(struct dmar_domain *domain, struct device *dev)
{
	struct domain_context_mapping_data data;
	struct pasid_table *table;
	struct intel_iommu *iommu;
	u8 bus, devfn;

	iommu = device_to_iommu(dev, &bus, &devfn);
	if (!iommu)
		return -ENODEV;

	table = intel_pasid_get_table(dev);

	if (!dev_is_pci(dev))
		return domain_context_mapping_one(domain, iommu, table,
						  bus, devfn);

	data.domain = domain;
	data.iommu = iommu;
	data.table = table;

	return pci_for_each_dma_alias(to_pci_dev(dev),
				      &domain_context_mapping_cb, &data);
}

static int domain_context_mapped_cb(struct pci_dev *pdev,
				    u16 alias, void *opaque)
{
	struct intel_iommu *iommu = opaque;

	return !device_context_mapped(iommu, PCI_BUS_NUM(alias), alias & 0xff);
}

static int domain_context_mapped(struct device *dev)
{
	struct intel_iommu *iommu;
	u8 bus, devfn;

	iommu = device_to_iommu(dev, &bus, &devfn);
	if (!iommu)
		return -ENODEV;

	if (!dev_is_pci(dev))
		return device_context_mapped(iommu, bus, devfn);

	return !pci_for_each_dma_alias(to_pci_dev(dev),
				       domain_context_mapped_cb, iommu);
}

/* Returns a number of VTD pages, but aligned to MM page size */
static inline unsigned long aligned_nrpages(unsigned long host_addr,
					    size_t size)
{
	host_addr &= ~PAGE_MASK;
	return PAGE_ALIGN(host_addr + size) >> VTD_PAGE_SHIFT;
}

/* Return largest possible superpage level for a given mapping */
static inline int hardware_largepage_caps(struct dmar_domain *domain,
					  unsigned long iov_pfn,
					  unsigned long phy_pfn,
					  unsigned long pages)
{
	int support, level = 1;
	unsigned long pfnmerge;

	support = domain->iommu_superpage;

	/* To use a large page, the virtual *and* physical addresses
	   must be aligned to 2MiB/1GiB/etc. Lower bits set in either
	   of them will mean we have to use smaller pages. So just
	   merge them and check both at once. */
	pfnmerge = iov_pfn | phy_pfn;

	while (support && !(pfnmerge & ~VTD_STRIDE_MASK)) {
		pages >>= VTD_STRIDE_SHIFT;
		if (!pages)
			break;
		pfnmerge >>= VTD_STRIDE_SHIFT;
		level++;
		support--;
	}
	return level;
}

/*
 * Ensure that old small page tables are removed to make room for superpage(s).
 * We're going to add new large pages, so make sure we don't remove their parent
 * tables. The IOTLB/devTLBs should be flushed if any PDE/PTEs are cleared.
 */
static void switch_to_super_page(struct dmar_domain *domain,
				 unsigned long start_pfn,
				 unsigned long end_pfn, int level)
{
	unsigned long lvl_pages = lvl_to_nr_pages(level);
	struct iommu_domain_info *info;
	struct dma_pte *pte = NULL;
	unsigned long i;

	while (start_pfn <= end_pfn) {
		if (!pte)
			pte = pfn_to_dma_pte(domain, start_pfn, &level);

		if (dma_pte_present(pte)) {
			dma_pte_free_pagetable(domain, start_pfn,
					       start_pfn + lvl_pages - 1,
					       level + 1);

			xa_for_each(&domain->iommu_array, i, info)
				iommu_flush_iotlb_psi(info->iommu, domain,
						      start_pfn, lvl_pages,
						      0, 0);
		}

		pte++;
		start_pfn += lvl_pages;
		if (first_pte_in_page(pte))
			pte = NULL;
	}
}

static int
__domain_mapping(struct dmar_domain *domain, unsigned long iov_pfn,
		 unsigned long phys_pfn, unsigned long nr_pages, int prot)
{
	struct dma_pte *first_pte = NULL, *pte = NULL;
	unsigned int largepage_lvl = 0;
	unsigned long lvl_pages = 0;
	phys_addr_t pteval;
	u64 attr;

	BUG_ON(!domain_pfn_supported(domain, iov_pfn + nr_pages - 1));

	if ((prot & (DMA_PTE_READ|DMA_PTE_WRITE)) == 0)
		return -EINVAL;

	attr = prot & (DMA_PTE_READ | DMA_PTE_WRITE | DMA_PTE_SNP);
	attr |= DMA_FL_PTE_PRESENT;
	if (domain_use_first_level(domain)) {
		attr |= DMA_FL_PTE_XD | DMA_FL_PTE_US | DMA_FL_PTE_ACCESS;
		if (prot & DMA_PTE_WRITE)
			attr |= DMA_FL_PTE_DIRTY;
	}

	pteval = ((phys_addr_t)phys_pfn << VTD_PAGE_SHIFT) | attr;

	while (nr_pages > 0) {
		uint64_t tmp;

		if (!pte) {
			largepage_lvl = hardware_largepage_caps(domain, iov_pfn,
					phys_pfn, nr_pages);

			pte = pfn_to_dma_pte(domain, iov_pfn, &largepage_lvl);
			if (!pte)
				return -ENOMEM;
			first_pte = pte;

			lvl_pages = lvl_to_nr_pages(largepage_lvl);

			/* It is large page*/
			if (largepage_lvl > 1) {
				unsigned long end_pfn;
				unsigned long pages_to_remove;

				pteval |= DMA_PTE_LARGE_PAGE;
				pages_to_remove = min_t(unsigned long, nr_pages,
							nr_pte_to_next_page(pte) * lvl_pages);
				end_pfn = iov_pfn + pages_to_remove - 1;
				switch_to_super_page(domain, iov_pfn, end_pfn, largepage_lvl);
			} else {
				pteval &= ~(uint64_t)DMA_PTE_LARGE_PAGE;
			}

		}
		/* We don't need lock here, nobody else
		 * touches the iova range
		 */
		tmp = cmpxchg64_local(&pte->val, 0ULL, pteval);
		if (tmp) {
			static int dumps = 5;
			pr_crit("ERROR: DMA PTE for vPFN 0x%lx already set (to %llx not %llx)\n",
				iov_pfn, tmp, (unsigned long long)pteval);
			if (dumps) {
				dumps--;
				debug_dma_dump_mappings(NULL);
			}
			WARN_ON(1);
		}

		nr_pages -= lvl_pages;
		iov_pfn += lvl_pages;
		phys_pfn += lvl_pages;
		pteval += lvl_pages * VTD_PAGE_SIZE;

		/* If the next PTE would be the first in a new page, then we
		 * need to flush the cache on the entries we've just written.
		 * And then we'll need to recalculate 'pte', so clear it and
		 * let it get set again in the if (!pte) block above.
		 *
		 * If we're done (!nr_pages) we need to flush the cache too.
		 *
		 * Also if we've been setting superpages, we may need to
		 * recalculate 'pte' and switch back to smaller pages for the
		 * end of the mapping, if the trailing size is not enough to
		 * use another superpage (i.e. nr_pages < lvl_pages).
		 */
		pte++;
		if (!nr_pages || first_pte_in_page(pte) ||
		    (largepage_lvl > 1 && nr_pages < lvl_pages)) {
			domain_flush_cache(domain, first_pte,
					   (void *)pte - (void *)first_pte);
			pte = NULL;
		}
	}

	return 0;
}

static void domain_context_clear_one(struct device_domain_info *info, u8 bus, u8 devfn)
{
	struct intel_iommu *iommu = info->iommu;
	struct context_entry *context;
	u16 did_old;

	if (!iommu)
		return;

	spin_lock(&iommu->lock);
	context = iommu_context_addr(iommu, bus, devfn, 0);
	if (!context) {
		spin_unlock(&iommu->lock);
		return;
	}

	if (sm_supported(iommu)) {
		if (hw_pass_through && domain_type_is_si(info->domain))
			did_old = FLPT_DEFAULT_DID;
		else
			did_old = domain_id_iommu(info->domain, iommu);
	} else {
		did_old = context_domain_id(context);
	}

	context_clear_entry(context);
	__iommu_flush_cache(iommu, context, sizeof(*context));
	spin_unlock(&iommu->lock);
	iommu->flush.flush_context(iommu,
				   did_old,
				   (((u16)bus) << 8) | devfn,
				   DMA_CCMD_MASK_NOBIT,
				   DMA_CCMD_DEVICE_INVL);

	if (sm_supported(iommu))
		qi_flush_pasid_cache(iommu, did_old, QI_PC_ALL_PASIDS, 0);

	iommu->flush.flush_iotlb(iommu,
				 did_old,
				 0,
				 0,
				 DMA_TLB_DSI_FLUSH);

	__iommu_flush_dev_iotlb(info, 0, MAX_AGAW_PFN_WIDTH);
}

static int domain_setup_first_level(struct intel_iommu *iommu,
				    struct dmar_domain *domain,
				    struct device *dev,
				    u32 pasid)
{
	struct dma_pte *pgd = domain->pgd;
	int agaw, level;
	int flags = 0;

	/*
	 * Skip top levels of page tables for iommu which has
	 * less agaw than default. Unnecessary for PT mode.
	 */
	for (agaw = domain->agaw; agaw > iommu->agaw; agaw--) {
		pgd = phys_to_virt(dma_pte_addr(pgd));
		if (!dma_pte_present(pgd))
			return -ENOMEM;
	}

	level = agaw_to_level(agaw);
	if (level != 4 && level != 5)
		return -EINVAL;

	if (pasid != PASID_RID2PASID)
		flags |= PASID_FLAG_SUPERVISOR_MODE;
	if (level == 5)
		flags |= PASID_FLAG_FL5LP;

	if (domain->force_snooping)
		flags |= PASID_FLAG_PAGE_SNOOP;

	return intel_pasid_setup_first_level(iommu, dev, (pgd_t *)pgd, pasid,
					     domain_id_iommu(domain, iommu),
					     flags);
}

static bool dev_is_real_dma_subdevice(struct device *dev)
{
	return dev && dev_is_pci(dev) &&
	       pci_real_dma_dev(to_pci_dev(dev)) != to_pci_dev(dev);
}

static int iommu_domain_identity_map(struct dmar_domain *domain,
				     unsigned long first_vpfn,
				     unsigned long last_vpfn)
{
	/*
	 * RMRR range might have overlap with physical memory range,
	 * clear it first
	 */
	dma_pte_clear_range(domain, first_vpfn, last_vpfn);

	return __domain_mapping(domain, first_vpfn,
				first_vpfn, last_vpfn - first_vpfn + 1,
				DMA_PTE_READ|DMA_PTE_WRITE);
}

static int md_domain_init(struct dmar_domain *domain, int guest_width);

static int __init si_domain_init(int hw)
{
	struct dmar_rmrr_unit *rmrr;
	struct device *dev;
	int i, nid, ret;

	si_domain = alloc_domain(IOMMU_DOMAIN_IDENTITY);
	if (!si_domain)
		return -EFAULT;

	if (md_domain_init(si_domain, DEFAULT_DOMAIN_ADDRESS_WIDTH)) {
		domain_exit(si_domain);
		return -EFAULT;
	}

	if (hw)
		return 0;

	for_each_online_node(nid) {
		unsigned long start_pfn, end_pfn;
		int i;

		for_each_mem_pfn_range(i, nid, &start_pfn, &end_pfn, NULL) {
			ret = iommu_domain_identity_map(si_domain,
					mm_to_dma_pfn(start_pfn),
					mm_to_dma_pfn(end_pfn));
			if (ret)
				return ret;
		}
	}

	/*
	 * Identity map the RMRRs so that devices with RMRRs could also use
	 * the si_domain.
	 */
	for_each_rmrr_units(rmrr) {
		for_each_active_dev_scope(rmrr->devices, rmrr->devices_cnt,
					  i, dev) {
			unsigned long long start = rmrr->base_address;
			unsigned long long end = rmrr->end_address;

			if (WARN_ON(end < start ||
				    end >> agaw_to_width(si_domain->agaw)))
				continue;

			ret = iommu_domain_identity_map(si_domain,
					mm_to_dma_pfn(start >> PAGE_SHIFT),
					mm_to_dma_pfn(end >> PAGE_SHIFT));
			if (ret)
				return ret;
		}
	}

	return 0;
}

static int domain_add_dev_info(struct dmar_domain *domain, struct device *dev)
{
	struct device_domain_info *info = dev_iommu_priv_get(dev);
	struct intel_iommu *iommu;
	u8 bus, devfn;
	int ret;

	iommu = device_to_iommu(dev, &bus, &devfn);
	if (!iommu)
		return -ENODEV;

	ret = domain_attach_iommu(domain, iommu);
	if (ret)
		return ret;
	info->domain = domain;
<<<<<<< HEAD
	spin_lock(&domain->lock);
	list_add(&info->link, &domain->devices);
	spin_unlock(&domain->lock);
=======
	spin_lock_irqsave(&domain->lock, flags);
	list_add(&info->link, &domain->devices);
	spin_unlock_irqrestore(&domain->lock, flags);
>>>>>>> 9fecab24

	/* PASID table is mandatory for a PCI device in scalable mode. */
	if (sm_supported(iommu) && !dev_is_real_dma_subdevice(dev)) {
		ret = intel_pasid_alloc_table(dev);
		if (ret) {
			dev_err(dev, "PASID table allocation failed\n");
			dmar_remove_one_dev_info(dev);
			return ret;
		}

		/* Setup the PASID entry for requests without PASID: */
		if (hw_pass_through && domain_type_is_si(domain))
			ret = intel_pasid_setup_pass_through(iommu, domain,
					dev, PASID_RID2PASID);
		else if (domain_use_first_level(domain))
			ret = domain_setup_first_level(iommu, domain, dev,
					PASID_RID2PASID);
		else
			ret = intel_pasid_setup_second_level(iommu, domain,
					dev, PASID_RID2PASID);
		if (ret) {
			dev_err(dev, "Setup RID2PASID failed\n");
			dmar_remove_one_dev_info(dev);
			return ret;
		}
	}

	ret = domain_context_mapping(domain, dev);
	if (ret) {
		dev_err(dev, "Domain context map failed\n");
		dmar_remove_one_dev_info(dev);
		return ret;
	}

	return 0;
}

static bool device_has_rmrr(struct device *dev)
{
	struct dmar_rmrr_unit *rmrr;
	struct device *tmp;
	int i;

	rcu_read_lock();
	for_each_rmrr_units(rmrr) {
		/*
		 * Return TRUE if this RMRR contains the device that
		 * is passed in.
		 */
		for_each_active_dev_scope(rmrr->devices,
					  rmrr->devices_cnt, i, tmp)
			if (tmp == dev ||
			    is_downstream_to_pci_bridge(dev, tmp)) {
				rcu_read_unlock();
				return true;
			}
	}
	rcu_read_unlock();
	return false;
}

/**
 * device_rmrr_is_relaxable - Test whether the RMRR of this device
 * is relaxable (ie. is allowed to be not enforced under some conditions)
 * @dev: device handle
 *
 * We assume that PCI USB devices with RMRRs have them largely
 * for historical reasons and that the RMRR space is not actively used post
 * boot.  This exclusion may change if vendors begin to abuse it.
 *
 * The same exception is made for graphics devices, with the requirement that
 * any use of the RMRR regions will be torn down before assigning the device
 * to a guest.
 *
 * Return: true if the RMRR is relaxable, false otherwise
 */
static bool device_rmrr_is_relaxable(struct device *dev)
{
	struct pci_dev *pdev;

	if (!dev_is_pci(dev))
		return false;

	pdev = to_pci_dev(dev);
	if (IS_USB_DEVICE(pdev) || IS_GFX_DEVICE(pdev))
		return true;
	else
		return false;
}

/*
 * There are a couple cases where we need to restrict the functionality of
 * devices associated with RMRRs.  The first is when evaluating a device for
 * identity mapping because problems exist when devices are moved in and out
 * of domains and their respective RMRR information is lost.  This means that
 * a device with associated RMRRs will never be in a "passthrough" domain.
 * The second is use of the device through the IOMMU API.  This interface
 * expects to have full control of the IOVA space for the device.  We cannot
 * satisfy both the requirement that RMRR access is maintained and have an
 * unencumbered IOVA space.  We also have no ability to quiesce the device's
 * use of the RMRR space or even inform the IOMMU API user of the restriction.
 * We therefore prevent devices associated with an RMRR from participating in
 * the IOMMU API, which eliminates them from device assignment.
 *
 * In both cases, devices which have relaxable RMRRs are not concerned by this
 * restriction. See device_rmrr_is_relaxable comment.
 */
static bool device_is_rmrr_locked(struct device *dev)
{
	if (!device_has_rmrr(dev))
		return false;

	if (device_rmrr_is_relaxable(dev))
		return false;

	return true;
}

/*
 * Return the required default domain type for a specific device.
 *
 * @dev: the device in query
 * @startup: true if this is during early boot
 *
 * Returns:
 *  - IOMMU_DOMAIN_DMA: device requires a dynamic mapping domain
 *  - IOMMU_DOMAIN_IDENTITY: device requires an identical mapping domain
 *  - 0: both identity and dynamic domains work for this device
 */
static int device_def_domain_type(struct device *dev)
{
	if (dev_is_pci(dev)) {
		struct pci_dev *pdev = to_pci_dev(dev);

		if ((iommu_identity_mapping & IDENTMAP_AZALIA) && IS_AZALIA(pdev))
			return IOMMU_DOMAIN_IDENTITY;

		if ((iommu_identity_mapping & IDENTMAP_GFX) && IS_GFX_DEVICE(pdev))
			return IOMMU_DOMAIN_IDENTITY;
	}

	return 0;
}

static void intel_iommu_init_qi(struct intel_iommu *iommu)
{
	/*
	 * Start from the sane iommu hardware state.
	 * If the queued invalidation is already initialized by us
	 * (for example, while enabling interrupt-remapping) then
	 * we got the things already rolling from a sane state.
	 */
	if (!iommu->qi) {
		/*
		 * Clear any previous faults.
		 */
		dmar_fault(-1, iommu);
		/*
		 * Disable queued invalidation if supported and already enabled
		 * before OS handover.
		 */
		dmar_disable_qi(iommu);
	}

	if (dmar_enable_qi(iommu)) {
		/*
		 * Queued Invalidate not enabled, use Register Based Invalidate
		 */
		iommu->flush.flush_context = __iommu_flush_context;
		iommu->flush.flush_iotlb = __iommu_flush_iotlb;
		pr_info("%s: Using Register based invalidation\n",
			iommu->name);
	} else {
		iommu->flush.flush_context = qi_flush_context;
		iommu->flush.flush_iotlb = qi_flush_iotlb;
		pr_info("%s: Using Queued invalidation\n", iommu->name);
	}
}

static int copy_context_table(struct intel_iommu *iommu,
			      struct root_entry *old_re,
			      struct context_entry **tbl,
			      int bus, bool ext)
{
	int tbl_idx, pos = 0, idx, devfn, ret = 0, did;
	struct context_entry *new_ce = NULL, ce;
	struct context_entry *old_ce = NULL;
	struct root_entry re;
	phys_addr_t old_ce_phys;

	tbl_idx = ext ? bus * 2 : bus;
	memcpy(&re, old_re, sizeof(re));

	for (devfn = 0; devfn < 256; devfn++) {
		/* First calculate the correct index */
		idx = (ext ? devfn * 2 : devfn) % 256;

		if (idx == 0) {
			/* First save what we may have and clean up */
			if (new_ce) {
				tbl[tbl_idx] = new_ce;
				__iommu_flush_cache(iommu, new_ce,
						    VTD_PAGE_SIZE);
				pos = 1;
			}

			if (old_ce)
				memunmap(old_ce);

			ret = 0;
			if (devfn < 0x80)
				old_ce_phys = root_entry_lctp(&re);
			else
				old_ce_phys = root_entry_uctp(&re);

			if (!old_ce_phys) {
				if (ext && devfn == 0) {
					/* No LCTP, try UCTP */
					devfn = 0x7f;
					continue;
				} else {
					goto out;
				}
			}

			ret = -ENOMEM;
			old_ce = memremap(old_ce_phys, PAGE_SIZE,
					MEMREMAP_WB);
			if (!old_ce)
				goto out;

			new_ce = alloc_pgtable_page(iommu->node);
			if (!new_ce)
				goto out_unmap;

			ret = 0;
		}

		/* Now copy the context entry */
		memcpy(&ce, old_ce + idx, sizeof(ce));

		if (!context_present(&ce))
			continue;

		did = context_domain_id(&ce);
		if (did >= 0 && did < cap_ndoms(iommu->cap))
			set_bit(did, iommu->domain_ids);

		set_context_copied(iommu, bus, devfn);
		new_ce[idx] = ce;
	}

	tbl[tbl_idx + pos] = new_ce;

	__iommu_flush_cache(iommu, new_ce, VTD_PAGE_SIZE);

out_unmap:
	memunmap(old_ce);

out:
	return ret;
}

static int copy_translation_tables(struct intel_iommu *iommu)
{
	struct context_entry **ctxt_tbls;
	struct root_entry *old_rt;
	phys_addr_t old_rt_phys;
	int ctxt_table_entries;
	u64 rtaddr_reg;
	int bus, ret;
	bool new_ext, ext;

	rtaddr_reg = dmar_readq(iommu->reg + DMAR_RTADDR_REG);
	ext        = !!(rtaddr_reg & DMA_RTADDR_SMT);
	new_ext    = !!sm_supported(iommu);

	/*
	 * The RTT bit can only be changed when translation is disabled,
	 * but disabling translation means to open a window for data
	 * corruption. So bail out and don't copy anything if we would
	 * have to change the bit.
	 */
	if (new_ext != ext)
		return -EINVAL;

	iommu->copied_tables = bitmap_zalloc(BIT_ULL(16), GFP_KERNEL);
	if (!iommu->copied_tables)
		return -ENOMEM;

	old_rt_phys = rtaddr_reg & VTD_PAGE_MASK;
	if (!old_rt_phys)
		return -EINVAL;

	old_rt = memremap(old_rt_phys, PAGE_SIZE, MEMREMAP_WB);
	if (!old_rt)
		return -ENOMEM;

	/* This is too big for the stack - allocate it from slab */
	ctxt_table_entries = ext ? 512 : 256;
	ret = -ENOMEM;
	ctxt_tbls = kcalloc(ctxt_table_entries, sizeof(void *), GFP_KERNEL);
	if (!ctxt_tbls)
		goto out_unmap;

	for (bus = 0; bus < 256; bus++) {
		ret = copy_context_table(iommu, &old_rt[bus],
					 ctxt_tbls, bus, ext);
		if (ret) {
			pr_err("%s: Failed to copy context table for bus %d\n",
				iommu->name, bus);
			continue;
		}
	}

	spin_lock(&iommu->lock);

	/* Context tables are copied, now write them to the root_entry table */
	for (bus = 0; bus < 256; bus++) {
		int idx = ext ? bus * 2 : bus;
		u64 val;

		if (ctxt_tbls[idx]) {
			val = virt_to_phys(ctxt_tbls[idx]) | 1;
			iommu->root_entry[bus].lo = val;
		}

		if (!ext || !ctxt_tbls[idx + 1])
			continue;

		val = virt_to_phys(ctxt_tbls[idx + 1]) | 1;
		iommu->root_entry[bus].hi = val;
	}

	spin_unlock(&iommu->lock);

	kfree(ctxt_tbls);

	__iommu_flush_cache(iommu, iommu->root_entry, PAGE_SIZE);

	ret = 0;

out_unmap:
	memunmap(old_rt);

	return ret;
}

#ifdef CONFIG_INTEL_IOMMU_SVM
static ioasid_t intel_vcmd_ioasid_alloc(ioasid_t min, ioasid_t max, void *data)
{
	struct intel_iommu *iommu = data;
	ioasid_t ioasid;

	if (!iommu)
		return INVALID_IOASID;
	/*
	 * VT-d virtual command interface always uses the full 20 bit
	 * PASID range. Host can partition guest PASID range based on
	 * policies but it is out of guest's control.
	 */
	if (min < PASID_MIN || max > intel_pasid_max_id)
		return INVALID_IOASID;

	if (vcmd_alloc_pasid(iommu, &ioasid))
		return INVALID_IOASID;

	return ioasid;
}

static void intel_vcmd_ioasid_free(ioasid_t ioasid, void *data)
{
	struct intel_iommu *iommu = data;

	if (!iommu)
		return;
	/*
	 * Sanity check the ioasid owner is done at upper layer, e.g. VFIO
	 * We can only free the PASID when all the devices are unbound.
	 */
	if (ioasid_find(NULL, ioasid, NULL)) {
		pr_alert("Cannot free active IOASID %d\n", ioasid);
		return;
	}
	vcmd_free_pasid(iommu, ioasid);
}

static void register_pasid_allocator(struct intel_iommu *iommu)
{
	/*
	 * If we are running in the host, no need for custom allocator
	 * in that PASIDs are allocated from the host system-wide.
	 */
	if (!cap_caching_mode(iommu->cap))
		return;

	if (!sm_supported(iommu)) {
		pr_warn("VT-d Scalable Mode not enabled, no PASID allocation\n");
		return;
	}

	/*
	 * Register a custom PASID allocator if we are running in a guest,
	 * guest PASID must be obtained via virtual command interface.
	 * There can be multiple vIOMMUs in each guest but only one allocator
	 * is active. All vIOMMU allocators will eventually be calling the same
	 * host allocator.
	 */
	if (!vccap_pasid(iommu->vccap))
		return;

	pr_info("Register custom PASID allocator\n");
	iommu->pasid_allocator.alloc = intel_vcmd_ioasid_alloc;
	iommu->pasid_allocator.free = intel_vcmd_ioasid_free;
	iommu->pasid_allocator.pdata = (void *)iommu;
	if (ioasid_register_allocator(&iommu->pasid_allocator)) {
		pr_warn("Custom PASID allocator failed, scalable mode disabled\n");
		/*
		 * Disable scalable mode on this IOMMU if there
		 * is no custom allocator. Mixing SM capable vIOMMU
		 * and non-SM vIOMMU are not supported.
		 */
		intel_iommu_sm = 0;
	}
}
#endif

static int __init init_dmars(void)
{
	struct dmar_drhd_unit *drhd;
	struct intel_iommu *iommu;
	int ret;

	ret = intel_cap_audit(CAP_AUDIT_STATIC_DMAR, NULL);
	if (ret)
		goto free_iommu;

	for_each_iommu(iommu, drhd) {
		if (drhd->ignored) {
			iommu_disable_translation(iommu);
			continue;
		}

		/*
		 * Find the max pasid size of all IOMMU's in the system.
		 * We need to ensure the system pasid table is no bigger
		 * than the smallest supported.
		 */
		if (pasid_supported(iommu)) {
			u32 temp = 2 << ecap_pss(iommu->ecap);

			intel_pasid_max_id = min_t(u32, temp,
						   intel_pasid_max_id);
		}

		intel_iommu_init_qi(iommu);

		ret = iommu_init_domains(iommu);
		if (ret)
			goto free_iommu;

		init_translation_status(iommu);

		if (translation_pre_enabled(iommu) && !is_kdump_kernel()) {
			iommu_disable_translation(iommu);
			clear_translation_pre_enabled(iommu);
			pr_warn("Translation was enabled for %s but we are not in kdump mode\n",
				iommu->name);
		}

		/*
		 * TBD:
		 * we could share the same root & context tables
		 * among all IOMMU's. Need to Split it later.
		 */
		ret = iommu_alloc_root_entry(iommu);
		if (ret)
			goto free_iommu;

		if (translation_pre_enabled(iommu)) {
			pr_info("Translation already enabled - trying to copy translation structures\n");

			ret = copy_translation_tables(iommu);
			if (ret) {
				/*
				 * We found the IOMMU with translation
				 * enabled - but failed to copy over the
				 * old root-entry table. Try to proceed
				 * by disabling translation now and
				 * allocating a clean root-entry table.
				 * This might cause DMAR faults, but
				 * probably the dump will still succeed.
				 */
				pr_err("Failed to copy translation tables from previous kernel for %s\n",
				       iommu->name);
				iommu_disable_translation(iommu);
				clear_translation_pre_enabled(iommu);
			} else {
				pr_info("Copied translation tables from previous kernel for %s\n",
					iommu->name);
			}
		}

		if (!ecap_pass_through(iommu->ecap))
			hw_pass_through = 0;
		intel_svm_check(iommu);
	}

	/*
	 * Now that qi is enabled on all iommus, set the root entry and flush
	 * caches. This is required on some Intel X58 chipsets, otherwise the
	 * flush_context function will loop forever and the boot hangs.
	 */
	for_each_active_iommu(iommu, drhd) {
		iommu_flush_write_buffer(iommu);
#ifdef CONFIG_INTEL_IOMMU_SVM
		register_pasid_allocator(iommu);
#endif
		iommu_set_root_entry(iommu);
	}

#ifdef CONFIG_INTEL_IOMMU_BROKEN_GFX_WA
	dmar_map_gfx = 0;
#endif

	if (!dmar_map_gfx)
		iommu_identity_mapping |= IDENTMAP_GFX;

	check_tylersburg_isoch();

	ret = si_domain_init(hw_pass_through);
	if (ret)
		goto free_iommu;

	/*
	 * for each drhd
	 *   enable fault log
	 *   global invalidate context cache
	 *   global invalidate iotlb
	 *   enable translation
	 */
	for_each_iommu(iommu, drhd) {
		if (drhd->ignored) {
			/*
			 * we always have to disable PMRs or DMA may fail on
			 * this device
			 */
			if (force_on)
				iommu_disable_protect_mem_regions(iommu);
			continue;
		}

		iommu_flush_write_buffer(iommu);

#ifdef CONFIG_INTEL_IOMMU_SVM
		if (pasid_supported(iommu) && ecap_prs(iommu->ecap)) {
			/*
			 * Call dmar_alloc_hwirq() with dmar_global_lock held,
			 * could cause possible lock race condition.
			 */
			up_write(&dmar_global_lock);
			ret = intel_svm_enable_prq(iommu);
			down_write(&dmar_global_lock);
			if (ret)
				goto free_iommu;
		}
#endif
		ret = dmar_set_interrupt(iommu);
		if (ret)
			goto free_iommu;
	}

	return 0;

free_iommu:
	for_each_active_iommu(iommu, drhd) {
		disable_dmar_iommu(iommu);
		free_dmar_iommu(iommu);
	}

	return ret;
}

static void __init init_no_remapping_devices(void)
{
	struct dmar_drhd_unit *drhd;
	struct device *dev;
	int i;

	for_each_drhd_unit(drhd) {
		if (!drhd->include_all) {
			for_each_active_dev_scope(drhd->devices,
						  drhd->devices_cnt, i, dev)
				break;
			/* ignore DMAR unit if no devices exist */
			if (i == drhd->devices_cnt)
				drhd->ignored = 1;
		}
	}

	for_each_active_drhd_unit(drhd) {
		if (drhd->include_all)
			continue;

		for_each_active_dev_scope(drhd->devices,
					  drhd->devices_cnt, i, dev)
			if (!dev_is_pci(dev) || !IS_GFX_DEVICE(to_pci_dev(dev)))
				break;
		if (i < drhd->devices_cnt)
			continue;

		/* This IOMMU has *only* gfx devices. Either bypass it or
		   set the gfx_mapped flag, as appropriate */
		drhd->gfx_dedicated = 1;
		if (!dmar_map_gfx)
			drhd->ignored = 1;
	}
}

#ifdef CONFIG_SUSPEND
static int init_iommu_hw(void)
{
	struct dmar_drhd_unit *drhd;
	struct intel_iommu *iommu = NULL;

	for_each_active_iommu(iommu, drhd)
		if (iommu->qi)
			dmar_reenable_qi(iommu);

	for_each_iommu(iommu, drhd) {
		if (drhd->ignored) {
			/*
			 * we always have to disable PMRs or DMA may fail on
			 * this device
			 */
			if (force_on)
				iommu_disable_protect_mem_regions(iommu);
			continue;
		}

		iommu_flush_write_buffer(iommu);
		iommu_set_root_entry(iommu);
		iommu_enable_translation(iommu);
		iommu_disable_protect_mem_regions(iommu);
	}

	return 0;
}

static void iommu_flush_all(void)
{
	struct dmar_drhd_unit *drhd;
	struct intel_iommu *iommu;

	for_each_active_iommu(iommu, drhd) {
		iommu->flush.flush_context(iommu, 0, 0, 0,
					   DMA_CCMD_GLOBAL_INVL);
		iommu->flush.flush_iotlb(iommu, 0, 0, 0,
					 DMA_TLB_GLOBAL_FLUSH);
	}
}

static int iommu_suspend(void)
{
	struct dmar_drhd_unit *drhd;
	struct intel_iommu *iommu = NULL;
	unsigned long flag;

	for_each_active_iommu(iommu, drhd) {
		iommu->iommu_state = kcalloc(MAX_SR_DMAR_REGS, sizeof(u32),
					     GFP_KERNEL);
		if (!iommu->iommu_state)
			goto nomem;
	}

	iommu_flush_all();

	for_each_active_iommu(iommu, drhd) {
		iommu_disable_translation(iommu);

		raw_spin_lock_irqsave(&iommu->register_lock, flag);

		iommu->iommu_state[SR_DMAR_FECTL_REG] =
			readl(iommu->reg + DMAR_FECTL_REG);
		iommu->iommu_state[SR_DMAR_FEDATA_REG] =
			readl(iommu->reg + DMAR_FEDATA_REG);
		iommu->iommu_state[SR_DMAR_FEADDR_REG] =
			readl(iommu->reg + DMAR_FEADDR_REG);
		iommu->iommu_state[SR_DMAR_FEUADDR_REG] =
			readl(iommu->reg + DMAR_FEUADDR_REG);

		raw_spin_unlock_irqrestore(&iommu->register_lock, flag);
	}
	return 0;

nomem:
	for_each_active_iommu(iommu, drhd)
		kfree(iommu->iommu_state);

	return -ENOMEM;
}

static void iommu_resume(void)
{
	struct dmar_drhd_unit *drhd;
	struct intel_iommu *iommu = NULL;
	unsigned long flag;

	if (init_iommu_hw()) {
		if (force_on)
			panic("tboot: IOMMU setup failed, DMAR can not resume!\n");
		else
			WARN(1, "IOMMU setup failed, DMAR can not resume!\n");
		return;
	}

	for_each_active_iommu(iommu, drhd) {

		raw_spin_lock_irqsave(&iommu->register_lock, flag);

		writel(iommu->iommu_state[SR_DMAR_FECTL_REG],
			iommu->reg + DMAR_FECTL_REG);
		writel(iommu->iommu_state[SR_DMAR_FEDATA_REG],
			iommu->reg + DMAR_FEDATA_REG);
		writel(iommu->iommu_state[SR_DMAR_FEADDR_REG],
			iommu->reg + DMAR_FEADDR_REG);
		writel(iommu->iommu_state[SR_DMAR_FEUADDR_REG],
			iommu->reg + DMAR_FEUADDR_REG);

		raw_spin_unlock_irqrestore(&iommu->register_lock, flag);
	}

	for_each_active_iommu(iommu, drhd)
		kfree(iommu->iommu_state);
}

static struct syscore_ops iommu_syscore_ops = {
	.resume		= iommu_resume,
	.suspend	= iommu_suspend,
};

static void __init init_iommu_pm_ops(void)
{
	register_syscore_ops(&iommu_syscore_ops);
}

#else
static inline void init_iommu_pm_ops(void) {}
#endif	/* CONFIG_PM */

static int __init rmrr_sanity_check(struct acpi_dmar_reserved_memory *rmrr)
{
	if (!IS_ALIGNED(rmrr->base_address, PAGE_SIZE) ||
	    !IS_ALIGNED(rmrr->end_address + 1, PAGE_SIZE) ||
	    rmrr->end_address <= rmrr->base_address ||
	    arch_rmrr_sanity_check(rmrr))
		return -EINVAL;

	return 0;
}

int __init dmar_parse_one_rmrr(struct acpi_dmar_header *header, void *arg)
{
	struct acpi_dmar_reserved_memory *rmrr;
	struct dmar_rmrr_unit *rmrru;

	rmrr = (struct acpi_dmar_reserved_memory *)header;
	if (rmrr_sanity_check(rmrr)) {
		pr_warn(FW_BUG
			   "Your BIOS is broken; bad RMRR [%#018Lx-%#018Lx]\n"
			   "BIOS vendor: %s; Ver: %s; Product Version: %s\n",
			   rmrr->base_address, rmrr->end_address,
			   dmi_get_system_info(DMI_BIOS_VENDOR),
			   dmi_get_system_info(DMI_BIOS_VERSION),
			   dmi_get_system_info(DMI_PRODUCT_VERSION));
		add_taint(TAINT_FIRMWARE_WORKAROUND, LOCKDEP_STILL_OK);
	}

	rmrru = kzalloc(sizeof(*rmrru), GFP_KERNEL);
	if (!rmrru)
		goto out;

	rmrru->hdr = header;

	rmrru->base_address = rmrr->base_address;
	rmrru->end_address = rmrr->end_address;

	rmrru->devices = dmar_alloc_dev_scope((void *)(rmrr + 1),
				((void *)rmrr) + rmrr->header.length,
				&rmrru->devices_cnt);
	if (rmrru->devices_cnt && rmrru->devices == NULL)
		goto free_rmrru;

	list_add(&rmrru->list, &dmar_rmrr_units);

	return 0;
free_rmrru:
	kfree(rmrru);
out:
	return -ENOMEM;
}

static struct dmar_atsr_unit *dmar_find_atsr(struct acpi_dmar_atsr *atsr)
{
	struct dmar_atsr_unit *atsru;
	struct acpi_dmar_atsr *tmp;

	list_for_each_entry_rcu(atsru, &dmar_atsr_units, list,
				dmar_rcu_check()) {
		tmp = (struct acpi_dmar_atsr *)atsru->hdr;
		if (atsr->segment != tmp->segment)
			continue;
		if (atsr->header.length != tmp->header.length)
			continue;
		if (memcmp(atsr, tmp, atsr->header.length) == 0)
			return atsru;
	}

	return NULL;
}

int dmar_parse_one_atsr(struct acpi_dmar_header *hdr, void *arg)
{
	struct acpi_dmar_atsr *atsr;
	struct dmar_atsr_unit *atsru;

	if (system_state >= SYSTEM_RUNNING && !intel_iommu_enabled)
		return 0;

	atsr = container_of(hdr, struct acpi_dmar_atsr, header);
	atsru = dmar_find_atsr(atsr);
	if (atsru)
		return 0;

	atsru = kzalloc(sizeof(*atsru) + hdr->length, GFP_KERNEL);
	if (!atsru)
		return -ENOMEM;

	/*
	 * If memory is allocated from slab by ACPI _DSM method, we need to
	 * copy the memory content because the memory buffer will be freed
	 * on return.
	 */
	atsru->hdr = (void *)(atsru + 1);
	memcpy(atsru->hdr, hdr, hdr->length);
	atsru->include_all = atsr->flags & 0x1;
	if (!atsru->include_all) {
		atsru->devices = dmar_alloc_dev_scope((void *)(atsr + 1),
				(void *)atsr + atsr->header.length,
				&atsru->devices_cnt);
		if (atsru->devices_cnt && atsru->devices == NULL) {
			kfree(atsru);
			return -ENOMEM;
		}
	}

	list_add_rcu(&atsru->list, &dmar_atsr_units);

	return 0;
}

static void intel_iommu_free_atsr(struct dmar_atsr_unit *atsru)
{
	dmar_free_dev_scope(&atsru->devices, &atsru->devices_cnt);
	kfree(atsru);
}

int dmar_release_one_atsr(struct acpi_dmar_header *hdr, void *arg)
{
	struct acpi_dmar_atsr *atsr;
	struct dmar_atsr_unit *atsru;

	atsr = container_of(hdr, struct acpi_dmar_atsr, header);
	atsru = dmar_find_atsr(atsr);
	if (atsru) {
		list_del_rcu(&atsru->list);
		synchronize_rcu();
		intel_iommu_free_atsr(atsru);
	}

	return 0;
}

int dmar_check_one_atsr(struct acpi_dmar_header *hdr, void *arg)
{
	int i;
	struct device *dev;
	struct acpi_dmar_atsr *atsr;
	struct dmar_atsr_unit *atsru;

	atsr = container_of(hdr, struct acpi_dmar_atsr, header);
	atsru = dmar_find_atsr(atsr);
	if (!atsru)
		return 0;

	if (!atsru->include_all && atsru->devices && atsru->devices_cnt) {
		for_each_active_dev_scope(atsru->devices, atsru->devices_cnt,
					  i, dev)
			return -EBUSY;
	}

	return 0;
}

static struct dmar_satc_unit *dmar_find_satc(struct acpi_dmar_satc *satc)
{
	struct dmar_satc_unit *satcu;
	struct acpi_dmar_satc *tmp;

	list_for_each_entry_rcu(satcu, &dmar_satc_units, list,
				dmar_rcu_check()) {
		tmp = (struct acpi_dmar_satc *)satcu->hdr;
		if (satc->segment != tmp->segment)
			continue;
		if (satc->header.length != tmp->header.length)
			continue;
		if (memcmp(satc, tmp, satc->header.length) == 0)
			return satcu;
	}

	return NULL;
}

int dmar_parse_one_satc(struct acpi_dmar_header *hdr, void *arg)
{
	struct acpi_dmar_satc *satc;
	struct dmar_satc_unit *satcu;

	if (system_state >= SYSTEM_RUNNING && !intel_iommu_enabled)
		return 0;

	satc = container_of(hdr, struct acpi_dmar_satc, header);
	satcu = dmar_find_satc(satc);
	if (satcu)
		return 0;

	satcu = kzalloc(sizeof(*satcu) + hdr->length, GFP_KERNEL);
	if (!satcu)
		return -ENOMEM;

	satcu->hdr = (void *)(satcu + 1);
	memcpy(satcu->hdr, hdr, hdr->length);
	satcu->atc_required = satc->flags & 0x1;
	satcu->devices = dmar_alloc_dev_scope((void *)(satc + 1),
					      (void *)satc + satc->header.length,
					      &satcu->devices_cnt);
	if (satcu->devices_cnt && !satcu->devices) {
		kfree(satcu);
		return -ENOMEM;
	}
	list_add_rcu(&satcu->list, &dmar_satc_units);

	return 0;
}

static int intel_iommu_add(struct dmar_drhd_unit *dmaru)
{
	int sp, ret;
	struct intel_iommu *iommu = dmaru->iommu;

	ret = intel_cap_audit(CAP_AUDIT_HOTPLUG_DMAR, iommu);
	if (ret)
		goto out;

	if (hw_pass_through && !ecap_pass_through(iommu->ecap)) {
		pr_warn("%s: Doesn't support hardware pass through.\n",
			iommu->name);
		return -ENXIO;
	}

	sp = domain_update_iommu_superpage(NULL, iommu) - 1;
	if (sp >= 0 && !(cap_super_page_val(iommu->cap) & (1 << sp))) {
		pr_warn("%s: Doesn't support large page.\n",
			iommu->name);
		return -ENXIO;
	}

	/*
	 * Disable translation if already enabled prior to OS handover.
	 */
	if (iommu->gcmd & DMA_GCMD_TE)
		iommu_disable_translation(iommu);

	ret = iommu_init_domains(iommu);
	if (ret == 0)
		ret = iommu_alloc_root_entry(iommu);
	if (ret)
		goto out;

	intel_svm_check(iommu);

	if (dmaru->ignored) {
		/*
		 * we always have to disable PMRs or DMA may fail on this device
		 */
		if (force_on)
			iommu_disable_protect_mem_regions(iommu);
		return 0;
	}

	intel_iommu_init_qi(iommu);
	iommu_flush_write_buffer(iommu);

#ifdef CONFIG_INTEL_IOMMU_SVM
	if (pasid_supported(iommu) && ecap_prs(iommu->ecap)) {
		ret = intel_svm_enable_prq(iommu);
		if (ret)
			goto disable_iommu;
	}
#endif
	ret = dmar_set_interrupt(iommu);
	if (ret)
		goto disable_iommu;

	iommu_set_root_entry(iommu);
	iommu_enable_translation(iommu);

	iommu_disable_protect_mem_regions(iommu);
	return 0;

disable_iommu:
	disable_dmar_iommu(iommu);
out:
	free_dmar_iommu(iommu);
	return ret;
}

int dmar_iommu_hotplug(struct dmar_drhd_unit *dmaru, bool insert)
{
	int ret = 0;
	struct intel_iommu *iommu = dmaru->iommu;

	if (!intel_iommu_enabled)
		return 0;
	if (iommu == NULL)
		return -EINVAL;

	if (insert) {
		ret = intel_iommu_add(dmaru);
	} else {
		disable_dmar_iommu(iommu);
		free_dmar_iommu(iommu);
	}

	return ret;
}

static void intel_iommu_free_dmars(void)
{
	struct dmar_rmrr_unit *rmrru, *rmrr_n;
	struct dmar_atsr_unit *atsru, *atsr_n;
	struct dmar_satc_unit *satcu, *satc_n;

	list_for_each_entry_safe(rmrru, rmrr_n, &dmar_rmrr_units, list) {
		list_del(&rmrru->list);
		dmar_free_dev_scope(&rmrru->devices, &rmrru->devices_cnt);
		kfree(rmrru);
	}

	list_for_each_entry_safe(atsru, atsr_n, &dmar_atsr_units, list) {
		list_del(&atsru->list);
		intel_iommu_free_atsr(atsru);
	}
	list_for_each_entry_safe(satcu, satc_n, &dmar_satc_units, list) {
		list_del(&satcu->list);
		dmar_free_dev_scope(&satcu->devices, &satcu->devices_cnt);
		kfree(satcu);
	}
}

static struct dmar_satc_unit *dmar_find_matched_satc_unit(struct pci_dev *dev)
{
	struct dmar_satc_unit *satcu;
	struct acpi_dmar_satc *satc;
	struct device *tmp;
	int i;

	dev = pci_physfn(dev);
	rcu_read_lock();

	list_for_each_entry_rcu(satcu, &dmar_satc_units, list) {
		satc = container_of(satcu->hdr, struct acpi_dmar_satc, header);
		if (satc->segment != pci_domain_nr(dev->bus))
			continue;
		for_each_dev_scope(satcu->devices, satcu->devices_cnt, i, tmp)
			if (to_pci_dev(tmp) == dev)
				goto out;
	}
	satcu = NULL;
out:
	rcu_read_unlock();
	return satcu;
}

static int dmar_ats_supported(struct pci_dev *dev, struct intel_iommu *iommu)
{
	int i, ret = 1;
	struct pci_bus *bus;
	struct pci_dev *bridge = NULL;
	struct device *tmp;
	struct acpi_dmar_atsr *atsr;
	struct dmar_atsr_unit *atsru;
	struct dmar_satc_unit *satcu;

	dev = pci_physfn(dev);
	satcu = dmar_find_matched_satc_unit(dev);
	if (satcu)
		/*
		 * This device supports ATS as it is in SATC table.
		 * When IOMMU is in legacy mode, enabling ATS is done
		 * automatically by HW for the device that requires
		 * ATS, hence OS should not enable this device ATS
		 * to avoid duplicated TLB invalidation.
		 */
		return !(satcu->atc_required && !sm_supported(iommu));

	for (bus = dev->bus; bus; bus = bus->parent) {
		bridge = bus->self;
		/* If it's an integrated device, allow ATS */
		if (!bridge)
			return 1;
		/* Connected via non-PCIe: no ATS */
		if (!pci_is_pcie(bridge) ||
		    pci_pcie_type(bridge) == PCI_EXP_TYPE_PCI_BRIDGE)
			return 0;
		/* If we found the root port, look it up in the ATSR */
		if (pci_pcie_type(bridge) == PCI_EXP_TYPE_ROOT_PORT)
			break;
	}

	rcu_read_lock();
	list_for_each_entry_rcu(atsru, &dmar_atsr_units, list) {
		atsr = container_of(atsru->hdr, struct acpi_dmar_atsr, header);
		if (atsr->segment != pci_domain_nr(dev->bus))
			continue;

		for_each_dev_scope(atsru->devices, atsru->devices_cnt, i, tmp)
			if (tmp == &bridge->dev)
				goto out;

		if (atsru->include_all)
			goto out;
	}
	ret = 0;
out:
	rcu_read_unlock();

	return ret;
}

int dmar_iommu_notify_scope_dev(struct dmar_pci_notify_info *info)
{
	int ret;
	struct dmar_rmrr_unit *rmrru;
	struct dmar_atsr_unit *atsru;
	struct dmar_satc_unit *satcu;
	struct acpi_dmar_atsr *atsr;
	struct acpi_dmar_reserved_memory *rmrr;
	struct acpi_dmar_satc *satc;

	if (!intel_iommu_enabled && system_state >= SYSTEM_RUNNING)
		return 0;

	list_for_each_entry(rmrru, &dmar_rmrr_units, list) {
		rmrr = container_of(rmrru->hdr,
				    struct acpi_dmar_reserved_memory, header);
		if (info->event == BUS_NOTIFY_ADD_DEVICE) {
			ret = dmar_insert_dev_scope(info, (void *)(rmrr + 1),
				((void *)rmrr) + rmrr->header.length,
				rmrr->segment, rmrru->devices,
				rmrru->devices_cnt);
			if (ret < 0)
				return ret;
		} else if (info->event == BUS_NOTIFY_REMOVED_DEVICE) {
			dmar_remove_dev_scope(info, rmrr->segment,
				rmrru->devices, rmrru->devices_cnt);
		}
	}

	list_for_each_entry(atsru, &dmar_atsr_units, list) {
		if (atsru->include_all)
			continue;

		atsr = container_of(atsru->hdr, struct acpi_dmar_atsr, header);
		if (info->event == BUS_NOTIFY_ADD_DEVICE) {
			ret = dmar_insert_dev_scope(info, (void *)(atsr + 1),
					(void *)atsr + atsr->header.length,
					atsr->segment, atsru->devices,
					atsru->devices_cnt);
			if (ret > 0)
				break;
			else if (ret < 0)
				return ret;
		} else if (info->event == BUS_NOTIFY_REMOVED_DEVICE) {
			if (dmar_remove_dev_scope(info, atsr->segment,
					atsru->devices, atsru->devices_cnt))
				break;
		}
	}
	list_for_each_entry(satcu, &dmar_satc_units, list) {
		satc = container_of(satcu->hdr, struct acpi_dmar_satc, header);
		if (info->event == BUS_NOTIFY_ADD_DEVICE) {
			ret = dmar_insert_dev_scope(info, (void *)(satc + 1),
					(void *)satc + satc->header.length,
					satc->segment, satcu->devices,
					satcu->devices_cnt);
			if (ret > 0)
				break;
			else if (ret < 0)
				return ret;
		} else if (info->event == BUS_NOTIFY_REMOVED_DEVICE) {
			if (dmar_remove_dev_scope(info, satc->segment,
					satcu->devices, satcu->devices_cnt))
				break;
		}
	}

	return 0;
}

static int intel_iommu_memory_notifier(struct notifier_block *nb,
				       unsigned long val, void *v)
{
	struct memory_notify *mhp = v;
	unsigned long start_vpfn = mm_to_dma_pfn(mhp->start_pfn);
	unsigned long last_vpfn = mm_to_dma_pfn(mhp->start_pfn +
			mhp->nr_pages - 1);

	switch (val) {
	case MEM_GOING_ONLINE:
		if (iommu_domain_identity_map(si_domain,
					      start_vpfn, last_vpfn)) {
			pr_warn("Failed to build identity map for [%lx-%lx]\n",
				start_vpfn, last_vpfn);
			return NOTIFY_BAD;
		}
		break;

	case MEM_OFFLINE:
	case MEM_CANCEL_ONLINE:
		{
			struct dmar_drhd_unit *drhd;
			struct intel_iommu *iommu;
			LIST_HEAD(freelist);

			domain_unmap(si_domain, start_vpfn, last_vpfn, &freelist);

			rcu_read_lock();
			for_each_active_iommu(iommu, drhd)
				iommu_flush_iotlb_psi(iommu, si_domain,
					start_vpfn, mhp->nr_pages,
					list_empty(&freelist), 0);
			rcu_read_unlock();
			put_pages_list(&freelist);
		}
		break;
	}

	return NOTIFY_OK;
}

static struct notifier_block intel_iommu_memory_nb = {
	.notifier_call = intel_iommu_memory_notifier,
	.priority = 0
};

static void intel_disable_iommus(void)
{
	struct intel_iommu *iommu = NULL;
	struct dmar_drhd_unit *drhd;

	for_each_iommu(iommu, drhd)
		iommu_disable_translation(iommu);
}

void intel_iommu_shutdown(void)
{
	struct dmar_drhd_unit *drhd;
	struct intel_iommu *iommu = NULL;

	if (no_iommu || dmar_disabled)
		return;

	down_write(&dmar_global_lock);

	/* Disable PMRs explicitly here. */
	for_each_iommu(iommu, drhd)
		iommu_disable_protect_mem_regions(iommu);

	/* Make sure the IOMMUs are switched off */
	intel_disable_iommus();

	up_write(&dmar_global_lock);
}

static inline struct intel_iommu *dev_to_intel_iommu(struct device *dev)
{
	struct iommu_device *iommu_dev = dev_to_iommu_device(dev);

	return container_of(iommu_dev, struct intel_iommu, iommu);
}

static ssize_t version_show(struct device *dev,
			    struct device_attribute *attr, char *buf)
{
	struct intel_iommu *iommu = dev_to_intel_iommu(dev);
	u32 ver = readl(iommu->reg + DMAR_VER_REG);
	return sprintf(buf, "%d:%d\n",
		       DMAR_VER_MAJOR(ver), DMAR_VER_MINOR(ver));
}
static DEVICE_ATTR_RO(version);

static ssize_t address_show(struct device *dev,
			    struct device_attribute *attr, char *buf)
{
	struct intel_iommu *iommu = dev_to_intel_iommu(dev);
	return sprintf(buf, "%llx\n", iommu->reg_phys);
}
static DEVICE_ATTR_RO(address);

static ssize_t cap_show(struct device *dev,
			struct device_attribute *attr, char *buf)
{
	struct intel_iommu *iommu = dev_to_intel_iommu(dev);
	return sprintf(buf, "%llx\n", iommu->cap);
}
static DEVICE_ATTR_RO(cap);

static ssize_t ecap_show(struct device *dev,
			 struct device_attribute *attr, char *buf)
{
	struct intel_iommu *iommu = dev_to_intel_iommu(dev);
	return sprintf(buf, "%llx\n", iommu->ecap);
}
static DEVICE_ATTR_RO(ecap);

static ssize_t domains_supported_show(struct device *dev,
				      struct device_attribute *attr, char *buf)
{
	struct intel_iommu *iommu = dev_to_intel_iommu(dev);
	return sprintf(buf, "%ld\n", cap_ndoms(iommu->cap));
}
static DEVICE_ATTR_RO(domains_supported);

static ssize_t domains_used_show(struct device *dev,
				 struct device_attribute *attr, char *buf)
{
	struct intel_iommu *iommu = dev_to_intel_iommu(dev);
	return sprintf(buf, "%d\n", bitmap_weight(iommu->domain_ids,
						  cap_ndoms(iommu->cap)));
}
static DEVICE_ATTR_RO(domains_used);

static struct attribute *intel_iommu_attrs[] = {
	&dev_attr_version.attr,
	&dev_attr_address.attr,
	&dev_attr_cap.attr,
	&dev_attr_ecap.attr,
	&dev_attr_domains_supported.attr,
	&dev_attr_domains_used.attr,
	NULL,
};

static struct attribute_group intel_iommu_group = {
	.name = "intel-iommu",
	.attrs = intel_iommu_attrs,
};

const struct attribute_group *intel_iommu_groups[] = {
	&intel_iommu_group,
	NULL,
};

static inline bool has_external_pci(void)
{
	struct pci_dev *pdev = NULL;

	for_each_pci_dev(pdev)
		if (pdev->external_facing)
			return true;

	return false;
}

static int __init platform_optin_force_iommu(void)
{
	if (!dmar_platform_optin() || no_platform_optin || !has_external_pci())
		return 0;

	if (no_iommu || dmar_disabled)
		pr_info("Intel-IOMMU force enabled due to platform opt in\n");

	/*
	 * If Intel-IOMMU is disabled by default, we will apply identity
	 * map for all devices except those marked as being untrusted.
	 */
	if (dmar_disabled)
		iommu_set_default_passthrough(false);

	dmar_disabled = 0;
	no_iommu = 0;

	return 1;
}

static int __init probe_acpi_namespace_devices(void)
{
	struct dmar_drhd_unit *drhd;
	/* To avoid a -Wunused-but-set-variable warning. */
	struct intel_iommu *iommu __maybe_unused;
	struct device *dev;
	int i, ret = 0;

	for_each_active_iommu(iommu, drhd) {
		for_each_active_dev_scope(drhd->devices,
					  drhd->devices_cnt, i, dev) {
			struct acpi_device_physical_node *pn;
			struct iommu_group *group;
			struct acpi_device *adev;

			if (dev->bus != &acpi_bus_type)
				continue;

			adev = to_acpi_device(dev);
			mutex_lock(&adev->physical_node_lock);
			list_for_each_entry(pn,
					    &adev->physical_node_list, node) {
				group = iommu_group_get(pn->dev);
				if (group) {
					iommu_group_put(group);
					continue;
				}

				pn->dev->bus->iommu_ops = &intel_iommu_ops;
				ret = iommu_probe_device(pn->dev);
				if (ret)
					break;
			}
			mutex_unlock(&adev->physical_node_lock);

			if (ret)
				return ret;
		}
	}

	return 0;
}

static __init int tboot_force_iommu(void)
{
	if (!tboot_enabled())
		return 0;

	if (no_iommu || dmar_disabled)
		pr_warn("Forcing Intel-IOMMU to enabled\n");

	dmar_disabled = 0;
	no_iommu = 0;

	return 1;
}

int __init intel_iommu_init(void)
{
	int ret = -ENODEV;
	struct dmar_drhd_unit *drhd;
	struct intel_iommu *iommu;

	/*
	 * Intel IOMMU is required for a TXT/tboot launch or platform
	 * opt in, so enforce that.
	 */
	force_on = (!intel_iommu_tboot_noforce && tboot_force_iommu()) ||
		    platform_optin_force_iommu();

	down_write(&dmar_global_lock);
	if (dmar_table_init()) {
		if (force_on)
			panic("tboot: Failed to initialize DMAR table\n");
		goto out_free_dmar;
	}

	if (dmar_dev_scope_init() < 0) {
		if (force_on)
			panic("tboot: Failed to initialize DMAR device scope\n");
		goto out_free_dmar;
	}

	up_write(&dmar_global_lock);

	/*
	 * The bus notifier takes the dmar_global_lock, so lockdep will
	 * complain later when we register it under the lock.
	 */
	dmar_register_bus_notifier();

	down_write(&dmar_global_lock);

	if (!no_iommu)
		intel_iommu_debugfs_init();

	if (no_iommu || dmar_disabled) {
		/*
		 * We exit the function here to ensure IOMMU's remapping and
		 * mempool aren't setup, which means that the IOMMU's PMRs
		 * won't be disabled via the call to init_dmars(). So disable
		 * it explicitly here. The PMRs were setup by tboot prior to
		 * calling SENTER, but the kernel is expected to reset/tear
		 * down the PMRs.
		 */
		if (intel_iommu_tboot_noforce) {
			for_each_iommu(iommu, drhd)
				iommu_disable_protect_mem_regions(iommu);
		}

		/*
		 * Make sure the IOMMUs are switched off, even when we
		 * boot into a kexec kernel and the previous kernel left
		 * them enabled
		 */
		intel_disable_iommus();
		goto out_free_dmar;
	}

	if (list_empty(&dmar_rmrr_units))
		pr_info("No RMRR found\n");

	if (list_empty(&dmar_atsr_units))
		pr_info("No ATSR found\n");

	if (list_empty(&dmar_satc_units))
		pr_info("No SATC found\n");

	init_no_remapping_devices();

	ret = init_dmars();
	if (ret) {
		if (force_on)
			panic("tboot: Failed to initialize DMARs\n");
		pr_err("Initialization failed\n");
		goto out_free_dmar;
	}
	up_write(&dmar_global_lock);

	init_iommu_pm_ops();

	down_read(&dmar_global_lock);
	for_each_active_iommu(iommu, drhd) {
		/*
		 * The flush queue implementation does not perform
		 * page-selective invalidations that are required for efficient
		 * TLB flushes in virtual environments.  The benefit of batching
		 * is likely to be much lower than the overhead of synchronizing
		 * the virtual and physical IOMMU page-tables.
		 */
		if (cap_caching_mode(iommu->cap)) {
			pr_info_once("IOMMU batching disallowed due to virtualization\n");
			iommu_set_dma_strict();
		}
		iommu_device_sysfs_add(&iommu->iommu, NULL,
				       intel_iommu_groups,
				       "%s", iommu->name);
		iommu_device_register(&iommu->iommu, &intel_iommu_ops, NULL);
	}
	up_read(&dmar_global_lock);

	bus_set_iommu(&pci_bus_type, &intel_iommu_ops);
	if (si_domain && !hw_pass_through)
		register_memory_notifier(&intel_iommu_memory_nb);

	down_read(&dmar_global_lock);
	if (probe_acpi_namespace_devices())
		pr_warn("ACPI name space devices didn't probe correctly\n");

	/* Finally, we enable the DMA remapping hardware. */
	for_each_iommu(iommu, drhd) {
		if (!drhd->ignored && !translation_pre_enabled(iommu))
			iommu_enable_translation(iommu);

		iommu_disable_protect_mem_regions(iommu);
	}
	up_read(&dmar_global_lock);

	pr_info("Intel(R) Virtualization Technology for Directed I/O\n");

	intel_iommu_enabled = 1;

	return 0;

out_free_dmar:
	intel_iommu_free_dmars();
	up_write(&dmar_global_lock);
	return ret;
}

static int domain_context_clear_one_cb(struct pci_dev *pdev, u16 alias, void *opaque)
{
	struct device_domain_info *info = opaque;

	domain_context_clear_one(info, PCI_BUS_NUM(alias), alias & 0xff);
	return 0;
}

/*
 * NB - intel-iommu lacks any sort of reference counting for the users of
 * dependent devices.  If multiple endpoints have intersecting dependent
 * devices, unbinding the driver from any one of them will possibly leave
 * the others unable to operate.
 */
static void domain_context_clear(struct device_domain_info *info)
{
	if (!info->iommu || !info->dev || !dev_is_pci(info->dev))
		return;

	pci_for_each_dma_alias(to_pci_dev(info->dev),
			       &domain_context_clear_one_cb, info);
}

static void dmar_remove_one_dev_info(struct device *dev)
{
	struct device_domain_info *info = dev_iommu_priv_get(dev);
	struct dmar_domain *domain = info->domain;
	struct intel_iommu *iommu = info->iommu;
<<<<<<< HEAD
=======
	unsigned long flags;
>>>>>>> 9fecab24

	if (!dev_is_real_dma_subdevice(info->dev)) {
		if (dev_is_pci(info->dev) && sm_supported(iommu))
			intel_pasid_tear_down_entry(iommu, info->dev,
					PASID_RID2PASID, false);

		iommu_disable_dev_iotlb(info);
		domain_context_clear(info);
		intel_pasid_free_table(info->dev);
	}

<<<<<<< HEAD
	spin_lock(&domain->lock);
	list_del(&info->link);
	spin_unlock(&domain->lock);
=======
	spin_lock_irqsave(&domain->lock, flags);
	list_del(&info->link);
	spin_unlock_irqrestore(&domain->lock, flags);
>>>>>>> 9fecab24

	domain_detach_iommu(domain, iommu);
	info->domain = NULL;
}

static int md_domain_init(struct dmar_domain *domain, int guest_width)
{
	int adjust_width;

	/* calculate AGAW */
	domain->gaw = guest_width;
	adjust_width = guestwidth_to_adjustwidth(guest_width);
	domain->agaw = width_to_agaw(adjust_width);

	domain->iommu_coherency = false;
	domain->iommu_superpage = 0;
	domain->max_addr = 0;

	/* always allocate the top pgd */
	domain->pgd = alloc_pgtable_page(domain->nid);
	if (!domain->pgd)
		return -ENOMEM;
	domain_flush_cache(domain, domain->pgd, PAGE_SIZE);
	return 0;
}

static struct iommu_domain *intel_iommu_domain_alloc(unsigned type)
{
	struct dmar_domain *dmar_domain;
	struct iommu_domain *domain;

	switch (type) {
	case IOMMU_DOMAIN_DMA:
	case IOMMU_DOMAIN_DMA_FQ:
	case IOMMU_DOMAIN_UNMANAGED:
		dmar_domain = alloc_domain(type);
		if (!dmar_domain) {
			pr_err("Can't allocate dmar_domain\n");
			return NULL;
		}
		if (md_domain_init(dmar_domain, DEFAULT_DOMAIN_ADDRESS_WIDTH)) {
			pr_err("Domain initialization failed\n");
			domain_exit(dmar_domain);
			return NULL;
		}

		domain = &dmar_domain->domain;
		domain->geometry.aperture_start = 0;
		domain->geometry.aperture_end   =
				__DOMAIN_MAX_ADDR(dmar_domain->gaw);
		domain->geometry.force_aperture = true;

		return domain;
	case IOMMU_DOMAIN_IDENTITY:
		return &si_domain->domain;
	default:
		return NULL;
	}

	return NULL;
}

static void intel_iommu_domain_free(struct iommu_domain *domain)
{
	if (domain != &si_domain->domain)
		domain_exit(to_dmar_domain(domain));
}

static int prepare_domain_attach_device(struct iommu_domain *domain,
					struct device *dev)
{
	struct dmar_domain *dmar_domain = to_dmar_domain(domain);
	struct intel_iommu *iommu;
	int addr_width;

	iommu = device_to_iommu(dev, NULL, NULL);
	if (!iommu)
		return -ENODEV;

	if (dmar_domain->force_snooping && !ecap_sc_support(iommu->ecap))
		return -EOPNOTSUPP;

	/* check if this iommu agaw is sufficient for max mapped address */
	addr_width = agaw_to_width(iommu->agaw);
	if (addr_width > cap_mgaw(iommu->cap))
		addr_width = cap_mgaw(iommu->cap);

	if (dmar_domain->max_addr > (1LL << addr_width)) {
		dev_err(dev, "%s: iommu width (%d) is not "
		        "sufficient for the mapped address (%llx)\n",
		        __func__, addr_width, dmar_domain->max_addr);
		return -EFAULT;
	}
	dmar_domain->gaw = addr_width;

	/*
	 * Knock out extra levels of page tables if necessary
	 */
	while (iommu->agaw < dmar_domain->agaw) {
		struct dma_pte *pte;

		pte = dmar_domain->pgd;
		if (dma_pte_present(pte)) {
			dmar_domain->pgd = phys_to_virt(dma_pte_addr(pte));
			free_pgtable_page(pte);
		}
		dmar_domain->agaw--;
	}

	return 0;
}

static int intel_iommu_attach_device(struct iommu_domain *domain,
				     struct device *dev)
{
	int ret;

	if (domain->type == IOMMU_DOMAIN_UNMANAGED &&
	    device_is_rmrr_locked(dev)) {
		dev_warn(dev, "Device is ineligible for IOMMU domain attach due to platform RMRR requirement.  Contact your platform vendor.\n");
		return -EPERM;
	}

	/* normally dev is not mapped */
	if (unlikely(domain_context_mapped(dev))) {
		struct device_domain_info *info = dev_iommu_priv_get(dev);

		if (info->domain)
			dmar_remove_one_dev_info(dev);
	}

	ret = prepare_domain_attach_device(domain, dev);
	if (ret)
		return ret;

	return domain_add_dev_info(to_dmar_domain(domain), dev);
}

static void intel_iommu_detach_device(struct iommu_domain *domain,
				      struct device *dev)
{
	dmar_remove_one_dev_info(dev);
}

static int intel_iommu_map(struct iommu_domain *domain,
			   unsigned long iova, phys_addr_t hpa,
			   size_t size, int iommu_prot, gfp_t gfp)
{
	struct dmar_domain *dmar_domain = to_dmar_domain(domain);
	u64 max_addr;
	int prot = 0;

	if (iommu_prot & IOMMU_READ)
		prot |= DMA_PTE_READ;
	if (iommu_prot & IOMMU_WRITE)
		prot |= DMA_PTE_WRITE;
	if (dmar_domain->set_pte_snp)
		prot |= DMA_PTE_SNP;

	max_addr = iova + size;
	if (dmar_domain->max_addr < max_addr) {
		u64 end;

		/* check if minimum agaw is sufficient for mapped address */
		end = __DOMAIN_MAX_ADDR(dmar_domain->gaw) + 1;
		if (end < max_addr) {
			pr_err("%s: iommu width (%d) is not "
			       "sufficient for the mapped address (%llx)\n",
			       __func__, dmar_domain->gaw, max_addr);
			return -EFAULT;
		}
		dmar_domain->max_addr = max_addr;
	}
	/* Round up size to next multiple of PAGE_SIZE, if it and
	   the low bits of hpa would take us onto the next page */
	size = aligned_nrpages(hpa, size);
	return __domain_mapping(dmar_domain, iova >> VTD_PAGE_SHIFT,
				hpa >> VTD_PAGE_SHIFT, size, prot);
}

static int intel_iommu_map_pages(struct iommu_domain *domain,
				 unsigned long iova, phys_addr_t paddr,
				 size_t pgsize, size_t pgcount,
				 int prot, gfp_t gfp, size_t *mapped)
{
	unsigned long pgshift = __ffs(pgsize);
	size_t size = pgcount << pgshift;
	int ret;

	if (pgsize != SZ_4K && pgsize != SZ_2M && pgsize != SZ_1G)
		return -EINVAL;

	if (!IS_ALIGNED(iova | paddr, pgsize))
		return -EINVAL;

	ret = intel_iommu_map(domain, iova, paddr, size, prot, gfp);
	if (!ret && mapped)
		*mapped = size;

	return ret;
}

static size_t intel_iommu_unmap(struct iommu_domain *domain,
				unsigned long iova, size_t size,
				struct iommu_iotlb_gather *gather)
{
	struct dmar_domain *dmar_domain = to_dmar_domain(domain);
	unsigned long start_pfn, last_pfn;
	int level = 0;

	/* Cope with horrid API which requires us to unmap more than the
	   size argument if it happens to be a large-page mapping. */
	BUG_ON(!pfn_to_dma_pte(dmar_domain, iova >> VTD_PAGE_SHIFT, &level));

	if (size < VTD_PAGE_SIZE << level_to_offset_bits(level))
		size = VTD_PAGE_SIZE << level_to_offset_bits(level);

	start_pfn = iova >> VTD_PAGE_SHIFT;
	last_pfn = (iova + size - 1) >> VTD_PAGE_SHIFT;

	domain_unmap(dmar_domain, start_pfn, last_pfn, &gather->freelist);

	if (dmar_domain->max_addr == iova + size)
		dmar_domain->max_addr = iova;

	iommu_iotlb_gather_add_page(domain, gather, iova, size);

	return size;
}

static size_t intel_iommu_unmap_pages(struct iommu_domain *domain,
				      unsigned long iova,
				      size_t pgsize, size_t pgcount,
				      struct iommu_iotlb_gather *gather)
{
	unsigned long pgshift = __ffs(pgsize);
	size_t size = pgcount << pgshift;

	return intel_iommu_unmap(domain, iova, size, gather);
}

static void intel_iommu_tlb_sync(struct iommu_domain *domain,
				 struct iommu_iotlb_gather *gather)
{
	struct dmar_domain *dmar_domain = to_dmar_domain(domain);
	unsigned long iova_pfn = IOVA_PFN(gather->start);
	size_t size = gather->end - gather->start;
	struct iommu_domain_info *info;
	unsigned long start_pfn;
	unsigned long nrpages;
	unsigned long i;

	nrpages = aligned_nrpages(gather->start, size);
	start_pfn = mm_to_dma_pfn(iova_pfn);

	xa_for_each(&dmar_domain->iommu_array, i, info)
		iommu_flush_iotlb_psi(info->iommu, dmar_domain,
				      start_pfn, nrpages,
				      list_empty(&gather->freelist), 0);

	put_pages_list(&gather->freelist);
}

static phys_addr_t intel_iommu_iova_to_phys(struct iommu_domain *domain,
					    dma_addr_t iova)
{
	struct dmar_domain *dmar_domain = to_dmar_domain(domain);
	struct dma_pte *pte;
	int level = 0;
	u64 phys = 0;

	pte = pfn_to_dma_pte(dmar_domain, iova >> VTD_PAGE_SHIFT, &level);
	if (pte && dma_pte_present(pte))
		phys = dma_pte_addr(pte) +
			(iova & (BIT_MASK(level_to_offset_bits(level) +
						VTD_PAGE_SHIFT) - 1));

	return phys;
}

static bool domain_support_force_snooping(struct dmar_domain *domain)
{
	struct device_domain_info *info;
	bool support = true;

	assert_spin_locked(&domain->lock);
	list_for_each_entry(info, &domain->devices, link) {
		if (!ecap_sc_support(info->iommu->ecap)) {
			support = false;
			break;
		}
	}

	return support;
}

static void domain_set_force_snooping(struct dmar_domain *domain)
{
	struct device_domain_info *info;

	assert_spin_locked(&domain->lock);
	/*
	 * Second level page table supports per-PTE snoop control. The
	 * iommu_map() interface will handle this by setting SNP bit.
	 */
	if (!domain_use_first_level(domain)) {
		domain->set_pte_snp = true;
		return;
	}

	list_for_each_entry(info, &domain->devices, link)
		intel_pasid_setup_page_snoop_control(info->iommu, info->dev,
						     PASID_RID2PASID);
}

static bool intel_iommu_enforce_cache_coherency(struct iommu_domain *domain)
{
	struct dmar_domain *dmar_domain = to_dmar_domain(domain);

	if (dmar_domain->force_snooping)
		return true;

<<<<<<< HEAD
	spin_lock(&dmar_domain->lock);
	if (!domain_support_force_snooping(dmar_domain)) {
		spin_unlock(&dmar_domain->lock);
=======
	spin_lock_irqsave(&dmar_domain->lock, flags);
	if (!domain_support_force_snooping(dmar_domain)) {
		spin_unlock_irqrestore(&dmar_domain->lock, flags);
>>>>>>> 9fecab24
		return false;
	}

	domain_set_force_snooping(dmar_domain);
	dmar_domain->force_snooping = true;
<<<<<<< HEAD
	spin_unlock(&dmar_domain->lock);
=======
	spin_unlock_irqrestore(&dmar_domain->lock, flags);
>>>>>>> 9fecab24

	return true;
}

static bool intel_iommu_capable(enum iommu_cap cap)
{
	if (cap == IOMMU_CAP_CACHE_COHERENCY)
		return true;
	if (cap == IOMMU_CAP_INTR_REMAP)
		return irq_remapping_enabled == 1;
	if (cap == IOMMU_CAP_PRE_BOOT_PROTECTION)
		return dmar_platform_optin();

	return false;
}

static struct iommu_device *intel_iommu_probe_device(struct device *dev)
{
	struct pci_dev *pdev = dev_is_pci(dev) ? to_pci_dev(dev) : NULL;
	struct device_domain_info *info;
	struct intel_iommu *iommu;
	u8 bus, devfn;

	iommu = device_to_iommu(dev, &bus, &devfn);
	if (!iommu)
		return ERR_PTR(-ENODEV);

	info = kzalloc(sizeof(*info), GFP_KERNEL);
	if (!info)
		return ERR_PTR(-ENOMEM);

	if (dev_is_real_dma_subdevice(dev)) {
		info->bus = pdev->bus->number;
		info->devfn = pdev->devfn;
		info->segment = pci_domain_nr(pdev->bus);
	} else {
		info->bus = bus;
		info->devfn = devfn;
		info->segment = iommu->segment;
	}

	info->dev = dev;
	info->iommu = iommu;
	if (dev_is_pci(dev)) {
		if (ecap_dev_iotlb_support(iommu->ecap) &&
		    pci_ats_supported(pdev) &&
		    dmar_ats_supported(pdev, iommu))
			info->ats_supported = 1;

		if (sm_supported(iommu)) {
			if (pasid_supported(iommu)) {
				int features = pci_pasid_features(pdev);

				if (features >= 0)
					info->pasid_supported = features | 1;
			}

			if (info->ats_supported && ecap_prs(iommu->ecap) &&
			    pci_pri_supported(pdev))
				info->pri_supported = 1;
		}
	}

	dev_iommu_priv_set(dev, info);

	return &iommu->iommu;
}

static void intel_iommu_release_device(struct device *dev)
{
	struct device_domain_info *info = dev_iommu_priv_get(dev);

	dmar_remove_one_dev_info(dev);
	dev_iommu_priv_set(dev, NULL);
	kfree(info);
	set_dma_ops(dev, NULL);
}

static void intel_iommu_probe_finalize(struct device *dev)
{
	set_dma_ops(dev, NULL);
	iommu_setup_dma_ops(dev, 0, U64_MAX);
}

static void intel_iommu_get_resv_regions(struct device *device,
					 struct list_head *head)
{
	int prot = DMA_PTE_READ | DMA_PTE_WRITE;
	struct iommu_resv_region *reg;
	struct dmar_rmrr_unit *rmrr;
	struct device *i_dev;
	int i;

	down_read(&dmar_global_lock);
	for_each_rmrr_units(rmrr) {
		for_each_active_dev_scope(rmrr->devices, rmrr->devices_cnt,
					  i, i_dev) {
			struct iommu_resv_region *resv;
			enum iommu_resv_type type;
			size_t length;

			if (i_dev != device &&
			    !is_downstream_to_pci_bridge(device, i_dev))
				continue;

			length = rmrr->end_address - rmrr->base_address + 1;

			type = device_rmrr_is_relaxable(device) ?
				IOMMU_RESV_DIRECT_RELAXABLE : IOMMU_RESV_DIRECT;

			resv = iommu_alloc_resv_region(rmrr->base_address,
						       length, prot, type);
			if (!resv)
				break;

			list_add_tail(&resv->list, head);
		}
	}
	up_read(&dmar_global_lock);

#ifdef CONFIG_INTEL_IOMMU_FLOPPY_WA
	if (dev_is_pci(device)) {
		struct pci_dev *pdev = to_pci_dev(device);

		if ((pdev->class >> 8) == PCI_CLASS_BRIDGE_ISA) {
			reg = iommu_alloc_resv_region(0, 1UL << 24, prot,
						   IOMMU_RESV_DIRECT_RELAXABLE);
			if (reg)
				list_add_tail(&reg->list, head);
		}
	}
#endif /* CONFIG_INTEL_IOMMU_FLOPPY_WA */

	reg = iommu_alloc_resv_region(IOAPIC_RANGE_START,
				      IOAPIC_RANGE_END - IOAPIC_RANGE_START + 1,
				      0, IOMMU_RESV_MSI);
	if (!reg)
		return;
	list_add_tail(&reg->list, head);
}

int intel_iommu_enable_pasid(struct intel_iommu *iommu, struct device *dev)
{
	struct device_domain_info *info = dev_iommu_priv_get(dev);
	struct context_entry *context;
	struct dmar_domain *domain;
	u64 ctx_lo;
	int ret;

	domain = info->domain;
	if (!domain)
		return -EINVAL;

	spin_lock(&iommu->lock);
	ret = -EINVAL;
	if (!info->pasid_supported)
		goto out;

	context = iommu_context_addr(iommu, info->bus, info->devfn, 0);
	if (WARN_ON(!context))
		goto out;

	ctx_lo = context[0].lo;

	if (!(ctx_lo & CONTEXT_PASIDE)) {
		ctx_lo |= CONTEXT_PASIDE;
		context[0].lo = ctx_lo;
		wmb();
		iommu->flush.flush_context(iommu,
					   domain_id_iommu(domain, iommu),
					   PCI_DEVID(info->bus, info->devfn),
					   DMA_CCMD_MASK_NOBIT,
					   DMA_CCMD_DEVICE_INVL);
	}

	/* Enable PASID support in the device, if it wasn't already */
	if (!info->pasid_enabled)
		iommu_enable_dev_iotlb(info);

	ret = 0;

 out:
	spin_unlock(&iommu->lock);

	return ret;
}

static struct iommu_group *intel_iommu_device_group(struct device *dev)
{
	if (dev_is_pci(dev))
		return pci_device_group(dev);
	return generic_device_group(dev);
}

static int intel_iommu_enable_sva(struct device *dev)
{
	struct device_domain_info *info = dev_iommu_priv_get(dev);
	struct intel_iommu *iommu;
	int ret;

	if (!info || dmar_disabled)
		return -EINVAL;

	iommu = info->iommu;
	if (!iommu)
		return -EINVAL;

	if (!(iommu->flags & VTD_FLAG_SVM_CAPABLE))
		return -ENODEV;

	if (intel_iommu_enable_pasid(iommu, dev))
		return -ENODEV;

	if (!info->pasid_enabled || !info->pri_enabled || !info->ats_enabled)
		return -EINVAL;

	ret = iopf_queue_add_device(iommu->iopf_queue, dev);
	if (!ret)
		ret = iommu_register_device_fault_handler(dev, iommu_queue_iopf, dev);

	return ret;
}

static int intel_iommu_disable_sva(struct device *dev)
{
	struct device_domain_info *info = dev_iommu_priv_get(dev);
	struct intel_iommu *iommu = info->iommu;
	int ret;

	ret = iommu_unregister_device_fault_handler(dev);
	if (!ret)
		ret = iopf_queue_remove_device(iommu->iopf_queue, dev);

	return ret;
}

static int intel_iommu_enable_iopf(struct device *dev)
{
	struct device_domain_info *info = dev_iommu_priv_get(dev);

	if (info && info->pri_supported)
		return 0;

	return -ENODEV;
}

static int
intel_iommu_dev_enable_feat(struct device *dev, enum iommu_dev_features feat)
{
	switch (feat) {
	case IOMMU_DEV_FEAT_IOPF:
		return intel_iommu_enable_iopf(dev);

	case IOMMU_DEV_FEAT_SVA:
		return intel_iommu_enable_sva(dev);

	default:
		return -ENODEV;
	}
}

static int
intel_iommu_dev_disable_feat(struct device *dev, enum iommu_dev_features feat)
{
	switch (feat) {
	case IOMMU_DEV_FEAT_IOPF:
		return 0;

	case IOMMU_DEV_FEAT_SVA:
		return intel_iommu_disable_sva(dev);

	default:
		return -ENODEV;
	}
}

static bool intel_iommu_is_attach_deferred(struct device *dev)
{
	struct device_domain_info *info = dev_iommu_priv_get(dev);

	return translation_pre_enabled(info->iommu) && !info->domain;
}

/*
 * Check that the device does not live on an external facing PCI port that is
 * marked as untrusted. Such devices should not be able to apply quirks and
 * thus not be able to bypass the IOMMU restrictions.
 */
static bool risky_device(struct pci_dev *pdev)
{
	if (pdev->untrusted) {
		pci_info(pdev,
			 "Skipping IOMMU quirk for dev [%04X:%04X] on untrusted PCI link\n",
			 pdev->vendor, pdev->device);
		pci_info(pdev, "Please check with your BIOS/Platform vendor about this\n");
		return true;
	}
	return false;
}

static void intel_iommu_iotlb_sync_map(struct iommu_domain *domain,
				       unsigned long iova, size_t size)
{
	struct dmar_domain *dmar_domain = to_dmar_domain(domain);
	unsigned long pages = aligned_nrpages(iova, size);
	unsigned long pfn = iova >> VTD_PAGE_SHIFT;
	struct iommu_domain_info *info;
	unsigned long i;

	xa_for_each(&dmar_domain->iommu_array, i, info)
		__mapping_notify_one(info->iommu, dmar_domain, pfn, pages);
}

const struct iommu_ops intel_iommu_ops = {
	.capable		= intel_iommu_capable,
	.domain_alloc		= intel_iommu_domain_alloc,
	.probe_device		= intel_iommu_probe_device,
	.probe_finalize		= intel_iommu_probe_finalize,
	.release_device		= intel_iommu_release_device,
	.get_resv_regions	= intel_iommu_get_resv_regions,
	.device_group		= intel_iommu_device_group,
	.dev_enable_feat	= intel_iommu_dev_enable_feat,
	.dev_disable_feat	= intel_iommu_dev_disable_feat,
	.is_attach_deferred	= intel_iommu_is_attach_deferred,
	.def_domain_type	= device_def_domain_type,
	.pgsize_bitmap		= SZ_4K,
#ifdef CONFIG_INTEL_IOMMU_SVM
	.sva_bind		= intel_svm_bind,
	.sva_unbind		= intel_svm_unbind,
	.sva_get_pasid		= intel_svm_get_pasid,
	.page_response		= intel_svm_page_response,
#endif
	.default_domain_ops = &(const struct iommu_domain_ops) {
		.attach_dev		= intel_iommu_attach_device,
		.detach_dev		= intel_iommu_detach_device,
		.map_pages		= intel_iommu_map_pages,
		.unmap_pages		= intel_iommu_unmap_pages,
		.iotlb_sync_map		= intel_iommu_iotlb_sync_map,
		.flush_iotlb_all        = intel_flush_iotlb_all,
		.iotlb_sync		= intel_iommu_tlb_sync,
		.iova_to_phys		= intel_iommu_iova_to_phys,
		.free			= intel_iommu_domain_free,
		.enforce_cache_coherency = intel_iommu_enforce_cache_coherency,
	}
};

static void quirk_iommu_igfx(struct pci_dev *dev)
{
	if (risky_device(dev))
		return;

	pci_info(dev, "Disabling IOMMU for graphics on this chipset\n");
	dmar_map_gfx = 0;
}

/* G4x/GM45 integrated gfx dmar support is totally busted. */
DECLARE_PCI_FIXUP_HEADER(PCI_VENDOR_ID_INTEL, 0x2a40, quirk_iommu_igfx);
DECLARE_PCI_FIXUP_HEADER(PCI_VENDOR_ID_INTEL, 0x2e00, quirk_iommu_igfx);
DECLARE_PCI_FIXUP_HEADER(PCI_VENDOR_ID_INTEL, 0x2e10, quirk_iommu_igfx);
DECLARE_PCI_FIXUP_HEADER(PCI_VENDOR_ID_INTEL, 0x2e20, quirk_iommu_igfx);
DECLARE_PCI_FIXUP_HEADER(PCI_VENDOR_ID_INTEL, 0x2e30, quirk_iommu_igfx);
DECLARE_PCI_FIXUP_HEADER(PCI_VENDOR_ID_INTEL, 0x2e40, quirk_iommu_igfx);
DECLARE_PCI_FIXUP_HEADER(PCI_VENDOR_ID_INTEL, 0x2e90, quirk_iommu_igfx);

/* Broadwell igfx malfunctions with dmar */
DECLARE_PCI_FIXUP_HEADER(PCI_VENDOR_ID_INTEL, 0x1606, quirk_iommu_igfx);
DECLARE_PCI_FIXUP_HEADER(PCI_VENDOR_ID_INTEL, 0x160B, quirk_iommu_igfx);
DECLARE_PCI_FIXUP_HEADER(PCI_VENDOR_ID_INTEL, 0x160E, quirk_iommu_igfx);
DECLARE_PCI_FIXUP_HEADER(PCI_VENDOR_ID_INTEL, 0x1602, quirk_iommu_igfx);
DECLARE_PCI_FIXUP_HEADER(PCI_VENDOR_ID_INTEL, 0x160A, quirk_iommu_igfx);
DECLARE_PCI_FIXUP_HEADER(PCI_VENDOR_ID_INTEL, 0x160D, quirk_iommu_igfx);
DECLARE_PCI_FIXUP_HEADER(PCI_VENDOR_ID_INTEL, 0x1616, quirk_iommu_igfx);
DECLARE_PCI_FIXUP_HEADER(PCI_VENDOR_ID_INTEL, 0x161B, quirk_iommu_igfx);
DECLARE_PCI_FIXUP_HEADER(PCI_VENDOR_ID_INTEL, 0x161E, quirk_iommu_igfx);
DECLARE_PCI_FIXUP_HEADER(PCI_VENDOR_ID_INTEL, 0x1612, quirk_iommu_igfx);
DECLARE_PCI_FIXUP_HEADER(PCI_VENDOR_ID_INTEL, 0x161A, quirk_iommu_igfx);
DECLARE_PCI_FIXUP_HEADER(PCI_VENDOR_ID_INTEL, 0x161D, quirk_iommu_igfx);
DECLARE_PCI_FIXUP_HEADER(PCI_VENDOR_ID_INTEL, 0x1626, quirk_iommu_igfx);
DECLARE_PCI_FIXUP_HEADER(PCI_VENDOR_ID_INTEL, 0x162B, quirk_iommu_igfx);
DECLARE_PCI_FIXUP_HEADER(PCI_VENDOR_ID_INTEL, 0x162E, quirk_iommu_igfx);
DECLARE_PCI_FIXUP_HEADER(PCI_VENDOR_ID_INTEL, 0x1622, quirk_iommu_igfx);
DECLARE_PCI_FIXUP_HEADER(PCI_VENDOR_ID_INTEL, 0x162A, quirk_iommu_igfx);
DECLARE_PCI_FIXUP_HEADER(PCI_VENDOR_ID_INTEL, 0x162D, quirk_iommu_igfx);
DECLARE_PCI_FIXUP_HEADER(PCI_VENDOR_ID_INTEL, 0x1636, quirk_iommu_igfx);
DECLARE_PCI_FIXUP_HEADER(PCI_VENDOR_ID_INTEL, 0x163B, quirk_iommu_igfx);
DECLARE_PCI_FIXUP_HEADER(PCI_VENDOR_ID_INTEL, 0x163E, quirk_iommu_igfx);
DECLARE_PCI_FIXUP_HEADER(PCI_VENDOR_ID_INTEL, 0x1632, quirk_iommu_igfx);
DECLARE_PCI_FIXUP_HEADER(PCI_VENDOR_ID_INTEL, 0x163A, quirk_iommu_igfx);
DECLARE_PCI_FIXUP_HEADER(PCI_VENDOR_ID_INTEL, 0x163D, quirk_iommu_igfx);

static void quirk_iommu_rwbf(struct pci_dev *dev)
{
	if (risky_device(dev))
		return;

	/*
	 * Mobile 4 Series Chipset neglects to set RWBF capability,
	 * but needs it. Same seems to hold for the desktop versions.
	 */
	pci_info(dev, "Forcing write-buffer flush capability\n");
	rwbf_quirk = 1;
}

DECLARE_PCI_FIXUP_HEADER(PCI_VENDOR_ID_INTEL, 0x2a40, quirk_iommu_rwbf);
DECLARE_PCI_FIXUP_HEADER(PCI_VENDOR_ID_INTEL, 0x2e00, quirk_iommu_rwbf);
DECLARE_PCI_FIXUP_HEADER(PCI_VENDOR_ID_INTEL, 0x2e10, quirk_iommu_rwbf);
DECLARE_PCI_FIXUP_HEADER(PCI_VENDOR_ID_INTEL, 0x2e20, quirk_iommu_rwbf);
DECLARE_PCI_FIXUP_HEADER(PCI_VENDOR_ID_INTEL, 0x2e30, quirk_iommu_rwbf);
DECLARE_PCI_FIXUP_HEADER(PCI_VENDOR_ID_INTEL, 0x2e40, quirk_iommu_rwbf);
DECLARE_PCI_FIXUP_HEADER(PCI_VENDOR_ID_INTEL, 0x2e90, quirk_iommu_rwbf);

#define GGC 0x52
#define GGC_MEMORY_SIZE_MASK	(0xf << 8)
#define GGC_MEMORY_SIZE_NONE	(0x0 << 8)
#define GGC_MEMORY_SIZE_1M	(0x1 << 8)
#define GGC_MEMORY_SIZE_2M	(0x3 << 8)
#define GGC_MEMORY_VT_ENABLED	(0x8 << 8)
#define GGC_MEMORY_SIZE_2M_VT	(0x9 << 8)
#define GGC_MEMORY_SIZE_3M_VT	(0xa << 8)
#define GGC_MEMORY_SIZE_4M_VT	(0xb << 8)

static void quirk_calpella_no_shadow_gtt(struct pci_dev *dev)
{
	unsigned short ggc;

	if (risky_device(dev))
		return;

	if (pci_read_config_word(dev, GGC, &ggc))
		return;

	if (!(ggc & GGC_MEMORY_VT_ENABLED)) {
		pci_info(dev, "BIOS has allocated no shadow GTT; disabling IOMMU for graphics\n");
		dmar_map_gfx = 0;
	} else if (dmar_map_gfx) {
		/* we have to ensure the gfx device is idle before we flush */
		pci_info(dev, "Disabling batched IOTLB flush on Ironlake\n");
		iommu_set_dma_strict();
	}
}
DECLARE_PCI_FIXUP_HEADER(PCI_VENDOR_ID_INTEL, 0x0040, quirk_calpella_no_shadow_gtt);
DECLARE_PCI_FIXUP_HEADER(PCI_VENDOR_ID_INTEL, 0x0044, quirk_calpella_no_shadow_gtt);
DECLARE_PCI_FIXUP_HEADER(PCI_VENDOR_ID_INTEL, 0x0062, quirk_calpella_no_shadow_gtt);
DECLARE_PCI_FIXUP_HEADER(PCI_VENDOR_ID_INTEL, 0x006a, quirk_calpella_no_shadow_gtt);

static void quirk_igfx_skip_te_disable(struct pci_dev *dev)
{
	unsigned short ver;

	if (!IS_GFX_DEVICE(dev))
		return;

	ver = (dev->device >> 8) & 0xff;
	if (ver != 0x45 && ver != 0x46 && ver != 0x4c &&
	    ver != 0x4e && ver != 0x8a && ver != 0x98 &&
	    ver != 0x9a && ver != 0xa7)
		return;

	if (risky_device(dev))
		return;

	pci_info(dev, "Skip IOMMU disabling for graphics\n");
	iommu_skip_te_disable = 1;
}
DECLARE_PCI_FIXUP_HEADER(PCI_VENDOR_ID_INTEL, PCI_ANY_ID, quirk_igfx_skip_te_disable);

/* On Tylersburg chipsets, some BIOSes have been known to enable the
   ISOCH DMAR unit for the Azalia sound device, but not give it any
   TLB entries, which causes it to deadlock. Check for that.  We do
   this in a function called from init_dmars(), instead of in a PCI
   quirk, because we don't want to print the obnoxious "BIOS broken"
   message if VT-d is actually disabled.
*/
static void __init check_tylersburg_isoch(void)
{
	struct pci_dev *pdev;
	uint32_t vtisochctrl;

	/* If there's no Azalia in the system anyway, forget it. */
	pdev = pci_get_device(PCI_VENDOR_ID_INTEL, 0x3a3e, NULL);
	if (!pdev)
		return;

	if (risky_device(pdev)) {
		pci_dev_put(pdev);
		return;
	}

	pci_dev_put(pdev);

	/* System Management Registers. Might be hidden, in which case
	   we can't do the sanity check. But that's OK, because the
	   known-broken BIOSes _don't_ actually hide it, so far. */
	pdev = pci_get_device(PCI_VENDOR_ID_INTEL, 0x342e, NULL);
	if (!pdev)
		return;

	if (risky_device(pdev)) {
		pci_dev_put(pdev);
		return;
	}

	if (pci_read_config_dword(pdev, 0x188, &vtisochctrl)) {
		pci_dev_put(pdev);
		return;
	}

	pci_dev_put(pdev);

	/* If Azalia DMA is routed to the non-isoch DMAR unit, fine. */
	if (vtisochctrl & 1)
		return;

	/* Drop all bits other than the number of TLB entries */
	vtisochctrl &= 0x1c;

	/* If we have the recommended number of TLB entries (16), fine. */
	if (vtisochctrl == 0x10)
		return;

	/* Zero TLB entries? You get to ride the short bus to school. */
	if (!vtisochctrl) {
		WARN(1, "Your BIOS is broken; DMA routed to ISOCH DMAR unit but no TLB space.\n"
		     "BIOS vendor: %s; Ver: %s; Product Version: %s\n",
		     dmi_get_system_info(DMI_BIOS_VENDOR),
		     dmi_get_system_info(DMI_BIOS_VERSION),
		     dmi_get_system_info(DMI_PRODUCT_VERSION));
		iommu_identity_mapping |= IDENTMAP_AZALIA;
		return;
	}

	pr_warn("Recommended TLB entries for ISOCH unit is 16; your BIOS set %d\n",
	       vtisochctrl);
}<|MERGE_RESOLUTION|>--- conflicted
+++ resolved
@@ -517,11 +517,7 @@
 	int nid = NUMA_NO_NODE;
 	unsigned long flags;
 
-<<<<<<< HEAD
-	spin_lock(&domain->lock);
-=======
 	spin_lock_irqsave(&domain->lock, flags);
->>>>>>> 9fecab24
 	list_for_each_entry(info, &domain->devices, link) {
 		/*
 		 * There could possibly be multiple device numa nodes as devices
@@ -533,11 +529,7 @@
 		if (nid != NUMA_NO_NODE)
 			break;
 	}
-<<<<<<< HEAD
-	spin_unlock(&domain->lock);
-=======
 	spin_unlock_irqrestore(&domain->lock, flags);
->>>>>>> 9fecab24
 
 	return nid;
 }
@@ -824,35 +816,8 @@
 static void pgtable_walk(struct intel_iommu *iommu, unsigned long pfn,
 			 u8 bus, u8 devfn, struct dma_pte *parent, int level)
 {
-<<<<<<< HEAD
-	struct device_domain_info *info;
-	struct dma_pte *parent, *pte;
-	struct dmar_domain *domain;
-	struct pci_dev *pdev;
-	int offset, level;
-
-	pdev = pci_get_domain_bus_and_slot(iommu->segment, bus, devfn);
-	if (!pdev)
-		return;
-
-	info = dev_iommu_priv_get(&pdev->dev);
-	if (!info || !info->domain) {
-		pr_info("device [%02x:%02x.%d] not probed\n",
-			bus, PCI_SLOT(devfn), PCI_FUNC(devfn));
-		return;
-	}
-
-	domain = info->domain;
-	level = agaw_to_level(domain->agaw);
-	parent = domain->pgd;
-	if (!parent) {
-		pr_info("no page table setup\n");
-		return;
-	}
-=======
 	struct dma_pte *pte;
 	int offset;
->>>>>>> 9fecab24
 
 	while (1) {
 		offset = pfn_level_offset(pfn, level);
@@ -1389,25 +1354,11 @@
 			u8 bus, u8 devfn)
 {
 	struct device_domain_info *info;
-<<<<<<< HEAD
-=======
 	unsigned long flags;
->>>>>>> 9fecab24
 
 	if (!iommu->qi)
 		return NULL;
 
-<<<<<<< HEAD
-	spin_lock(&domain->lock);
-	list_for_each_entry(info, &domain->devices, link) {
-		if (info->iommu == iommu && info->bus == bus &&
-		    info->devfn == devfn) {
-			spin_unlock(&domain->lock);
-			return info->ats_supported ? info : NULL;
-		}
-	}
-	spin_unlock(&domain->lock);
-=======
 	spin_lock_irqsave(&domain->lock, flags);
 	list_for_each_entry(info, &domain->devices, link) {
 		if (info->iommu == iommu && info->bus == bus &&
@@ -1417,7 +1368,6 @@
 		}
 	}
 	spin_unlock_irqrestore(&domain->lock, flags);
->>>>>>> 9fecab24
 
 	return NULL;
 }
@@ -1428,11 +1378,7 @@
 	bool has_iotlb_device = false;
 	unsigned long flags;
 
-<<<<<<< HEAD
-	spin_lock(&domain->lock);
-=======
 	spin_lock_irqsave(&domain->lock, flags);
->>>>>>> 9fecab24
 	list_for_each_entry(info, &domain->devices, link) {
 		if (info->ats_enabled) {
 			has_iotlb_device = true;
@@ -1440,11 +1386,7 @@
 		}
 	}
 	domain->has_iotlb_device = has_iotlb_device;
-<<<<<<< HEAD
-	spin_unlock(&domain->lock);
-=======
 	spin_unlock_irqrestore(&domain->lock, flags);
->>>>>>> 9fecab24
 }
 
 static void iommu_enable_dev_iotlb(struct device_domain_info *info)
@@ -1541,17 +1483,10 @@
 	if (!domain->has_iotlb_device)
 		return;
 
-<<<<<<< HEAD
-	spin_lock(&domain->lock);
-	list_for_each_entry(info, &domain->devices, link)
-		__iommu_flush_dev_iotlb(info, addr, mask);
-	spin_unlock(&domain->lock);
-=======
 	spin_lock_irqsave(&domain->lock, flags);
 	list_for_each_entry(info, &domain->devices, link)
 		__iommu_flush_dev_iotlb(info, addr, mask);
 	spin_unlock_irqrestore(&domain->lock, flags);
->>>>>>> 9fecab24
 }
 
 static void iommu_flush_iotlb_psi(struct intel_iommu *iommu,
@@ -1765,14 +1700,11 @@
 		iommu->domain_ids = NULL;
 	}
 
-<<<<<<< HEAD
-=======
 	if (iommu->copied_tables) {
 		bitmap_free(iommu->copied_tables);
 		iommu->copied_tables = NULL;
 	}
 
->>>>>>> 9fecab24
 	/* free context mapping */
 	free_context_table(iommu);
 
@@ -2516,6 +2448,7 @@
 {
 	struct device_domain_info *info = dev_iommu_priv_get(dev);
 	struct intel_iommu *iommu;
+	unsigned long flags;
 	u8 bus, devfn;
 	int ret;
 
@@ -2527,15 +2460,9 @@
 	if (ret)
 		return ret;
 	info->domain = domain;
-<<<<<<< HEAD
-	spin_lock(&domain->lock);
-	list_add(&info->link, &domain->devices);
-	spin_unlock(&domain->lock);
-=======
 	spin_lock_irqsave(&domain->lock, flags);
 	list_add(&info->link, &domain->devices);
 	spin_unlock_irqrestore(&domain->lock, flags);
->>>>>>> 9fecab24
 
 	/* PASID table is mandatory for a PCI device in scalable mode. */
 	if (sm_supported(iommu) && !dev_is_real_dma_subdevice(dev)) {
@@ -4159,10 +4086,7 @@
 	struct device_domain_info *info = dev_iommu_priv_get(dev);
 	struct dmar_domain *domain = info->domain;
 	struct intel_iommu *iommu = info->iommu;
-<<<<<<< HEAD
-=======
 	unsigned long flags;
->>>>>>> 9fecab24
 
 	if (!dev_is_real_dma_subdevice(info->dev)) {
 		if (dev_is_pci(info->dev) && sm_supported(iommu))
@@ -4174,15 +4098,9 @@
 		intel_pasid_free_table(info->dev);
 	}
 
-<<<<<<< HEAD
-	spin_lock(&domain->lock);
-	list_del(&info->link);
-	spin_unlock(&domain->lock);
-=======
 	spin_lock_irqsave(&domain->lock, flags);
 	list_del(&info->link);
 	spin_unlock_irqrestore(&domain->lock, flags);
->>>>>>> 9fecab24
 
 	domain_detach_iommu(domain, iommu);
 	info->domain = NULL;
@@ -4501,29 +4419,20 @@
 static bool intel_iommu_enforce_cache_coherency(struct iommu_domain *domain)
 {
 	struct dmar_domain *dmar_domain = to_dmar_domain(domain);
+	unsigned long flags;
 
 	if (dmar_domain->force_snooping)
 		return true;
 
-<<<<<<< HEAD
-	spin_lock(&dmar_domain->lock);
-	if (!domain_support_force_snooping(dmar_domain)) {
-		spin_unlock(&dmar_domain->lock);
-=======
 	spin_lock_irqsave(&dmar_domain->lock, flags);
 	if (!domain_support_force_snooping(dmar_domain)) {
 		spin_unlock_irqrestore(&dmar_domain->lock, flags);
->>>>>>> 9fecab24
 		return false;
 	}
 
 	domain_set_force_snooping(dmar_domain);
 	dmar_domain->force_snooping = true;
-<<<<<<< HEAD
-	spin_unlock(&dmar_domain->lock);
-=======
 	spin_unlock_irqrestore(&dmar_domain->lock, flags);
->>>>>>> 9fecab24
 
 	return true;
 }
