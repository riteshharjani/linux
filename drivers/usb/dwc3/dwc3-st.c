--- conflicted
+++ resolved
@@ -251,11 +251,7 @@
 	/* Manage SoftReset */
 	reset_control_deassert(dwc3_data->rstc_rst);
 
-<<<<<<< HEAD
-	child = of_get_child_by_name(node, "usb");
-=======
 	child = of_get_compatible_child(node, "snps,dwc3");
->>>>>>> 7073888c
 	if (!child) {
 		dev_err(&pdev->dev, "failed to find dwc3 core node\n");
 		ret = -ENODEV;
