// SPDX-License-Identifier: GPL-2.0
/*
 * gadget.c - DesignWare USB3 DRD Controller Gadget Framework Link
 *
 * Copyright (C) 2010-2011 Texas Instruments Incorporated - https://www.ti.com
 *
 * Authors: Felipe Balbi <balbi@ti.com>,
 *	    Sebastian Andrzej Siewior <bigeasy@linutronix.de>
 */

#include <linux/kernel.h>
#include <linux/delay.h>
#include <linux/slab.h>
#include <linux/spinlock.h>
#include <linux/platform_device.h>
#include <linux/pm_runtime.h>
#include <linux/interrupt.h>
#include <linux/io.h>
#include <linux/list.h>
#include <linux/dma-mapping.h>

#include <linux/usb/ch9.h>
#include <linux/usb/gadget.h>

#include "debug.h"
#include "core.h"
#include "gadget.h"
#include "io.h"

#define DWC3_ALIGN_FRAME(d, n)	(((d)->frame_number + ((d)->interval * (n))) \
					& ~((d)->interval - 1))

/**
 * dwc3_gadget_set_test_mode - enables usb2 test modes
 * @dwc: pointer to our context structure
 * @mode: the mode to set (J, K SE0 NAK, Force Enable)
 *
 * Caller should take care of locking. This function will return 0 on
 * success or -EINVAL if wrong Test Selector is passed.
 */
int dwc3_gadget_set_test_mode(struct dwc3 *dwc, int mode)
{
	u32		reg;

	reg = dwc3_readl(dwc->regs, DWC3_DCTL);
	reg &= ~DWC3_DCTL_TSTCTRL_MASK;

	switch (mode) {
	case USB_TEST_J:
	case USB_TEST_K:
	case USB_TEST_SE0_NAK:
	case USB_TEST_PACKET:
	case USB_TEST_FORCE_ENABLE:
		reg |= mode << 1;
		break;
	default:
		return -EINVAL;
	}

	dwc3_gadget_dctl_write_safe(dwc, reg);

	return 0;
}

/**
 * dwc3_gadget_get_link_state - gets current state of usb link
 * @dwc: pointer to our context structure
 *
 * Caller should take care of locking. This function will
 * return the link state on success (>= 0) or -ETIMEDOUT.
 */
int dwc3_gadget_get_link_state(struct dwc3 *dwc)
{
	u32		reg;

	reg = dwc3_readl(dwc->regs, DWC3_DSTS);

	return DWC3_DSTS_USBLNKST(reg);
}

/**
 * dwc3_gadget_set_link_state - sets usb link to a particular state
 * @dwc: pointer to our context structure
 * @state: the state to put link into
 *
 * Caller should take care of locking. This function will
 * return 0 on success or -ETIMEDOUT.
 */
int dwc3_gadget_set_link_state(struct dwc3 *dwc, enum dwc3_link_state state)
{
	int		retries = 10000;
	u32		reg;

	/*
	 * Wait until device controller is ready. Only applies to 1.94a and
	 * later RTL.
	 */
	if (!DWC3_VER_IS_PRIOR(DWC3, 194A)) {
		while (--retries) {
			reg = dwc3_readl(dwc->regs, DWC3_DSTS);
			if (reg & DWC3_DSTS_DCNRD)
				udelay(5);
			else
				break;
		}

		if (retries <= 0)
			return -ETIMEDOUT;
	}

	reg = dwc3_readl(dwc->regs, DWC3_DCTL);
	reg &= ~DWC3_DCTL_ULSTCHNGREQ_MASK;

	/* set no action before sending new link state change */
	dwc3_writel(dwc->regs, DWC3_DCTL, reg);

	/* set requested state */
	reg |= DWC3_DCTL_ULSTCHNGREQ(state);
	dwc3_writel(dwc->regs, DWC3_DCTL, reg);

	/*
	 * The following code is racy when called from dwc3_gadget_wakeup,
	 * and is not needed, at least on newer versions
	 */
	if (!DWC3_VER_IS_PRIOR(DWC3, 194A))
		return 0;

	/* wait for a change in DSTS */
	retries = 10000;
	while (--retries) {
		reg = dwc3_readl(dwc->regs, DWC3_DSTS);

		if (DWC3_DSTS_USBLNKST(reg) == state)
			return 0;

		udelay(5);
	}

	return -ETIMEDOUT;
}

/**
 * dwc3_ep_inc_trb - increment a trb index.
 * @index: Pointer to the TRB index to increment.
 *
 * The index should never point to the link TRB. After incrementing,
 * if it is point to the link TRB, wrap around to the beginning. The
 * link TRB is always at the last TRB entry.
 */
static void dwc3_ep_inc_trb(u8 *index)
{
	(*index)++;
	if (*index == (DWC3_TRB_NUM - 1))
		*index = 0;
}

/**
 * dwc3_ep_inc_enq - increment endpoint's enqueue pointer
 * @dep: The endpoint whose enqueue pointer we're incrementing
 */
static void dwc3_ep_inc_enq(struct dwc3_ep *dep)
{
	dwc3_ep_inc_trb(&dep->trb_enqueue);
}

/**
 * dwc3_ep_inc_deq - increment endpoint's dequeue pointer
 * @dep: The endpoint whose enqueue pointer we're incrementing
 */
static void dwc3_ep_inc_deq(struct dwc3_ep *dep)
{
	dwc3_ep_inc_trb(&dep->trb_dequeue);
}

static void dwc3_gadget_del_and_unmap_request(struct dwc3_ep *dep,
		struct dwc3_request *req, int status)
{
	struct dwc3			*dwc = dep->dwc;

	list_del(&req->list);
	req->remaining = 0;
	req->needs_extra_trb = false;

	if (req->request.status == -EINPROGRESS)
		req->request.status = status;

	if (req->trb)
		usb_gadget_unmap_request_by_dev(dwc->sysdev,
				&req->request, req->direction);

	req->trb = NULL;
	trace_dwc3_gadget_giveback(req);

	if (dep->number > 1)
		pm_runtime_put(dwc->dev);
}

/**
 * dwc3_gadget_giveback - call struct usb_request's ->complete callback
 * @dep: The endpoint to whom the request belongs to
 * @req: The request we're giving back
 * @status: completion code for the request
 *
 * Must be called with controller's lock held and interrupts disabled. This
 * function will unmap @req and call its ->complete() callback to notify upper
 * layers that it has completed.
 */
void dwc3_gadget_giveback(struct dwc3_ep *dep, struct dwc3_request *req,
		int status)
{
	struct dwc3			*dwc = dep->dwc;

	dwc3_gadget_del_and_unmap_request(dep, req, status);
	req->status = DWC3_REQUEST_STATUS_COMPLETED;

	spin_unlock(&dwc->lock);
	usb_gadget_giveback_request(&dep->endpoint, &req->request);
	spin_lock(&dwc->lock);
}

/**
 * dwc3_send_gadget_generic_command - issue a generic command for the controller
 * @dwc: pointer to the controller context
 * @cmd: the command to be issued
 * @param: command parameter
 *
 * Caller should take care of locking. Issue @cmd with a given @param to @dwc
 * and wait for its completion.
 */
int dwc3_send_gadget_generic_command(struct dwc3 *dwc, unsigned int cmd,
		u32 param)
{
	u32		timeout = 500;
	int		status = 0;
	int		ret = 0;
	u32		reg;

	dwc3_writel(dwc->regs, DWC3_DGCMDPAR, param);
	dwc3_writel(dwc->regs, DWC3_DGCMD, cmd | DWC3_DGCMD_CMDACT);

	do {
		reg = dwc3_readl(dwc->regs, DWC3_DGCMD);
		if (!(reg & DWC3_DGCMD_CMDACT)) {
			status = DWC3_DGCMD_STATUS(reg);
			if (status)
				ret = -EINVAL;
			break;
		}
	} while (--timeout);

	if (!timeout) {
		ret = -ETIMEDOUT;
		status = -ETIMEDOUT;
	}

	trace_dwc3_gadget_generic_cmd(cmd, param, status);

	return ret;
}

static int __dwc3_gadget_wakeup(struct dwc3 *dwc);

/**
 * dwc3_send_gadget_ep_cmd - issue an endpoint command
 * @dep: the endpoint to which the command is going to be issued
 * @cmd: the command to be issued
 * @params: parameters to the command
 *
 * Caller should handle locking. This function will issue @cmd with given
 * @params to @dep and wait for its completion.
 */
int dwc3_send_gadget_ep_cmd(struct dwc3_ep *dep, unsigned int cmd,
		struct dwc3_gadget_ep_cmd_params *params)
{
	const struct usb_endpoint_descriptor *desc = dep->endpoint.desc;
	struct dwc3		*dwc = dep->dwc;
	u32			timeout = 5000;
	u32			saved_config = 0;
	u32			reg;

	int			cmd_status = 0;
	int			ret = -EINVAL;

	/*
	 * When operating in USB 2.0 speeds (HS/FS), if GUSB2PHYCFG.ENBLSLPM or
	 * GUSB2PHYCFG.SUSPHY is set, it must be cleared before issuing an
	 * endpoint command.
	 *
	 * Save and clear both GUSB2PHYCFG.ENBLSLPM and GUSB2PHYCFG.SUSPHY
	 * settings. Restore them after the command is completed.
	 *
	 * DWC_usb3 3.30a and DWC_usb31 1.90a programming guide section 3.2.2
	 */
	if (dwc->gadget->speed <= USB_SPEED_HIGH) {
		reg = dwc3_readl(dwc->regs, DWC3_GUSB2PHYCFG(0));
		if (unlikely(reg & DWC3_GUSB2PHYCFG_SUSPHY)) {
			saved_config |= DWC3_GUSB2PHYCFG_SUSPHY;
			reg &= ~DWC3_GUSB2PHYCFG_SUSPHY;
		}

		if (reg & DWC3_GUSB2PHYCFG_ENBLSLPM) {
			saved_config |= DWC3_GUSB2PHYCFG_ENBLSLPM;
			reg &= ~DWC3_GUSB2PHYCFG_ENBLSLPM;
		}

		if (saved_config)
			dwc3_writel(dwc->regs, DWC3_GUSB2PHYCFG(0), reg);
	}

	if (DWC3_DEPCMD_CMD(cmd) == DWC3_DEPCMD_STARTTRANSFER) {
		int link_state;

		link_state = dwc3_gadget_get_link_state(dwc);
		if (link_state == DWC3_LINK_STATE_U1 ||
		    link_state == DWC3_LINK_STATE_U2 ||
		    link_state == DWC3_LINK_STATE_U3) {
			ret = __dwc3_gadget_wakeup(dwc);
			dev_WARN_ONCE(dwc->dev, ret, "wakeup failed --> %d\n",
					ret);
		}
	}

	dwc3_writel(dep->regs, DWC3_DEPCMDPAR0, params->param0);
	dwc3_writel(dep->regs, DWC3_DEPCMDPAR1, params->param1);
	dwc3_writel(dep->regs, DWC3_DEPCMDPAR2, params->param2);

	/*
	 * Synopsys Databook 2.60a states in section 6.3.2.5.6 of that if we're
	 * not relying on XferNotReady, we can make use of a special "No
	 * Response Update Transfer" command where we should clear both CmdAct
	 * and CmdIOC bits.
	 *
	 * With this, we don't need to wait for command completion and can
	 * straight away issue further commands to the endpoint.
	 *
	 * NOTICE: We're making an assumption that control endpoints will never
	 * make use of Update Transfer command. This is a safe assumption
	 * because we can never have more than one request at a time with
	 * Control Endpoints. If anybody changes that assumption, this chunk
	 * needs to be updated accordingly.
	 */
	if (DWC3_DEPCMD_CMD(cmd) == DWC3_DEPCMD_UPDATETRANSFER &&
			!usb_endpoint_xfer_isoc(desc))
		cmd &= ~(DWC3_DEPCMD_CMDIOC | DWC3_DEPCMD_CMDACT);
	else
		cmd |= DWC3_DEPCMD_CMDACT;

	dwc3_writel(dep->regs, DWC3_DEPCMD, cmd);
	do {
		reg = dwc3_readl(dep->regs, DWC3_DEPCMD);
		if (!(reg & DWC3_DEPCMD_CMDACT)) {
			cmd_status = DWC3_DEPCMD_STATUS(reg);

			switch (cmd_status) {
			case 0:
				ret = 0;
				break;
			case DEPEVT_TRANSFER_NO_RESOURCE:
				dev_WARN(dwc->dev, "No resource for %s\n",
					 dep->name);
				ret = -EINVAL;
				break;
			case DEPEVT_TRANSFER_BUS_EXPIRY:
				/*
				 * SW issues START TRANSFER command to
				 * isochronous ep with future frame interval. If
				 * future interval time has already passed when
				 * core receives the command, it will respond
				 * with an error status of 'Bus Expiry'.
				 *
				 * Instead of always returning -EINVAL, let's
				 * give a hint to the gadget driver that this is
				 * the case by returning -EAGAIN.
				 */
				ret = -EAGAIN;
				break;
			default:
				dev_WARN(dwc->dev, "UNKNOWN cmd status\n");
			}

			break;
		}
	} while (--timeout);

	if (timeout == 0) {
		ret = -ETIMEDOUT;
		cmd_status = -ETIMEDOUT;
	}

	trace_dwc3_gadget_ep_cmd(dep, cmd, params, cmd_status);

	if (DWC3_DEPCMD_CMD(cmd) == DWC3_DEPCMD_STARTTRANSFER) {
		if (ret == 0)
			dep->flags |= DWC3_EP_TRANSFER_STARTED;

		if (ret != -ETIMEDOUT)
			dwc3_gadget_ep_get_transfer_index(dep);
	}

	if (saved_config) {
		reg = dwc3_readl(dwc->regs, DWC3_GUSB2PHYCFG(0));
		reg |= saved_config;
		dwc3_writel(dwc->regs, DWC3_GUSB2PHYCFG(0), reg);
	}

	return ret;
}

static int dwc3_send_clear_stall_ep_cmd(struct dwc3_ep *dep)
{
	struct dwc3 *dwc = dep->dwc;
	struct dwc3_gadget_ep_cmd_params params;
	u32 cmd = DWC3_DEPCMD_CLEARSTALL;

	/*
	 * As of core revision 2.60a the recommended programming model
	 * is to set the ClearPendIN bit when issuing a Clear Stall EP
	 * command for IN endpoints. This is to prevent an issue where
	 * some (non-compliant) hosts may not send ACK TPs for pending
	 * IN transfers due to a mishandled error condition. Synopsys
	 * STAR 9000614252.
	 */
	if (dep->direction &&
	    !DWC3_VER_IS_PRIOR(DWC3, 260A) &&
	    (dwc->gadget->speed >= USB_SPEED_SUPER))
		cmd |= DWC3_DEPCMD_CLEARPENDIN;

	memset(&params, 0, sizeof(params));

	return dwc3_send_gadget_ep_cmd(dep, cmd, &params);
}

static dma_addr_t dwc3_trb_dma_offset(struct dwc3_ep *dep,
		struct dwc3_trb *trb)
{
	u32		offset = (char *) trb - (char *) dep->trb_pool;

	return dep->trb_pool_dma + offset;
}

static int dwc3_alloc_trb_pool(struct dwc3_ep *dep)
{
	struct dwc3		*dwc = dep->dwc;

	if (dep->trb_pool)
		return 0;

	dep->trb_pool = dma_alloc_coherent(dwc->sysdev,
			sizeof(struct dwc3_trb) * DWC3_TRB_NUM,
			&dep->trb_pool_dma, GFP_KERNEL);
	if (!dep->trb_pool) {
		dev_err(dep->dwc->dev, "failed to allocate trb pool for %s\n",
				dep->name);
		return -ENOMEM;
	}

	return 0;
}

static void dwc3_free_trb_pool(struct dwc3_ep *dep)
{
	struct dwc3		*dwc = dep->dwc;

	dma_free_coherent(dwc->sysdev, sizeof(struct dwc3_trb) * DWC3_TRB_NUM,
			dep->trb_pool, dep->trb_pool_dma);

	dep->trb_pool = NULL;
	dep->trb_pool_dma = 0;
}

static int dwc3_gadget_set_xfer_resource(struct dwc3_ep *dep)
{
	struct dwc3_gadget_ep_cmd_params params;

	memset(&params, 0x00, sizeof(params));

	params.param0 = DWC3_DEPXFERCFG_NUM_XFER_RES(1);

	return dwc3_send_gadget_ep_cmd(dep, DWC3_DEPCMD_SETTRANSFRESOURCE,
			&params);
}

/**
 * dwc3_gadget_start_config - configure ep resources
 * @dep: endpoint that is being enabled
 *
 * Issue a %DWC3_DEPCMD_DEPSTARTCFG command to @dep. After the command's
 * completion, it will set Transfer Resource for all available endpoints.
 *
 * The assignment of transfer resources cannot perfectly follow the data book
 * due to the fact that the controller driver does not have all knowledge of the
 * configuration in advance. It is given this information piecemeal by the
 * composite gadget framework after every SET_CONFIGURATION and
 * SET_INTERFACE. Trying to follow the databook programming model in this
 * scenario can cause errors. For two reasons:
 *
 * 1) The databook says to do %DWC3_DEPCMD_DEPSTARTCFG for every
 * %USB_REQ_SET_CONFIGURATION and %USB_REQ_SET_INTERFACE (8.1.5). This is
 * incorrect in the scenario of multiple interfaces.
 *
 * 2) The databook does not mention doing more %DWC3_DEPCMD_DEPXFERCFG for new
 * endpoint on alt setting (8.1.6).
 *
 * The following simplified method is used instead:
 *
 * All hardware endpoints can be assigned a transfer resource and this setting
 * will stay persistent until either a core reset or hibernation. So whenever we
 * do a %DWC3_DEPCMD_DEPSTARTCFG(0) we can go ahead and do
 * %DWC3_DEPCMD_DEPXFERCFG for every hardware endpoint as well. We are
 * guaranteed that there are as many transfer resources as endpoints.
 *
 * This function is called for each endpoint when it is being enabled but is
 * triggered only when called for EP0-out, which always happens first, and which
 * should only happen in one of the above conditions.
 */
static int dwc3_gadget_start_config(struct dwc3_ep *dep)
{
	struct dwc3_gadget_ep_cmd_params params;
	struct dwc3		*dwc;
	u32			cmd;
	int			i;
	int			ret;

	if (dep->number)
		return 0;

	memset(&params, 0x00, sizeof(params));
	cmd = DWC3_DEPCMD_DEPSTARTCFG;
	dwc = dep->dwc;

	ret = dwc3_send_gadget_ep_cmd(dep, cmd, &params);
	if (ret)
		return ret;

	for (i = 0; i < DWC3_ENDPOINTS_NUM; i++) {
		struct dwc3_ep *dep = dwc->eps[i];

		if (!dep)
			continue;

		ret = dwc3_gadget_set_xfer_resource(dep);
		if (ret)
			return ret;
	}

	return 0;
}

static int dwc3_gadget_set_ep_config(struct dwc3_ep *dep, unsigned int action)
{
	const struct usb_ss_ep_comp_descriptor *comp_desc;
	const struct usb_endpoint_descriptor *desc;
	struct dwc3_gadget_ep_cmd_params params;
	struct dwc3 *dwc = dep->dwc;

	comp_desc = dep->endpoint.comp_desc;
	desc = dep->endpoint.desc;

	memset(&params, 0x00, sizeof(params));

	params.param0 = DWC3_DEPCFG_EP_TYPE(usb_endpoint_type(desc))
		| DWC3_DEPCFG_MAX_PACKET_SIZE(usb_endpoint_maxp(desc));

	/* Burst size is only needed in SuperSpeed mode */
	if (dwc->gadget->speed >= USB_SPEED_SUPER) {
		u32 burst = dep->endpoint.maxburst;

		params.param0 |= DWC3_DEPCFG_BURST_SIZE(burst - 1);
	}

	params.param0 |= action;
	if (action == DWC3_DEPCFG_ACTION_RESTORE)
		params.param2 |= dep->saved_state;

	if (usb_endpoint_xfer_control(desc))
		params.param1 = DWC3_DEPCFG_XFER_COMPLETE_EN;

	if (dep->number <= 1 || usb_endpoint_xfer_isoc(desc))
		params.param1 |= DWC3_DEPCFG_XFER_NOT_READY_EN;

	if (usb_ss_max_streams(comp_desc) && usb_endpoint_xfer_bulk(desc)) {
		params.param1 |= DWC3_DEPCFG_STREAM_CAPABLE
			| DWC3_DEPCFG_XFER_COMPLETE_EN
			| DWC3_DEPCFG_STREAM_EVENT_EN;
		dep->stream_capable = true;
	}

	if (!usb_endpoint_xfer_control(desc))
		params.param1 |= DWC3_DEPCFG_XFER_IN_PROGRESS_EN;

	/*
	 * We are doing 1:1 mapping for endpoints, meaning
	 * Physical Endpoints 2 maps to Logical Endpoint 2 and
	 * so on. We consider the direction bit as part of the physical
	 * endpoint number. So USB endpoint 0x81 is 0x03.
	 */
	params.param1 |= DWC3_DEPCFG_EP_NUMBER(dep->number);

	/*
	 * We must use the lower 16 TX FIFOs even though
	 * HW might have more
	 */
	if (dep->direction)
		params.param0 |= DWC3_DEPCFG_FIFO_NUMBER(dep->number >> 1);

	if (desc->bInterval) {
		u8 bInterval_m1;

		/*
		 * Valid range for DEPCFG.bInterval_m1 is from 0 to 13.
		 *
		 * NOTE: The programming guide incorrectly stated bInterval_m1
		 * must be set to 0 when operating in fullspeed. Internally the
		 * controller does not have this limitation. See DWC_usb3x
		 * programming guide section 3.2.2.1.
		 */
		bInterval_m1 = min_t(u8, desc->bInterval - 1, 13);

		if (usb_endpoint_type(desc) == USB_ENDPOINT_XFER_INT &&
		    dwc->gadget->speed == USB_SPEED_FULL)
			dep->interval = desc->bInterval;
		else
			dep->interval = 1 << (desc->bInterval - 1);

		params.param1 |= DWC3_DEPCFG_BINTERVAL_M1(bInterval_m1);
	}

	return dwc3_send_gadget_ep_cmd(dep, DWC3_DEPCMD_SETEPCONFIG, &params);
}

static void dwc3_stop_active_transfer(struct dwc3_ep *dep, bool force,
		bool interrupt);

/**
 * dwc3_gadget_calc_tx_fifo_size - calculates the txfifo size value
 * @dwc: pointer to the DWC3 context
 * @nfifos: number of fifos to calculate for
 *
 * Calculates the size value based on the equation below:
 *
 * DWC3 revision 280A and prior:
 * fifo_size = mult * (max_packet / mdwidth) + 1;
 *
 * DWC3 revision 290A and onwards:
 * fifo_size = mult * ((max_packet + mdwidth)/mdwidth + 1) + 1
 *
 * The max packet size is set to 1024, as the txfifo requirements mainly apply
 * to super speed USB use cases.  However, it is safe to overestimate the fifo
 * allocations for other scenarios, i.e. high speed USB.
 */
static int dwc3_gadget_calc_tx_fifo_size(struct dwc3 *dwc, int mult)
{
	int max_packet = 1024;
	int fifo_size;
	int mdwidth;

	mdwidth = dwc3_mdwidth(dwc);

	/* MDWIDTH is represented in bits, we need it in bytes */
	mdwidth >>= 3;

	if (DWC3_VER_IS_PRIOR(DWC3, 290A))
		fifo_size = mult * (max_packet / mdwidth) + 1;
	else
		fifo_size = mult * ((max_packet + mdwidth) / mdwidth) + 1;
	return fifo_size;
}

/**
 * dwc3_gadget_clear_tx_fifo_size - Clears txfifo allocation
 * @dwc: pointer to the DWC3 context
 *
 * Iterates through all the endpoint registers and clears the previous txfifo
 * allocations.
 */
void dwc3_gadget_clear_tx_fifos(struct dwc3 *dwc)
{
	struct dwc3_ep *dep;
	int fifo_depth;
	int size;
	int num;

	if (!dwc->do_fifo_resize)
		return;

	/* Read ep0IN related TXFIFO size */
	dep = dwc->eps[1];
	size = dwc3_readl(dwc->regs, DWC3_GTXFIFOSIZ(0));
	if (DWC3_IP_IS(DWC3))
		fifo_depth = DWC3_GTXFIFOSIZ_TXFDEP(size);
	else
		fifo_depth = DWC31_GTXFIFOSIZ_TXFDEP(size);

	dwc->last_fifo_depth = fifo_depth;
	/* Clear existing TXFIFO for all IN eps except ep0 */
	for (num = 3; num < min_t(int, dwc->num_eps, DWC3_ENDPOINTS_NUM);
	     num += 2) {
		dep = dwc->eps[num];
		/* Don't change TXFRAMNUM on usb31 version */
		size = DWC3_IP_IS(DWC3) ? 0 :
			dwc3_readl(dwc->regs, DWC3_GTXFIFOSIZ(num >> 1)) &
				   DWC31_GTXFIFOSIZ_TXFRAMNUM;

		dwc3_writel(dwc->regs, DWC3_GTXFIFOSIZ(num >> 1), size);
	}
	dwc->num_ep_resized = 0;
}

/*
 * dwc3_gadget_resize_tx_fifos - reallocate fifo spaces for current use-case
 * @dwc: pointer to our context structure
 *
 * This function will a best effort FIFO allocation in order
 * to improve FIFO usage and throughput, while still allowing
 * us to enable as many endpoints as possible.
 *
 * Keep in mind that this operation will be highly dependent
 * on the configured size for RAM1 - which contains TxFifo -,
 * the amount of endpoints enabled on coreConsultant tool, and
 * the width of the Master Bus.
 *
 * In general, FIFO depths are represented with the following equation:
 *
 * fifo_size = mult * ((max_packet + mdwidth)/mdwidth + 1) + 1
 *
 * In conjunction with dwc3_gadget_check_config(), this resizing logic will
 * ensure that all endpoints will have enough internal memory for one max
 * packet per endpoint.
 */
static int dwc3_gadget_resize_tx_fifos(struct dwc3_ep *dep)
{
	struct dwc3 *dwc = dep->dwc;
	int fifo_0_start;
	int ram1_depth;
	int fifo_size;
	int min_depth;
	int num_in_ep;
	int remaining;
	int num_fifos = 1;
	int fifo;
	int tmp;

	if (!dwc->do_fifo_resize)
		return 0;

	/* resize IN endpoints except ep0 */
	if (!usb_endpoint_dir_in(dep->endpoint.desc) || dep->number <= 1)
		return 0;

	ram1_depth = DWC3_RAM1_DEPTH(dwc->hwparams.hwparams7);

	if ((dep->endpoint.maxburst > 1 &&
	     usb_endpoint_xfer_bulk(dep->endpoint.desc)) ||
	    usb_endpoint_xfer_isoc(dep->endpoint.desc))
		num_fifos = 3;

	if (dep->endpoint.maxburst > 6 &&
	    usb_endpoint_xfer_bulk(dep->endpoint.desc) && DWC3_IP_IS(DWC31))
		num_fifos = dwc->tx_fifo_resize_max_num;

	/* FIFO size for a single buffer */
	fifo = dwc3_gadget_calc_tx_fifo_size(dwc, 1);

	/* Calculate the number of remaining EPs w/o any FIFO */
	num_in_ep = dwc->max_cfg_eps;
	num_in_ep -= dwc->num_ep_resized;

	/* Reserve at least one FIFO for the number of IN EPs */
	min_depth = num_in_ep * (fifo + 1);
	remaining = ram1_depth - min_depth - dwc->last_fifo_depth;
	remaining = max_t(int, 0, remaining);
	/*
	 * We've already reserved 1 FIFO per EP, so check what we can fit in
	 * addition to it.  If there is not enough remaining space, allocate
	 * all the remaining space to the EP.
	 */
	fifo_size = (num_fifos - 1) * fifo;
	if (remaining < fifo_size)
		fifo_size = remaining;

	fifo_size += fifo;
	/* Last increment according to the TX FIFO size equation */
	fifo_size++;

	/* Check if TXFIFOs start at non-zero addr */
	tmp = dwc3_readl(dwc->regs, DWC3_GTXFIFOSIZ(0));
	fifo_0_start = DWC3_GTXFIFOSIZ_TXFSTADDR(tmp);

	fifo_size |= (fifo_0_start + (dwc->last_fifo_depth << 16));
	if (DWC3_IP_IS(DWC3))
		dwc->last_fifo_depth += DWC3_GTXFIFOSIZ_TXFDEP(fifo_size);
	else
		dwc->last_fifo_depth += DWC31_GTXFIFOSIZ_TXFDEP(fifo_size);

	/* Check fifo size allocation doesn't exceed available RAM size. */
	if (dwc->last_fifo_depth >= ram1_depth) {
		dev_err(dwc->dev, "Fifosize(%d) > RAM size(%d) %s depth:%d\n",
			dwc->last_fifo_depth, ram1_depth,
			dep->endpoint.name, fifo_size);
		if (DWC3_IP_IS(DWC3))
			fifo_size = DWC3_GTXFIFOSIZ_TXFDEP(fifo_size);
		else
			fifo_size = DWC31_GTXFIFOSIZ_TXFDEP(fifo_size);

		dwc->last_fifo_depth -= fifo_size;
		return -ENOMEM;
	}

	dwc3_writel(dwc->regs, DWC3_GTXFIFOSIZ(dep->number >> 1), fifo_size);
	dwc->num_ep_resized++;

	return 0;
}

/**
 * __dwc3_gadget_ep_enable - initializes a hw endpoint
 * @dep: endpoint to be initialized
 * @action: one of INIT, MODIFY or RESTORE
 *
 * Caller should take care of locking. Execute all necessary commands to
 * initialize a HW endpoint so it can be used by a gadget driver.
 */
static int __dwc3_gadget_ep_enable(struct dwc3_ep *dep, unsigned int action)
{
	const struct usb_endpoint_descriptor *desc = dep->endpoint.desc;
	struct dwc3		*dwc = dep->dwc;

	u32			reg;
	int			ret;

	if (!(dep->flags & DWC3_EP_ENABLED)) {
		ret = dwc3_gadget_resize_tx_fifos(dep);
		if (ret)
			return ret;

		ret = dwc3_gadget_start_config(dep);
		if (ret)
			return ret;
	}

	ret = dwc3_gadget_set_ep_config(dep, action);
	if (ret)
		return ret;

	if (!(dep->flags & DWC3_EP_ENABLED)) {
		struct dwc3_trb	*trb_st_hw;
		struct dwc3_trb	*trb_link;

		dep->type = usb_endpoint_type(desc);
		dep->flags |= DWC3_EP_ENABLED;

		reg = dwc3_readl(dwc->regs, DWC3_DALEPENA);
		reg |= DWC3_DALEPENA_EP(dep->number);
		dwc3_writel(dwc->regs, DWC3_DALEPENA, reg);

		if (usb_endpoint_xfer_control(desc))
			goto out;

		/* Initialize the TRB ring */
		dep->trb_dequeue = 0;
		dep->trb_enqueue = 0;
		memset(dep->trb_pool, 0,
		       sizeof(struct dwc3_trb) * DWC3_TRB_NUM);

		/* Link TRB. The HWO bit is never reset */
		trb_st_hw = &dep->trb_pool[0];

		trb_link = &dep->trb_pool[DWC3_TRB_NUM - 1];
		trb_link->bpl = lower_32_bits(dwc3_trb_dma_offset(dep, trb_st_hw));
		trb_link->bph = upper_32_bits(dwc3_trb_dma_offset(dep, trb_st_hw));
		trb_link->ctrl |= DWC3_TRBCTL_LINK_TRB;
		trb_link->ctrl |= DWC3_TRB_CTRL_HWO;
	}

	/*
	 * Issue StartTransfer here with no-op TRB so we can always rely on No
	 * Response Update Transfer command.
	 */
	if (usb_endpoint_xfer_bulk(desc) ||
			usb_endpoint_xfer_int(desc)) {
		struct dwc3_gadget_ep_cmd_params params;
		struct dwc3_trb	*trb;
		dma_addr_t trb_dma;
		u32 cmd;

		memset(&params, 0, sizeof(params));
		trb = &dep->trb_pool[0];
		trb_dma = dwc3_trb_dma_offset(dep, trb);

		params.param0 = upper_32_bits(trb_dma);
		params.param1 = lower_32_bits(trb_dma);

		cmd = DWC3_DEPCMD_STARTTRANSFER;

		ret = dwc3_send_gadget_ep_cmd(dep, cmd, &params);
		if (ret < 0)
			return ret;

		if (dep->stream_capable) {
			/*
			 * For streams, at start, there maybe a race where the
			 * host primes the endpoint before the function driver
			 * queues a request to initiate a stream. In that case,
			 * the controller will not see the prime to generate the
			 * ERDY and start stream. To workaround this, issue a
			 * no-op TRB as normal, but end it immediately. As a
			 * result, when the function driver queues the request,
			 * the next START_TRANSFER command will cause the
			 * controller to generate an ERDY to initiate the
			 * stream.
			 */
			dwc3_stop_active_transfer(dep, true, true);

			/*
			 * All stream eps will reinitiate stream on NoStream
			 * rejection until we can determine that the host can
			 * prime after the first transfer.
			 *
			 * However, if the controller is capable of
			 * TXF_FLUSH_BYPASS, then IN direction endpoints will
			 * automatically restart the stream without the driver
			 * initiation.
			 */
			if (!dep->direction ||
			    !(dwc->hwparams.hwparams9 &
			      DWC3_GHWPARAMS9_DEV_TXF_FLUSH_BYPASS))
				dep->flags |= DWC3_EP_FORCE_RESTART_STREAM;
		}
	}

out:
	trace_dwc3_gadget_ep_enable(dep);

	return 0;
}

static void dwc3_remove_requests(struct dwc3 *dwc, struct dwc3_ep *dep)
{
	struct dwc3_request		*req;

	dwc3_stop_active_transfer(dep, true, false);

	/* - giveback all requests to gadget driver */
	while (!list_empty(&dep->started_list)) {
		req = next_request(&dep->started_list);

		dwc3_gadget_giveback(dep, req, -ESHUTDOWN);
	}

	while (!list_empty(&dep->pending_list)) {
		req = next_request(&dep->pending_list);

		dwc3_gadget_giveback(dep, req, -ESHUTDOWN);
	}

	while (!list_empty(&dep->cancelled_list)) {
		req = next_request(&dep->cancelled_list);

		dwc3_gadget_giveback(dep, req, -ESHUTDOWN);
	}
}

/**
 * __dwc3_gadget_ep_disable - disables a hw endpoint
 * @dep: the endpoint to disable
 *
 * This function undoes what __dwc3_gadget_ep_enable did and also removes
 * requests which are currently being processed by the hardware and those which
 * are not yet scheduled.
 *
 * Caller should take care of locking.
 */
static int __dwc3_gadget_ep_disable(struct dwc3_ep *dep)
{
	struct dwc3		*dwc = dep->dwc;
	u32			reg;

	trace_dwc3_gadget_ep_disable(dep);

	/* make sure HW endpoint isn't stalled */
	if (dep->flags & DWC3_EP_STALL)
		__dwc3_gadget_ep_set_halt(dep, 0, false);

	reg = dwc3_readl(dwc->regs, DWC3_DALEPENA);
	reg &= ~DWC3_DALEPENA_EP(dep->number);
	dwc3_writel(dwc->regs, DWC3_DALEPENA, reg);

	/* Clear out the ep descriptors for non-ep0 */
	if (dep->number > 1) {
		dep->endpoint.comp_desc = NULL;
		dep->endpoint.desc = NULL;
	}

	dwc3_remove_requests(dwc, dep);

	dep->stream_capable = false;
	dep->type = 0;
	dep->flags = 0;

	return 0;
}

/* -------------------------------------------------------------------------- */

static int dwc3_gadget_ep0_enable(struct usb_ep *ep,
		const struct usb_endpoint_descriptor *desc)
{
	return -EINVAL;
}

static int dwc3_gadget_ep0_disable(struct usb_ep *ep)
{
	return -EINVAL;
}

/* -------------------------------------------------------------------------- */

static int dwc3_gadget_ep_enable(struct usb_ep *ep,
		const struct usb_endpoint_descriptor *desc)
{
	struct dwc3_ep			*dep;
	struct dwc3			*dwc;
	unsigned long			flags;
	int				ret;

	if (!ep || !desc || desc->bDescriptorType != USB_DT_ENDPOINT) {
		pr_debug("dwc3: invalid parameters\n");
		return -EINVAL;
	}

	if (!desc->wMaxPacketSize) {
		pr_debug("dwc3: missing wMaxPacketSize\n");
		return -EINVAL;
	}

	dep = to_dwc3_ep(ep);
	dwc = dep->dwc;

	if (dev_WARN_ONCE(dwc->dev, dep->flags & DWC3_EP_ENABLED,
					"%s is already enabled\n",
					dep->name))
		return 0;

	spin_lock_irqsave(&dwc->lock, flags);
	ret = __dwc3_gadget_ep_enable(dep, DWC3_DEPCFG_ACTION_INIT);
	spin_unlock_irqrestore(&dwc->lock, flags);

	return ret;
}

static int dwc3_gadget_ep_disable(struct usb_ep *ep)
{
	struct dwc3_ep			*dep;
	struct dwc3			*dwc;
	unsigned long			flags;
	int				ret;

	if (!ep) {
		pr_debug("dwc3: invalid parameters\n");
		return -EINVAL;
	}

	dep = to_dwc3_ep(ep);
	dwc = dep->dwc;

	if (dev_WARN_ONCE(dwc->dev, !(dep->flags & DWC3_EP_ENABLED),
					"%s is already disabled\n",
					dep->name))
		return 0;

	spin_lock_irqsave(&dwc->lock, flags);
	ret = __dwc3_gadget_ep_disable(dep);
	spin_unlock_irqrestore(&dwc->lock, flags);

	return ret;
}

static struct usb_request *dwc3_gadget_ep_alloc_request(struct usb_ep *ep,
		gfp_t gfp_flags)
{
	struct dwc3_request		*req;
	struct dwc3_ep			*dep = to_dwc3_ep(ep);

	req = kzalloc(sizeof(*req), gfp_flags);
	if (!req)
		return NULL;

	req->direction	= dep->direction;
	req->epnum	= dep->number;
	req->dep	= dep;
	req->status	= DWC3_REQUEST_STATUS_UNKNOWN;

	trace_dwc3_alloc_request(req);

	return &req->request;
}

static void dwc3_gadget_ep_free_request(struct usb_ep *ep,
		struct usb_request *request)
{
	struct dwc3_request		*req = to_dwc3_request(request);

	trace_dwc3_free_request(req);
	kfree(req);
}

/**
 * dwc3_ep_prev_trb - returns the previous TRB in the ring
 * @dep: The endpoint with the TRB ring
 * @index: The index of the current TRB in the ring
 *
 * Returns the TRB prior to the one pointed to by the index. If the
 * index is 0, we will wrap backwards, skip the link TRB, and return
 * the one just before that.
 */
static struct dwc3_trb *dwc3_ep_prev_trb(struct dwc3_ep *dep, u8 index)
{
	u8 tmp = index;

	if (!tmp)
		tmp = DWC3_TRB_NUM - 1;

	return &dep->trb_pool[tmp - 1];
}

static u32 dwc3_calc_trbs_left(struct dwc3_ep *dep)
{
	u8			trbs_left;

	/*
	 * If the enqueue & dequeue are equal then the TRB ring is either full
	 * or empty. It's considered full when there are DWC3_TRB_NUM-1 of TRBs
	 * pending to be processed by the driver.
	 */
	if (dep->trb_enqueue == dep->trb_dequeue) {
		/*
		 * If there is any request remained in the started_list at
		 * this point, that means there is no TRB available.
		 */
		if (!list_empty(&dep->started_list))
			return 0;

		return DWC3_TRB_NUM - 1;
	}

	trbs_left = dep->trb_dequeue - dep->trb_enqueue;
	trbs_left &= (DWC3_TRB_NUM - 1);

	if (dep->trb_dequeue < dep->trb_enqueue)
		trbs_left--;

	return trbs_left;
}

static void __dwc3_prepare_one_trb(struct dwc3_ep *dep, struct dwc3_trb *trb,
		dma_addr_t dma, unsigned int length, unsigned int chain,
		unsigned int node, unsigned int stream_id,
		unsigned int short_not_ok, unsigned int no_interrupt,
		unsigned int is_last, bool must_interrupt)
{
	struct dwc3		*dwc = dep->dwc;
	struct usb_gadget	*gadget = dwc->gadget;
	enum usb_device_speed	speed = gadget->speed;

	trb->size = DWC3_TRB_SIZE_LENGTH(length);
	trb->bpl = lower_32_bits(dma);
	trb->bph = upper_32_bits(dma);

	switch (usb_endpoint_type(dep->endpoint.desc)) {
	case USB_ENDPOINT_XFER_CONTROL:
		trb->ctrl = DWC3_TRBCTL_CONTROL_SETUP;
		break;

	case USB_ENDPOINT_XFER_ISOC:
		if (!node) {
			trb->ctrl = DWC3_TRBCTL_ISOCHRONOUS_FIRST;

			/*
			 * USB Specification 2.0 Section 5.9.2 states that: "If
			 * there is only a single transaction in the microframe,
			 * only a DATA0 data packet PID is used.  If there are
			 * two transactions per microframe, DATA1 is used for
			 * the first transaction data packet and DATA0 is used
			 * for the second transaction data packet.  If there are
			 * three transactions per microframe, DATA2 is used for
			 * the first transaction data packet, DATA1 is used for
			 * the second, and DATA0 is used for the third."
			 *
			 * IOW, we should satisfy the following cases:
			 *
			 * 1) length <= maxpacket
			 *	- DATA0
			 *
			 * 2) maxpacket < length <= (2 * maxpacket)
			 *	- DATA1, DATA0
			 *
			 * 3) (2 * maxpacket) < length <= (3 * maxpacket)
			 *	- DATA2, DATA1, DATA0
			 */
			if (speed == USB_SPEED_HIGH) {
				struct usb_ep *ep = &dep->endpoint;
				unsigned int mult = 2;
				unsigned int maxp = usb_endpoint_maxp(ep->desc);

				if (length <= (2 * maxp))
					mult--;

				if (length <= maxp)
					mult--;

				trb->size |= DWC3_TRB_SIZE_PCM1(mult);
			}
		} else {
			trb->ctrl = DWC3_TRBCTL_ISOCHRONOUS;
		}

		/* always enable Interrupt on Missed ISOC */
		trb->ctrl |= DWC3_TRB_CTRL_ISP_IMI;
		break;

	case USB_ENDPOINT_XFER_BULK:
	case USB_ENDPOINT_XFER_INT:
		trb->ctrl = DWC3_TRBCTL_NORMAL;
		break;
	default:
		/*
		 * This is only possible with faulty memory because we
		 * checked it already :)
		 */
		dev_WARN(dwc->dev, "Unknown endpoint type %d\n",
				usb_endpoint_type(dep->endpoint.desc));
	}

	/*
	 * Enable Continue on Short Packet
	 * when endpoint is not a stream capable
	 */
	if (usb_endpoint_dir_out(dep->endpoint.desc)) {
		if (!dep->stream_capable)
			trb->ctrl |= DWC3_TRB_CTRL_CSP;

		if (short_not_ok)
			trb->ctrl |= DWC3_TRB_CTRL_ISP_IMI;
	}

	if ((!no_interrupt && !chain) || must_interrupt)
		trb->ctrl |= DWC3_TRB_CTRL_IOC;

	if (chain)
		trb->ctrl |= DWC3_TRB_CTRL_CHN;
	else if (dep->stream_capable && is_last)
		trb->ctrl |= DWC3_TRB_CTRL_LST;

	if (usb_endpoint_xfer_bulk(dep->endpoint.desc) && dep->stream_capable)
		trb->ctrl |= DWC3_TRB_CTRL_SID_SOFN(stream_id);

	trb->ctrl |= DWC3_TRB_CTRL_HWO;

	dwc3_ep_inc_enq(dep);

	trace_dwc3_prepare_trb(dep, trb);
}

/**
 * dwc3_prepare_one_trb - setup one TRB from one request
 * @dep: endpoint for which this request is prepared
 * @req: dwc3_request pointer
 * @trb_length: buffer size of the TRB
 * @chain: should this TRB be chained to the next?
 * @node: only for isochronous endpoints. First TRB needs different type.
 * @use_bounce_buffer: set to use bounce buffer
 * @must_interrupt: set to interrupt on TRB completion
 */
static void dwc3_prepare_one_trb(struct dwc3_ep *dep,
		struct dwc3_request *req, unsigned int trb_length,
		unsigned int chain, unsigned int node, bool use_bounce_buffer,
		bool must_interrupt)
{
	struct dwc3_trb		*trb;
	dma_addr_t		dma;
	unsigned int		stream_id = req->request.stream_id;
	unsigned int		short_not_ok = req->request.short_not_ok;
	unsigned int		no_interrupt = req->request.no_interrupt;
	unsigned int		is_last = req->request.is_last;

	if (use_bounce_buffer)
		dma = dep->dwc->bounce_addr;
	else if (req->request.num_sgs > 0)
		dma = sg_dma_address(req->start_sg);
	else
		dma = req->request.dma;

	trb = &dep->trb_pool[dep->trb_enqueue];

	if (!req->trb) {
		dwc3_gadget_move_started_request(req);
		req->trb = trb;
		req->trb_dma = dwc3_trb_dma_offset(dep, trb);
	}

	req->num_trbs++;

	__dwc3_prepare_one_trb(dep, trb, dma, trb_length, chain, node,
			stream_id, short_not_ok, no_interrupt, is_last,
			must_interrupt);
}

static bool dwc3_needs_extra_trb(struct dwc3_ep *dep, struct dwc3_request *req)
{
	unsigned int maxp = usb_endpoint_maxp(dep->endpoint.desc);
	unsigned int rem = req->request.length % maxp;

	if ((req->request.length && req->request.zero && !rem &&
			!usb_endpoint_xfer_isoc(dep->endpoint.desc)) ||
			(!req->direction && rem))
		return true;

	return false;
}

/**
 * dwc3_prepare_last_sg - prepare TRBs for the last SG entry
 * @dep: The endpoint that the request belongs to
 * @req: The request to prepare
 * @entry_length: The last SG entry size
 * @node: Indicates whether this is not the first entry (for isoc only)
 *
 * Return the number of TRBs prepared.
 */
static int dwc3_prepare_last_sg(struct dwc3_ep *dep,
		struct dwc3_request *req, unsigned int entry_length,
		unsigned int node)
{
	unsigned int maxp = usb_endpoint_maxp(dep->endpoint.desc);
	unsigned int rem = req->request.length % maxp;
	unsigned int num_trbs = 1;

	if (dwc3_needs_extra_trb(dep, req))
		num_trbs++;

	if (dwc3_calc_trbs_left(dep) < num_trbs)
		return 0;

	req->needs_extra_trb = num_trbs > 1;

	/* Prepare a normal TRB */
	if (req->direction || req->request.length)
		dwc3_prepare_one_trb(dep, req, entry_length,
				req->needs_extra_trb, node, false, false);

	/* Prepare extra TRBs for ZLP and MPS OUT transfer alignment */
	if ((!req->direction && !req->request.length) || req->needs_extra_trb)
		dwc3_prepare_one_trb(dep, req,
				req->direction ? 0 : maxp - rem,
				false, 1, true, false);

	return num_trbs;
}

static int dwc3_prepare_trbs_sg(struct dwc3_ep *dep,
		struct dwc3_request *req)
{
	struct scatterlist *sg = req->start_sg;
	struct scatterlist *s;
	int		i;
	unsigned int length = req->request.length;
	unsigned int remaining = req->request.num_mapped_sgs
		- req->num_queued_sgs;
	unsigned int num_trbs = req->num_trbs;
	bool needs_extra_trb = dwc3_needs_extra_trb(dep, req);

	/*
	 * If we resume preparing the request, then get the remaining length of
	 * the request and resume where we left off.
	 */
	for_each_sg(req->request.sg, s, req->num_queued_sgs, i)
		length -= sg_dma_len(s);

	for_each_sg(sg, s, remaining, i) {
		unsigned int num_trbs_left = dwc3_calc_trbs_left(dep);
		unsigned int trb_length;
		bool must_interrupt = false;
		bool last_sg = false;

		trb_length = min_t(unsigned int, length, sg_dma_len(s));

		length -= trb_length;

		/*
		 * IOMMU driver is coalescing the list of sgs which shares a
		 * page boundary into one and giving it to USB driver. With
		 * this the number of sgs mapped is not equal to the number of
		 * sgs passed. So mark the chain bit to false if it isthe last
		 * mapped sg.
		 */
		if ((i == remaining - 1) || !length)
			last_sg = true;

		if (!num_trbs_left)
			break;

		if (last_sg) {
			if (!dwc3_prepare_last_sg(dep, req, trb_length, i))
				break;
		} else {
			/*
			 * Look ahead to check if we have enough TRBs for the
			 * next SG entry. If not, set interrupt on this TRB to
			 * resume preparing the next SG entry when more TRBs are
			 * free.
			 */
			if (num_trbs_left == 1 || (needs_extra_trb &&
					num_trbs_left <= 2 &&
					sg_dma_len(sg_next(s)) >= length))
				must_interrupt = true;

			dwc3_prepare_one_trb(dep, req, trb_length, 1, i, false,
					must_interrupt);
		}

		/*
		 * There can be a situation where all sgs in sglist are not
		 * queued because of insufficient trb number. To handle this
		 * case, update start_sg to next sg to be queued, so that
		 * we have free trbs we can continue queuing from where we
		 * previously stopped
		 */
		if (!last_sg)
			req->start_sg = sg_next(s);

		req->num_queued_sgs++;
		req->num_pending_sgs--;

		/*
		 * The number of pending SG entries may not correspond to the
		 * number of mapped SG entries. If all the data are queued, then
		 * don't include unused SG entries.
		 */
		if (length == 0) {
			req->num_pending_sgs = 0;
			break;
		}

		if (must_interrupt)
			break;
	}

	return req->num_trbs - num_trbs;
}

static int dwc3_prepare_trbs_linear(struct dwc3_ep *dep,
		struct dwc3_request *req)
{
	return dwc3_prepare_last_sg(dep, req, req->request.length, 0);
}

/*
 * dwc3_prepare_trbs - setup TRBs from requests
 * @dep: endpoint for which requests are being prepared
 *
 * The function goes through the requests list and sets up TRBs for the
 * transfers. The function returns once there are no more TRBs available or
 * it runs out of requests.
 *
 * Returns the number of TRBs prepared or negative errno.
 */
static int dwc3_prepare_trbs(struct dwc3_ep *dep)
{
	struct dwc3_request	*req, *n;
	int			ret = 0;

	BUILD_BUG_ON_NOT_POWER_OF_2(DWC3_TRB_NUM);

	/*
	 * We can get in a situation where there's a request in the started list
	 * but there weren't enough TRBs to fully kick it in the first time
	 * around, so it has been waiting for more TRBs to be freed up.
	 *
	 * In that case, we should check if we have a request with pending_sgs
	 * in the started list and prepare TRBs for that request first,
	 * otherwise we will prepare TRBs completely out of order and that will
	 * break things.
	 */
	list_for_each_entry(req, &dep->started_list, list) {
		if (req->num_pending_sgs > 0) {
			ret = dwc3_prepare_trbs_sg(dep, req);
			if (!ret || req->num_pending_sgs)
				return ret;
		}

		if (!dwc3_calc_trbs_left(dep))
			return ret;

		/*
		 * Don't prepare beyond a transfer. In DWC_usb32, its transfer
		 * burst capability may try to read and use TRBs beyond the
		 * active transfer instead of stopping.
		 */
		if (dep->stream_capable && req->request.is_last)
			return ret;
	}

	list_for_each_entry_safe(req, n, &dep->pending_list, list) {
		struct dwc3	*dwc = dep->dwc;

		ret = usb_gadget_map_request_by_dev(dwc->sysdev, &req->request,
						    dep->direction);
		if (ret)
			return ret;

		req->sg			= req->request.sg;
		req->start_sg		= req->sg;
		req->num_queued_sgs	= 0;
		req->num_pending_sgs	= req->request.num_mapped_sgs;

		if (req->num_pending_sgs > 0) {
			ret = dwc3_prepare_trbs_sg(dep, req);
			if (req->num_pending_sgs)
				return ret;
		} else {
			ret = dwc3_prepare_trbs_linear(dep, req);
		}

		if (!ret || !dwc3_calc_trbs_left(dep))
			return ret;

		/*
		 * Don't prepare beyond a transfer. In DWC_usb32, its transfer
		 * burst capability may try to read and use TRBs beyond the
		 * active transfer instead of stopping.
		 */
		if (dep->stream_capable && req->request.is_last)
			return ret;
	}

	return ret;
}

static void dwc3_gadget_ep_cleanup_cancelled_requests(struct dwc3_ep *dep);

static int __dwc3_gadget_kick_transfer(struct dwc3_ep *dep)
{
	struct dwc3_gadget_ep_cmd_params params;
	struct dwc3_request		*req;
	int				starting;
	int				ret;
	u32				cmd;

	/*
	 * Note that it's normal to have no new TRBs prepared (i.e. ret == 0).
	 * This happens when we need to stop and restart a transfer such as in
	 * the case of reinitiating a stream or retrying an isoc transfer.
	 */
	ret = dwc3_prepare_trbs(dep);
	if (ret < 0)
		return ret;

	starting = !(dep->flags & DWC3_EP_TRANSFER_STARTED);

	/*
	 * If there's no new TRB prepared and we don't need to restart a
	 * transfer, there's no need to update the transfer.
	 */
	if (!ret && !starting)
		return ret;

	req = next_request(&dep->started_list);
	if (!req) {
		dep->flags |= DWC3_EP_PENDING_REQUEST;
		return 0;
	}

	memset(&params, 0, sizeof(params));

	if (starting) {
		params.param0 = upper_32_bits(req->trb_dma);
		params.param1 = lower_32_bits(req->trb_dma);
		cmd = DWC3_DEPCMD_STARTTRANSFER;

		if (dep->stream_capable)
			cmd |= DWC3_DEPCMD_PARAM(req->request.stream_id);

		if (usb_endpoint_xfer_isoc(dep->endpoint.desc))
			cmd |= DWC3_DEPCMD_PARAM(dep->frame_number);
	} else {
		cmd = DWC3_DEPCMD_UPDATETRANSFER |
			DWC3_DEPCMD_PARAM(dep->resource_index);
	}

	ret = dwc3_send_gadget_ep_cmd(dep, cmd, &params);
	if (ret < 0) {
		struct dwc3_request *tmp;

		if (ret == -EAGAIN)
			return ret;

		dwc3_stop_active_transfer(dep, true, true);

		list_for_each_entry_safe(req, tmp, &dep->started_list, list)
			dwc3_gadget_move_cancelled_request(req, DWC3_REQUEST_STATUS_DEQUEUED);

		/* If ep isn't started, then there's no end transfer pending */
		if (!(dep->flags & DWC3_EP_END_TRANSFER_PENDING))
			dwc3_gadget_ep_cleanup_cancelled_requests(dep);

		return ret;
	}

	if (dep->stream_capable && req->request.is_last)
		dep->flags |= DWC3_EP_WAIT_TRANSFER_COMPLETE;

	return 0;
}

static int __dwc3_gadget_get_frame(struct dwc3 *dwc)
{
	u32			reg;

	reg = dwc3_readl(dwc->regs, DWC3_DSTS);
	return DWC3_DSTS_SOFFN(reg);
}

/**
 * dwc3_gadget_start_isoc_quirk - workaround invalid frame number
 * @dep: isoc endpoint
 *
 * This function tests for the correct combination of BIT[15:14] from the 16-bit
 * microframe number reported by the XferNotReady event for the future frame
 * number to start the isoc transfer.
 *
 * In DWC_usb31 version 1.70a-ea06 and prior, for highspeed and fullspeed
 * isochronous IN, BIT[15:14] of the 16-bit microframe number reported by the
 * XferNotReady event are invalid. The driver uses this number to schedule the
 * isochronous transfer and passes it to the START TRANSFER command. Because
 * this number is invalid, the command may fail. If BIT[15:14] matches the
 * internal 16-bit microframe, the START TRANSFER command will pass and the
 * transfer will start at the scheduled time, if it is off by 1, the command
 * will still pass, but the transfer will start 2 seconds in the future. For all
 * other conditions, the START TRANSFER command will fail with bus-expiry.
 *
 * In order to workaround this issue, we can test for the correct combination of
 * BIT[15:14] by sending START TRANSFER commands with different values of
 * BIT[15:14]: 'b00, 'b01, 'b10, and 'b11. Each combination is 2^14 uframe apart
 * (or 2 seconds). 4 seconds into the future will result in a bus-expiry status.
 * As the result, within the 4 possible combinations for BIT[15:14], there will
 * be 2 successful and 2 failure START COMMAND status. One of the 2 successful
 * command status will result in a 2-second delay start. The smaller BIT[15:14]
 * value is the correct combination.
 *
 * Since there are only 4 outcomes and the results are ordered, we can simply
 * test 2 START TRANSFER commands with BIT[15:14] combinations 'b00 and 'b01 to
 * deduce the smaller successful combination.
 *
 * Let test0 = test status for combination 'b00 and test1 = test status for 'b01
 * of BIT[15:14]. The correct combination is as follow:
 *
 * if test0 fails and test1 passes, BIT[15:14] is 'b01
 * if test0 fails and test1 fails, BIT[15:14] is 'b10
 * if test0 passes and test1 fails, BIT[15:14] is 'b11
 * if test0 passes and test1 passes, BIT[15:14] is 'b00
 *
 * Synopsys STAR 9001202023: Wrong microframe number for isochronous IN
 * endpoints.
 */
static int dwc3_gadget_start_isoc_quirk(struct dwc3_ep *dep)
{
	int cmd_status = 0;
	bool test0;
	bool test1;

	while (dep->combo_num < 2) {
		struct dwc3_gadget_ep_cmd_params params;
		u32 test_frame_number;
		u32 cmd;

		/*
		 * Check if we can start isoc transfer on the next interval or
		 * 4 uframes in the future with BIT[15:14] as dep->combo_num
		 */
		test_frame_number = dep->frame_number & DWC3_FRNUMBER_MASK;
		test_frame_number |= dep->combo_num << 14;
		test_frame_number += max_t(u32, 4, dep->interval);

		params.param0 = upper_32_bits(dep->dwc->bounce_addr);
		params.param1 = lower_32_bits(dep->dwc->bounce_addr);

		cmd = DWC3_DEPCMD_STARTTRANSFER;
		cmd |= DWC3_DEPCMD_PARAM(test_frame_number);
		cmd_status = dwc3_send_gadget_ep_cmd(dep, cmd, &params);

		/* Redo if some other failure beside bus-expiry is received */
		if (cmd_status && cmd_status != -EAGAIN) {
			dep->start_cmd_status = 0;
			dep->combo_num = 0;
			return 0;
		}

		/* Store the first test status */
		if (dep->combo_num == 0)
			dep->start_cmd_status = cmd_status;

		dep->combo_num++;

		/*
		 * End the transfer if the START_TRANSFER command is successful
		 * to wait for the next XferNotReady to test the command again
		 */
		if (cmd_status == 0) {
			dwc3_stop_active_transfer(dep, true, true);
			return 0;
		}
	}

	/* test0 and test1 are both completed at this point */
	test0 = (dep->start_cmd_status == 0);
	test1 = (cmd_status == 0);

	if (!test0 && test1)
		dep->combo_num = 1;
	else if (!test0 && !test1)
		dep->combo_num = 2;
	else if (test0 && !test1)
		dep->combo_num = 3;
	else if (test0 && test1)
		dep->combo_num = 0;

	dep->frame_number &= DWC3_FRNUMBER_MASK;
	dep->frame_number |= dep->combo_num << 14;
	dep->frame_number += max_t(u32, 4, dep->interval);

	/* Reinitialize test variables */
	dep->start_cmd_status = 0;
	dep->combo_num = 0;

	return __dwc3_gadget_kick_transfer(dep);
}

static int __dwc3_gadget_start_isoc(struct dwc3_ep *dep)
{
	const struct usb_endpoint_descriptor *desc = dep->endpoint.desc;
	struct dwc3 *dwc = dep->dwc;
	int ret;
	int i;

	if (list_empty(&dep->pending_list) &&
	    list_empty(&dep->started_list)) {
		dep->flags |= DWC3_EP_PENDING_REQUEST;
		return -EAGAIN;
	}

	if (!dwc->dis_start_transfer_quirk &&
	    (DWC3_VER_IS_PRIOR(DWC31, 170A) ||
	     DWC3_VER_TYPE_IS_WITHIN(DWC31, 170A, EA01, EA06))) {
		if (dwc->gadget->speed <= USB_SPEED_HIGH && dep->direction)
			return dwc3_gadget_start_isoc_quirk(dep);
	}

	if (desc->bInterval <= 14 &&
	    dwc->gadget->speed >= USB_SPEED_HIGH) {
		u32 frame = __dwc3_gadget_get_frame(dwc);
		bool rollover = frame <
				(dep->frame_number & DWC3_FRNUMBER_MASK);

		/*
		 * frame_number is set from XferNotReady and may be already
		 * out of date. DSTS only provides the lower 14 bit of the
		 * current frame number. So add the upper two bits of
		 * frame_number and handle a possible rollover.
		 * This will provide the correct frame_number unless more than
		 * rollover has happened since XferNotReady.
		 */

		dep->frame_number = (dep->frame_number & ~DWC3_FRNUMBER_MASK) |
				     frame;
		if (rollover)
			dep->frame_number += BIT(14);
	}

	for (i = 0; i < DWC3_ISOC_MAX_RETRIES; i++) {
		dep->frame_number = DWC3_ALIGN_FRAME(dep, i + 1);

		ret = __dwc3_gadget_kick_transfer(dep);
		if (ret != -EAGAIN)
			break;
	}

	/*
	 * After a number of unsuccessful start attempts due to bus-expiry
	 * status, issue END_TRANSFER command and retry on the next XferNotReady
	 * event.
	 */
	if (ret == -EAGAIN) {
		struct dwc3_gadget_ep_cmd_params params;
		u32 cmd;

		cmd = DWC3_DEPCMD_ENDTRANSFER |
			DWC3_DEPCMD_CMDIOC |
			DWC3_DEPCMD_PARAM(dep->resource_index);

		dep->resource_index = 0;
		memset(&params, 0, sizeof(params));

		ret = dwc3_send_gadget_ep_cmd(dep, cmd, &params);
		if (!ret)
			dep->flags |= DWC3_EP_END_TRANSFER_PENDING;
	}

	return ret;
}

static int __dwc3_gadget_ep_queue(struct dwc3_ep *dep, struct dwc3_request *req)
{
	struct dwc3		*dwc = dep->dwc;

	if (!dep->endpoint.desc || !dwc->pullups_connected || !dwc->connected) {
		dev_err(dwc->dev, "%s: can't queue to disabled endpoint\n",
				dep->name);
		return -ESHUTDOWN;
	}

	if (WARN(req->dep != dep, "request %pK belongs to '%s'\n",
				&req->request, req->dep->name))
		return -EINVAL;

	if (WARN(req->status < DWC3_REQUEST_STATUS_COMPLETED,
				"%s: request %pK already in flight\n",
				dep->name, &req->request))
		return -EINVAL;

	pm_runtime_get(dwc->dev);

	req->request.actual	= 0;
	req->request.status	= -EINPROGRESS;

	trace_dwc3_ep_queue(req);

	list_add_tail(&req->list, &dep->pending_list);
	req->status = DWC3_REQUEST_STATUS_QUEUED;

	if (dep->flags & DWC3_EP_WAIT_TRANSFER_COMPLETE)
		return 0;

	/*
	 * Start the transfer only after the END_TRANSFER is completed
	 * and endpoint STALL is cleared.
	 */
	if ((dep->flags & DWC3_EP_END_TRANSFER_PENDING) ||
	    (dep->flags & DWC3_EP_WEDGE) ||
	    (dep->flags & DWC3_EP_STALL)) {
		dep->flags |= DWC3_EP_DELAY_START;
		return 0;
	}

	/*
	 * NOTICE: Isochronous endpoints should NEVER be prestarted. We must
	 * wait for a XferNotReady event so we will know what's the current
	 * (micro-)frame number.
	 *
	 * Without this trick, we are very, very likely gonna get Bus Expiry
	 * errors which will force us issue EndTransfer command.
	 */
	if (usb_endpoint_xfer_isoc(dep->endpoint.desc)) {
		if (!(dep->flags & DWC3_EP_PENDING_REQUEST) &&
				!(dep->flags & DWC3_EP_TRANSFER_STARTED))
			return 0;

		if ((dep->flags & DWC3_EP_PENDING_REQUEST)) {
			if (!(dep->flags & DWC3_EP_TRANSFER_STARTED))
				return __dwc3_gadget_start_isoc(dep);
		}
	}

	__dwc3_gadget_kick_transfer(dep);

	return 0;
}

static int dwc3_gadget_ep_queue(struct usb_ep *ep, struct usb_request *request,
	gfp_t gfp_flags)
{
	struct dwc3_request		*req = to_dwc3_request(request);
	struct dwc3_ep			*dep = to_dwc3_ep(ep);
	struct dwc3			*dwc = dep->dwc;

	unsigned long			flags;

	int				ret;

	spin_lock_irqsave(&dwc->lock, flags);
	ret = __dwc3_gadget_ep_queue(dep, req);
	spin_unlock_irqrestore(&dwc->lock, flags);

	return ret;
}

static void dwc3_gadget_ep_skip_trbs(struct dwc3_ep *dep, struct dwc3_request *req)
{
	int i;

	/* If req->trb is not set, then the request has not started */
	if (!req->trb)
		return;

	/*
	 * If request was already started, this means we had to
	 * stop the transfer. With that we also need to ignore
	 * all TRBs used by the request, however TRBs can only
	 * be modified after completion of END_TRANSFER
	 * command. So what we do here is that we wait for
	 * END_TRANSFER completion and only after that, we jump
	 * over TRBs by clearing HWO and incrementing dequeue
	 * pointer.
	 */
	for (i = 0; i < req->num_trbs; i++) {
		struct dwc3_trb *trb;

		trb = &dep->trb_pool[dep->trb_dequeue];
		trb->ctrl &= ~DWC3_TRB_CTRL_HWO;
		dwc3_ep_inc_deq(dep);
	}

	req->num_trbs = 0;
}

static void dwc3_gadget_ep_cleanup_cancelled_requests(struct dwc3_ep *dep)
{
	struct dwc3_request		*req;
	struct dwc3_request		*tmp;
	struct dwc3			*dwc = dep->dwc;

	list_for_each_entry_safe(req, tmp, &dep->cancelled_list, list) {
		dwc3_gadget_ep_skip_trbs(dep, req);
		switch (req->status) {
		case DWC3_REQUEST_STATUS_DISCONNECTED:
			dwc3_gadget_giveback(dep, req, -ESHUTDOWN);
			break;
		case DWC3_REQUEST_STATUS_DEQUEUED:
			dwc3_gadget_giveback(dep, req, -ECONNRESET);
			break;
		case DWC3_REQUEST_STATUS_STALLED:
			dwc3_gadget_giveback(dep, req, -EPIPE);
			break;
		default:
			dev_err(dwc->dev, "request cancelled with wrong reason:%d\n", req->status);
			dwc3_gadget_giveback(dep, req, -ECONNRESET);
			break;
		}
	}
}

static int dwc3_gadget_ep_dequeue(struct usb_ep *ep,
		struct usb_request *request)
{
	struct dwc3_request		*req = to_dwc3_request(request);
	struct dwc3_request		*r = NULL;

	struct dwc3_ep			*dep = to_dwc3_ep(ep);
	struct dwc3			*dwc = dep->dwc;

	unsigned long			flags;
	int				ret = 0;

	trace_dwc3_ep_dequeue(req);

	spin_lock_irqsave(&dwc->lock, flags);

	list_for_each_entry(r, &dep->cancelled_list, list) {
		if (r == req)
			goto out;
	}

	list_for_each_entry(r, &dep->pending_list, list) {
		if (r == req) {
			dwc3_gadget_giveback(dep, req, -ECONNRESET);
			goto out;
		}
	}

	list_for_each_entry(r, &dep->started_list, list) {
		if (r == req) {
			struct dwc3_request *t;

			/* wait until it is processed */
			dwc3_stop_active_transfer(dep, true, true);

			/*
			 * Remove any started request if the transfer is
			 * cancelled.
			 */
			list_for_each_entry_safe(r, t, &dep->started_list, list)
				dwc3_gadget_move_cancelled_request(r,
						DWC3_REQUEST_STATUS_DEQUEUED);

			dep->flags &= ~DWC3_EP_WAIT_TRANSFER_COMPLETE;

			goto out;
		}
	}

	dev_err(dwc->dev, "request %pK was not queued to %s\n",
		request, ep->name);
	ret = -EINVAL;
out:
	spin_unlock_irqrestore(&dwc->lock, flags);

	return ret;
}

int __dwc3_gadget_ep_set_halt(struct dwc3_ep *dep, int value, int protocol)
{
	struct dwc3_gadget_ep_cmd_params	params;
	struct dwc3				*dwc = dep->dwc;
	struct dwc3_request			*req;
	struct dwc3_request			*tmp;
	int					ret;

	if (usb_endpoint_xfer_isoc(dep->endpoint.desc)) {
		dev_err(dwc->dev, "%s is of Isochronous type\n", dep->name);
		return -EINVAL;
	}

	memset(&params, 0x00, sizeof(params));

	if (value) {
		struct dwc3_trb *trb;

		unsigned int transfer_in_flight;
		unsigned int started;

		if (dep->number > 1)
			trb = dwc3_ep_prev_trb(dep, dep->trb_enqueue);
		else
			trb = &dwc->ep0_trb[dep->trb_enqueue];

		transfer_in_flight = trb->ctrl & DWC3_TRB_CTRL_HWO;
		started = !list_empty(&dep->started_list);

		if (!protocol && ((dep->direction && transfer_in_flight) ||
				(!dep->direction && started))) {
			return -EAGAIN;
		}

		ret = dwc3_send_gadget_ep_cmd(dep, DWC3_DEPCMD_SETSTALL,
				&params);
		if (ret)
			dev_err(dwc->dev, "failed to set STALL on %s\n",
					dep->name);
		else
			dep->flags |= DWC3_EP_STALL;
	} else {
		/*
		 * Don't issue CLEAR_STALL command to control endpoints. The
		 * controller automatically clears the STALL when it receives
		 * the SETUP token.
		 */
		if (dep->number <= 1) {
			dep->flags &= ~(DWC3_EP_STALL | DWC3_EP_WEDGE);
			return 0;
		}

		dwc3_stop_active_transfer(dep, true, true);

		list_for_each_entry_safe(req, tmp, &dep->started_list, list)
			dwc3_gadget_move_cancelled_request(req, DWC3_REQUEST_STATUS_STALLED);

		if (dep->flags & DWC3_EP_END_TRANSFER_PENDING) {
			dep->flags |= DWC3_EP_PENDING_CLEAR_STALL;
			return 0;
		}

		dwc3_gadget_ep_cleanup_cancelled_requests(dep);

		ret = dwc3_send_clear_stall_ep_cmd(dep);
		if (ret) {
			dev_err(dwc->dev, "failed to clear STALL on %s\n",
					dep->name);
			return ret;
		}

		dep->flags &= ~(DWC3_EP_STALL | DWC3_EP_WEDGE);

		if ((dep->flags & DWC3_EP_DELAY_START) &&
		    !usb_endpoint_xfer_isoc(dep->endpoint.desc))
			__dwc3_gadget_kick_transfer(dep);

		dep->flags &= ~DWC3_EP_DELAY_START;
	}

	return ret;
}

static int dwc3_gadget_ep_set_halt(struct usb_ep *ep, int value)
{
	struct dwc3_ep			*dep = to_dwc3_ep(ep);
	struct dwc3			*dwc = dep->dwc;

	unsigned long			flags;

	int				ret;

	spin_lock_irqsave(&dwc->lock, flags);
	ret = __dwc3_gadget_ep_set_halt(dep, value, false);
	spin_unlock_irqrestore(&dwc->lock, flags);

	return ret;
}

static int dwc3_gadget_ep_set_wedge(struct usb_ep *ep)
{
	struct dwc3_ep			*dep = to_dwc3_ep(ep);
	struct dwc3			*dwc = dep->dwc;
	unsigned long			flags;
	int				ret;

	spin_lock_irqsave(&dwc->lock, flags);
	dep->flags |= DWC3_EP_WEDGE;

	if (dep->number == 0 || dep->number == 1)
		ret = __dwc3_gadget_ep0_set_halt(ep, 1);
	else
		ret = __dwc3_gadget_ep_set_halt(dep, 1, false);
	spin_unlock_irqrestore(&dwc->lock, flags);

	return ret;
}

/* -------------------------------------------------------------------------- */

static struct usb_endpoint_descriptor dwc3_gadget_ep0_desc = {
	.bLength	= USB_DT_ENDPOINT_SIZE,
	.bDescriptorType = USB_DT_ENDPOINT,
	.bmAttributes	= USB_ENDPOINT_XFER_CONTROL,
};

static const struct usb_ep_ops dwc3_gadget_ep0_ops = {
	.enable		= dwc3_gadget_ep0_enable,
	.disable	= dwc3_gadget_ep0_disable,
	.alloc_request	= dwc3_gadget_ep_alloc_request,
	.free_request	= dwc3_gadget_ep_free_request,
	.queue		= dwc3_gadget_ep0_queue,
	.dequeue	= dwc3_gadget_ep_dequeue,
	.set_halt	= dwc3_gadget_ep0_set_halt,
	.set_wedge	= dwc3_gadget_ep_set_wedge,
};

static const struct usb_ep_ops dwc3_gadget_ep_ops = {
	.enable		= dwc3_gadget_ep_enable,
	.disable	= dwc3_gadget_ep_disable,
	.alloc_request	= dwc3_gadget_ep_alloc_request,
	.free_request	= dwc3_gadget_ep_free_request,
	.queue		= dwc3_gadget_ep_queue,
	.dequeue	= dwc3_gadget_ep_dequeue,
	.set_halt	= dwc3_gadget_ep_set_halt,
	.set_wedge	= dwc3_gadget_ep_set_wedge,
};

/* -------------------------------------------------------------------------- */

static int dwc3_gadget_get_frame(struct usb_gadget *g)
{
	struct dwc3		*dwc = gadget_to_dwc(g);

	return __dwc3_gadget_get_frame(dwc);
}

static int __dwc3_gadget_wakeup(struct dwc3 *dwc)
{
	int			retries;

	int			ret;
	u32			reg;

	u8			link_state;

	/*
	 * According to the Databook Remote wakeup request should
	 * be issued only when the device is in early suspend state.
	 *
	 * We can check that via USB Link State bits in DSTS register.
	 */
	reg = dwc3_readl(dwc->regs, DWC3_DSTS);

	link_state = DWC3_DSTS_USBLNKST(reg);

	switch (link_state) {
	case DWC3_LINK_STATE_RESET:
	case DWC3_LINK_STATE_RX_DET:	/* in HS, means Early Suspend */
	case DWC3_LINK_STATE_U3:	/* in HS, means SUSPEND */
	case DWC3_LINK_STATE_U2:	/* in HS, means Sleep (L1) */
	case DWC3_LINK_STATE_U1:
	case DWC3_LINK_STATE_RESUME:
		break;
	default:
		return -EINVAL;
	}

	ret = dwc3_gadget_set_link_state(dwc, DWC3_LINK_STATE_RECOV);
	if (ret < 0) {
		dev_err(dwc->dev, "failed to put link in Recovery\n");
		return ret;
	}

	/* Recent versions do this automatically */
	if (DWC3_VER_IS_PRIOR(DWC3, 194A)) {
		/* write zeroes to Link Change Request */
		reg = dwc3_readl(dwc->regs, DWC3_DCTL);
		reg &= ~DWC3_DCTL_ULSTCHNGREQ_MASK;
		dwc3_writel(dwc->regs, DWC3_DCTL, reg);
	}

	/* poll until Link State changes to ON */
	retries = 20000;

	while (retries--) {
		reg = dwc3_readl(dwc->regs, DWC3_DSTS);

		/* in HS, means ON */
		if (DWC3_DSTS_USBLNKST(reg) == DWC3_LINK_STATE_U0)
			break;
	}

	if (DWC3_DSTS_USBLNKST(reg) != DWC3_LINK_STATE_U0) {
		dev_err(dwc->dev, "failed to send remote wakeup\n");
		return -EINVAL;
	}

	return 0;
}

static int dwc3_gadget_wakeup(struct usb_gadget *g)
{
	struct dwc3		*dwc = gadget_to_dwc(g);
	unsigned long		flags;
	int			ret;

	spin_lock_irqsave(&dwc->lock, flags);
	ret = __dwc3_gadget_wakeup(dwc);
	spin_unlock_irqrestore(&dwc->lock, flags);

	return ret;
}

static int dwc3_gadget_set_selfpowered(struct usb_gadget *g,
		int is_selfpowered)
{
	struct dwc3		*dwc = gadget_to_dwc(g);
	unsigned long		flags;

	spin_lock_irqsave(&dwc->lock, flags);
	g->is_selfpowered = !!is_selfpowered;
	spin_unlock_irqrestore(&dwc->lock, flags);

	return 0;
}

static void dwc3_stop_active_transfers(struct dwc3 *dwc)
{
	u32 epnum;

	for (epnum = 2; epnum < dwc->num_eps; epnum++) {
		struct dwc3_ep *dep;

		dep = dwc->eps[epnum];
		if (!dep)
			continue;

		dwc3_remove_requests(dwc, dep);
	}
}

static void __dwc3_gadget_set_ssp_rate(struct dwc3 *dwc)
{
	enum usb_ssp_rate	ssp_rate = dwc->gadget_ssp_rate;
	u32			reg;

	if (ssp_rate == USB_SSP_GEN_UNKNOWN)
		ssp_rate = dwc->max_ssp_rate;

	reg = dwc3_readl(dwc->regs, DWC3_DCFG);
	reg &= ~DWC3_DCFG_SPEED_MASK;
	reg &= ~DWC3_DCFG_NUMLANES(~0);

	if (ssp_rate == USB_SSP_GEN_1x2)
		reg |= DWC3_DCFG_SUPERSPEED;
	else if (dwc->max_ssp_rate != USB_SSP_GEN_1x2)
		reg |= DWC3_DCFG_SUPERSPEED_PLUS;

	if (ssp_rate != USB_SSP_GEN_2x1 &&
	    dwc->max_ssp_rate != USB_SSP_GEN_2x1)
		reg |= DWC3_DCFG_NUMLANES(1);

	dwc3_writel(dwc->regs, DWC3_DCFG, reg);
}

static void __dwc3_gadget_set_speed(struct dwc3 *dwc)
{
	enum usb_device_speed	speed;
	u32			reg;

	speed = dwc->gadget_max_speed;
	if (speed == USB_SPEED_UNKNOWN || speed > dwc->maximum_speed)
		speed = dwc->maximum_speed;

	if (speed == USB_SPEED_SUPER_PLUS &&
	    DWC3_IP_IS(DWC32)) {
		__dwc3_gadget_set_ssp_rate(dwc);
		return;
	}

	reg = dwc3_readl(dwc->regs, DWC3_DCFG);
	reg &= ~(DWC3_DCFG_SPEED_MASK);

	/*
	 * WORKAROUND: DWC3 revision < 2.20a have an issue
	 * which would cause metastability state on Run/Stop
	 * bit if we try to force the IP to USB2-only mode.
	 *
	 * Because of that, we cannot configure the IP to any
	 * speed other than the SuperSpeed
	 *
	 * Refers to:
	 *
	 * STAR#9000525659: Clock Domain Crossing on DCTL in
	 * USB 2.0 Mode
	 */
	if (DWC3_VER_IS_PRIOR(DWC3, 220A) &&
	    !dwc->dis_metastability_quirk) {
		reg |= DWC3_DCFG_SUPERSPEED;
	} else {
		switch (speed) {
		case USB_SPEED_FULL:
			reg |= DWC3_DCFG_FULLSPEED;
			break;
		case USB_SPEED_HIGH:
			reg |= DWC3_DCFG_HIGHSPEED;
			break;
		case USB_SPEED_SUPER:
			reg |= DWC3_DCFG_SUPERSPEED;
			break;
		case USB_SPEED_SUPER_PLUS:
			if (DWC3_IP_IS(DWC3))
				reg |= DWC3_DCFG_SUPERSPEED;
			else
				reg |= DWC3_DCFG_SUPERSPEED_PLUS;
			break;
		default:
			dev_err(dwc->dev, "invalid speed (%d)\n", speed);

			if (DWC3_IP_IS(DWC3))
				reg |= DWC3_DCFG_SUPERSPEED;
			else
				reg |= DWC3_DCFG_SUPERSPEED_PLUS;
		}
	}

	if (DWC3_IP_IS(DWC32) &&
	    speed > USB_SPEED_UNKNOWN &&
	    speed < USB_SPEED_SUPER_PLUS)
		reg &= ~DWC3_DCFG_NUMLANES(~0);

	dwc3_writel(dwc->regs, DWC3_DCFG, reg);
}

static int dwc3_gadget_run_stop(struct dwc3 *dwc, int is_on, int suspend)
{
	u32			reg;
	u32			timeout = 500;

	if (pm_runtime_suspended(dwc->dev))
		return 0;

	reg = dwc3_readl(dwc->regs, DWC3_DCTL);
	if (is_on) {
		if (DWC3_VER_IS_WITHIN(DWC3, ANY, 187A)) {
			reg &= ~DWC3_DCTL_TRGTULST_MASK;
			reg |= DWC3_DCTL_TRGTULST_RX_DET;
		}

		if (!DWC3_VER_IS_PRIOR(DWC3, 194A))
			reg &= ~DWC3_DCTL_KEEP_CONNECT;
		reg |= DWC3_DCTL_RUN_STOP;

		if (dwc->has_hibernation)
			reg |= DWC3_DCTL_KEEP_CONNECT;

		__dwc3_gadget_set_speed(dwc);
		dwc->pullups_connected = true;
	} else {
		reg &= ~DWC3_DCTL_RUN_STOP;

		if (dwc->has_hibernation && !suspend)
			reg &= ~DWC3_DCTL_KEEP_CONNECT;

		dwc->pullups_connected = false;
	}

	dwc3_gadget_dctl_write_safe(dwc, reg);

	do {
		reg = dwc3_readl(dwc->regs, DWC3_DSTS);
		reg &= DWC3_DSTS_DEVCTRLHLT;
	} while (--timeout && !(!is_on ^ !reg));

	if (!timeout)
		return -ETIMEDOUT;

	return 0;
}

static void dwc3_gadget_disable_irq(struct dwc3 *dwc);
static void __dwc3_gadget_stop(struct dwc3 *dwc);
static int __dwc3_gadget_start(struct dwc3 *dwc);

static int dwc3_gadget_pullup(struct usb_gadget *g, int is_on)
{
	struct dwc3		*dwc = gadget_to_dwc(g);
	unsigned long		flags;
	int			ret;

	is_on = !!is_on;

	/*
	 * Per databook, when we want to stop the gadget, if a control transfer
	 * is still in process, complete it and get the core into setup phase.
	 */
	if (!is_on && dwc->ep0state != EP0_SETUP_PHASE) {
		reinit_completion(&dwc->ep0_in_setup);

		ret = wait_for_completion_timeout(&dwc->ep0_in_setup,
				msecs_to_jiffies(DWC3_PULL_UP_TIMEOUT));
		if (ret == 0)
			dev_warn(dwc->dev, "timed out waiting for SETUP phase\n");
	}

	/*
	 * Avoid issuing a runtime resume if the device is already in the
	 * suspended state during gadget disconnect.  DWC3 gadget was already
	 * halted/stopped during runtime suspend.
	 */
	if (!is_on) {
		pm_runtime_barrier(dwc->dev);
		if (pm_runtime_suspended(dwc->dev))
			return 0;
	}

	/*
	 * Check the return value for successful resume, or error.  For a
	 * successful resume, the DWC3 runtime PM resume routine will handle
	 * the run stop sequence, so avoid duplicate operations here.
	 */
	ret = pm_runtime_get_sync(dwc->dev);
	if (!ret || ret < 0) {
		pm_runtime_put(dwc->dev);
		return 0;
	}

	/*
	 * Synchronize and disable any further event handling while controller
	 * is being enabled/disabled.
	 */
	disable_irq(dwc->irq_gadget);

	spin_lock_irqsave(&dwc->lock, flags);

	if (!is_on) {
		u32 count;

		dwc->connected = false;
		/*
		 * In the Synopsis DesignWare Cores USB3 Databook Rev. 3.30a
		 * Section 4.1.8 Table 4-7, it states that for a device-initiated
		 * disconnect, the SW needs to ensure that it sends "a DEPENDXFER
		 * command for any active transfers" before clearing the RunStop
		 * bit.
		 */
		dwc3_stop_active_transfers(dwc);
		__dwc3_gadget_stop(dwc);

		/*
		 * In the Synopsis DesignWare Cores USB3 Databook Rev. 3.30a
		 * Section 1.3.4, it mentions that for the DEVCTRLHLT bit, the
		 * "software needs to acknowledge the events that are generated
		 * (by writing to GEVNTCOUNTn) while it is waiting for this bit
		 * to be set to '1'."
		 */
		count = dwc3_readl(dwc->regs, DWC3_GEVNTCOUNT(0));
		count &= DWC3_GEVNTCOUNT_MASK;
		if (count > 0) {
			dwc3_writel(dwc->regs, DWC3_GEVNTCOUNT(0), count);
			dwc->ev_buf->lpos = (dwc->ev_buf->lpos + count) %
						dwc->ev_buf->length;
		}
	} else {
		__dwc3_gadget_start(dwc);
	}

	ret = dwc3_gadget_run_stop(dwc, is_on, false);
	spin_unlock_irqrestore(&dwc->lock, flags);
	enable_irq(dwc->irq_gadget);

	pm_runtime_put(dwc->dev);

	return ret;
}

static void dwc3_gadget_enable_irq(struct dwc3 *dwc)
{
	u32			reg;

	/* Enable all but Start and End of Frame IRQs */
	reg = (DWC3_DEVTEN_EVNTOVERFLOWEN |
			DWC3_DEVTEN_CMDCMPLTEN |
			DWC3_DEVTEN_ERRTICERREN |
			DWC3_DEVTEN_WKUPEVTEN |
			DWC3_DEVTEN_CONNECTDONEEN |
			DWC3_DEVTEN_USBRSTEN |
			DWC3_DEVTEN_DISCONNEVTEN);

	if (DWC3_VER_IS_PRIOR(DWC3, 250A))
		reg |= DWC3_DEVTEN_ULSTCNGEN;

	/* On 2.30a and above this bit enables U3/L2-L1 Suspend Events */
	if (!DWC3_VER_IS_PRIOR(DWC3, 230A))
		reg |= DWC3_DEVTEN_U3L2L1SUSPEN;

	dwc3_writel(dwc->regs, DWC3_DEVTEN, reg);
}

static void dwc3_gadget_disable_irq(struct dwc3 *dwc)
{
	/* mask all interrupts */
	dwc3_writel(dwc->regs, DWC3_DEVTEN, 0x00);
}

static irqreturn_t dwc3_interrupt(int irq, void *_dwc);
static irqreturn_t dwc3_thread_interrupt(int irq, void *_dwc);

/**
 * dwc3_gadget_setup_nump - calculate and initialize NUMP field of %DWC3_DCFG
 * @dwc: pointer to our context structure
 *
 * The following looks like complex but it's actually very simple. In order to
 * calculate the number of packets we can burst at once on OUT transfers, we're
 * gonna use RxFIFO size.
 *
 * To calculate RxFIFO size we need two numbers:
 * MDWIDTH = size, in bits, of the internal memory bus
 * RAM2_DEPTH = depth, in MDWIDTH, of internal RAM2 (where RxFIFO sits)
 *
 * Given these two numbers, the formula is simple:
 *
 * RxFIFO Size = (RAM2_DEPTH * MDWIDTH / 8) - 24 - 16;
 *
 * 24 bytes is for 3x SETUP packets
 * 16 bytes is a clock domain crossing tolerance
 *
 * Given RxFIFO Size, NUMP = RxFIFOSize / 1024;
 */
static void dwc3_gadget_setup_nump(struct dwc3 *dwc)
{
	u32 ram2_depth;
	u32 mdwidth;
	u32 nump;
	u32 reg;

	ram2_depth = DWC3_GHWPARAMS7_RAM2_DEPTH(dwc->hwparams.hwparams7);
	mdwidth = dwc3_mdwidth(dwc);

	nump = ((ram2_depth * mdwidth / 8) - 24 - 16) / 1024;
	nump = min_t(u32, nump, 16);

	/* update NumP */
	reg = dwc3_readl(dwc->regs, DWC3_DCFG);
	reg &= ~DWC3_DCFG_NUMP_MASK;
	reg |= nump << DWC3_DCFG_NUMP_SHIFT;
	dwc3_writel(dwc->regs, DWC3_DCFG, reg);
}

static int __dwc3_gadget_start(struct dwc3 *dwc)
{
	struct dwc3_ep		*dep;
	int			ret = 0;
	u32			reg;

	/*
	 * Use IMOD if enabled via dwc->imod_interval. Otherwise, if
	 * the core supports IMOD, disable it.
	 */
	if (dwc->imod_interval) {
		dwc3_writel(dwc->regs, DWC3_DEV_IMOD(0), dwc->imod_interval);
		dwc3_writel(dwc->regs, DWC3_GEVNTCOUNT(0), DWC3_GEVNTCOUNT_EHB);
	} else if (dwc3_has_imod(dwc)) {
		dwc3_writel(dwc->regs, DWC3_DEV_IMOD(0), 0);
	}

	/*
	 * We are telling dwc3 that we want to use DCFG.NUMP as ACK TP's NUMP
	 * field instead of letting dwc3 itself calculate that automatically.
	 *
	 * This way, we maximize the chances that we'll be able to get several
	 * bursts of data without going through any sort of endpoint throttling.
	 */
	reg = dwc3_readl(dwc->regs, DWC3_GRXTHRCFG);
	if (DWC3_IP_IS(DWC3))
		reg &= ~DWC3_GRXTHRCFG_PKTCNTSEL;
	else
		reg &= ~DWC31_GRXTHRCFG_PKTCNTSEL;

	dwc3_writel(dwc->regs, DWC3_GRXTHRCFG, reg);

	dwc3_gadget_setup_nump(dwc);

	/*
	 * Currently the controller handles single stream only. So, Ignore
	 * Packet Pending bit for stream selection and don't search for another
	 * stream if the host sends Data Packet with PP=0 (for OUT direction) or
	 * ACK with NumP=0 and PP=0 (for IN direction). This slightly improves
	 * the stream performance.
	 */
	reg = dwc3_readl(dwc->regs, DWC3_DCFG);
	reg |= DWC3_DCFG_IGNSTRMPP;
	dwc3_writel(dwc->regs, DWC3_DCFG, reg);

	/* Start with SuperSpeed Default */
	dwc3_gadget_ep0_desc.wMaxPacketSize = cpu_to_le16(512);

	dep = dwc->eps[0];
	ret = __dwc3_gadget_ep_enable(dep, DWC3_DEPCFG_ACTION_INIT);
	if (ret) {
		dev_err(dwc->dev, "failed to enable %s\n", dep->name);
		goto err0;
	}

	dep = dwc->eps[1];
	ret = __dwc3_gadget_ep_enable(dep, DWC3_DEPCFG_ACTION_INIT);
	if (ret) {
		dev_err(dwc->dev, "failed to enable %s\n", dep->name);
		goto err1;
	}

	/* begin to receive SETUP packets */
	dwc->ep0state = EP0_SETUP_PHASE;
	dwc->link_state = DWC3_LINK_STATE_SS_DIS;
	dwc->delayed_status = false;
	dwc3_ep0_out_start(dwc);

	dwc3_gadget_enable_irq(dwc);

	return 0;

err1:
	__dwc3_gadget_ep_disable(dwc->eps[0]);

err0:
	return ret;
}

static int dwc3_gadget_start(struct usb_gadget *g,
		struct usb_gadget_driver *driver)
{
	struct dwc3		*dwc = gadget_to_dwc(g);
	unsigned long		flags;
	int			ret;
	int			irq;

	irq = dwc->irq_gadget;
	ret = request_threaded_irq(irq, dwc3_interrupt, dwc3_thread_interrupt,
			IRQF_SHARED, "dwc3", dwc->ev_buf);
	if (ret) {
		dev_err(dwc->dev, "failed to request irq #%d --> %d\n",
				irq, ret);
		return ret;
	}

	spin_lock_irqsave(&dwc->lock, flags);
	dwc->gadget_driver	= driver;
	spin_unlock_irqrestore(&dwc->lock, flags);

	return 0;
}

static void __dwc3_gadget_stop(struct dwc3 *dwc)
{
	dwc3_gadget_disable_irq(dwc);
	__dwc3_gadget_ep_disable(dwc->eps[0]);
	__dwc3_gadget_ep_disable(dwc->eps[1]);
}

static int dwc3_gadget_stop(struct usb_gadget *g)
{
	struct dwc3		*dwc = gadget_to_dwc(g);
	unsigned long		flags;

	spin_lock_irqsave(&dwc->lock, flags);
	dwc->gadget_driver	= NULL;
	dwc->max_cfg_eps = 0;
	spin_unlock_irqrestore(&dwc->lock, flags);

	free_irq(dwc->irq_gadget, dwc->ev_buf);

	return 0;
}

static void dwc3_gadget_config_params(struct usb_gadget *g,
				      struct usb_dcd_config_params *params)
{
	struct dwc3		*dwc = gadget_to_dwc(g);

	params->besl_baseline = USB_DEFAULT_BESL_UNSPECIFIED;
	params->besl_deep = USB_DEFAULT_BESL_UNSPECIFIED;

	/* Recommended BESL */
	if (!dwc->dis_enblslpm_quirk) {
		/*
		 * If the recommended BESL baseline is 0 or if the BESL deep is
		 * less than 2, Microsoft's Windows 10 host usb stack will issue
		 * a usb reset immediately after it receives the extended BOS
		 * descriptor and the enumeration will fail. To maintain
		 * compatibility with the Windows' usb stack, let's set the
		 * recommended BESL baseline to 1 and clamp the BESL deep to be
		 * within 2 to 15.
		 */
		params->besl_baseline = 1;
		if (dwc->is_utmi_l1_suspend)
			params->besl_deep =
				clamp_t(u8, dwc->hird_threshold, 2, 15);
	}

	/* U1 Device exit Latency */
	if (dwc->dis_u1_entry_quirk)
		params->bU1devExitLat = 0;
	else
		params->bU1devExitLat = DWC3_DEFAULT_U1_DEV_EXIT_LAT;

	/* U2 Device exit Latency */
	if (dwc->dis_u2_entry_quirk)
		params->bU2DevExitLat = 0;
	else
		params->bU2DevExitLat =
				cpu_to_le16(DWC3_DEFAULT_U2_DEV_EXIT_LAT);
}

static void dwc3_gadget_set_speed(struct usb_gadget *g,
				  enum usb_device_speed speed)
{
	struct dwc3		*dwc = gadget_to_dwc(g);
	unsigned long		flags;

	spin_lock_irqsave(&dwc->lock, flags);
	dwc->gadget_max_speed = speed;
	spin_unlock_irqrestore(&dwc->lock, flags);
}

static void dwc3_gadget_set_ssp_rate(struct usb_gadget *g,
				     enum usb_ssp_rate rate)
{
	struct dwc3		*dwc = gadget_to_dwc(g);
	unsigned long		flags;

	spin_lock_irqsave(&dwc->lock, flags);
	dwc->gadget_max_speed = USB_SPEED_SUPER_PLUS;
	dwc->gadget_ssp_rate = rate;
	spin_unlock_irqrestore(&dwc->lock, flags);
}

static int dwc3_gadget_vbus_draw(struct usb_gadget *g, unsigned int mA)
{
	struct dwc3		*dwc = gadget_to_dwc(g);
	union power_supply_propval	val = {0};
	int				ret;

	if (dwc->usb2_phy)
		return usb_phy_set_power(dwc->usb2_phy, mA);

	if (!dwc->usb_psy)
		return -EOPNOTSUPP;

	val.intval = 1000 * mA;
	ret = power_supply_set_property(dwc->usb_psy, POWER_SUPPLY_PROP_INPUT_CURRENT_LIMIT, &val);

	return ret;
}

<<<<<<< HEAD
=======
/**
 * dwc3_gadget_check_config - ensure dwc3 can support the USB configuration
 * @g: pointer to the USB gadget
 *
 * Used to record the maximum number of endpoints being used in a USB composite
 * device. (across all configurations)  This is to be used in the calculation
 * of the TXFIFO sizes when resizing internal memory for individual endpoints.
 * It will help ensured that the resizing logic reserves enough space for at
 * least one max packet.
 */
static int dwc3_gadget_check_config(struct usb_gadget *g)
{
	struct dwc3 *dwc = gadget_to_dwc(g);
	struct usb_ep *ep;
	int fifo_size = 0;
	int ram1_depth;
	int ep_num = 0;

	if (!dwc->do_fifo_resize)
		return 0;

	list_for_each_entry(ep, &g->ep_list, ep_list) {
		/* Only interested in the IN endpoints */
		if (ep->claimed && (ep->address & USB_DIR_IN))
			ep_num++;
	}

	if (ep_num <= dwc->max_cfg_eps)
		return 0;

	/* Update the max number of eps in the composition */
	dwc->max_cfg_eps = ep_num;

	fifo_size = dwc3_gadget_calc_tx_fifo_size(dwc, dwc->max_cfg_eps);
	/* Based on the equation, increment by one for every ep */
	fifo_size += dwc->max_cfg_eps;

	/* Check if we can fit a single fifo per endpoint */
	ram1_depth = DWC3_RAM1_DEPTH(dwc->hwparams.hwparams7);
	if (fifo_size > ram1_depth)
		return -ENOMEM;

	return 0;
}

>>>>>>> 7cca308c
static void dwc3_gadget_async_callbacks(struct usb_gadget *g, bool enable)
{
	struct dwc3		*dwc = gadget_to_dwc(g);
	unsigned long		flags;

	spin_lock_irqsave(&dwc->lock, flags);
	dwc->async_callbacks = enable;
	spin_unlock_irqrestore(&dwc->lock, flags);
}

static const struct usb_gadget_ops dwc3_gadget_ops = {
	.get_frame		= dwc3_gadget_get_frame,
	.wakeup			= dwc3_gadget_wakeup,
	.set_selfpowered	= dwc3_gadget_set_selfpowered,
	.pullup			= dwc3_gadget_pullup,
	.udc_start		= dwc3_gadget_start,
	.udc_stop		= dwc3_gadget_stop,
	.udc_set_speed		= dwc3_gadget_set_speed,
	.udc_set_ssp_rate	= dwc3_gadget_set_ssp_rate,
	.get_config_params	= dwc3_gadget_config_params,
	.vbus_draw		= dwc3_gadget_vbus_draw,
<<<<<<< HEAD
=======
	.check_config		= dwc3_gadget_check_config,
>>>>>>> 7cca308c
	.udc_async_callbacks	= dwc3_gadget_async_callbacks,
};

/* -------------------------------------------------------------------------- */

static int dwc3_gadget_init_control_endpoint(struct dwc3_ep *dep)
{
	struct dwc3 *dwc = dep->dwc;

	usb_ep_set_maxpacket_limit(&dep->endpoint, 512);
	dep->endpoint.maxburst = 1;
	dep->endpoint.ops = &dwc3_gadget_ep0_ops;
	if (!dep->direction)
		dwc->gadget->ep0 = &dep->endpoint;

	dep->endpoint.caps.type_control = true;

	return 0;
}

static int dwc3_gadget_init_in_endpoint(struct dwc3_ep *dep)
{
	struct dwc3 *dwc = dep->dwc;
	u32 mdwidth;
	int size;

	mdwidth = dwc3_mdwidth(dwc);

	/* MDWIDTH is represented in bits, we need it in bytes */
	mdwidth /= 8;

	size = dwc3_readl(dwc->regs, DWC3_GTXFIFOSIZ(dep->number >> 1));
	if (DWC3_IP_IS(DWC3))
		size = DWC3_GTXFIFOSIZ_TXFDEP(size);
	else
		size = DWC31_GTXFIFOSIZ_TXFDEP(size);

	/* FIFO Depth is in MDWDITH bytes. Multiply */
	size *= mdwidth;

	/*
	 * To meet performance requirement, a minimum TxFIFO size of 3x
	 * MaxPacketSize is recommended for endpoints that support burst and a
	 * minimum TxFIFO size of 2x MaxPacketSize for endpoints that don't
	 * support burst. Use those numbers and we can calculate the max packet
	 * limit as below.
	 */
	if (dwc->maximum_speed >= USB_SPEED_SUPER)
		size /= 3;
	else
		size /= 2;

	usb_ep_set_maxpacket_limit(&dep->endpoint, size);

	dep->endpoint.max_streams = 16;
	dep->endpoint.ops = &dwc3_gadget_ep_ops;
	list_add_tail(&dep->endpoint.ep_list,
			&dwc->gadget->ep_list);
	dep->endpoint.caps.type_iso = true;
	dep->endpoint.caps.type_bulk = true;
	dep->endpoint.caps.type_int = true;

	return dwc3_alloc_trb_pool(dep);
}

static int dwc3_gadget_init_out_endpoint(struct dwc3_ep *dep)
{
	struct dwc3 *dwc = dep->dwc;
	u32 mdwidth;
	int size;

	mdwidth = dwc3_mdwidth(dwc);

	/* MDWIDTH is represented in bits, convert to bytes */
	mdwidth /= 8;

	/* All OUT endpoints share a single RxFIFO space */
	size = dwc3_readl(dwc->regs, DWC3_GRXFIFOSIZ(0));
	if (DWC3_IP_IS(DWC3))
		size = DWC3_GRXFIFOSIZ_RXFDEP(size);
	else
		size = DWC31_GRXFIFOSIZ_RXFDEP(size);

	/* FIFO depth is in MDWDITH bytes */
	size *= mdwidth;

	/*
	 * To meet performance requirement, a minimum recommended RxFIFO size
	 * is defined as follow:
	 * RxFIFO size >= (3 x MaxPacketSize) +
	 * (3 x 8 bytes setup packets size) + (16 bytes clock crossing margin)
	 *
	 * Then calculate the max packet limit as below.
	 */
	size -= (3 * 8) + 16;
	if (size < 0)
		size = 0;
	else
		size /= 3;

	usb_ep_set_maxpacket_limit(&dep->endpoint, size);
	dep->endpoint.max_streams = 16;
	dep->endpoint.ops = &dwc3_gadget_ep_ops;
	list_add_tail(&dep->endpoint.ep_list,
			&dwc->gadget->ep_list);
	dep->endpoint.caps.type_iso = true;
	dep->endpoint.caps.type_bulk = true;
	dep->endpoint.caps.type_int = true;

	return dwc3_alloc_trb_pool(dep);
}

static int dwc3_gadget_init_endpoint(struct dwc3 *dwc, u8 epnum)
{
	struct dwc3_ep			*dep;
	bool				direction = epnum & 1;
	int				ret;
	u8				num = epnum >> 1;

	dep = kzalloc(sizeof(*dep), GFP_KERNEL);
	if (!dep)
		return -ENOMEM;

	dep->dwc = dwc;
	dep->number = epnum;
	dep->direction = direction;
	dep->regs = dwc->regs + DWC3_DEP_BASE(epnum);
	dwc->eps[epnum] = dep;
	dep->combo_num = 0;
	dep->start_cmd_status = 0;

	snprintf(dep->name, sizeof(dep->name), "ep%u%s", num,
			direction ? "in" : "out");

	dep->endpoint.name = dep->name;

	if (!(dep->number > 1)) {
		dep->endpoint.desc = &dwc3_gadget_ep0_desc;
		dep->endpoint.comp_desc = NULL;
	}

	if (num == 0)
		ret = dwc3_gadget_init_control_endpoint(dep);
	else if (direction)
		ret = dwc3_gadget_init_in_endpoint(dep);
	else
		ret = dwc3_gadget_init_out_endpoint(dep);

	if (ret)
		return ret;

	dep->endpoint.caps.dir_in = direction;
	dep->endpoint.caps.dir_out = !direction;

	INIT_LIST_HEAD(&dep->pending_list);
	INIT_LIST_HEAD(&dep->started_list);
	INIT_LIST_HEAD(&dep->cancelled_list);

	dwc3_debugfs_create_endpoint_dir(dep);

	return 0;
}

static int dwc3_gadget_init_endpoints(struct dwc3 *dwc, u8 total)
{
	u8				epnum;

	INIT_LIST_HEAD(&dwc->gadget->ep_list);

	for (epnum = 0; epnum < total; epnum++) {
		int			ret;

		ret = dwc3_gadget_init_endpoint(dwc, epnum);
		if (ret)
			return ret;
	}

	return 0;
}

static void dwc3_gadget_free_endpoints(struct dwc3 *dwc)
{
	struct dwc3_ep			*dep;
	u8				epnum;

	for (epnum = 0; epnum < DWC3_ENDPOINTS_NUM; epnum++) {
		dep = dwc->eps[epnum];
		if (!dep)
			continue;
		/*
		 * Physical endpoints 0 and 1 are special; they form the
		 * bi-directional USB endpoint 0.
		 *
		 * For those two physical endpoints, we don't allocate a TRB
		 * pool nor do we add them the endpoints list. Due to that, we
		 * shouldn't do these two operations otherwise we would end up
		 * with all sorts of bugs when removing dwc3.ko.
		 */
		if (epnum != 0 && epnum != 1) {
			dwc3_free_trb_pool(dep);
			list_del(&dep->endpoint.ep_list);
		}

		debugfs_remove_recursive(debugfs_lookup(dep->name,
				debugfs_lookup(dev_name(dep->dwc->dev),
					       usb_debug_root)));
		kfree(dep);
	}
}

/* -------------------------------------------------------------------------- */

static int dwc3_gadget_ep_reclaim_completed_trb(struct dwc3_ep *dep,
		struct dwc3_request *req, struct dwc3_trb *trb,
		const struct dwc3_event_depevt *event, int status, int chain)
{
	unsigned int		count;

	dwc3_ep_inc_deq(dep);

	trace_dwc3_complete_trb(dep, trb);
	req->num_trbs--;

	/*
	 * If we're in the middle of series of chained TRBs and we
	 * receive a short transfer along the way, DWC3 will skip
	 * through all TRBs including the last TRB in the chain (the
	 * where CHN bit is zero. DWC3 will also avoid clearing HWO
	 * bit and SW has to do it manually.
	 *
	 * We're going to do that here to avoid problems of HW trying
	 * to use bogus TRBs for transfers.
	 */
	if (chain && (trb->ctrl & DWC3_TRB_CTRL_HWO))
		trb->ctrl &= ~DWC3_TRB_CTRL_HWO;

	/*
	 * For isochronous transfers, the first TRB in a service interval must
	 * have the Isoc-First type. Track and report its interval frame number.
	 */
	if (usb_endpoint_xfer_isoc(dep->endpoint.desc) &&
	    (trb->ctrl & DWC3_TRBCTL_ISOCHRONOUS_FIRST)) {
		unsigned int frame_number;

		frame_number = DWC3_TRB_CTRL_GET_SID_SOFN(trb->ctrl);
		frame_number &= ~(dep->interval - 1);
		req->request.frame_number = frame_number;
	}

	/*
	 * We use bounce buffer for requests that needs extra TRB or OUT ZLP. If
	 * this TRB points to the bounce buffer address, it's a MPS alignment
	 * TRB. Don't add it to req->remaining calculation.
	 */
	if (trb->bpl == lower_32_bits(dep->dwc->bounce_addr) &&
	    trb->bph == upper_32_bits(dep->dwc->bounce_addr)) {
		trb->ctrl &= ~DWC3_TRB_CTRL_HWO;
		return 1;
	}

	count = trb->size & DWC3_TRB_SIZE_MASK;
	req->remaining += count;

	if ((trb->ctrl & DWC3_TRB_CTRL_HWO) && status != -ESHUTDOWN)
		return 1;

	if (event->status & DEPEVT_STATUS_SHORT && !chain)
		return 1;

	if ((trb->ctrl & DWC3_TRB_CTRL_IOC) ||
	    (trb->ctrl & DWC3_TRB_CTRL_LST))
		return 1;

	return 0;
}

static int dwc3_gadget_ep_reclaim_trb_sg(struct dwc3_ep *dep,
		struct dwc3_request *req, const struct dwc3_event_depevt *event,
		int status)
{
	struct dwc3_trb *trb = &dep->trb_pool[dep->trb_dequeue];
	struct scatterlist *sg = req->sg;
	struct scatterlist *s;
	unsigned int num_queued = req->num_queued_sgs;
	unsigned int i;
	int ret = 0;

	for_each_sg(sg, s, num_queued, i) {
		trb = &dep->trb_pool[dep->trb_dequeue];

		req->sg = sg_next(s);
		req->num_queued_sgs--;

		ret = dwc3_gadget_ep_reclaim_completed_trb(dep, req,
				trb, event, status, true);
		if (ret)
			break;
	}

	return ret;
}

static int dwc3_gadget_ep_reclaim_trb_linear(struct dwc3_ep *dep,
		struct dwc3_request *req, const struct dwc3_event_depevt *event,
		int status)
{
	struct dwc3_trb *trb = &dep->trb_pool[dep->trb_dequeue];

	return dwc3_gadget_ep_reclaim_completed_trb(dep, req, trb,
			event, status, false);
}

static bool dwc3_gadget_ep_request_completed(struct dwc3_request *req)
{
	return req->num_pending_sgs == 0 && req->num_queued_sgs == 0;
}

static int dwc3_gadget_ep_cleanup_completed_request(struct dwc3_ep *dep,
		const struct dwc3_event_depevt *event,
		struct dwc3_request *req, int status)
{
	int ret;

	if (req->request.num_mapped_sgs)
		ret = dwc3_gadget_ep_reclaim_trb_sg(dep, req, event,
				status);
	else
		ret = dwc3_gadget_ep_reclaim_trb_linear(dep, req, event,
				status);

	req->request.actual = req->request.length - req->remaining;

	if (!dwc3_gadget_ep_request_completed(req))
		goto out;

	if (req->needs_extra_trb) {
		ret = dwc3_gadget_ep_reclaim_trb_linear(dep, req, event,
				status);
		req->needs_extra_trb = false;
	}

	dwc3_gadget_giveback(dep, req, status);

out:
	return ret;
}

static void dwc3_gadget_ep_cleanup_completed_requests(struct dwc3_ep *dep,
		const struct dwc3_event_depevt *event, int status)
{
	struct dwc3_request	*req;
	struct dwc3_request	*tmp;

	list_for_each_entry_safe(req, tmp, &dep->started_list, list) {
		int ret;

		ret = dwc3_gadget_ep_cleanup_completed_request(dep, event,
				req, status);
		if (ret)
			break;
	}
}

static bool dwc3_gadget_ep_should_continue(struct dwc3_ep *dep)
{
	struct dwc3_request	*req;
	struct dwc3		*dwc = dep->dwc;

	if (!dep->endpoint.desc || !dwc->pullups_connected ||
	    !dwc->connected)
		return false;

	if (!list_empty(&dep->pending_list))
		return true;

	/*
	 * We only need to check the first entry of the started list. We can
	 * assume the completed requests are removed from the started list.
	 */
	req = next_request(&dep->started_list);
	if (!req)
		return false;

	return !dwc3_gadget_ep_request_completed(req);
}

static void dwc3_gadget_endpoint_frame_from_event(struct dwc3_ep *dep,
		const struct dwc3_event_depevt *event)
{
	dep->frame_number = event->parameters;
}

static bool dwc3_gadget_endpoint_trbs_complete(struct dwc3_ep *dep,
		const struct dwc3_event_depevt *event, int status)
{
	struct dwc3		*dwc = dep->dwc;
	bool			no_started_trb = true;

	dwc3_gadget_ep_cleanup_completed_requests(dep, event, status);

	if (dep->flags & DWC3_EP_END_TRANSFER_PENDING)
		goto out;

	if (usb_endpoint_xfer_isoc(dep->endpoint.desc) &&
		list_empty(&dep->started_list) &&
		(list_empty(&dep->pending_list) || status == -EXDEV))
		dwc3_stop_active_transfer(dep, true, true);
	else if (dwc3_gadget_ep_should_continue(dep))
		if (__dwc3_gadget_kick_transfer(dep) == 0)
			no_started_trb = false;

out:
	/*
	 * WORKAROUND: This is the 2nd half of U1/U2 -> U0 workaround.
	 * See dwc3_gadget_linksts_change_interrupt() for 1st half.
	 */
	if (DWC3_VER_IS_PRIOR(DWC3, 183A)) {
		u32		reg;
		int		i;

		for (i = 0; i < DWC3_ENDPOINTS_NUM; i++) {
			dep = dwc->eps[i];

			if (!(dep->flags & DWC3_EP_ENABLED))
				continue;

			if (!list_empty(&dep->started_list))
				return no_started_trb;
		}

		reg = dwc3_readl(dwc->regs, DWC3_DCTL);
		reg |= dwc->u1u2;
		dwc3_writel(dwc->regs, DWC3_DCTL, reg);

		dwc->u1u2 = 0;
	}

	return no_started_trb;
}

static void dwc3_gadget_endpoint_transfer_in_progress(struct dwc3_ep *dep,
		const struct dwc3_event_depevt *event)
{
	int status = 0;

	if (usb_endpoint_xfer_isoc(dep->endpoint.desc))
		dwc3_gadget_endpoint_frame_from_event(dep, event);

	if (event->status & DEPEVT_STATUS_BUSERR)
		status = -ECONNRESET;

	if (event->status & DEPEVT_STATUS_MISSED_ISOC)
		status = -EXDEV;

	dwc3_gadget_endpoint_trbs_complete(dep, event, status);
}

static void dwc3_gadget_endpoint_transfer_complete(struct dwc3_ep *dep,
		const struct dwc3_event_depevt *event)
{
	int status = 0;

	dep->flags &= ~DWC3_EP_TRANSFER_STARTED;

	if (event->status & DEPEVT_STATUS_BUSERR)
		status = -ECONNRESET;

	if (dwc3_gadget_endpoint_trbs_complete(dep, event, status))
		dep->flags &= ~DWC3_EP_WAIT_TRANSFER_COMPLETE;
}

static void dwc3_gadget_endpoint_transfer_not_ready(struct dwc3_ep *dep,
		const struct dwc3_event_depevt *event)
{
	dwc3_gadget_endpoint_frame_from_event(dep, event);

	/*
	 * The XferNotReady event is generated only once before the endpoint
	 * starts. It will be generated again when END_TRANSFER command is
	 * issued. For some controller versions, the XferNotReady event may be
	 * generated while the END_TRANSFER command is still in process. Ignore
	 * it and wait for the next XferNotReady event after the command is
	 * completed.
	 */
	if (dep->flags & DWC3_EP_END_TRANSFER_PENDING)
		return;

	(void) __dwc3_gadget_start_isoc(dep);
}

static void dwc3_gadget_endpoint_command_complete(struct dwc3_ep *dep,
		const struct dwc3_event_depevt *event)
{
	u8 cmd = DEPEVT_PARAMETER_CMD(event->parameters);

	if (cmd != DWC3_DEPCMD_ENDTRANSFER)
		return;

	dep->flags &= ~DWC3_EP_END_TRANSFER_PENDING;
	dep->flags &= ~DWC3_EP_TRANSFER_STARTED;
	dwc3_gadget_ep_cleanup_cancelled_requests(dep);

	if (dep->flags & DWC3_EP_PENDING_CLEAR_STALL) {
		struct dwc3 *dwc = dep->dwc;

		dep->flags &= ~DWC3_EP_PENDING_CLEAR_STALL;
		if (dwc3_send_clear_stall_ep_cmd(dep)) {
			struct usb_ep *ep0 = &dwc->eps[0]->endpoint;

			dev_err(dwc->dev, "failed to clear STALL on %s\n", dep->name);
			if (dwc->delayed_status)
				__dwc3_gadget_ep0_set_halt(ep0, 1);
			return;
		}

		dep->flags &= ~(DWC3_EP_STALL | DWC3_EP_WEDGE);
		if (dwc->delayed_status)
			dwc3_ep0_send_delayed_status(dwc);
	}

	if ((dep->flags & DWC3_EP_DELAY_START) &&
	    !usb_endpoint_xfer_isoc(dep->endpoint.desc))
		__dwc3_gadget_kick_transfer(dep);

	dep->flags &= ~DWC3_EP_DELAY_START;
}

static void dwc3_gadget_endpoint_stream_event(struct dwc3_ep *dep,
		const struct dwc3_event_depevt *event)
{
	struct dwc3 *dwc = dep->dwc;

	if (event->status == DEPEVT_STREAMEVT_FOUND) {
		dep->flags |= DWC3_EP_FIRST_STREAM_PRIMED;
		goto out;
	}

	/* Note: NoStream rejection event param value is 0 and not 0xFFFF */
	switch (event->parameters) {
	case DEPEVT_STREAM_PRIME:
		/*
		 * If the host can properly transition the endpoint state from
		 * idle to prime after a NoStream rejection, there's no need to
		 * force restarting the endpoint to reinitiate the stream. To
		 * simplify the check, assume the host follows the USB spec if
		 * it primed the endpoint more than once.
		 */
		if (dep->flags & DWC3_EP_FORCE_RESTART_STREAM) {
			if (dep->flags & DWC3_EP_FIRST_STREAM_PRIMED)
				dep->flags &= ~DWC3_EP_FORCE_RESTART_STREAM;
			else
				dep->flags |= DWC3_EP_FIRST_STREAM_PRIMED;
		}

		break;
	case DEPEVT_STREAM_NOSTREAM:
		if ((dep->flags & DWC3_EP_IGNORE_NEXT_NOSTREAM) ||
		    !(dep->flags & DWC3_EP_FORCE_RESTART_STREAM) ||
		    !(dep->flags & DWC3_EP_WAIT_TRANSFER_COMPLETE))
			break;

		/*
		 * If the host rejects a stream due to no active stream, by the
		 * USB and xHCI spec, the endpoint will be put back to idle
		 * state. When the host is ready (buffer added/updated), it will
		 * prime the endpoint to inform the usb device controller. This
		 * triggers the device controller to issue ERDY to restart the
		 * stream. However, some hosts don't follow this and keep the
		 * endpoint in the idle state. No prime will come despite host
		 * streams are updated, and the device controller will not be
		 * triggered to generate ERDY to move the next stream data. To
		 * workaround this and maintain compatibility with various
		 * hosts, force to reinitate the stream until the host is ready
		 * instead of waiting for the host to prime the endpoint.
		 */
		if (DWC3_VER_IS_WITHIN(DWC32, 100A, ANY)) {
			unsigned int cmd = DWC3_DGCMD_SET_ENDPOINT_PRIME;

			dwc3_send_gadget_generic_command(dwc, cmd, dep->number);
		} else {
			dep->flags |= DWC3_EP_DELAY_START;
			dwc3_stop_active_transfer(dep, true, true);
			return;
		}
		break;
	}

out:
	dep->flags &= ~DWC3_EP_IGNORE_NEXT_NOSTREAM;
}

static void dwc3_endpoint_interrupt(struct dwc3 *dwc,
		const struct dwc3_event_depevt *event)
{
	struct dwc3_ep		*dep;
	u8			epnum = event->endpoint_number;

	dep = dwc->eps[epnum];

	if (!(dep->flags & DWC3_EP_ENABLED)) {
		if (!(dep->flags & DWC3_EP_TRANSFER_STARTED))
			return;

		/* Handle only EPCMDCMPLT when EP disabled */
		if (event->endpoint_event != DWC3_DEPEVT_EPCMDCMPLT)
			return;
	}

	if (epnum == 0 || epnum == 1) {
		dwc3_ep0_interrupt(dwc, event);
		return;
	}

	switch (event->endpoint_event) {
	case DWC3_DEPEVT_XFERINPROGRESS:
		dwc3_gadget_endpoint_transfer_in_progress(dep, event);
		break;
	case DWC3_DEPEVT_XFERNOTREADY:
		dwc3_gadget_endpoint_transfer_not_ready(dep, event);
		break;
	case DWC3_DEPEVT_EPCMDCMPLT:
		dwc3_gadget_endpoint_command_complete(dep, event);
		break;
	case DWC3_DEPEVT_XFERCOMPLETE:
		dwc3_gadget_endpoint_transfer_complete(dep, event);
		break;
	case DWC3_DEPEVT_STREAMEVT:
		dwc3_gadget_endpoint_stream_event(dep, event);
		break;
	case DWC3_DEPEVT_RXTXFIFOEVT:
		break;
	}
}

static void dwc3_disconnect_gadget(struct dwc3 *dwc)
{
	if (dwc->async_callbacks && dwc->gadget_driver->disconnect) {
		spin_unlock(&dwc->lock);
		dwc->gadget_driver->disconnect(dwc->gadget);
		spin_lock(&dwc->lock);
	}
}

static void dwc3_suspend_gadget(struct dwc3 *dwc)
{
	if (dwc->async_callbacks && dwc->gadget_driver->suspend) {
		spin_unlock(&dwc->lock);
		dwc->gadget_driver->suspend(dwc->gadget);
		spin_lock(&dwc->lock);
	}
}

static void dwc3_resume_gadget(struct dwc3 *dwc)
{
	if (dwc->async_callbacks && dwc->gadget_driver->resume) {
		spin_unlock(&dwc->lock);
		dwc->gadget_driver->resume(dwc->gadget);
		spin_lock(&dwc->lock);
	}
}

static void dwc3_reset_gadget(struct dwc3 *dwc)
{
	if (!dwc->gadget_driver)
		return;

	if (dwc->async_callbacks && dwc->gadget->speed != USB_SPEED_UNKNOWN) {
		spin_unlock(&dwc->lock);
		usb_gadget_udc_reset(dwc->gadget, dwc->gadget_driver);
		spin_lock(&dwc->lock);
	}
}

static void dwc3_stop_active_transfer(struct dwc3_ep *dep, bool force,
	bool interrupt)
{
	struct dwc3_gadget_ep_cmd_params params;
	u32 cmd;
	int ret;

	if (!(dep->flags & DWC3_EP_TRANSFER_STARTED) ||
	    (dep->flags & DWC3_EP_END_TRANSFER_PENDING))
		return;

	/*
	 * NOTICE: We are violating what the Databook says about the
	 * EndTransfer command. Ideally we would _always_ wait for the
	 * EndTransfer Command Completion IRQ, but that's causing too
	 * much trouble synchronizing between us and gadget driver.
	 *
	 * We have discussed this with the IP Provider and it was
	 * suggested to giveback all requests here.
	 *
	 * Note also that a similar handling was tested by Synopsys
	 * (thanks a lot Paul) and nothing bad has come out of it.
	 * In short, what we're doing is issuing EndTransfer with
	 * CMDIOC bit set and delay kicking transfer until the
	 * EndTransfer command had completed.
	 *
	 * As of IP version 3.10a of the DWC_usb3 IP, the controller
	 * supports a mode to work around the above limitation. The
	 * software can poll the CMDACT bit in the DEPCMD register
	 * after issuing a EndTransfer command. This mode is enabled
	 * by writing GUCTL2[14]. This polling is already done in the
	 * dwc3_send_gadget_ep_cmd() function so if the mode is
	 * enabled, the EndTransfer command will have completed upon
	 * returning from this function.
	 *
	 * This mode is NOT available on the DWC_usb31 IP.
	 */

	cmd = DWC3_DEPCMD_ENDTRANSFER;
	cmd |= force ? DWC3_DEPCMD_HIPRI_FORCERM : 0;
	cmd |= interrupt ? DWC3_DEPCMD_CMDIOC : 0;
	cmd |= DWC3_DEPCMD_PARAM(dep->resource_index);
	memset(&params, 0, sizeof(params));
	ret = dwc3_send_gadget_ep_cmd(dep, cmd, &params);
	WARN_ON_ONCE(ret);
	dep->resource_index = 0;

	/*
	 * The END_TRANSFER command will cause the controller to generate a
	 * NoStream Event, and it's not due to the host DP NoStream rejection.
	 * Ignore the next NoStream event.
	 */
	if (dep->stream_capable)
		dep->flags |= DWC3_EP_IGNORE_NEXT_NOSTREAM;

	if (!interrupt)
		dep->flags &= ~DWC3_EP_TRANSFER_STARTED;
	else
		dep->flags |= DWC3_EP_END_TRANSFER_PENDING;
}

static void dwc3_clear_stall_all_ep(struct dwc3 *dwc)
{
	u32 epnum;

	for (epnum = 1; epnum < DWC3_ENDPOINTS_NUM; epnum++) {
		struct dwc3_ep *dep;
		int ret;

		dep = dwc->eps[epnum];
		if (!dep)
			continue;

		if (!(dep->flags & DWC3_EP_STALL))
			continue;

		dep->flags &= ~DWC3_EP_STALL;

		ret = dwc3_send_clear_stall_ep_cmd(dep);
		WARN_ON_ONCE(ret);
	}
}

static void dwc3_gadget_disconnect_interrupt(struct dwc3 *dwc)
{
	int			reg;

	dwc3_gadget_set_link_state(dwc, DWC3_LINK_STATE_RX_DET);

	reg = dwc3_readl(dwc->regs, DWC3_DCTL);
	reg &= ~DWC3_DCTL_INITU1ENA;
	reg &= ~DWC3_DCTL_INITU2ENA;
	dwc3_gadget_dctl_write_safe(dwc, reg);

	dwc3_disconnect_gadget(dwc);

	dwc->gadget->speed = USB_SPEED_UNKNOWN;
	dwc->setup_packet_pending = false;
	usb_gadget_set_state(dwc->gadget, USB_STATE_NOTATTACHED);

	dwc->connected = false;
}

static void dwc3_gadget_reset_interrupt(struct dwc3 *dwc)
{
	u32			reg;

	/*
	 * Ideally, dwc3_reset_gadget() would trigger the function
	 * drivers to stop any active transfers through ep disable.
	 * However, for functions which defer ep disable, such as mass
	 * storage, we will need to rely on the call to stop active
	 * transfers here, and avoid allowing of request queuing.
	 */
	dwc->connected = false;

	/*
	 * WORKAROUND: DWC3 revisions <1.88a have an issue which
	 * would cause a missing Disconnect Event if there's a
	 * pending Setup Packet in the FIFO.
	 *
	 * There's no suggested workaround on the official Bug
	 * report, which states that "unless the driver/application
	 * is doing any special handling of a disconnect event,
	 * there is no functional issue".
	 *
	 * Unfortunately, it turns out that we _do_ some special
	 * handling of a disconnect event, namely complete all
	 * pending transfers, notify gadget driver of the
	 * disconnection, and so on.
	 *
	 * Our suggested workaround is to follow the Disconnect
	 * Event steps here, instead, based on a setup_packet_pending
	 * flag. Such flag gets set whenever we have a SETUP_PENDING
	 * status for EP0 TRBs and gets cleared on XferComplete for the
	 * same endpoint.
	 *
	 * Refers to:
	 *
	 * STAR#9000466709: RTL: Device : Disconnect event not
	 * generated if setup packet pending in FIFO
	 */
	if (DWC3_VER_IS_PRIOR(DWC3, 188A)) {
		if (dwc->setup_packet_pending)
			dwc3_gadget_disconnect_interrupt(dwc);
	}

	dwc3_reset_gadget(dwc);
	/*
	 * In the Synopsis DesignWare Cores USB3 Databook Rev. 3.30a
	 * Section 4.1.2 Table 4-2, it states that during a USB reset, the SW
	 * needs to ensure that it sends "a DEPENDXFER command for any active
	 * transfers."
	 */
	dwc3_stop_active_transfers(dwc);
	dwc->connected = true;

	reg = dwc3_readl(dwc->regs, DWC3_DCTL);
	reg &= ~DWC3_DCTL_TSTCTRL_MASK;
	dwc3_gadget_dctl_write_safe(dwc, reg);
	dwc->test_mode = false;
	dwc3_clear_stall_all_ep(dwc);

	/* Reset device address to zero */
	reg = dwc3_readl(dwc->regs, DWC3_DCFG);
	reg &= ~(DWC3_DCFG_DEVADDR_MASK);
	dwc3_writel(dwc->regs, DWC3_DCFG, reg);
}

static void dwc3_gadget_conndone_interrupt(struct dwc3 *dwc)
{
	struct dwc3_ep		*dep;
	int			ret;
	u32			reg;
	u8			lanes = 1;
	u8			speed;

	reg = dwc3_readl(dwc->regs, DWC3_DSTS);
	speed = reg & DWC3_DSTS_CONNECTSPD;
	dwc->speed = speed;

	if (DWC3_IP_IS(DWC32))
		lanes = DWC3_DSTS_CONNLANES(reg) + 1;

	dwc->gadget->ssp_rate = USB_SSP_GEN_UNKNOWN;

	/*
	 * RAMClkSel is reset to 0 after USB reset, so it must be reprogrammed
	 * each time on Connect Done.
	 *
	 * Currently we always use the reset value. If any platform
	 * wants to set this to a different value, we need to add a
	 * setting and update GCTL.RAMCLKSEL here.
	 */

	switch (speed) {
	case DWC3_DSTS_SUPERSPEED_PLUS:
		dwc3_gadget_ep0_desc.wMaxPacketSize = cpu_to_le16(512);
		dwc->gadget->ep0->maxpacket = 512;
		dwc->gadget->speed = USB_SPEED_SUPER_PLUS;

		if (lanes > 1)
			dwc->gadget->ssp_rate = USB_SSP_GEN_2x2;
		else
			dwc->gadget->ssp_rate = USB_SSP_GEN_2x1;
		break;
	case DWC3_DSTS_SUPERSPEED:
		/*
		 * WORKAROUND: DWC3 revisions <1.90a have an issue which
		 * would cause a missing USB3 Reset event.
		 *
		 * In such situations, we should force a USB3 Reset
		 * event by calling our dwc3_gadget_reset_interrupt()
		 * routine.
		 *
		 * Refers to:
		 *
		 * STAR#9000483510: RTL: SS : USB3 reset event may
		 * not be generated always when the link enters poll
		 */
		if (DWC3_VER_IS_PRIOR(DWC3, 190A))
			dwc3_gadget_reset_interrupt(dwc);

		dwc3_gadget_ep0_desc.wMaxPacketSize = cpu_to_le16(512);
		dwc->gadget->ep0->maxpacket = 512;
		dwc->gadget->speed = USB_SPEED_SUPER;

		if (lanes > 1) {
			dwc->gadget->speed = USB_SPEED_SUPER_PLUS;
			dwc->gadget->ssp_rate = USB_SSP_GEN_1x2;
		}
		break;
	case DWC3_DSTS_HIGHSPEED:
		dwc3_gadget_ep0_desc.wMaxPacketSize = cpu_to_le16(64);
		dwc->gadget->ep0->maxpacket = 64;
		dwc->gadget->speed = USB_SPEED_HIGH;
		break;
	case DWC3_DSTS_FULLSPEED:
		dwc3_gadget_ep0_desc.wMaxPacketSize = cpu_to_le16(64);
		dwc->gadget->ep0->maxpacket = 64;
		dwc->gadget->speed = USB_SPEED_FULL;
		break;
	}

	dwc->eps[1]->endpoint.maxpacket = dwc->gadget->ep0->maxpacket;

	/* Enable USB2 LPM Capability */

	if (!DWC3_VER_IS_WITHIN(DWC3, ANY, 194A) &&
	    !dwc->usb2_gadget_lpm_disable &&
	    (speed != DWC3_DSTS_SUPERSPEED) &&
	    (speed != DWC3_DSTS_SUPERSPEED_PLUS)) {
		reg = dwc3_readl(dwc->regs, DWC3_DCFG);
		reg |= DWC3_DCFG_LPM_CAP;
		dwc3_writel(dwc->regs, DWC3_DCFG, reg);

		reg = dwc3_readl(dwc->regs, DWC3_DCTL);
		reg &= ~(DWC3_DCTL_HIRD_THRES_MASK | DWC3_DCTL_L1_HIBER_EN);

		reg |= DWC3_DCTL_HIRD_THRES(dwc->hird_threshold |
					    (dwc->is_utmi_l1_suspend << 4));

		/*
		 * When dwc3 revisions >= 2.40a, LPM Erratum is enabled and
		 * DCFG.LPMCap is set, core responses with an ACK and the
		 * BESL value in the LPM token is less than or equal to LPM
		 * NYET threshold.
		 */
		WARN_ONCE(DWC3_VER_IS_PRIOR(DWC3, 240A) && dwc->has_lpm_erratum,
				"LPM Erratum not available on dwc3 revisions < 2.40a\n");

		if (dwc->has_lpm_erratum && !DWC3_VER_IS_PRIOR(DWC3, 240A))
			reg |= DWC3_DCTL_NYET_THRES(dwc->lpm_nyet_threshold);

		dwc3_gadget_dctl_write_safe(dwc, reg);
	} else {
		if (dwc->usb2_gadget_lpm_disable) {
			reg = dwc3_readl(dwc->regs, DWC3_DCFG);
			reg &= ~DWC3_DCFG_LPM_CAP;
			dwc3_writel(dwc->regs, DWC3_DCFG, reg);
		}

		reg = dwc3_readl(dwc->regs, DWC3_DCTL);
		reg &= ~DWC3_DCTL_HIRD_THRES_MASK;
		dwc3_gadget_dctl_write_safe(dwc, reg);
	}

	dep = dwc->eps[0];
	ret = __dwc3_gadget_ep_enable(dep, DWC3_DEPCFG_ACTION_MODIFY);
	if (ret) {
		dev_err(dwc->dev, "failed to enable %s\n", dep->name);
		return;
	}

	dep = dwc->eps[1];
	ret = __dwc3_gadget_ep_enable(dep, DWC3_DEPCFG_ACTION_MODIFY);
	if (ret) {
		dev_err(dwc->dev, "failed to enable %s\n", dep->name);
		return;
	}

	/*
	 * Configure PHY via GUSB3PIPECTLn if required.
	 *
	 * Update GTXFIFOSIZn
	 *
	 * In both cases reset values should be sufficient.
	 */
}

static void dwc3_gadget_wakeup_interrupt(struct dwc3 *dwc)
{
	/*
	 * TODO take core out of low power mode when that's
	 * implemented.
	 */

	if (dwc->async_callbacks && dwc->gadget_driver->resume) {
		spin_unlock(&dwc->lock);
		dwc->gadget_driver->resume(dwc->gadget);
		spin_lock(&dwc->lock);
	}
}

static void dwc3_gadget_linksts_change_interrupt(struct dwc3 *dwc,
		unsigned int evtinfo)
{
	enum dwc3_link_state	next = evtinfo & DWC3_LINK_STATE_MASK;
	unsigned int		pwropt;

	/*
	 * WORKAROUND: DWC3 < 2.50a have an issue when configured without
	 * Hibernation mode enabled which would show up when device detects
	 * host-initiated U3 exit.
	 *
	 * In that case, device will generate a Link State Change Interrupt
	 * from U3 to RESUME which is only necessary if Hibernation is
	 * configured in.
	 *
	 * There are no functional changes due to such spurious event and we
	 * just need to ignore it.
	 *
	 * Refers to:
	 *
	 * STAR#9000570034 RTL: SS Resume event generated in non-Hibernation
	 * operational mode
	 */
	pwropt = DWC3_GHWPARAMS1_EN_PWROPT(dwc->hwparams.hwparams1);
	if (DWC3_VER_IS_PRIOR(DWC3, 250A) &&
			(pwropt != DWC3_GHWPARAMS1_EN_PWROPT_HIB)) {
		if ((dwc->link_state == DWC3_LINK_STATE_U3) &&
				(next == DWC3_LINK_STATE_RESUME)) {
			return;
		}
	}

	/*
	 * WORKAROUND: DWC3 Revisions <1.83a have an issue which, depending
	 * on the link partner, the USB session might do multiple entry/exit
	 * of low power states before a transfer takes place.
	 *
	 * Due to this problem, we might experience lower throughput. The
	 * suggested workaround is to disable DCTL[12:9] bits if we're
	 * transitioning from U1/U2 to U0 and enable those bits again
	 * after a transfer completes and there are no pending transfers
	 * on any of the enabled endpoints.
	 *
	 * This is the first half of that workaround.
	 *
	 * Refers to:
	 *
	 * STAR#9000446952: RTL: Device SS : if U1/U2 ->U0 takes >128us
	 * core send LGO_Ux entering U0
	 */
	if (DWC3_VER_IS_PRIOR(DWC3, 183A)) {
		if (next == DWC3_LINK_STATE_U0) {
			u32	u1u2;
			u32	reg;

			switch (dwc->link_state) {
			case DWC3_LINK_STATE_U1:
			case DWC3_LINK_STATE_U2:
				reg = dwc3_readl(dwc->regs, DWC3_DCTL);
				u1u2 = reg & (DWC3_DCTL_INITU2ENA
						| DWC3_DCTL_ACCEPTU2ENA
						| DWC3_DCTL_INITU1ENA
						| DWC3_DCTL_ACCEPTU1ENA);

				if (!dwc->u1u2)
					dwc->u1u2 = reg & u1u2;

				reg &= ~u1u2;

				dwc3_gadget_dctl_write_safe(dwc, reg);
				break;
			default:
				/* do nothing */
				break;
			}
		}
	}

	switch (next) {
	case DWC3_LINK_STATE_U1:
		if (dwc->speed == USB_SPEED_SUPER)
			dwc3_suspend_gadget(dwc);
		break;
	case DWC3_LINK_STATE_U2:
	case DWC3_LINK_STATE_U3:
		dwc3_suspend_gadget(dwc);
		break;
	case DWC3_LINK_STATE_RESUME:
		dwc3_resume_gadget(dwc);
		break;
	default:
		/* do nothing */
		break;
	}

	dwc->link_state = next;
}

static void dwc3_gadget_suspend_interrupt(struct dwc3 *dwc,
					  unsigned int evtinfo)
{
	enum dwc3_link_state next = evtinfo & DWC3_LINK_STATE_MASK;

	if (dwc->link_state != next && next == DWC3_LINK_STATE_U3)
		dwc3_suspend_gadget(dwc);

	dwc->link_state = next;
}

static void dwc3_gadget_hibernation_interrupt(struct dwc3 *dwc,
		unsigned int evtinfo)
{
	unsigned int is_ss = evtinfo & BIT(4);

	/*
	 * WORKAROUND: DWC3 revison 2.20a with hibernation support
	 * have a known issue which can cause USB CV TD.9.23 to fail
	 * randomly.
	 *
	 * Because of this issue, core could generate bogus hibernation
	 * events which SW needs to ignore.
	 *
	 * Refers to:
	 *
	 * STAR#9000546576: Device Mode Hibernation: Issue in USB 2.0
	 * Device Fallback from SuperSpeed
	 */
	if (is_ss ^ (dwc->speed == USB_SPEED_SUPER))
		return;

	/* enter hibernation here */
}

static void dwc3_gadget_interrupt(struct dwc3 *dwc,
		const struct dwc3_event_devt *event)
{
	switch (event->type) {
	case DWC3_DEVICE_EVENT_DISCONNECT:
		dwc3_gadget_disconnect_interrupt(dwc);
		break;
	case DWC3_DEVICE_EVENT_RESET:
		dwc3_gadget_reset_interrupt(dwc);
		break;
	case DWC3_DEVICE_EVENT_CONNECT_DONE:
		dwc3_gadget_conndone_interrupt(dwc);
		break;
	case DWC3_DEVICE_EVENT_WAKEUP:
		dwc3_gadget_wakeup_interrupt(dwc);
		break;
	case DWC3_DEVICE_EVENT_HIBER_REQ:
		if (dev_WARN_ONCE(dwc->dev, !dwc->has_hibernation,
					"unexpected hibernation event\n"))
			break;

		dwc3_gadget_hibernation_interrupt(dwc, event->event_info);
		break;
	case DWC3_DEVICE_EVENT_LINK_STATUS_CHANGE:
		dwc3_gadget_linksts_change_interrupt(dwc, event->event_info);
		break;
	case DWC3_DEVICE_EVENT_SUSPEND:
		/* It changed to be suspend event for version 2.30a and above */
		if (!DWC3_VER_IS_PRIOR(DWC3, 230A)) {
			/*
			 * Ignore suspend event until the gadget enters into
			 * USB_STATE_CONFIGURED state.
			 */
			if (dwc->gadget->state >= USB_STATE_CONFIGURED)
				dwc3_gadget_suspend_interrupt(dwc,
						event->event_info);
		}
		break;
	case DWC3_DEVICE_EVENT_SOF:
	case DWC3_DEVICE_EVENT_ERRATIC_ERROR:
	case DWC3_DEVICE_EVENT_CMD_CMPL:
	case DWC3_DEVICE_EVENT_OVERFLOW:
		break;
	default:
		dev_WARN(dwc->dev, "UNKNOWN IRQ %d\n", event->type);
	}
}

static void dwc3_process_event_entry(struct dwc3 *dwc,
		const union dwc3_event *event)
{
	trace_dwc3_event(event->raw, dwc);

	if (!event->type.is_devspec)
		dwc3_endpoint_interrupt(dwc, &event->depevt);
	else if (event->type.type == DWC3_EVENT_TYPE_DEV)
		dwc3_gadget_interrupt(dwc, &event->devt);
	else
		dev_err(dwc->dev, "UNKNOWN IRQ type %d\n", event->raw);
}

static irqreturn_t dwc3_process_event_buf(struct dwc3_event_buffer *evt)
{
	struct dwc3 *dwc = evt->dwc;
	irqreturn_t ret = IRQ_NONE;
	int left;
	u32 reg;

	left = evt->count;

	if (!(evt->flags & DWC3_EVENT_PENDING))
		return IRQ_NONE;

	while (left > 0) {
		union dwc3_event event;

		event.raw = *(u32 *) (evt->cache + evt->lpos);

		dwc3_process_event_entry(dwc, &event);

		/*
		 * FIXME we wrap around correctly to the next entry as
		 * almost all entries are 4 bytes in size. There is one
		 * entry which has 12 bytes which is a regular entry
		 * followed by 8 bytes data. ATM I don't know how
		 * things are organized if we get next to the a
		 * boundary so I worry about that once we try to handle
		 * that.
		 */
		evt->lpos = (evt->lpos + 4) % evt->length;
		left -= 4;
	}

	evt->count = 0;
	evt->flags &= ~DWC3_EVENT_PENDING;
	ret = IRQ_HANDLED;

	/* Unmask interrupt */
	reg = dwc3_readl(dwc->regs, DWC3_GEVNTSIZ(0));
	reg &= ~DWC3_GEVNTSIZ_INTMASK;
	dwc3_writel(dwc->regs, DWC3_GEVNTSIZ(0), reg);

	if (dwc->imod_interval) {
		dwc3_writel(dwc->regs, DWC3_GEVNTCOUNT(0), DWC3_GEVNTCOUNT_EHB);
		dwc3_writel(dwc->regs, DWC3_DEV_IMOD(0), dwc->imod_interval);
	}

	return ret;
}

static irqreturn_t dwc3_thread_interrupt(int irq, void *_evt)
{
	struct dwc3_event_buffer *evt = _evt;
	struct dwc3 *dwc = evt->dwc;
	unsigned long flags;
	irqreturn_t ret = IRQ_NONE;

	spin_lock_irqsave(&dwc->lock, flags);
	ret = dwc3_process_event_buf(evt);
	spin_unlock_irqrestore(&dwc->lock, flags);

	return ret;
}

static irqreturn_t dwc3_check_event_buf(struct dwc3_event_buffer *evt)
{
	struct dwc3 *dwc = evt->dwc;
	u32 amount;
	u32 count;
	u32 reg;

	if (pm_runtime_suspended(dwc->dev)) {
		pm_runtime_get(dwc->dev);
		disable_irq_nosync(dwc->irq_gadget);
		dwc->pending_events = true;
		return IRQ_HANDLED;
	}

	/*
	 * With PCIe legacy interrupt, test shows that top-half irq handler can
	 * be called again after HW interrupt deassertion. Check if bottom-half
	 * irq event handler completes before caching new event to prevent
	 * losing events.
	 */
	if (evt->flags & DWC3_EVENT_PENDING)
		return IRQ_HANDLED;

	count = dwc3_readl(dwc->regs, DWC3_GEVNTCOUNT(0));
	count &= DWC3_GEVNTCOUNT_MASK;
	if (!count)
		return IRQ_NONE;

	evt->count = count;
	evt->flags |= DWC3_EVENT_PENDING;

	/* Mask interrupt */
	reg = dwc3_readl(dwc->regs, DWC3_GEVNTSIZ(0));
	reg |= DWC3_GEVNTSIZ_INTMASK;
	dwc3_writel(dwc->regs, DWC3_GEVNTSIZ(0), reg);

	amount = min(count, evt->length - evt->lpos);
	memcpy(evt->cache + evt->lpos, evt->buf + evt->lpos, amount);

	if (amount < count)
		memcpy(evt->cache, evt->buf, count - amount);

	dwc3_writel(dwc->regs, DWC3_GEVNTCOUNT(0), count);

	return IRQ_WAKE_THREAD;
}

static irqreturn_t dwc3_interrupt(int irq, void *_evt)
{
	struct dwc3_event_buffer	*evt = _evt;

	return dwc3_check_event_buf(evt);
}

static int dwc3_gadget_get_irq(struct dwc3 *dwc)
{
	struct platform_device *dwc3_pdev = to_platform_device(dwc->dev);
	int irq;

	irq = platform_get_irq_byname_optional(dwc3_pdev, "peripheral");
	if (irq > 0)
		goto out;

	if (irq == -EPROBE_DEFER)
		goto out;

	irq = platform_get_irq_byname_optional(dwc3_pdev, "dwc_usb3");
	if (irq > 0)
		goto out;

	if (irq == -EPROBE_DEFER)
		goto out;

	irq = platform_get_irq(dwc3_pdev, 0);
	if (irq > 0)
		goto out;

	if (!irq)
		irq = -EINVAL;

out:
	return irq;
}

static void dwc_gadget_release(struct device *dev)
{
	struct usb_gadget *gadget = container_of(dev, struct usb_gadget, dev);

	kfree(gadget);
}

/**
 * dwc3_gadget_init - initializes gadget related registers
 * @dwc: pointer to our controller context structure
 *
 * Returns 0 on success otherwise negative errno.
 */
int dwc3_gadget_init(struct dwc3 *dwc)
{
	int ret;
	int irq;
	struct device *dev;

	irq = dwc3_gadget_get_irq(dwc);
	if (irq < 0) {
		ret = irq;
		goto err0;
	}

	dwc->irq_gadget = irq;

	dwc->ep0_trb = dma_alloc_coherent(dwc->sysdev,
					  sizeof(*dwc->ep0_trb) * 2,
					  &dwc->ep0_trb_addr, GFP_KERNEL);
	if (!dwc->ep0_trb) {
		dev_err(dwc->dev, "failed to allocate ep0 trb\n");
		ret = -ENOMEM;
		goto err0;
	}

	dwc->setup_buf = kzalloc(DWC3_EP0_SETUP_SIZE, GFP_KERNEL);
	if (!dwc->setup_buf) {
		ret = -ENOMEM;
		goto err1;
	}

	dwc->bounce = dma_alloc_coherent(dwc->sysdev, DWC3_BOUNCE_SIZE,
			&dwc->bounce_addr, GFP_KERNEL);
	if (!dwc->bounce) {
		ret = -ENOMEM;
		goto err2;
	}

	init_completion(&dwc->ep0_in_setup);
	dwc->gadget = kzalloc(sizeof(struct usb_gadget), GFP_KERNEL);
	if (!dwc->gadget) {
		ret = -ENOMEM;
		goto err3;
	}


	usb_initialize_gadget(dwc->sysdev, dwc->gadget, dwc_gadget_release);
	dev				= &dwc->gadget->dev;
	dev->platform_data		= dwc;
	dwc->gadget->ops		= &dwc3_gadget_ops;
	dwc->gadget->speed		= USB_SPEED_UNKNOWN;
	dwc->gadget->ssp_rate		= USB_SSP_GEN_UNKNOWN;
	dwc->gadget->sg_supported	= true;
	dwc->gadget->name		= "dwc3-gadget";
	dwc->gadget->lpm_capable	= !dwc->usb2_gadget_lpm_disable;

	/*
	 * FIXME We might be setting max_speed to <SUPER, however versions
	 * <2.20a of dwc3 have an issue with metastability (documented
	 * elsewhere in this driver) which tells us we can't set max speed to
	 * anything lower than SUPER.
	 *
	 * Because gadget.max_speed is only used by composite.c and function
	 * drivers (i.e. it won't go into dwc3's registers) we are allowing this
	 * to happen so we avoid sending SuperSpeed Capability descriptor
	 * together with our BOS descriptor as that could confuse host into
	 * thinking we can handle super speed.
	 *
	 * Note that, in fact, we won't even support GetBOS requests when speed
	 * is less than super speed because we don't have means, yet, to tell
	 * composite.c that we are USB 2.0 + LPM ECN.
	 */
	if (DWC3_VER_IS_PRIOR(DWC3, 220A) &&
	    !dwc->dis_metastability_quirk)
		dev_info(dwc->dev, "changing max_speed on rev %08x\n",
				dwc->revision);

	dwc->gadget->max_speed		= dwc->maximum_speed;
	dwc->gadget->max_ssp_rate	= dwc->max_ssp_rate;

	/*
	 * REVISIT: Here we should clear all pending IRQs to be
	 * sure we're starting from a well known location.
	 */

	ret = dwc3_gadget_init_endpoints(dwc, dwc->num_eps);
	if (ret)
		goto err4;

	ret = usb_add_gadget(dwc->gadget);
	if (ret) {
		dev_err(dwc->dev, "failed to add gadget\n");
		goto err5;
	}

	if (DWC3_IP_IS(DWC32) && dwc->maximum_speed == USB_SPEED_SUPER_PLUS)
		dwc3_gadget_set_ssp_rate(dwc->gadget, dwc->max_ssp_rate);
	else
		dwc3_gadget_set_speed(dwc->gadget, dwc->maximum_speed);

	return 0;

err5:
	dwc3_gadget_free_endpoints(dwc);
err4:
	usb_put_gadget(dwc->gadget);
	dwc->gadget = NULL;
err3:
	dma_free_coherent(dwc->sysdev, DWC3_BOUNCE_SIZE, dwc->bounce,
			dwc->bounce_addr);

err2:
	kfree(dwc->setup_buf);

err1:
	dma_free_coherent(dwc->sysdev, sizeof(*dwc->ep0_trb) * 2,
			dwc->ep0_trb, dwc->ep0_trb_addr);

err0:
	return ret;
}

/* -------------------------------------------------------------------------- */

void dwc3_gadget_exit(struct dwc3 *dwc)
{
	if (!dwc->gadget)
		return;

	usb_del_gadget(dwc->gadget);
	dwc3_gadget_free_endpoints(dwc);
	usb_put_gadget(dwc->gadget);
	dma_free_coherent(dwc->sysdev, DWC3_BOUNCE_SIZE, dwc->bounce,
			  dwc->bounce_addr);
	kfree(dwc->setup_buf);
	dma_free_coherent(dwc->sysdev, sizeof(*dwc->ep0_trb) * 2,
			  dwc->ep0_trb, dwc->ep0_trb_addr);
}

int dwc3_gadget_suspend(struct dwc3 *dwc)
{
	if (!dwc->gadget_driver)
		return 0;

	dwc3_gadget_run_stop(dwc, false, false);
	dwc3_disconnect_gadget(dwc);
	__dwc3_gadget_stop(dwc);

	return 0;
}

int dwc3_gadget_resume(struct dwc3 *dwc)
{
	int			ret;

	if (!dwc->gadget_driver)
		return 0;

	ret = __dwc3_gadget_start(dwc);
	if (ret < 0)
		goto err0;

	ret = dwc3_gadget_run_stop(dwc, true, false);
	if (ret < 0)
		goto err1;

	return 0;

err1:
	__dwc3_gadget_stop(dwc);

err0:
	return ret;
}

void dwc3_gadget_process_pending_events(struct dwc3 *dwc)
{
	if (dwc->pending_events) {
		dwc3_interrupt(dwc->irq_gadget, dwc->ev_buf);
		dwc->pending_events = false;
		enable_irq(dwc->irq_gadget);
	}
}<|MERGE_RESOLUTION|>--- conflicted
+++ resolved
@@ -2781,8 +2781,6 @@
 	return ret;
 }
 
-<<<<<<< HEAD
-=======
 /**
  * dwc3_gadget_check_config - ensure dwc3 can support the USB configuration
  * @g: pointer to the USB gadget
@@ -2828,7 +2826,6 @@
 	return 0;
 }
 
->>>>>>> 7cca308c
 static void dwc3_gadget_async_callbacks(struct usb_gadget *g, bool enable)
 {
 	struct dwc3		*dwc = gadget_to_dwc(g);
@@ -2850,10 +2847,7 @@
 	.udc_set_ssp_rate	= dwc3_gadget_set_ssp_rate,
 	.get_config_params	= dwc3_gadget_config_params,
 	.vbus_draw		= dwc3_gadget_vbus_draw,
-<<<<<<< HEAD
-=======
 	.check_config		= dwc3_gadget_check_config,
->>>>>>> 7cca308c
 	.udc_async_callbacks	= dwc3_gadget_async_callbacks,
 };
 
