// SPDX-License-Identifier: GPL-2.0

/*
 * xHCI host controller driver
 *
 * Copyright (C) 2008 Intel Corp.
 *
 * Author: Sarah Sharp
 * Some code borrowed from the Linux EHCI driver.
 */

#ifndef __LINUX_XHCI_HCD_H
#define __LINUX_XHCI_HCD_H

#include <linux/usb.h>
#include <linux/timer.h>
#include <linux/kernel.h>
#include <linux/usb/hcd.h>
#include <linux/io-64-nonatomic-lo-hi.h>

/* Code sharing between pci-quirks and xhci hcd */
#include	"xhci-ext-caps.h"
#include "pci-quirks.h"

/* xHCI PCI Configuration Registers */
#define XHCI_SBRN_OFFSET	(0x60)

/* Max number of USB devices for any host controller - limit in section 6.1 */
#define MAX_HC_SLOTS		256
/* Section 5.3.3 - MaxPorts */
#define MAX_HC_PORTS		127

/*
 * xHCI register interface.
 * This corresponds to the eXtensible Host Controller Interface (xHCI)
 * Revision 0.95 specification
 */

/**
 * struct xhci_cap_regs - xHCI Host Controller Capability Registers.
 * @hc_capbase:		length of the capabilities register and HC version number
 * @hcs_params1:	HCSPARAMS1 - Structural Parameters 1
 * @hcs_params2:	HCSPARAMS2 - Structural Parameters 2
 * @hcs_params3:	HCSPARAMS3 - Structural Parameters 3
 * @hcc_params:		HCCPARAMS - Capability Parameters
 * @db_off:		DBOFF - Doorbell array offset
 * @run_regs_off:	RTSOFF - Runtime register space offset
 * @hcc_params2:	HCCPARAMS2 Capability Parameters 2, xhci 1.1 only
 */
struct xhci_cap_regs {
	__le32	hc_capbase;
	__le32	hcs_params1;
	__le32	hcs_params2;
	__le32	hcs_params3;
	__le32	hcc_params;
	__le32	db_off;
	__le32	run_regs_off;
	__le32	hcc_params2; /* xhci 1.1 */
	/* Reserved up to (CAPLENGTH - 0x1C) */
};

/* hc_capbase bitmasks */
/* bits 7:0 - how long is the Capabilities register */
#define HC_LENGTH(p)		XHCI_HC_LENGTH(p)
/* bits 31:16	*/
#define HC_VERSION(p)		(((p) >> 16) & 0xffff)

/* HCSPARAMS1 - hcs_params1 - bitmasks */
/* bits 0:7, Max Device Slots */
#define HCS_MAX_SLOTS(p)	(((p) >> 0) & 0xff)
#define HCS_SLOTS_MASK		0xff
/* bits 8:18, Max Interrupters */
#define HCS_MAX_INTRS(p)	(((p) >> 8) & 0x7ff)
/* bits 24:31, Max Ports - max value is 0x7F = 127 ports */
#define HCS_MAX_PORTS(p)	(((p) >> 24) & 0x7f)

/* HCSPARAMS2 - hcs_params2 - bitmasks */
/* bits 0:3, frames or uframes that SW needs to queue transactions
 * ahead of the HW to meet periodic deadlines */
#define HCS_IST(p)		(((p) >> 0) & 0xf)
/* bits 4:7, max number of Event Ring segments */
#define HCS_ERST_MAX(p)		(((p) >> 4) & 0xf)
/* bits 21:25 Hi 5 bits of Scratchpad buffers SW must allocate for the HW */
/* bit 26 Scratchpad restore - for save/restore HW state - not used yet */
/* bits 27:31 Lo 5 bits of Scratchpad buffers SW must allocate for the HW */
#define HCS_MAX_SCRATCHPAD(p)   ((((p) >> 16) & 0x3e0) | (((p) >> 27) & 0x1f))

/* HCSPARAMS3 - hcs_params3 - bitmasks */
/* bits 0:7, Max U1 to U0 latency for the roothub ports */
#define HCS_U1_LATENCY(p)	(((p) >> 0) & 0xff)
/* bits 16:31, Max U2 to U0 latency for the roothub ports */
#define HCS_U2_LATENCY(p)	(((p) >> 16) & 0xffff)

/* HCCPARAMS - hcc_params - bitmasks */
/* true: HC can use 64-bit address pointers */
#define HCC_64BIT_ADDR(p)	((p) & (1 << 0))
/* true: HC can do bandwidth negotiation */
#define HCC_BANDWIDTH_NEG(p)	((p) & (1 << 1))
/* true: HC uses 64-byte Device Context structures
 * FIXME 64-byte context structures aren't supported yet.
 */
#define HCC_64BYTE_CONTEXT(p)	((p) & (1 << 2))
/* true: HC has port power switches */
#define HCC_PPC(p)		((p) & (1 << 3))
/* true: HC has port indicators */
#define HCS_INDICATOR(p)	((p) & (1 << 4))
/* true: HC has Light HC Reset Capability */
#define HCC_LIGHT_RESET(p)	((p) & (1 << 5))
/* true: HC supports latency tolerance messaging */
#define HCC_LTC(p)		((p) & (1 << 6))
/* true: no secondary Stream ID Support */
#define HCC_NSS(p)		((p) & (1 << 7))
/* true: HC supports Stopped - Short Packet */
#define HCC_SPC(p)		((p) & (1 << 9))
/* true: HC has Contiguous Frame ID Capability */
#define HCC_CFC(p)		((p) & (1 << 11))
/* Max size for Primary Stream Arrays - 2^(n+1), where n is bits 12:15 */
#define HCC_MAX_PSA(p)		(1 << ((((p) >> 12) & 0xf) + 1))
/* Extended Capabilities pointer from PCI base - section 5.3.6 */
#define HCC_EXT_CAPS(p)		XHCI_HCC_EXT_CAPS(p)

#define CTX_SIZE(_hcc)		(HCC_64BYTE_CONTEXT(_hcc) ? 64 : 32)

/* db_off bitmask - bits 0:1 reserved */
#define	DBOFF_MASK	(~0x3)

/* run_regs_off bitmask - bits 0:4 reserved */
#define	RTSOFF_MASK	(~0x1f)

/* HCCPARAMS2 - hcc_params2 - bitmasks */
/* true: HC supports U3 entry Capability */
#define	HCC2_U3C(p)		((p) & (1 << 0))
/* true: HC supports Configure endpoint command Max exit latency too large */
#define	HCC2_CMC(p)		((p) & (1 << 1))
/* true: HC supports Force Save context Capability */
#define	HCC2_FSC(p)		((p) & (1 << 2))
/* true: HC supports Compliance Transition Capability */
#define	HCC2_CTC(p)		((p) & (1 << 3))
/* true: HC support Large ESIT payload Capability > 48k */
#define	HCC2_LEC(p)		((p) & (1 << 4))
/* true: HC support Configuration Information Capability */
#define	HCC2_CIC(p)		((p) & (1 << 5))
/* true: HC support Extended TBC Capability, Isoc burst count > 65535 */
#define	HCC2_ETC(p)		((p) & (1 << 6))

/* Number of registers per port */
#define	NUM_PORT_REGS	4

#define PORTSC		0
#define PORTPMSC	1
#define PORTLI		2
#define PORTHLPMC	3

/**
 * struct xhci_op_regs - xHCI Host Controller Operational Registers.
 * @command:		USBCMD - xHC command register
 * @status:		USBSTS - xHC status register
 * @page_size:		This indicates the page size that the host controller
 * 			supports.  If bit n is set, the HC supports a page size
 * 			of 2^(n+12), up to a 128MB page size.
 * 			4K is the minimum page size.
 * @cmd_ring:		CRP - 64-bit Command Ring Pointer
 * @dcbaa_ptr:		DCBAAP - 64-bit Device Context Base Address Array Pointer
 * @config_reg:		CONFIG - Configure Register
 * @port_status_base:	PORTSCn - base address for Port Status and Control
 * 			Each port has a Port Status and Control register,
 * 			followed by a Port Power Management Status and Control
 * 			register, a Port Link Info register, and a reserved
 * 			register.
 * @port_power_base:	PORTPMSCn - base address for
 * 			Port Power Management Status and Control
 * @port_link_base:	PORTLIn - base address for Port Link Info (current
 * 			Link PM state and control) for USB 2.1 and USB 3.0
 * 			devices.
 */
struct xhci_op_regs {
	__le32	command;
	__le32	status;
	__le32	page_size;
	__le32	reserved1;
	__le32	reserved2;
	__le32	dev_notification;
	__le64	cmd_ring;
	/* rsvd: offset 0x20-2F */
	__le32	reserved3[4];
	__le64	dcbaa_ptr;
	__le32	config_reg;
	/* rsvd: offset 0x3C-3FF */
	__le32	reserved4[241];
	/* port 1 registers, which serve as a base address for other ports */
	__le32	port_status_base;
	__le32	port_power_base;
	__le32	port_link_base;
	__le32	reserved5;
	/* registers for ports 2-255 */
	__le32	reserved6[NUM_PORT_REGS*254];
};

/* USBCMD - USB command - command bitmasks */
/* start/stop HC execution - do not write unless HC is halted*/
#define CMD_RUN		XHCI_CMD_RUN
/* Reset HC - resets internal HC state machine and all registers (except
 * PCI config regs).  HC does NOT drive a USB reset on the downstream ports.
 * The xHCI driver must reinitialize the xHC after setting this bit.
 */
#define CMD_RESET	(1 << 1)
/* Event Interrupt Enable - a '1' allows interrupts from the host controller */
#define CMD_EIE		XHCI_CMD_EIE
/* Host System Error Interrupt Enable - get out-of-band signal for HC errors */
#define CMD_HSEIE	XHCI_CMD_HSEIE
/* bits 4:6 are reserved (and should be preserved on writes). */
/* light reset (port status stays unchanged) - reset completed when this is 0 */
#define CMD_LRESET	(1 << 7)
/* host controller save/restore state. */
#define CMD_CSS		(1 << 8)
#define CMD_CRS		(1 << 9)
/* Enable Wrap Event - '1' means xHC generates an event when MFINDEX wraps. */
#define CMD_EWE		XHCI_CMD_EWE
/* MFINDEX power management - '1' means xHC can stop MFINDEX counter if all root
 * hubs are in U3 (selective suspend), disconnect, disabled, or powered-off.
 * '0' means the xHC can power it off if all ports are in the disconnect,
 * disabled, or powered-off state.
 */
#define CMD_PM_INDEX	(1 << 11)
/* bit 14 Extended TBC Enable, changes Isoc TRB fields to support larger TBC */
#define CMD_ETE		(1 << 14)
/* bits 15:31 are reserved (and should be preserved on writes). */

/* IMAN - Interrupt Management Register */
#define IMAN_IE		(1 << 1)
#define IMAN_IP		(1 << 0)

/* USBSTS - USB status - status bitmasks */
/* HC not running - set to 1 when run/stop bit is cleared. */
#define STS_HALT	XHCI_STS_HALT
/* serious error, e.g. PCI parity error.  The HC will clear the run/stop bit. */
#define STS_FATAL	(1 << 2)
/* event interrupt - clear this prior to clearing any IP flags in IR set*/
#define STS_EINT	(1 << 3)
/* port change detect */
#define STS_PORT	(1 << 4)
/* bits 5:7 reserved and zeroed */
/* save state status - '1' means xHC is saving state */
#define STS_SAVE	(1 << 8)
/* restore state status - '1' means xHC is restoring state */
#define STS_RESTORE	(1 << 9)
/* true: save or restore error */
#define STS_SRE		(1 << 10)
/* true: Controller Not Ready to accept doorbell or op reg writes after reset */
#define STS_CNR		XHCI_STS_CNR
/* true: internal Host Controller Error - SW needs to reset and reinitialize */
#define STS_HCE		(1 << 12)
/* bits 13:31 reserved and should be preserved */

/*
 * DNCTRL - Device Notification Control Register - dev_notification bitmasks
 * Generate a device notification event when the HC sees a transaction with a
 * notification type that matches a bit set in this bit field.
 */
#define	DEV_NOTE_MASK		(0xffff)
#define ENABLE_DEV_NOTE(x)	(1 << (x))
/* Most of the device notification types should only be used for debug.
 * SW does need to pay attention to function wake notifications.
 */
#define	DEV_NOTE_FWAKE		ENABLE_DEV_NOTE(1)

/* CRCR - Command Ring Control Register - cmd_ring bitmasks */
/* bit 0 is the command ring cycle state */
/* stop ring operation after completion of the currently executing command */
#define CMD_RING_PAUSE		(1 << 1)
/* stop ring immediately - abort the currently executing command */
#define CMD_RING_ABORT		(1 << 2)
/* true: command ring is running */
#define CMD_RING_RUNNING	(1 << 3)
/* bits 4:5 reserved and should be preserved */
/* Command Ring pointer - bit mask for the lower 32 bits. */
#define CMD_RING_RSVD_BITS	(0x3f)

/* CONFIG - Configure Register - config_reg bitmasks */
/* bits 0:7 - maximum number of device slots enabled (NumSlotsEn) */
#define MAX_DEVS(p)	((p) & 0xff)
/* bit 8: U3 Entry Enabled, assert PLC when root port enters U3, xhci 1.1 */
#define CONFIG_U3E		(1 << 8)
/* bit 9: Configuration Information Enable, xhci 1.1 */
#define CONFIG_CIE		(1 << 9)
/* bits 10:31 - reserved and should be preserved */

/* PORTSC - Port Status and Control Register - port_status_base bitmasks */
/* true: device connected */
#define PORT_CONNECT	(1 << 0)
/* true: port enabled */
#define PORT_PE		(1 << 1)
/* bit 2 reserved and zeroed */
/* true: port has an over-current condition */
#define PORT_OC		(1 << 3)
/* true: port reset signaling asserted */
#define PORT_RESET	(1 << 4)
/* Port Link State - bits 5:8
 * A read gives the current link PM state of the port,
 * a write with Link State Write Strobe set sets the link state.
 */
#define PORT_PLS_MASK	(0xf << 5)
#define XDEV_U0		(0x0 << 5)
#define XDEV_U1		(0x1 << 5)
#define XDEV_U2		(0x2 << 5)
#define XDEV_U3		(0x3 << 5)
#define XDEV_DISABLED	(0x4 << 5)
#define XDEV_RXDETECT	(0x5 << 5)
#define XDEV_INACTIVE	(0x6 << 5)
#define XDEV_POLLING	(0x7 << 5)
#define XDEV_RECOVERY	(0x8 << 5)
#define XDEV_HOT_RESET	(0x9 << 5)
#define XDEV_COMP_MODE	(0xa << 5)
#define XDEV_TEST_MODE	(0xb << 5)
#define XDEV_RESUME	(0xf << 5)

/* true: port has power (see HCC_PPC) */
#define PORT_POWER	(1 << 9)
/* bits 10:13 indicate device speed:
 * 0 - undefined speed - port hasn't be initialized by a reset yet
 * 1 - full speed
 * 2 - low speed
 * 3 - high speed
 * 4 - super speed
 * 5-15 reserved
 */
#define DEV_SPEED_MASK		(0xf << 10)
#define	XDEV_FS			(0x1 << 10)
#define	XDEV_LS			(0x2 << 10)
#define	XDEV_HS			(0x3 << 10)
#define	XDEV_SS			(0x4 << 10)
#define	XDEV_SSP		(0x5 << 10)
#define DEV_UNDEFSPEED(p)	(((p) & DEV_SPEED_MASK) == (0x0<<10))
#define DEV_FULLSPEED(p)	(((p) & DEV_SPEED_MASK) == XDEV_FS)
#define DEV_LOWSPEED(p)		(((p) & DEV_SPEED_MASK) == XDEV_LS)
#define DEV_HIGHSPEED(p)	(((p) & DEV_SPEED_MASK) == XDEV_HS)
#define DEV_SUPERSPEED(p)	(((p) & DEV_SPEED_MASK) == XDEV_SS)
#define DEV_SUPERSPEEDPLUS(p)	(((p) & DEV_SPEED_MASK) == XDEV_SSP)
#define DEV_SUPERSPEED_ANY(p)	(((p) & DEV_SPEED_MASK) >= XDEV_SS)
#define DEV_PORT_SPEED(p)	(((p) >> 10) & 0x0f)

/* Bits 20:23 in the Slot Context are the speed for the device */
#define	SLOT_SPEED_FS		(XDEV_FS << 10)
#define	SLOT_SPEED_LS		(XDEV_LS << 10)
#define	SLOT_SPEED_HS		(XDEV_HS << 10)
#define	SLOT_SPEED_SS		(XDEV_SS << 10)
#define	SLOT_SPEED_SSP		(XDEV_SSP << 10)
/* Port Indicator Control */
#define PORT_LED_OFF	(0 << 14)
#define PORT_LED_AMBER	(1 << 14)
#define PORT_LED_GREEN	(2 << 14)
#define PORT_LED_MASK	(3 << 14)
/* Port Link State Write Strobe - set this when changing link state */
#define PORT_LINK_STROBE	(1 << 16)
/* true: connect status change */
#define PORT_CSC	(1 << 17)
/* true: port enable change */
#define PORT_PEC	(1 << 18)
/* true: warm reset for a USB 3.0 device is done.  A "hot" reset puts the port
 * into an enabled state, and the device into the default state.  A "warm" reset
 * also resets the link, forcing the device through the link training sequence.
 * SW can also look at the Port Reset register to see when warm reset is done.
 */
#define PORT_WRC	(1 << 19)
/* true: over-current change */
#define PORT_OCC	(1 << 20)
/* true: reset change - 1 to 0 transition of PORT_RESET */
#define PORT_RC		(1 << 21)
/* port link status change - set on some port link state transitions:
 *  Transition				Reason
 *  ------------------------------------------------------------------------------
 *  - U3 to Resume			Wakeup signaling from a device
 *  - Resume to Recovery to U0		USB 3.0 device resume
 *  - Resume to U0			USB 2.0 device resume
 *  - U3 to Recovery to U0		Software resume of USB 3.0 device complete
 *  - U3 to U0				Software resume of USB 2.0 device complete
 *  - U2 to U0				L1 resume of USB 2.1 device complete
 *  - U0 to U0 (???)			L1 entry rejection by USB 2.1 device
 *  - U0 to disabled			L1 entry error with USB 2.1 device
 *  - Any state to inactive		Error on USB 3.0 port
 */
#define PORT_PLC	(1 << 22)
/* port configure error change - port failed to configure its link partner */
#define PORT_CEC	(1 << 23)
/* Cold Attach Status - xHC can set this bit to report device attached during
 * Sx state. Warm port reset should be perfomed to clear this bit and move port
 * to connected state.
 */
#define PORT_CAS	(1 << 24)
/* wake on connect (enable) */
#define PORT_WKCONN_E	(1 << 25)
/* wake on disconnect (enable) */
#define PORT_WKDISC_E	(1 << 26)
/* wake on over-current (enable) */
#define PORT_WKOC_E	(1 << 27)
/* bits 28:29 reserved */
/* true: device is non-removable - for USB 3.0 roothub emulation */
#define PORT_DEV_REMOVE	(1 << 30)
/* Initiate a warm port reset - complete when PORT_WRC is '1' */
#define PORT_WR		(1 << 31)

/* We mark duplicate entries with -1 */
#define DUPLICATE_ENTRY ((u8)(-1))

/* Port Power Management Status and Control - port_power_base bitmasks */
/* Inactivity timer value for transitions into U1, in microseconds.
 * Timeout can be up to 127us.  0xFF means an infinite timeout.
 */
#define PORT_U1_TIMEOUT(p)	((p) & 0xff)
#define PORT_U1_TIMEOUT_MASK	0xff
/* Inactivity timer value for transitions into U2 */
#define PORT_U2_TIMEOUT(p)	(((p) & 0xff) << 8)
#define PORT_U2_TIMEOUT_MASK	(0xff << 8)
/* Bits 24:31 for port testing */

/* USB2 Protocol PORTSPMSC */
#define	PORT_L1S_MASK		7
#define	PORT_L1S_SUCCESS	1
#define	PORT_RWE		(1 << 3)
#define	PORT_HIRD(p)		(((p) & 0xf) << 4)
#define	PORT_HIRD_MASK		(0xf << 4)
#define	PORT_L1DS_MASK		(0xff << 8)
#define	PORT_L1DS(p)		(((p) & 0xff) << 8)
#define	PORT_HLE		(1 << 16)
#define PORT_TEST_MODE_SHIFT	28

/* USB3 Protocol PORTLI  Port Link Information */
#define PORT_RX_LANES(p)	(((p) >> 16) & 0xf)
#define PORT_TX_LANES(p)	(((p) >> 20) & 0xf)

/* USB2 Protocol PORTHLPMC */
#define PORT_HIRDM(p)((p) & 3)
#define PORT_L1_TIMEOUT(p)(((p) & 0xff) << 2)
#define PORT_BESLD(p)(((p) & 0xf) << 10)

/* use 512 microseconds as USB2 LPM L1 default timeout. */
#define XHCI_L1_TIMEOUT		512

/* Set default HIRD/BESL value to 4 (350/400us) for USB2 L1 LPM resume latency.
 * Safe to use with mixed HIRD and BESL systems (host and device) and is used
 * by other operating systems.
 *
 * XHCI 1.0 errata 8/14/12 Table 13 notes:
 * "Software should choose xHC BESL/BESLD field values that do not violate a
 * device's resume latency requirements,
 * e.g. not program values > '4' if BLC = '1' and a HIRD device is attached,
 * or not program values < '4' if BLC = '0' and a BESL device is attached.
 */
#define XHCI_DEFAULT_BESL	4

/**
 * struct xhci_intr_reg - Interrupt Register Set
 * @irq_pending:	IMAN - Interrupt Management Register.  Used to enable
 *			interrupts and check for pending interrupts.
 * @irq_control:	IMOD - Interrupt Moderation Register.
 * 			Used to throttle interrupts.
 * @erst_size:		Number of segments in the Event Ring Segment Table (ERST).
 * @erst_base:		ERST base address.
 * @erst_dequeue:	Event ring dequeue pointer.
 *
 * Each interrupter (defined by a MSI-X vector) has an event ring and an Event
 * Ring Segment Table (ERST) associated with it.  The event ring is comprised of
 * multiple segments of the same size.  The HC places events on the ring and
 * "updates the Cycle bit in the TRBs to indicate to software the current
 * position of the Enqueue Pointer." The HCD (Linux) processes those events and
 * updates the dequeue pointer.
 */
struct xhci_intr_reg {
	__le32	irq_pending;
	__le32	irq_control;
	__le32	erst_size;
	__le32	rsvd;
	__le64	erst_base;
	__le64	erst_dequeue;
};

/* irq_pending bitmasks */
#define	ER_IRQ_PENDING(p)	((p) & 0x1)
/* bits 2:31 need to be preserved */
/* THIS IS BUGGY - FIXME - IP IS WRITE 1 TO CLEAR */
#define	ER_IRQ_CLEAR(p)		((p) & 0xfffffffe)
#define	ER_IRQ_ENABLE(p)	((ER_IRQ_CLEAR(p)) | 0x2)
#define	ER_IRQ_DISABLE(p)	((ER_IRQ_CLEAR(p)) & ~(0x2))

/* irq_control bitmasks */
/* Minimum interval between interrupts (in 250ns intervals).  The interval
 * between interrupts will be longer if there are no events on the event ring.
 * Default is 4000 (1 ms).
 */
#define ER_IRQ_INTERVAL_MASK	(0xffff)
/* Counter used to count down the time to the next interrupt - HW use only */
#define ER_IRQ_COUNTER_MASK	(0xffff << 16)

/* erst_size bitmasks */
/* Preserve bits 16:31 of erst_size */
#define	ERST_SIZE_MASK		(0xffff << 16)

/* erst_dequeue bitmasks */
/* Dequeue ERST Segment Index (DESI) - Segment number (or alias)
 * where the current dequeue pointer lies.  This is an optional HW hint.
 */
#define ERST_DESI_MASK		(0x7)
/* Event Handler Busy (EHB) - is the event ring scheduled to be serviced by
 * a work queue (or delayed service routine)?
 */
#define ERST_EHB		(1 << 3)
#define ERST_PTR_MASK		(0xf)

/**
 * struct xhci_run_regs
 * @microframe_index:
 * 		MFINDEX - current microframe number
 *
 * Section 5.5 Host Controller Runtime Registers:
 * "Software should read and write these registers using only Dword (32 bit)
 * or larger accesses"
 */
struct xhci_run_regs {
	__le32			microframe_index;
	__le32			rsvd[7];
	struct xhci_intr_reg	ir_set[128];
};

/**
 * struct doorbell_array
 *
 * Bits  0 -  7: Endpoint target
 * Bits  8 - 15: RsvdZ
 * Bits 16 - 31: Stream ID
 *
 * Section 5.6
 */
struct xhci_doorbell_array {
	__le32	doorbell[256];
};

#define DB_VALUE(ep, stream)	((((ep) + 1) & 0xff) | ((stream) << 16))
#define DB_VALUE_HOST		0x00000000

/**
 * struct xhci_protocol_caps
 * @revision:		major revision, minor revision, capability ID,
 *			and next capability pointer.
 * @name_string:	Four ASCII characters to say which spec this xHC
 *			follows, typically "USB ".
 * @port_info:		Port offset, count, and protocol-defined information.
 */
struct xhci_protocol_caps {
	u32	revision;
	u32	name_string;
	u32	port_info;
};

#define	XHCI_EXT_PORT_MAJOR(x)	(((x) >> 24) & 0xff)
#define	XHCI_EXT_PORT_MINOR(x)	(((x) >> 16) & 0xff)
#define	XHCI_EXT_PORT_PSIC(x)	(((x) >> 28) & 0x0f)
#define	XHCI_EXT_PORT_OFF(x)	((x) & 0xff)
#define	XHCI_EXT_PORT_COUNT(x)	(((x) >> 8) & 0xff)

#define	XHCI_EXT_PORT_PSIV(x)	(((x) >> 0) & 0x0f)
#define	XHCI_EXT_PORT_PSIE(x)	(((x) >> 4) & 0x03)
#define	XHCI_EXT_PORT_PLT(x)	(((x) >> 6) & 0x03)
#define	XHCI_EXT_PORT_PFD(x)	(((x) >> 8) & 0x01)
#define	XHCI_EXT_PORT_LP(x)	(((x) >> 14) & 0x03)
#define	XHCI_EXT_PORT_PSIM(x)	(((x) >> 16) & 0xffff)

#define PLT_MASK        (0x03 << 6)
#define PLT_SYM         (0x00 << 6)
#define PLT_ASYM_RX     (0x02 << 6)
#define PLT_ASYM_TX     (0x03 << 6)

/**
 * struct xhci_container_ctx
 * @type: Type of context.  Used to calculated offsets to contained contexts.
 * @size: Size of the context data
 * @bytes: The raw context data given to HW
 * @dma: dma address of the bytes
 *
 * Represents either a Device or Input context.  Holds a pointer to the raw
 * memory used for the context (bytes) and dma address of it (dma).
 */
struct xhci_container_ctx {
	unsigned type;
#define XHCI_CTX_TYPE_DEVICE  0x1
#define XHCI_CTX_TYPE_INPUT   0x2

	int size;

	u8 *bytes;
	dma_addr_t dma;
};

/**
 * struct xhci_slot_ctx
 * @dev_info:	Route string, device speed, hub info, and last valid endpoint
 * @dev_info2:	Max exit latency for device number, root hub port number
 * @tt_info:	tt_info is used to construct split transaction tokens
 * @dev_state:	slot state and device address
 *
 * Slot Context - section 6.2.1.1.  This assumes the HC uses 32-byte context
 * structures.  If the HC uses 64-byte contexts, there is an additional 32 bytes
 * reserved at the end of the slot context for HC internal use.
 */
struct xhci_slot_ctx {
	__le32	dev_info;
	__le32	dev_info2;
	__le32	tt_info;
	__le32	dev_state;
	/* offset 0x10 to 0x1f reserved for HC internal use */
	__le32	reserved[4];
};

/* dev_info bitmasks */
/* Route String - 0:19 */
#define ROUTE_STRING_MASK	(0xfffff)
/* Device speed - values defined by PORTSC Device Speed field - 20:23 */
#define DEV_SPEED	(0xf << 20)
#define GET_DEV_SPEED(n) (((n) & DEV_SPEED) >> 20)
/* bit 24 reserved */
/* Is this LS/FS device connected through a HS hub? - bit 25 */
#define DEV_MTT		(0x1 << 25)
/* Set if the device is a hub - bit 26 */
#define DEV_HUB		(0x1 << 26)
/* Index of the last valid endpoint context in this device context - 27:31 */
#define LAST_CTX_MASK	(0x1f << 27)
#define LAST_CTX(p)	((p) << 27)
#define LAST_CTX_TO_EP_NUM(p)	(((p) >> 27) - 1)
#define SLOT_FLAG	(1 << 0)
#define EP0_FLAG	(1 << 1)

/* dev_info2 bitmasks */
/* Max Exit Latency (ms) - worst case time to wake up all links in dev path */
#define MAX_EXIT	(0xffff)
/* Root hub port number that is needed to access the USB device */
#define ROOT_HUB_PORT(p)	(((p) & 0xff) << 16)
#define DEVINFO_TO_ROOT_HUB_PORT(p)	(((p) >> 16) & 0xff)
/* Maximum number of ports under a hub device */
#define XHCI_MAX_PORTS(p)	(((p) & 0xff) << 24)
#define DEVINFO_TO_MAX_PORTS(p)	(((p) & (0xff << 24)) >> 24)

/* tt_info bitmasks */
/*
 * TT Hub Slot ID - for low or full speed devices attached to a high-speed hub
 * The Slot ID of the hub that isolates the high speed signaling from
 * this low or full-speed device.  '0' if attached to root hub port.
 */
#define TT_SLOT		(0xff)
/*
 * The number of the downstream facing port of the high-speed hub
 * '0' if the device is not low or full speed.
 */
#define TT_PORT		(0xff << 8)
#define TT_THINK_TIME(p)	(((p) & 0x3) << 16)
#define GET_TT_THINK_TIME(p)	(((p) & (0x3 << 16)) >> 16)

/* dev_state bitmasks */
/* USB device address - assigned by the HC */
#define DEV_ADDR_MASK	(0xff)
/* bits 8:26 reserved */
/* Slot state */
#define SLOT_STATE	(0x1f << 27)
#define GET_SLOT_STATE(p)	(((p) & (0x1f << 27)) >> 27)

#define SLOT_STATE_DISABLED	0
#define SLOT_STATE_ENABLED	SLOT_STATE_DISABLED
#define SLOT_STATE_DEFAULT	1
#define SLOT_STATE_ADDRESSED	2
#define SLOT_STATE_CONFIGURED	3

/**
 * struct xhci_ep_ctx
 * @ep_info:	endpoint state, streams, mult, and interval information.
 * @ep_info2:	information on endpoint type, max packet size, max burst size,
 * 		error count, and whether the HC will force an event for all
 * 		transactions.
 * @deq:	64-bit ring dequeue pointer address.  If the endpoint only
 * 		defines one stream, this points to the endpoint transfer ring.
 * 		Otherwise, it points to a stream context array, which has a
 * 		ring pointer for each flow.
 * @tx_info:
 * 		Average TRB lengths for the endpoint ring and
 * 		max payload within an Endpoint Service Interval Time (ESIT).
 *
 * Endpoint Context - section 6.2.1.2.  This assumes the HC uses 32-byte context
 * structures.  If the HC uses 64-byte contexts, there is an additional 32 bytes
 * reserved at the end of the endpoint context for HC internal use.
 */
struct xhci_ep_ctx {
	__le32	ep_info;
	__le32	ep_info2;
	__le64	deq;
	__le32	tx_info;
	/* offset 0x14 - 0x1f reserved for HC internal use */
	__le32	reserved[3];
};

/* ep_info bitmasks */
/*
 * Endpoint State - bits 0:2
 * 0 - disabled
 * 1 - running
 * 2 - halted due to halt condition - ok to manipulate endpoint ring
 * 3 - stopped
 * 4 - TRB error
 * 5-7 - reserved
 */
#define EP_STATE_MASK		(0xf)
#define EP_STATE_DISABLED	0
#define EP_STATE_RUNNING	1
#define EP_STATE_HALTED		2
#define EP_STATE_STOPPED	3
#define EP_STATE_ERROR		4
#define GET_EP_CTX_STATE(ctx)	(le32_to_cpu((ctx)->ep_info) & EP_STATE_MASK)

/* Mult - Max number of burtst within an interval, in EP companion desc. */
#define EP_MULT(p)		(((p) & 0x3) << 8)
#define CTX_TO_EP_MULT(p)	(((p) >> 8) & 0x3)
/* bits 10:14 are Max Primary Streams */
/* bit 15 is Linear Stream Array */
/* Interval - period between requests to an endpoint - 125u increments. */
#define EP_INTERVAL(p)			(((p) & 0xff) << 16)
#define EP_INTERVAL_TO_UFRAMES(p)	(1 << (((p) >> 16) & 0xff))
#define CTX_TO_EP_INTERVAL(p)		(((p) >> 16) & 0xff)
#define EP_MAXPSTREAMS_MASK		(0x1f << 10)
#define EP_MAXPSTREAMS(p)		(((p) << 10) & EP_MAXPSTREAMS_MASK)
#define CTX_TO_EP_MAXPSTREAMS(p)	(((p) & EP_MAXPSTREAMS_MASK) >> 10)
/* Endpoint is set up with a Linear Stream Array (vs. Secondary Stream Array) */
#define	EP_HAS_LSA		(1 << 15)
/* hosts with LEC=1 use bits 31:24 as ESIT high bits. */
#define CTX_TO_MAX_ESIT_PAYLOAD_HI(p)	(((p) >> 24) & 0xff)

/* ep_info2 bitmasks */
/*
 * Force Event - generate transfer events for all TRBs for this endpoint
 * This will tell the HC to ignore the IOC and ISP flags (for debugging only).
 */
#define	FORCE_EVENT	(0x1)
#define ERROR_COUNT(p)	(((p) & 0x3) << 1)
#define CTX_TO_EP_TYPE(p)	(((p) >> 3) & 0x7)
#define EP_TYPE(p)	((p) << 3)
#define ISOC_OUT_EP	1
#define BULK_OUT_EP	2
#define INT_OUT_EP	3
#define CTRL_EP		4
#define ISOC_IN_EP	5
#define BULK_IN_EP	6
#define INT_IN_EP	7
/* bit 6 reserved */
/* bit 7 is Host Initiate Disable - for disabling stream selection */
#define MAX_BURST(p)	(((p)&0xff) << 8)
#define CTX_TO_MAX_BURST(p)	(((p) >> 8) & 0xff)
#define MAX_PACKET(p)	(((p)&0xffff) << 16)
#define MAX_PACKET_MASK		(0xffff << 16)
#define MAX_PACKET_DECODED(p)	(((p) >> 16) & 0xffff)

/* tx_info bitmasks */
#define EP_AVG_TRB_LENGTH(p)		((p) & 0xffff)
#define EP_MAX_ESIT_PAYLOAD_LO(p)	(((p) & 0xffff) << 16)
#define EP_MAX_ESIT_PAYLOAD_HI(p)	((((p) >> 16) & 0xff) << 24)
#define CTX_TO_MAX_ESIT_PAYLOAD(p)	(((p) >> 16) & 0xffff)

/* deq bitmasks */
#define EP_CTX_CYCLE_MASK		(1 << 0)
#define SCTX_DEQ_MASK			(~0xfL)


/**
 * struct xhci_input_control_context
 * Input control context; see section 6.2.5.
 *
 * @drop_context:	set the bit of the endpoint context you want to disable
 * @add_context:	set the bit of the endpoint context you want to enable
 */
struct xhci_input_control_ctx {
	__le32	drop_flags;
	__le32	add_flags;
	__le32	rsvd2[6];
};

#define	EP_IS_ADDED(ctrl_ctx, i) \
	(le32_to_cpu(ctrl_ctx->add_flags) & (1 << (i + 1)))
#define	EP_IS_DROPPED(ctrl_ctx, i)       \
	(le32_to_cpu(ctrl_ctx->drop_flags) & (1 << (i + 1)))

/* Represents everything that is needed to issue a command on the command ring.
 * It's useful to pre-allocate these for commands that cannot fail due to
 * out-of-memory errors, like freeing streams.
 */
struct xhci_command {
	/* Input context for changing device state */
	struct xhci_container_ctx	*in_ctx;
	u32				status;
	int				slot_id;
	/* If completion is null, no one is waiting on this command
	 * and the structure can be freed after the command completes.
	 */
	struct completion		*completion;
	union xhci_trb			*command_trb;
	struct list_head		cmd_list;
};

/* drop context bitmasks */
#define	DROP_EP(x)	(0x1 << x)
/* add context bitmasks */
#define	ADD_EP(x)	(0x1 << x)

struct xhci_stream_ctx {
	/* 64-bit stream ring address, cycle state, and stream type */
	__le64	stream_ring;
	/* offset 0x14 - 0x1f reserved for HC internal use */
	__le32	reserved[2];
};

/* Stream Context Types (section 6.4.1) - bits 3:1 of stream ctx deq ptr */
#define	SCT_FOR_CTX(p)		(((p) & 0x7) << 1)
/* Secondary stream array type, dequeue pointer is to a transfer ring */
#define	SCT_SEC_TR		0
/* Primary stream array type, dequeue pointer is to a transfer ring */
#define	SCT_PRI_TR		1
/* Dequeue pointer is for a secondary stream array (SSA) with 8 entries */
#define SCT_SSA_8		2
#define SCT_SSA_16		3
#define SCT_SSA_32		4
#define SCT_SSA_64		5
#define SCT_SSA_128		6
#define SCT_SSA_256		7

/* Assume no secondary streams for now */
struct xhci_stream_info {
	struct xhci_ring		**stream_rings;
	/* Number of streams, including stream 0 (which drivers can't use) */
	unsigned int			num_streams;
	/* The stream context array may be bigger than
	 * the number of streams the driver asked for
	 */
	struct xhci_stream_ctx		*stream_ctx_array;
	unsigned int			num_stream_ctxs;
	dma_addr_t			ctx_array_dma;
	/* For mapping physical TRB addresses to segments in stream rings */
	struct radix_tree_root		trb_address_map;
	struct xhci_command		*free_streams_command;
};

#define	SMALL_STREAM_ARRAY_SIZE		256
#define	MEDIUM_STREAM_ARRAY_SIZE	1024

/* Some Intel xHCI host controllers need software to keep track of the bus
 * bandwidth.  Keep track of endpoint info here.  Each root port is allocated
 * the full bus bandwidth.  We must also treat TTs (including each port under a
 * multi-TT hub) as a separate bandwidth domain.  The direct memory interface
 * (DMI) also limits the total bandwidth (across all domains) that can be used.
 */
struct xhci_bw_info {
	/* ep_interval is zero-based */
	unsigned int		ep_interval;
	/* mult and num_packets are one-based */
	unsigned int		mult;
	unsigned int		num_packets;
	unsigned int		max_packet_size;
	unsigned int		max_esit_payload;
	unsigned int		type;
};

/* "Block" sizes in bytes the hardware uses for different device speeds.
 * The logic in this part of the hardware limits the number of bits the hardware
 * can use, so must represent bandwidth in a less precise manner to mimic what
 * the scheduler hardware computes.
 */
#define	FS_BLOCK	1
#define	HS_BLOCK	4
#define	SS_BLOCK	16
#define	DMI_BLOCK	32

/* Each device speed has a protocol overhead (CRC, bit stuffing, etc) associated
 * with each byte transferred.  SuperSpeed devices have an initial overhead to
 * set up bursts.  These are in blocks, see above.  LS overhead has already been
 * translated into FS blocks.
 */
#define DMI_OVERHEAD 8
#define DMI_OVERHEAD_BURST 4
#define SS_OVERHEAD 8
#define SS_OVERHEAD_BURST 32
#define HS_OVERHEAD 26
#define FS_OVERHEAD 20
#define LS_OVERHEAD 128
/* The TTs need to claim roughly twice as much bandwidth (94 bytes per
 * microframe ~= 24Mbps) of the HS bus as the devices can actually use because
 * of overhead associated with split transfers crossing microframe boundaries.
 * 31 blocks is pure protocol overhead.
 */
#define TT_HS_OVERHEAD (31 + 94)
#define TT_DMI_OVERHEAD (25 + 12)

/* Bandwidth limits in blocks */
#define FS_BW_LIMIT		1285
#define TT_BW_LIMIT		1320
#define HS_BW_LIMIT		1607
#define SS_BW_LIMIT_IN		3906
#define DMI_BW_LIMIT_IN		3906
#define SS_BW_LIMIT_OUT		3906
#define DMI_BW_LIMIT_OUT	3906

/* Percentage of bus bandwidth reserved for non-periodic transfers */
#define FS_BW_RESERVED		10
#define HS_BW_RESERVED		20
#define SS_BW_RESERVED		10

struct xhci_virt_ep {
	struct xhci_ring		*ring;
	/* Related to endpoints that are configured to use stream IDs only */
	struct xhci_stream_info		*stream_info;
	/* Temporary storage in case the configure endpoint command fails and we
	 * have to restore the device state to the previous state
	 */
	struct xhci_ring		*new_ring;
	unsigned int			ep_state;
#define SET_DEQ_PENDING		(1 << 0)
#define EP_HALTED		(1 << 1)	/* For stall handling */
#define EP_STOP_CMD_PENDING	(1 << 2)	/* For URB cancellation */
/* Transitioning the endpoint to using streams, don't enqueue URBs */
#define EP_GETTING_STREAMS	(1 << 3)
#define EP_HAS_STREAMS		(1 << 4)
/* Transitioning the endpoint to not using streams, don't enqueue URBs */
#define EP_GETTING_NO_STREAMS	(1 << 5)
#define EP_HARD_CLEAR_TOGGLE	(1 << 6)
#define EP_SOFT_CLEAR_TOGGLE	(1 << 7)
	/* ----  Related to URB cancellation ---- */
	struct list_head	cancelled_td_list;
	/* Watchdog timer for stop endpoint command to cancel URBs */
	struct timer_list	stop_cmd_timer;
	struct xhci_hcd		*xhci;
	/* Dequeue pointer and dequeue segment for a submitted Set TR Dequeue
	 * command.  We'll need to update the ring's dequeue segment and dequeue
	 * pointer after the command completes.
	 */
	struct xhci_segment	*queued_deq_seg;
	union xhci_trb		*queued_deq_ptr;
	/*
	 * Sometimes the xHC can not process isochronous endpoint ring quickly
	 * enough, and it will miss some isoc tds on the ring and generate
	 * a Missed Service Error Event.
	 * Set skip flag when receive a Missed Service Error Event and
	 * process the missed tds on the endpoint ring.
	 */
	bool			skip;
	/* Bandwidth checking storage */
	struct xhci_bw_info	bw_info;
	struct list_head	bw_endpoint_list;
	/* Isoch Frame ID checking storage */
	int			next_frame_id;
	/* Use new Isoch TRB layout needed for extended TBC support */
	bool			use_extended_tbc;
};

enum xhci_overhead_type {
	LS_OVERHEAD_TYPE = 0,
	FS_OVERHEAD_TYPE,
	HS_OVERHEAD_TYPE,
};

struct xhci_interval_bw {
	unsigned int		num_packets;
	/* Sorted by max packet size.
	 * Head of the list is the greatest max packet size.
	 */
	struct list_head	endpoints;
	/* How many endpoints of each speed are present. */
	unsigned int		overhead[3];
};

#define	XHCI_MAX_INTERVAL	16

struct xhci_interval_bw_table {
	unsigned int		interval0_esit_payload;
	struct xhci_interval_bw	interval_bw[XHCI_MAX_INTERVAL];
	/* Includes reserved bandwidth for async endpoints */
	unsigned int		bw_used;
	unsigned int		ss_bw_in;
	unsigned int		ss_bw_out;
};


struct xhci_virt_device {
	struct usb_device		*udev;
	/*
	 * Commands to the hardware are passed an "input context" that
	 * tells the hardware what to change in its data structures.
	 * The hardware will return changes in an "output context" that
	 * software must allocate for the hardware.  We need to keep
	 * track of input and output contexts separately because
	 * these commands might fail and we don't trust the hardware.
	 */
	struct xhci_container_ctx       *out_ctx;
	/* Used for addressing devices and configuration changes */
	struct xhci_container_ctx       *in_ctx;
	struct xhci_virt_ep		eps[31];
	u8				fake_port;
	u8				real_port;
	struct xhci_interval_bw_table	*bw_table;
	struct xhci_tt_bw_info		*tt_info;
	/* The current max exit latency for the enabled USB3 link states. */
	u16				current_mel;
	/* Used for the debugfs interfaces. */
	void				*debugfs_private;
};

/*
 * For each roothub, keep track of the bandwidth information for each periodic
 * interval.
 *
 * If a high speed hub is attached to the roothub, each TT associated with that
 * hub is a separate bandwidth domain.  The interval information for the
 * endpoints on the devices under that TT will appear in the TT structure.
 */
struct xhci_root_port_bw_info {
	struct list_head		tts;
	unsigned int			num_active_tts;
	struct xhci_interval_bw_table	bw_table;
};

struct xhci_tt_bw_info {
	struct list_head		tt_list;
	int				slot_id;
	int				ttport;
	struct xhci_interval_bw_table	bw_table;
	int				active_eps;
};


/**
 * struct xhci_device_context_array
 * @dev_context_ptr	array of 64-bit DMA addresses for device contexts
 */
struct xhci_device_context_array {
	/* 64-bit device addresses; we only write 32-bit addresses */
	__le64			dev_context_ptrs[MAX_HC_SLOTS];
	/* private xHCD pointers */
	dma_addr_t	dma;
};
/* TODO: write function to set the 64-bit device DMA address */
/*
 * TODO: change this to be dynamically sized at HC mem init time since the HC
 * might not be able to handle the maximum number of devices possible.
 */


struct xhci_transfer_event {
	/* 64-bit buffer address, or immediate data */
	__le64	buffer;
	__le32	transfer_len;
	/* This field is interpreted differently based on the type of TRB */
	__le32	flags;
};

/* Transfer event TRB length bit mask */
/* bits 0:23 */
#define	EVENT_TRB_LEN(p)		((p) & 0xffffff)

/** Transfer Event bit fields **/
#define	TRB_TO_EP_ID(p)	(((p) >> 16) & 0x1f)

/* Completion Code - only applicable for some types of TRBs */
#define	COMP_CODE_MASK		(0xff << 24)
#define GET_COMP_CODE(p)	(((p) & COMP_CODE_MASK) >> 24)
#define COMP_INVALID				0
#define COMP_SUCCESS				1
#define COMP_DATA_BUFFER_ERROR			2
#define COMP_BABBLE_DETECTED_ERROR		3
#define COMP_USB_TRANSACTION_ERROR		4
#define COMP_TRB_ERROR				5
#define COMP_STALL_ERROR			6
#define COMP_RESOURCE_ERROR			7
#define COMP_BANDWIDTH_ERROR			8
#define COMP_NO_SLOTS_AVAILABLE_ERROR		9
#define COMP_INVALID_STREAM_TYPE_ERROR		10
#define COMP_SLOT_NOT_ENABLED_ERROR		11
#define COMP_ENDPOINT_NOT_ENABLED_ERROR		12
#define COMP_SHORT_PACKET			13
#define COMP_RING_UNDERRUN			14
#define COMP_RING_OVERRUN			15
#define COMP_VF_EVENT_RING_FULL_ERROR		16
#define COMP_PARAMETER_ERROR			17
#define COMP_BANDWIDTH_OVERRUN_ERROR		18
#define COMP_CONTEXT_STATE_ERROR		19
#define COMP_NO_PING_RESPONSE_ERROR		20
#define COMP_EVENT_RING_FULL_ERROR		21
#define COMP_INCOMPATIBLE_DEVICE_ERROR		22
#define COMP_MISSED_SERVICE_ERROR		23
#define COMP_COMMAND_RING_STOPPED		24
#define COMP_COMMAND_ABORTED			25
#define COMP_STOPPED				26
#define COMP_STOPPED_LENGTH_INVALID		27
#define COMP_STOPPED_SHORT_PACKET		28
#define COMP_MAX_EXIT_LATENCY_TOO_LARGE_ERROR	29
#define COMP_ISOCH_BUFFER_OVERRUN		31
#define COMP_EVENT_LOST_ERROR			32
#define COMP_UNDEFINED_ERROR			33
#define COMP_INVALID_STREAM_ID_ERROR		34
#define COMP_SECONDARY_BANDWIDTH_ERROR		35
#define COMP_SPLIT_TRANSACTION_ERROR		36

static inline const char *xhci_trb_comp_code_string(u8 status)
{
	switch (status) {
	case COMP_INVALID:
		return "Invalid";
	case COMP_SUCCESS:
		return "Success";
	case COMP_DATA_BUFFER_ERROR:
		return "Data Buffer Error";
	case COMP_BABBLE_DETECTED_ERROR:
		return "Babble Detected";
	case COMP_USB_TRANSACTION_ERROR:
		return "USB Transaction Error";
	case COMP_TRB_ERROR:
		return "TRB Error";
	case COMP_STALL_ERROR:
		return "Stall Error";
	case COMP_RESOURCE_ERROR:
		return "Resource Error";
	case COMP_BANDWIDTH_ERROR:
		return "Bandwidth Error";
	case COMP_NO_SLOTS_AVAILABLE_ERROR:
		return "No Slots Available Error";
	case COMP_INVALID_STREAM_TYPE_ERROR:
		return "Invalid Stream Type Error";
	case COMP_SLOT_NOT_ENABLED_ERROR:
		return "Slot Not Enabled Error";
	case COMP_ENDPOINT_NOT_ENABLED_ERROR:
		return "Endpoint Not Enabled Error";
	case COMP_SHORT_PACKET:
		return "Short Packet";
	case COMP_RING_UNDERRUN:
		return "Ring Underrun";
	case COMP_RING_OVERRUN:
		return "Ring Overrun";
	case COMP_VF_EVENT_RING_FULL_ERROR:
		return "VF Event Ring Full Error";
	case COMP_PARAMETER_ERROR:
		return "Parameter Error";
	case COMP_BANDWIDTH_OVERRUN_ERROR:
		return "Bandwidth Overrun Error";
	case COMP_CONTEXT_STATE_ERROR:
		return "Context State Error";
	case COMP_NO_PING_RESPONSE_ERROR:
		return "No Ping Response Error";
	case COMP_EVENT_RING_FULL_ERROR:
		return "Event Ring Full Error";
	case COMP_INCOMPATIBLE_DEVICE_ERROR:
		return "Incompatible Device Error";
	case COMP_MISSED_SERVICE_ERROR:
		return "Missed Service Error";
	case COMP_COMMAND_RING_STOPPED:
		return "Command Ring Stopped";
	case COMP_COMMAND_ABORTED:
		return "Command Aborted";
	case COMP_STOPPED:
		return "Stopped";
	case COMP_STOPPED_LENGTH_INVALID:
		return "Stopped - Length Invalid";
	case COMP_STOPPED_SHORT_PACKET:
		return "Stopped - Short Packet";
	case COMP_MAX_EXIT_LATENCY_TOO_LARGE_ERROR:
		return "Max Exit Latency Too Large Error";
	case COMP_ISOCH_BUFFER_OVERRUN:
		return "Isoch Buffer Overrun";
	case COMP_EVENT_LOST_ERROR:
		return "Event Lost Error";
	case COMP_UNDEFINED_ERROR:
		return "Undefined Error";
	case COMP_INVALID_STREAM_ID_ERROR:
		return "Invalid Stream ID Error";
	case COMP_SECONDARY_BANDWIDTH_ERROR:
		return "Secondary Bandwidth Error";
	case COMP_SPLIT_TRANSACTION_ERROR:
		return "Split Transaction Error";
	default:
		return "Unknown!!";
	}
}

struct xhci_link_trb {
	/* 64-bit segment pointer*/
	__le64 segment_ptr;
	__le32 intr_target;
	__le32 control;
};

/* control bitfields */
#define LINK_TOGGLE	(0x1<<1)

/* Command completion event TRB */
struct xhci_event_cmd {
	/* Pointer to command TRB, or the value passed by the event data trb */
	__le64 cmd_trb;
	__le32 status;
	__le32 flags;
};

/* flags bitmasks */

/* Address device - disable SetAddress */
#define TRB_BSR		(1<<9)

/* Configure Endpoint - Deconfigure */
#define TRB_DC		(1<<9)

/* Stop Ring - Transfer State Preserve */
#define TRB_TSP		(1<<9)

enum xhci_ep_reset_type {
	EP_HARD_RESET,
	EP_SOFT_RESET,
};

/* Force Event */
#define TRB_TO_VF_INTR_TARGET(p)	(((p) & (0x3ff << 22)) >> 22)
#define TRB_TO_VF_ID(p)			(((p) & (0xff << 16)) >> 16)

/* Set Latency Tolerance Value */
#define TRB_TO_BELT(p)			(((p) & (0xfff << 16)) >> 16)

/* Get Port Bandwidth */
#define TRB_TO_DEV_SPEED(p)		(((p) & (0xf << 16)) >> 16)

/* Force Header */
#define TRB_TO_PACKET_TYPE(p)		((p) & 0x1f)
#define TRB_TO_ROOTHUB_PORT(p)		(((p) & (0xff << 24)) >> 24)

enum xhci_setup_dev {
	SETUP_CONTEXT_ONLY,
	SETUP_CONTEXT_ADDRESS,
};

/* bits 16:23 are the virtual function ID */
/* bits 24:31 are the slot ID */
#define TRB_TO_SLOT_ID(p)	(((p) & (0xff<<24)) >> 24)
#define SLOT_ID_FOR_TRB(p)	(((p) & 0xff) << 24)

/* Stop Endpoint TRB - ep_index to endpoint ID for this TRB */
#define TRB_TO_EP_INDEX(p)		((((p) & (0x1f << 16)) >> 16) - 1)
#define	EP_ID_FOR_TRB(p)		((((p) + 1) & 0x1f) << 16)

#define SUSPEND_PORT_FOR_TRB(p)		(((p) & 1) << 23)
#define TRB_TO_SUSPEND_PORT(p)		(((p) & (1 << 23)) >> 23)
#define LAST_EP_INDEX			30

/* Set TR Dequeue Pointer command TRB fields, 6.4.3.9 */
#define TRB_TO_STREAM_ID(p)		((((p) & (0xffff << 16)) >> 16))
#define STREAM_ID_FOR_TRB(p)		((((p)) & 0xffff) << 16)
#define SCT_FOR_TRB(p)			(((p) << 1) & 0x7)

/* Link TRB specific fields */
#define TRB_TC			(1<<1)

/* Port Status Change Event TRB fields */
/* Port ID - bits 31:24 */
#define GET_PORT_ID(p)		(((p) & (0xff << 24)) >> 24)

#define EVENT_DATA		(1 << 2)

/* Normal TRB fields */
/* transfer_len bitmasks - bits 0:16 */
#define	TRB_LEN(p)		((p) & 0x1ffff)
/* TD Size, packets remaining in this TD, bits 21:17 (5 bits, so max 31) */
#define TRB_TD_SIZE(p)          (min((p), (u32)31) << 17)
#define GET_TD_SIZE(p)		(((p) & 0x3e0000) >> 17)
/* xhci 1.1 uses the TD_SIZE field for TBC if Extended TBC is enabled (ETE) */
#define TRB_TD_SIZE_TBC(p)      (min((p), (u32)31) << 17)
/* Interrupter Target - which MSI-X vector to target the completion event at */
#define TRB_INTR_TARGET(p)	(((p) & 0x3ff) << 22)
#define GET_INTR_TARGET(p)	(((p) >> 22) & 0x3ff)
/* Total burst count field, Rsvdz on xhci 1.1 with Extended TBC enabled (ETE) */
#define TRB_TBC(p)		(((p) & 0x3) << 7)
#define TRB_TLBPC(p)		(((p) & 0xf) << 16)

/* Cycle bit - indicates TRB ownership by HC or HCD */
#define TRB_CYCLE		(1<<0)
/*
 * Force next event data TRB to be evaluated before task switch.
 * Used to pass OS data back after a TD completes.
 */
#define TRB_ENT			(1<<1)
/* Interrupt on short packet */
#define TRB_ISP			(1<<2)
/* Set PCIe no snoop attribute */
#define TRB_NO_SNOOP		(1<<3)
/* Chain multiple TRBs into a TD */
#define TRB_CHAIN		(1<<4)
/* Interrupt on completion */
#define TRB_IOC			(1<<5)
/* The buffer pointer contains immediate data */
#define TRB_IDT			(1<<6)

/* Block Event Interrupt */
#define	TRB_BEI			(1<<9)

/* Control transfer TRB specific fields */
#define TRB_DIR_IN		(1<<16)
#define	TRB_TX_TYPE(p)		((p) << 16)
#define	TRB_DATA_OUT		2
#define	TRB_DATA_IN		3

/* Isochronous TRB specific fields */
#define TRB_SIA			(1<<31)
#define TRB_FRAME_ID(p)		(((p) & 0x7ff) << 20)

struct xhci_generic_trb {
	__le32 field[4];
};

union xhci_trb {
	struct xhci_link_trb		link;
	struct xhci_transfer_event	trans_event;
	struct xhci_event_cmd		event_cmd;
	struct xhci_generic_trb		generic;
};

/* TRB bit mask */
#define	TRB_TYPE_BITMASK	(0xfc00)
#define TRB_TYPE(p)		((p) << 10)
#define TRB_FIELD_TO_TYPE(p)	(((p) & TRB_TYPE_BITMASK) >> 10)
/* TRB type IDs */
/* bulk, interrupt, isoc scatter/gather, and control data stage */
#define TRB_NORMAL		1
/* setup stage for control transfers */
#define TRB_SETUP		2
/* data stage for control transfers */
#define TRB_DATA		3
/* status stage for control transfers */
#define TRB_STATUS		4
/* isoc transfers */
#define TRB_ISOC		5
/* TRB for linking ring segments */
#define TRB_LINK		6
#define TRB_EVENT_DATA		7
/* Transfer Ring No-op (not for the command ring) */
#define TRB_TR_NOOP		8
/* Command TRBs */
/* Enable Slot Command */
#define TRB_ENABLE_SLOT		9
/* Disable Slot Command */
#define TRB_DISABLE_SLOT	10
/* Address Device Command */
#define TRB_ADDR_DEV		11
/* Configure Endpoint Command */
#define TRB_CONFIG_EP		12
/* Evaluate Context Command */
#define TRB_EVAL_CONTEXT	13
/* Reset Endpoint Command */
#define TRB_RESET_EP		14
/* Stop Transfer Ring Command */
#define TRB_STOP_RING		15
/* Set Transfer Ring Dequeue Pointer Command */
#define TRB_SET_DEQ		16
/* Reset Device Command */
#define TRB_RESET_DEV		17
/* Force Event Command (opt) */
#define TRB_FORCE_EVENT		18
/* Negotiate Bandwidth Command (opt) */
#define TRB_NEG_BANDWIDTH	19
/* Set Latency Tolerance Value Command (opt) */
#define TRB_SET_LT		20
/* Get port bandwidth Command */
#define TRB_GET_BW		21
/* Force Header Command - generate a transaction or link management packet */
#define TRB_FORCE_HEADER	22
/* No-op Command - not for transfer rings */
#define TRB_CMD_NOOP		23
/* TRB IDs 24-31 reserved */
/* Event TRBS */
/* Transfer Event */
#define TRB_TRANSFER		32
/* Command Completion Event */
#define TRB_COMPLETION		33
/* Port Status Change Event */
#define TRB_PORT_STATUS		34
/* Bandwidth Request Event (opt) */
#define TRB_BANDWIDTH_EVENT	35
/* Doorbell Event (opt) */
#define TRB_DOORBELL		36
/* Host Controller Event */
#define TRB_HC_EVENT		37
/* Device Notification Event - device sent function wake notification */
#define TRB_DEV_NOTE		38
/* MFINDEX Wrap Event - microframe counter wrapped */
#define TRB_MFINDEX_WRAP	39
/* TRB IDs 40-47 reserved, 48-63 is vendor-defined */

/* Nec vendor-specific command completion event. */
#define	TRB_NEC_CMD_COMP	48
/* Get NEC firmware revision. */
#define	TRB_NEC_GET_FW		49

static inline const char *xhci_trb_type_string(u8 type)
{
	switch (type) {
	case TRB_NORMAL:
		return "Normal";
	case TRB_SETUP:
		return "Setup Stage";
	case TRB_DATA:
		return "Data Stage";
	case TRB_STATUS:
		return "Status Stage";
	case TRB_ISOC:
		return "Isoch";
	case TRB_LINK:
		return "Link";
	case TRB_EVENT_DATA:
		return "Event Data";
	case TRB_TR_NOOP:
		return "No-Op";
	case TRB_ENABLE_SLOT:
		return "Enable Slot Command";
	case TRB_DISABLE_SLOT:
		return "Disable Slot Command";
	case TRB_ADDR_DEV:
		return "Address Device Command";
	case TRB_CONFIG_EP:
		return "Configure Endpoint Command";
	case TRB_EVAL_CONTEXT:
		return "Evaluate Context Command";
	case TRB_RESET_EP:
		return "Reset Endpoint Command";
	case TRB_STOP_RING:
		return "Stop Ring Command";
	case TRB_SET_DEQ:
		return "Set TR Dequeue Pointer Command";
	case TRB_RESET_DEV:
		return "Reset Device Command";
	case TRB_FORCE_EVENT:
		return "Force Event Command";
	case TRB_NEG_BANDWIDTH:
		return "Negotiate Bandwidth Command";
	case TRB_SET_LT:
		return "Set Latency Tolerance Value Command";
	case TRB_GET_BW:
		return "Get Port Bandwidth Command";
	case TRB_FORCE_HEADER:
		return "Force Header Command";
	case TRB_CMD_NOOP:
		return "No-Op Command";
	case TRB_TRANSFER:
		return "Transfer Event";
	case TRB_COMPLETION:
		return "Command Completion Event";
	case TRB_PORT_STATUS:
		return "Port Status Change Event";
	case TRB_BANDWIDTH_EVENT:
		return "Bandwidth Request Event";
	case TRB_DOORBELL:
		return "Doorbell Event";
	case TRB_HC_EVENT:
		return "Host Controller Event";
	case TRB_DEV_NOTE:
		return "Device Notification Event";
	case TRB_MFINDEX_WRAP:
		return "MFINDEX Wrap Event";
	case TRB_NEC_CMD_COMP:
		return "NEC Command Completion Event";
	case TRB_NEC_GET_FW:
		return "NET Get Firmware Revision Command";
	default:
		return "UNKNOWN";
	}
}

#define TRB_TYPE_LINK(x)	(((x) & TRB_TYPE_BITMASK) == TRB_TYPE(TRB_LINK))
/* Above, but for __le32 types -- can avoid work by swapping constants: */
#define TRB_TYPE_LINK_LE32(x)	(((x) & cpu_to_le32(TRB_TYPE_BITMASK)) == \
				 cpu_to_le32(TRB_TYPE(TRB_LINK)))
#define TRB_TYPE_NOOP_LE32(x)	(((x) & cpu_to_le32(TRB_TYPE_BITMASK)) == \
				 cpu_to_le32(TRB_TYPE(TRB_TR_NOOP)))

#define NEC_FW_MINOR(p)		(((p) >> 0) & 0xff)
#define NEC_FW_MAJOR(p)		(((p) >> 8) & 0xff)

/*
 * TRBS_PER_SEGMENT must be a multiple of 4,
 * since the command ring is 64-byte aligned.
 * It must also be greater than 16.
 */
#define TRBS_PER_SEGMENT	256
/* Allow two commands + a link TRB, along with any reserved command TRBs */
#define MAX_RSVD_CMD_TRBS	(TRBS_PER_SEGMENT - 3)
#define TRB_SEGMENT_SIZE	(TRBS_PER_SEGMENT*16)
#define TRB_SEGMENT_SHIFT	(ilog2(TRB_SEGMENT_SIZE))
/* TRB buffer pointers can't cross 64KB boundaries */
#define TRB_MAX_BUFF_SHIFT		16
#define TRB_MAX_BUFF_SIZE	(1 << TRB_MAX_BUFF_SHIFT)
/* How much data is left before the 64KB boundary? */
#define TRB_BUFF_LEN_UP_TO_BOUNDARY(addr)	(TRB_MAX_BUFF_SIZE - \
					(addr & (TRB_MAX_BUFF_SIZE - 1)))

struct xhci_segment {
	union xhci_trb		*trbs;
	/* private to HCD */
	struct xhci_segment	*next;
	dma_addr_t		dma;
	/* Max packet sized bounce buffer for td-fragmant alignment */
	dma_addr_t		bounce_dma;
	void			*bounce_buf;
	unsigned int		bounce_offs;
	unsigned int		bounce_len;
};

struct xhci_td {
	struct list_head	td_list;
	struct list_head	cancelled_td_list;
	struct urb		*urb;
	struct xhci_segment	*start_seg;
	union xhci_trb		*first_trb;
	union xhci_trb		*last_trb;
	struct xhci_segment	*bounce_seg;
	/* actual_length of the URB has already been set */
	bool			urb_length_set;
};

/* xHCI command default timeout value */
#define XHCI_CMD_DEFAULT_TIMEOUT	(5 * HZ)

/* command descriptor */
struct xhci_cd {
	struct xhci_command	*command;
	union xhci_trb		*cmd_trb;
};

struct xhci_dequeue_state {
	struct xhci_segment *new_deq_seg;
	union xhci_trb *new_deq_ptr;
	int new_cycle_state;
	unsigned int stream_id;
};

enum xhci_ring_type {
	TYPE_CTRL = 0,
	TYPE_ISOC,
	TYPE_BULK,
	TYPE_INTR,
	TYPE_STREAM,
	TYPE_COMMAND,
	TYPE_EVENT,
};

static inline const char *xhci_ring_type_string(enum xhci_ring_type type)
{
	switch (type) {
	case TYPE_CTRL:
		return "CTRL";
	case TYPE_ISOC:
		return "ISOC";
	case TYPE_BULK:
		return "BULK";
	case TYPE_INTR:
		return "INTR";
	case TYPE_STREAM:
		return "STREAM";
	case TYPE_COMMAND:
		return "CMD";
	case TYPE_EVENT:
		return "EVENT";
	}

	return "UNKNOWN";
}

struct xhci_ring {
	struct xhci_segment	*first_seg;
	struct xhci_segment	*last_seg;
	union  xhci_trb		*enqueue;
	struct xhci_segment	*enq_seg;
	union  xhci_trb		*dequeue;
	struct xhci_segment	*deq_seg;
	struct list_head	td_list;
	/*
	 * Write the cycle state into the TRB cycle field to give ownership of
	 * the TRB to the host controller (if we are the producer), or to check
	 * if we own the TRB (if we are the consumer).  See section 4.9.1.
	 */
	u32			cycle_state;
	unsigned int		stream_id;
	unsigned int		num_segs;
	unsigned int		num_trbs_free;
	unsigned int		num_trbs_free_temp;
	unsigned int		bounce_buf_len;
	enum xhci_ring_type	type;
	bool			last_td_was_short;
	struct radix_tree_root	*trb_address_map;
};

struct xhci_erst_entry {
	/* 64-bit event ring segment address */
	__le64	seg_addr;
	__le32	seg_size;
	/* Set to zero */
	__le32	rsvd;
};

struct xhci_erst {
	struct xhci_erst_entry	*entries;
	unsigned int		num_entries;
	/* xhci->event_ring keeps track of segment dma addresses */
	dma_addr_t		erst_dma_addr;
	/* Num entries the ERST can contain */
	unsigned int		erst_size;
};

struct xhci_scratchpad {
	u64 *sp_array;
	dma_addr_t sp_dma;
	void **sp_buffers;
};

struct urb_priv {
	int	num_tds;
	int	num_tds_done;
	struct	xhci_td	td[0];
};

/*
 * Each segment table entry is 4*32bits long.  1K seems like an ok size:
 * (1K bytes * 8bytes/bit) / (4*32 bits) = 64 segment entries in the table,
 * meaning 64 ring segments.
 * Initial allocated size of the ERST, in number of entries */
#define	ERST_NUM_SEGS	1
/* Initial allocated size of the ERST, in number of entries */
#define	ERST_SIZE	64
/* Initial number of event segment rings allocated */
#define	ERST_ENTRIES	1
/* Poll every 60 seconds */
#define	POLL_TIMEOUT	60
/* Stop endpoint command timeout (secs) for URB cancellation watchdog timer */
#define XHCI_STOP_EP_CMD_TIMEOUT	5
/* XXX: Make these module parameters */

struct s3_save {
	u32	command;
	u32	dev_nt;
	u64	dcbaa_ptr;
	u32	config_reg;
	u32	irq_pending;
	u32	irq_control;
	u32	erst_size;
	u64	erst_base;
	u64	erst_dequeue;
};

/* Use for lpm */
struct dev_info {
	u32			dev_id;
	struct	list_head	list;
};

struct xhci_bus_state {
	unsigned long		bus_suspended;
	unsigned long		next_statechange;

	/* Port suspend arrays are indexed by the portnum of the fake roothub */
	/* ports suspend status arrays - max 31 ports for USB2, 15 for USB3 */
	u32			port_c_suspend;
	u32			suspended_ports;
	u32			port_remote_wakeup;
	unsigned long		resume_done[USB_MAXCHILDREN];
	/* which ports have started to resume */
	unsigned long		resuming_ports;
	/* Which ports are waiting on RExit to U0 transition. */
	unsigned long		rexit_ports;
	struct completion	rexit_done[USB_MAXCHILDREN];
};


/*
 * It can take up to 20 ms to transition from RExit to U0 on the
 * Intel Lynx Point LP xHCI host.
 */
#define	XHCI_MAX_REXIT_TIMEOUT	(20 * 1000)

static inline unsigned int hcd_index(struct usb_hcd *hcd)
{
	if (hcd->speed >= HCD_USB3)
		return 0;
	else
		return 1;
}

struct xhci_hub {
	u8	maj_rev;
	u8	min_rev;
	u32	*psi;		/* array of protocol speed ID entries */
	u8	psi_count;
	u8	psi_uid_count;
};

/* There is one xhci_hcd structure per controller */
struct xhci_hcd {
	struct usb_hcd *main_hcd;
	struct usb_hcd *shared_hcd;
	/* glue to PCI and HCD framework */
	struct xhci_cap_regs __iomem *cap_regs;
	struct xhci_op_regs __iomem *op_regs;
	struct xhci_run_regs __iomem *run_regs;
	struct xhci_doorbell_array __iomem *dba;
	/* Our HCD's current interrupter register set */
	struct	xhci_intr_reg __iomem *ir_set;

	/* Cached register copies of read-only HC data */
	__u32		hcs_params1;
	__u32		hcs_params2;
	__u32		hcs_params3;
	__u32		hcc_params;
	__u32		hcc_params2;

	spinlock_t	lock;

	/* packed release number */
	u8		sbrn;
	u16		hci_version;
	u8		max_slots;
	u8		max_interrupters;
	u8		max_ports;
	u8		isoc_threshold;
	/* imod_interval in ns (I * 250ns) */
	u32		imod_interval;
	int		event_ring_max;
	/* 4KB min, 128MB max */
	int		page_size;
	/* Valid values are 12 to 20, inclusive */
	int		page_shift;
	/* msi-x vectors */
	int		msix_count;
	/* optional clock */
	struct clk		*clk;
	/* data structures */
	struct xhci_device_context_array *dcbaa;
	struct xhci_ring	*cmd_ring;
	unsigned int            cmd_ring_state;
#define CMD_RING_STATE_RUNNING         (1 << 0)
#define CMD_RING_STATE_ABORTED         (1 << 1)
#define CMD_RING_STATE_STOPPED         (1 << 2)
	struct list_head        cmd_list;
	unsigned int		cmd_ring_reserved_trbs;
	struct delayed_work	cmd_timer;
	struct completion	cmd_ring_stop_completion;
	struct xhci_command	*current_cmd;
	struct xhci_ring	*event_ring;
	struct xhci_erst	erst;
	/* Scratchpad */
	struct xhci_scratchpad  *scratchpad;
	/* Store LPM test failed devices' information */
	struct list_head	lpm_failed_devs;

	/* slot enabling and address device helpers */
	/* these are not thread safe so use mutex */
	struct mutex mutex;
	/* For USB 3.0 LPM enable/disable. */
	struct xhci_command		*lpm_command;
	/* Internal mirror of the HW's dcbaa */
	struct xhci_virt_device	*devs[MAX_HC_SLOTS];
	/* For keeping track of bandwidth domains per roothub. */
	struct xhci_root_port_bw_info	*rh_bw;

	/* DMA pools */
	struct dma_pool	*device_pool;
	struct dma_pool	*segment_pool;
	struct dma_pool	*small_streams_pool;
	struct dma_pool	*medium_streams_pool;

	/* Host controller watchdog timer structures */
	unsigned int		xhc_state;

	u32			command;
	struct s3_save		s3;
/* Host controller is dying - not responding to commands. "I'm not dead yet!"
 *
 * xHC interrupts have been disabled and a watchdog timer will (or has already)
 * halt the xHCI host, and complete all URBs with an -ESHUTDOWN code.  Any code
 * that sees this status (other than the timer that set it) should stop touching
 * hardware immediately.  Interrupt handlers should return immediately when
 * they see this status (any time they drop and re-acquire xhci->lock).
 * xhci_urb_dequeue() should call usb_hcd_check_unlink_urb() and return without
 * putting the TD on the canceled list, etc.
 *
 * There are no reports of xHCI host controllers that display this issue.
 */
#define XHCI_STATE_DYING	(1 << 0)
#define XHCI_STATE_HALTED	(1 << 1)
#define XHCI_STATE_REMOVING	(1 << 2)
	unsigned int		quirks;
#define	XHCI_LINK_TRB_QUIRK	(1 << 0)
#define XHCI_RESET_EP_QUIRK	(1 << 1)
#define XHCI_NEC_HOST		(1 << 2)
#define XHCI_AMD_PLL_FIX	(1 << 3)
#define XHCI_SPURIOUS_SUCCESS	(1 << 4)
/*
 * Certain Intel host controllers have a limit to the number of endpoint
 * contexts they can handle.  Ideally, they would signal that they can't handle
 * anymore endpoint contexts by returning a Resource Error for the Configure
 * Endpoint command, but they don't.  Instead they expect software to keep track
 * of the number of active endpoints for them, across configure endpoint
 * commands, reset device commands, disable slot commands, and address device
 * commands.
 */
#define XHCI_EP_LIMIT_QUIRK	(1 << 5)
#define XHCI_BROKEN_MSI		(1 << 6)
#define XHCI_RESET_ON_RESUME	(1 << 7)
#define	XHCI_SW_BW_CHECKING	(1 << 8)
#define XHCI_AMD_0x96_HOST	(1 << 9)
#define XHCI_TRUST_TX_LENGTH	(1 << 10)
#define XHCI_LPM_SUPPORT	(1 << 11)
#define XHCI_INTEL_HOST		(1 << 12)
#define XHCI_SPURIOUS_REBOOT	(1 << 13)
#define XHCI_COMP_MODE_QUIRK	(1 << 14)
#define XHCI_AVOID_BEI		(1 << 15)
#define XHCI_PLAT		(1 << 16)
#define XHCI_SLOW_SUSPEND	(1 << 17)
#define XHCI_SPURIOUS_WAKEUP	(1 << 18)
/* For controllers with a broken beyond repair streams implementation */
#define XHCI_BROKEN_STREAMS	(1 << 19)
#define XHCI_PME_STUCK_QUIRK	(1 << 20)
#define XHCI_MTK_HOST		(1 << 21)
#define XHCI_SSIC_PORT_UNUSED	(1 << 22)
#define XHCI_NO_64BIT_SUPPORT	(1 << 23)
#define XHCI_MISSING_CAS	(1 << 24)
/* For controller with a broken Port Disable implementation */
#define XHCI_BROKEN_PORT_PED	(1 << 25)
#define XHCI_LIMIT_ENDPOINT_INTERVAL_7	(1 << 26)
#define XHCI_U2_DISABLE_WAKE	(1 << 27)
#define XHCI_ASMEDIA_MODIFY_FLOWCONTROL	(1 << 28)
#define XHCI_HW_LPM_DISABLE	(1 << 29)
#define XHCI_SUSPEND_DELAY	(1 << 30)
<<<<<<< HEAD
=======
#define XHCI_INTEL_USB_ROLE_SW	(1 << 31)
>>>>>>> 49a695ba

	unsigned int		num_active_eps;
	unsigned int		limit_active_eps;
	/* There are two roothubs to keep track of bus suspend info for */
	struct xhci_bus_state   bus_state[2];
	/* Is each xHCI roothub port a USB 3.0, USB 2.0, or USB 1.1 port? */
	u8			*port_array;
	/* Array of pointers to USB 3.0 PORTSC registers */
	__le32 __iomem		**usb3_ports;
	unsigned int		num_usb3_ports;
	/* Array of pointers to USB 2.0 PORTSC registers */
	__le32 __iomem		**usb2_ports;
	struct xhci_hub		usb2_rhub;
	struct xhci_hub		usb3_rhub;
	unsigned int		num_usb2_ports;
	/* support xHCI 0.96 spec USB2 software LPM */
	unsigned		sw_lpm_support:1;
	/* support xHCI 1.0 spec USB2 hardware LPM */
	unsigned		hw_lpm_support:1;
	/* cached usb2 extened protocol capabilites */
	u32                     *ext_caps;
	unsigned int            num_ext_caps;
	/* Compliance Mode Recovery Data */
	struct timer_list	comp_mode_recovery_timer;
	u32			port_status_u0;
	u16			test_mode;
/* Compliance Mode Timer Triggered every 2 seconds */
#define COMP_MODE_RCVRY_MSECS 2000

	struct dentry		*debugfs_root;
	struct dentry		*debugfs_slots;
	struct list_head	regset_list;

	void			*dbc;
	/* platform-specific data -- must come last */
	unsigned long		priv[0] __aligned(sizeof(s64));
};

/* Platform specific overrides to generic XHCI hc_driver ops */
struct xhci_driver_overrides {
	size_t extra_priv_size;
	int (*reset)(struct usb_hcd *hcd);
	int (*start)(struct usb_hcd *hcd);
};

#define	XHCI_CFC_DELAY		10

/* convert between an HCD pointer and the corresponding EHCI_HCD */
static inline struct xhci_hcd *hcd_to_xhci(struct usb_hcd *hcd)
{
	struct usb_hcd *primary_hcd;

	if (usb_hcd_is_primary_hcd(hcd))
		primary_hcd = hcd;
	else
		primary_hcd = hcd->primary_hcd;

	return (struct xhci_hcd *) (primary_hcd->hcd_priv);
}

static inline struct usb_hcd *xhci_to_hcd(struct xhci_hcd *xhci)
{
	return xhci->main_hcd;
}

#define xhci_dbg(xhci, fmt, args...) \
	dev_dbg(xhci_to_hcd(xhci)->self.controller , fmt , ## args)
#define xhci_err(xhci, fmt, args...) \
	dev_err(xhci_to_hcd(xhci)->self.controller , fmt , ## args)
#define xhci_warn(xhci, fmt, args...) \
	dev_warn(xhci_to_hcd(xhci)->self.controller , fmt , ## args)
#define xhci_warn_ratelimited(xhci, fmt, args...) \
	dev_warn_ratelimited(xhci_to_hcd(xhci)->self.controller , fmt , ## args)
#define xhci_info(xhci, fmt, args...) \
	dev_info(xhci_to_hcd(xhci)->self.controller , fmt , ## args)

/*
 * Registers should always be accessed with double word or quad word accesses.
 *
 * Some xHCI implementations may support 64-bit address pointers.  Registers
 * with 64-bit address pointers should be written to with dword accesses by
 * writing the low dword first (ptr[0]), then the high dword (ptr[1]) second.
 * xHCI implementations that do not support 64-bit address pointers will ignore
 * the high dword, and write order is irrelevant.
 */
static inline u64 xhci_read_64(const struct xhci_hcd *xhci,
		__le64 __iomem *regs)
{
	return lo_hi_readq(regs);
}
static inline void xhci_write_64(struct xhci_hcd *xhci,
				 const u64 val, __le64 __iomem *regs)
{
	lo_hi_writeq(val, regs);
}

static inline int xhci_link_trb_quirk(struct xhci_hcd *xhci)
{
	return xhci->quirks & XHCI_LINK_TRB_QUIRK;
}

/* xHCI debugging */
char *xhci_get_slot_state(struct xhci_hcd *xhci,
		struct xhci_container_ctx *ctx);
void xhci_dbg_trace(struct xhci_hcd *xhci, void (*trace)(struct va_format *),
			const char *fmt, ...);

/* xHCI memory management */
void xhci_mem_cleanup(struct xhci_hcd *xhci);
int xhci_mem_init(struct xhci_hcd *xhci, gfp_t flags);
void xhci_free_virt_device(struct xhci_hcd *xhci, int slot_id);
int xhci_alloc_virt_device(struct xhci_hcd *xhci, int slot_id, struct usb_device *udev, gfp_t flags);
int xhci_setup_addressable_virt_dev(struct xhci_hcd *xhci, struct usb_device *udev);
void xhci_copy_ep0_dequeue_into_input_ctx(struct xhci_hcd *xhci,
		struct usb_device *udev);
unsigned int xhci_get_endpoint_index(struct usb_endpoint_descriptor *desc);
unsigned int xhci_get_endpoint_address(unsigned int ep_index);
unsigned int xhci_last_valid_endpoint(u32 added_ctxs);
void xhci_endpoint_zero(struct xhci_hcd *xhci, struct xhci_virt_device *virt_dev, struct usb_host_endpoint *ep);
void xhci_update_tt_active_eps(struct xhci_hcd *xhci,
		struct xhci_virt_device *virt_dev,
		int old_active_eps);
void xhci_clear_endpoint_bw_info(struct xhci_bw_info *bw_info);
void xhci_update_bw_info(struct xhci_hcd *xhci,
		struct xhci_container_ctx *in_ctx,
		struct xhci_input_control_ctx *ctrl_ctx,
		struct xhci_virt_device *virt_dev);
void xhci_endpoint_copy(struct xhci_hcd *xhci,
		struct xhci_container_ctx *in_ctx,
		struct xhci_container_ctx *out_ctx,
		unsigned int ep_index);
void xhci_slot_copy(struct xhci_hcd *xhci,
		struct xhci_container_ctx *in_ctx,
		struct xhci_container_ctx *out_ctx);
int xhci_endpoint_init(struct xhci_hcd *xhci, struct xhci_virt_device *virt_dev,
		struct usb_device *udev, struct usb_host_endpoint *ep,
		gfp_t mem_flags);
struct xhci_ring *xhci_ring_alloc(struct xhci_hcd *xhci,
		unsigned int num_segs, unsigned int cycle_state,
		enum xhci_ring_type type, unsigned int max_packet, gfp_t flags);
void xhci_ring_free(struct xhci_hcd *xhci, struct xhci_ring *ring);
int xhci_ring_expansion(struct xhci_hcd *xhci, struct xhci_ring *ring,
		unsigned int num_trbs, gfp_t flags);
int xhci_alloc_erst(struct xhci_hcd *xhci,
		struct xhci_ring *evt_ring,
		struct xhci_erst *erst,
		gfp_t flags);
void xhci_free_erst(struct xhci_hcd *xhci, struct xhci_erst *erst);
void xhci_free_endpoint_ring(struct xhci_hcd *xhci,
		struct xhci_virt_device *virt_dev,
		unsigned int ep_index);
struct xhci_stream_info *xhci_alloc_stream_info(struct xhci_hcd *xhci,
		unsigned int num_stream_ctxs,
		unsigned int num_streams,
		unsigned int max_packet, gfp_t flags);
void xhci_free_stream_info(struct xhci_hcd *xhci,
		struct xhci_stream_info *stream_info);
void xhci_setup_streams_ep_input_ctx(struct xhci_hcd *xhci,
		struct xhci_ep_ctx *ep_ctx,
		struct xhci_stream_info *stream_info);
void xhci_setup_no_streams_ep_input_ctx(struct xhci_ep_ctx *ep_ctx,
		struct xhci_virt_ep *ep);
void xhci_free_device_endpoint_resources(struct xhci_hcd *xhci,
	struct xhci_virt_device *virt_dev, bool drop_control_ep);
struct xhci_ring *xhci_dma_to_transfer_ring(
		struct xhci_virt_ep *ep,
		u64 address);
struct xhci_ring *xhci_stream_id_to_ring(
		struct xhci_virt_device *dev,
		unsigned int ep_index,
		unsigned int stream_id);
struct xhci_command *xhci_alloc_command(struct xhci_hcd *xhci,
		bool allocate_completion, gfp_t mem_flags);
struct xhci_command *xhci_alloc_command_with_ctx(struct xhci_hcd *xhci,
		bool allocate_completion, gfp_t mem_flags);
void xhci_urb_free_priv(struct urb_priv *urb_priv);
void xhci_free_command(struct xhci_hcd *xhci,
		struct xhci_command *command);
struct xhci_container_ctx *xhci_alloc_container_ctx(struct xhci_hcd *xhci,
		int type, gfp_t flags);
void xhci_free_container_ctx(struct xhci_hcd *xhci,
		struct xhci_container_ctx *ctx);

/* xHCI host controller glue */
typedef void (*xhci_get_quirks_t)(struct device *, struct xhci_hcd *);
int xhci_handshake(void __iomem *ptr, u32 mask, u32 done, int usec);
void xhci_quiesce(struct xhci_hcd *xhci);
int xhci_halt(struct xhci_hcd *xhci);
int xhci_start(struct xhci_hcd *xhci);
int xhci_reset(struct xhci_hcd *xhci);
int xhci_run(struct usb_hcd *hcd);
int xhci_gen_setup(struct usb_hcd *hcd, xhci_get_quirks_t get_quirks);
void xhci_init_driver(struct hc_driver *drv,
		      const struct xhci_driver_overrides *over);
int xhci_disable_slot(struct xhci_hcd *xhci, u32 slot_id);
int xhci_ext_cap_init(struct xhci_hcd *xhci);

int xhci_suspend(struct xhci_hcd *xhci, bool do_wakeup);
int xhci_resume(struct xhci_hcd *xhci, bool hibernated);

irqreturn_t xhci_irq(struct usb_hcd *hcd);
irqreturn_t xhci_msi_irq(int irq, void *hcd);
int xhci_alloc_dev(struct usb_hcd *hcd, struct usb_device *udev);
int xhci_alloc_tt_info(struct xhci_hcd *xhci,
		struct xhci_virt_device *virt_dev,
		struct usb_device *hdev,
		struct usb_tt *tt, gfp_t mem_flags);

/* xHCI ring, segment, TRB, and TD functions */
dma_addr_t xhci_trb_virt_to_dma(struct xhci_segment *seg, union xhci_trb *trb);
struct xhci_segment *trb_in_td(struct xhci_hcd *xhci,
		struct xhci_segment *start_seg, union xhci_trb *start_trb,
		union xhci_trb *end_trb, dma_addr_t suspect_dma, bool debug);
int xhci_is_vendor_info_code(struct xhci_hcd *xhci, unsigned int trb_comp_code);
void xhci_ring_cmd_db(struct xhci_hcd *xhci);
int xhci_queue_slot_control(struct xhci_hcd *xhci, struct xhci_command *cmd,
		u32 trb_type, u32 slot_id);
int xhci_queue_address_device(struct xhci_hcd *xhci, struct xhci_command *cmd,
		dma_addr_t in_ctx_ptr, u32 slot_id, enum xhci_setup_dev);
int xhci_queue_vendor_command(struct xhci_hcd *xhci, struct xhci_command *cmd,
		u32 field1, u32 field2, u32 field3, u32 field4);
int xhci_queue_stop_endpoint(struct xhci_hcd *xhci, struct xhci_command *cmd,
		int slot_id, unsigned int ep_index, int suspend);
int xhci_queue_ctrl_tx(struct xhci_hcd *xhci, gfp_t mem_flags, struct urb *urb,
		int slot_id, unsigned int ep_index);
int xhci_queue_bulk_tx(struct xhci_hcd *xhci, gfp_t mem_flags, struct urb *urb,
		int slot_id, unsigned int ep_index);
int xhci_queue_intr_tx(struct xhci_hcd *xhci, gfp_t mem_flags, struct urb *urb,
		int slot_id, unsigned int ep_index);
int xhci_queue_isoc_tx_prepare(struct xhci_hcd *xhci, gfp_t mem_flags,
		struct urb *urb, int slot_id, unsigned int ep_index);
int xhci_queue_configure_endpoint(struct xhci_hcd *xhci,
		struct xhci_command *cmd, dma_addr_t in_ctx_ptr, u32 slot_id,
		bool command_must_succeed);
int xhci_queue_evaluate_context(struct xhci_hcd *xhci, struct xhci_command *cmd,
		dma_addr_t in_ctx_ptr, u32 slot_id, bool command_must_succeed);
int xhci_queue_reset_ep(struct xhci_hcd *xhci, struct xhci_command *cmd,
		int slot_id, unsigned int ep_index,
		enum xhci_ep_reset_type reset_type);
int xhci_queue_reset_device(struct xhci_hcd *xhci, struct xhci_command *cmd,
		u32 slot_id);
void xhci_find_new_dequeue_state(struct xhci_hcd *xhci,
		unsigned int slot_id, unsigned int ep_index,
		unsigned int stream_id, struct xhci_td *cur_td,
		struct xhci_dequeue_state *state);
void xhci_queue_new_dequeue_state(struct xhci_hcd *xhci,
		unsigned int slot_id, unsigned int ep_index,
		struct xhci_dequeue_state *deq_state);
void xhci_cleanup_stalled_ring(struct xhci_hcd *xhci, unsigned int ep_index,
		unsigned int stream_id, struct xhci_td *td);
void xhci_stop_endpoint_command_watchdog(struct timer_list *t);
void xhci_handle_command_timeout(struct work_struct *work);

void xhci_ring_ep_doorbell(struct xhci_hcd *xhci, unsigned int slot_id,
		unsigned int ep_index, unsigned int stream_id);
void xhci_cleanup_command_queue(struct xhci_hcd *xhci);
void inc_deq(struct xhci_hcd *xhci, struct xhci_ring *ring);
unsigned int count_trbs(u64 addr, u64 len);

/* xHCI roothub code */
void xhci_set_link_state(struct xhci_hcd *xhci, __le32 __iomem **port_array,
				int port_id, u32 link_state);
void xhci_test_and_clear_bit(struct xhci_hcd *xhci, __le32 __iomem **port_array,
				int port_id, u32 port_bit);
int xhci_hub_control(struct usb_hcd *hcd, u16 typeReq, u16 wValue, u16 wIndex,
		char *buf, u16 wLength);
int xhci_hub_status_data(struct usb_hcd *hcd, char *buf);
int xhci_find_raw_port_number(struct usb_hcd *hcd, int port1);
void xhci_hc_died(struct xhci_hcd *xhci);

#ifdef CONFIG_PM
int xhci_bus_suspend(struct usb_hcd *hcd);
int xhci_bus_resume(struct usb_hcd *hcd);
#else
#define	xhci_bus_suspend	NULL
#define	xhci_bus_resume		NULL
#endif	/* CONFIG_PM */

u32 xhci_port_state_to_neutral(u32 state);
int xhci_find_slot_id_by_port(struct usb_hcd *hcd, struct xhci_hcd *xhci,
		u16 port);
void xhci_ring_device(struct xhci_hcd *xhci, int slot_id);

/* xHCI contexts */
struct xhci_input_control_ctx *xhci_get_input_control_ctx(struct xhci_container_ctx *ctx);
struct xhci_slot_ctx *xhci_get_slot_ctx(struct xhci_hcd *xhci, struct xhci_container_ctx *ctx);
struct xhci_ep_ctx *xhci_get_ep_ctx(struct xhci_hcd *xhci, struct xhci_container_ctx *ctx, unsigned int ep_index);

struct xhci_ring *xhci_triad_to_transfer_ring(struct xhci_hcd *xhci,
		unsigned int slot_id, unsigned int ep_index,
		unsigned int stream_id);

static inline struct xhci_ring *xhci_urb_to_transfer_ring(struct xhci_hcd *xhci,
								struct urb *urb)
{
	return xhci_triad_to_transfer_ring(xhci, urb->dev->slot_id,
					xhci_get_endpoint_index(&urb->ep->desc),
					urb->stream_id);
}

static inline char *xhci_slot_state_string(u32 state)
{
	switch (state) {
	case SLOT_STATE_ENABLED:
		return "enabled/disabled";
	case SLOT_STATE_DEFAULT:
		return "default";
	case SLOT_STATE_ADDRESSED:
		return "addressed";
	case SLOT_STATE_CONFIGURED:
		return "configured";
	default:
		return "reserved";
	}
}

static inline const char *xhci_decode_trb(u32 field0, u32 field1, u32 field2,
		u32 field3)
{
	static char str[256];
	int type = TRB_FIELD_TO_TYPE(field3);

	switch (type) {
	case TRB_LINK:
		sprintf(str,
			"LINK %08x%08x intr %d type '%s' flags %c:%c:%c:%c",
			field1, field0, GET_INTR_TARGET(field2),
			xhci_trb_type_string(type),
			field3 & TRB_IOC ? 'I' : 'i',
			field3 & TRB_CHAIN ? 'C' : 'c',
			field3 & TRB_TC ? 'T' : 't',
			field3 & TRB_CYCLE ? 'C' : 'c');
		break;
	case TRB_TRANSFER:
	case TRB_COMPLETION:
	case TRB_PORT_STATUS:
	case TRB_BANDWIDTH_EVENT:
	case TRB_DOORBELL:
	case TRB_HC_EVENT:
	case TRB_DEV_NOTE:
	case TRB_MFINDEX_WRAP:
		sprintf(str,
			"TRB %08x%08x status '%s' len %d slot %d ep %d type '%s' flags %c:%c",
			field1, field0,
			xhci_trb_comp_code_string(GET_COMP_CODE(field2)),
			EVENT_TRB_LEN(field2), TRB_TO_SLOT_ID(field3),
			/* Macro decrements 1, maybe it shouldn't?!? */
			TRB_TO_EP_INDEX(field3) + 1,
			xhci_trb_type_string(type),
			field3 & EVENT_DATA ? 'E' : 'e',
			field3 & TRB_CYCLE ? 'C' : 'c');

		break;
	case TRB_SETUP:
		sprintf(str, "bRequestType %02x bRequest %02x wValue %02x%02x wIndex %02x%02x wLength %d length %d TD size %d intr %d type '%s' flags %c:%c:%c",
				field0 & 0xff,
				(field0 & 0xff00) >> 8,
				(field0 & 0xff000000) >> 24,
				(field0 & 0xff0000) >> 16,
				(field1 & 0xff00) >> 8,
				field1 & 0xff,
				(field1 & 0xff000000) >> 16 |
				(field1 & 0xff0000) >> 16,
				TRB_LEN(field2), GET_TD_SIZE(field2),
				GET_INTR_TARGET(field2),
				xhci_trb_type_string(type),
				field3 & TRB_IDT ? 'I' : 'i',
				field3 & TRB_IOC ? 'I' : 'i',
				field3 & TRB_CYCLE ? 'C' : 'c');
		break;
	case TRB_DATA:
		sprintf(str, "Buffer %08x%08x length %d TD size %d intr %d type '%s' flags %c:%c:%c:%c:%c:%c:%c",
				field1, field0, TRB_LEN(field2), GET_TD_SIZE(field2),
				GET_INTR_TARGET(field2),
				xhci_trb_type_string(type),
				field3 & TRB_IDT ? 'I' : 'i',
				field3 & TRB_IOC ? 'I' : 'i',
				field3 & TRB_CHAIN ? 'C' : 'c',
				field3 & TRB_NO_SNOOP ? 'S' : 's',
				field3 & TRB_ISP ? 'I' : 'i',
				field3 & TRB_ENT ? 'E' : 'e',
				field3 & TRB_CYCLE ? 'C' : 'c');
		break;
	case TRB_STATUS:
		sprintf(str, "Buffer %08x%08x length %d TD size %d intr %d type '%s' flags %c:%c:%c:%c",
				field1, field0, TRB_LEN(field2), GET_TD_SIZE(field2),
				GET_INTR_TARGET(field2),
				xhci_trb_type_string(type),
				field3 & TRB_IOC ? 'I' : 'i',
				field3 & TRB_CHAIN ? 'C' : 'c',
				field3 & TRB_ENT ? 'E' : 'e',
				field3 & TRB_CYCLE ? 'C' : 'c');
		break;
	case TRB_NORMAL:
	case TRB_ISOC:
	case TRB_EVENT_DATA:
	case TRB_TR_NOOP:
		sprintf(str,
			"Buffer %08x%08x length %d TD size %d intr %d type '%s' flags %c:%c:%c:%c:%c:%c:%c:%c",
			field1, field0, TRB_LEN(field2), GET_TD_SIZE(field2),
			GET_INTR_TARGET(field2),
			xhci_trb_type_string(type),
			field3 & TRB_BEI ? 'B' : 'b',
			field3 & TRB_IDT ? 'I' : 'i',
			field3 & TRB_IOC ? 'I' : 'i',
			field3 & TRB_CHAIN ? 'C' : 'c',
			field3 & TRB_NO_SNOOP ? 'S' : 's',
			field3 & TRB_ISP ? 'I' : 'i',
			field3 & TRB_ENT ? 'E' : 'e',
			field3 & TRB_CYCLE ? 'C' : 'c');
		break;

	case TRB_CMD_NOOP:
	case TRB_ENABLE_SLOT:
		sprintf(str,
			"%s: flags %c",
			xhci_trb_type_string(type),
			field3 & TRB_CYCLE ? 'C' : 'c');
		break;
	case TRB_DISABLE_SLOT:
	case TRB_NEG_BANDWIDTH:
		sprintf(str,
			"%s: slot %d flags %c",
			xhci_trb_type_string(type),
			TRB_TO_SLOT_ID(field3),
			field3 & TRB_CYCLE ? 'C' : 'c');
		break;
	case TRB_ADDR_DEV:
		sprintf(str,
			"%s: ctx %08x%08x slot %d flags %c:%c",
			xhci_trb_type_string(type),
			field1, field0,
			TRB_TO_SLOT_ID(field3),
			field3 & TRB_BSR ? 'B' : 'b',
			field3 & TRB_CYCLE ? 'C' : 'c');
		break;
	case TRB_CONFIG_EP:
		sprintf(str,
			"%s: ctx %08x%08x slot %d flags %c:%c",
			xhci_trb_type_string(type),
			field1, field0,
			TRB_TO_SLOT_ID(field3),
			field3 & TRB_DC ? 'D' : 'd',
			field3 & TRB_CYCLE ? 'C' : 'c');
		break;
	case TRB_EVAL_CONTEXT:
		sprintf(str,
			"%s: ctx %08x%08x slot %d flags %c",
			xhci_trb_type_string(type),
			field1, field0,
			TRB_TO_SLOT_ID(field3),
			field3 & TRB_CYCLE ? 'C' : 'c');
		break;
	case TRB_RESET_EP:
		sprintf(str,
			"%s: ctx %08x%08x slot %d ep %d flags %c",
			xhci_trb_type_string(type),
			field1, field0,
			TRB_TO_SLOT_ID(field3),
			/* Macro decrements 1, maybe it shouldn't?!? */
			TRB_TO_EP_INDEX(field3) + 1,
			field3 & TRB_CYCLE ? 'C' : 'c');
		break;
	case TRB_STOP_RING:
		sprintf(str,
			"%s: slot %d sp %d ep %d flags %c",
			xhci_trb_type_string(type),
			TRB_TO_SLOT_ID(field3),
			TRB_TO_SUSPEND_PORT(field3),
			/* Macro decrements 1, maybe it shouldn't?!? */
			TRB_TO_EP_INDEX(field3) + 1,
			field3 & TRB_CYCLE ? 'C' : 'c');
		break;
	case TRB_SET_DEQ:
		sprintf(str,
			"%s: deq %08x%08x stream %d slot %d ep %d flags %c",
			xhci_trb_type_string(type),
			field1, field0,
			TRB_TO_STREAM_ID(field2),
			TRB_TO_SLOT_ID(field3),
			/* Macro decrements 1, maybe it shouldn't?!? */
			TRB_TO_EP_INDEX(field3) + 1,
			field3 & TRB_CYCLE ? 'C' : 'c');
		break;
	case TRB_RESET_DEV:
		sprintf(str,
			"%s: slot %d flags %c",
			xhci_trb_type_string(type),
			TRB_TO_SLOT_ID(field3),
			field3 & TRB_CYCLE ? 'C' : 'c');
		break;
	case TRB_FORCE_EVENT:
		sprintf(str,
			"%s: event %08x%08x vf intr %d vf id %d flags %c",
			xhci_trb_type_string(type),
			field1, field0,
			TRB_TO_VF_INTR_TARGET(field2),
			TRB_TO_VF_ID(field3),
			field3 & TRB_CYCLE ? 'C' : 'c');
		break;
	case TRB_SET_LT:
		sprintf(str,
			"%s: belt %d flags %c",
			xhci_trb_type_string(type),
			TRB_TO_BELT(field3),
			field3 & TRB_CYCLE ? 'C' : 'c');
		break;
	case TRB_GET_BW:
		sprintf(str,
			"%s: ctx %08x%08x slot %d speed %d flags %c",
			xhci_trb_type_string(type),
			field1, field0,
			TRB_TO_SLOT_ID(field3),
			TRB_TO_DEV_SPEED(field3),
			field3 & TRB_CYCLE ? 'C' : 'c');
		break;
	case TRB_FORCE_HEADER:
		sprintf(str,
			"%s: info %08x%08x%08x pkt type %d roothub port %d flags %c",
			xhci_trb_type_string(type),
			field2, field1, field0 & 0xffffffe0,
			TRB_TO_PACKET_TYPE(field0),
			TRB_TO_ROOTHUB_PORT(field3),
			field3 & TRB_CYCLE ? 'C' : 'c');
		break;
	default:
		sprintf(str,
			"type '%s' -> raw %08x %08x %08x %08x",
			xhci_trb_type_string(type),
			field0, field1, field2, field3);
	}

	return str;
}

static inline const char *xhci_decode_slot_context(u32 info, u32 info2,
		u32 tt_info, u32 state)
{
	static char str[1024];
	u32 speed;
	u32 hub;
	u32 mtt;
	int ret = 0;

	speed = info & DEV_SPEED;
	hub = info & DEV_HUB;
	mtt = info & DEV_MTT;

	ret = sprintf(str, "RS %05x %s%s%s Ctx Entries %d MEL %d us Port# %d/%d",
			info & ROUTE_STRING_MASK,
			({ char *s;
			switch (speed) {
			case SLOT_SPEED_FS:
				s = "full-speed";
				break;
			case SLOT_SPEED_LS:
				s = "low-speed";
				break;
			case SLOT_SPEED_HS:
				s = "high-speed";
				break;
			case SLOT_SPEED_SS:
				s = "super-speed";
				break;
			case SLOT_SPEED_SSP:
				s = "super-speed plus";
				break;
			default:
				s = "UNKNOWN speed";
			} s; }),
			mtt ? " multi-TT" : "",
			hub ? " Hub" : "",
			(info & LAST_CTX_MASK) >> 27,
			info2 & MAX_EXIT,
			DEVINFO_TO_ROOT_HUB_PORT(info2),
			DEVINFO_TO_MAX_PORTS(info2));

	ret += sprintf(str + ret, " [TT Slot %d Port# %d TTT %d Intr %d] Addr %d State %s",
			tt_info & TT_SLOT, (tt_info & TT_PORT) >> 8,
			GET_TT_THINK_TIME(tt_info), GET_INTR_TARGET(tt_info),
			state & DEV_ADDR_MASK,
			xhci_slot_state_string(GET_SLOT_STATE(state)));

	return str;
}


static inline const char *xhci_portsc_link_state_string(u32 portsc)
{
	switch (portsc & PORT_PLS_MASK) {
	case XDEV_U0:
		return "U0";
	case XDEV_U1:
		return "U1";
	case XDEV_U2:
		return "U2";
	case XDEV_U3:
		return "U3";
	case XDEV_DISABLED:
		return "Disabled";
	case XDEV_RXDETECT:
		return "RxDetect";
	case XDEV_INACTIVE:
		return "Inactive";
	case XDEV_POLLING:
		return "Polling";
	case XDEV_RECOVERY:
		return "Recovery";
	case XDEV_HOT_RESET:
		return "Hot Reset";
	case XDEV_COMP_MODE:
		return "Compliance mode";
	case XDEV_TEST_MODE:
		return "Test mode";
	case XDEV_RESUME:
		return "Resume";
	default:
		break;
	}
	return "Unknown";
}

static inline const char *xhci_decode_portsc(u32 portsc)
{
	static char str[256];
	int ret;

	ret = sprintf(str, "%s %s %s Link:%s PortSpeed:%d ",
		      portsc & PORT_POWER	? "Powered" : "Powered-off",
		      portsc & PORT_CONNECT	? "Connected" : "Not-connected",
		      portsc & PORT_PE		? "Enabled" : "Disabled",
		      xhci_portsc_link_state_string(portsc),
		      DEV_PORT_SPEED(portsc));

	if (portsc & PORT_OC)
		ret += sprintf(str + ret, "OverCurrent ");
	if (portsc & PORT_RESET)
		ret += sprintf(str + ret, "In-Reset ");

	ret += sprintf(str + ret, "Change: ");
	if (portsc & PORT_CSC)
		ret += sprintf(str + ret, "CSC ");
	if (portsc & PORT_PEC)
		ret += sprintf(str + ret, "PEC ");
	if (portsc & PORT_WRC)
		ret += sprintf(str + ret, "WRC ");
	if (portsc & PORT_OCC)
		ret += sprintf(str + ret, "OCC ");
	if (portsc & PORT_RC)
		ret += sprintf(str + ret, "PRC ");
	if (portsc & PORT_PLC)
		ret += sprintf(str + ret, "PLC ");
	if (portsc & PORT_CEC)
		ret += sprintf(str + ret, "CEC ");
	if (portsc & PORT_CAS)
		ret += sprintf(str + ret, "CAS ");

	ret += sprintf(str + ret, "Wake: ");
	if (portsc & PORT_WKCONN_E)
		ret += sprintf(str + ret, "WCE ");
	if (portsc & PORT_WKDISC_E)
		ret += sprintf(str + ret, "WDE ");
	if (portsc & PORT_WKOC_E)
		ret += sprintf(str + ret, "WOE ");

	return str;
}

static inline const char *xhci_ep_state_string(u8 state)
{
	switch (state) {
	case EP_STATE_DISABLED:
		return "disabled";
	case EP_STATE_RUNNING:
		return "running";
	case EP_STATE_HALTED:
		return "halted";
	case EP_STATE_STOPPED:
		return "stopped";
	case EP_STATE_ERROR:
		return "error";
	default:
		return "INVALID";
	}
}

static inline const char *xhci_ep_type_string(u8 type)
{
	switch (type) {
	case ISOC_OUT_EP:
		return "Isoc OUT";
	case BULK_OUT_EP:
		return "Bulk OUT";
	case INT_OUT_EP:
		return "Int OUT";
	case CTRL_EP:
		return "Ctrl";
	case ISOC_IN_EP:
		return "Isoc IN";
	case BULK_IN_EP:
		return "Bulk IN";
	case INT_IN_EP:
		return "Int IN";
	default:
		return "INVALID";
	}
}

static inline const char *xhci_decode_ep_context(u32 info, u32 info2, u64 deq,
		u32 tx_info)
{
	static char str[1024];
	int ret;

	u32 esit;
	u16 maxp;
	u16 avg;

	u8 max_pstr;
	u8 ep_state;
	u8 interval;
	u8 ep_type;
	u8 burst;
	u8 cerr;
	u8 mult;

	bool lsa;
	bool hid;

	esit = CTX_TO_MAX_ESIT_PAYLOAD_HI(info) << 16 |
		CTX_TO_MAX_ESIT_PAYLOAD(tx_info);

	ep_state = info & EP_STATE_MASK;
	max_pstr = CTX_TO_EP_MAXPSTREAMS(info);
	interval = CTX_TO_EP_INTERVAL(info);
	mult = CTX_TO_EP_MULT(info) + 1;
	lsa = !!(info & EP_HAS_LSA);

	cerr = (info2 & (3 << 1)) >> 1;
	ep_type = CTX_TO_EP_TYPE(info2);
	hid = !!(info2 & (1 << 7));
	burst = CTX_TO_MAX_BURST(info2);
	maxp = MAX_PACKET_DECODED(info2);

	avg = EP_AVG_TRB_LENGTH(tx_info);

	ret = sprintf(str, "State %s mult %d max P. Streams %d %s",
			xhci_ep_state_string(ep_state), mult,
			max_pstr, lsa ? "LSA " : "");

	ret += sprintf(str + ret, "interval %d us max ESIT payload %d CErr %d ",
			(1 << interval) * 125, esit, cerr);

	ret += sprintf(str + ret, "Type %s %sburst %d maxp %d deq %016llx ",
			xhci_ep_type_string(ep_type), hid ? "HID" : "",
			burst, maxp, deq);

	ret += sprintf(str + ret, "avg trb len %d", avg);

	return str;
}

#endif /* __LINUX_XHCI_HCD_H */<|MERGE_RESOLUTION|>--- conflicted
+++ resolved
@@ -1829,10 +1829,7 @@
 #define XHCI_ASMEDIA_MODIFY_FLOWCONTROL	(1 << 28)
 #define XHCI_HW_LPM_DISABLE	(1 << 29)
 #define XHCI_SUSPEND_DELAY	(1 << 30)
-<<<<<<< HEAD
-=======
 #define XHCI_INTEL_USB_ROLE_SW	(1 << 31)
->>>>>>> 49a695ba
 
 	unsigned int		num_active_eps;
 	unsigned int		limit_active_eps;
