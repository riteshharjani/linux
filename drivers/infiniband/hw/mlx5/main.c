--- conflicted
+++ resolved
@@ -788,8 +788,6 @@
 		props->tm_caps.max_ops =
 			1 << MLX5_CAP_GEN(mdev, log_max_qp_sz);
 		props->tm_caps.max_sge = MLX5_TM_MAX_SGE;
-<<<<<<< HEAD
-=======
 	}
 
 	if (MLX5_CAP_GEN(dev->mdev, cq_moderation)) {
@@ -797,7 +795,6 @@
 						MLX5_MAX_CQ_COUNT;
 		props->cq_caps.max_cq_moderation_period =
 						MLX5_MAX_CQ_PERIOD;
->>>>>>> 0c86a6bd
 	}
 
 	if (field_avail(typeof(resp), cqe_comp_caps, uhw->outlen)) {
