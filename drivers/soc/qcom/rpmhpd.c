// SPDX-License-Identifier: GPL-2.0
/* Copyright (c) 2018, The Linux Foundation. All rights reserved.*/

#include <linux/err.h>
#include <linux/init.h>
#include <linux/kernel.h>
#include <linux/module.h>
#include <linux/mutex.h>
#include <linux/pm_domain.h>
#include <linux/slab.h>
#include <linux/of.h>
#include <linux/of_device.h>
#include <linux/platform_device.h>
#include <linux/pm_opp.h>
#include <soc/qcom/cmd-db.h>
#include <soc/qcom/rpmh.h>
#include <dt-bindings/power/qcom-rpmpd.h>

#define domain_to_rpmhpd(domain) container_of(domain, struct rpmhpd, pd)

#define RPMH_ARC_MAX_LEVELS	16

/**
 * struct rpmhpd - top level RPMh power domain resource data structure
 * @dev:		rpmh power domain controller device
 * @pd:			generic_pm_domain corresponding to the power domain
 * @parent:		generic_pm_domain corresponding to the parent's power domain
 * @peer:		A peer power domain in case Active only Voting is
 *			supported
 * @active_only:	True if it represents an Active only peer
 * @corner:		current corner
 * @active_corner:	current active corner
 * @enable_corner:	lowest non-zero corner
 * @level:		An array of level (vlvl) to corner (hlvl) mappings
 *			derived from cmd-db
 * @level_count:	Number of levels supported by the power domain. max
 *			being 16 (0 - 15)
 * @enabled:		true if the power domain is enabled
 * @res_name:		Resource name used for cmd-db lookup
 * @addr:		Resource address as looped up using resource name from
 *			cmd-db
 * @state_synced:	Indicator that sync_state has been invoked for the rpmhpd resource
 */
struct rpmhpd {
	struct device	*dev;
	struct generic_pm_domain pd;
	struct generic_pm_domain *parent;
	struct rpmhpd	*peer;
	const bool	active_only;
	unsigned int	corner;
	unsigned int	active_corner;
	unsigned int	enable_corner;
	u32		level[RPMH_ARC_MAX_LEVELS];
	size_t		level_count;
	bool		enabled;
	const char	*res_name;
	u32		addr;
	bool		state_synced;
};

struct rpmhpd_desc {
	struct rpmhpd **rpmhpds;
	size_t num_pds;
};

static DEFINE_MUTEX(rpmhpd_lock);

/* RPMH powerdomains */

static struct rpmhpd cx_ao;
static struct rpmhpd mx;
static struct rpmhpd mx_ao;
static struct rpmhpd cx = {
	.pd = { .name = "cx", },
	.peer = &cx_ao,
	.res_name = "cx.lvl",
};

static struct rpmhpd cx_ao = {
	.pd = { .name = "cx_ao", },
	.active_only = true,
	.peer = &cx,
	.res_name = "cx.lvl",
};

static struct rpmhpd cx_ao_w_mx_parent;
static struct rpmhpd cx_w_mx_parent = {
	.pd = { .name = "cx", },
	.peer = &cx_ao_w_mx_parent,
	.parent = &mx.pd,
	.res_name = "cx.lvl",
};

static struct rpmhpd cx_ao_w_mx_parent = {
	.pd = { .name = "cx_ao", },
	.active_only = true,
	.peer = &cx_w_mx_parent,
	.parent = &mx_ao.pd,
	.res_name = "cx.lvl",
};

static struct rpmhpd ebi = {
	.pd = { .name = "ebi", },
	.res_name = "ebi.lvl",
};

static struct rpmhpd gfx = {
	.pd = { .name = "gfx", },
	.res_name = "gfx.lvl",
};

static struct rpmhpd lcx = {
	.pd = { .name = "lcx", },
	.res_name = "lcx.lvl",
};

static struct rpmhpd lmx = {
	.pd = { .name = "lmx", },
	.res_name = "lmx.lvl",
};

static struct rpmhpd mmcx_ao;
static struct rpmhpd mmcx = {
	.pd = { .name = "mmcx", },
	.peer = &mmcx_ao,
	.res_name = "mmcx.lvl",
};

static struct rpmhpd mmcx_ao = {
	.pd = { .name = "mmcx_ao", },
	.active_only = true,
	.peer = &mmcx,
	.res_name = "mmcx.lvl",
};

static struct rpmhpd mmcx_ao_w_cx_parent;
static struct rpmhpd mmcx_w_cx_parent = {
	.pd = { .name = "mmcx", },
	.peer = &mmcx_ao_w_cx_parent,
	.parent = &cx.pd,
	.res_name = "mmcx.lvl",
};

static struct rpmhpd mmcx_ao_w_cx_parent = {
	.pd = { .name = "mmcx_ao", },
	.active_only = true,
	.peer = &mmcx_w_cx_parent,
	.parent = &cx_ao.pd,
	.res_name = "mmcx.lvl",
};

static struct rpmhpd mss = {
	.pd = { .name = "mss", },
	.res_name = "mss.lvl",
};

static struct rpmhpd mx_ao;
static struct rpmhpd mx = {
	.pd = { .name = "mx", },
	.peer = &mx_ao,
	.res_name = "mx.lvl",
};

static struct rpmhpd mx_ao = {
	.pd = { .name = "mx_ao", },
	.active_only = true,
	.peer = &mx,
	.res_name = "mx.lvl",
};

static struct rpmhpd mxc_ao;
static struct rpmhpd mxc = {
	.pd = { .name = "mxc", },
	.peer = &mxc_ao,
	.res_name = "mxc.lvl",
};

static struct rpmhpd mxc_ao = {
	.pd = { .name = "mxc_ao", },
	.active_only = true,
	.peer = &mxc,
	.res_name = "mxc.lvl",
};

static struct rpmhpd nsp = {
	.pd = { .name = "nsp", },
	.res_name = "nsp.lvl",
};

static struct rpmhpd qphy = {
	.pd = { .name = "qphy", },
	.res_name = "qphy.lvl",
};

/* SA8540P RPMH powerdomains */
static struct rpmhpd *sa8540p_rpmhpds[] = {
	[SC8280XP_CX] = &cx,
	[SC8280XP_CX_AO] = &cx_ao,
	[SC8280XP_EBI] = &ebi,
	[SC8280XP_GFX] = &gfx,
	[SC8280XP_LCX] = &lcx,
	[SC8280XP_LMX] = &lmx,
	[SC8280XP_MMCX] = &mmcx,
	[SC8280XP_MMCX_AO] = &mmcx_ao,
	[SC8280XP_MX] = &mx,
	[SC8280XP_MX_AO] = &mx_ao,
	[SC8280XP_NSP] = &nsp,
};

static const struct rpmhpd_desc sa8540p_desc = {
	.rpmhpds = sa8540p_rpmhpds,
	.num_pds = ARRAY_SIZE(sa8540p_rpmhpds),
};

/* SDM670 RPMH powerdomains */
static struct rpmhpd *sdm670_rpmhpds[] = {
	[SDM670_CX] = &cx_w_mx_parent,
	[SDM670_CX_AO] = &cx_ao_w_mx_parent,
	[SDM670_GFX] = &gfx,
	[SDM670_LCX] = &lcx,
	[SDM670_LMX] = &lmx,
	[SDM670_MSS] = &mss,
	[SDM670_MX] = &mx,
	[SDM670_MX_AO] = &mx_ao,
};

static const struct rpmhpd_desc sdm670_desc = {
	.rpmhpds = sdm670_rpmhpds,
	.num_pds = ARRAY_SIZE(sdm670_rpmhpds),
};

/* SDM845 RPMH powerdomains */
static struct rpmhpd *sdm845_rpmhpds[] = {
	[SDM845_CX] = &cx_w_mx_parent,
	[SDM845_CX_AO] = &cx_ao_w_mx_parent,
	[SDM845_EBI] = &ebi,
	[SDM845_GFX] = &gfx,
	[SDM845_LCX] = &lcx,
	[SDM845_LMX] = &lmx,
	[SDM845_MSS] = &mss,
	[SDM845_MX] = &mx,
	[SDM845_MX_AO] = &mx_ao,
};

static const struct rpmhpd_desc sdm845_desc = {
	.rpmhpds = sdm845_rpmhpds,
	.num_pds = ARRAY_SIZE(sdm845_rpmhpds),
};

/* SDX55 RPMH powerdomains */
static struct rpmhpd *sdx55_rpmhpds[] = {
	[SDX55_CX] = &cx_w_mx_parent,
	[SDX55_MSS] = &mss,
	[SDX55_MX] = &mx,
};

static const struct rpmhpd_desc sdx55_desc = {
	.rpmhpds = sdx55_rpmhpds,
	.num_pds = ARRAY_SIZE(sdx55_rpmhpds),
};

/* SDX65 RPMH powerdomains */
static struct rpmhpd *sdx65_rpmhpds[] = {
	[SDX65_CX] = &cx_w_mx_parent,
	[SDX65_CX_AO] = &cx_ao_w_mx_parent,
	[SDX65_MSS] = &mss,
	[SDX65_MX] = &mx,
	[SDX65_MX_AO] = &mx_ao,
	[SDX65_MXC] = &mxc,
};

static const struct rpmhpd_desc sdx65_desc = {
	.rpmhpds = sdx65_rpmhpds,
	.num_pds = ARRAY_SIZE(sdx65_rpmhpds),
};

/* SM6350 RPMH powerdomains */
static struct rpmhpd *sm6350_rpmhpds[] = {
	[SM6350_CX] = &cx_w_mx_parent,
	[SM6350_GFX] = &gfx,
	[SM6350_LCX] = &lcx,
	[SM6350_LMX] = &lmx,
	[SM6350_MSS] = &mss,
	[SM6350_MX] = &mx,
};

static const struct rpmhpd_desc sm6350_desc = {
	.rpmhpds = sm6350_rpmhpds,
	.num_pds = ARRAY_SIZE(sm6350_rpmhpds),
};

/* SM8150 RPMH powerdomains */
static struct rpmhpd *sm8150_rpmhpds[] = {
	[SM8150_CX] = &cx_w_mx_parent,
	[SM8150_CX_AO] = &cx_ao_w_mx_parent,
	[SM8150_EBI] = &ebi,
	[SM8150_GFX] = &gfx,
	[SM8150_LCX] = &lcx,
	[SM8150_LMX] = &lmx,
	[SM8150_MMCX] = &mmcx,
	[SM8150_MMCX_AO] = &mmcx_ao,
	[SM8150_MSS] = &mss,
	[SM8150_MX] = &mx,
	[SM8150_MX_AO] = &mx_ao,
};

static const struct rpmhpd_desc sm8150_desc = {
	.rpmhpds = sm8150_rpmhpds,
	.num_pds = ARRAY_SIZE(sm8150_rpmhpds),
};

/* SM8250 RPMH powerdomains */
static struct rpmhpd *sm8250_rpmhpds[] = {
	[SM8250_CX] = &cx_w_mx_parent,
	[SM8250_CX_AO] = &cx_ao_w_mx_parent,
	[SM8250_EBI] = &ebi,
	[SM8250_GFX] = &gfx,
	[SM8250_LCX] = &lcx,
	[SM8250_LMX] = &lmx,
	[SM8250_MMCX] = &mmcx,
	[SM8250_MMCX_AO] = &mmcx_ao,
	[SM8250_MX] = &mx,
	[SM8250_MX_AO] = &mx_ao,
};

static const struct rpmhpd_desc sm8250_desc = {
	.rpmhpds = sm8250_rpmhpds,
	.num_pds = ARRAY_SIZE(sm8250_rpmhpds),
};

/* SM8350 Power domains */
static struct rpmhpd *sm8350_rpmhpds[] = {
	[SM8350_CX] = &cx_w_mx_parent,
	[SM8350_CX_AO] = &cx_ao_w_mx_parent,
	[SM8350_EBI] = &ebi,
	[SM8350_GFX] = &gfx,
	[SM8350_LCX] = &lcx,
	[SM8350_LMX] = &lmx,
	[SM8350_MMCX] = &mmcx,
	[SM8350_MMCX_AO] = &mmcx_ao,
	[SM8350_MSS] = &mss,
	[SM8350_MX] = &mx,
	[SM8350_MX_AO] = &mx_ao,
	[SM8350_MXC] = &mxc,
	[SM8350_MXC_AO] = &mxc_ao,
};

static const struct rpmhpd_desc sm8350_desc = {
	.rpmhpds = sm8350_rpmhpds,
	.num_pds = ARRAY_SIZE(sm8350_rpmhpds),
};

/* SM8450 RPMH powerdomains */
static struct rpmhpd *sm8450_rpmhpds[] = {
	[SM8450_CX] = &cx,
	[SM8450_CX_AO] = &cx_ao,
	[SM8450_EBI] = &ebi,
	[SM8450_GFX] = &gfx,
	[SM8450_LCX] = &lcx,
	[SM8450_LMX] = &lmx,
	[SM8450_MMCX] = &mmcx_w_cx_parent,
	[SM8450_MMCX_AO] = &mmcx_ao_w_cx_parent,
	[SM8450_MSS] = &mss,
	[SM8450_MX] = &mx,
	[SM8450_MX_AO] = &mx_ao,
	[SM8450_MXC] = &mxc,
	[SM8450_MXC_AO] = &mxc_ao,
};

static const struct rpmhpd_desc sm8450_desc = {
	.rpmhpds = sm8450_rpmhpds,
	.num_pds = ARRAY_SIZE(sm8450_rpmhpds),
};

<<<<<<< HEAD
=======
/* SM8550 RPMH powerdomains */
static struct rpmhpd *sm8550_rpmhpds[] = {
	[SM8550_CX] = &cx,
	[SM8550_CX_AO] = &cx_ao,
	[SM8550_EBI] = &ebi,
	[SM8550_GFX] = &gfx,
	[SM8550_LCX] = &lcx,
	[SM8550_LMX] = &lmx,
	[SM8550_MMCX] = &mmcx_w_cx_parent,
	[SM8550_MMCX_AO] = &mmcx_ao_w_cx_parent,
	[SM8550_MSS] = &mss,
	[SM8550_MX] = &mx,
	[SM8550_MX_AO] = &mx_ao,
	[SM8550_MXC] = &mxc,
	[SM8550_MXC_AO] = &mxc_ao,
	[SM8550_NSP] = &nsp,
};

static const struct rpmhpd_desc sm8550_desc = {
	.rpmhpds = sm8550_rpmhpds,
	.num_pds = ARRAY_SIZE(sm8550_rpmhpds),
};

>>>>>>> 770c3a8f
/* QDU1000/QRU1000 RPMH powerdomains */
static struct rpmhpd *qdu1000_rpmhpds[] = {
	[QDU1000_CX] = &cx,
	[QDU1000_EBI] = &ebi,
	[QDU1000_MSS] = &mss,
	[QDU1000_MX] = &mx,
};

static const struct rpmhpd_desc qdu1000_desc = {
	.rpmhpds = qdu1000_rpmhpds,
	.num_pds = ARRAY_SIZE(qdu1000_rpmhpds),
};

/* SC7180 RPMH powerdomains */
static struct rpmhpd *sc7180_rpmhpds[] = {
	[SC7180_CX] = &cx_w_mx_parent,
	[SC7180_CX_AO] = &cx_ao_w_mx_parent,
	[SC7180_GFX] = &gfx,
	[SC7180_LCX] = &lcx,
	[SC7180_LMX] = &lmx,
	[SC7180_MSS] = &mss,
	[SC7180_MX] = &mx,
	[SC7180_MX_AO] = &mx_ao,
};

static const struct rpmhpd_desc sc7180_desc = {
	.rpmhpds = sc7180_rpmhpds,
	.num_pds = ARRAY_SIZE(sc7180_rpmhpds),
};

/* SC7280 RPMH powerdomains */
static struct rpmhpd *sc7280_rpmhpds[] = {
	[SC7280_CX] = &cx,
	[SC7280_CX_AO] = &cx_ao,
	[SC7280_EBI] = &ebi,
	[SC7280_GFX] = &gfx,
	[SC7280_LCX] = &lcx,
	[SC7280_LMX] = &lmx,
	[SC7280_MSS] = &mss,
	[SC7280_MX] = &mx,
	[SC7280_MX_AO] = &mx_ao,
};

static const struct rpmhpd_desc sc7280_desc = {
	.rpmhpds = sc7280_rpmhpds,
	.num_pds = ARRAY_SIZE(sc7280_rpmhpds),
};

/* SC8180x RPMH powerdomains */
static struct rpmhpd *sc8180x_rpmhpds[] = {
	[SC8180X_CX] = &cx_w_mx_parent,
	[SC8180X_CX_AO] = &cx_ao_w_mx_parent,
	[SC8180X_EBI] = &ebi,
	[SC8180X_GFX] = &gfx,
	[SC8180X_LCX] = &lcx,
	[SC8180X_LMX] = &lmx,
	[SC8180X_MMCX] = &mmcx,
	[SC8180X_MMCX_AO] = &mmcx_ao,
	[SC8180X_MSS] = &mss,
	[SC8180X_MX] = &mx,
	[SC8180X_MX_AO] = &mx_ao,
};

static const struct rpmhpd_desc sc8180x_desc = {
	.rpmhpds = sc8180x_rpmhpds,
	.num_pds = ARRAY_SIZE(sc8180x_rpmhpds),
};

/* SC8280xp RPMH powerdomains */
static struct rpmhpd *sc8280xp_rpmhpds[] = {
	[SC8280XP_CX] = &cx,
	[SC8280XP_CX_AO] = &cx_ao,
	[SC8280XP_EBI] = &ebi,
	[SC8280XP_GFX] = &gfx,
	[SC8280XP_LCX] = &lcx,
	[SC8280XP_LMX] = &lmx,
	[SC8280XP_MMCX] = &mmcx,
	[SC8280XP_MMCX_AO] = &mmcx_ao,
	[SC8280XP_MX] = &mx,
	[SC8280XP_MX_AO] = &mx_ao,
	[SC8280XP_NSP] = &nsp,
	[SC8280XP_QPHY] = &qphy,
};

static const struct rpmhpd_desc sc8280xp_desc = {
	.rpmhpds = sc8280xp_rpmhpds,
	.num_pds = ARRAY_SIZE(sc8280xp_rpmhpds),
};

static const struct of_device_id rpmhpd_match_table[] = {
	{ .compatible = "qcom,qdu1000-rpmhpd", .data = &qdu1000_desc },
	{ .compatible = "qcom,sa8540p-rpmhpd", .data = &sa8540p_desc },
	{ .compatible = "qcom,sc7180-rpmhpd", .data = &sc7180_desc },
	{ .compatible = "qcom,sc7280-rpmhpd", .data = &sc7280_desc },
	{ .compatible = "qcom,sc8180x-rpmhpd", .data = &sc8180x_desc },
	{ .compatible = "qcom,sc8280xp-rpmhpd", .data = &sc8280xp_desc },
	{ .compatible = "qcom,sdm670-rpmhpd", .data = &sdm670_desc },
	{ .compatible = "qcom,sdm845-rpmhpd", .data = &sdm845_desc },
	{ .compatible = "qcom,sdx55-rpmhpd", .data = &sdx55_desc},
	{ .compatible = "qcom,sdx65-rpmhpd", .data = &sdx65_desc},
	{ .compatible = "qcom,sm6350-rpmhpd", .data = &sm6350_desc },
	{ .compatible = "qcom,sm8150-rpmhpd", .data = &sm8150_desc },
	{ .compatible = "qcom,sm8250-rpmhpd", .data = &sm8250_desc },
	{ .compatible = "qcom,sm8350-rpmhpd", .data = &sm8350_desc },
	{ .compatible = "qcom,sm8450-rpmhpd", .data = &sm8450_desc },
	{ .compatible = "qcom,sm8550-rpmhpd", .data = &sm8550_desc },
	{ }
};
MODULE_DEVICE_TABLE(of, rpmhpd_match_table);

static int rpmhpd_send_corner(struct rpmhpd *pd, int state,
			      unsigned int corner, bool sync)
{
	struct tcs_cmd cmd = {
		.addr = pd->addr,
		.data = corner,
	};

	/*
	 * Wait for an ack only when we are increasing the
	 * perf state of the power domain
	 */
	if (sync)
		return rpmh_write(pd->dev, state, &cmd, 1);
	else
		return rpmh_write_async(pd->dev, state, &cmd, 1);
}

static void to_active_sleep(struct rpmhpd *pd, unsigned int corner,
			    unsigned int *active, unsigned int *sleep)
{
	*active = corner;

	if (pd->active_only)
		*sleep = 0;
	else
		*sleep = *active;
}

/*
 * This function is used to aggregate the votes across the active only
 * resources and its peers. The aggregated votes are sent to RPMh as
 * ACTIVE_ONLY votes (which take effect immediately), as WAKE_ONLY votes
 * (applied by RPMh on system wakeup) and as SLEEP votes (applied by RPMh
 * on system sleep).
 * We send ACTIVE_ONLY votes for resources without any peers. For others,
 * which have an active only peer, all 3 votes are sent.
 */
static int rpmhpd_aggregate_corner(struct rpmhpd *pd, unsigned int corner)
{
	int ret;
	struct rpmhpd *peer = pd->peer;
	unsigned int active_corner, sleep_corner;
	unsigned int this_active_corner = 0, this_sleep_corner = 0;
	unsigned int peer_active_corner = 0, peer_sleep_corner = 0;

	if (pd->state_synced) {
		to_active_sleep(pd, corner, &this_active_corner, &this_sleep_corner);
	} else {
		/* Clamp to highest corner if sync_state hasn't happened */
		this_active_corner = pd->level_count - 1;
		this_sleep_corner = pd->level_count - 1;
	}

	if (peer && peer->enabled)
		to_active_sleep(peer, peer->corner, &peer_active_corner,
				&peer_sleep_corner);

	active_corner = max(this_active_corner, peer_active_corner);

	ret = rpmhpd_send_corner(pd, RPMH_ACTIVE_ONLY_STATE, active_corner,
				 active_corner > pd->active_corner);
	if (ret)
		return ret;

	pd->active_corner = active_corner;

	if (peer) {
		peer->active_corner = active_corner;

		ret = rpmhpd_send_corner(pd, RPMH_WAKE_ONLY_STATE,
					 active_corner, false);
		if (ret)
			return ret;

		sleep_corner = max(this_sleep_corner, peer_sleep_corner);

		return rpmhpd_send_corner(pd, RPMH_SLEEP_STATE, sleep_corner,
					  false);
	}

	return ret;
}

static int rpmhpd_power_on(struct generic_pm_domain *domain)
{
	struct rpmhpd *pd = domain_to_rpmhpd(domain);
	unsigned int corner;
	int ret;

	mutex_lock(&rpmhpd_lock);

	corner = max(pd->corner, pd->enable_corner);
	ret = rpmhpd_aggregate_corner(pd, corner);
	if (!ret)
		pd->enabled = true;

	mutex_unlock(&rpmhpd_lock);

	return ret;
}

static int rpmhpd_power_off(struct generic_pm_domain *domain)
{
	struct rpmhpd *pd = domain_to_rpmhpd(domain);
	int ret;

	mutex_lock(&rpmhpd_lock);

	ret = rpmhpd_aggregate_corner(pd, 0);
	if (!ret)
		pd->enabled = false;

	mutex_unlock(&rpmhpd_lock);

	return ret;
}

static int rpmhpd_set_performance_state(struct generic_pm_domain *domain,
					unsigned int level)
{
	struct rpmhpd *pd = domain_to_rpmhpd(domain);
	int ret = 0, i;

	mutex_lock(&rpmhpd_lock);

	for (i = 0; i < pd->level_count; i++)
		if (level <= pd->level[i])
			break;

	/*
	 * If the level requested is more than that supported by the
	 * max corner, just set it to max anyway.
	 */
	if (i == pd->level_count)
		i--;

	if (pd->enabled) {
		/* Ensure that the domain isn't turn off */
		if (i < pd->enable_corner)
			i = pd->enable_corner;

		ret = rpmhpd_aggregate_corner(pd, i);
		if (ret)
			goto out;
	}

	pd->corner = i;
out:
	mutex_unlock(&rpmhpd_lock);

	return ret;
}

static unsigned int rpmhpd_get_performance_state(struct generic_pm_domain *genpd,
						 struct dev_pm_opp *opp)
{
	return dev_pm_opp_get_level(opp);
}

static int rpmhpd_update_level_mapping(struct rpmhpd *rpmhpd)
{
	int i;
	const u16 *buf;

	buf = cmd_db_read_aux_data(rpmhpd->res_name, &rpmhpd->level_count);
	if (IS_ERR(buf))
		return PTR_ERR(buf);

	/* 2 bytes used for each command DB aux data entry */
	rpmhpd->level_count >>= 1;

	if (rpmhpd->level_count > RPMH_ARC_MAX_LEVELS)
		return -EINVAL;

	for (i = 0; i < rpmhpd->level_count; i++) {
		rpmhpd->level[i] = buf[i];

		/* Remember the first corner with non-zero level */
		if (!rpmhpd->level[rpmhpd->enable_corner] && rpmhpd->level[i])
			rpmhpd->enable_corner = i;

		/*
		 * The AUX data may be zero padded.  These 0 valued entries at
		 * the end of the map must be ignored.
		 */
		if (i > 0 && rpmhpd->level[i] == 0) {
			rpmhpd->level_count = i;
			break;
		}
		pr_debug("%s: ARC hlvl=%2d --> vlvl=%4u\n", rpmhpd->res_name, i,
			 rpmhpd->level[i]);
	}

	return 0;
}

static int rpmhpd_probe(struct platform_device *pdev)
{
	int i, ret;
	size_t num_pds;
	struct device *dev = &pdev->dev;
	struct genpd_onecell_data *data;
	struct rpmhpd **rpmhpds;
	const struct rpmhpd_desc *desc;

	desc = of_device_get_match_data(dev);
	if (!desc)
		return -EINVAL;

	rpmhpds = desc->rpmhpds;
	num_pds = desc->num_pds;

	data = devm_kzalloc(dev, sizeof(*data), GFP_KERNEL);
	if (!data)
		return -ENOMEM;

	data->domains = devm_kcalloc(dev, num_pds, sizeof(*data->domains),
				     GFP_KERNEL);
	if (!data->domains)
		return -ENOMEM;

	data->num_domains = num_pds;

	for (i = 0; i < num_pds; i++) {
		if (!rpmhpds[i])
			continue;

		rpmhpds[i]->dev = dev;
		rpmhpds[i]->addr = cmd_db_read_addr(rpmhpds[i]->res_name);
		if (!rpmhpds[i]->addr) {
			dev_err(dev, "Could not find RPMh address for resource %s\n",
				rpmhpds[i]->res_name);
			return -ENODEV;
		}

		ret = cmd_db_read_slave_id(rpmhpds[i]->res_name);
		if (ret != CMD_DB_HW_ARC) {
			dev_err(dev, "RPMh slave ID mismatch\n");
			return -EINVAL;
		}

		ret = rpmhpd_update_level_mapping(rpmhpds[i]);
		if (ret)
			return ret;

		rpmhpds[i]->pd.power_off = rpmhpd_power_off;
		rpmhpds[i]->pd.power_on = rpmhpd_power_on;
		rpmhpds[i]->pd.set_performance_state = rpmhpd_set_performance_state;
		rpmhpds[i]->pd.opp_to_performance_state = rpmhpd_get_performance_state;
		pm_genpd_init(&rpmhpds[i]->pd, NULL, true);

		data->domains[i] = &rpmhpds[i]->pd;
	}

	/* Add subdomains */
	for (i = 0; i < num_pds; i++) {
		if (!rpmhpds[i])
			continue;
		if (rpmhpds[i]->parent)
			pm_genpd_add_subdomain(rpmhpds[i]->parent,
					       &rpmhpds[i]->pd);
	}

	return of_genpd_add_provider_onecell(pdev->dev.of_node, data);
}

static void rpmhpd_sync_state(struct device *dev)
{
	const struct rpmhpd_desc *desc = of_device_get_match_data(dev);
	struct rpmhpd **rpmhpds = desc->rpmhpds;
	unsigned int corner;
	struct rpmhpd *pd;
	unsigned int i;
	int ret;

	mutex_lock(&rpmhpd_lock);
	for (i = 0; i < desc->num_pds; i++) {
		pd = rpmhpds[i];
		if (!pd)
			continue;

		pd->state_synced = true;
		if (pd->enabled)
			corner = max(pd->corner, pd->enable_corner);
		else
			corner = 0;

		ret = rpmhpd_aggregate_corner(pd, corner);
		if (ret)
			dev_err(dev, "failed to sync %s\n", pd->res_name);
	}
	mutex_unlock(&rpmhpd_lock);
}

static struct platform_driver rpmhpd_driver = {
	.driver = {
		.name = "qcom-rpmhpd",
		.of_match_table = rpmhpd_match_table,
		.suppress_bind_attrs = true,
		.sync_state = rpmhpd_sync_state,
	},
	.probe = rpmhpd_probe,
};

static int __init rpmhpd_init(void)
{
	return platform_driver_register(&rpmhpd_driver);
}
core_initcall(rpmhpd_init);

MODULE_DESCRIPTION("Qualcomm Technologies, Inc. RPMh Power Domain Driver");
MODULE_LICENSE("GPL v2");<|MERGE_RESOLUTION|>--- conflicted
+++ resolved
@@ -372,8 +372,6 @@
 	.num_pds = ARRAY_SIZE(sm8450_rpmhpds),
 };
 
-<<<<<<< HEAD
-=======
 /* SM8550 RPMH powerdomains */
 static struct rpmhpd *sm8550_rpmhpds[] = {
 	[SM8550_CX] = &cx,
@@ -397,7 +395,6 @@
 	.num_pds = ARRAY_SIZE(sm8550_rpmhpds),
 };
 
->>>>>>> 770c3a8f
 /* QDU1000/QRU1000 RPMH powerdomains */
 static struct rpmhpd *qdu1000_rpmhpds[] = {
 	[QDU1000_CX] = &cx,
