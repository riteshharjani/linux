/* SPDX-License-Identifier: GPL-2.0 */
/*
 * Copyright (c) 2016-2018, The Linux Foundation. All rights reserved.
 */


#ifndef __RPM_INTERNAL_H__
#define __RPM_INTERNAL_H__

#include <linux/bitmap.h>
#include <linux/wait.h>
#include <soc/qcom/tcs.h>

#define TCS_TYPE_NR			4
#define MAX_CMDS_PER_TCS		16
#define MAX_TCS_PER_TYPE		3
#define MAX_TCS_NR			(MAX_TCS_PER_TYPE * TCS_TYPE_NR)
#define MAX_TCS_SLOTS			(MAX_CMDS_PER_TCS * MAX_TCS_PER_TYPE)

struct rsc_drv;

/**
 * struct tcs_group: group of Trigger Command Sets (TCS) to send state requests
 * to the controller
 *
 * @drv:       The controller.
 * @type:      Type of the TCS in this group - active, sleep, wake.
 * @mask:      Mask of the TCSes relative to all the TCSes in the RSC.
 * @offset:    Start of the TCS group relative to the TCSes in the RSC.
 * @num_tcs:   Number of TCSes in this type.
 * @ncpt:      Number of commands in each TCS.
 * @req:       Requests that are sent from the TCS; only used for ACTIVE_ONLY
 *             transfers (could be on a wake/sleep TCS if we are borrowing for
 *             an ACTIVE_ONLY transfer).
 *             Start: grab drv->lock, set req, set tcs_in_use, drop drv->lock,
 *                    trigger
 *             End: get irq, access req,
 *                  grab drv->lock, clear tcs_in_use, drop drv->lock
 * @slots:     Indicates which of @cmd_addr are occupied; only used for
 *             SLEEP / WAKE TCSs.  Things are tightly packed in the
 *             case that (ncpt < MAX_CMDS_PER_TCS).  That is if ncpt = 2 and
 *             MAX_CMDS_PER_TCS = 16 then bit[2] = the first bit in 2nd TCS.
 */
struct tcs_group {
	struct rsc_drv *drv;
	int type;
	u32 mask;
	u32 offset;
	int num_tcs;
	int ncpt;
	const struct tcs_request *req[MAX_TCS_PER_TYPE];
	DECLARE_BITMAP(slots, MAX_TCS_SLOTS);
};

/**
 * struct rpmh_request: the message to be sent to rpmh-rsc
 *
 * @msg: the request
 * @cmd: the payload that will be part of the @msg
 * @completion: triggered when request is done
 * @dev: the device making the request
 * @needs_free: check to free dynamically allocated request object
 */
struct rpmh_request {
	struct tcs_request msg;
	struct tcs_cmd cmd[MAX_RPMH_PAYLOAD];
	struct completion *completion;
	const struct device *dev;
	bool needs_free;
};

/**
 * struct rpmh_ctrlr: our representation of the controller
 *
 * @cache: the list of cached requests
 * @cache_lock: synchronize access to the cache data
 * @dirty: was the cache updated since flush
 * @batch_cache: Cache sleep and wake requests sent as batch
 */
struct rpmh_ctrlr {
	struct list_head cache;
	spinlock_t cache_lock;
	bool dirty;
	struct list_head batch_cache;
};

struct rsc_ver {
	u32 major;
	u32 minor;
};

/**
 * struct rsc_drv: the Direct Resource Voter (DRV) of the
 * Resource State Coordinator controller (RSC)
 *
 * @name:               Controller identifier.
 * @base:               Start address of the DRV registers in this controller.
 * @tcs_base:           Start address of the TCS registers in this controller.
 * @id:                 Instance id in the controller (Direct Resource Voter).
 * @num_tcs:            Number of TCSes in this DRV.
 * @rsc_pm:             CPU PM notifier for controller.
 *                      Used when solver mode is not present.
 * @cpus_in_pm:         Number of CPUs not in idle power collapse.
 *                      Used when solver mode and "power-domains" is not present.
 * @genpd_nb:           PM Domain notifier for cluster genpd notifications.
 * @tcs:                TCS groups.
 * @tcs_in_use:         S/W state of the TCS; only set for ACTIVE_ONLY
 *                      transfers, but might show a sleep/wake TCS in use if
 *                      it was borrowed for an active_only transfer.  You
 *                      must hold the lock in this struct (AKA drv->lock) in
 *                      order to update this.
 * @lock:               Synchronize state of the controller.  If RPMH's cache
 *                      lock will also be held, the order is: drv->lock then
 *                      cache_lock.
 * @tcs_wait:           Wait queue used to wait for @tcs_in_use to free up a
 *                      slot
 * @client:             Handle to the DRV's client.
 * @dev:                RSC device.
 */
struct rsc_drv {
	const char *name;
	void __iomem *base;
	void __iomem *tcs_base;
	int id;
	int num_tcs;
	struct notifier_block rsc_pm;
	struct notifier_block genpd_nb;
	atomic_t cpus_in_pm;
	struct tcs_group tcs[TCS_TYPE_NR];
	DECLARE_BITMAP(tcs_in_use, MAX_TCS_NR);
	spinlock_t lock;
	wait_queue_head_t tcs_wait;
	struct rpmh_ctrlr client;
	struct device *dev;
<<<<<<< HEAD
=======
	struct rsc_ver ver;
	u32 *regs;
>>>>>>> 770c3a8f
};

int rpmh_rsc_send_data(struct rsc_drv *drv, const struct tcs_request *msg);
int rpmh_rsc_write_ctrl_data(struct rsc_drv *drv,
			     const struct tcs_request *msg);
void rpmh_rsc_invalidate(struct rsc_drv *drv);
void rpmh_rsc_write_next_wakeup(struct rsc_drv *drv);

void rpmh_tx_done(const struct tcs_request *msg);
int rpmh_flush(struct rpmh_ctrlr *ctrlr);

#endif /* __RPM_INTERNAL_H__ */<|MERGE_RESOLUTION|>--- conflicted
+++ resolved
@@ -132,11 +132,8 @@
 	wait_queue_head_t tcs_wait;
 	struct rpmh_ctrlr client;
 	struct device *dev;
-<<<<<<< HEAD
-=======
 	struct rsc_ver ver;
 	u32 *regs;
->>>>>>> 770c3a8f
 };
 
 int rpmh_rsc_send_data(struct rsc_drv *drv, const struct tcs_request *msg);
