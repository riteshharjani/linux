--- conflicted
+++ resolved
@@ -152,10 +152,7 @@
  * @use_count: Use count for shared rings
  * @proxy_id: RA Ring Proxy Id (only if @K3_RINGACC_RING_USE_PROXY)
  * @dma_dev: device to be used for DMA API (allocation, mapping)
-<<<<<<< HEAD
-=======
  * @asel: Address Space Select value for physical addresses
->>>>>>> 8a5be36b
  */
 struct k3_ring {
 	struct k3_ring_rt_regs __iomem *rt;
@@ -177,11 +174,8 @@
 	u32		use_count;
 	int		proxy_id;
 	struct device	*dma_dev;
-<<<<<<< HEAD
-=======
 	u32		asel;
 #define K3_ADDRESS_ASEL_SHIFT	48
->>>>>>> 8a5be36b
 };
 
 struct k3_ringacc_ops {
@@ -610,11 +604,8 @@
 	ring->flags = 0;
 	ring->ops = NULL;
 	ring->dma_dev = NULL;
-<<<<<<< HEAD
-=======
 	ring->asel = 0;
 
->>>>>>> 8a5be36b
 	if (ring->proxy_id != K3_RINGACC_PROXY_NOT_USED) {
 		clear_bit(ring->proxy_id, ringacc->proxy_inuse);
 		ring->proxy = NULL;
@@ -679,10 +670,7 @@
 	ring_cfg.count = ring->size;
 	ring_cfg.mode = ring->mode;
 	ring_cfg.size = ring->elm_size;
-<<<<<<< HEAD
-=======
 	ring_cfg.asel = ring->asel;
->>>>>>> 8a5be36b
 
 	ret = ringacc->tisci_ring_ops->set_cfg(ringacc->tisci, &ring_cfg);
 	if (ret)
