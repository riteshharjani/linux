// SPDX-License-Identifier: GPL-2.0-only
/*
 * VFIO core
 *
 * Copyright (C) 2012 Red Hat, Inc.  All rights reserved.
 *     Author: Alex Williamson <alex.williamson@redhat.com>
 *
 * Derived from original vfio:
 * Copyright 2010 Cisco Systems, Inc.  All rights reserved.
 * Author: Tom Lyon, pugs@cisco.com
 */

#include <linux/cdev.h>
#include <linux/compat.h>
#include <linux/device.h>
#include <linux/fs.h>
#include <linux/idr.h>
#include <linux/iommu.h>
#include <linux/list.h>
#include <linux/miscdevice.h>
#include <linux/module.h>
#include <linux/mutex.h>
#include <linux/pci.h>
#include <linux/rwsem.h>
#include <linux/sched.h>
#include <linux/slab.h>
#include <linux/stat.h>
#include <linux/string.h>
#include <linux/uaccess.h>
#include <linux/vfio.h>
#include <linux/wait.h>
#include <linux/sched/signal.h>
#include <linux/pm_runtime.h>
#include <linux/interval_tree.h>
#include <linux/iova_bitmap.h>
#include <linux/iommufd.h>
#include "vfio.h"

#define DRIVER_VERSION	"0.3"
#define DRIVER_AUTHOR	"Alex Williamson <alex.williamson@redhat.com>"
#define DRIVER_DESC	"VFIO - User Level meta-driver"

static struct vfio {
	struct class			*device_class;
	struct ida			device_ida;
} vfio;

static DEFINE_XARRAY(vfio_device_set_xa);

int vfio_assign_device_set(struct vfio_device *device, void *set_id)
{
	unsigned long idx = (unsigned long)set_id;
	struct vfio_device_set *new_dev_set;
	struct vfio_device_set *dev_set;

	if (WARN_ON(!set_id))
		return -EINVAL;

	/*
	 * Atomically acquire a singleton object in the xarray for this set_id
	 */
	xa_lock(&vfio_device_set_xa);
	dev_set = xa_load(&vfio_device_set_xa, idx);
	if (dev_set)
		goto found_get_ref;
	xa_unlock(&vfio_device_set_xa);

	new_dev_set = kzalloc(sizeof(*new_dev_set), GFP_KERNEL);
	if (!new_dev_set)
		return -ENOMEM;
	mutex_init(&new_dev_set->lock);
	INIT_LIST_HEAD(&new_dev_set->device_list);
	new_dev_set->set_id = set_id;

	xa_lock(&vfio_device_set_xa);
	dev_set = __xa_cmpxchg(&vfio_device_set_xa, idx, NULL, new_dev_set,
			       GFP_KERNEL);
	if (!dev_set) {
		dev_set = new_dev_set;
		goto found_get_ref;
	}

	kfree(new_dev_set);
	if (xa_is_err(dev_set)) {
		xa_unlock(&vfio_device_set_xa);
		return xa_err(dev_set);
	}

found_get_ref:
	dev_set->device_count++;
	xa_unlock(&vfio_device_set_xa);
	mutex_lock(&dev_set->lock);
	device->dev_set = dev_set;
	list_add_tail(&device->dev_set_list, &dev_set->device_list);
	mutex_unlock(&dev_set->lock);
	return 0;
}
EXPORT_SYMBOL_GPL(vfio_assign_device_set);

static void vfio_release_device_set(struct vfio_device *device)
{
	struct vfio_device_set *dev_set = device->dev_set;

	if (!dev_set)
		return;

	mutex_lock(&dev_set->lock);
	list_del(&device->dev_set_list);
	mutex_unlock(&dev_set->lock);

	xa_lock(&vfio_device_set_xa);
	if (!--dev_set->device_count) {
		__xa_erase(&vfio_device_set_xa,
			   (unsigned long)dev_set->set_id);
		mutex_destroy(&dev_set->lock);
		kfree(dev_set);
	}
	xa_unlock(&vfio_device_set_xa);
}

unsigned int vfio_device_set_open_count(struct vfio_device_set *dev_set)
{
	struct vfio_device *cur;
	unsigned int open_count = 0;

	lockdep_assert_held(&dev_set->lock);

	list_for_each_entry(cur, &dev_set->device_list, dev_set_list)
		open_count += cur->open_count;
	return open_count;
}
EXPORT_SYMBOL_GPL(vfio_device_set_open_count);

/*
 * Device objects - create, release, get, put, search
 */
/* Device reference always implies a group reference */
void vfio_device_put_registration(struct vfio_device *device)
{
	if (refcount_dec_and_test(&device->refcount))
		complete(&device->comp);
}

bool vfio_device_try_get_registration(struct vfio_device *device)
{
	return refcount_inc_not_zero(&device->refcount);
}

/*
 * VFIO driver API
 */
/* Release helper called by vfio_put_device() */
static void vfio_device_release(struct device *dev)
{
	struct vfio_device *device =
			container_of(dev, struct vfio_device, device);

	vfio_release_device_set(device);
	ida_free(&vfio.device_ida, device->index);

	if (device->ops->release)
		device->ops->release(device);

	kvfree(device);
}

static int vfio_init_device(struct vfio_device *device, struct device *dev,
			    const struct vfio_device_ops *ops);

/*
 * Allocate and initialize vfio_device so it can be registered to vfio
 * core.
 *
 * Drivers should use the wrapper vfio_alloc_device() for allocation.
 * @size is the size of the structure to be allocated, including any
 * private data used by the driver.
 *
 * Driver may provide an @init callback to cover device private data.
 *
 * Use vfio_put_device() to release the structure after success return.
 */
struct vfio_device *_vfio_alloc_device(size_t size, struct device *dev,
				       const struct vfio_device_ops *ops)
{
	struct vfio_device *device;
	int ret;

	if (WARN_ON(size < sizeof(struct vfio_device)))
		return ERR_PTR(-EINVAL);

	device = kvzalloc(size, GFP_KERNEL);
	if (!device)
		return ERR_PTR(-ENOMEM);

	ret = vfio_init_device(device, dev, ops);
	if (ret)
		goto out_free;
	return device;

out_free:
	kvfree(device);
	return ERR_PTR(ret);
}
EXPORT_SYMBOL_GPL(_vfio_alloc_device);

/*
 * Initialize a vfio_device so it can be registered to vfio core.
 */
static int vfio_init_device(struct vfio_device *device, struct device *dev,
			    const struct vfio_device_ops *ops)
{
	int ret;

	ret = ida_alloc_max(&vfio.device_ida, MINORMASK, GFP_KERNEL);
	if (ret < 0) {
		dev_dbg(dev, "Error to alloc index\n");
		return ret;
	}

	device->index = ret;
	init_completion(&device->comp);
	device->dev = dev;
	device->ops = ops;

	if (ops->init) {
		ret = ops->init(device);
		if (ret)
			goto out_uninit;
	}

	device_initialize(&device->device);
	device->device.release = vfio_device_release;
	device->device.class = vfio.device_class;
	device->device.parent = device->dev;
	return 0;

out_uninit:
	vfio_release_device_set(device);
	ida_free(&vfio.device_ida, device->index);
	return ret;
}

static int __vfio_register_dev(struct vfio_device *device,
			       enum vfio_group_type type)
{
	int ret;

	if (WARN_ON(device->ops->bind_iommufd &&
		    (!device->ops->unbind_iommufd ||
		     !device->ops->attach_ioas)))
		return -EINVAL;

	/*
	 * If the driver doesn't specify a set then the device is added to a
	 * singleton set just for itself.
	 */
	if (!device->dev_set)
		vfio_assign_device_set(device, device);

	ret = dev_set_name(&device->device, "vfio%d", device->index);
	if (ret)
		return ret;

	ret = vfio_device_set_group(device, type);
	if (ret)
		return ret;

	ret = device_add(&device->device);
	if (ret)
		goto err_out;

	/* Refcounting can't start until the driver calls register */
	refcount_set(&device->refcount, 1);

	vfio_device_group_register(device);

	return 0;
err_out:
	vfio_device_remove_group(device);
	return ret;
}

int vfio_register_group_dev(struct vfio_device *device)
{
	return __vfio_register_dev(device, VFIO_IOMMU);
}
EXPORT_SYMBOL_GPL(vfio_register_group_dev);

/*
 * Register a virtual device without IOMMU backing.  The user of this
 * device must not be able to directly trigger unmediated DMA.
 */
int vfio_register_emulated_iommu_dev(struct vfio_device *device)
{
	return __vfio_register_dev(device, VFIO_EMULATED_IOMMU);
}
EXPORT_SYMBOL_GPL(vfio_register_emulated_iommu_dev);

/*
 * Decrement the device reference count and wait for the device to be
 * removed.  Open file descriptors for the device... */
void vfio_unregister_group_dev(struct vfio_device *device)
{
	unsigned int i = 0;
	bool interrupted = false;
	long rc;

	vfio_device_put_registration(device);
	rc = try_wait_for_completion(&device->comp);
	while (rc <= 0) {
		if (device->ops->request)
			device->ops->request(device, i++);

		if (interrupted) {
			rc = wait_for_completion_timeout(&device->comp,
							 HZ * 10);
		} else {
			rc = wait_for_completion_interruptible_timeout(
				&device->comp, HZ * 10);
			if (rc < 0) {
				interrupted = true;
				dev_warn(device->dev,
					 "Device is currently in use, task"
					 " \"%s\" (%d) "
					 "blocked until device is released",
					 current->comm, task_pid_nr(current));
			}
		}
	}

	vfio_device_group_unregister(device);

	/* Balances device_add in register path */
	device_del(&device->device);

	/* Balances vfio_device_set_group in register path */
	vfio_device_remove_group(device);
}
EXPORT_SYMBOL_GPL(vfio_unregister_group_dev);

/* true if the vfio_device has open_device() called but not close_device() */
static bool vfio_assert_device_open(struct vfio_device *device)
{
	return !WARN_ON_ONCE(!READ_ONCE(device->open_count));
}

static int vfio_device_first_open(struct vfio_device *device,
				  struct iommufd_ctx *iommufd, struct kvm *kvm)
{
	int ret;

	lockdep_assert_held(&device->dev_set->lock);

	if (!try_module_get(device->dev->driver->owner))
		return -ENODEV;

	if (iommufd)
		ret = vfio_iommufd_bind(device, iommufd);
	else
		ret = vfio_device_group_use_iommu(device);
	if (ret)
		goto err_module_put;

	device->kvm = kvm;
	if (device->ops->open_device) {
		ret = device->ops->open_device(device);
		if (ret)
			goto err_unuse_iommu;
	}
	return 0;

err_unuse_iommu:
	device->kvm = NULL;
	if (iommufd)
		vfio_iommufd_unbind(device);
	else
		vfio_device_group_unuse_iommu(device);
err_module_put:
	module_put(device->dev->driver->owner);
	return ret;
}

static void vfio_device_last_close(struct vfio_device *device,
				   struct iommufd_ctx *iommufd)
{
	lockdep_assert_held(&device->dev_set->lock);

	if (device->ops->close_device)
		device->ops->close_device(device);
	device->kvm = NULL;
	if (iommufd)
		vfio_iommufd_unbind(device);
	else
		vfio_device_group_unuse_iommu(device);
	module_put(device->dev->driver->owner);
}

int vfio_device_open(struct vfio_device *device,
		     struct iommufd_ctx *iommufd, struct kvm *kvm)
{
	int ret = 0;

	mutex_lock(&device->dev_set->lock);
	device->open_count++;
	if (device->open_count == 1) {
		ret = vfio_device_first_open(device, iommufd, kvm);
		if (ret)
			device->open_count--;
	}
	mutex_unlock(&device->dev_set->lock);

	return ret;
}

void vfio_device_close(struct vfio_device *device,
		       struct iommufd_ctx *iommufd)
{
	mutex_lock(&device->dev_set->lock);
	vfio_assert_device_open(device);
	if (device->open_count == 1)
		vfio_device_last_close(device, iommufd);
	device->open_count--;
	mutex_unlock(&device->dev_set->lock);
}

/*
 * Wrapper around pm_runtime_resume_and_get().
 * Return error code on failure or 0 on success.
 */
static inline int vfio_device_pm_runtime_get(struct vfio_device *device)
{
	struct device *dev = device->dev;

	if (dev->driver && dev->driver->pm) {
		int ret;

		ret = pm_runtime_resume_and_get(dev);
		if (ret) {
			dev_info_ratelimited(dev,
				"vfio: runtime resume failed %d\n", ret);
			return -EIO;
		}
	}

	return 0;
}

/*
 * Wrapper around pm_runtime_put().
 */
static inline void vfio_device_pm_runtime_put(struct vfio_device *device)
{
	struct device *dev = device->dev;

	if (dev->driver && dev->driver->pm)
		pm_runtime_put(dev);
}

/*
 * VFIO Device fd
 */
static int vfio_device_fops_release(struct inode *inode, struct file *filep)
{
	struct vfio_device *device = filep->private_data;

	vfio_device_group_close(device);

	vfio_device_put_registration(device);

	return 0;
}

/*
 * vfio_mig_get_next_state - Compute the next step in the FSM
 * @cur_fsm - The current state the device is in
 * @new_fsm - The target state to reach
 * @next_fsm - Pointer to the next step to get to new_fsm
 *
 * Return 0 upon success, otherwise -errno
 * Upon success the next step in the state progression between cur_fsm and
 * new_fsm will be set in next_fsm.
 *
 * This breaks down requests for combination transitions into smaller steps and
 * returns the next step to get to new_fsm. The function may need to be called
 * multiple times before reaching new_fsm.
 *
 */
int vfio_mig_get_next_state(struct vfio_device *device,
			    enum vfio_device_mig_state cur_fsm,
			    enum vfio_device_mig_state new_fsm,
			    enum vfio_device_mig_state *next_fsm)
{
	enum { VFIO_DEVICE_NUM_STATES = VFIO_DEVICE_STATE_PRE_COPY_P2P + 1 };
	/*
	 * The coding in this table requires the driver to implement the
	 * following FSM arcs:
	 *         RESUMING -> STOP
	 *         STOP -> RESUMING
	 *         STOP -> STOP_COPY
	 *         STOP_COPY -> STOP
	 *
	 * If P2P is supported then the driver must also implement these FSM
	 * arcs:
	 *         RUNNING -> RUNNING_P2P
	 *         RUNNING_P2P -> RUNNING
	 *         RUNNING_P2P -> STOP
	 *         STOP -> RUNNING_P2P
	 *
	 * If precopy is supported then the driver must support these additional
	 * FSM arcs:
	 *         RUNNING -> PRE_COPY
	 *         PRE_COPY -> RUNNING
	 *         PRE_COPY -> STOP_COPY
	 * However, if precopy and P2P are supported together then the driver
	 * must support these additional arcs beyond the P2P arcs above:
	 *         PRE_COPY -> RUNNING
	 *         PRE_COPY -> PRE_COPY_P2P
	 *         PRE_COPY_P2P -> PRE_COPY
	 *         PRE_COPY_P2P -> RUNNING_P2P
	 *         PRE_COPY_P2P -> STOP_COPY
	 *         RUNNING -> PRE_COPY
	 *         RUNNING_P2P -> PRE_COPY_P2P
	 *
	 * Without P2P and precopy the driver must implement:
	 *         RUNNING -> STOP
	 *         STOP -> RUNNING
	 *
	 * The coding will step through multiple states for some combination
	 * transitions; if all optional features are supported, this means the
	 * following ones:
	 *         PRE_COPY -> PRE_COPY_P2P -> STOP_COPY
	 *         PRE_COPY -> RUNNING -> RUNNING_P2P
	 *         PRE_COPY -> RUNNING -> RUNNING_P2P -> STOP
	 *         PRE_COPY -> RUNNING -> RUNNING_P2P -> STOP -> RESUMING
	 *         PRE_COPY_P2P -> RUNNING_P2P -> RUNNING
	 *         PRE_COPY_P2P -> RUNNING_P2P -> STOP
	 *         PRE_COPY_P2P -> RUNNING_P2P -> STOP -> RESUMING
	 *         RESUMING -> STOP -> RUNNING_P2P
	 *         RESUMING -> STOP -> RUNNING_P2P -> PRE_COPY_P2P
	 *         RESUMING -> STOP -> RUNNING_P2P -> RUNNING
	 *         RESUMING -> STOP -> RUNNING_P2P -> RUNNING -> PRE_COPY
	 *         RESUMING -> STOP -> STOP_COPY
	 *         RUNNING -> RUNNING_P2P -> PRE_COPY_P2P
	 *         RUNNING -> RUNNING_P2P -> STOP
	 *         RUNNING -> RUNNING_P2P -> STOP -> RESUMING
	 *         RUNNING -> RUNNING_P2P -> STOP -> STOP_COPY
	 *         RUNNING_P2P -> RUNNING -> PRE_COPY
	 *         RUNNING_P2P -> STOP -> RESUMING
	 *         RUNNING_P2P -> STOP -> STOP_COPY
	 *         STOP -> RUNNING_P2P -> PRE_COPY_P2P
	 *         STOP -> RUNNING_P2P -> RUNNING
	 *         STOP -> RUNNING_P2P -> RUNNING -> PRE_COPY
	 *         STOP_COPY -> STOP -> RESUMING
	 *         STOP_COPY -> STOP -> RUNNING_P2P
	 *         STOP_COPY -> STOP -> RUNNING_P2P -> RUNNING
	 *
	 *  The following transitions are blocked:
	 *         STOP_COPY -> PRE_COPY
	 *         STOP_COPY -> PRE_COPY_P2P
	 */
	static const u8 vfio_from_fsm_table[VFIO_DEVICE_NUM_STATES][VFIO_DEVICE_NUM_STATES] = {
		[VFIO_DEVICE_STATE_STOP] = {
			[VFIO_DEVICE_STATE_STOP] = VFIO_DEVICE_STATE_STOP,
			[VFIO_DEVICE_STATE_RUNNING] = VFIO_DEVICE_STATE_RUNNING_P2P,
			[VFIO_DEVICE_STATE_PRE_COPY] = VFIO_DEVICE_STATE_RUNNING_P2P,
			[VFIO_DEVICE_STATE_PRE_COPY_P2P] = VFIO_DEVICE_STATE_RUNNING_P2P,
			[VFIO_DEVICE_STATE_STOP_COPY] = VFIO_DEVICE_STATE_STOP_COPY,
			[VFIO_DEVICE_STATE_RESUMING] = VFIO_DEVICE_STATE_RESUMING,
			[VFIO_DEVICE_STATE_RUNNING_P2P] = VFIO_DEVICE_STATE_RUNNING_P2P,
			[VFIO_DEVICE_STATE_ERROR] = VFIO_DEVICE_STATE_ERROR,
		},
		[VFIO_DEVICE_STATE_RUNNING] = {
			[VFIO_DEVICE_STATE_STOP] = VFIO_DEVICE_STATE_RUNNING_P2P,
			[VFIO_DEVICE_STATE_RUNNING] = VFIO_DEVICE_STATE_RUNNING,
			[VFIO_DEVICE_STATE_PRE_COPY] = VFIO_DEVICE_STATE_PRE_COPY,
			[VFIO_DEVICE_STATE_PRE_COPY_P2P] = VFIO_DEVICE_STATE_RUNNING_P2P,
			[VFIO_DEVICE_STATE_STOP_COPY] = VFIO_DEVICE_STATE_RUNNING_P2P,
			[VFIO_DEVICE_STATE_RESUMING] = VFIO_DEVICE_STATE_RUNNING_P2P,
			[VFIO_DEVICE_STATE_RUNNING_P2P] = VFIO_DEVICE_STATE_RUNNING_P2P,
			[VFIO_DEVICE_STATE_ERROR] = VFIO_DEVICE_STATE_ERROR,
		},
		[VFIO_DEVICE_STATE_PRE_COPY] = {
			[VFIO_DEVICE_STATE_STOP] = VFIO_DEVICE_STATE_RUNNING,
			[VFIO_DEVICE_STATE_RUNNING] = VFIO_DEVICE_STATE_RUNNING,
			[VFIO_DEVICE_STATE_PRE_COPY] = VFIO_DEVICE_STATE_PRE_COPY,
			[VFIO_DEVICE_STATE_PRE_COPY_P2P] = VFIO_DEVICE_STATE_PRE_COPY_P2P,
			[VFIO_DEVICE_STATE_STOP_COPY] = VFIO_DEVICE_STATE_PRE_COPY_P2P,
			[VFIO_DEVICE_STATE_RESUMING] = VFIO_DEVICE_STATE_RUNNING,
			[VFIO_DEVICE_STATE_RUNNING_P2P] = VFIO_DEVICE_STATE_RUNNING,
			[VFIO_DEVICE_STATE_ERROR] = VFIO_DEVICE_STATE_ERROR,
		},
		[VFIO_DEVICE_STATE_PRE_COPY_P2P] = {
			[VFIO_DEVICE_STATE_STOP] = VFIO_DEVICE_STATE_RUNNING_P2P,
			[VFIO_DEVICE_STATE_RUNNING] = VFIO_DEVICE_STATE_RUNNING_P2P,
			[VFIO_DEVICE_STATE_PRE_COPY] = VFIO_DEVICE_STATE_PRE_COPY,
			[VFIO_DEVICE_STATE_PRE_COPY_P2P] = VFIO_DEVICE_STATE_PRE_COPY_P2P,
			[VFIO_DEVICE_STATE_STOP_COPY] = VFIO_DEVICE_STATE_STOP_COPY,
			[VFIO_DEVICE_STATE_RESUMING] = VFIO_DEVICE_STATE_RUNNING_P2P,
			[VFIO_DEVICE_STATE_RUNNING_P2P] = VFIO_DEVICE_STATE_RUNNING_P2P,
			[VFIO_DEVICE_STATE_ERROR] = VFIO_DEVICE_STATE_ERROR,
		},
		[VFIO_DEVICE_STATE_STOP_COPY] = {
			[VFIO_DEVICE_STATE_STOP] = VFIO_DEVICE_STATE_STOP,
			[VFIO_DEVICE_STATE_RUNNING] = VFIO_DEVICE_STATE_STOP,
			[VFIO_DEVICE_STATE_PRE_COPY] = VFIO_DEVICE_STATE_ERROR,
			[VFIO_DEVICE_STATE_PRE_COPY_P2P] = VFIO_DEVICE_STATE_ERROR,
			[VFIO_DEVICE_STATE_STOP_COPY] = VFIO_DEVICE_STATE_STOP_COPY,
			[VFIO_DEVICE_STATE_RESUMING] = VFIO_DEVICE_STATE_STOP,
			[VFIO_DEVICE_STATE_RUNNING_P2P] = VFIO_DEVICE_STATE_STOP,
			[VFIO_DEVICE_STATE_ERROR] = VFIO_DEVICE_STATE_ERROR,
		},
		[VFIO_DEVICE_STATE_RESUMING] = {
			[VFIO_DEVICE_STATE_STOP] = VFIO_DEVICE_STATE_STOP,
			[VFIO_DEVICE_STATE_RUNNING] = VFIO_DEVICE_STATE_STOP,
			[VFIO_DEVICE_STATE_PRE_COPY] = VFIO_DEVICE_STATE_STOP,
			[VFIO_DEVICE_STATE_PRE_COPY_P2P] = VFIO_DEVICE_STATE_STOP,
			[VFIO_DEVICE_STATE_STOP_COPY] = VFIO_DEVICE_STATE_STOP,
			[VFIO_DEVICE_STATE_RESUMING] = VFIO_DEVICE_STATE_RESUMING,
			[VFIO_DEVICE_STATE_RUNNING_P2P] = VFIO_DEVICE_STATE_STOP,
			[VFIO_DEVICE_STATE_ERROR] = VFIO_DEVICE_STATE_ERROR,
		},
		[VFIO_DEVICE_STATE_RUNNING_P2P] = {
			[VFIO_DEVICE_STATE_STOP] = VFIO_DEVICE_STATE_STOP,
			[VFIO_DEVICE_STATE_RUNNING] = VFIO_DEVICE_STATE_RUNNING,
			[VFIO_DEVICE_STATE_PRE_COPY] = VFIO_DEVICE_STATE_RUNNING,
			[VFIO_DEVICE_STATE_PRE_COPY_P2P] = VFIO_DEVICE_STATE_PRE_COPY_P2P,
			[VFIO_DEVICE_STATE_STOP_COPY] = VFIO_DEVICE_STATE_STOP,
			[VFIO_DEVICE_STATE_RESUMING] = VFIO_DEVICE_STATE_STOP,
			[VFIO_DEVICE_STATE_RUNNING_P2P] = VFIO_DEVICE_STATE_RUNNING_P2P,
			[VFIO_DEVICE_STATE_ERROR] = VFIO_DEVICE_STATE_ERROR,
		},
		[VFIO_DEVICE_STATE_ERROR] = {
			[VFIO_DEVICE_STATE_STOP] = VFIO_DEVICE_STATE_ERROR,
			[VFIO_DEVICE_STATE_RUNNING] = VFIO_DEVICE_STATE_ERROR,
			[VFIO_DEVICE_STATE_PRE_COPY] = VFIO_DEVICE_STATE_ERROR,
			[VFIO_DEVICE_STATE_PRE_COPY_P2P] = VFIO_DEVICE_STATE_ERROR,
			[VFIO_DEVICE_STATE_STOP_COPY] = VFIO_DEVICE_STATE_ERROR,
			[VFIO_DEVICE_STATE_RESUMING] = VFIO_DEVICE_STATE_ERROR,
			[VFIO_DEVICE_STATE_RUNNING_P2P] = VFIO_DEVICE_STATE_ERROR,
			[VFIO_DEVICE_STATE_ERROR] = VFIO_DEVICE_STATE_ERROR,
		},
	};

	static const unsigned int state_flags_table[VFIO_DEVICE_NUM_STATES] = {
		[VFIO_DEVICE_STATE_STOP] = VFIO_MIGRATION_STOP_COPY,
		[VFIO_DEVICE_STATE_RUNNING] = VFIO_MIGRATION_STOP_COPY,
		[VFIO_DEVICE_STATE_PRE_COPY] =
			VFIO_MIGRATION_STOP_COPY | VFIO_MIGRATION_PRE_COPY,
		[VFIO_DEVICE_STATE_PRE_COPY_P2P] = VFIO_MIGRATION_STOP_COPY |
						   VFIO_MIGRATION_P2P |
						   VFIO_MIGRATION_PRE_COPY,
		[VFIO_DEVICE_STATE_STOP_COPY] = VFIO_MIGRATION_STOP_COPY,
		[VFIO_DEVICE_STATE_RESUMING] = VFIO_MIGRATION_STOP_COPY,
		[VFIO_DEVICE_STATE_RUNNING_P2P] =
			VFIO_MIGRATION_STOP_COPY | VFIO_MIGRATION_P2P,
		[VFIO_DEVICE_STATE_ERROR] = ~0U,
	};

	if (WARN_ON(cur_fsm >= ARRAY_SIZE(vfio_from_fsm_table) ||
		    (state_flags_table[cur_fsm] & device->migration_flags) !=
			state_flags_table[cur_fsm]))
		return -EINVAL;

	if (new_fsm >= ARRAY_SIZE(vfio_from_fsm_table) ||
	   (state_flags_table[new_fsm] & device->migration_flags) !=
			state_flags_table[new_fsm])
		return -EINVAL;

	/*
	 * Arcs touching optional and unsupported states are skipped over. The
	 * driver will instead see an arc from the original state to the next
	 * logical state, as per the above comment.
	 */
	*next_fsm = vfio_from_fsm_table[cur_fsm][new_fsm];
	while ((state_flags_table[*next_fsm] & device->migration_flags) !=
			state_flags_table[*next_fsm])
		*next_fsm = vfio_from_fsm_table[*next_fsm][new_fsm];

	return (*next_fsm != VFIO_DEVICE_STATE_ERROR) ? 0 : -EINVAL;
}
EXPORT_SYMBOL_GPL(vfio_mig_get_next_state);

/*
 * Convert the drivers's struct file into a FD number and return it to userspace
 */
static int vfio_ioct_mig_return_fd(struct file *filp, void __user *arg,
				   struct vfio_device_feature_mig_state *mig)
{
	int ret;
	int fd;

	fd = get_unused_fd_flags(O_CLOEXEC);
	if (fd < 0) {
		ret = fd;
		goto out_fput;
	}

	mig->data_fd = fd;
	if (copy_to_user(arg, mig, sizeof(*mig))) {
		ret = -EFAULT;
		goto out_put_unused;
	}
	fd_install(fd, filp);
	return 0;

out_put_unused:
	put_unused_fd(fd);
out_fput:
	fput(filp);
	return ret;
}

static int
vfio_ioctl_device_feature_mig_device_state(struct vfio_device *device,
					   u32 flags, void __user *arg,
					   size_t argsz)
{
	size_t minsz =
		offsetofend(struct vfio_device_feature_mig_state, data_fd);
	struct vfio_device_feature_mig_state mig;
	struct file *filp = NULL;
	int ret;

	if (!device->mig_ops)
		return -ENOTTY;

	ret = vfio_check_feature(flags, argsz,
				 VFIO_DEVICE_FEATURE_SET |
				 VFIO_DEVICE_FEATURE_GET,
				 sizeof(mig));
	if (ret != 1)
		return ret;

	if (copy_from_user(&mig, arg, minsz))
		return -EFAULT;

	if (flags & VFIO_DEVICE_FEATURE_GET) {
		enum vfio_device_mig_state curr_state;

		ret = device->mig_ops->migration_get_state(device,
							   &curr_state);
		if (ret)
			return ret;
		mig.device_state = curr_state;
		goto out_copy;
	}

	/* Handle the VFIO_DEVICE_FEATURE_SET */
	filp = device->mig_ops->migration_set_state(device, mig.device_state);
	if (IS_ERR(filp) || !filp)
		goto out_copy;

	return vfio_ioct_mig_return_fd(filp, arg, &mig);
out_copy:
	mig.data_fd = -1;
	if (copy_to_user(arg, &mig, sizeof(mig)))
		return -EFAULT;
	if (IS_ERR(filp))
		return PTR_ERR(filp);
	return 0;
}

static int
vfio_ioctl_device_feature_migration_data_size(struct vfio_device *device,
					      u32 flags, void __user *arg,
					      size_t argsz)
{
	struct vfio_device_feature_mig_data_size data_size = {};
	unsigned long stop_copy_length;
	int ret;

	if (!device->mig_ops)
		return -ENOTTY;

	ret = vfio_check_feature(flags, argsz, VFIO_DEVICE_FEATURE_GET,
				 sizeof(data_size));
	if (ret != 1)
		return ret;

	ret = device->mig_ops->migration_get_data_size(device, &stop_copy_length);
	if (ret)
		return ret;

	data_size.stop_copy_length = stop_copy_length;
	if (copy_to_user(arg, &data_size, sizeof(data_size)))
		return -EFAULT;

	return 0;
}

static int vfio_ioctl_device_feature_migration(struct vfio_device *device,
					       u32 flags, void __user *arg,
					       size_t argsz)
{
	struct vfio_device_feature_migration mig = {
		.flags = device->migration_flags,
	};
	int ret;

	if (!device->mig_ops)
		return -ENOTTY;

	ret = vfio_check_feature(flags, argsz, VFIO_DEVICE_FEATURE_GET,
				 sizeof(mig));
	if (ret != 1)
		return ret;
	if (copy_to_user(arg, &mig, sizeof(mig)))
		return -EFAULT;
	return 0;
}

/* Ranges should fit into a single kernel page */
#define LOG_MAX_RANGES \
	(PAGE_SIZE / sizeof(struct vfio_device_feature_dma_logging_range))

static int
vfio_ioctl_device_feature_logging_start(struct vfio_device *device,
					u32 flags, void __user *arg,
					size_t argsz)
{
	size_t minsz =
		offsetofend(struct vfio_device_feature_dma_logging_control,
			    ranges);
	struct vfio_device_feature_dma_logging_range __user *ranges;
	struct vfio_device_feature_dma_logging_control control;
	struct vfio_device_feature_dma_logging_range range;
	struct rb_root_cached root = RB_ROOT_CACHED;
	struct interval_tree_node *nodes;
	u64 iova_end;
	u32 nnodes;
	int i, ret;

	if (!device->log_ops)
		return -ENOTTY;

	ret = vfio_check_feature(flags, argsz,
				 VFIO_DEVICE_FEATURE_SET,
				 sizeof(control));
	if (ret != 1)
		return ret;

	if (copy_from_user(&control, arg, minsz))
		return -EFAULT;

	nnodes = control.num_ranges;
	if (!nnodes)
		return -EINVAL;

	if (nnodes > LOG_MAX_RANGES)
		return -E2BIG;

	ranges = u64_to_user_ptr(control.ranges);
	nodes = kmalloc_array(nnodes, sizeof(struct interval_tree_node),
			      GFP_KERNEL);
	if (!nodes)
		return -ENOMEM;

	for (i = 0; i < nnodes; i++) {
		if (copy_from_user(&range, &ranges[i], sizeof(range))) {
			ret = -EFAULT;
			goto end;
		}
		if (!IS_ALIGNED(range.iova, control.page_size) ||
		    !IS_ALIGNED(range.length, control.page_size)) {
			ret = -EINVAL;
			goto end;
		}

		if (check_add_overflow(range.iova, range.length, &iova_end) ||
		    iova_end > ULONG_MAX) {
			ret = -EOVERFLOW;
			goto end;
		}

		nodes[i].start = range.iova;
		nodes[i].last = range.iova + range.length - 1;
		if (interval_tree_iter_first(&root, nodes[i].start,
					     nodes[i].last)) {
			/* Range overlapping */
			ret = -EINVAL;
			goto end;
		}
		interval_tree_insert(nodes + i, &root);
	}

	ret = device->log_ops->log_start(device, &root, nnodes,
					 &control.page_size);
	if (ret)
		goto end;

	if (copy_to_user(arg, &control, sizeof(control))) {
		ret = -EFAULT;
		device->log_ops->log_stop(device);
	}

end:
	kfree(nodes);
	return ret;
}

static int
vfio_ioctl_device_feature_logging_stop(struct vfio_device *device,
				       u32 flags, void __user *arg,
				       size_t argsz)
{
	int ret;

	if (!device->log_ops)
		return -ENOTTY;

	ret = vfio_check_feature(flags, argsz,
				 VFIO_DEVICE_FEATURE_SET, 0);
	if (ret != 1)
		return ret;

	return device->log_ops->log_stop(device);
}

static int vfio_device_log_read_and_clear(struct iova_bitmap *iter,
					  unsigned long iova, size_t length,
					  void *opaque)
{
	struct vfio_device *device = opaque;

	return device->log_ops->log_read_and_clear(device, iova, length, iter);
}

static int
vfio_ioctl_device_feature_logging_report(struct vfio_device *device,
					 u32 flags, void __user *arg,
					 size_t argsz)
{
	size_t minsz =
		offsetofend(struct vfio_device_feature_dma_logging_report,
			    bitmap);
	struct vfio_device_feature_dma_logging_report report;
	struct iova_bitmap *iter;
	u64 iova_end;
	int ret;

	if (!device->log_ops)
		return -ENOTTY;

	ret = vfio_check_feature(flags, argsz,
				 VFIO_DEVICE_FEATURE_GET,
				 sizeof(report));
	if (ret != 1)
		return ret;

	if (copy_from_user(&report, arg, minsz))
		return -EFAULT;

	if (report.page_size < SZ_4K || !is_power_of_2(report.page_size))
		return -EINVAL;

	if (check_add_overflow(report.iova, report.length, &iova_end) ||
	    iova_end > ULONG_MAX)
		return -EOVERFLOW;

	iter = iova_bitmap_alloc(report.iova, report.length,
				 report.page_size,
				 u64_to_user_ptr(report.bitmap));
	if (IS_ERR(iter))
		return PTR_ERR(iter);

	ret = iova_bitmap_for_each(iter, device,
				   vfio_device_log_read_and_clear);

	iova_bitmap_free(iter);
	return ret;
}

static int vfio_ioctl_device_feature(struct vfio_device *device,
				     struct vfio_device_feature __user *arg)
{
	size_t minsz = offsetofend(struct vfio_device_feature, flags);
	struct vfio_device_feature feature;

	if (copy_from_user(&feature, arg, minsz))
		return -EFAULT;

	if (feature.argsz < minsz)
		return -EINVAL;

	/* Check unknown flags */
	if (feature.flags &
	    ~(VFIO_DEVICE_FEATURE_MASK | VFIO_DEVICE_FEATURE_SET |
	      VFIO_DEVICE_FEATURE_GET | VFIO_DEVICE_FEATURE_PROBE))
		return -EINVAL;

	/* GET & SET are mutually exclusive except with PROBE */
	if (!(feature.flags & VFIO_DEVICE_FEATURE_PROBE) &&
	    (feature.flags & VFIO_DEVICE_FEATURE_SET) &&
	    (feature.flags & VFIO_DEVICE_FEATURE_GET))
		return -EINVAL;

	switch (feature.flags & VFIO_DEVICE_FEATURE_MASK) {
	case VFIO_DEVICE_FEATURE_MIGRATION:
		return vfio_ioctl_device_feature_migration(
			device, feature.flags, arg->data,
			feature.argsz - minsz);
	case VFIO_DEVICE_FEATURE_MIG_DEVICE_STATE:
		return vfio_ioctl_device_feature_mig_device_state(
			device, feature.flags, arg->data,
			feature.argsz - minsz);
	case VFIO_DEVICE_FEATURE_DMA_LOGGING_START:
		return vfio_ioctl_device_feature_logging_start(
			device, feature.flags, arg->data,
			feature.argsz - minsz);
	case VFIO_DEVICE_FEATURE_DMA_LOGGING_STOP:
		return vfio_ioctl_device_feature_logging_stop(
			device, feature.flags, arg->data,
			feature.argsz - minsz);
	case VFIO_DEVICE_FEATURE_DMA_LOGGING_REPORT:
		return vfio_ioctl_device_feature_logging_report(
			device, feature.flags, arg->data,
			feature.argsz - minsz);
	case VFIO_DEVICE_FEATURE_MIG_DATA_SIZE:
		return vfio_ioctl_device_feature_migration_data_size(
			device, feature.flags, arg->data,
			feature.argsz - minsz);
	default:
		if (unlikely(!device->ops->device_feature))
			return -EINVAL;
		return device->ops->device_feature(device, feature.flags,
						   arg->data,
						   feature.argsz - minsz);
	}
}

static long vfio_device_fops_unl_ioctl(struct file *filep,
				       unsigned int cmd, unsigned long arg)
{
	struct vfio_device *device = filep->private_data;
	int ret;

	ret = vfio_device_pm_runtime_get(device);
	if (ret)
		return ret;

	switch (cmd) {
	case VFIO_DEVICE_FEATURE:
		ret = vfio_ioctl_device_feature(device, (void __user *)arg);
		break;

	default:
		if (unlikely(!device->ops->ioctl))
			ret = -EINVAL;
		else
			ret = device->ops->ioctl(device, cmd, arg);
		break;
	}

	vfio_device_pm_runtime_put(device);
	return ret;
}

static ssize_t vfio_device_fops_read(struct file *filep, char __user *buf,
				     size_t count, loff_t *ppos)
{
	struct vfio_device *device = filep->private_data;

	if (unlikely(!device->ops->read))
		return -EINVAL;

	return device->ops->read(device, buf, count, ppos);
}

static ssize_t vfio_device_fops_write(struct file *filep,
				      const char __user *buf,
				      size_t count, loff_t *ppos)
{
	struct vfio_device *device = filep->private_data;

	if (unlikely(!device->ops->write))
		return -EINVAL;

	return device->ops->write(device, buf, count, ppos);
}

static int vfio_device_fops_mmap(struct file *filep, struct vm_area_struct *vma)
{
	struct vfio_device *device = filep->private_data;

	if (unlikely(!device->ops->mmap))
		return -EINVAL;

	return device->ops->mmap(device, vma);
}

const struct file_operations vfio_device_fops = {
	.owner		= THIS_MODULE,
	.release	= vfio_device_fops_release,
	.read		= vfio_device_fops_read,
	.write		= vfio_device_fops_write,
	.unlocked_ioctl	= vfio_device_fops_unl_ioctl,
	.compat_ioctl	= compat_ptr_ioctl,
	.mmap		= vfio_device_fops_mmap,
};

/*
 * Sub-module support
 */
/*
 * Helper for managing a buffer of info chain capabilities, allocate or
 * reallocate a buffer with additional @size, filling in @id and @version
 * of the capability.  A pointer to the new capability is returned.
 *
 * NB. The chain is based at the head of the buffer, so new entries are
 * added to the tail, vfio_info_cap_shift() should be called to fixup the
 * next offsets prior to copying to the user buffer.
 */
struct vfio_info_cap_header *vfio_info_cap_add(struct vfio_info_cap *caps,
					       size_t size, u16 id, u16 version)
{
	void *buf;
	struct vfio_info_cap_header *header, *tmp;

	buf = krealloc(caps->buf, caps->size + size, GFP_KERNEL);
	if (!buf) {
		kfree(caps->buf);
		caps->buf = NULL;
		caps->size = 0;
		return ERR_PTR(-ENOMEM);
	}

	caps->buf = buf;
	header = buf + caps->size;

	/* Eventually copied to user buffer, zero */
	memset(header, 0, size);

	header->id = id;
	header->version = version;

	/* Add to the end of the capability chain */
	for (tmp = buf; tmp->next; tmp = buf + tmp->next)
		; /* nothing */

	tmp->next = caps->size;
	caps->size += size;

	return header;
}
EXPORT_SYMBOL_GPL(vfio_info_cap_add);

void vfio_info_cap_shift(struct vfio_info_cap *caps, size_t offset)
{
	struct vfio_info_cap_header *tmp;
	void *buf = (void *)caps->buf;

	for (tmp = buf; tmp->next; tmp = buf + tmp->next - offset)
		tmp->next += offset;
}
EXPORT_SYMBOL(vfio_info_cap_shift);

int vfio_info_add_capability(struct vfio_info_cap *caps,
			     struct vfio_info_cap_header *cap, size_t size)
{
	struct vfio_info_cap_header *header;

	header = vfio_info_cap_add(caps, size, cap->id, cap->version);
	if (IS_ERR(header))
		return PTR_ERR(header);

	memcpy(header + 1, cap + 1, size - sizeof(*header));

	return 0;
}
EXPORT_SYMBOL(vfio_info_add_capability);

int vfio_set_irqs_validate_and_prepare(struct vfio_irq_set *hdr, int num_irqs,
				       int max_irq_type, size_t *data_size)
{
	unsigned long minsz;
	size_t size;

	minsz = offsetofend(struct vfio_irq_set, count);

	if ((hdr->argsz < minsz) || (hdr->index >= max_irq_type) ||
	    (hdr->count >= (U32_MAX - hdr->start)) ||
	    (hdr->flags & ~(VFIO_IRQ_SET_DATA_TYPE_MASK |
				VFIO_IRQ_SET_ACTION_TYPE_MASK)))
		return -EINVAL;

	if (data_size)
		*data_size = 0;

	if (hdr->start >= num_irqs || hdr->start + hdr->count > num_irqs)
		return -EINVAL;

	switch (hdr->flags & VFIO_IRQ_SET_DATA_TYPE_MASK) {
	case VFIO_IRQ_SET_DATA_NONE:
		size = 0;
		break;
	case VFIO_IRQ_SET_DATA_BOOL:
		size = sizeof(uint8_t);
		break;
	case VFIO_IRQ_SET_DATA_EVENTFD:
		size = sizeof(int32_t);
		break;
	default:
		return -EINVAL;
	}

	if (size) {
		if (hdr->argsz - minsz < hdr->count * size)
			return -EINVAL;

		if (!data_size)
			return -EINVAL;

		*data_size = hdr->count * size;
	}

	return 0;
}
EXPORT_SYMBOL(vfio_set_irqs_validate_and_prepare);

/*
 * Pin contiguous user pages and return their associated host pages for local
 * domain only.
 * @device [in]  : device
 * @iova [in]    : starting IOVA of user pages to be pinned.
 * @npage [in]   : count of pages to be pinned.  This count should not
 *		   be greater than VFIO_PIN_PAGES_MAX_ENTRIES.
 * @prot [in]    : protection flags
 * @pages[out]   : array of host pages
 * Return error or number of pages pinned.
 *
 * A driver may only call this function if the vfio_device was created
 * by vfio_register_emulated_iommu_dev() due to vfio_device_container_pin_pages().
 */
int vfio_pin_pages(struct vfio_device *device, dma_addr_t iova,
		   int npage, int prot, struct page **pages)
{
	/* group->container cannot change while a vfio device is open */
	if (!pages || !npage || WARN_ON(!vfio_assert_device_open(device)))
		return -EINVAL;
	if (vfio_device_has_container(device))
		return vfio_device_container_pin_pages(device, iova,
						       npage, prot, pages);
	if (device->iommufd_access) {
		int ret;

		if (iova > ULONG_MAX)
			return -EINVAL;
		/*
		 * VFIO ignores the sub page offset, npages is from the start of
		 * a PAGE_SIZE chunk of IOVA. The caller is expected to recover
		 * the sub page offset by doing:
		 *     pages[0] + (iova % PAGE_SIZE)
		 */
		ret = iommufd_access_pin_pages(
			device->iommufd_access, ALIGN_DOWN(iova, PAGE_SIZE),
			npage * PAGE_SIZE, pages,
			(prot & IOMMU_WRITE) ? IOMMUFD_ACCESS_RW_WRITE : 0);
		if (ret)
			return ret;
		return npage;
	}
	return -EINVAL;
}
EXPORT_SYMBOL(vfio_pin_pages);

/*
 * Unpin contiguous host pages for local domain only.
 * @device [in]  : device
 * @iova [in]    : starting address of user pages to be unpinned.
 * @npage [in]   : count of pages to be unpinned.  This count should not
 *                 be greater than VFIO_PIN_PAGES_MAX_ENTRIES.
 */
void vfio_unpin_pages(struct vfio_device *device, dma_addr_t iova, int npage)
{
	if (WARN_ON(!vfio_assert_device_open(device)))
		return;

	if (vfio_device_has_container(device)) {
		vfio_device_container_unpin_pages(device, iova, npage);
		return;
	}
	if (device->iommufd_access) {
		if (WARN_ON(iova > ULONG_MAX))
			return;
		iommufd_access_unpin_pages(device->iommufd_access,
					   ALIGN_DOWN(iova, PAGE_SIZE),
					   npage * PAGE_SIZE);
		return;
	}
}
EXPORT_SYMBOL(vfio_unpin_pages);

/*
 * This interface allows the CPUs to perform some sort of virtual DMA on
 * behalf of the device.
 *
 * CPUs read/write from/into a range of IOVAs pointing to user space memory
 * into/from a kernel buffer.
 *
 * As the read/write of user space memory is conducted via the CPUs and is
 * not a real device DMA, it is not necessary to pin the user space memory.
 *
 * @device [in]		: VFIO device
 * @iova [in]		: base IOVA of a user space buffer
 * @data [in]		: pointer to kernel buffer
 * @len [in]		: kernel buffer length
 * @write		: indicate read or write
 * Return error code on failure or 0 on success.
 */
<<<<<<< HEAD
static char *vfio_devnode(const struct device *dev, umode_t *mode)
=======
int vfio_dma_rw(struct vfio_device *device, dma_addr_t iova, void *data,
		size_t len, bool write)
>>>>>>> 90d3d725
{
	if (!data || len <= 0 || !vfio_assert_device_open(device))
		return -EINVAL;

	if (vfio_device_has_container(device))
		return vfio_device_container_dma_rw(device, iova,
						    data, len, write);

	if (device->iommufd_access) {
		unsigned int flags = 0;

		if (iova > ULONG_MAX)
			return -EINVAL;

		/* VFIO historically tries to auto-detect a kthread */
		if (!current->mm)
			flags |= IOMMUFD_ACCESS_RW_KTHREAD;
		if (write)
			flags |= IOMMUFD_ACCESS_RW_WRITE;
		return iommufd_access_rw(device->iommufd_access, iova, data,
					 len, flags);
	}
	return -EINVAL;
}
EXPORT_SYMBOL(vfio_dma_rw);

/*
 * Module/class support
 */
static int __init vfio_init(void)
{
	int ret;

	ida_init(&vfio.device_ida);

	ret = vfio_group_init();
	if (ret)
		return ret;

<<<<<<< HEAD
	ret = vfio_virqfd_init();
	if (ret)
		goto err_virqfd;

	/* /dev/vfio/$GROUP */
	vfio.class = class_create(THIS_MODULE, "vfio");
	if (IS_ERR(vfio.class)) {
		ret = PTR_ERR(vfio.class);
		goto err_group_class;
	}

	vfio.class->devnode = vfio_devnode;

=======
>>>>>>> 90d3d725
	/* /sys/class/vfio-dev/vfioX */
	vfio.device_class = class_create(THIS_MODULE, "vfio-dev");
	if (IS_ERR(vfio.device_class)) {
		ret = PTR_ERR(vfio.device_class);
		goto err_dev_class;
	}

	pr_info(DRIVER_DESC " version: " DRIVER_VERSION "\n");
	return 0;

err_dev_class:
<<<<<<< HEAD
	class_destroy(vfio.class);
	vfio.class = NULL;
err_group_class:
	vfio_virqfd_exit();
err_virqfd:
	vfio_container_cleanup();
=======
	vfio_group_cleanup();
>>>>>>> 90d3d725
	return ret;
}

static void __exit vfio_cleanup(void)
{
	ida_destroy(&vfio.device_ida);
	class_destroy(vfio.device_class);
	vfio.device_class = NULL;
<<<<<<< HEAD
	class_destroy(vfio.class);
	vfio_virqfd_exit();
	vfio_container_cleanup();
	vfio.class = NULL;
=======
	vfio_group_cleanup();
>>>>>>> 90d3d725
	xa_destroy(&vfio_device_set_xa);
}

module_init(vfio_init);
module_exit(vfio_cleanup);

MODULE_VERSION(DRIVER_VERSION);
MODULE_LICENSE("GPL v2");
MODULE_AUTHOR(DRIVER_AUTHOR);
MODULE_DESCRIPTION(DRIVER_DESC);
MODULE_SOFTDEP("post: vfio_iommu_type1 vfio_iommu_spapr_tce");<|MERGE_RESOLUTION|>--- conflicted
+++ resolved
@@ -1307,12 +1307,8 @@
  * @write		: indicate read or write
  * Return error code on failure or 0 on success.
  */
-<<<<<<< HEAD
-static char *vfio_devnode(const struct device *dev, umode_t *mode)
-=======
 int vfio_dma_rw(struct vfio_device *device, dma_addr_t iova, void *data,
 		size_t len, bool write)
->>>>>>> 90d3d725
 {
 	if (!data || len <= 0 || !vfio_assert_device_open(device))
 		return -EINVAL;
@@ -1352,22 +1348,10 @@
 	if (ret)
 		return ret;
 
-<<<<<<< HEAD
 	ret = vfio_virqfd_init();
 	if (ret)
 		goto err_virqfd;
 
-	/* /dev/vfio/$GROUP */
-	vfio.class = class_create(THIS_MODULE, "vfio");
-	if (IS_ERR(vfio.class)) {
-		ret = PTR_ERR(vfio.class);
-		goto err_group_class;
-	}
-
-	vfio.class->devnode = vfio_devnode;
-
-=======
->>>>>>> 90d3d725
 	/* /sys/class/vfio-dev/vfioX */
 	vfio.device_class = class_create(THIS_MODULE, "vfio-dev");
 	if (IS_ERR(vfio.device_class)) {
@@ -1379,16 +1363,9 @@
 	return 0;
 
 err_dev_class:
-<<<<<<< HEAD
-	class_destroy(vfio.class);
-	vfio.class = NULL;
-err_group_class:
 	vfio_virqfd_exit();
 err_virqfd:
-	vfio_container_cleanup();
-=======
 	vfio_group_cleanup();
->>>>>>> 90d3d725
 	return ret;
 }
 
@@ -1397,14 +1374,8 @@
 	ida_destroy(&vfio.device_ida);
 	class_destroy(vfio.device_class);
 	vfio.device_class = NULL;
-<<<<<<< HEAD
-	class_destroy(vfio.class);
 	vfio_virqfd_exit();
-	vfio_container_cleanup();
-	vfio.class = NULL;
-=======
 	vfio_group_cleanup();
->>>>>>> 90d3d725
 	xa_destroy(&vfio_device_set_xa);
 }
 
