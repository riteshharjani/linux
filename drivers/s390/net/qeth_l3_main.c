// SPDX-License-Identifier: GPL-2.0
/*
 *    Copyright IBM Corp. 2007, 2009
 *    Author(s): Utz Bacher <utz.bacher@de.ibm.com>,
 *		 Frank Pavlic <fpavlic@de.ibm.com>,
 *		 Thomas Spatzier <tspat@de.ibm.com>,
 *		 Frank Blaschka <frank.blaschka@de.ibm.com>
 */

#define KMSG_COMPONENT "qeth"
#define pr_fmt(fmt) KMSG_COMPONENT ": " fmt

#include <linux/module.h>
#include <linux/moduleparam.h>
#include <linux/bitops.h>
#include <linux/string.h>
#include <linux/errno.h>
#include <linux/kernel.h>
#include <linux/etherdevice.h>
#include <linux/ip.h>
#include <linux/in.h>
#include <linux/ipv6.h>
#include <linux/inetdevice.h>
#include <linux/igmp.h>
#include <linux/slab.h>
#include <linux/if_ether.h>
#include <linux/if_vlan.h>
#include <linux/skbuff.h>

#include <net/ip.h>
#include <net/arp.h>
#include <net/route.h>
#include <net/ipv6.h>
#include <net/ip6_route.h>
#include <net/iucv/af_iucv.h>
#include <linux/hashtable.h>

#include "qeth_l3.h"

static int qeth_l3_register_addr_entry(struct qeth_card *,
		struct qeth_ipaddr *);
static int qeth_l3_deregister_addr_entry(struct qeth_card *,
		struct qeth_ipaddr *);

int qeth_l3_ipaddr_to_string(enum qeth_prot_versions proto, const u8 *addr,
			     char *buf)
{
	if (proto == QETH_PROT_IPV4)
		return sprintf(buf, "%pI4", addr);
	else
		return sprintf(buf, "%pI6", addr);
}

static struct qeth_ipaddr *qeth_l3_find_addr_by_ip(struct qeth_card *card,
						   struct qeth_ipaddr *query)
{
	u32 key = qeth_l3_ipaddr_hash(query);
	struct qeth_ipaddr *addr;

	if (query->is_multicast) {
		hash_for_each_possible(card->rx_mode_addrs, addr, hnode, key)
			if (qeth_l3_addr_match_ip(addr, query))
				return addr;
	} else {
		hash_for_each_possible(card->ip_htable,  addr, hnode, key)
			if (qeth_l3_addr_match_ip(addr, query))
				return addr;
	}
	return NULL;
}

static void qeth_l3_convert_addr_to_bits(u8 *addr, u8 *bits, int len)
{
	int i, j;
	u8 octet;

	for (i = 0; i < len; ++i) {
		octet = addr[i];
		for (j = 7; j >= 0; --j) {
			bits[i*8 + j] = octet & 1;
			octet >>= 1;
		}
	}
}

static bool qeth_l3_is_addr_covered_by_ipato(struct qeth_card *card,
					     struct qeth_ipaddr *addr)
{
	struct qeth_ipato_entry *ipatoe;
	u8 addr_bits[128] = {0, };
	u8 ipatoe_bits[128] = {0, };
	int rc = 0;

	if (!card->ipato.enabled)
		return false;
	if (addr->type != QETH_IP_TYPE_NORMAL)
		return false;

	qeth_l3_convert_addr_to_bits((u8 *) &addr->u, addr_bits,
				     (addr->proto == QETH_PROT_IPV4) ? 4 : 16);
	list_for_each_entry(ipatoe, &card->ipato.entries, entry) {
		if (addr->proto != ipatoe->proto)
			continue;
		qeth_l3_convert_addr_to_bits(ipatoe->addr, ipatoe_bits,
					  (ipatoe->proto == QETH_PROT_IPV4) ?
					  4 : 16);
		if (addr->proto == QETH_PROT_IPV4)
			rc = !memcmp(addr_bits, ipatoe_bits, ipatoe->mask_bits);
		else
			rc = !memcmp(addr_bits, ipatoe_bits, ipatoe->mask_bits);
		if (rc)
			break;
	}
	/* invert? */
	if ((addr->proto == QETH_PROT_IPV4) && card->ipato.invert4)
		rc = !rc;
	else if ((addr->proto == QETH_PROT_IPV6) && card->ipato.invert6)
		rc = !rc;

	return rc;
}

static int qeth_l3_delete_ip(struct qeth_card *card,
			     struct qeth_ipaddr *tmp_addr)
{
	int rc = 0;
	struct qeth_ipaddr *addr;

	if (tmp_addr->type == QETH_IP_TYPE_RXIP)
		QETH_CARD_TEXT(card, 2, "delrxip");
	else if (tmp_addr->type == QETH_IP_TYPE_VIPA)
		QETH_CARD_TEXT(card, 2, "delvipa");
	else
		QETH_CARD_TEXT(card, 2, "delip");

	if (tmp_addr->proto == QETH_PROT_IPV4)
		QETH_CARD_HEX(card, 4, &tmp_addr->u.a4.addr, 4);
	else {
		QETH_CARD_HEX(card, 4, &tmp_addr->u.a6.addr, 8);
		QETH_CARD_HEX(card, 4, ((char *)&tmp_addr->u.a6.addr) + 8, 8);
	}

	addr = qeth_l3_find_addr_by_ip(card, tmp_addr);
	if (!addr || !qeth_l3_addr_match_all(addr, tmp_addr))
		return -ENOENT;

	addr->ref_counter--;
	if (addr->type == QETH_IP_TYPE_NORMAL && addr->ref_counter > 0)
		return rc;

	if (qeth_card_hw_is_reachable(card))
		rc = qeth_l3_deregister_addr_entry(card, addr);

	hash_del(&addr->hnode);
	kfree(addr);

	return rc;
}

static int qeth_l3_add_ip(struct qeth_card *card, struct qeth_ipaddr *tmp_addr)
{
	int rc = 0;
	struct qeth_ipaddr *addr;
	char buf[40];

	if (tmp_addr->type == QETH_IP_TYPE_RXIP)
		QETH_CARD_TEXT(card, 2, "addrxip");
	else if (tmp_addr->type == QETH_IP_TYPE_VIPA)
		QETH_CARD_TEXT(card, 2, "addvipa");
	else
		QETH_CARD_TEXT(card, 2, "addip");

	if (tmp_addr->proto == QETH_PROT_IPV4)
		QETH_CARD_HEX(card, 4, &tmp_addr->u.a4.addr, 4);
	else {
		QETH_CARD_HEX(card, 4, &tmp_addr->u.a6.addr, 8);
		QETH_CARD_HEX(card, 4, ((char *)&tmp_addr->u.a6.addr) + 8, 8);
	}

	addr = qeth_l3_find_addr_by_ip(card, tmp_addr);
	if (addr) {
		if (tmp_addr->type != QETH_IP_TYPE_NORMAL)
			return -EADDRINUSE;
		if (qeth_l3_addr_match_all(addr, tmp_addr)) {
			addr->ref_counter++;
			return 0;
		}
		qeth_l3_ipaddr_to_string(tmp_addr->proto, (u8 *)&tmp_addr->u,
					 buf);
		dev_warn(&card->gdev->dev,
			 "Registering IP address %s failed\n", buf);
		return -EADDRINUSE;
	} else {
		addr = kmemdup(tmp_addr, sizeof(*tmp_addr), GFP_KERNEL);
		if (!addr)
			return -ENOMEM;

		if (qeth_l3_is_addr_covered_by_ipato(card, addr)) {
			QETH_CARD_TEXT(card, 2, "tkovaddr");
			addr->ipato = 1;
		}
		hash_add(card->ip_htable, &addr->hnode,
				qeth_l3_ipaddr_hash(addr));

		if (!qeth_card_hw_is_reachable(card)) {
			addr->disp_flag = QETH_DISP_ADDR_ADD;
			return 0;
		}

		rc = qeth_l3_register_addr_entry(card, addr);

		if (!rc || rc == -EADDRINUSE || rc == -ENETDOWN) {
			addr->disp_flag = QETH_DISP_ADDR_DO_NOTHING;
		} else {
			hash_del(&addr->hnode);
			kfree(addr);
		}
	}
	return rc;
}

static int qeth_l3_modify_ip(struct qeth_card *card, struct qeth_ipaddr *addr,
			     bool add)
{
	int rc;

	mutex_lock(&card->ip_lock);
	rc = add ? qeth_l3_add_ip(card, addr) : qeth_l3_delete_ip(card, addr);
	mutex_unlock(&card->ip_lock);

	return rc;
}

static void qeth_l3_drain_rx_mode_cache(struct qeth_card *card)
{
	struct qeth_ipaddr *addr;
	struct hlist_node *tmp;
	int i;

	hash_for_each_safe(card->rx_mode_addrs, i, tmp, addr, hnode) {
		hash_del(&addr->hnode);
		kfree(addr);
	}
}

static void qeth_l3_clear_ip_htable(struct qeth_card *card, int recover)
{
	struct qeth_ipaddr *addr;
	struct hlist_node *tmp;
	int i;

	QETH_CARD_TEXT(card, 4, "clearip");

	mutex_lock(&card->ip_lock);

	hash_for_each_safe(card->ip_htable, i, tmp, addr, hnode) {
		if (!recover) {
			hash_del(&addr->hnode);
			kfree(addr);
			continue;
		}
		addr->disp_flag = QETH_DISP_ADDR_ADD;
	}

	mutex_unlock(&card->ip_lock);
}

static void qeth_l3_recover_ip(struct qeth_card *card)
{
	struct qeth_ipaddr *addr;
	struct hlist_node *tmp;
	int i;
	int rc;

	QETH_CARD_TEXT(card, 4, "recovrip");

	mutex_lock(&card->ip_lock);

	hash_for_each_safe(card->ip_htable, i, tmp, addr, hnode) {
		if (addr->disp_flag == QETH_DISP_ADDR_ADD) {
			rc = qeth_l3_register_addr_entry(card, addr);

			if (!rc) {
				addr->disp_flag = QETH_DISP_ADDR_DO_NOTHING;
			} else {
				hash_del(&addr->hnode);
				kfree(addr);
			}
		}
	}

	mutex_unlock(&card->ip_lock);
}

static int qeth_l3_setdelip_cb(struct qeth_card *card, struct qeth_reply *reply,
			       unsigned long data)
{
	struct qeth_ipa_cmd *cmd = (struct qeth_ipa_cmd *) data;

	switch (cmd->hdr.return_code) {
	case IPA_RC_SUCCESS:
		return 0;
	case IPA_RC_DUPLICATE_IP_ADDRESS:
		return -EADDRINUSE;
	case IPA_RC_MC_ADDR_NOT_FOUND:
		return -ENOENT;
	case IPA_RC_LAN_OFFLINE:
		return -ENETDOWN;
	default:
		return -EIO;
	}
}

static int qeth_l3_send_setdelmc(struct qeth_card *card,
				 struct qeth_ipaddr *addr,
				 enum qeth_ipa_cmds ipacmd)
{
	struct qeth_cmd_buffer *iob;
	struct qeth_ipa_cmd *cmd;

	QETH_CARD_TEXT(card, 4, "setdelmc");

	iob = qeth_ipa_alloc_cmd(card, ipacmd, addr->proto,
				 IPA_DATA_SIZEOF(setdelipm));
	if (!iob)
		return -ENOMEM;
	cmd = __ipa_cmd(iob);
	if (addr->proto == QETH_PROT_IPV6) {
		cmd->data.setdelipm.ip = addr->u.a6.addr;
		ipv6_eth_mc_map(&addr->u.a6.addr, cmd->data.setdelipm.mac);
	} else {
		cmd->data.setdelipm.ip.s6_addr32[3] = addr->u.a4.addr;
		ip_eth_mc_map(addr->u.a4.addr, cmd->data.setdelipm.mac);
	}

	return qeth_send_ipa_cmd(card, iob, qeth_l3_setdelip_cb, NULL);
}

static void qeth_l3_set_ipv6_prefix(struct in6_addr *prefix, unsigned int len)
{
	unsigned int i = 0;

	while (len && i < 4) {
		int mask_len = min_t(int, len, 32);

		prefix->s6_addr32[i] = inet_make_mask(mask_len);
		len -= mask_len;
		i++;
	}
}

static u32 qeth_l3_get_setdelip_flags(struct qeth_ipaddr *addr, bool set)
{
	switch (addr->type) {
	case QETH_IP_TYPE_RXIP:
		return (set) ? QETH_IPA_SETIP_TAKEOVER_FLAG : 0;
	case QETH_IP_TYPE_VIPA:
		return (set) ? QETH_IPA_SETIP_VIPA_FLAG :
			       QETH_IPA_DELIP_VIPA_FLAG;
	default:
		return (set && addr->ipato) ? QETH_IPA_SETIP_TAKEOVER_FLAG : 0;
	}
}

static int qeth_l3_send_setdelip(struct qeth_card *card,
				 struct qeth_ipaddr *addr,
				 enum qeth_ipa_cmds ipacmd)
{
	struct qeth_cmd_buffer *iob;
	struct qeth_ipa_cmd *cmd;
	u32 flags;

	QETH_CARD_TEXT(card, 4, "setdelip");

	iob = qeth_ipa_alloc_cmd(card, ipacmd, addr->proto,
				 IPA_DATA_SIZEOF(setdelip6));
	if (!iob)
		return -ENOMEM;
	cmd = __ipa_cmd(iob);

	flags = qeth_l3_get_setdelip_flags(addr, ipacmd == IPA_CMD_SETIP);
	QETH_CARD_TEXT_(card, 4, "flags%02X", flags);

	if (addr->proto == QETH_PROT_IPV6) {
		cmd->data.setdelip6.addr = addr->u.a6.addr;
		qeth_l3_set_ipv6_prefix(&cmd->data.setdelip6.prefix,
					addr->u.a6.pfxlen);
		cmd->data.setdelip6.flags = flags;
	} else {
		cmd->data.setdelip4.addr = addr->u.a4.addr;
		cmd->data.setdelip4.mask = addr->u.a4.mask;
		cmd->data.setdelip4.flags = flags;
	}

	return qeth_send_ipa_cmd(card, iob, qeth_l3_setdelip_cb, NULL);
}

static int qeth_l3_send_setrouting(struct qeth_card *card,
	enum qeth_routing_types type, enum qeth_prot_versions prot)
{
	int rc;
	struct qeth_ipa_cmd *cmd;
	struct qeth_cmd_buffer *iob;

	QETH_CARD_TEXT(card, 4, "setroutg");
	iob = qeth_ipa_alloc_cmd(card, IPA_CMD_SETRTG, prot,
				 IPA_DATA_SIZEOF(setrtg));
	if (!iob)
		return -ENOMEM;
	cmd = __ipa_cmd(iob);
	cmd->data.setrtg.type = (type);
	rc = qeth_send_ipa_cmd(card, iob, NULL, NULL);

	return rc;
}

static int qeth_l3_correct_routing_type(struct qeth_card *card,
		enum qeth_routing_types *type, enum qeth_prot_versions prot)
{
	if (IS_IQD(card)) {
		switch (*type) {
		case NO_ROUTER:
		case PRIMARY_CONNECTOR:
		case SECONDARY_CONNECTOR:
		case MULTICAST_ROUTER:
			return 0;
		default:
			goto out_inval;
		}
	} else {
		switch (*type) {
		case NO_ROUTER:
		case PRIMARY_ROUTER:
		case SECONDARY_ROUTER:
			return 0;
		case MULTICAST_ROUTER:
			if (qeth_is_ipafunc_supported(card, prot,
						      IPA_OSA_MC_ROUTER))
				return 0;
		default:
			goto out_inval;
		}
	}
out_inval:
	*type = NO_ROUTER;
	return -EINVAL;
}

int qeth_l3_setrouting_v4(struct qeth_card *card)
{
	int rc;

	QETH_CARD_TEXT(card, 3, "setrtg4");

	rc = qeth_l3_correct_routing_type(card, &card->options.route4.type,
				  QETH_PROT_IPV4);
	if (rc)
		return rc;

	rc = qeth_l3_send_setrouting(card, card->options.route4.type,
				  QETH_PROT_IPV4);
	if (rc) {
		card->options.route4.type = NO_ROUTER;
		QETH_DBF_MESSAGE(2, "Error (%#06x) while setting routing type on device %x. Type set to 'no router'.\n",
				 rc, CARD_DEVID(card));
	}
	return rc;
}

int qeth_l3_setrouting_v6(struct qeth_card *card)
{
	int rc = 0;

	QETH_CARD_TEXT(card, 3, "setrtg6");

	if (!qeth_is_supported(card, IPA_IPV6))
		return 0;
	rc = qeth_l3_correct_routing_type(card, &card->options.route6.type,
				  QETH_PROT_IPV6);
	if (rc)
		return rc;

	rc = qeth_l3_send_setrouting(card, card->options.route6.type,
				  QETH_PROT_IPV6);
	if (rc) {
		card->options.route6.type = NO_ROUTER;
		QETH_DBF_MESSAGE(2, "Error (%#06x) while setting routing type on device %x. Type set to 'no router'.\n",
				 rc, CARD_DEVID(card));
	}
	return rc;
}

/*
 * IP address takeover related functions
 */

/**
 * qeth_l3_update_ipato() - Update 'takeover' property, for all NORMAL IPs.
 *
 * Caller must hold ip_lock.
 */
void qeth_l3_update_ipato(struct qeth_card *card)
{
	struct qeth_ipaddr *addr;
	unsigned int i;

	hash_for_each(card->ip_htable, i, addr, hnode) {
		if (addr->type != QETH_IP_TYPE_NORMAL)
			continue;
		addr->ipato = qeth_l3_is_addr_covered_by_ipato(card, addr);
	}
}

static void qeth_l3_clear_ipato_list(struct qeth_card *card)
{
	struct qeth_ipato_entry *ipatoe, *tmp;

	mutex_lock(&card->ip_lock);

	list_for_each_entry_safe(ipatoe, tmp, &card->ipato.entries, entry) {
		list_del(&ipatoe->entry);
		kfree(ipatoe);
	}

	qeth_l3_update_ipato(card);
	mutex_unlock(&card->ip_lock);
}

int qeth_l3_add_ipato_entry(struct qeth_card *card,
				struct qeth_ipato_entry *new)
{
	struct qeth_ipato_entry *ipatoe;
	int rc = 0;

	QETH_CARD_TEXT(card, 2, "addipato");

	mutex_lock(&card->ip_lock);

	list_for_each_entry(ipatoe, &card->ipato.entries, entry) {
		if (ipatoe->proto != new->proto)
			continue;
		if (!memcmp(ipatoe->addr, new->addr,
			    (ipatoe->proto == QETH_PROT_IPV4) ? 4 : 16) &&
		    (ipatoe->mask_bits == new->mask_bits)) {
			rc = -EEXIST;
			break;
		}
	}

	if (!rc) {
		list_add_tail(&new->entry, &card->ipato.entries);
		qeth_l3_update_ipato(card);
	}

	mutex_unlock(&card->ip_lock);

	return rc;
}

int qeth_l3_del_ipato_entry(struct qeth_card *card,
			    enum qeth_prot_versions proto, u8 *addr,
			    unsigned int mask_bits)
{
	struct qeth_ipato_entry *ipatoe, *tmp;
	int rc = -ENOENT;

	QETH_CARD_TEXT(card, 2, "delipato");

	mutex_lock(&card->ip_lock);

	list_for_each_entry_safe(ipatoe, tmp, &card->ipato.entries, entry) {
		if (ipatoe->proto != proto)
			continue;
		if (!memcmp(ipatoe->addr, addr,
			    (proto == QETH_PROT_IPV4) ? 4 : 16) &&
		    (ipatoe->mask_bits == mask_bits)) {
			list_del(&ipatoe->entry);
			qeth_l3_update_ipato(card);
			kfree(ipatoe);
			rc = 0;
		}
	}

	mutex_unlock(&card->ip_lock);

	return rc;
}

int qeth_l3_modify_rxip_vipa(struct qeth_card *card, bool add, const u8 *ip,
			     enum qeth_ip_types type,
			     enum qeth_prot_versions proto)
{
	struct qeth_ipaddr addr;

	qeth_l3_init_ipaddr(&addr, type, proto);
	if (proto == QETH_PROT_IPV4)
		memcpy(&addr.u.a4.addr, ip, 4);
	else
		memcpy(&addr.u.a6.addr, ip, 16);

	return qeth_l3_modify_ip(card, &addr, add);
}

int qeth_l3_modify_hsuid(struct qeth_card *card, bool add)
{
	struct qeth_ipaddr addr;
	unsigned int i;

	qeth_l3_init_ipaddr(&addr, QETH_IP_TYPE_NORMAL, QETH_PROT_IPV6);
	addr.u.a6.addr.s6_addr[0] = 0xfe;
	addr.u.a6.addr.s6_addr[1] = 0x80;
	for (i = 0; i < 8; i++)
		addr.u.a6.addr.s6_addr[8+i] = card->options.hsuid[i];

	return qeth_l3_modify_ip(card, &addr, add);
}

static int qeth_l3_register_addr_entry(struct qeth_card *card,
				struct qeth_ipaddr *addr)
{
	char buf[50];
	int rc = 0;
	int cnt = 3;

	if (card->options.sniffer)
		return 0;

	if (addr->proto == QETH_PROT_IPV4) {
		QETH_CARD_TEXT(card, 2, "setaddr4");
		QETH_CARD_HEX(card, 3, &addr->u.a4.addr, sizeof(int));
	} else if (addr->proto == QETH_PROT_IPV6) {
		QETH_CARD_TEXT(card, 2, "setaddr6");
		QETH_CARD_HEX(card, 3, &addr->u.a6.addr, 8);
		QETH_CARD_HEX(card, 3, ((char *)&addr->u.a6.addr) + 8, 8);
	} else {
		QETH_CARD_TEXT(card, 2, "setaddr?");
		QETH_CARD_HEX(card, 3, addr, sizeof(struct qeth_ipaddr));
	}
	do {
		if (addr->is_multicast)
			rc =  qeth_l3_send_setdelmc(card, addr, IPA_CMD_SETIPM);
		else
			rc = qeth_l3_send_setdelip(card, addr, IPA_CMD_SETIP);
		if (rc)
			QETH_CARD_TEXT(card, 2, "failed");
	} while ((--cnt > 0) && rc);
	if (rc) {
		QETH_CARD_TEXT(card, 2, "FAILED");
		qeth_l3_ipaddr_to_string(addr->proto, (u8 *)&addr->u, buf);
		dev_warn(&card->gdev->dev,
			"Registering IP address %s failed\n", buf);
	}
	return rc;
}

static int qeth_l3_deregister_addr_entry(struct qeth_card *card,
						struct qeth_ipaddr *addr)
{
	int rc = 0;

	if (card->options.sniffer)
		return 0;

	if (addr->proto == QETH_PROT_IPV4) {
		QETH_CARD_TEXT(card, 2, "deladdr4");
		QETH_CARD_HEX(card, 3, &addr->u.a4.addr, sizeof(int));
	} else if (addr->proto == QETH_PROT_IPV6) {
		QETH_CARD_TEXT(card, 2, "deladdr6");
		QETH_CARD_HEX(card, 3, &addr->u.a6.addr, 8);
		QETH_CARD_HEX(card, 3, ((char *)&addr->u.a6.addr) + 8, 8);
	} else {
		QETH_CARD_TEXT(card, 2, "deladdr?");
		QETH_CARD_HEX(card, 3, addr, sizeof(struct qeth_ipaddr));
	}
	if (addr->is_multicast)
		rc = qeth_l3_send_setdelmc(card, addr, IPA_CMD_DELIPM);
	else
		rc = qeth_l3_send_setdelip(card, addr, IPA_CMD_DELIP);
	if (rc)
		QETH_CARD_TEXT(card, 2, "failed");

	return rc;
}

static int qeth_l3_setadapter_parms(struct qeth_card *card)
{
	int rc = 0;

	QETH_CARD_TEXT(card, 2, "setadprm");

	if (qeth_adp_supported(card, IPA_SETADP_ALTER_MAC_ADDRESS)) {
		rc = qeth_setadpparms_change_macaddr(card);
		if (rc)
			dev_warn(&card->gdev->dev, "Reading the adapter MAC"
				" address failed\n");
	}

	return rc;
}

static int qeth_l3_start_ipa_arp_processing(struct qeth_card *card)
{
	int rc;

	QETH_CARD_TEXT(card, 3, "ipaarp");

	if (!qeth_is_supported(card, IPA_ARP_PROCESSING)) {
		dev_info(&card->gdev->dev,
			 "ARP processing not supported on %s!\n",
			 netdev_name(card->dev));
		return 0;
	}
	rc = qeth_send_simple_setassparms(card, IPA_ARP_PROCESSING,
					  IPA_CMD_ASS_START, NULL);
	if (rc) {
		dev_warn(&card->gdev->dev,
			 "Starting ARP processing support for %s failed\n",
			 netdev_name(card->dev));
	}
	return rc;
}

static int qeth_l3_start_ipa_source_mac(struct qeth_card *card)
{
	int rc;

	QETH_CARD_TEXT(card, 3, "stsrcmac");

	if (!qeth_is_supported(card, IPA_SOURCE_MAC)) {
		dev_info(&card->gdev->dev,
			 "Inbound source MAC-address not supported on %s\n",
			 netdev_name(card->dev));
		return -EOPNOTSUPP;
	}

	rc = qeth_send_simple_setassparms(card, IPA_SOURCE_MAC,
					  IPA_CMD_ASS_START, NULL);
	if (rc)
		dev_warn(&card->gdev->dev,
			 "Starting source MAC-address support for %s failed\n",
			 netdev_name(card->dev));
	return rc;
}

static int qeth_l3_start_ipa_vlan(struct qeth_card *card)
{
	int rc = 0;

	QETH_CARD_TEXT(card, 3, "strtvlan");

	if (!qeth_is_supported(card, IPA_FULL_VLAN)) {
		dev_info(&card->gdev->dev,
			 "VLAN not supported on %s\n", netdev_name(card->dev));
		return -EOPNOTSUPP;
	}

	rc = qeth_send_simple_setassparms(card, IPA_VLAN_PRIO,
					  IPA_CMD_ASS_START, NULL);
	if (rc) {
		dev_warn(&card->gdev->dev,
			 "Starting VLAN support for %s failed\n",
			 netdev_name(card->dev));
	} else {
		dev_info(&card->gdev->dev, "VLAN enabled\n");
	}
	return rc;
}

static int qeth_l3_start_ipa_multicast(struct qeth_card *card)
{
	int rc;

	QETH_CARD_TEXT(card, 3, "stmcast");

	if (!qeth_is_supported(card, IPA_MULTICASTING)) {
		dev_info(&card->gdev->dev,
			 "Multicast not supported on %s\n",
			 netdev_name(card->dev));
		return -EOPNOTSUPP;
	}

	rc = qeth_send_simple_setassparms(card, IPA_MULTICASTING,
					  IPA_CMD_ASS_START, NULL);
	if (rc) {
		dev_warn(&card->gdev->dev,
			 "Starting multicast support for %s failed\n",
			 netdev_name(card->dev));
	} else {
		dev_info(&card->gdev->dev, "Multicast enabled\n");
		card->dev->flags |= IFF_MULTICAST;
	}
	return rc;
}

static int qeth_l3_softsetup_ipv6(struct qeth_card *card)
{
	u32 ipv6_data = 3;
	int rc;

	QETH_CARD_TEXT(card, 3, "softipv6");

	if (IS_IQD(card))
		goto out;

	rc = qeth_send_simple_setassparms(card, IPA_IPV6, IPA_CMD_ASS_START,
					  &ipv6_data);
	if (rc) {
		dev_err(&card->gdev->dev,
			"Activating IPv6 support for %s failed\n",
			netdev_name(card->dev));
		return rc;
	}
	rc = qeth_send_simple_setassparms_v6(card, IPA_IPV6, IPA_CMD_ASS_START,
					     NULL);
	if (rc) {
		dev_err(&card->gdev->dev,
			"Activating IPv6 support for %s failed\n",
			 netdev_name(card->dev));
		return rc;
	}
	rc = qeth_send_simple_setassparms_v6(card, IPA_PASSTHRU,
					     IPA_CMD_ASS_START, NULL);
	if (rc) {
		dev_warn(&card->gdev->dev,
			 "Enabling the passthrough mode for %s failed\n",
			 netdev_name(card->dev));
		return rc;
	}
out:
	dev_info(&card->gdev->dev, "IPV6 enabled\n");
	return 0;
}

static int qeth_l3_start_ipa_ipv6(struct qeth_card *card)
{
	QETH_CARD_TEXT(card, 3, "strtipv6");

	if (!qeth_is_supported(card, IPA_IPV6)) {
		dev_info(&card->gdev->dev,
			 "IPv6 not supported on %s\n", netdev_name(card->dev));
		return 0;
	}
	return qeth_l3_softsetup_ipv6(card);
}

static int qeth_l3_start_ipa_broadcast(struct qeth_card *card)
{
	u32 filter_data = 1;
	int rc;

	QETH_CARD_TEXT(card, 3, "stbrdcst");
	card->info.broadcast_capable = 0;
	if (!qeth_is_supported(card, IPA_FILTERING)) {
		dev_info(&card->gdev->dev,
			 "Broadcast not supported on %s\n",
			 netdev_name(card->dev));
		rc = -EOPNOTSUPP;
		goto out;
	}
	rc = qeth_send_simple_setassparms(card, IPA_FILTERING,
					  IPA_CMD_ASS_START, NULL);
	if (rc) {
		dev_warn(&card->gdev->dev,
			 "Enabling broadcast filtering for %s failed\n",
			 netdev_name(card->dev));
		goto out;
	}

	rc = qeth_send_simple_setassparms(card, IPA_FILTERING,
					  IPA_CMD_ASS_CONFIGURE, &filter_data);
	if (rc) {
		dev_warn(&card->gdev->dev,
			 "Setting up broadcast filtering for %s failed\n",
			 netdev_name(card->dev));
		goto out;
	}
	card->info.broadcast_capable = QETH_BROADCAST_WITH_ECHO;
	dev_info(&card->gdev->dev, "Broadcast enabled\n");
	rc = qeth_send_simple_setassparms(card, IPA_FILTERING,
					  IPA_CMD_ASS_ENABLE, &filter_data);
	if (rc) {
		dev_warn(&card->gdev->dev,
			 "Setting up broadcast echo filtering for %s failed\n",
			 netdev_name(card->dev));
		goto out;
	}
	card->info.broadcast_capable = QETH_BROADCAST_WITHOUT_ECHO;
out:
	if (card->info.broadcast_capable)
		card->dev->flags |= IFF_BROADCAST;
	else
		card->dev->flags &= ~IFF_BROADCAST;
	return rc;
}

static void qeth_l3_start_ipassists(struct qeth_card *card)
{
	QETH_CARD_TEXT(card, 3, "strtipas");

	qeth_l3_start_ipa_arp_processing(card);	/* go on*/
	qeth_l3_start_ipa_source_mac(card);	/* go on*/
	qeth_l3_start_ipa_vlan(card);		/* go on*/
	qeth_l3_start_ipa_multicast(card);		/* go on*/
	qeth_l3_start_ipa_ipv6(card);		/* go on*/
	qeth_l3_start_ipa_broadcast(card);		/* go on*/
}

static int qeth_l3_iqd_read_initial_mac_cb(struct qeth_card *card,
		struct qeth_reply *reply, unsigned long data)
{
	struct qeth_ipa_cmd *cmd = (struct qeth_ipa_cmd *) data;

	if (cmd->hdr.return_code)
		return -EIO;
	if (!is_valid_ether_addr(cmd->data.create_destroy_addr.mac_addr))
		return -EADDRNOTAVAIL;

	ether_addr_copy(card->dev->dev_addr,
			cmd->data.create_destroy_addr.mac_addr);
	return 0;
}

static int qeth_l3_iqd_read_initial_mac(struct qeth_card *card)
{
	int rc = 0;
	struct qeth_cmd_buffer *iob;

	QETH_CARD_TEXT(card, 2, "hsrmac");

	iob = qeth_ipa_alloc_cmd(card, IPA_CMD_CREATE_ADDR, QETH_PROT_IPV6,
				 IPA_DATA_SIZEOF(create_destroy_addr));
	if (!iob)
		return -ENOMEM;

	rc = qeth_send_ipa_cmd(card, iob, qeth_l3_iqd_read_initial_mac_cb,
				NULL);
	return rc;
}

static int qeth_l3_get_unique_id_cb(struct qeth_card *card,
		struct qeth_reply *reply, unsigned long data)
{
	struct qeth_ipa_cmd *cmd = (struct qeth_ipa_cmd *) data;
	u16 *uid = reply->param;

	if (cmd->hdr.return_code == 0) {
		*uid = cmd->data.create_destroy_addr.uid;
		return 0;
	}

	dev_warn(&card->gdev->dev, "The network adapter failed to generate a unique ID\n");
	return -EIO;
}

static u16 qeth_l3_get_unique_id(struct qeth_card *card, u16 uid)
{
	struct qeth_cmd_buffer *iob;

	QETH_CARD_TEXT(card, 2, "guniqeid");

	if (!qeth_is_supported(card, IPA_IPV6))
		goto out;

	iob = qeth_ipa_alloc_cmd(card, IPA_CMD_CREATE_ADDR, QETH_PROT_IPV6,
				 IPA_DATA_SIZEOF(create_destroy_addr));
	if (!iob)
		goto out;

	__ipa_cmd(iob)->data.create_destroy_addr.uid = uid;
	qeth_send_ipa_cmd(card, iob, qeth_l3_get_unique_id_cb, &uid);

out:
	return uid;
}

static int
qeth_diags_trace_cb(struct qeth_card *card, struct qeth_reply *reply,
			    unsigned long data)
{
	struct qeth_ipa_cmd	   *cmd;
	__u16 rc;

	QETH_CARD_TEXT(card, 2, "diastrcb");

	cmd = (struct qeth_ipa_cmd *)data;
	rc = cmd->hdr.return_code;
	if (rc)
		QETH_CARD_TEXT_(card, 2, "dxter%x", rc);
	switch (cmd->data.diagass.action) {
	case QETH_DIAGS_CMD_TRACE_QUERY:
		break;
	case QETH_DIAGS_CMD_TRACE_DISABLE:
		switch (rc) {
		case 0:
		case IPA_RC_INVALID_SUBCMD:
			card->info.promisc_mode = SET_PROMISC_MODE_OFF;
			dev_info(&card->gdev->dev, "The HiperSockets network "
				"traffic analyzer is deactivated\n");
			break;
		default:
			break;
		}
		break;
	case QETH_DIAGS_CMD_TRACE_ENABLE:
		switch (rc) {
		case 0:
			card->info.promisc_mode = SET_PROMISC_MODE_ON;
			dev_info(&card->gdev->dev, "The HiperSockets network "
				"traffic analyzer is activated\n");
			break;
		case IPA_RC_HARDWARE_AUTH_ERROR:
			dev_warn(&card->gdev->dev, "The device is not "
				"authorized to run as a HiperSockets network "
				"traffic analyzer\n");
			break;
		case IPA_RC_TRACE_ALREADY_ACTIVE:
			dev_warn(&card->gdev->dev, "A HiperSockets "
				"network traffic analyzer is already "
				"active in the HiperSockets LAN\n");
			break;
		default:
			break;
		}
		break;
	default:
		QETH_DBF_MESSAGE(2, "Unknown sniffer action (%#06x) on device %x\n",
				 cmd->data.diagass.action, CARD_DEVID(card));
	}

	return rc ? -EIO : 0;
}

static int
qeth_diags_trace(struct qeth_card *card, enum qeth_diags_trace_cmds diags_cmd)
{
	struct qeth_cmd_buffer *iob;
	struct qeth_ipa_cmd    *cmd;

	QETH_CARD_TEXT(card, 2, "diagtrac");

	iob = qeth_get_diag_cmd(card, QETH_DIAGS_CMD_TRACE, 0);
	if (!iob)
		return -ENOMEM;
	cmd = __ipa_cmd(iob);
	cmd->data.diagass.type = QETH_DIAGS_TYPE_HIPERSOCKET;
	cmd->data.diagass.action = diags_cmd;
	return qeth_send_ipa_cmd(card, iob, qeth_diags_trace_cb, NULL);
}

static int qeth_l3_add_mcast_rtnl(struct net_device *dev, int vid, void *arg)
{
	struct qeth_card *card = arg;
	struct inet6_dev *in6_dev;
	struct in_device *in4_dev;
	struct qeth_ipaddr *ipm;
	struct qeth_ipaddr tmp;
	struct ip_mc_list *im4;
	struct ifmcaddr6 *im6;

	QETH_CARD_TEXT(card, 4, "addmc");

	if (!dev || !(dev->flags & IFF_UP))
		goto out;

	in4_dev = __in_dev_get_rtnl(dev);
	if (!in4_dev)
		goto walk_ipv6;

	qeth_l3_init_ipaddr(&tmp, QETH_IP_TYPE_NORMAL, QETH_PROT_IPV4);
	tmp.disp_flag = QETH_DISP_ADDR_ADD;
	tmp.is_multicast = 1;

	for (im4 = rtnl_dereference(in4_dev->mc_list); im4 != NULL;
	     im4 = rtnl_dereference(im4->next_rcu)) {
		tmp.u.a4.addr = im4->multiaddr;

		ipm = qeth_l3_find_addr_by_ip(card, &tmp);
		if (ipm) {
			/* for mcast, by-IP match means full match */
			ipm->disp_flag = QETH_DISP_ADDR_DO_NOTHING;
			continue;
		}

		ipm = kmemdup(&tmp, sizeof(tmp), GFP_KERNEL);
		if (!ipm)
			continue;

		hash_add(card->rx_mode_addrs, &ipm->hnode,
			 qeth_l3_ipaddr_hash(ipm));
	}

walk_ipv6:
	if (!qeth_is_supported(card, IPA_IPV6))
		goto out;

	in6_dev = __in6_dev_get(dev);
	if (!in6_dev)
		goto out;

	qeth_l3_init_ipaddr(&tmp, QETH_IP_TYPE_NORMAL, QETH_PROT_IPV6);
	tmp.disp_flag = QETH_DISP_ADDR_ADD;
	tmp.is_multicast = 1;

	read_lock_bh(&in6_dev->lock);
	for (im6 = in6_dev->mc_list; im6 != NULL; im6 = im6->next) {
		tmp.u.a6.addr = im6->mca_addr;

		ipm = qeth_l3_find_addr_by_ip(card, &tmp);
		if (ipm) {
			/* for mcast, by-IP match means full match */
			ipm->disp_flag = QETH_DISP_ADDR_DO_NOTHING;
			continue;
		}

		ipm = kmemdup(&tmp, sizeof(tmp), GFP_ATOMIC);
		if (!ipm)
			continue;

		hash_add(card->rx_mode_addrs, &ipm->hnode,
			 qeth_l3_ipaddr_hash(ipm));

	}
	read_unlock_bh(&in6_dev->lock);

out:
	return 0;
}

static int qeth_l3_vlan_rx_add_vid(struct net_device *dev,
				   __be16 proto, u16 vid)
{
	struct qeth_card *card = dev->ml_priv;

	QETH_CARD_TEXT_(card, 4, "aid:%d", vid);
	return 0;
}

static int qeth_l3_vlan_rx_kill_vid(struct net_device *dev,
				    __be16 proto, u16 vid)
{
	struct qeth_card *card = dev->ml_priv;

	QETH_CARD_TEXT_(card, 4, "kid:%d", vid);
	return 0;
}

<<<<<<< HEAD
static void qeth_l3_stop_card(struct qeth_card *card)
{
	QETH_CARD_TEXT(card, 2, "stopcard");

	qeth_set_allowed_threads(card, 0, 1);

	cancel_work_sync(&card->rx_mode_work);
	qeth_l3_drain_rx_mode_cache(card);

	if (card->options.sniffer &&
	    (card->info.promisc_mode == SET_PROMISC_MODE_ON))
		qeth_diags_trace(card, QETH_DIAGS_CMD_TRACE_DISABLE);

	if (card->state == CARD_STATE_SOFTSETUP) {
		qeth_l3_clear_ip_htable(card, 1);
		qeth_clear_ipacmd_list(card);
		card->state = CARD_STATE_DOWN;
	}

	qeth_qdio_clear_card(card, 0);
	qeth_drain_output_queues(card);
	qeth_clear_working_pool_list(card);
	flush_workqueue(card->event_wq);
	qeth_flush_local_addrs(card);
	card->info.promisc_mode = 0;
}

=======
>>>>>>> 071a0578
static void qeth_l3_set_promisc_mode(struct qeth_card *card)
{
	bool enable = card->dev->flags & IFF_PROMISC;

	if (card->info.promisc_mode == enable)
		return;

	if (IS_VM_NIC(card)) {		/* Guestlan trace */
		if (qeth_adp_supported(card, IPA_SETADP_SET_PROMISC_MODE))
			qeth_setadp_promisc_mode(card, enable);
	} else if (card->options.sniffer &&	/* HiperSockets trace */
		   qeth_adp_supported(card, IPA_SETADP_SET_DIAG_ASSIST)) {
		if (enable) {
			QETH_CARD_TEXT(card, 3, "+promisc");
			qeth_diags_trace(card, QETH_DIAGS_CMD_TRACE_ENABLE);
		} else {
			QETH_CARD_TEXT(card, 3, "-promisc");
			qeth_diags_trace(card, QETH_DIAGS_CMD_TRACE_DISABLE);
		}
	}
}

static void qeth_l3_rx_mode_work(struct work_struct *work)
{
	struct qeth_card *card = container_of(work, struct qeth_card,
					      rx_mode_work);
	struct qeth_ipaddr *addr;
	struct hlist_node *tmp;
	int i, rc;

	QETH_CARD_TEXT(card, 3, "setmulti");

	if (!card->options.sniffer) {
		rtnl_lock();
		qeth_l3_add_mcast_rtnl(card->dev, 0, card);
		if (qeth_is_supported(card, IPA_FULL_VLAN))
			vlan_for_each(card->dev, qeth_l3_add_mcast_rtnl, card);
		rtnl_unlock();

		hash_for_each_safe(card->rx_mode_addrs, i, tmp, addr, hnode) {
			switch (addr->disp_flag) {
			case QETH_DISP_ADDR_DELETE:
				rc = qeth_l3_deregister_addr_entry(card, addr);
				if (!rc || rc == -ENOENT) {
					hash_del(&addr->hnode);
					kfree(addr);
				}
				break;
			case QETH_DISP_ADDR_ADD:
				rc = qeth_l3_register_addr_entry(card, addr);
				if (rc && rc != -ENETDOWN) {
					hash_del(&addr->hnode);
					kfree(addr);
					break;
				}
<<<<<<< HEAD
				addr->ref_counter = 1;
=======
>>>>>>> 071a0578
				fallthrough;
			default:
				/* for next call to set_rx_mode(): */
				addr->disp_flag = QETH_DISP_ADDR_DELETE;
			}
		}
	}

	qeth_l3_set_promisc_mode(card);
}

static int qeth_l3_arp_makerc(u16 rc)
{
	switch (rc) {
	case IPA_RC_SUCCESS:
		return 0;
	case QETH_IPA_ARP_RC_NOTSUPP:
	case QETH_IPA_ARP_RC_Q_NOTSUPP:
		return -EOPNOTSUPP;
	case QETH_IPA_ARP_RC_OUT_OF_RANGE:
		return -EINVAL;
	case QETH_IPA_ARP_RC_Q_NO_DATA:
		return -ENOENT;
	default:
		return -EIO;
	}
}

static int qeth_l3_arp_cmd_cb(struct qeth_card *card, struct qeth_reply *reply,
			      unsigned long data)
{
	struct qeth_ipa_cmd *cmd = (struct qeth_ipa_cmd *) data;

	qeth_setassparms_cb(card, reply, data);
	return qeth_l3_arp_makerc(cmd->hdr.return_code);
}

static int qeth_l3_arp_set_no_entries(struct qeth_card *card, int no_entries)
{
	struct qeth_cmd_buffer *iob;
	int rc;

	QETH_CARD_TEXT(card, 3, "arpstnoe");

	/*
	 * currently GuestLAN only supports the ARP assist function
	 * IPA_CMD_ASS_ARP_QUERY_INFO, but not IPA_CMD_ASS_ARP_SET_NO_ENTRIES;
	 * thus we say EOPNOTSUPP for this ARP function
	 */
	if (IS_VM_NIC(card))
		return -EOPNOTSUPP;
	if (!qeth_is_supported(card, IPA_ARP_PROCESSING)) {
		return -EOPNOTSUPP;
	}

	iob = qeth_get_setassparms_cmd(card, IPA_ARP_PROCESSING,
				       IPA_CMD_ASS_ARP_SET_NO_ENTRIES,
				       SETASS_DATA_SIZEOF(flags_32bit),
				       QETH_PROT_IPV4);
	if (!iob)
		return -ENOMEM;

	__ipa_cmd(iob)->data.setassparms.data.flags_32bit = (u32) no_entries;
	rc = qeth_send_ipa_cmd(card, iob, qeth_l3_arp_cmd_cb, NULL);
	if (rc)
		QETH_DBF_MESSAGE(2, "Could not set number of ARP entries on device %x: %#x\n",
				 CARD_DEVID(card), rc);
	return rc;
}

static __u32 get_arp_entry_size(struct qeth_card *card,
			struct qeth_arp_query_data *qdata,
			struct qeth_arp_entrytype *type, __u8 strip_entries)
{
	__u32 rc;
	__u8 is_hsi;

	is_hsi = qdata->reply_bits == 5;
	if (type->ip == QETHARP_IP_ADDR_V4) {
		QETH_CARD_TEXT(card, 4, "arpev4");
		if (strip_entries) {
			rc = is_hsi ? sizeof(struct qeth_arp_qi_entry5_short) :
				sizeof(struct qeth_arp_qi_entry7_short);
		} else {
			rc = is_hsi ? sizeof(struct qeth_arp_qi_entry5) :
				sizeof(struct qeth_arp_qi_entry7);
		}
	} else if (type->ip == QETHARP_IP_ADDR_V6) {
		QETH_CARD_TEXT(card, 4, "arpev6");
		if (strip_entries) {
			rc = is_hsi ?
				sizeof(struct qeth_arp_qi_entry5_short_ipv6) :
				sizeof(struct qeth_arp_qi_entry7_short_ipv6);
		} else {
			rc = is_hsi ?
				sizeof(struct qeth_arp_qi_entry5_ipv6) :
				sizeof(struct qeth_arp_qi_entry7_ipv6);
		}
	} else {
		QETH_CARD_TEXT(card, 4, "arpinv");
		rc = 0;
	}

	return rc;
}

static int arpentry_matches_prot(struct qeth_arp_entrytype *type, __u16 prot)
{
	return (type->ip == QETHARP_IP_ADDR_V4 && prot == QETH_PROT_IPV4) ||
		(type->ip == QETHARP_IP_ADDR_V6 && prot == QETH_PROT_IPV6);
}

static int qeth_l3_arp_query_cb(struct qeth_card *card,
		struct qeth_reply *reply, unsigned long data)
{
	struct qeth_ipa_cmd *cmd;
	struct qeth_arp_query_data *qdata;
	struct qeth_arp_query_info *qinfo;
	int e;
	int entrybytes_done;
	int stripped_bytes;
	__u8 do_strip_entries;

	QETH_CARD_TEXT(card, 3, "arpquecb");

	qinfo = (struct qeth_arp_query_info *) reply->param;
	cmd = (struct qeth_ipa_cmd *) data;
	QETH_CARD_TEXT_(card, 4, "%i", cmd->hdr.prot_version);
	if (cmd->hdr.return_code) {
		QETH_CARD_TEXT(card, 4, "arpcberr");
		QETH_CARD_TEXT_(card, 4, "%i", cmd->hdr.return_code);
		return qeth_l3_arp_makerc(cmd->hdr.return_code);
	}
	if (cmd->data.setassparms.hdr.return_code) {
		cmd->hdr.return_code = cmd->data.setassparms.hdr.return_code;
		QETH_CARD_TEXT(card, 4, "setaperr");
		QETH_CARD_TEXT_(card, 4, "%i", cmd->hdr.return_code);
		return qeth_l3_arp_makerc(cmd->hdr.return_code);
	}
	qdata = &cmd->data.setassparms.data.query_arp;
	QETH_CARD_TEXT_(card, 4, "anoen%i", qdata->no_entries);

	do_strip_entries = (qinfo->mask_bits & QETH_QARP_STRIP_ENTRIES) > 0;
	stripped_bytes = do_strip_entries ? QETH_QARP_MEDIASPECIFIC_BYTES : 0;
	entrybytes_done = 0;
	for (e = 0; e < qdata->no_entries; ++e) {
		char *cur_entry;
		__u32 esize;
		struct qeth_arp_entrytype *etype;

		cur_entry = &qdata->data + entrybytes_done;
		etype = &((struct qeth_arp_qi_entry5 *) cur_entry)->type;
		if (!arpentry_matches_prot(etype, cmd->hdr.prot_version)) {
			QETH_CARD_TEXT(card, 4, "pmis");
			QETH_CARD_TEXT_(card, 4, "%i", etype->ip);
			break;
		}
		esize = get_arp_entry_size(card, qdata, etype,
			do_strip_entries);
		QETH_CARD_TEXT_(card, 5, "esz%i", esize);
		if (!esize)
			break;

		if ((qinfo->udata_len - qinfo->udata_offset) < esize) {
			QETH_CARD_TEXT_(card, 4, "qaer3%i", -ENOSPC);
			memset(qinfo->udata, 0, 4);
			return -ENOSPC;
		}

		memcpy(qinfo->udata + qinfo->udata_offset,
			&qdata->data + entrybytes_done + stripped_bytes,
			esize);
		entrybytes_done += esize + stripped_bytes;
		qinfo->udata_offset += esize;
		++qinfo->no_entries;
	}
	/* check if all replies received ... */
	if (cmd->data.setassparms.hdr.seq_no <
	    cmd->data.setassparms.hdr.number_of_replies)
		return 1;
	QETH_CARD_TEXT_(card, 4, "nove%i", qinfo->no_entries);
	memcpy(qinfo->udata, &qinfo->no_entries, 4);
	/* keep STRIP_ENTRIES flag so the user program can distinguish
	 * stripped entries from normal ones */
	if (qinfo->mask_bits & QETH_QARP_STRIP_ENTRIES)
		qdata->reply_bits |= QETH_QARP_STRIP_ENTRIES;
	memcpy(qinfo->udata + QETH_QARP_MASK_OFFSET, &qdata->reply_bits, 2);
	QETH_CARD_TEXT_(card, 4, "rc%i", 0);
	return 0;
}

static int qeth_l3_query_arp_cache_info(struct qeth_card *card,
	enum qeth_prot_versions prot,
	struct qeth_arp_query_info *qinfo)
{
	struct qeth_cmd_buffer *iob;
	struct qeth_ipa_cmd *cmd;
	int rc;

	QETH_CARD_TEXT_(card, 3, "qarpipv%i", prot);

	iob = qeth_get_setassparms_cmd(card, IPA_ARP_PROCESSING,
				       IPA_CMD_ASS_ARP_QUERY_INFO,
				       SETASS_DATA_SIZEOF(query_arp), prot);
	if (!iob)
		return -ENOMEM;
	cmd = __ipa_cmd(iob);
	cmd->data.setassparms.data.query_arp.request_bits = 0x000F;
	rc = qeth_send_ipa_cmd(card, iob, qeth_l3_arp_query_cb, qinfo);
	if (rc)
		QETH_DBF_MESSAGE(2, "Error while querying ARP cache on device %x: %#x\n",
				 CARD_DEVID(card), rc);
	return rc;
}

static int qeth_l3_arp_query(struct qeth_card *card, char __user *udata)
{
	struct qeth_arp_query_info qinfo = {0, };
	int rc;

	QETH_CARD_TEXT(card, 3, "arpquery");

	if (!qeth_is_supported(card,/*IPA_QUERY_ARP_ADDR_INFO*/
			       IPA_ARP_PROCESSING)) {
		QETH_CARD_TEXT(card, 3, "arpqnsup");
		rc = -EOPNOTSUPP;
		goto out;
	}
	/* get size of userspace buffer and mask_bits -> 6 bytes */
	if (copy_from_user(&qinfo, udata, 6)) {
		rc = -EFAULT;
		goto out;
	}
	qinfo.udata = kzalloc(qinfo.udata_len, GFP_KERNEL);
	if (!qinfo.udata) {
		rc = -ENOMEM;
		goto out;
	}
	qinfo.udata_offset = QETH_QARP_ENTRIES_OFFSET;
	rc = qeth_l3_query_arp_cache_info(card, QETH_PROT_IPV4, &qinfo);
	if (rc) {
		if (copy_to_user(udata, qinfo.udata, 4))
			rc = -EFAULT;
		goto free_and_out;
	}
	if (qinfo.mask_bits & QETH_QARP_WITH_IPV6) {
		/* fails in case of GuestLAN QDIO mode */
		qeth_l3_query_arp_cache_info(card, QETH_PROT_IPV6, &qinfo);
	}
	if (copy_to_user(udata, qinfo.udata, qinfo.udata_len)) {
		QETH_CARD_TEXT(card, 4, "qactf");
		rc = -EFAULT;
		goto free_and_out;
	}
	QETH_CARD_TEXT(card, 4, "qacts");

free_and_out:
	kfree(qinfo.udata);
out:
	return rc;
}

static int qeth_l3_arp_modify_entry(struct qeth_card *card,
				    struct qeth_arp_cache_entry *entry,
				    enum qeth_arp_process_subcmds arp_cmd)
{
	struct qeth_arp_cache_entry *cmd_entry;
	struct qeth_cmd_buffer *iob;
	int rc;

	if (arp_cmd == IPA_CMD_ASS_ARP_ADD_ENTRY)
		QETH_CARD_TEXT(card, 3, "arpadd");
	else
		QETH_CARD_TEXT(card, 3, "arpdel");

	/*
	 * currently GuestLAN only supports the ARP assist function
	 * IPA_CMD_ASS_ARP_QUERY_INFO, but not IPA_CMD_ASS_ARP_ADD_ENTRY;
	 * thus we say EOPNOTSUPP for this ARP function
	 */
	if (IS_VM_NIC(card))
		return -EOPNOTSUPP;
	if (!qeth_is_supported(card, IPA_ARP_PROCESSING)) {
		return -EOPNOTSUPP;
	}

	iob = qeth_get_setassparms_cmd(card, IPA_ARP_PROCESSING, arp_cmd,
				       SETASS_DATA_SIZEOF(arp_entry),
				       QETH_PROT_IPV4);
	if (!iob)
		return -ENOMEM;

	cmd_entry = &__ipa_cmd(iob)->data.setassparms.data.arp_entry;
	ether_addr_copy(cmd_entry->macaddr, entry->macaddr);
	memcpy(cmd_entry->ipaddr, entry->ipaddr, 4);
	rc = qeth_send_ipa_cmd(card, iob, qeth_l3_arp_cmd_cb, NULL);
	if (rc)
		QETH_DBF_MESSAGE(2, "Could not modify (cmd: %#x) ARP entry on device %x: %#x\n",
				 arp_cmd, CARD_DEVID(card), rc);
	return rc;
}

static int qeth_l3_arp_flush_cache(struct qeth_card *card)
{
	struct qeth_cmd_buffer *iob;
	int rc;

	QETH_CARD_TEXT(card, 3, "arpflush");

	/*
	 * currently GuestLAN only supports the ARP assist function
	 * IPA_CMD_ASS_ARP_QUERY_INFO, but not IPA_CMD_ASS_ARP_FLUSH_CACHE;
	 * thus we say EOPNOTSUPP for this ARP function
	*/
	if (IS_VM_NIC(card) || IS_IQD(card))
		return -EOPNOTSUPP;
	if (!qeth_is_supported(card, IPA_ARP_PROCESSING)) {
		return -EOPNOTSUPP;
	}

	iob = qeth_get_setassparms_cmd(card, IPA_ARP_PROCESSING,
				       IPA_CMD_ASS_ARP_FLUSH_CACHE, 0,
				       QETH_PROT_IPV4);
	if (!iob)
		return -ENOMEM;

	rc = qeth_send_ipa_cmd(card, iob, qeth_l3_arp_cmd_cb, NULL);
	if (rc)
		QETH_DBF_MESSAGE(2, "Could not flush ARP cache on device %x: %#x\n",
				 CARD_DEVID(card), rc);
	return rc;
}

static int qeth_l3_do_ioctl(struct net_device *dev, struct ifreq *rq, int cmd)
{
	struct qeth_card *card = dev->ml_priv;
	struct qeth_arp_cache_entry arp_entry;
	enum qeth_arp_process_subcmds arp_cmd;
	int rc = 0;

	switch (cmd) {
	case SIOC_QETH_ARP_SET_NO_ENTRIES:
		if (!capable(CAP_NET_ADMIN)) {
			rc = -EPERM;
			break;
		}
		rc = qeth_l3_arp_set_no_entries(card, rq->ifr_ifru.ifru_ivalue);
		break;
	case SIOC_QETH_ARP_QUERY_INFO:
		if (!capable(CAP_NET_ADMIN)) {
			rc = -EPERM;
			break;
		}
		rc = qeth_l3_arp_query(card, rq->ifr_ifru.ifru_data);
		break;
	case SIOC_QETH_ARP_ADD_ENTRY:
	case SIOC_QETH_ARP_REMOVE_ENTRY:
		if (!capable(CAP_NET_ADMIN))
			return -EPERM;
		if (copy_from_user(&arp_entry, rq->ifr_data, sizeof(arp_entry)))
			return -EFAULT;

		arp_cmd = (cmd == SIOC_QETH_ARP_ADD_ENTRY) ?
				IPA_CMD_ASS_ARP_ADD_ENTRY :
				IPA_CMD_ASS_ARP_REMOVE_ENTRY;
		return qeth_l3_arp_modify_entry(card, &arp_entry, arp_cmd);
	case SIOC_QETH_ARP_FLUSH_CACHE:
		if (!capable(CAP_NET_ADMIN)) {
			rc = -EPERM;
			break;
		}
		rc = qeth_l3_arp_flush_cache(card);
		break;
	default:
		rc = -EOPNOTSUPP;
	}
	return rc;
}

static int qeth_l3_get_cast_type_rcu(struct sk_buff *skb, struct dst_entry *dst,
				     int ipv)
{
	struct neighbour *n = NULL;

	if (dst)
		n = dst_neigh_lookup_skb(dst, skb);

	if (n) {
		int cast_type = n->type;

		neigh_release(n);
		if ((cast_type == RTN_BROADCAST) ||
		    (cast_type == RTN_MULTICAST) ||
		    (cast_type == RTN_ANYCAST))
			return cast_type;
		return RTN_UNICAST;
	}

	/* no neighbour (eg AF_PACKET), fall back to target's IP address ... */
	switch (ipv) {
	case 4:
		if (ipv4_is_lbcast(ip_hdr(skb)->daddr))
			return RTN_BROADCAST;
		return ipv4_is_multicast(ip_hdr(skb)->daddr) ?
				RTN_MULTICAST : RTN_UNICAST;
	case 6:
		return ipv6_addr_is_multicast(&ipv6_hdr(skb)->daddr) ?
				RTN_MULTICAST : RTN_UNICAST;
	default:
		/* ... and MAC address */
		return qeth_get_ether_cast_type(skb);
	}
}

static int qeth_l3_get_cast_type(struct sk_buff *skb)
{
	int ipv = qeth_get_ip_version(skb);
	struct dst_entry *dst;
	int cast_type;

	rcu_read_lock();
	dst = qeth_dst_check_rcu(skb, ipv);
	cast_type = qeth_l3_get_cast_type_rcu(skb, dst, ipv);
	rcu_read_unlock();

	return cast_type;
}

static u8 qeth_l3_cast_type_to_flag(int cast_type)
{
	if (cast_type == RTN_MULTICAST)
		return QETH_CAST_MULTICAST;
	if (cast_type == RTN_ANYCAST)
		return QETH_CAST_ANYCAST;
	if (cast_type == RTN_BROADCAST)
		return QETH_CAST_BROADCAST;
	return QETH_CAST_UNICAST;
}

static void qeth_l3_fill_header(struct qeth_qdio_out_q *queue,
				struct qeth_hdr *hdr, struct sk_buff *skb,
				int ipv, unsigned int data_len)
{
	struct qeth_hdr_layer3 *l3_hdr = &hdr->hdr.l3;
	struct vlan_ethhdr *veth = vlan_eth_hdr(skb);
	struct qeth_card *card = queue->card;
	struct dst_entry *dst;
	int cast_type;

	hdr->hdr.l3.length = data_len;

	if (skb_is_gso(skb)) {
		hdr->hdr.l3.id = QETH_HEADER_TYPE_L3_TSO;
	} else {
		hdr->hdr.l3.id = QETH_HEADER_TYPE_LAYER3;

		if (skb->protocol == htons(ETH_P_AF_IUCV)) {
			l3_hdr->flags = QETH_HDR_IPV6 | QETH_CAST_UNICAST;
			l3_hdr->next_hop.addr.s6_addr16[0] = htons(0xfe80);
			memcpy(&l3_hdr->next_hop.addr.s6_addr32[2],
			       iucv_trans_hdr(skb)->destUserID, 8);
			return;
		}

		if (skb->ip_summed == CHECKSUM_PARTIAL) {
			qeth_tx_csum(skb, &hdr->hdr.l3.ext_flags, ipv);
			/* some HW requires combined L3+L4 csum offload: */
			if (ipv == 4)
				hdr->hdr.l3.ext_flags |= QETH_HDR_EXT_CSUM_HDR_REQ;
		}
	}

	if (ipv == 4 || IS_IQD(card)) {
		/* NETIF_F_HW_VLAN_CTAG_TX */
		if (skb_vlan_tag_present(skb)) {
			hdr->hdr.l3.ext_flags |= QETH_HDR_EXT_VLAN_FRAME;
			hdr->hdr.l3.vlan_id = skb_vlan_tag_get(skb);
		}
	} else if (veth->h_vlan_proto == htons(ETH_P_8021Q)) {
		hdr->hdr.l3.ext_flags |= QETH_HDR_EXT_INCLUDE_VLAN_TAG;
		hdr->hdr.l3.vlan_id = ntohs(veth->h_vlan_TCI);
	}

	rcu_read_lock();
	dst = qeth_dst_check_rcu(skb, ipv);

	if (IS_IQD(card) && skb_get_queue_mapping(skb) != QETH_IQD_MCAST_TXQ)
		cast_type = RTN_UNICAST;
	else
		cast_type = qeth_l3_get_cast_type_rcu(skb, dst, ipv);
	l3_hdr->flags |= qeth_l3_cast_type_to_flag(cast_type);

	if (ipv == 4) {
		l3_hdr->next_hop.addr.s6_addr32[3] =
					qeth_next_hop_v4_rcu(skb, dst);
	} else if (ipv == 6) {
		l3_hdr->next_hop.addr = *qeth_next_hop_v6_rcu(skb, dst);

		hdr->hdr.l3.flags |= QETH_HDR_IPV6;
		if (!IS_IQD(card))
			hdr->hdr.l3.flags |= QETH_HDR_PASSTHRU;
	} else {
		/* OSA only: */
		l3_hdr->flags |= QETH_HDR_PASSTHRU;
	}
	rcu_read_unlock();
}

static void qeth_l3_fixup_headers(struct sk_buff *skb)
{
	struct iphdr *iph = ip_hdr(skb);

	/* this is safe, IPv6 traffic takes a different path */
	if (skb->ip_summed == CHECKSUM_PARTIAL)
		iph->check = 0;
	if (skb_is_gso(skb)) {
		iph->tot_len = 0;
		tcp_hdr(skb)->check = ~tcp_v4_check(0, iph->saddr,
						    iph->daddr, 0);
	}
}

static int qeth_l3_xmit(struct qeth_card *card, struct sk_buff *skb,
			struct qeth_qdio_out_q *queue, int ipv)
{
	unsigned int hw_hdr_len;
	int rc;

	/* re-use the L2 header area for the HW header: */
	hw_hdr_len = skb_is_gso(skb) ? sizeof(struct qeth_hdr_tso) :
				       sizeof(struct qeth_hdr);
	rc = skb_cow_head(skb, hw_hdr_len - ETH_HLEN);
	if (rc)
		return rc;
	skb_pull(skb, ETH_HLEN);

	qeth_l3_fixup_headers(skb);
	return qeth_xmit(card, skb, queue, ipv, qeth_l3_fill_header);
}

static netdev_tx_t qeth_l3_hard_start_xmit(struct sk_buff *skb,
					   struct net_device *dev)
{
	struct qeth_card *card = dev->ml_priv;
	u16 txq = skb_get_queue_mapping(skb);
	int ipv = qeth_get_ip_version(skb);
	struct qeth_qdio_out_q *queue;
	int rc;

	if (!skb_is_gso(skb))
		qdisc_skb_cb(skb)->pkt_len = skb->len;
	if (IS_IQD(card)) {
		queue = card->qdio.out_qs[qeth_iqd_translate_txq(dev, txq)];

		if (card->options.sniffer)
			goto tx_drop;
		if ((card->options.cq != QETH_CQ_ENABLED && !ipv) ||
		    (card->options.cq == QETH_CQ_ENABLED &&
		     skb->protocol != htons(ETH_P_AF_IUCV)))
			goto tx_drop;
	} else {
		queue = card->qdio.out_qs[txq];
	}

	if (!(dev->flags & IFF_BROADCAST) &&
	    qeth_l3_get_cast_type(skb) == RTN_BROADCAST)
		goto tx_drop;

	if (ipv == 4 || IS_IQD(card))
		rc = qeth_l3_xmit(card, skb, queue, ipv);
	else
		rc = qeth_xmit(card, skb, queue, ipv, qeth_l3_fill_header);

	if (!rc)
		return NETDEV_TX_OK;

tx_drop:
	QETH_TXQ_STAT_INC(queue, tx_dropped);
	kfree_skb(skb);
	return NETDEV_TX_OK;
}

static void qeth_l3_set_rx_mode(struct net_device *dev)
{
	struct qeth_card *card = dev->ml_priv;

	schedule_work(&card->rx_mode_work);
}

/*
 * we need NOARP for IPv4 but we want neighbor solicitation for IPv6. Setting
 * NOARP on the netdevice is no option because it also turns off neighbor
 * solicitation. For IPv4 we install a neighbor_setup function. We don't want
 * arp resolution but we want the hard header (packet socket will work
 * e.g. tcpdump)
 */
static int qeth_l3_neigh_setup_noarp(struct neighbour *n)
{
	n->nud_state = NUD_NOARP;
	memcpy(n->ha, "FAKELL", 6);
	n->output = n->ops->connected_output;
	return 0;
}

static int
qeth_l3_neigh_setup(struct net_device *dev, struct neigh_parms *np)
{
	if (np->tbl->family == AF_INET)
		np->neigh_setup = qeth_l3_neigh_setup_noarp;

	return 0;
}

static netdev_features_t qeth_l3_osa_features_check(struct sk_buff *skb,
						    struct net_device *dev,
						    netdev_features_t features)
{
	if (qeth_get_ip_version(skb) != 4)
		features &= ~NETIF_F_HW_VLAN_CTAG_TX;
	return qeth_features_check(skb, dev, features);
}

static u16 qeth_l3_iqd_select_queue(struct net_device *dev, struct sk_buff *skb,
				    struct net_device *sb_dev)
{
	return qeth_iqd_select_queue(dev, skb, qeth_l3_get_cast_type(skb),
				     sb_dev);
}

static u16 qeth_l3_osa_select_queue(struct net_device *dev, struct sk_buff *skb,
				    struct net_device *sb_dev)
{
	struct qeth_card *card = dev->ml_priv;

	if (qeth_uses_tx_prio_queueing(card))
		return qeth_get_priority_queue(card, skb);

	return netdev_pick_tx(dev, skb, sb_dev);
}

static const struct net_device_ops qeth_l3_netdev_ops = {
	.ndo_open		= qeth_open,
	.ndo_stop		= qeth_stop,
	.ndo_get_stats64	= qeth_get_stats64,
	.ndo_start_xmit		= qeth_l3_hard_start_xmit,
	.ndo_select_queue	= qeth_l3_iqd_select_queue,
	.ndo_validate_addr	= eth_validate_addr,
	.ndo_set_rx_mode	= qeth_l3_set_rx_mode,
	.ndo_do_ioctl		= qeth_do_ioctl,
	.ndo_fix_features	= qeth_fix_features,
	.ndo_set_features	= qeth_set_features,
	.ndo_vlan_rx_add_vid	= qeth_l3_vlan_rx_add_vid,
	.ndo_vlan_rx_kill_vid   = qeth_l3_vlan_rx_kill_vid,
	.ndo_tx_timeout		= qeth_tx_timeout,
};

static const struct net_device_ops qeth_l3_osa_netdev_ops = {
	.ndo_open		= qeth_open,
	.ndo_stop		= qeth_stop,
	.ndo_get_stats64	= qeth_get_stats64,
	.ndo_start_xmit		= qeth_l3_hard_start_xmit,
	.ndo_features_check	= qeth_l3_osa_features_check,
	.ndo_select_queue	= qeth_l3_osa_select_queue,
	.ndo_validate_addr	= eth_validate_addr,
	.ndo_set_rx_mode	= qeth_l3_set_rx_mode,
	.ndo_do_ioctl		= qeth_do_ioctl,
	.ndo_fix_features	= qeth_fix_features,
	.ndo_set_features	= qeth_set_features,
	.ndo_vlan_rx_add_vid	= qeth_l3_vlan_rx_add_vid,
	.ndo_vlan_rx_kill_vid   = qeth_l3_vlan_rx_kill_vid,
	.ndo_tx_timeout		= qeth_tx_timeout,
	.ndo_neigh_setup	= qeth_l3_neigh_setup,
};

static int qeth_l3_setup_netdev(struct qeth_card *card)
{
	struct net_device *dev = card->dev;
	unsigned int headroom;
	int rc;

	if (IS_OSD(card) || IS_OSX(card)) {
		card->dev->netdev_ops = &qeth_l3_osa_netdev_ops;

		/*IPv6 address autoconfiguration stuff*/
		dev->dev_id = qeth_l3_get_unique_id(card, dev->dev_id);

		if (!IS_VM_NIC(card)) {
			card->dev->features |= NETIF_F_SG;
			card->dev->hw_features |= NETIF_F_TSO |
				NETIF_F_RXCSUM | NETIF_F_IP_CSUM;
			card->dev->vlan_features |= NETIF_F_TSO |
				NETIF_F_RXCSUM | NETIF_F_IP_CSUM;
		}

		if (qeth_is_supported6(card, IPA_OUTBOUND_CHECKSUM_V6)) {
			card->dev->hw_features |= NETIF_F_IPV6_CSUM;
			card->dev->vlan_features |= NETIF_F_IPV6_CSUM;
		}
		if (qeth_is_supported6(card, IPA_OUTBOUND_TSO)) {
			card->dev->hw_features |= NETIF_F_TSO6;
			card->dev->vlan_features |= NETIF_F_TSO6;
		}

		/* allow for de-acceleration of NETIF_F_HW_VLAN_CTAG_TX: */
		if (card->dev->hw_features & NETIF_F_TSO6)
			headroom = sizeof(struct qeth_hdr_tso) + VLAN_HLEN;
		else if (card->dev->hw_features & NETIF_F_TSO)
			headroom = sizeof(struct qeth_hdr_tso);
		else
			headroom = sizeof(struct qeth_hdr) + VLAN_HLEN;
	} else if (IS_IQD(card)) {
		card->dev->flags |= IFF_NOARP;
		card->dev->netdev_ops = &qeth_l3_netdev_ops;
		headroom = sizeof(struct qeth_hdr) - ETH_HLEN;

		rc = qeth_l3_iqd_read_initial_mac(card);
		if (rc)
			return rc;
	} else
		return -ENODEV;

	card->dev->needed_headroom = headroom;
	card->dev->features |=	NETIF_F_HW_VLAN_CTAG_TX |
				NETIF_F_HW_VLAN_CTAG_RX |
				NETIF_F_HW_VLAN_CTAG_FILTER;

	netif_keep_dst(card->dev);
	if (card->dev->hw_features & (NETIF_F_TSO | NETIF_F_TSO6))
		netif_set_gso_max_size(card->dev,
				       PAGE_SIZE * (QETH_MAX_BUFFER_ELEMENTS(card) - 1));

	netif_napi_add(card->dev, &card->napi, qeth_poll, QETH_NAPI_WEIGHT);
	return register_netdev(card->dev);
}

static const struct device_type qeth_l3_devtype = {
	.name = "qeth_layer3",
	.groups = qeth_l3_attr_groups,
};

static int qeth_l3_probe_device(struct ccwgroup_device *gdev)
{
	struct qeth_card *card = dev_get_drvdata(&gdev->dev);
	int rc;

	hash_init(card->ip_htable);
	mutex_init(&card->ip_lock);
	card->cmd_wq = alloc_ordered_workqueue("%s_cmd", 0,
					       dev_name(&gdev->dev));
	if (!card->cmd_wq)
		return -ENOMEM;

	if (gdev->dev.type == &qeth_generic_devtype) {
		rc = qeth_l3_create_device_attributes(&gdev->dev);
		if (rc) {
			destroy_workqueue(card->cmd_wq);
			return rc;
		}
	}

	INIT_WORK(&card->rx_mode_work, qeth_l3_rx_mode_work);
	return 0;
}

static void qeth_l3_remove_device(struct ccwgroup_device *cgdev)
{
	struct qeth_card *card = dev_get_drvdata(&cgdev->dev);

	if (cgdev->dev.type == &qeth_generic_devtype)
		qeth_l3_remove_device_attributes(&cgdev->dev);

	qeth_set_allowed_threads(card, 0, 1);
	wait_event(card->wait_q, qeth_threads_running(card, 0xffffffff) == 0);

	if (cgdev->state == CCWGROUP_ONLINE)
		qeth_set_offline(card, false);

	cancel_work_sync(&card->close_dev_work);
	if (card->dev->reg_state == NETREG_REGISTERED)
		unregister_netdev(card->dev);

	flush_workqueue(card->cmd_wq);
	destroy_workqueue(card->cmd_wq);
	qeth_l3_clear_ip_htable(card, 0);
	qeth_l3_clear_ipato_list(card);
}

static int qeth_l3_set_online(struct qeth_card *card, bool carrier_ok)
{
	struct net_device *dev = card->dev;
	int rc = 0;

	/* softsetup */
	QETH_CARD_TEXT(card, 2, "softsetp");

	rc = qeth_l3_setadapter_parms(card);
	if (rc)
		QETH_CARD_TEXT_(card, 2, "2err%04x", rc);
	if (!card->options.sniffer) {
		qeth_l3_start_ipassists(card);

		rc = qeth_l3_setrouting_v4(card);
		if (rc)
			QETH_CARD_TEXT_(card, 2, "4err%04x", rc);
		rc = qeth_l3_setrouting_v6(card);
		if (rc)
			QETH_CARD_TEXT_(card, 2, "5err%04x", rc);
	}

	card->state = CARD_STATE_SOFTSETUP;

	qeth_set_allowed_threads(card, 0xffffffff, 0);
	qeth_l3_recover_ip(card);

	if (dev->reg_state != NETREG_REGISTERED) {
		rc = qeth_l3_setup_netdev(card);
		if (rc)
			goto err_setup;

		if (carrier_ok)
			netif_carrier_on(dev);
	} else {
		rtnl_lock();
		rc = qeth_set_real_num_tx_queues(card,
						 qeth_tx_actual_queues(card));
		if (rc) {
			rtnl_unlock();
			goto err_set_queues;
		}

		if (carrier_ok)
			netif_carrier_on(dev);
		else
			netif_carrier_off(dev);

		netif_device_attach(dev);
		qeth_enable_hw_features(dev);

		if (card->info.open_when_online) {
			card->info.open_when_online = 0;
			dev_open(dev, NULL);
		}
		rtnl_unlock();
	}
	return 0;

err_set_queues:
err_setup:
	qeth_set_allowed_threads(card, 0, 1);
	card->state = CARD_STATE_DOWN;
	qeth_l3_clear_ip_htable(card, 1);
	return rc;
}

static void qeth_l3_set_offline(struct qeth_card *card)
{
	qeth_set_allowed_threads(card, 0, 1);
	qeth_l3_drain_rx_mode_cache(card);

	if (card->options.sniffer &&
	    (card->info.promisc_mode == SET_PROMISC_MODE_ON))
		qeth_diags_trace(card, QETH_DIAGS_CMD_TRACE_DISABLE);

	if (card->state == CARD_STATE_SOFTSETUP) {
		card->state = CARD_STATE_DOWN;
		qeth_l3_clear_ip_htable(card, 1);
	}
}

/* Returns zero if the command is successfully "consumed" */
static int qeth_l3_control_event(struct qeth_card *card,
					struct qeth_ipa_cmd *cmd)
{
	return 1;
}

const struct qeth_discipline qeth_l3_discipline = {
	.devtype = &qeth_l3_devtype,
	.setup = qeth_l3_probe_device,
	.remove = qeth_l3_remove_device,
	.set_online = qeth_l3_set_online,
	.set_offline = qeth_l3_set_offline,
	.do_ioctl = qeth_l3_do_ioctl,
	.control_event_handler = qeth_l3_control_event,
};
EXPORT_SYMBOL_GPL(qeth_l3_discipline);

static int qeth_l3_handle_ip_event(struct qeth_card *card,
				   struct qeth_ipaddr *addr,
				   unsigned long event)
{
	switch (event) {
	case NETDEV_UP:
		qeth_l3_modify_ip(card, addr, true);
		return NOTIFY_OK;
	case NETDEV_DOWN:
		qeth_l3_modify_ip(card, addr, false);
		return NOTIFY_OK;
	default:
		return NOTIFY_DONE;
	}
}

struct qeth_l3_ip_event_work {
	struct work_struct work;
	struct qeth_card *card;
	struct qeth_ipaddr addr;
};

#define to_ip_work(w) container_of((w), struct qeth_l3_ip_event_work, work)

static void qeth_l3_add_ip_worker(struct work_struct *work)
{
	struct qeth_l3_ip_event_work *ip_work = to_ip_work(work);

	qeth_l3_modify_ip(ip_work->card, &ip_work->addr, true);
	kfree(work);
}

static void qeth_l3_delete_ip_worker(struct work_struct *work)
{
	struct qeth_l3_ip_event_work *ip_work = to_ip_work(work);

	qeth_l3_modify_ip(ip_work->card, &ip_work->addr, false);
	kfree(work);
}

static struct qeth_card *qeth_l3_get_card_from_dev(struct net_device *dev)
{
	if (is_vlan_dev(dev))
		dev = vlan_dev_real_dev(dev);
	if (dev->netdev_ops == &qeth_l3_osa_netdev_ops ||
	    dev->netdev_ops == &qeth_l3_netdev_ops)
		return (struct qeth_card *) dev->ml_priv;
	return NULL;
}

static int qeth_l3_ip_event(struct notifier_block *this,
			    unsigned long event, void *ptr)
{
	struct in_ifaddr *ifa = (struct in_ifaddr *)ptr;
	struct net_device *dev = ifa->ifa_dev->dev;
	struct qeth_ipaddr addr;
	struct qeth_card *card;

	card = qeth_l3_get_card_from_dev(dev);
	if (!card)
		return NOTIFY_DONE;
	QETH_CARD_TEXT(card, 3, "ipevent");

	qeth_l3_init_ipaddr(&addr, QETH_IP_TYPE_NORMAL, QETH_PROT_IPV4);
	addr.u.a4.addr = ifa->ifa_address;
	addr.u.a4.mask = ifa->ifa_mask;

	return qeth_l3_handle_ip_event(card, &addr, event);
}

static struct notifier_block qeth_l3_ip_notifier = {
	qeth_l3_ip_event,
	NULL,
};

static int qeth_l3_ip6_event(struct notifier_block *this,
			     unsigned long event, void *ptr)
{
	struct inet6_ifaddr *ifa = (struct inet6_ifaddr *)ptr;
	struct net_device *dev = ifa->idev->dev;
	struct qeth_l3_ip_event_work *ip_work;
	struct qeth_card *card;

	if (event != NETDEV_UP && event != NETDEV_DOWN)
		return NOTIFY_DONE;

	card = qeth_l3_get_card_from_dev(dev);
	if (!card)
		return NOTIFY_DONE;
	QETH_CARD_TEXT(card, 3, "ip6event");
	if (!qeth_is_supported(card, IPA_IPV6))
		return NOTIFY_DONE;

	ip_work = kmalloc(sizeof(*ip_work), GFP_ATOMIC);
	if (!ip_work)
		return NOTIFY_DONE;

	if (event == NETDEV_UP)
		INIT_WORK(&ip_work->work, qeth_l3_add_ip_worker);
	else
		INIT_WORK(&ip_work->work, qeth_l3_delete_ip_worker);

	ip_work->card = card;
	qeth_l3_init_ipaddr(&ip_work->addr, QETH_IP_TYPE_NORMAL,
			    QETH_PROT_IPV6);
	ip_work->addr.u.a6.addr = ifa->addr;
	ip_work->addr.u.a6.pfxlen = ifa->prefix_len;

	queue_work(card->cmd_wq, &ip_work->work);
	return NOTIFY_OK;
}

static struct notifier_block qeth_l3_ip6_notifier = {
	qeth_l3_ip6_event,
	NULL,
};

static int qeth_l3_register_notifiers(void)
{
	int rc;

	QETH_DBF_TEXT(SETUP, 5, "regnotif");
	rc = register_inetaddr_notifier(&qeth_l3_ip_notifier);
	if (rc)
		return rc;
	rc = register_inet6addr_notifier(&qeth_l3_ip6_notifier);
	if (rc) {
		unregister_inetaddr_notifier(&qeth_l3_ip_notifier);
		return rc;
	}
	return 0;
}

static void qeth_l3_unregister_notifiers(void)
{
	QETH_DBF_TEXT(SETUP, 5, "unregnot");
	WARN_ON(unregister_inetaddr_notifier(&qeth_l3_ip_notifier));
	WARN_ON(unregister_inet6addr_notifier(&qeth_l3_ip6_notifier));
}

static int __init qeth_l3_init(void)
{
	pr_info("register layer 3 discipline\n");
	return qeth_l3_register_notifiers();
}

static void __exit qeth_l3_exit(void)
{
	qeth_l3_unregister_notifiers();
	pr_info("unregister layer 3 discipline\n");
}

module_init(qeth_l3_init);
module_exit(qeth_l3_exit);
MODULE_AUTHOR("Frank Blaschka <frank.blaschka@de.ibm.com>");
MODULE_DESCRIPTION("qeth layer 3 discipline");
MODULE_LICENSE("GPL");<|MERGE_RESOLUTION|>--- conflicted
+++ resolved
@@ -1144,36 +1144,6 @@
 	return 0;
 }
 
-<<<<<<< HEAD
-static void qeth_l3_stop_card(struct qeth_card *card)
-{
-	QETH_CARD_TEXT(card, 2, "stopcard");
-
-	qeth_set_allowed_threads(card, 0, 1);
-
-	cancel_work_sync(&card->rx_mode_work);
-	qeth_l3_drain_rx_mode_cache(card);
-
-	if (card->options.sniffer &&
-	    (card->info.promisc_mode == SET_PROMISC_MODE_ON))
-		qeth_diags_trace(card, QETH_DIAGS_CMD_TRACE_DISABLE);
-
-	if (card->state == CARD_STATE_SOFTSETUP) {
-		qeth_l3_clear_ip_htable(card, 1);
-		qeth_clear_ipacmd_list(card);
-		card->state = CARD_STATE_DOWN;
-	}
-
-	qeth_qdio_clear_card(card, 0);
-	qeth_drain_output_queues(card);
-	qeth_clear_working_pool_list(card);
-	flush_workqueue(card->event_wq);
-	qeth_flush_local_addrs(card);
-	card->info.promisc_mode = 0;
-}
-
-=======
->>>>>>> 071a0578
 static void qeth_l3_set_promisc_mode(struct qeth_card *card)
 {
 	bool enable = card->dev->flags & IFF_PROMISC;
@@ -1229,10 +1199,6 @@
 					kfree(addr);
 					break;
 				}
-<<<<<<< HEAD
-				addr->ref_counter = 1;
-=======
->>>>>>> 071a0578
 				fallthrough;
 			default:
 				/* for next call to set_rx_mode(): */
