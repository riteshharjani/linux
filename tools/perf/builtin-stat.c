// SPDX-License-Identifier: GPL-2.0-only
/*
 * builtin-stat.c
 *
 * Builtin stat command: Give a precise performance counters summary
 * overview about any workload, CPU or specific PID.
 *
 * Sample output:

   $ perf stat ./hackbench 10

  Time: 0.118

  Performance counter stats for './hackbench 10':

       1708.761321 task-clock                #   11.037 CPUs utilized
            41,190 context-switches          #    0.024 M/sec
             6,735 CPU-migrations            #    0.004 M/sec
            17,318 page-faults               #    0.010 M/sec
     5,205,202,243 cycles                    #    3.046 GHz
     3,856,436,920 stalled-cycles-frontend   #   74.09% frontend cycles idle
     1,600,790,871 stalled-cycles-backend    #   30.75% backend  cycles idle
     2,603,501,247 instructions              #    0.50  insns per cycle
                                             #    1.48  stalled cycles per insn
       484,357,498 branches                  #  283.455 M/sec
         6,388,934 branch-misses             #    1.32% of all branches

        0.154822978  seconds time elapsed

 *
 * Copyright (C) 2008-2011, Red Hat Inc, Ingo Molnar <mingo@redhat.com>
 *
 * Improvements and fixes by:
 *
 *   Arjan van de Ven <arjan@linux.intel.com>
 *   Yanmin Zhang <yanmin.zhang@intel.com>
 *   Wu Fengguang <fengguang.wu@intel.com>
 *   Mike Galbraith <efault@gmx.de>
 *   Paul Mackerras <paulus@samba.org>
 *   Jaswinder Singh Rajput <jaswinder@kernel.org>
 */

#include "builtin.h"
#include "util/cgroup.h"
#include <subcmd/parse-options.h>
#include "util/parse-events.h"
#include "util/pmus.h"
#include "util/pmu.h"
#include "util/event.h"
#include "util/evlist.h"
#include "util/evsel.h"
#include "util/debug.h"
#include "util/color.h"
#include "util/stat.h"
#include "util/header.h"
#include "util/cpumap.h"
#include "util/thread_map.h"
#include "util/counts.h"
#include "util/topdown.h"
#include "util/session.h"
#include "util/tool.h"
#include "util/string2.h"
#include "util/metricgroup.h"
#include "util/synthetic-events.h"
#include "util/target.h"
#include "util/time-utils.h"
#include "util/top.h"
#include "util/affinity.h"
#include "util/pfm.h"
#include "util/bpf_counter.h"
#include "util/iostat.h"
#include "util/util.h"
#include "asm/bug.h"

#include <linux/time64.h>
#include <linux/zalloc.h>
#include <api/fs/fs.h>
#include <errno.h>
#include <signal.h>
#include <stdlib.h>
#include <sys/prctl.h>
#include <inttypes.h>
#include <locale.h>
#include <math.h>
#include <sys/types.h>
#include <sys/stat.h>
#include <sys/wait.h>
#include <unistd.h>
#include <sys/time.h>
#include <sys/resource.h>
#include <linux/err.h>

#include <linux/ctype.h>
#include <perf/evlist.h>
#include <internal/threadmap.h>

#define DEFAULT_SEPARATOR	" "
#define FREEZE_ON_SMI_PATH	"devices/cpu/freeze_on_smi"

static void print_counters(struct timespec *ts, int argc, const char **argv);

static struct evlist	*evsel_list;
static struct parse_events_option_args parse_events_option_args = {
	.evlistp = &evsel_list,
};

static bool all_counters_use_bpf = true;

static struct target target = {
	.uid	= UINT_MAX,
};

#define METRIC_ONLY_LEN 20

static volatile sig_atomic_t	child_pid			= -1;
static int			detailed_run			=  0;
static bool			transaction_run;
static bool			topdown_run			= false;
static bool			smi_cost			= false;
static bool			smi_reset			= false;
static int			big_num_opt			=  -1;
static const char		*pre_cmd			= NULL;
static const char		*post_cmd			= NULL;
static bool			sync_run			= false;
static bool			forever				= false;
static bool			force_metric_only		= false;
static struct timespec		ref_time;
static bool			append_file;
static bool			interval_count;
static const char		*output_name;
static int			output_fd;
static char			*metrics;

struct perf_stat {
	bool			 record;
	struct perf_data	 data;
	struct perf_session	*session;
	u64			 bytes_written;
	struct perf_tool	 tool;
	bool			 maps_allocated;
	struct perf_cpu_map	*cpus;
	struct perf_thread_map *threads;
	enum aggr_mode		 aggr_mode;
	u32			 aggr_level;
};

static struct perf_stat		perf_stat;
#define STAT_RECORD		perf_stat.record

static volatile sig_atomic_t done = 0;

static struct perf_stat_config stat_config = {
	.aggr_mode		= AGGR_GLOBAL,
	.aggr_level		= MAX_CACHE_LVL + 1,
	.scale			= true,
	.unit_width		= 4, /* strlen("unit") */
	.run_count		= 1,
	.metric_only_len	= METRIC_ONLY_LEN,
	.walltime_nsecs_stats	= &walltime_nsecs_stats,
	.ru_stats		= &ru_stats,
	.big_num		= true,
	.ctl_fd			= -1,
	.ctl_fd_ack		= -1,
	.iostat_run		= false,
};

static bool cpus_map_matched(struct evsel *a, struct evsel *b)
{
	if (!a->core.cpus && !b->core.cpus)
		return true;

	if (!a->core.cpus || !b->core.cpus)
		return false;

	if (perf_cpu_map__nr(a->core.cpus) != perf_cpu_map__nr(b->core.cpus))
		return false;

	for (int i = 0; i < perf_cpu_map__nr(a->core.cpus); i++) {
		if (perf_cpu_map__cpu(a->core.cpus, i).cpu !=
		    perf_cpu_map__cpu(b->core.cpus, i).cpu)
			return false;
	}

	return true;
}

static void evlist__check_cpu_maps(struct evlist *evlist)
{
	struct evsel *evsel, *warned_leader = NULL;

	evlist__for_each_entry(evlist, evsel) {
		struct evsel *leader = evsel__leader(evsel);

		/* Check that leader matches cpus with each member. */
		if (leader == evsel)
			continue;
		if (cpus_map_matched(leader, evsel))
			continue;

		/* If there's mismatch disable the group and warn user. */
		if (warned_leader != leader) {
			char buf[200];

			pr_warning("WARNING: grouped events cpus do not match.\n"
				"Events with CPUs not matching the leader will "
				"be removed from the group.\n");
			evsel__group_desc(leader, buf, sizeof(buf));
			pr_warning("  %s\n", buf);
			warned_leader = leader;
		}
		if (verbose > 0) {
			char buf[200];

			cpu_map__snprint(leader->core.cpus, buf, sizeof(buf));
			pr_warning("     %s: %s\n", leader->name, buf);
			cpu_map__snprint(evsel->core.cpus, buf, sizeof(buf));
			pr_warning("     %s: %s\n", evsel->name, buf);
		}

		evsel__remove_from_group(evsel, leader);
	}
}

static inline void diff_timespec(struct timespec *r, struct timespec *a,
				 struct timespec *b)
{
	r->tv_sec = a->tv_sec - b->tv_sec;
	if (a->tv_nsec < b->tv_nsec) {
		r->tv_nsec = a->tv_nsec + NSEC_PER_SEC - b->tv_nsec;
		r->tv_sec--;
	} else {
		r->tv_nsec = a->tv_nsec - b->tv_nsec ;
	}
}

static void perf_stat__reset_stats(void)
{
	evlist__reset_stats(evsel_list);
	perf_stat__reset_shadow_stats();
}

static int process_synthesized_event(struct perf_tool *tool __maybe_unused,
				     union perf_event *event,
				     struct perf_sample *sample __maybe_unused,
				     struct machine *machine __maybe_unused)
{
	if (perf_data__write(&perf_stat.data, event, event->header.size) < 0) {
		pr_err("failed to write perf data, error: %m\n");
		return -1;
	}

	perf_stat.bytes_written += event->header.size;
	return 0;
}

static int write_stat_round_event(u64 tm, u64 type)
{
	return perf_event__synthesize_stat_round(NULL, tm, type,
						 process_synthesized_event,
						 NULL);
}

#define WRITE_STAT_ROUND_EVENT(time, interval) \
	write_stat_round_event(time, PERF_STAT_ROUND_TYPE__ ## interval)

#define SID(e, x, y) xyarray__entry(e->core.sample_id, x, y)

static int evsel__write_stat_event(struct evsel *counter, int cpu_map_idx, u32 thread,
				   struct perf_counts_values *count)
{
	struct perf_sample_id *sid = SID(counter, cpu_map_idx, thread);
	struct perf_cpu cpu = perf_cpu_map__cpu(evsel__cpus(counter), cpu_map_idx);

	return perf_event__synthesize_stat(NULL, cpu, thread, sid->id, count,
					   process_synthesized_event, NULL);
}

static int read_single_counter(struct evsel *counter, int cpu_map_idx,
			       int thread, struct timespec *rs)
{
	switch(counter->tool_event) {
		case PERF_TOOL_DURATION_TIME: {
			u64 val = rs->tv_nsec + rs->tv_sec*1000000000ULL;
			struct perf_counts_values *count =
				perf_counts(counter->counts, cpu_map_idx, thread);
			count->ena = count->run = val;
			count->val = val;
			return 0;
		}
		case PERF_TOOL_USER_TIME:
		case PERF_TOOL_SYSTEM_TIME: {
			u64 val;
			struct perf_counts_values *count =
				perf_counts(counter->counts, cpu_map_idx, thread);
			if (counter->tool_event == PERF_TOOL_USER_TIME)
				val = ru_stats.ru_utime_usec_stat.mean;
			else
				val = ru_stats.ru_stime_usec_stat.mean;
			count->ena = count->run = val;
			count->val = val;
			return 0;
		}
		default:
		case PERF_TOOL_NONE:
			return evsel__read_counter(counter, cpu_map_idx, thread);
		case PERF_TOOL_MAX:
			/* This should never be reached */
			return 0;
	}
}

/*
 * Read out the results of a single counter:
 * do not aggregate counts across CPUs in system-wide mode
 */
static int read_counter_cpu(struct evsel *counter, struct timespec *rs, int cpu_map_idx)
{
	int nthreads = perf_thread_map__nr(evsel_list->core.threads);
	int thread;

	if (!counter->supported)
		return -ENOENT;

	for (thread = 0; thread < nthreads; thread++) {
		struct perf_counts_values *count;

		count = perf_counts(counter->counts, cpu_map_idx, thread);

		/*
		 * The leader's group read loads data into its group members
		 * (via evsel__read_counter()) and sets their count->loaded.
		 */
		if (!perf_counts__is_loaded(counter->counts, cpu_map_idx, thread) &&
		    read_single_counter(counter, cpu_map_idx, thread, rs)) {
			counter->counts->scaled = -1;
			perf_counts(counter->counts, cpu_map_idx, thread)->ena = 0;
			perf_counts(counter->counts, cpu_map_idx, thread)->run = 0;
			return -1;
		}

		perf_counts__set_loaded(counter->counts, cpu_map_idx, thread, false);

		if (STAT_RECORD) {
			if (evsel__write_stat_event(counter, cpu_map_idx, thread, count)) {
				pr_err("failed to write stat event\n");
				return -1;
			}
		}

		if (verbose > 1) {
			fprintf(stat_config.output,
				"%s: %d: %" PRIu64 " %" PRIu64 " %" PRIu64 "\n",
					evsel__name(counter),
					perf_cpu_map__cpu(evsel__cpus(counter),
							  cpu_map_idx).cpu,
					count->val, count->ena, count->run);
		}
	}

	return 0;
}

static int read_affinity_counters(struct timespec *rs)
{
	struct evlist_cpu_iterator evlist_cpu_itr;
	struct affinity saved_affinity, *affinity;

	if (all_counters_use_bpf)
		return 0;

	if (!target__has_cpu(&target) || target__has_per_thread(&target))
		affinity = NULL;
	else if (affinity__setup(&saved_affinity) < 0)
		return -1;
	else
		affinity = &saved_affinity;

	evlist__for_each_cpu(evlist_cpu_itr, evsel_list, affinity) {
		struct evsel *counter = evlist_cpu_itr.evsel;

		if (evsel__is_bpf(counter))
			continue;

		if (!counter->err) {
			counter->err = read_counter_cpu(counter, rs,
							evlist_cpu_itr.cpu_map_idx);
		}
	}
	if (affinity)
		affinity__cleanup(&saved_affinity);

	return 0;
}

static int read_bpf_map_counters(void)
{
	struct evsel *counter;
	int err;

	evlist__for_each_entry(evsel_list, counter) {
		if (!evsel__is_bpf(counter))
			continue;

		err = bpf_counter__read(counter);
		if (err)
			return err;
	}
	return 0;
}

static int read_counters(struct timespec *rs)
{
	if (!stat_config.stop_read_counter) {
		if (read_bpf_map_counters() ||
		    read_affinity_counters(rs))
			return -1;
	}
	return 0;
}

static void process_counters(void)
{
	struct evsel *counter;

	evlist__for_each_entry(evsel_list, counter) {
		if (counter->err)
			pr_debug("failed to read counter %s\n", counter->name);
		if (counter->err == 0 && perf_stat_process_counter(&stat_config, counter))
			pr_warning("failed to process counter %s\n", counter->name);
		counter->err = 0;
	}

	perf_stat_merge_counters(&stat_config, evsel_list);
	perf_stat_process_percore(&stat_config, evsel_list);
}

static void process_interval(void)
{
	struct timespec ts, rs;

	clock_gettime(CLOCK_MONOTONIC, &ts);
	diff_timespec(&rs, &ts, &ref_time);

	evlist__reset_aggr_stats(evsel_list);

	if (read_counters(&rs) == 0)
		process_counters();

	if (STAT_RECORD) {
		if (WRITE_STAT_ROUND_EVENT(rs.tv_sec * NSEC_PER_SEC + rs.tv_nsec, INTERVAL))
			pr_err("failed to write stat round event\n");
	}

	init_stats(&walltime_nsecs_stats);
	update_stats(&walltime_nsecs_stats, stat_config.interval * 1000000ULL);
	print_counters(&rs, 0, NULL);
}

static bool handle_interval(unsigned int interval, int *times)
{
	if (interval) {
		process_interval();
		if (interval_count && !(--(*times)))
			return true;
	}
	return false;
}

static int enable_counters(void)
{
	struct evsel *evsel;
	int err;

	evlist__for_each_entry(evsel_list, evsel) {
		if (!evsel__is_bpf(evsel))
			continue;

		err = bpf_counter__enable(evsel);
		if (err)
			return err;
	}

	if (!target__enable_on_exec(&target)) {
		if (!all_counters_use_bpf)
			evlist__enable(evsel_list);
	}
	return 0;
}

static void disable_counters(void)
{
	struct evsel *counter;

	/*
	 * If we don't have tracee (attaching to task or cpu), counters may
	 * still be running. To get accurate group ratios, we must stop groups
	 * from counting before reading their constituent counters.
	 */
	if (!target__none(&target)) {
		evlist__for_each_entry(evsel_list, counter)
			bpf_counter__disable(counter);
		if (!all_counters_use_bpf)
			evlist__disable(evsel_list);
	}
}

static volatile sig_atomic_t workload_exec_errno;

/*
 * evlist__prepare_workload will send a SIGUSR1
 * if the fork fails, since we asked by setting its
 * want_signal to true.
 */
static void workload_exec_failed_signal(int signo __maybe_unused, siginfo_t *info,
					void *ucontext __maybe_unused)
{
	workload_exec_errno = info->si_value.sival_int;
}

static bool evsel__should_store_id(struct evsel *counter)
{
	return STAT_RECORD || counter->core.attr.read_format & PERF_FORMAT_ID;
}

static bool is_target_alive(struct target *_target,
			    struct perf_thread_map *threads)
{
	struct stat st;
	int i;

	if (!target__has_task(_target))
		return true;

	for (i = 0; i < threads->nr; i++) {
		char path[PATH_MAX];

		scnprintf(path, PATH_MAX, "%s/%d", procfs__mountpoint(),
			  threads->map[i].pid);

		if (!stat(path, &st))
			return true;
	}

	return false;
}

static void process_evlist(struct evlist *evlist, unsigned int interval)
{
	enum evlist_ctl_cmd cmd = EVLIST_CTL_CMD_UNSUPPORTED;

	if (evlist__ctlfd_process(evlist, &cmd) > 0) {
		switch (cmd) {
		case EVLIST_CTL_CMD_ENABLE:
			fallthrough;
		case EVLIST_CTL_CMD_DISABLE:
			if (interval)
				process_interval();
			break;
		case EVLIST_CTL_CMD_SNAPSHOT:
		case EVLIST_CTL_CMD_ACK:
		case EVLIST_CTL_CMD_UNSUPPORTED:
		case EVLIST_CTL_CMD_EVLIST:
		case EVLIST_CTL_CMD_STOP:
		case EVLIST_CTL_CMD_PING:
		default:
			break;
		}
	}
}

static void compute_tts(struct timespec *time_start, struct timespec *time_stop,
			int *time_to_sleep)
{
	int tts = *time_to_sleep;
	struct timespec time_diff;

	diff_timespec(&time_diff, time_stop, time_start);

	tts -= time_diff.tv_sec * MSEC_PER_SEC +
	       time_diff.tv_nsec / NSEC_PER_MSEC;

	if (tts < 0)
		tts = 0;

	*time_to_sleep = tts;
}

static int dispatch_events(bool forks, int timeout, int interval, int *times)
{
	int child_exited = 0, status = 0;
	int time_to_sleep, sleep_time;
	struct timespec time_start, time_stop;

	if (interval)
		sleep_time = interval;
	else if (timeout)
		sleep_time = timeout;
	else
		sleep_time = 1000;

	time_to_sleep = sleep_time;

	while (!done) {
		if (forks)
			child_exited = waitpid(child_pid, &status, WNOHANG);
		else
			child_exited = !is_target_alive(&target, evsel_list->core.threads) ? 1 : 0;

		if (child_exited)
			break;

		clock_gettime(CLOCK_MONOTONIC, &time_start);
		if (!(evlist__poll(evsel_list, time_to_sleep) > 0)) { /* poll timeout or EINTR */
			if (timeout || handle_interval(interval, times))
				break;
			time_to_sleep = sleep_time;
		} else { /* fd revent */
			process_evlist(evsel_list, interval);
			clock_gettime(CLOCK_MONOTONIC, &time_stop);
			compute_tts(&time_start, &time_stop, &time_to_sleep);
		}
	}

	return status;
}

enum counter_recovery {
	COUNTER_SKIP,
	COUNTER_RETRY,
	COUNTER_FATAL,
};

static enum counter_recovery stat_handle_error(struct evsel *counter)
{
	char msg[BUFSIZ];
	/*
	 * PPC returns ENXIO for HW counters until 2.6.37
	 * (behavior changed with commit b0a873e).
	 */
	if (errno == EINVAL || errno == ENOSYS ||
	    errno == ENOENT || errno == EOPNOTSUPP ||
	    errno == ENXIO) {
		if (verbose > 0)
			ui__warning("%s event is not supported by the kernel.\n",
				    evsel__name(counter));
		counter->supported = false;
		/*
		 * errored is a sticky flag that means one of the counter's
		 * cpu event had a problem and needs to be reexamined.
		 */
		counter->errored = true;

		if ((evsel__leader(counter) != counter) ||
		    !(counter->core.leader->nr_members > 1))
			return COUNTER_SKIP;
	} else if (evsel__fallback(counter, errno, msg, sizeof(msg))) {
		if (verbose > 0)
			ui__warning("%s\n", msg);
		return COUNTER_RETRY;
	} else if (target__has_per_thread(&target) &&
		   evsel_list->core.threads &&
		   evsel_list->core.threads->err_thread != -1) {
		/*
		 * For global --per-thread case, skip current
		 * error thread.
		 */
		if (!thread_map__remove(evsel_list->core.threads,
					evsel_list->core.threads->err_thread)) {
			evsel_list->core.threads->err_thread = -1;
			return COUNTER_RETRY;
		}
	} else if (counter->skippable) {
		if (verbose > 0)
			ui__warning("skipping event %s that kernel failed to open .\n",
				    evsel__name(counter));
		counter->supported = false;
		counter->errored = true;
		return COUNTER_SKIP;
	}

	evsel__open_strerror(counter, &target, errno, msg, sizeof(msg));
	ui__error("%s\n", msg);

	if (child_pid != -1)
		kill(child_pid, SIGTERM);
	return COUNTER_FATAL;
}

static int __run_perf_stat(int argc, const char **argv, int run_idx)
{
	int interval = stat_config.interval;
	int times = stat_config.times;
	int timeout = stat_config.timeout;
	char msg[BUFSIZ];
	unsigned long long t0, t1;
	struct evsel *counter;
	size_t l;
	int status = 0;
	const bool forks = (argc > 0);
	bool is_pipe = STAT_RECORD ? perf_stat.data.is_pipe : false;
	struct evlist_cpu_iterator evlist_cpu_itr;
	struct affinity saved_affinity, *affinity = NULL;
	int err;
	bool second_pass = false;

	if (forks) {
		if (evlist__prepare_workload(evsel_list, &target, argv, is_pipe, workload_exec_failed_signal) < 0) {
			perror("failed to prepare workload");
			return -1;
		}
		child_pid = evsel_list->workload.pid;
	}

	if (!cpu_map__is_dummy(evsel_list->core.user_requested_cpus)) {
		if (affinity__setup(&saved_affinity) < 0)
			return -1;
		affinity = &saved_affinity;
	}

	evlist__for_each_entry(evsel_list, counter) {
		counter->reset_group = false;
		if (bpf_counter__load(counter, &target))
			return -1;
		if (!(evsel__is_bperf(counter)))
			all_counters_use_bpf = false;
	}

	evlist__reset_aggr_stats(evsel_list);

	evlist__for_each_cpu(evlist_cpu_itr, evsel_list, affinity) {
		counter = evlist_cpu_itr.evsel;

		/*
		 * bperf calls evsel__open_per_cpu() in bperf__load(), so
		 * no need to call it again here.
		 */
		if (target.use_bpf)
			break;

		if (counter->reset_group || counter->errored)
			continue;
		if (evsel__is_bperf(counter))
			continue;
try_again:
		if (create_perf_stat_counter(counter, &stat_config, &target,
					     evlist_cpu_itr.cpu_map_idx) < 0) {

			/*
			 * Weak group failed. We cannot just undo this here
			 * because earlier CPUs might be in group mode, and the kernel
			 * doesn't support mixing group and non group reads. Defer
			 * it to later.
			 * Don't close here because we're in the wrong affinity.
			 */
			if ((errno == EINVAL || errno == EBADF) &&
				evsel__leader(counter) != counter &&
				counter->weak_group) {
				evlist__reset_weak_group(evsel_list, counter, false);
				assert(counter->reset_group);
				second_pass = true;
				continue;
			}

			switch (stat_handle_error(counter)) {
			case COUNTER_FATAL:
				return -1;
			case COUNTER_RETRY:
				goto try_again;
			case COUNTER_SKIP:
				continue;
			default:
				break;
			}

		}
		counter->supported = true;
	}

	if (second_pass) {
		/*
		 * Now redo all the weak group after closing them,
		 * and also close errored counters.
		 */

		/* First close errored or weak retry */
		evlist__for_each_cpu(evlist_cpu_itr, evsel_list, affinity) {
			counter = evlist_cpu_itr.evsel;

			if (!counter->reset_group && !counter->errored)
				continue;

			perf_evsel__close_cpu(&counter->core, evlist_cpu_itr.cpu_map_idx);
		}
		/* Now reopen weak */
		evlist__for_each_cpu(evlist_cpu_itr, evsel_list, affinity) {
			counter = evlist_cpu_itr.evsel;

			if (!counter->reset_group)
				continue;
try_again_reset:
			pr_debug2("reopening weak %s\n", evsel__name(counter));
			if (create_perf_stat_counter(counter, &stat_config, &target,
						     evlist_cpu_itr.cpu_map_idx) < 0) {

				switch (stat_handle_error(counter)) {
				case COUNTER_FATAL:
					return -1;
				case COUNTER_RETRY:
					goto try_again_reset;
				case COUNTER_SKIP:
					continue;
				default:
					break;
				}
			}
			counter->supported = true;
		}
	}
	affinity__cleanup(affinity);

	evlist__for_each_entry(evsel_list, counter) {
		if (!counter->supported) {
			perf_evsel__free_fd(&counter->core);
			continue;
		}

		l = strlen(counter->unit);
		if (l > stat_config.unit_width)
			stat_config.unit_width = l;

		if (evsel__should_store_id(counter) &&
		    evsel__store_ids(counter, evsel_list))
			return -1;
	}

	if (evlist__apply_filters(evsel_list, &counter)) {
		pr_err("failed to set filter \"%s\" on event %s with %d (%s)\n",
			counter->filter, evsel__name(counter), errno,
			str_error_r(errno, msg, sizeof(msg)));
		return -1;
	}

	if (STAT_RECORD) {
		int fd = perf_data__fd(&perf_stat.data);

		if (is_pipe) {
			err = perf_header__write_pipe(perf_data__fd(&perf_stat.data));
		} else {
			err = perf_session__write_header(perf_stat.session, evsel_list,
							 fd, false);
		}

		if (err < 0)
			return err;

		err = perf_event__synthesize_stat_events(&stat_config, NULL, evsel_list,
							 process_synthesized_event, is_pipe);
		if (err < 0)
			return err;
	}

	if (target.initial_delay) {
		pr_info(EVLIST_DISABLED_MSG);
	} else {
		err = enable_counters();
		if (err)
			return -1;
	}

	/* Exec the command, if any */
	if (forks)
		evlist__start_workload(evsel_list);

	if (target.initial_delay > 0) {
		usleep(target.initial_delay * USEC_PER_MSEC);
		err = enable_counters();
		if (err)
			return -1;

		pr_info(EVLIST_ENABLED_MSG);
	}

	t0 = rdclock();
	clock_gettime(CLOCK_MONOTONIC, &ref_time);

	if (forks) {
		if (interval || timeout || evlist__ctlfd_initialized(evsel_list))
			status = dispatch_events(forks, timeout, interval, &times);
		if (child_pid != -1) {
			if (timeout)
				kill(child_pid, SIGTERM);
			wait4(child_pid, &status, 0, &stat_config.ru_data);
		}

		if (workload_exec_errno) {
			const char *emsg = str_error_r(workload_exec_errno, msg, sizeof(msg));
			pr_err("Workload failed: %s\n", emsg);
			return -1;
		}

		if (WIFSIGNALED(status))
			psignal(WTERMSIG(status), argv[0]);
	} else {
		status = dispatch_events(forks, timeout, interval, &times);
	}

	disable_counters();

	t1 = rdclock();

	if (stat_config.walltime_run_table)
		stat_config.walltime_run[run_idx] = t1 - t0;

	if (interval && stat_config.summary) {
		stat_config.interval = 0;
		stat_config.stop_read_counter = true;
		init_stats(&walltime_nsecs_stats);
		update_stats(&walltime_nsecs_stats, t1 - t0);

		evlist__copy_prev_raw_counts(evsel_list);
		evlist__reset_prev_raw_counts(evsel_list);
		evlist__reset_aggr_stats(evsel_list);
	} else {
		update_stats(&walltime_nsecs_stats, t1 - t0);
		update_rusage_stats(&ru_stats, &stat_config.ru_data);
	}

	/*
	 * Closing a group leader splits the group, and as we only disable
	 * group leaders, results in remaining events becoming enabled. To
	 * avoid arbitrary skew, we must read all counters before closing any
	 * group leaders.
	 */
	if (read_counters(&(struct timespec) { .tv_nsec = t1-t0 }) == 0)
		process_counters();

	/*
	 * We need to keep evsel_list alive, because it's processed
	 * later the evsel_list will be closed after.
	 */
	if (!STAT_RECORD)
		evlist__close(evsel_list);

	return WEXITSTATUS(status);
}

static int run_perf_stat(int argc, const char **argv, int run_idx)
{
	int ret;

	if (pre_cmd) {
		ret = system(pre_cmd);
		if (ret)
			return ret;
	}

	if (sync_run)
		sync();

	ret = __run_perf_stat(argc, argv, run_idx);
	if (ret)
		return ret;

	if (post_cmd) {
		ret = system(post_cmd);
		if (ret)
			return ret;
	}

	return ret;
}

static void print_counters(struct timespec *ts, int argc, const char **argv)
{
	/* Do not print anything if we record to the pipe. */
	if (STAT_RECORD && perf_stat.data.is_pipe)
		return;
	if (quiet)
		return;

	evlist__print_counters(evsel_list, &stat_config, &target, ts, argc, argv);
}

static volatile sig_atomic_t signr = -1;

static void skip_signal(int signo)
{
	if ((child_pid == -1) || stat_config.interval)
		done = 1;

	signr = signo;
	/*
	 * render child_pid harmless
	 * won't send SIGTERM to a random
	 * process in case of race condition
	 * and fast PID recycling
	 */
	child_pid = -1;
}

static void sig_atexit(void)
{
	sigset_t set, oset;

	/*
	 * avoid race condition with SIGCHLD handler
	 * in skip_signal() which is modifying child_pid
	 * goal is to avoid send SIGTERM to a random
	 * process
	 */
	sigemptyset(&set);
	sigaddset(&set, SIGCHLD);
	sigprocmask(SIG_BLOCK, &set, &oset);

	if (child_pid != -1)
		kill(child_pid, SIGTERM);

	sigprocmask(SIG_SETMASK, &oset, NULL);

	if (signr == -1)
		return;

	signal(signr, SIG_DFL);
	kill(getpid(), signr);
}

void perf_stat__set_big_num(int set)
{
	stat_config.big_num = (set != 0);
}

void perf_stat__set_no_csv_summary(int set)
{
	stat_config.no_csv_summary = (set != 0);
}

static int stat__set_big_num(const struct option *opt __maybe_unused,
			     const char *s __maybe_unused, int unset)
{
	big_num_opt = unset ? 0 : 1;
	perf_stat__set_big_num(!unset);
	return 0;
}

static int enable_metric_only(const struct option *opt __maybe_unused,
			      const char *s __maybe_unused, int unset)
{
	force_metric_only = true;
	stat_config.metric_only = !unset;
	return 0;
}

static int append_metric_groups(const struct option *opt __maybe_unused,
			       const char *str,
			       int unset __maybe_unused)
{
	if (metrics) {
		char *tmp;

		if (asprintf(&tmp, "%s,%s", metrics, str) < 0)
			return -ENOMEM;
		free(metrics);
		metrics = tmp;
	} else {
		metrics = strdup(str);
		if (!metrics)
			return -ENOMEM;
	}
	return 0;
}

static int parse_control_option(const struct option *opt,
				const char *str,
				int unset __maybe_unused)
{
	struct perf_stat_config *config = opt->value;

	return evlist__parse_control(str, &config->ctl_fd, &config->ctl_fd_ack, &config->ctl_fd_close);
}

static int parse_stat_cgroups(const struct option *opt,
			      const char *str, int unset)
{
	if (stat_config.cgroup_list) {
		pr_err("--cgroup and --for-each-cgroup cannot be used together\n");
		return -1;
	}

	return parse_cgroups(opt, str, unset);
}

static int parse_cputype(const struct option *opt,
			     const char *str,
			     int unset __maybe_unused)
{
	const struct perf_pmu *pmu;
	struct evlist *evlist = *(struct evlist **)opt->value;

	if (!list_empty(&evlist->core.entries)) {
		fprintf(stderr, "Must define cputype before events/metrics\n");
		return -1;
	}

	pmu = perf_pmus__pmu_for_pmu_filter(str);
	if (!pmu) {
		fprintf(stderr, "--cputype %s is not supported!\n", str);
		return -1;
	}
	parse_events_option_args.pmu_filter = pmu->name;

	return 0;
}

static int parse_cache_level(const struct option *opt,
			     const char *str,
			     int unset __maybe_unused)
{
	int level;
	u32 *aggr_mode = (u32 *)opt->value;
	u32 *aggr_level = (u32 *)opt->data;

	/*
	 * If no string is specified, aggregate based on the topology of
	 * Last Level Cache (LLC). Since the LLC level can change from
	 * architecture to architecture, set level greater than
	 * MAX_CACHE_LVL which will be interpreted as LLC.
	 */
	if (str == NULL) {
		level = MAX_CACHE_LVL + 1;
		goto out;
	}

	/*
	 * The format to specify cache level is LX or lX where X is the
	 * cache level.
	 */
	if (strlen(str) != 2 || (str[0] != 'l' && str[0] != 'L')) {
		pr_err("Cache level must be of form L[1-%d], or l[1-%d]\n",
		       MAX_CACHE_LVL,
		       MAX_CACHE_LVL);
		return -EINVAL;
	}

	level = atoi(&str[1]);
	if (level < 1) {
		pr_err("Cache level must be of form L[1-%d], or l[1-%d]\n",
		       MAX_CACHE_LVL,
		       MAX_CACHE_LVL);
		return -EINVAL;
	}

	if (level > MAX_CACHE_LVL) {
		pr_err("perf only supports max cache level of %d.\n"
		       "Consider increasing MAX_CACHE_LVL\n", MAX_CACHE_LVL);
		return -EINVAL;
	}
out:
	*aggr_mode = AGGR_CACHE;
	*aggr_level = level;
	return 0;
}

static struct option stat_options[] = {
	OPT_BOOLEAN('T', "transaction", &transaction_run,
		    "hardware transaction statistics"),
	OPT_CALLBACK('e', "event", &parse_events_option_args, "event",
		     "event selector. use 'perf list' to list available events",
		     parse_events_option),
	OPT_CALLBACK(0, "filter", &evsel_list, "filter",
		     "event filter", parse_filter),
	OPT_BOOLEAN('i', "no-inherit", &stat_config.no_inherit,
		    "child tasks do not inherit counters"),
	OPT_STRING('p', "pid", &target.pid, "pid",
		   "stat events on existing process id"),
	OPT_STRING('t', "tid", &target.tid, "tid",
		   "stat events on existing thread id"),
#ifdef HAVE_BPF_SKEL
	OPT_STRING('b', "bpf-prog", &target.bpf_str, "bpf-prog-id",
		   "stat events on existing bpf program id"),
	OPT_BOOLEAN(0, "bpf-counters", &target.use_bpf,
		    "use bpf program to count events"),
	OPT_STRING(0, "bpf-attr-map", &target.attr_map, "attr-map-path",
		   "path to perf_event_attr map"),
#endif
	OPT_BOOLEAN('a', "all-cpus", &target.system_wide,
		    "system-wide collection from all CPUs"),
	OPT_BOOLEAN(0, "scale", &stat_config.scale,
		    "Use --no-scale to disable counter scaling for multiplexing"),
	OPT_INCR('v', "verbose", &verbose,
		    "be more verbose (show counter open errors, etc)"),
	OPT_INTEGER('r', "repeat", &stat_config.run_count,
		    "repeat command and print average + stddev (max: 100, forever: 0)"),
	OPT_BOOLEAN(0, "table", &stat_config.walltime_run_table,
		    "display details about each run (only with -r option)"),
	OPT_BOOLEAN('n', "null", &stat_config.null_run,
		    "null run - dont start any counters"),
	OPT_INCR('d', "detailed", &detailed_run,
		    "detailed run - start a lot of events"),
	OPT_BOOLEAN('S', "sync", &sync_run,
		    "call sync() before starting a run"),
	OPT_CALLBACK_NOOPT('B', "big-num", NULL, NULL,
			   "print large numbers with thousands\' separators",
			   stat__set_big_num),
	OPT_STRING('C', "cpu", &target.cpu_list, "cpu",
		    "list of cpus to monitor in system-wide"),
	OPT_SET_UINT('A', "no-aggr", &stat_config.aggr_mode,
		    "disable CPU count aggregation", AGGR_NONE),
	OPT_BOOLEAN(0, "no-merge", &stat_config.no_merge, "Do not merge identical named events"),
	OPT_BOOLEAN(0, "hybrid-merge", &stat_config.hybrid_merge,
		    "Merge identical named hybrid events"),
	OPT_STRING('x', "field-separator", &stat_config.csv_sep, "separator",
		   "print counts with custom separator"),
	OPT_BOOLEAN('j', "json-output", &stat_config.json_output,
		   "print counts in JSON format"),
	OPT_CALLBACK('G', "cgroup", &evsel_list, "name",
		     "monitor event in cgroup name only", parse_stat_cgroups),
	OPT_STRING(0, "for-each-cgroup", &stat_config.cgroup_list, "name",
		    "expand events for each cgroup"),
	OPT_STRING('o', "output", &output_name, "file", "output file name"),
	OPT_BOOLEAN(0, "append", &append_file, "append to the output file"),
	OPT_INTEGER(0, "log-fd", &output_fd,
		    "log output to fd, instead of stderr"),
	OPT_STRING(0, "pre", &pre_cmd, "command",
			"command to run prior to the measured command"),
	OPT_STRING(0, "post", &post_cmd, "command",
			"command to run after to the measured command"),
	OPT_UINTEGER('I', "interval-print", &stat_config.interval,
		    "print counts at regular interval in ms "
		    "(overhead is possible for values <= 100ms)"),
	OPT_INTEGER(0, "interval-count", &stat_config.times,
		    "print counts for fixed number of times"),
	OPT_BOOLEAN(0, "interval-clear", &stat_config.interval_clear,
		    "clear screen in between new interval"),
	OPT_UINTEGER(0, "timeout", &stat_config.timeout,
		    "stop workload and print counts after a timeout period in ms (>= 10ms)"),
	OPT_SET_UINT(0, "per-socket", &stat_config.aggr_mode,
		     "aggregate counts per processor socket", AGGR_SOCKET),
	OPT_SET_UINT(0, "per-die", &stat_config.aggr_mode,
		     "aggregate counts per processor die", AGGR_DIE),
	OPT_CALLBACK_OPTARG(0, "per-cache", &stat_config.aggr_mode, &stat_config.aggr_level,
			    "cache level", "aggregate count at this cache level (Default: LLC)",
			    parse_cache_level),
	OPT_SET_UINT(0, "per-core", &stat_config.aggr_mode,
		     "aggregate counts per physical processor core", AGGR_CORE),
	OPT_SET_UINT(0, "per-thread", &stat_config.aggr_mode,
		     "aggregate counts per thread", AGGR_THREAD),
	OPT_SET_UINT(0, "per-node", &stat_config.aggr_mode,
		     "aggregate counts per numa node", AGGR_NODE),
	OPT_INTEGER('D', "delay", &target.initial_delay,
		    "ms to wait before starting measurement after program start (-1: start with events disabled)"),
	OPT_CALLBACK_NOOPT(0, "metric-only", &stat_config.metric_only, NULL,
			"Only print computed metrics. No raw values", enable_metric_only),
	OPT_BOOLEAN(0, "metric-no-group", &stat_config.metric_no_group,
		       "don't group metric events, impacts multiplexing"),
	OPT_BOOLEAN(0, "metric-no-merge", &stat_config.metric_no_merge,
		       "don't try to share events between metrics in a group"),
	OPT_BOOLEAN(0, "metric-no-threshold", &stat_config.metric_no_threshold,
		       "don't try to share events between metrics in a group  "),
	OPT_BOOLEAN(0, "topdown", &topdown_run,
			"measure top-down statistics"),
	OPT_UINTEGER(0, "td-level", &stat_config.topdown_level,
			"Set the metrics level for the top-down statistics (0: max level)"),
	OPT_BOOLEAN(0, "smi-cost", &smi_cost,
			"measure SMI cost"),
	OPT_CALLBACK('M', "metrics", &evsel_list, "metric/metric group list",
		     "monitor specified metrics or metric groups (separated by ,)",
		     append_metric_groups),
	OPT_BOOLEAN_FLAG(0, "all-kernel", &stat_config.all_kernel,
			 "Configure all used events to run in kernel space.",
			 PARSE_OPT_EXCLUSIVE),
	OPT_BOOLEAN_FLAG(0, "all-user", &stat_config.all_user,
			 "Configure all used events to run in user space.",
			 PARSE_OPT_EXCLUSIVE),
	OPT_BOOLEAN(0, "percore-show-thread", &stat_config.percore_show_thread,
		    "Use with 'percore' event qualifier to show the event "
		    "counts of one hardware thread by sum up total hardware "
		    "threads of same physical core"),
	OPT_BOOLEAN(0, "summary", &stat_config.summary,
		       "print summary for interval mode"),
	OPT_BOOLEAN(0, "no-csv-summary", &stat_config.no_csv_summary,
		       "don't print 'summary' for CSV summary output"),
	OPT_BOOLEAN(0, "quiet", &quiet,
			"don't print any output, messages or warnings (useful with record)"),
	OPT_CALLBACK(0, "cputype", &evsel_list, "hybrid cpu type",
		     "Only enable events on applying cpu with this type "
		     "for hybrid platform (e.g. core or atom)",
		     parse_cputype),
#ifdef HAVE_LIBPFM
	OPT_CALLBACK(0, "pfm-events", &evsel_list, "event",
		"libpfm4 event selector. use 'perf list' to list available events",
		parse_libpfm_events_option),
#endif
	OPT_CALLBACK(0, "control", &stat_config, "fd:ctl-fd[,ack-fd] or fifo:ctl-fifo[,ack-fifo]",
		     "Listen on ctl-fd descriptor for command to control measurement ('enable': enable events, 'disable': disable events).\n"
		     "\t\t\t  Optionally send control command completion ('ack\\n') to ack-fd descriptor.\n"
		     "\t\t\t  Alternatively, ctl-fifo / ack-fifo will be opened and used as ctl-fd / ack-fd.",
		      parse_control_option),
	OPT_CALLBACK_OPTARG(0, "iostat", &evsel_list, &stat_config, "default",
			    "measure I/O performance metrics provided by arch/platform",
			    iostat_parse),
	OPT_END()
};

/**
 * Calculate the cache instance ID from the map in
 * /sys/devices/system/cpu/cpuX/cache/indexY/shared_cpu_list
 * Cache instance ID is the first CPU reported in the shared_cpu_list file.
 */
static int cpu__get_cache_id_from_map(struct perf_cpu cpu, char *map)
{
	int id;
	struct perf_cpu_map *cpu_map = perf_cpu_map__new(map);

	/*
	 * If the map contains no CPU, consider the current CPU to
	 * be the first online CPU in the cache domain else use the
	 * first online CPU of the cache domain as the ID.
	 */
	if (perf_cpu_map__empty(cpu_map))
		id = cpu.cpu;
	else
		id = perf_cpu_map__cpu(cpu_map, 0).cpu;

	/* Free the perf_cpu_map used to find the cache ID */
	perf_cpu_map__put(cpu_map);

	return id;
}

/**
 * cpu__get_cache_id - Returns 0 if successful in populating the
 * cache level and cache id. Cache level is read from
 * /sys/devices/system/cpu/cpuX/cache/indexY/level where as cache instance ID
 * is the first CPU reported by
 * /sys/devices/system/cpu/cpuX/cache/indexY/shared_cpu_list
 */
static int cpu__get_cache_details(struct perf_cpu cpu, struct perf_cache *cache)
{
	int ret = 0;
	u32 cache_level = stat_config.aggr_level;
	struct cpu_cache_level caches[MAX_CACHE_LVL];
	u32 i = 0, caches_cnt = 0;

	cache->cache_lvl = (cache_level > MAX_CACHE_LVL) ? 0 : cache_level;
	cache->cache = -1;

	ret = build_caches_for_cpu(cpu.cpu, caches, &caches_cnt);
	if (ret) {
		/*
		 * If caches_cnt is not 0, cpu_cache_level data
		 * was allocated when building the topology.
		 * Free the allocated data before returning.
		 */
		if (caches_cnt)
			goto free_caches;

		return ret;
	}

	if (!caches_cnt)
		return -1;

	/*
	 * Save the data for the highest level if no
	 * level was specified by the user.
	 */
	if (cache_level > MAX_CACHE_LVL) {
		int max_level_index = 0;

		for (i = 1; i < caches_cnt; ++i) {
			if (caches[i].level > caches[max_level_index].level)
				max_level_index = i;
		}

		cache->cache_lvl = caches[max_level_index].level;
		cache->cache = cpu__get_cache_id_from_map(cpu, caches[max_level_index].map);

		/* Reset i to 0 to free entire caches[] */
		i = 0;
		goto free_caches;
	}

	for (i = 0; i < caches_cnt; ++i) {
		if (caches[i].level == cache_level) {
			cache->cache_lvl = cache_level;
			cache->cache = cpu__get_cache_id_from_map(cpu, caches[i].map);
		}

		cpu_cache_level__free(&caches[i]);
	}

free_caches:
	/*
	 * Free all the allocated cpu_cache_level data.
	 */
	while (i < caches_cnt)
		cpu_cache_level__free(&caches[i++]);

	return ret;
}

/**
 * aggr_cpu_id__cache - Create an aggr_cpu_id with cache instache ID, cache
 * level, die and socket populated with the cache instache ID, cache level,
 * die and socket for cpu. The function signature is compatible with
 * aggr_cpu_id_get_t.
 */
static struct aggr_cpu_id aggr_cpu_id__cache(struct perf_cpu cpu, void *data)
{
	int ret;
	struct aggr_cpu_id id;
	struct perf_cache cache;

	id = aggr_cpu_id__die(cpu, data);
	if (aggr_cpu_id__is_empty(&id))
		return id;

	ret = cpu__get_cache_details(cpu, &cache);
	if (ret)
		return id;

	id.cache_lvl = cache.cache_lvl;
	id.cache = cache.cache;
	return id;
}

static const char *const aggr_mode__string[] = {
	[AGGR_CORE] = "core",
	[AGGR_CACHE] = "cache",
	[AGGR_DIE] = "die",
	[AGGR_GLOBAL] = "global",
	[AGGR_NODE] = "node",
	[AGGR_NONE] = "none",
	[AGGR_SOCKET] = "socket",
	[AGGR_THREAD] = "thread",
	[AGGR_UNSET] = "unset",
};

static struct aggr_cpu_id perf_stat__get_socket(struct perf_stat_config *config __maybe_unused,
						struct perf_cpu cpu)
{
	return aggr_cpu_id__socket(cpu, /*data=*/NULL);
}

static struct aggr_cpu_id perf_stat__get_die(struct perf_stat_config *config __maybe_unused,
					     struct perf_cpu cpu)
{
	return aggr_cpu_id__die(cpu, /*data=*/NULL);
}

static struct aggr_cpu_id perf_stat__get_cache_id(struct perf_stat_config *config __maybe_unused,
						  struct perf_cpu cpu)
{
	return aggr_cpu_id__cache(cpu, /*data=*/NULL);
}

static struct aggr_cpu_id perf_stat__get_core(struct perf_stat_config *config __maybe_unused,
					      struct perf_cpu cpu)
{
	return aggr_cpu_id__core(cpu, /*data=*/NULL);
}

static struct aggr_cpu_id perf_stat__get_node(struct perf_stat_config *config __maybe_unused,
					      struct perf_cpu cpu)
{
	return aggr_cpu_id__node(cpu, /*data=*/NULL);
}

static struct aggr_cpu_id perf_stat__get_global(struct perf_stat_config *config __maybe_unused,
						struct perf_cpu cpu)
{
	return aggr_cpu_id__global(cpu, /*data=*/NULL);
}

static struct aggr_cpu_id perf_stat__get_cpu(struct perf_stat_config *config __maybe_unused,
					     struct perf_cpu cpu)
{
	return aggr_cpu_id__cpu(cpu, /*data=*/NULL);
}

static struct aggr_cpu_id perf_stat__get_aggr(struct perf_stat_config *config,
					      aggr_get_id_t get_id, struct perf_cpu cpu)
{
	struct aggr_cpu_id id;

	/* per-process mode - should use global aggr mode */
	if (cpu.cpu == -1)
		return get_id(config, cpu);

	if (aggr_cpu_id__is_empty(&config->cpus_aggr_map->map[cpu.cpu]))
		config->cpus_aggr_map->map[cpu.cpu] = get_id(config, cpu);

	id = config->cpus_aggr_map->map[cpu.cpu];
	return id;
}

static struct aggr_cpu_id perf_stat__get_socket_cached(struct perf_stat_config *config,
						       struct perf_cpu cpu)
{
	return perf_stat__get_aggr(config, perf_stat__get_socket, cpu);
}

static struct aggr_cpu_id perf_stat__get_die_cached(struct perf_stat_config *config,
						    struct perf_cpu cpu)
{
	return perf_stat__get_aggr(config, perf_stat__get_die, cpu);
}

static struct aggr_cpu_id perf_stat__get_cache_id_cached(struct perf_stat_config *config,
							 struct perf_cpu cpu)
{
	return perf_stat__get_aggr(config, perf_stat__get_cache_id, cpu);
}

static struct aggr_cpu_id perf_stat__get_core_cached(struct perf_stat_config *config,
						     struct perf_cpu cpu)
{
	return perf_stat__get_aggr(config, perf_stat__get_core, cpu);
}

static struct aggr_cpu_id perf_stat__get_node_cached(struct perf_stat_config *config,
						     struct perf_cpu cpu)
{
	return perf_stat__get_aggr(config, perf_stat__get_node, cpu);
}

static struct aggr_cpu_id perf_stat__get_global_cached(struct perf_stat_config *config,
						       struct perf_cpu cpu)
{
	return perf_stat__get_aggr(config, perf_stat__get_global, cpu);
}

static struct aggr_cpu_id perf_stat__get_cpu_cached(struct perf_stat_config *config,
						    struct perf_cpu cpu)
{
	return perf_stat__get_aggr(config, perf_stat__get_cpu, cpu);
}

static aggr_cpu_id_get_t aggr_mode__get_aggr(enum aggr_mode aggr_mode)
{
	switch (aggr_mode) {
	case AGGR_SOCKET:
		return aggr_cpu_id__socket;
	case AGGR_DIE:
		return aggr_cpu_id__die;
	case AGGR_CACHE:
		return aggr_cpu_id__cache;
	case AGGR_CORE:
		return aggr_cpu_id__core;
	case AGGR_NODE:
		return aggr_cpu_id__node;
	case AGGR_NONE:
		return aggr_cpu_id__cpu;
	case AGGR_GLOBAL:
		return aggr_cpu_id__global;
	case AGGR_THREAD:
	case AGGR_UNSET:
	case AGGR_MAX:
	default:
		return NULL;
	}
}

static aggr_get_id_t aggr_mode__get_id(enum aggr_mode aggr_mode)
{
	switch (aggr_mode) {
	case AGGR_SOCKET:
		return perf_stat__get_socket_cached;
	case AGGR_DIE:
		return perf_stat__get_die_cached;
	case AGGR_CACHE:
		return perf_stat__get_cache_id_cached;
	case AGGR_CORE:
		return perf_stat__get_core_cached;
	case AGGR_NODE:
		return perf_stat__get_node_cached;
	case AGGR_NONE:
		return perf_stat__get_cpu_cached;
	case AGGR_GLOBAL:
		return perf_stat__get_global_cached;
	case AGGR_THREAD:
	case AGGR_UNSET:
	case AGGR_MAX:
	default:
		return NULL;
	}
}

static int perf_stat_init_aggr_mode(void)
{
	int nr;
	aggr_cpu_id_get_t get_id = aggr_mode__get_aggr(stat_config.aggr_mode);

	if (get_id) {
		bool needs_sort = stat_config.aggr_mode != AGGR_NONE;
		stat_config.aggr_map = cpu_aggr_map__new(evsel_list->core.user_requested_cpus,
							 get_id, /*data=*/NULL, needs_sort);
		if (!stat_config.aggr_map) {
			pr_err("cannot build %s map\n", aggr_mode__string[stat_config.aggr_mode]);
			return -1;
		}
		stat_config.aggr_get_id = aggr_mode__get_id(stat_config.aggr_mode);
	}

	if (stat_config.aggr_mode == AGGR_THREAD) {
		nr = perf_thread_map__nr(evsel_list->core.threads);
		stat_config.aggr_map = cpu_aggr_map__empty_new(nr);
		if (stat_config.aggr_map == NULL)
			return -ENOMEM;

		for (int s = 0; s < nr; s++) {
			struct aggr_cpu_id id = aggr_cpu_id__empty();

			id.thread_idx = s;
			stat_config.aggr_map->map[s] = id;
		}
		return 0;
	}

	/*
	 * The evsel_list->cpus is the base we operate on,
	 * taking the highest cpu number to be the size of
	 * the aggregation translate cpumap.
	 */
	if (evsel_list->core.user_requested_cpus)
		nr = perf_cpu_map__max(evsel_list->core.user_requested_cpus).cpu;
	else
		nr = 0;
	stat_config.cpus_aggr_map = cpu_aggr_map__empty_new(nr + 1);
	return stat_config.cpus_aggr_map ? 0 : -ENOMEM;
}

static void cpu_aggr_map__delete(struct cpu_aggr_map *map)
{
	if (map) {
		WARN_ONCE(refcount_read(&map->refcnt) != 0,
			  "cpu_aggr_map refcnt unbalanced\n");
		free(map);
	}
}

static void cpu_aggr_map__put(struct cpu_aggr_map *map)
{
	if (map && refcount_dec_and_test(&map->refcnt))
		cpu_aggr_map__delete(map);
}

static void perf_stat__exit_aggr_mode(void)
{
	cpu_aggr_map__put(stat_config.aggr_map);
	cpu_aggr_map__put(stat_config.cpus_aggr_map);
	stat_config.aggr_map = NULL;
	stat_config.cpus_aggr_map = NULL;
}

static struct aggr_cpu_id perf_env__get_socket_aggr_by_cpu(struct perf_cpu cpu, void *data)
{
	struct perf_env *env = data;
	struct aggr_cpu_id id = aggr_cpu_id__empty();

	if (cpu.cpu != -1)
		id.socket = env->cpu[cpu.cpu].socket_id;

	return id;
}

static struct aggr_cpu_id perf_env__get_die_aggr_by_cpu(struct perf_cpu cpu, void *data)
{
	struct perf_env *env = data;
	struct aggr_cpu_id id = aggr_cpu_id__empty();

	if (cpu.cpu != -1) {
		/*
		 * die_id is relative to socket, so start
		 * with the socket ID and then add die to
		 * make a unique ID.
		 */
		id.socket = env->cpu[cpu.cpu].socket_id;
		id.die = env->cpu[cpu.cpu].die_id;
	}

	return id;
}

static void perf_env__get_cache_id_for_cpu(struct perf_cpu cpu, struct perf_env *env,
					   u32 cache_level, struct aggr_cpu_id *id)
{
	int i;
	int caches_cnt = env->caches_cnt;
	struct cpu_cache_level *caches = env->caches;

	id->cache_lvl = (cache_level > MAX_CACHE_LVL) ? 0 : cache_level;
	id->cache = -1;

	if (!caches_cnt)
		return;

	for (i = caches_cnt - 1; i > -1; --i) {
		struct perf_cpu_map *cpu_map;
		int map_contains_cpu;

		/*
		 * If user has not specified a level, find the fist level with
		 * the cpu in the map. Since building the map is expensive, do
		 * this only if levels match.
		 */
		if (cache_level <= MAX_CACHE_LVL && caches[i].level != cache_level)
			continue;

		cpu_map = perf_cpu_map__new(caches[i].map);
		map_contains_cpu = perf_cpu_map__idx(cpu_map, cpu);
		perf_cpu_map__put(cpu_map);

		if (map_contains_cpu != -1) {
			id->cache_lvl = caches[i].level;
			id->cache = cpu__get_cache_id_from_map(cpu, caches[i].map);
			return;
		}
	}
}

static struct aggr_cpu_id perf_env__get_cache_aggr_by_cpu(struct perf_cpu cpu,
							  void *data)
{
	struct perf_env *env = data;
	struct aggr_cpu_id id = aggr_cpu_id__empty();

	if (cpu.cpu != -1) {
		u32 cache_level = (perf_stat.aggr_level) ?: stat_config.aggr_level;

		id.socket = env->cpu[cpu.cpu].socket_id;
		id.die = env->cpu[cpu.cpu].die_id;
		perf_env__get_cache_id_for_cpu(cpu, env, cache_level, &id);
	}

	return id;
}

static struct aggr_cpu_id perf_env__get_core_aggr_by_cpu(struct perf_cpu cpu, void *data)
{
	struct perf_env *env = data;
	struct aggr_cpu_id id = aggr_cpu_id__empty();

	if (cpu.cpu != -1) {
		/*
		 * core_id is relative to socket and die,
		 * we need a global id. So we set
		 * socket, die id and core id
		 */
		id.socket = env->cpu[cpu.cpu].socket_id;
		id.die = env->cpu[cpu.cpu].die_id;
		id.core = env->cpu[cpu.cpu].core_id;
	}

	return id;
}

static struct aggr_cpu_id perf_env__get_cpu_aggr_by_cpu(struct perf_cpu cpu, void *data)
{
	struct perf_env *env = data;
	struct aggr_cpu_id id = aggr_cpu_id__empty();

	if (cpu.cpu != -1) {
		/*
		 * core_id is relative to socket and die,
		 * we need a global id. So we set
		 * socket, die id and core id
		 */
		id.socket = env->cpu[cpu.cpu].socket_id;
		id.die = env->cpu[cpu.cpu].die_id;
		id.core = env->cpu[cpu.cpu].core_id;
		id.cpu = cpu;
	}

	return id;
}

static struct aggr_cpu_id perf_env__get_node_aggr_by_cpu(struct perf_cpu cpu, void *data)
{
	struct aggr_cpu_id id = aggr_cpu_id__empty();

	id.node = perf_env__numa_node(data, cpu);
	return id;
}

static struct aggr_cpu_id perf_env__get_global_aggr_by_cpu(struct perf_cpu cpu __maybe_unused,
							   void *data __maybe_unused)
{
	struct aggr_cpu_id id = aggr_cpu_id__empty();

	/* it always aggregates to the cpu 0 */
	id.cpu = (struct perf_cpu){ .cpu = 0 };
	return id;
}

static struct aggr_cpu_id perf_stat__get_socket_file(struct perf_stat_config *config __maybe_unused,
						     struct perf_cpu cpu)
{
	return perf_env__get_socket_aggr_by_cpu(cpu, &perf_stat.session->header.env);
}
static struct aggr_cpu_id perf_stat__get_die_file(struct perf_stat_config *config __maybe_unused,
						  struct perf_cpu cpu)
{
	return perf_env__get_die_aggr_by_cpu(cpu, &perf_stat.session->header.env);
}

static struct aggr_cpu_id perf_stat__get_cache_file(struct perf_stat_config *config __maybe_unused,
						    struct perf_cpu cpu)
{
	return perf_env__get_cache_aggr_by_cpu(cpu, &perf_stat.session->header.env);
}

static struct aggr_cpu_id perf_stat__get_core_file(struct perf_stat_config *config __maybe_unused,
						   struct perf_cpu cpu)
{
	return perf_env__get_core_aggr_by_cpu(cpu, &perf_stat.session->header.env);
}

static struct aggr_cpu_id perf_stat__get_cpu_file(struct perf_stat_config *config __maybe_unused,
						  struct perf_cpu cpu)
{
	return perf_env__get_cpu_aggr_by_cpu(cpu, &perf_stat.session->header.env);
}

static struct aggr_cpu_id perf_stat__get_node_file(struct perf_stat_config *config __maybe_unused,
						   struct perf_cpu cpu)
{
	return perf_env__get_node_aggr_by_cpu(cpu, &perf_stat.session->header.env);
}

static struct aggr_cpu_id perf_stat__get_global_file(struct perf_stat_config *config __maybe_unused,
						     struct perf_cpu cpu)
{
	return perf_env__get_global_aggr_by_cpu(cpu, &perf_stat.session->header.env);
}

static aggr_cpu_id_get_t aggr_mode__get_aggr_file(enum aggr_mode aggr_mode)
{
	switch (aggr_mode) {
	case AGGR_SOCKET:
		return perf_env__get_socket_aggr_by_cpu;
	case AGGR_DIE:
		return perf_env__get_die_aggr_by_cpu;
	case AGGR_CACHE:
		return perf_env__get_cache_aggr_by_cpu;
	case AGGR_CORE:
		return perf_env__get_core_aggr_by_cpu;
	case AGGR_NODE:
		return perf_env__get_node_aggr_by_cpu;
	case AGGR_GLOBAL:
		return perf_env__get_global_aggr_by_cpu;
	case AGGR_NONE:
		return perf_env__get_cpu_aggr_by_cpu;
	case AGGR_THREAD:
	case AGGR_UNSET:
	case AGGR_MAX:
	default:
		return NULL;
	}
}

static aggr_get_id_t aggr_mode__get_id_file(enum aggr_mode aggr_mode)
{
	switch (aggr_mode) {
	case AGGR_SOCKET:
		return perf_stat__get_socket_file;
	case AGGR_DIE:
		return perf_stat__get_die_file;
	case AGGR_CACHE:
		return perf_stat__get_cache_file;
	case AGGR_CORE:
		return perf_stat__get_core_file;
	case AGGR_NODE:
		return perf_stat__get_node_file;
	case AGGR_GLOBAL:
		return perf_stat__get_global_file;
	case AGGR_NONE:
		return perf_stat__get_cpu_file;
	case AGGR_THREAD:
	case AGGR_UNSET:
	case AGGR_MAX:
	default:
		return NULL;
	}
}

static int perf_stat_init_aggr_mode_file(struct perf_stat *st)
{
	struct perf_env *env = &st->session->header.env;
	aggr_cpu_id_get_t get_id = aggr_mode__get_aggr_file(stat_config.aggr_mode);
	bool needs_sort = stat_config.aggr_mode != AGGR_NONE;

	if (stat_config.aggr_mode == AGGR_THREAD) {
		int nr = perf_thread_map__nr(evsel_list->core.threads);

		stat_config.aggr_map = cpu_aggr_map__empty_new(nr);
		if (stat_config.aggr_map == NULL)
			return -ENOMEM;

		for (int s = 0; s < nr; s++) {
			struct aggr_cpu_id id = aggr_cpu_id__empty();

			id.thread_idx = s;
			stat_config.aggr_map->map[s] = id;
		}
		return 0;
	}

	if (!get_id)
		return 0;

	stat_config.aggr_map = cpu_aggr_map__new(evsel_list->core.user_requested_cpus,
						 get_id, env, needs_sort);
	if (!stat_config.aggr_map) {
		pr_err("cannot build %s map\n", aggr_mode__string[stat_config.aggr_mode]);
		return -1;
	}
	stat_config.aggr_get_id = aggr_mode__get_id_file(stat_config.aggr_mode);
	return 0;
}

/*
 * Add default attributes, if there were no attributes specified or
 * if -d/--detailed, -d -d or -d -d -d is used:
 */
static int add_default_attributes(void)
{
	struct perf_event_attr default_attrs0[] = {

  { .type = PERF_TYPE_SOFTWARE, .config = PERF_COUNT_SW_TASK_CLOCK		},
  { .type = PERF_TYPE_SOFTWARE, .config = PERF_COUNT_SW_CONTEXT_SWITCHES	},
  { .type = PERF_TYPE_SOFTWARE, .config = PERF_COUNT_SW_CPU_MIGRATIONS		},
  { .type = PERF_TYPE_SOFTWARE, .config = PERF_COUNT_SW_PAGE_FAULTS		},

  { .type = PERF_TYPE_HARDWARE, .config = PERF_COUNT_HW_CPU_CYCLES		},
};
	struct perf_event_attr frontend_attrs[] = {
  { .type = PERF_TYPE_HARDWARE, .config = PERF_COUNT_HW_STALLED_CYCLES_FRONTEND	},
};
	struct perf_event_attr backend_attrs[] = {
  { .type = PERF_TYPE_HARDWARE, .config = PERF_COUNT_HW_STALLED_CYCLES_BACKEND	},
};
	struct perf_event_attr default_attrs1[] = {
  { .type = PERF_TYPE_HARDWARE, .config = PERF_COUNT_HW_INSTRUCTIONS		},
  { .type = PERF_TYPE_HARDWARE, .config = PERF_COUNT_HW_BRANCH_INSTRUCTIONS	},
  { .type = PERF_TYPE_HARDWARE, .config = PERF_COUNT_HW_BRANCH_MISSES		},

};

/*
 * Detailed stats (-d), covering the L1 and last level data caches:
 */
	struct perf_event_attr detailed_attrs[] = {

  { .type = PERF_TYPE_HW_CACHE,
    .config =
	 PERF_COUNT_HW_CACHE_L1D		<<  0  |
	(PERF_COUNT_HW_CACHE_OP_READ		<<  8) |
	(PERF_COUNT_HW_CACHE_RESULT_ACCESS	<< 16)				},

  { .type = PERF_TYPE_HW_CACHE,
    .config =
	 PERF_COUNT_HW_CACHE_L1D		<<  0  |
	(PERF_COUNT_HW_CACHE_OP_READ		<<  8) |
	(PERF_COUNT_HW_CACHE_RESULT_MISS	<< 16)				},

  { .type = PERF_TYPE_HW_CACHE,
    .config =
	 PERF_COUNT_HW_CACHE_LL			<<  0  |
	(PERF_COUNT_HW_CACHE_OP_READ		<<  8) |
	(PERF_COUNT_HW_CACHE_RESULT_ACCESS	<< 16)				},

  { .type = PERF_TYPE_HW_CACHE,
    .config =
	 PERF_COUNT_HW_CACHE_LL			<<  0  |
	(PERF_COUNT_HW_CACHE_OP_READ		<<  8) |
	(PERF_COUNT_HW_CACHE_RESULT_MISS	<< 16)				},
};

/*
 * Very detailed stats (-d -d), covering the instruction cache and the TLB caches:
 */
	struct perf_event_attr very_detailed_attrs[] = {

  { .type = PERF_TYPE_HW_CACHE,
    .config =
	 PERF_COUNT_HW_CACHE_L1I		<<  0  |
	(PERF_COUNT_HW_CACHE_OP_READ		<<  8) |
	(PERF_COUNT_HW_CACHE_RESULT_ACCESS	<< 16)				},

  { .type = PERF_TYPE_HW_CACHE,
    .config =
	 PERF_COUNT_HW_CACHE_L1I		<<  0  |
	(PERF_COUNT_HW_CACHE_OP_READ		<<  8) |
	(PERF_COUNT_HW_CACHE_RESULT_MISS	<< 16)				},

  { .type = PERF_TYPE_HW_CACHE,
    .config =
	 PERF_COUNT_HW_CACHE_DTLB		<<  0  |
	(PERF_COUNT_HW_CACHE_OP_READ		<<  8) |
	(PERF_COUNT_HW_CACHE_RESULT_ACCESS	<< 16)				},

  { .type = PERF_TYPE_HW_CACHE,
    .config =
	 PERF_COUNT_HW_CACHE_DTLB		<<  0  |
	(PERF_COUNT_HW_CACHE_OP_READ		<<  8) |
	(PERF_COUNT_HW_CACHE_RESULT_MISS	<< 16)				},

  { .type = PERF_TYPE_HW_CACHE,
    .config =
	 PERF_COUNT_HW_CACHE_ITLB		<<  0  |
	(PERF_COUNT_HW_CACHE_OP_READ		<<  8) |
	(PERF_COUNT_HW_CACHE_RESULT_ACCESS	<< 16)				},

  { .type = PERF_TYPE_HW_CACHE,
    .config =
	 PERF_COUNT_HW_CACHE_ITLB		<<  0  |
	(PERF_COUNT_HW_CACHE_OP_READ		<<  8) |
	(PERF_COUNT_HW_CACHE_RESULT_MISS	<< 16)				},

};

/*
 * Very, very detailed stats (-d -d -d), adding prefetch events:
 */
	struct perf_event_attr very_very_detailed_attrs[] = {

  { .type = PERF_TYPE_HW_CACHE,
    .config =
	 PERF_COUNT_HW_CACHE_L1D		<<  0  |
	(PERF_COUNT_HW_CACHE_OP_PREFETCH	<<  8) |
	(PERF_COUNT_HW_CACHE_RESULT_ACCESS	<< 16)				},

  { .type = PERF_TYPE_HW_CACHE,
    .config =
	 PERF_COUNT_HW_CACHE_L1D		<<  0  |
	(PERF_COUNT_HW_CACHE_OP_PREFETCH	<<  8) |
	(PERF_COUNT_HW_CACHE_RESULT_MISS	<< 16)				},
};

	struct perf_event_attr default_null_attrs[] = {};
	const char *pmu = parse_events_option_args.pmu_filter ?: "all";

	/* Set attrs if no event is selected and !null_run: */
	if (stat_config.null_run)
		return 0;

	if (transaction_run) {
		/* Handle -T as -M transaction. Once platform specific metrics
		 * support has been added to the json files, all architectures
		 * will use this approach. To determine transaction support
		 * on an architecture test for such a metric name.
		 */
		if (!metricgroup__has_metric(pmu, "transaction")) {
			pr_err("Missing transaction metrics\n");
			return -1;
		}
		return metricgroup__parse_groups(evsel_list, pmu, "transaction",
						stat_config.metric_no_group,
						stat_config.metric_no_merge,
						stat_config.metric_no_threshold,
						stat_config.user_requested_cpu_list,
						stat_config.system_wide,
						&stat_config.metric_events);
	}

	if (smi_cost) {
		int smi;

		if (sysfs__read_int(FREEZE_ON_SMI_PATH, &smi) < 0) {
			pr_err("freeze_on_smi is not supported.\n");
			return -1;
		}

		if (!smi) {
			if (sysfs__write_int(FREEZE_ON_SMI_PATH, 1) < 0) {
				fprintf(stderr, "Failed to set freeze_on_smi.\n");
				return -1;
			}
			smi_reset = true;
		}

		if (!metricgroup__has_metric(pmu, "smi")) {
			pr_err("Missing smi metrics\n");
			return -1;
		}

		if (!force_metric_only)
			stat_config.metric_only = true;

		return metricgroup__parse_groups(evsel_list, pmu, "smi",
						stat_config.metric_no_group,
						stat_config.metric_no_merge,
						stat_config.metric_no_threshold,
						stat_config.user_requested_cpu_list,
						stat_config.system_wide,
						&stat_config.metric_events);
	}

	if (topdown_run) {
		unsigned int max_level = metricgroups__topdown_max_level();
		char str[] = "TopdownL1";

		if (!force_metric_only)
			stat_config.metric_only = true;

		if (!max_level) {
			pr_err("Topdown requested but the topdown metric groups aren't present.\n"
				"(See perf list the metric groups have names like TopdownL1)\n");
			return -1;
		}
		if (stat_config.topdown_level > max_level) {
			pr_err("Invalid top-down metrics level. The max level is %u.\n", max_level);
			return -1;
		} else if (!stat_config.topdown_level)
			stat_config.topdown_level = 1;

		if (!stat_config.interval && !stat_config.metric_only) {
			fprintf(stat_config.output,
				"Topdown accuracy may decrease when measuring long periods.\n"
				"Please print the result regularly, e.g. -I1000\n");
		}
		str[8] = stat_config.topdown_level + '0';
		if (metricgroup__parse_groups(evsel_list,
						pmu, str,
						/*metric_no_group=*/false,
						/*metric_no_merge=*/false,
						/*metric_no_threshold=*/true,
						stat_config.user_requested_cpu_list,
						stat_config.system_wide,
						&stat_config.metric_events) < 0)
			return -1;
	}

	if (!stat_config.topdown_level)
		stat_config.topdown_level = 1;

	if (!evsel_list->core.nr_entries) {
		/* No events so add defaults. */
		if (target__has_cpu(&target))
			default_attrs0[0].config = PERF_COUNT_SW_CPU_CLOCK;

		if (evlist__add_default_attrs(evsel_list, default_attrs0) < 0)
			return -1;
		if (perf_pmus__have_event("cpu", "stalled-cycles-frontend")) {
			if (evlist__add_default_attrs(evsel_list, frontend_attrs) < 0)
				return -1;
		}
		if (perf_pmus__have_event("cpu", "stalled-cycles-backend")) {
			if (evlist__add_default_attrs(evsel_list, backend_attrs) < 0)
				return -1;
		}
		if (evlist__add_default_attrs(evsel_list, default_attrs1) < 0)
			return -1;
		/*
		 * Add TopdownL1 metrics if they exist. To minimize
		 * multiplexing, don't request threshold computation.
		 */
<<<<<<< HEAD
		/*
		 * TODO: TopdownL1 is disabled on hybrid CPUs to avoid a crashes
		 * caused by exposing latent bugs. This is fixed properly in:
		 * https://lore.kernel.org/lkml/bff481ba-e60a-763f-0aa0-3ee53302c480@linux.intel.com/
		 */
		if (metricgroup__has_metric("TopdownL1") && !perf_pmu__has_hybrid()) {
=======
		if (metricgroup__has_metric(pmu, "Default")) {
>>>>>>> a901a356
			struct evlist *metric_evlist = evlist__new();
			struct evsel *metric_evsel;

			if (!metric_evlist)
				return -1;

<<<<<<< HEAD
			if (metricgroup__parse_groups(metric_evlist, "TopdownL1",
=======
			if (metricgroup__parse_groups(metric_evlist, pmu, "Default",
>>>>>>> a901a356
							/*metric_no_group=*/false,
							/*metric_no_merge=*/false,
							/*metric_no_threshold=*/true,
							stat_config.user_requested_cpu_list,
							stat_config.system_wide,
							&stat_config.metric_events) < 0)
				return -1;

			evlist__for_each_entry(metric_evlist, metric_evsel) {
				metric_evsel->skippable = true;
<<<<<<< HEAD
=======
				metric_evsel->default_metricgroup = true;
>>>>>>> a901a356
			}
			evlist__splice_list_tail(evsel_list, &metric_evlist->core.entries);
			evlist__delete(metric_evlist);
		}

		/* Platform specific attrs */
		if (evlist__add_default_attrs(evsel_list, default_null_attrs) < 0)
			return -1;
	}

	/* Detailed events get appended to the event list: */

	if (detailed_run <  1)
		return 0;

	/* Append detailed run extra attributes: */
	if (evlist__add_default_attrs(evsel_list, detailed_attrs) < 0)
		return -1;

	if (detailed_run < 2)
		return 0;

	/* Append very detailed run extra attributes: */
	if (evlist__add_default_attrs(evsel_list, very_detailed_attrs) < 0)
		return -1;

	if (detailed_run < 3)
		return 0;

	/* Append very, very detailed run extra attributes: */
	return evlist__add_default_attrs(evsel_list, very_very_detailed_attrs);
}

static const char * const stat_record_usage[] = {
	"perf stat record [<options>]",
	NULL,
};

static void init_features(struct perf_session *session)
{
	int feat;

	for (feat = HEADER_FIRST_FEATURE; feat < HEADER_LAST_FEATURE; feat++)
		perf_header__set_feat(&session->header, feat);

	perf_header__clear_feat(&session->header, HEADER_DIR_FORMAT);
	perf_header__clear_feat(&session->header, HEADER_BUILD_ID);
	perf_header__clear_feat(&session->header, HEADER_TRACING_DATA);
	perf_header__clear_feat(&session->header, HEADER_BRANCH_STACK);
	perf_header__clear_feat(&session->header, HEADER_AUXTRACE);
}

static int __cmd_record(int argc, const char **argv)
{
	struct perf_session *session;
	struct perf_data *data = &perf_stat.data;

	argc = parse_options(argc, argv, stat_options, stat_record_usage,
			     PARSE_OPT_STOP_AT_NON_OPTION);

	if (output_name)
		data->path = output_name;

	if (stat_config.run_count != 1 || forever) {
		pr_err("Cannot use -r option with perf stat record.\n");
		return -1;
	}

	session = perf_session__new(data, NULL);
	if (IS_ERR(session)) {
		pr_err("Perf session creation failed\n");
		return PTR_ERR(session);
	}

	init_features(session);

	session->evlist   = evsel_list;
	perf_stat.session = session;
	perf_stat.record  = true;
	return argc;
}

static int process_stat_round_event(struct perf_session *session,
				    union perf_event *event)
{
	struct perf_record_stat_round *stat_round = &event->stat_round;
	struct timespec tsh, *ts = NULL;
	const char **argv = session->header.env.cmdline_argv;
	int argc = session->header.env.nr_cmdline;

	process_counters();

	if (stat_round->type == PERF_STAT_ROUND_TYPE__FINAL)
		update_stats(&walltime_nsecs_stats, stat_round->time);

	if (stat_config.interval && stat_round->time) {
		tsh.tv_sec  = stat_round->time / NSEC_PER_SEC;
		tsh.tv_nsec = stat_round->time % NSEC_PER_SEC;
		ts = &tsh;
	}

	print_counters(ts, argc, argv);
	return 0;
}

static
int process_stat_config_event(struct perf_session *session,
			      union perf_event *event)
{
	struct perf_tool *tool = session->tool;
	struct perf_stat *st = container_of(tool, struct perf_stat, tool);

	perf_event__read_stat_config(&stat_config, &event->stat_config);

	if (perf_cpu_map__empty(st->cpus)) {
		if (st->aggr_mode != AGGR_UNSET)
			pr_warning("warning: processing task data, aggregation mode not set\n");
	} else if (st->aggr_mode != AGGR_UNSET) {
		stat_config.aggr_mode = st->aggr_mode;
	}

	if (perf_stat.data.is_pipe)
		perf_stat_init_aggr_mode();
	else
		perf_stat_init_aggr_mode_file(st);

	if (stat_config.aggr_map) {
		int nr_aggr = stat_config.aggr_map->nr;

		if (evlist__alloc_aggr_stats(session->evlist, nr_aggr) < 0) {
			pr_err("cannot allocate aggr counts\n");
			return -1;
		}
	}
	return 0;
}

static int set_maps(struct perf_stat *st)
{
	if (!st->cpus || !st->threads)
		return 0;

	if (WARN_ONCE(st->maps_allocated, "stats double allocation\n"))
		return -EINVAL;

	perf_evlist__set_maps(&evsel_list->core, st->cpus, st->threads);

	if (evlist__alloc_stats(&stat_config, evsel_list, /*alloc_raw=*/true))
		return -ENOMEM;

	st->maps_allocated = true;
	return 0;
}

static
int process_thread_map_event(struct perf_session *session,
			     union perf_event *event)
{
	struct perf_tool *tool = session->tool;
	struct perf_stat *st = container_of(tool, struct perf_stat, tool);

	if (st->threads) {
		pr_warning("Extra thread map event, ignoring.\n");
		return 0;
	}

	st->threads = thread_map__new_event(&event->thread_map);
	if (!st->threads)
		return -ENOMEM;

	return set_maps(st);
}

static
int process_cpu_map_event(struct perf_session *session,
			  union perf_event *event)
{
	struct perf_tool *tool = session->tool;
	struct perf_stat *st = container_of(tool, struct perf_stat, tool);
	struct perf_cpu_map *cpus;

	if (st->cpus) {
		pr_warning("Extra cpu map event, ignoring.\n");
		return 0;
	}

	cpus = cpu_map__new_data(&event->cpu_map.data);
	if (!cpus)
		return -ENOMEM;

	st->cpus = cpus;
	return set_maps(st);
}

static const char * const stat_report_usage[] = {
	"perf stat report [<options>]",
	NULL,
};

static struct perf_stat perf_stat = {
	.tool = {
		.attr		= perf_event__process_attr,
		.event_update	= perf_event__process_event_update,
		.thread_map	= process_thread_map_event,
		.cpu_map	= process_cpu_map_event,
		.stat_config	= process_stat_config_event,
		.stat		= perf_event__process_stat_event,
		.stat_round	= process_stat_round_event,
	},
	.aggr_mode	= AGGR_UNSET,
	.aggr_level	= 0,
};

static int __cmd_report(int argc, const char **argv)
{
	struct perf_session *session;
	const struct option options[] = {
	OPT_STRING('i', "input", &input_name, "file", "input file name"),
	OPT_SET_UINT(0, "per-socket", &perf_stat.aggr_mode,
		     "aggregate counts per processor socket", AGGR_SOCKET),
	OPT_SET_UINT(0, "per-die", &perf_stat.aggr_mode,
		     "aggregate counts per processor die", AGGR_DIE),
	OPT_CALLBACK_OPTARG(0, "per-cache", &perf_stat.aggr_mode, &perf_stat.aggr_level,
			    "cache level",
			    "aggregate count at this cache level (Default: LLC)",
			    parse_cache_level),
	OPT_SET_UINT(0, "per-core", &perf_stat.aggr_mode,
		     "aggregate counts per physical processor core", AGGR_CORE),
	OPT_SET_UINT(0, "per-node", &perf_stat.aggr_mode,
		     "aggregate counts per numa node", AGGR_NODE),
	OPT_SET_UINT('A', "no-aggr", &perf_stat.aggr_mode,
		     "disable CPU count aggregation", AGGR_NONE),
	OPT_END()
	};
	struct stat st;
	int ret;

	argc = parse_options(argc, argv, options, stat_report_usage, 0);

	if (!input_name || !strlen(input_name)) {
		if (!fstat(STDIN_FILENO, &st) && S_ISFIFO(st.st_mode))
			input_name = "-";
		else
			input_name = "perf.data";
	}

	perf_stat.data.path = input_name;
	perf_stat.data.mode = PERF_DATA_MODE_READ;

	session = perf_session__new(&perf_stat.data, &perf_stat.tool);
	if (IS_ERR(session))
		return PTR_ERR(session);

	perf_stat.session  = session;
	stat_config.output = stderr;
	evlist__delete(evsel_list);
	evsel_list         = session->evlist;

	ret = perf_session__process_events(session);
	if (ret)
		return ret;

	perf_session__delete(session);
	return 0;
}

static void setup_system_wide(int forks)
{
	/*
	 * Make system wide (-a) the default target if
	 * no target was specified and one of following
	 * conditions is met:
	 *
	 *   - there's no workload specified
	 *   - there is workload specified but all requested
	 *     events are system wide events
	 */
	if (!target__none(&target))
		return;

	if (!forks)
		target.system_wide = true;
	else {
		struct evsel *counter;

		evlist__for_each_entry(evsel_list, counter) {
			if (!counter->core.requires_cpu &&
			    !evsel__name_is(counter, "duration_time")) {
				return;
			}
		}

		if (evsel_list->core.nr_entries)
			target.system_wide = true;
	}
}

int cmd_stat(int argc, const char **argv)
{
	const char * const stat_usage[] = {
		"perf stat [<options>] [<command>]",
		NULL
	};
	int status = -EINVAL, run_idx, err;
	const char *mode;
	FILE *output = stderr;
	unsigned int interval, timeout;
	const char * const stat_subcommands[] = { "record", "report" };
	char errbuf[BUFSIZ];

	setlocale(LC_ALL, "");

	evsel_list = evlist__new();
	if (evsel_list == NULL)
		return -ENOMEM;

	parse_events__shrink_config_terms();

	/* String-parsing callback-based options would segfault when negated */
	set_option_flag(stat_options, 'e', "event", PARSE_OPT_NONEG);
	set_option_flag(stat_options, 'M', "metrics", PARSE_OPT_NONEG);
	set_option_flag(stat_options, 'G', "cgroup", PARSE_OPT_NONEG);

	argc = parse_options_subcommand(argc, argv, stat_options, stat_subcommands,
					(const char **) stat_usage,
					PARSE_OPT_STOP_AT_NON_OPTION);

	if (stat_config.csv_sep) {
		stat_config.csv_output = true;
		if (!strcmp(stat_config.csv_sep, "\\t"))
			stat_config.csv_sep = "\t";
	} else
		stat_config.csv_sep = DEFAULT_SEPARATOR;

	if (argc && strlen(argv[0]) > 2 && strstarts("record", argv[0])) {
		argc = __cmd_record(argc, argv);
		if (argc < 0)
			return -1;
	} else if (argc && strlen(argv[0]) > 2 && strstarts("report", argv[0]))
		return __cmd_report(argc, argv);

	interval = stat_config.interval;
	timeout = stat_config.timeout;

	/*
	 * For record command the -o is already taken care of.
	 */
	if (!STAT_RECORD && output_name && strcmp(output_name, "-"))
		output = NULL;

	if (output_name && output_fd) {
		fprintf(stderr, "cannot use both --output and --log-fd\n");
		parse_options_usage(stat_usage, stat_options, "o", 1);
		parse_options_usage(NULL, stat_options, "log-fd", 0);
		goto out;
	}

	if (stat_config.metric_only && stat_config.aggr_mode == AGGR_THREAD) {
		fprintf(stderr, "--metric-only is not supported with --per-thread\n");
		goto out;
	}

	if (stat_config.metric_only && stat_config.run_count > 1) {
		fprintf(stderr, "--metric-only is not supported with -r\n");
		goto out;
	}

	if (stat_config.walltime_run_table && stat_config.run_count <= 1) {
		fprintf(stderr, "--table is only supported with -r\n");
		parse_options_usage(stat_usage, stat_options, "r", 1);
		parse_options_usage(NULL, stat_options, "table", 0);
		goto out;
	}

	if (output_fd < 0) {
		fprintf(stderr, "argument to --log-fd must be a > 0\n");
		parse_options_usage(stat_usage, stat_options, "log-fd", 0);
		goto out;
	}

	if (!output && !quiet) {
		struct timespec tm;
		mode = append_file ? "a" : "w";

		output = fopen(output_name, mode);
		if (!output) {
			perror("failed to create output file");
			return -1;
		}
		if (!stat_config.json_output) {
			clock_gettime(CLOCK_REALTIME, &tm);
			fprintf(output, "# started on %s\n", ctime(&tm.tv_sec));
		}
	} else if (output_fd > 0) {
		mode = append_file ? "a" : "w";
		output = fdopen(output_fd, mode);
		if (!output) {
			perror("Failed opening logfd");
			return -errno;
		}
	}

	if (stat_config.interval_clear && !isatty(fileno(output))) {
		fprintf(stderr, "--interval-clear does not work with output\n");
		parse_options_usage(stat_usage, stat_options, "o", 1);
		parse_options_usage(NULL, stat_options, "log-fd", 0);
		parse_options_usage(NULL, stat_options, "interval-clear", 0);
		return -1;
	}

	stat_config.output = output;

	/*
	 * let the spreadsheet do the pretty-printing
	 */
	if (stat_config.csv_output) {
		/* User explicitly passed -B? */
		if (big_num_opt == 1) {
			fprintf(stderr, "-B option not supported with -x\n");
			parse_options_usage(stat_usage, stat_options, "B", 1);
			parse_options_usage(NULL, stat_options, "x", 1);
			goto out;
		} else /* Nope, so disable big number formatting */
			stat_config.big_num = false;
	} else if (big_num_opt == 0) /* User passed --no-big-num */
		stat_config.big_num = false;

	err = target__validate(&target);
	if (err) {
		target__strerror(&target, err, errbuf, BUFSIZ);
		pr_warning("%s\n", errbuf);
	}

	setup_system_wide(argc);

	/*
	 * Display user/system times only for single
	 * run and when there's specified tracee.
	 */
	if ((stat_config.run_count == 1) && target__none(&target))
		stat_config.ru_display = true;

	if (stat_config.run_count < 0) {
		pr_err("Run count must be a positive number\n");
		parse_options_usage(stat_usage, stat_options, "r", 1);
		goto out;
	} else if (stat_config.run_count == 0) {
		forever = true;
		stat_config.run_count = 1;
	}

	if (stat_config.walltime_run_table) {
		stat_config.walltime_run = zalloc(stat_config.run_count * sizeof(stat_config.walltime_run[0]));
		if (!stat_config.walltime_run) {
			pr_err("failed to setup -r option");
			goto out;
		}
	}

	if ((stat_config.aggr_mode == AGGR_THREAD) &&
		!target__has_task(&target)) {
		if (!target.system_wide || target.cpu_list) {
			fprintf(stderr, "The --per-thread option is only "
				"available when monitoring via -p -t -a "
				"options or only --per-thread.\n");
			parse_options_usage(NULL, stat_options, "p", 1);
			parse_options_usage(NULL, stat_options, "t", 1);
			goto out;
		}
	}

	/*
	 * no_aggr, cgroup are for system-wide only
	 * --per-thread is aggregated per thread, we dont mix it with cpu mode
	 */
	if (((stat_config.aggr_mode != AGGR_GLOBAL &&
	      stat_config.aggr_mode != AGGR_THREAD) ||
	     (nr_cgroups || stat_config.cgroup_list)) &&
	    !target__has_cpu(&target)) {
		fprintf(stderr, "both cgroup and no-aggregation "
			"modes only available in system-wide mode\n");

		parse_options_usage(stat_usage, stat_options, "G", 1);
		parse_options_usage(NULL, stat_options, "A", 1);
		parse_options_usage(NULL, stat_options, "a", 1);
		parse_options_usage(NULL, stat_options, "for-each-cgroup", 0);
		goto out;
	}

	if (stat_config.iostat_run) {
		status = iostat_prepare(evsel_list, &stat_config);
		if (status)
			goto out;
		if (iostat_mode == IOSTAT_LIST) {
			iostat_list(evsel_list, &stat_config);
			goto out;
		} else if (verbose > 0)
			iostat_list(evsel_list, &stat_config);
		if (iostat_mode == IOSTAT_RUN && !target__has_cpu(&target))
			target.system_wide = true;
	}

	if ((stat_config.aggr_mode == AGGR_THREAD) && (target.system_wide))
		target.per_thread = true;

	stat_config.system_wide = target.system_wide;
	if (target.cpu_list) {
		stat_config.user_requested_cpu_list = strdup(target.cpu_list);
		if (!stat_config.user_requested_cpu_list) {
			status = -ENOMEM;
			goto out;
		}
	}

	/*
	 * Metric parsing needs to be delayed as metrics may optimize events
	 * knowing the target is system-wide.
	 */
	if (metrics) {
		const char *pmu = parse_events_option_args.pmu_filter ?: "all";

		metricgroup__parse_groups(evsel_list, pmu, metrics,
					stat_config.metric_no_group,
					stat_config.metric_no_merge,
					stat_config.metric_no_threshold,
					stat_config.user_requested_cpu_list,
					stat_config.system_wide,
					&stat_config.metric_events);
		zfree(&metrics);
	}

	if (add_default_attributes())
		goto out;

	if (stat_config.cgroup_list) {
		if (nr_cgroups > 0) {
			pr_err("--cgroup and --for-each-cgroup cannot be used together\n");
			parse_options_usage(stat_usage, stat_options, "G", 1);
			parse_options_usage(NULL, stat_options, "for-each-cgroup", 0);
			goto out;
		}

		if (evlist__expand_cgroup(evsel_list, stat_config.cgroup_list,
					  &stat_config.metric_events, true) < 0) {
			parse_options_usage(stat_usage, stat_options,
					    "for-each-cgroup", 0);
			goto out;
		}
	}

	evlist__warn_user_requested_cpus(evsel_list, target.cpu_list);

	if (evlist__create_maps(evsel_list, &target) < 0) {
		if (target__has_task(&target)) {
			pr_err("Problems finding threads of monitor\n");
			parse_options_usage(stat_usage, stat_options, "p", 1);
			parse_options_usage(NULL, stat_options, "t", 1);
		} else if (target__has_cpu(&target)) {
			perror("failed to parse CPUs map");
			parse_options_usage(stat_usage, stat_options, "C", 1);
			parse_options_usage(NULL, stat_options, "a", 1);
		}
		goto out;
	}

	evlist__check_cpu_maps(evsel_list);

	/*
	 * Initialize thread_map with comm names,
	 * so we could print it out on output.
	 */
	if (stat_config.aggr_mode == AGGR_THREAD) {
		thread_map__read_comms(evsel_list->core.threads);
	}

	if (stat_config.aggr_mode == AGGR_NODE)
		cpu__setup_cpunode_map();

	if (stat_config.times && interval)
		interval_count = true;
	else if (stat_config.times && !interval) {
		pr_err("interval-count option should be used together with "
				"interval-print.\n");
		parse_options_usage(stat_usage, stat_options, "interval-count", 0);
		parse_options_usage(stat_usage, stat_options, "I", 1);
		goto out;
	}

	if (timeout && timeout < 100) {
		if (timeout < 10) {
			pr_err("timeout must be >= 10ms.\n");
			parse_options_usage(stat_usage, stat_options, "timeout", 0);
			goto out;
		} else
			pr_warning("timeout < 100ms. "
				   "The overhead percentage could be high in some cases. "
				   "Please proceed with caution.\n");
	}
	if (timeout && interval) {
		pr_err("timeout option is not supported with interval-print.\n");
		parse_options_usage(stat_usage, stat_options, "timeout", 0);
		parse_options_usage(stat_usage, stat_options, "I", 1);
		goto out;
	}

	if (perf_stat_init_aggr_mode())
		goto out;

	if (evlist__alloc_stats(&stat_config, evsel_list, interval))
		goto out;

	/*
	 * Set sample_type to PERF_SAMPLE_IDENTIFIER, which should be harmless
	 * while avoiding that older tools show confusing messages.
	 *
	 * However for pipe sessions we need to keep it zero,
	 * because script's perf_evsel__check_attr is triggered
	 * by attr->sample_type != 0, and we can't run it on
	 * stat sessions.
	 */
	stat_config.identifier = !(STAT_RECORD && perf_stat.data.is_pipe);

	/*
	 * We dont want to block the signals - that would cause
	 * child tasks to inherit that and Ctrl-C would not work.
	 * What we want is for Ctrl-C to work in the exec()-ed
	 * task, but being ignored by perf stat itself:
	 */
	atexit(sig_atexit);
	if (!forever)
		signal(SIGINT,  skip_signal);
	signal(SIGCHLD, skip_signal);
	signal(SIGALRM, skip_signal);
	signal(SIGABRT, skip_signal);

	if (evlist__initialize_ctlfd(evsel_list, stat_config.ctl_fd, stat_config.ctl_fd_ack))
		goto out;

	/* Enable ignoring missing threads when -p option is defined. */
	evlist__first(evsel_list)->ignore_missing_thread = target.pid;
	status = 0;
	for (run_idx = 0; forever || run_idx < stat_config.run_count; run_idx++) {
		if (stat_config.run_count != 1 && verbose > 0)
			fprintf(output, "[ perf stat: executing run #%d ... ]\n",
				run_idx + 1);

		if (run_idx != 0)
			evlist__reset_prev_raw_counts(evsel_list);

		status = run_perf_stat(argc, argv, run_idx);
		if (forever && status != -1 && !interval) {
			print_counters(NULL, argc, argv);
			perf_stat__reset_stats();
		}
	}

	if (!forever && status != -1 && (!interval || stat_config.summary)) {
		if (stat_config.run_count > 1)
			evlist__copy_res_stats(&stat_config, evsel_list);
		print_counters(NULL, argc, argv);
	}

	evlist__finalize_ctlfd(evsel_list);

	if (STAT_RECORD) {
		/*
		 * We synthesize the kernel mmap record just so that older tools
		 * don't emit warnings about not being able to resolve symbols
		 * due to /proc/sys/kernel/kptr_restrict settings and instead provide
		 * a saner message about no samples being in the perf.data file.
		 *
		 * This also serves to suppress a warning about f_header.data.size == 0
		 * in header.c at the moment 'perf stat record' gets introduced, which
		 * is not really needed once we start adding the stat specific PERF_RECORD_
		 * records, but the need to suppress the kptr_restrict messages in older
		 * tools remain  -acme
		 */
		int fd = perf_data__fd(&perf_stat.data);

		err = perf_event__synthesize_kernel_mmap((void *)&perf_stat,
							 process_synthesized_event,
							 &perf_stat.session->machines.host);
		if (err) {
			pr_warning("Couldn't synthesize the kernel mmap record, harmless, "
				   "older tools may produce warnings about this file\n.");
		}

		if (!interval) {
			if (WRITE_STAT_ROUND_EVENT(walltime_nsecs_stats.max, FINAL))
				pr_err("failed to write stat round event\n");
		}

		if (!perf_stat.data.is_pipe) {
			perf_stat.session->header.data_size += perf_stat.bytes_written;
			perf_session__write_header(perf_stat.session, evsel_list, fd, true);
		}

		evlist__close(evsel_list);
		perf_session__delete(perf_stat.session);
	}

	perf_stat__exit_aggr_mode();
	evlist__free_stats(evsel_list);
out:
	if (stat_config.iostat_run)
		iostat_release(evsel_list);

	zfree(&stat_config.walltime_run);
	zfree(&stat_config.user_requested_cpu_list);

	if (smi_cost && smi_reset)
		sysfs__write_int(FREEZE_ON_SMI_PATH, 0);

	evlist__delete(evsel_list);

	metricgroup__rblist_exit(&stat_config.metric_events);
	evlist__close_control(stat_config.ctl_fd, stat_config.ctl_fd_ack, &stat_config.ctl_fd_close);

	return status;
}<|MERGE_RESOLUTION|>--- conflicted
+++ resolved
@@ -2156,27 +2156,14 @@
 		 * Add TopdownL1 metrics if they exist. To minimize
 		 * multiplexing, don't request threshold computation.
 		 */
-<<<<<<< HEAD
-		/*
-		 * TODO: TopdownL1 is disabled on hybrid CPUs to avoid a crashes
-		 * caused by exposing latent bugs. This is fixed properly in:
-		 * https://lore.kernel.org/lkml/bff481ba-e60a-763f-0aa0-3ee53302c480@linux.intel.com/
-		 */
-		if (metricgroup__has_metric("TopdownL1") && !perf_pmu__has_hybrid()) {
-=======
 		if (metricgroup__has_metric(pmu, "Default")) {
->>>>>>> a901a356
 			struct evlist *metric_evlist = evlist__new();
 			struct evsel *metric_evsel;
 
 			if (!metric_evlist)
 				return -1;
 
-<<<<<<< HEAD
-			if (metricgroup__parse_groups(metric_evlist, "TopdownL1",
-=======
 			if (metricgroup__parse_groups(metric_evlist, pmu, "Default",
->>>>>>> a901a356
 							/*metric_no_group=*/false,
 							/*metric_no_merge=*/false,
 							/*metric_no_threshold=*/true,
@@ -2187,10 +2174,7 @@
 
 			evlist__for_each_entry(metric_evlist, metric_evsel) {
 				metric_evsel->skippable = true;
-<<<<<<< HEAD
-=======
 				metric_evsel->default_metricgroup = true;
->>>>>>> a901a356
 			}
 			evlist__splice_list_tail(evsel_list, &metric_evlist->core.entries);
 			evlist__delete(metric_evlist);
