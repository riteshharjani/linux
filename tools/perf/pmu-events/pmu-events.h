/* SPDX-License-Identifier: GPL-2.0 */
#ifndef PMU_EVENTS_H
#define PMU_EVENTS_H

#include <stdbool.h>

struct perf_pmu;

enum aggr_mode_class {
	PerChip = 1,
	PerCore
};

/**
 * enum metric_event_groups - How events within a pmu_metric should be grouped.
 */
enum metric_event_groups {
	/**
	 * @MetricGroupEvents: Default, group events within the metric.
	 */
	MetricGroupEvents = 0,
	/**
	 * @MetricNoGroupEvents: Don't group events for the metric.
	 */
	MetricNoGroupEvents = 1,
	/**
	 * @MetricNoGroupEventsNmi: Don't group events for the metric if the NMI
	 *                          watchdog is enabled.
	 */
	MetricNoGroupEventsNmi = 2,
	/**
	 * @MetricNoGroupEventsSmt: Don't group events for the metric if SMT is
	 *                          enabled.
	 */
	MetricNoGroupEventsSmt = 3,
};
/*
 * Describe each PMU event. Each CPU has a table of PMU events.
 */
struct pmu_event {
	const char *name;
	const char *compat;
	const char *event;
	const char *desc;
	const char *topic;
	const char *long_desc;
	const char *pmu;
	const char *unit;
	bool perpkg;
	bool deprecated;
};

struct pmu_metric {
	const char *pmu;
	const char *metric_name;
	const char *metric_group;
	const char *metric_expr;
	const char *metric_threshold;
	const char *unit;
	const char *compat;
	const char *desc;
	const char *long_desc;
	const char *metricgroup_no_group;
<<<<<<< HEAD
=======
	const char *default_metricgroup_name;
>>>>>>> a901a356
	enum aggr_mode_class aggr_mode;
	enum metric_event_groups event_grouping;
};

struct pmu_events_table;
struct pmu_metrics_table;

typedef int (*pmu_event_iter_fn)(const struct pmu_event *pe,
				 const struct pmu_events_table *table,
				 void *data);

typedef int (*pmu_metric_iter_fn)(const struct pmu_metric *pm,
				  const struct pmu_metrics_table *table,
				  void *data);

int pmu_events_table_for_each_event(const struct pmu_events_table *table, pmu_event_iter_fn fn,
				    void *data);
int pmu_metrics_table_for_each_metric(const struct pmu_metrics_table *table, pmu_metric_iter_fn fn,
				     void *data);

const struct pmu_events_table *perf_pmu__find_events_table(struct perf_pmu *pmu);
const struct pmu_metrics_table *perf_pmu__find_metrics_table(struct perf_pmu *pmu);
const struct pmu_events_table *find_core_events_table(const char *arch, const char *cpuid);
const struct pmu_metrics_table *find_core_metrics_table(const char *arch, const char *cpuid);
int pmu_for_each_core_event(pmu_event_iter_fn fn, void *data);
int pmu_for_each_core_metric(pmu_metric_iter_fn fn, void *data);

const struct pmu_events_table *find_sys_events_table(const char *name);
const struct pmu_metrics_table *find_sys_metrics_table(const char *name);
int pmu_for_each_sys_event(pmu_event_iter_fn fn, void *data);
int pmu_for_each_sys_metric(pmu_metric_iter_fn fn, void *data);

const char *describe_metricgroup(const char *group);

#endif<|MERGE_RESOLUTION|>--- conflicted
+++ resolved
@@ -61,10 +61,7 @@
 	const char *desc;
 	const char *long_desc;
 	const char *metricgroup_no_group;
-<<<<<<< HEAD
-=======
 	const char *default_metricgroup_name;
->>>>>>> a901a356
 	enum aggr_mode_class aggr_mode;
 	enum metric_event_groups event_grouping;
 };
