--- conflicted
+++ resolved
@@ -98,11 +98,7 @@
         "MetricName": "tma_branch_mispredicts",
         "MetricThreshold": "tma_branch_mispredicts > 0.1 & tma_bad_speculation > 0.15",
         "MetricgroupNoGroup": "TopdownL2",
-<<<<<<< HEAD
-        "PublicDescription": "This metric represents fraction of slots the CPU has wasted due to Branch Misprediction.  These slots are either wasted by uops fetched from an incorrectly speculated program path; or stalls when the out-of-order part of the machine needs to recover its state from a speculative path. Sample with: BR_MISP_RETIRED.ALL_BRANCHES. Related metrics: tma_info_branch_misprediction_cost, tma_mispredicts_resteers",
-=======
         "PublicDescription": "This metric represents fraction of slots the CPU has wasted due to Branch Misprediction.  These slots are either wasted by uops fetched from an incorrectly speculated program path; or stalls when the out-of-order part of the machine needs to recover its state from a speculative path. Sample with: BR_MISP_RETIRED.ALL_BRANCHES. Related metrics: tma_info_bad_spec_branch_misprediction_cost, tma_mispredicts_resteers",
->>>>>>> a901a356
         "ScaleUnit": "100%"
     },
     {
@@ -167,15 +163,9 @@
         "MetricExpr": "tma_frontend_bound - tma_fetch_latency",
         "MetricGroup": "FetchBW;Frontend;TmaL2;TopdownL2;tma_L2_group;tma_frontend_bound_group;tma_issueFB",
         "MetricName": "tma_fetch_bandwidth",
-<<<<<<< HEAD
-        "MetricThreshold": "tma_fetch_bandwidth > 0.1 & tma_frontend_bound > 0.15 & tma_info_ipc / 4 > 0.35",
-        "MetricgroupNoGroup": "TopdownL2",
-        "PublicDescription": "This metric represents fraction of slots the CPU was stalled due to Frontend bandwidth issues.  For example; inefficiencies at the instruction decoders; or restrictions for caching in the DSB (decoded uops cache) are categorized under Fetch Bandwidth. In such cases; the Frontend typically delivers suboptimal amount of uops to the Backend. Related metrics: tma_dsb_switches, tma_info_dsb_coverage, tma_lcp",
-=======
         "MetricThreshold": "tma_fetch_bandwidth > 0.1 & tma_frontend_bound > 0.15 & tma_info_thread_ipc / 4 > 0.35",
         "MetricgroupNoGroup": "TopdownL2",
         "PublicDescription": "This metric represents fraction of slots the CPU was stalled due to Frontend bandwidth issues.  For example; inefficiencies at the instruction decoders; or restrictions for caching in the DSB (decoded uops cache) are categorized under Fetch Bandwidth. In such cases; the Frontend typically delivers suboptimal amount of uops to the Backend. Related metrics: tma_dsb_switches, tma_info_frontend_dsb_coverage, tma_lcp",
->>>>>>> a901a356
         "ScaleUnit": "100%"
     },
     {
