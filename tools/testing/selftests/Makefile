--- conflicted
+++ resolved
@@ -14,10 +14,7 @@
 TARGETS += drivers/dma-buf
 TARGETS += drivers/s390x/uvdevice
 TARGETS += drivers/net/bonding
-<<<<<<< HEAD
-=======
 TARGETS += drivers/net/team
->>>>>>> 8950f345
 TARGETS += efivarfs
 TARGETS += exec
 TARGETS += filesystems
