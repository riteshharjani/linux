#!/bin/sh
# SPDX-License-Identifier: GPL-2.0-only

# ftracetest - Ftrace test shell scripts
#
# Copyright (C) Hitachi Ltd., 2014
#  Written by Masami Hiramatsu <masami.hiramatsu.pt@hitachi.com>
#

usage() { # errno [message]
[ ! -z "$2" ] && echo $2
echo "Usage: ftracetest [options] [testcase(s)] [testcase-directory(s)]"
echo " Options:"
echo "		-h|--help  Show help message"
echo "		-k|--keep  Keep passed test logs"
echo "		-K|--ktap  Output in KTAP format"
echo "		-v|--verbose Increase verbosity of test messages"
echo "		-vv        Alias of -v -v (Show all results in stdout)"
echo "		-vvv       Alias of -v -v -v (Show all commands immediately)"
echo "		--fail-unsupported Treat UNSUPPORTED as a failure"
echo "		--fail-unresolved Treat UNRESOLVED as a failure"
echo "		-d|--debug Debug mode (trace all shell commands)"
echo "		-l|--logdir <dir> Save logs on the <dir>"
echo "		            If <dir> is -, all logs output in console only"
exit $1
}

# default error
err_ret=1

# kselftest skip code is 4
err_skip=4

# cgroup RT scheduling prevents chrt commands from succeeding, which
# induces failures in test wakeup tests.  Disable for the duration of
# the tests.

readonly sched_rt_runtime=/proc/sys/kernel/sched_rt_runtime_us

sched_rt_runtime_orig=$(cat $sched_rt_runtime)

setup() {
  echo -1 > $sched_rt_runtime
}

cleanup() {
  echo $sched_rt_runtime_orig > $sched_rt_runtime
}

errexit() { # message
  echo "Error: $1" 1>&2
  cleanup
  exit $err_ret
}

# Ensuring user privilege
if [ `id -u` -ne 0 ]; then
  errexit "this must be run by root user"
fi

setup

# Utilities
absdir() { # file_path
  (cd `dirname $1`; pwd)
}

abspath() {
  echo `absdir $1`/`basename $1`
}

find_testcases() { #directory
  echo `find $1 -name \*.tc | sort`
}

parse_opts() { # opts
  local OPT_TEST_CASES=
  local OPT_TEST_DIR=

  while [ ! -z "$1" ]; do
    case "$1" in
    --help|-h)
      usage 0
    ;;
    --keep|-k)
      KEEP_LOG=1
      shift 1
    ;;
    --ktap|-K)
      KTAP=1
      shift 1
    ;;
    --verbose|-v|-vv|-vvv)
      if [ $VERBOSE -eq -1 ]; then
	usage "--console can not use with --verbose"
      fi
      VERBOSE=$((VERBOSE + 1))
      [ $1 = '-vv' ] && VERBOSE=$((VERBOSE + 1))
      [ $1 = '-vvv' ] && VERBOSE=$((VERBOSE + 2))
      shift 1
    ;;
    --console)
      if [ $VERBOSE -ne 0 ]; then
	usage "--console can not use with --verbose"
      fi
      VERBOSE=-1
      shift 1
    ;;
    --debug|-d)
      DEBUG=1
      shift 1
    ;;
    --stop-fail)
      STOP_FAILURE=1
      shift 1
    ;;
    --fail-unsupported)
      UNSUPPORTED_RESULT=1
      shift 1
    ;;
    --fail-unresolved)
      UNRESOLVED_RESULT=1
      shift 1
    ;;
    --logdir|-l)
      LOG_DIR=$2
      shift 2
    ;;
    *.tc)
      if [ -f "$1" ]; then
        OPT_TEST_CASES="$OPT_TEST_CASES `abspath $1`"
        shift 1
      else
        usage 1 "$1 is not a testcase"
      fi
      ;;
    *)
      if [ -d "$1" ]; then
        OPT_TEST_DIR=`abspath $1`
        OPT_TEST_CASES="$OPT_TEST_CASES `find_testcases $OPT_TEST_DIR`"
        shift 1
      else
        usage 1 "Invalid option ($1)"
      fi
    ;;
    esac
  done
  if [ ! -z "$OPT_TEST_CASES" ]; then
    TEST_CASES=$OPT_TEST_CASES
  fi
}

# Parameters
TRACING_DIR=`grep tracefs /proc/mounts | cut -f2 -d' ' | head -1`
if [ -z "$TRACING_DIR" ]; then
    DEBUGFS_DIR=`grep debugfs /proc/mounts | cut -f2 -d' ' | head -1`
    if [ -z "$DEBUGFS_DIR" ]; then
	# If tracefs exists, then so does /sys/kernel/tracing
	if [ -d "/sys/kernel/tracing" ]; then
	    mount -t tracefs nodev /sys/kernel/tracing ||
	      errexit "Failed to mount /sys/kernel/tracing"
	    TRACING_DIR="/sys/kernel/tracing"
	# If debugfs exists, then so does /sys/kernel/debug
	elif [ -d "/sys/kernel/debug" ]; then
	    mount -t debugfs nodev /sys/kernel/debug ||
	      errexit "Failed to mount /sys/kernel/debug"
	    TRACING_DIR="/sys/kernel/debug/tracing"
	else
	    err_ret=$err_skip
	    errexit "debugfs and tracefs are not configured in this kernel"
	fi
    else
	TRACING_DIR="$DEBUGFS_DIR/tracing"
    fi
fi
if [ ! -d "$TRACING_DIR" ]; then
    err_ret=$err_skip
    errexit "ftrace is not configured in this kernel"
fi

TOP_DIR=`absdir $0`
TEST_DIR=$TOP_DIR/test.d
TEST_CASES=`find_testcases $TEST_DIR`
LOG_DIR=$TOP_DIR/logs/`date +%Y%m%d-%H%M%S`/
KEEP_LOG=0
KTAP=0
DEBUG=0
VERBOSE=0
UNSUPPORTED_RESULT=0
UNRESOLVED_RESULT=0
STOP_FAILURE=0
# Parse command-line options
parse_opts $*

[ $DEBUG -ne 0 ] && set -x

# Verify parameters
if [ -z "$TRACING_DIR" -o ! -d "$TRACING_DIR" ]; then
  errexit "No ftrace directory found"
fi

# Preparing logs
if [ "x$LOG_DIR" = "x-" ]; then
  LOG_FILE=
  date
else
  LOG_FILE=$LOG_DIR/ftracetest.log
  mkdir -p $LOG_DIR || errexit "Failed to make a log directory: $LOG_DIR"
  date > $LOG_FILE
fi

# Define text colors
# Check available colors on the terminal, if any
ncolors=`tput colors 2>/dev/null || echo 0`
color_reset=
color_red=
color_green=
color_blue=
# If stdout exists and number of colors is eight or more, use them
if [ -t 1 -a "$ncolors" -ge 8 ]; then
  color_reset="\033[0m"
  color_red="\033[31m"
  color_green="\033[32m"
  color_blue="\033[34m"
fi

strip_esc() {
  # busybox sed implementation doesn't accept "\x1B", so use [:cntrl:] instead.
  sed -E "s/[[:cntrl:]]\[([0-9]{1,2}(;[0-9]{1,2})?)?[m|K]//g"
}

prlog() { # messages
  newline="\n"
  if [ "$1" = "-n" ] ; then
    newline=
    shift
  fi
  [ "$KTAP" != "1" ] && printf "$*$newline"
  [ "$LOG_FILE" ] && printf "$*$newline" | strip_esc >> $LOG_FILE
}
catlog() { #file
  cat $1
  [ "$LOG_FILE" ] && cat $1 | strip_esc >> $LOG_FILE
}
prlog "=== Ftrace unit tests ==="


# Testcase management
# Test result codes - Dejagnu extended code
PASS=0	# The test succeeded.
FAIL=1	# The test failed, but was expected to succeed.
UNRESOLVED=2  # The test produced indeterminate results. (e.g. interrupted)
UNTESTED=3    # The test was not run, currently just a placeholder.
UNSUPPORTED=4 # The test failed because of lack of feature.
XFAIL=5	# The test failed, and was expected to fail.

# Accumulations
PASSED_CASES=
FAILED_CASES=
UNRESOLVED_CASES=
UNTESTED_CASES=
UNSUPPORTED_CASES=
XFAILED_CASES=
UNDEFINED_CASES=
TOTAL_RESULT=0

INSTANCE=
CASENO=0
CASENAME=

testcase() { # testfile
  CASENO=$((CASENO+1))
  CASENAME=`grep "^#[ \t]*description:" $1 | cut -f2- -d:`
}

checkreq() { # testfile
  requires=`grep "^#[ \t]*requires:" $1 | cut -f2- -d:`
  # Use eval to pass quoted-patterns correctly.
  eval check_requires "$requires"
}

test_on_instance() { # testfile
  grep -q "^#[ \t]*flags:.*instance" $1
}

ktaptest() { # result comment
  if [ "$KTAP" != "1" ]; then
    return
  fi

  local result=
  if [ "$1" = "1" ]; then
    result="ok"
  else
    result="not ok"
  fi
  shift

  local comment=$*
  if [ "$comment" != "" ]; then
    comment="# $comment"
  fi

<<<<<<< HEAD
  echo $CASENO $result $INSTANCE$CASENAME $comment
=======
  echo $result $CASENO $INSTANCE$CASENAME $comment
>>>>>>> a901a356
}

eval_result() { # sigval
  case $1 in
    $PASS)
      prlog "	[${color_green}PASS${color_reset}]"
      ktaptest 1
      PASSED_CASES="$PASSED_CASES $CASENO"
      return 0
    ;;
    $FAIL)
      prlog "	[${color_red}FAIL${color_reset}]"
      ktaptest 0
      FAILED_CASES="$FAILED_CASES $CASENO"
      return 1 # this is a bug.
    ;;
    $UNRESOLVED)
      prlog "	[${color_blue}UNRESOLVED${color_reset}]"
      ktaptest 0 UNRESOLVED
      UNRESOLVED_CASES="$UNRESOLVED_CASES $CASENO"
      return $UNRESOLVED_RESULT # depends on use case
    ;;
    $UNTESTED)
      prlog "	[${color_blue}UNTESTED${color_reset}]"
      ktaptest 1 SKIP
      UNTESTED_CASES="$UNTESTED_CASES $CASENO"
      return 0
    ;;
    $UNSUPPORTED)
      prlog "	[${color_blue}UNSUPPORTED${color_reset}]"
      ktaptest 1 SKIP
      UNSUPPORTED_CASES="$UNSUPPORTED_CASES $CASENO"
      return $UNSUPPORTED_RESULT # depends on use case
    ;;
    $XFAIL)
      prlog "	[${color_green}XFAIL${color_reset}]"
      ktaptest 1 XFAIL
      XFAILED_CASES="$XFAILED_CASES $CASENO"
      return 0
    ;;
    *)
      prlog "	[${color_blue}UNDEFINED${color_reset}]"
      ktaptest 0 error
      UNDEFINED_CASES="$UNDEFINED_CASES $CASENO"
      return 1 # this must be a test bug
    ;;
  esac
}

# Signal handling for result codes
SIG_RESULT=
SIG_BASE=36	# Use realtime signals
SIG_PID=$$

exit_pass () {
  exit 0
}

SIG_FAIL=$((SIG_BASE + FAIL))
exit_fail () {
  exit 1
}
trap 'SIG_RESULT=$FAIL' $SIG_FAIL

SIG_UNRESOLVED=$((SIG_BASE + UNRESOLVED))
exit_unresolved () {
  kill -s $SIG_UNRESOLVED $SIG_PID
  exit 0
}
trap 'SIG_RESULT=$UNRESOLVED' $SIG_UNRESOLVED

SIG_UNTESTED=$((SIG_BASE + UNTESTED))
exit_untested () {
  kill -s $SIG_UNTESTED $SIG_PID
  exit 0
}
trap 'SIG_RESULT=$UNTESTED' $SIG_UNTESTED

SIG_UNSUPPORTED=$((SIG_BASE + UNSUPPORTED))
exit_unsupported () {
  kill -s $SIG_UNSUPPORTED $SIG_PID
  exit 0
}
trap 'SIG_RESULT=$UNSUPPORTED' $SIG_UNSUPPORTED

SIG_XFAIL=$((SIG_BASE + XFAIL))
exit_xfail () {
  kill -s $SIG_XFAIL $SIG_PID
  exit 0
}
trap 'SIG_RESULT=$XFAIL' $SIG_XFAIL

__run_test() { # testfile
  # setup PID and PPID, $$ is not updated.
  (cd $TRACING_DIR; read PID _ < /proc/self/stat; set -e; set -x;
   checkreq $1; initialize_ftrace; . $1)
  [ $? -ne 0 ] && kill -s $SIG_FAIL $SIG_PID
}

# Run one test case
run_test() { # testfile
  local testname=`basename $1`
  testcase $1
  prlog -n "[$CASENO]$INSTANCE$CASENAME"
  if [ ! -z "$LOG_FILE" ] ; then
    local testlog=`mktemp $LOG_DIR/${CASENO}-${testname}-log.XXXXXX`
  else
    local testlog=/proc/self/fd/1
  fi
  export TMPDIR=`mktemp -d /tmp/ftracetest-dir.XXXXXX`
  export FTRACETEST_ROOT=$TOP_DIR
  echo "execute$INSTANCE: "$1 > $testlog
  SIG_RESULT=0
  if [ $VERBOSE -eq -1 ]; then
    __run_test $1
  elif [ -z "$LOG_FILE" ]; then
    __run_test $1 2>&1
  elif [ $VERBOSE -ge 3 ]; then
    __run_test $1 | tee -a $testlog 2>&1
  elif [ $VERBOSE -eq 2 ]; then
    __run_test $1 2>> $testlog | tee -a $testlog
  else
    __run_test $1 >> $testlog 2>&1
  fi
  eval_result $SIG_RESULT
  if [ $? -eq 0 ]; then
    # Remove test log if the test was done as it was expected.
    [ $KEEP_LOG -eq 0 -a ! -z "$LOG_FILE" ] && rm $testlog
  else
    [ $VERBOSE -eq 1 -o $VERBOSE -eq 2 ] && catlog $testlog
    TOTAL_RESULT=1
  fi
  rm -rf $TMPDIR
}

# load in the helper functions
. $TEST_DIR/functions

if [ "$KTAP" = "1" ]; then
  echo "TAP version 13"

  casecount=`echo $TEST_CASES | wc -w`
  for t in $TEST_CASES; do
    test_on_instance $t || continue
    casecount=$((casecount+1))
  done
  echo "1..${casecount}"
fi

# Main loop
for t in $TEST_CASES; do
  run_test $t
  if [ $STOP_FAILURE -ne 0 -a $TOTAL_RESULT -ne 0 ]; then
    echo "A failure detected. Stop test."
    exit 1
  fi
done

# Test on instance loop
INSTANCE=" (instance) "
for t in $TEST_CASES; do
  test_on_instance $t || continue
  SAVED_TRACING_DIR=$TRACING_DIR
  export TRACING_DIR=`mktemp -d $TRACING_DIR/instances/ftracetest.XXXXXX`
  run_test $t
  rmdir $TRACING_DIR
  TRACING_DIR=$SAVED_TRACING_DIR
  if [ $STOP_FAILURE -ne 0 -a $TOTAL_RESULT -ne 0 ]; then
    echo "A failure detected. Stop test."
    exit 1
  fi
done
(cd $TRACING_DIR; finish_ftrace) # for cleanup

prlog ""
prlog "# of passed: " `echo $PASSED_CASES | wc -w`
prlog "# of failed: " `echo $FAILED_CASES | wc -w`
prlog "# of unresolved: " `echo $UNRESOLVED_CASES | wc -w`
prlog "# of untested: " `echo $UNTESTED_CASES | wc -w`
prlog "# of unsupported: " `echo $UNSUPPORTED_CASES | wc -w`
prlog "# of xfailed: " `echo $XFAILED_CASES | wc -w`
prlog "# of undefined(test bug): " `echo $UNDEFINED_CASES | wc -w`

if [ "$KTAP" = "1" ]; then
  echo -n "# Totals:"
  echo -n " pass:"`echo $PASSED_CASES | wc -w`
  echo -n " faii:"`echo $FAILED_CASES | wc -w`
  echo -n " xfail:"`echo $XFAILED_CASES | wc -w`
  echo -n " xpass:0"
  echo -n " skip:"`echo $UNTESTED_CASES $UNSUPPORTED_CASES | wc -w`
  echo -n " error:"`echo $UNRESOLVED_CASES $UNDEFINED_CASES | wc -w`
  echo
fi

cleanup

# if no error, return 0
exit $TOTAL_RESULT<|MERGE_RESOLUTION|>--- conflicted
+++ resolved
@@ -301,11 +301,7 @@
     comment="# $comment"
   fi
 
-<<<<<<< HEAD
-  echo $CASENO $result $INSTANCE$CASENAME $comment
-=======
   echo $result $CASENO $INSTANCE$CASENAME $comment
->>>>>>> a901a356
 }
 
 eval_result() { # sigval
