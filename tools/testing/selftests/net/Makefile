# SPDX-License-Identifier: GPL-2.0
# Makefile for net selftests

CFLAGS =  -Wall -Wl,--no-as-needed -O2 -g
CFLAGS += -I../../../../usr/include/ $(KHDR_INCLUDES)

TEST_PROGS := run_netsocktests run_afpackettests test_bpf.sh netdevice.sh \
	      rtnetlink.sh xfrm_policy.sh test_blackhole_dev.sh
TEST_PROGS += fib_tests.sh fib-onlink-tests.sh pmtu.sh udpgso.sh ip_defrag.sh
TEST_PROGS += udpgso_bench.sh fib_rule_tests.sh msg_zerocopy.sh psock_snd.sh
TEST_PROGS += udpgro_bench.sh udpgro.sh test_vxlan_under_vrf.sh reuseport_addr_any.sh
TEST_PROGS += test_vxlan_fdb_changelink.sh so_txtime.sh ipv6_flowlabel.sh
TEST_PROGS += tcp_fastopen_backup_key.sh fcnal-test.sh l2tp.sh traceroute.sh
TEST_PROGS += fin_ack_lat.sh fib_nexthop_multiprefix.sh fib_nexthops.sh fib_nexthop_nongw.sh
TEST_PROGS += altnames.sh icmp.sh icmp_redirect.sh ip6_gre_headroom.sh
TEST_PROGS += route_localnet.sh
TEST_PROGS += reuseaddr_ports_exhausted.sh
TEST_PROGS += txtimestamp.sh
TEST_PROGS += vrf-xfrm-tests.sh
TEST_PROGS += rxtimestamp.sh
TEST_PROGS += devlink_port_split.py
TEST_PROGS += drop_monitor_tests.sh
TEST_PROGS += vrf_route_leaking.sh
TEST_PROGS += bareudp.sh
TEST_PROGS += amt.sh
TEST_PROGS += unicast_extensions.sh
TEST_PROGS += udpgro_fwd.sh
TEST_PROGS += udpgro_frglist.sh
TEST_PROGS += veth.sh
TEST_PROGS += ioam6.sh
TEST_PROGS += gro.sh
TEST_PROGS += gre_gso.sh
TEST_PROGS += cmsg_so_mark.sh
TEST_PROGS += cmsg_time.sh cmsg_ipv6.sh
TEST_PROGS += srv6_end_dt46_l3vpn_test.sh
TEST_PROGS += srv6_end_dt4_l3vpn_test.sh
TEST_PROGS += srv6_end_dt6_l3vpn_test.sh
TEST_PROGS += srv6_hencap_red_l3vpn_test.sh
TEST_PROGS += srv6_hl2encap_red_l2vpn_test.sh
TEST_PROGS += srv6_end_next_csid_l3vpn_test.sh
TEST_PROGS += srv6_end_flavors_test.sh
TEST_PROGS += vrf_strict_mode_test.sh
TEST_PROGS += arp_ndisc_evict_nocarrier.sh
TEST_PROGS += ndisc_unsolicited_na_test.sh
TEST_PROGS += arp_ndisc_untracked_subnets.sh
TEST_PROGS += stress_reuseport_listen.sh
TEST_PROGS += l2_tos_ttl_inherit.sh
TEST_PROGS += bind_bhash.sh
TEST_PROGS += ip_local_port_range.sh
TEST_PROGS += rps_default_mask.sh
TEST_PROGS += big_tcp.sh
TEST_PROGS_EXTENDED := in_netns.sh setup_loopback.sh setup_veth.sh
TEST_PROGS_EXTENDED += toeplitz_client.sh toeplitz.sh
TEST_GEN_FILES =  socket nettest
TEST_GEN_FILES += psock_fanout psock_tpacket msg_zerocopy reuseport_addr_any
TEST_GEN_FILES += tcp_mmap tcp_inq psock_snd txring_overwrite
TEST_GEN_FILES += udpgso udpgso_bench_tx udpgso_bench_rx ip_defrag
TEST_GEN_FILES += so_txtime ipv6_flowlabel ipv6_flowlabel_mgr so_netns_cookie
TEST_GEN_FILES += tcp_fastopen_backup_key
TEST_GEN_FILES += fin_ack_lat
TEST_GEN_FILES += reuseaddr_ports_exhausted
TEST_GEN_FILES += hwtstamp_config rxtimestamp timestamping txtimestamp
TEST_GEN_FILES += ipsec
TEST_GEN_FILES += ioam6_parser
TEST_GEN_FILES += gro
TEST_GEN_PROGS = reuseport_bpf reuseport_bpf_cpu reuseport_bpf_numa
TEST_GEN_PROGS += reuseport_dualstack reuseaddr_conflict tls tun tap
TEST_GEN_FILES += toeplitz
TEST_GEN_FILES += cmsg_sender
TEST_GEN_FILES += stress_reuseport_listen
TEST_PROGS += test_vxlan_vnifiltering.sh
TEST_GEN_FILES += io_uring_zerocopy_tx
TEST_PROGS += io_uring_zerocopy_tx.sh
TEST_GEN_FILES += bind_bhash
TEST_GEN_PROGS += sk_bind_sendto_listen
TEST_GEN_PROGS += sk_connect_zero_addr
TEST_PROGS += test_ingress_egress_chaining.sh
TEST_GEN_PROGS += so_incoming_cpu
TEST_PROGS += sctp_vrf.sh
TEST_GEN_FILES += sctp_hello
TEST_GEN_FILES += csum
TEST_GEN_FILES += nat6to4.o
TEST_GEN_FILES += ip_local_port_range
TEST_GEN_FILES += bind_wildcard
<<<<<<< HEAD
=======
TEST_PROGS += test_vxlan_mdb.sh
TEST_PROGS += test_bridge_neigh_suppress.sh
>>>>>>> 70cc1b53

TEST_FILES := settings

include ../lib.mk

$(OUTPUT)/reuseport_bpf_numa: LDLIBS += -lnuma
$(OUTPUT)/tcp_mmap: LDLIBS += -lpthread -lcrypto
$(OUTPUT)/tcp_inq: LDLIBS += -lpthread
$(OUTPUT)/bind_bhash: LDLIBS += -lpthread

# Rules to generate bpf obj nat6to4.o
CLANG ?= clang
SCRATCH_DIR := $(OUTPUT)/tools
BUILD_DIR := $(SCRATCH_DIR)/build
BPFDIR := $(abspath ../../../lib/bpf)
APIDIR := $(abspath ../../../include/uapi)

CCINCLUDE += -I../bpf
CCINCLUDE += -I../../../../usr/include/
CCINCLUDE += -I$(SCRATCH_DIR)/include

BPFOBJ := $(BUILD_DIR)/libbpf/libbpf.a

MAKE_DIRS := $(BUILD_DIR)/libbpf
$(MAKE_DIRS):
	mkdir -p $@

# Get Clang's default includes on this system, as opposed to those seen by
# '-target bpf'. This fixes "missing" files on some architectures/distros,
# such as asm/byteorder.h, asm/socket.h, asm/sockios.h, sys/cdefs.h etc.
#
# Use '-idirafter': Don't interfere with include mechanics except where the
# build would have failed anyways.
define get_sys_includes
$(shell $(1) $(2) -v -E - </dev/null 2>&1 \
	| sed -n '/<...> search starts here:/,/End of search list./{ s| \(/.*\)|-idirafter \1|p }') \
$(shell $(1) $(2) -dM -E - </dev/null | grep '__riscv_xlen ' | awk '{printf("-D__riscv_xlen=%d -D__BITS_PER_LONG=%d", $$3, $$3)}')
endef

ifneq ($(CROSS_COMPILE),)
CLANG_TARGET_ARCH = --target=$(notdir $(CROSS_COMPILE:%-=%))
endif

CLANG_SYS_INCLUDES = $(call get_sys_includes,$(CLANG),$(CLANG_TARGET_ARCH))

$(OUTPUT)/nat6to4.o: nat6to4.c $(BPFOBJ) | $(MAKE_DIRS)
	$(CLANG) -O2 -target bpf -c $< $(CCINCLUDE) $(CLANG_SYS_INCLUDES) -o $@

$(BPFOBJ): $(wildcard $(BPFDIR)/*.[ch] $(BPFDIR)/Makefile)		       \
	   $(APIDIR)/linux/bpf.h					       \
	   | $(BUILD_DIR)/libbpf
	$(MAKE) $(submake_extras) -C $(BPFDIR) OUTPUT=$(BUILD_DIR)/libbpf/     \
		    EXTRA_CFLAGS='-g -O0'				       \
		    DESTDIR=$(SCRATCH_DIR) prefix= all install_headers

EXTRA_CLEAN := $(SCRATCH_DIR)<|MERGE_RESOLUTION|>--- conflicted
+++ resolved
@@ -82,11 +82,8 @@
 TEST_GEN_FILES += nat6to4.o
 TEST_GEN_FILES += ip_local_port_range
 TEST_GEN_FILES += bind_wildcard
-<<<<<<< HEAD
-=======
 TEST_PROGS += test_vxlan_mdb.sh
 TEST_PROGS += test_bridge_neigh_suppress.sh
->>>>>>> 70cc1b53
 
 TEST_FILES := settings
 
