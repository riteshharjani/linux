--- conflicted
+++ resolved
@@ -31,10 +31,6 @@
 timeout_test=$((timeout_poll * 2 + 1))
 capture=false
 checksum=false
-<<<<<<< HEAD
-ip_mptcp=0
-=======
->>>>>>> 0c383648
 check_invert=0
 validate_checksum=false
 init=0
@@ -145,11 +141,7 @@
 
 	mptcp_lib_check_mptcp
 	mptcp_lib_check_kallsyms
-<<<<<<< HEAD
-	mptcp_lib_check_tools ip ss "${iptables}" "${ip6tables}"
-=======
 	mptcp_lib_check_tools ip tc ss "${iptables}" "${ip6tables}"
->>>>>>> 0c383648
 
 	sin=$(mktemp)
 	sout=$(mktemp)
@@ -177,21 +169,12 @@
 }
 
 print_check()
-<<<<<<< HEAD
 {
 	printf "%-${nr_blank}s%-36s" " " "${*}"
 }
 
 print_info()
 {
-=======
-{
-	printf "%-${nr_blank}s%-36s" " " "${*}"
-}
-
-print_info()
-{
->>>>>>> 0c383648
 	# It can be empty, no need to print anything then
 	[ -z "${1}" ] && return
 
@@ -275,15 +258,10 @@
 reset()
 {
 	append_prev_results
-<<<<<<< HEAD
 
 	TEST_NAME="${1}"
-=======
-
-	TEST_NAME="${1}"
 
 	MPTCP_LIB_SUBTEST_FLAKY=0 # reset if modified
->>>>>>> 0c383648
 
 	if skip_test; then
 		MPTCP_LIB_TEST_COUNTER=$((MPTCP_LIB_TEST_COUNTER+1))
@@ -472,13 +450,9 @@
 # $1: err msg
 fail_test()
 {
-<<<<<<< HEAD
-	ret=${KSFT_FAIL}
-=======
 	if ! mptcp_lib_subtest_is_flaky; then
 		ret=${KSFT_FAIL}
 	fi
->>>>>>> 0c383648
 
 	if [ ${#} -gt 0 ]; then
 		print_fail "${@}"
@@ -665,49 +639,18 @@
 
 pm_nl_check_endpoint()
 {
-<<<<<<< HEAD
-	local line expected_line
-	local msg="$1"
-	local ns=$2
-	local addr=$3
-	local _flags=""
-	local flags
-	local _port
-	local port
-	local dev
-	local _id
-	local id
-=======
 	local msg="$1"
 	local ns=$2
 	local addr=$3
 	local flags dev id port
->>>>>>> 0c383648
 
 	print_check "${msg}"
 
 	shift 3
 	while [ -n "$1" ]; do
-<<<<<<< HEAD
-		if [ $1 = "flags" ]; then
-			_flags=$2
-			[ -n "$_flags" ]; flags="flags $_flags"
-			shift
-		elif [ $1 = "dev" ]; then
-			[ -n "$2" ]; dev="dev $2"
-			shift
-		elif [ $1 = "id" ]; then
-			_id=$2
-			[ -n "$_id" ]; id="id $_id"
-			shift
-		elif [ $1 = "port" ]; then
-			_port=$2
-			[ -n "$_port" ]; port=" port $_port"
-=======
 		case "${1}" in
 		"flags" | "dev" | "id" | "port")
 			eval "${1}"="${2}"
->>>>>>> 0c383648
 			shift
 			;;
 		*)
@@ -717,45 +660,14 @@
 		shift
 	done
 
-<<<<<<< HEAD
-	if [ -z "$id" ]; then
-=======
 	if [ -z "${id}" ]; then
->>>>>>> 0c383648
 		test_fail "bad test - missing endpoint id"
 		return
 	fi
 
-<<<<<<< HEAD
-	if [ $ip_mptcp -eq 1 ]; then
-		# get line and trim trailing whitespace
-		line=$(ip -n $ns mptcp endpoint show $id)
-		line="${line% }"
-		# the dump order is: address id flags port dev
-		[ -n "$addr" ] && expected_line="$addr"
-		expected_line+=" $id"
-		[ -n "$_flags" ] && expected_line+=" ${_flags//","/" "}"
-		[ -n "$dev" ] && expected_line+=" $dev"
-		[ -n "$port" ] && expected_line+=" $port"
-	else
-		line=$(ip netns exec $ns ./pm_nl_ctl get $_id)
-		# the dump order is: id flags dev address port
-		expected_line="$id"
-		[ -n "$flags" ] && expected_line+=" $flags"
-		[ -n "$dev" ] && expected_line+=" $dev"
-		[ -n "$addr" ] && expected_line+=" $addr"
-		[ -n "$_port" ] && expected_line+=" $_port"
-	fi
-	if [ "$line" = "$expected_line" ]; then
-		print_ok
-	else
-		fail_test "expected '$expected_line' found '$line'"
-	fi
-=======
 	check_output "mptcp_lib_pm_nl_get_endpoint ${ns} ${id}" \
 		"$(mptcp_lib_pm_nl_format_endpoints \
 			"${id},${addr},${flags//","/" "},${dev},${port}")"
->>>>>>> 0c383648
 }
 
 pm_nl_set_endpoint()
@@ -2340,12 +2252,7 @@
 		# broadcast IP: no packet for this address will be received on ns1
 		pm_nl_add_endpoint $ns1 224.0.0.1 flags signal
 		pm_nl_add_endpoint $ns1 10.0.3.1 flags signal
-<<<<<<< HEAD
-		pm_nl_add_endpoint $ns1 10.0.14.1 flags signal
-		pm_nl_set_limits $ns2 3 3
-=======
 		pm_nl_set_limits $ns2 2 2
->>>>>>> 0c383648
 		addr_nr_ns1=-3 speed=10 \
 			run_tests $ns1 $ns2 10.0.1.1
 		chk_join_nr 1 1 1
@@ -3167,10 +3074,7 @@
 fastclose_tests()
 {
 	if reset_check_counter "fastclose test" "MPTcpExtMPFastcloseTx"; then
-<<<<<<< HEAD
-=======
 		MPTCP_LIB_SUBTEST_FLAKY=1
->>>>>>> 0c383648
 		test_linkfail=1024 fastclose=client \
 			run_tests $ns1 $ns2 10.0.1.1
 		chk_join_nr 0 0 0
@@ -3179,10 +3083,7 @@
 	fi
 
 	if reset_check_counter "fastclose server test" "MPTcpExtMPFastcloseRx"; then
-<<<<<<< HEAD
-=======
 		MPTCP_LIB_SUBTEST_FLAKY=1
->>>>>>> 0c383648
 		test_linkfail=1024 fastclose=server \
 			run_tests $ns1 $ns2 10.0.1.1
 		chk_join_nr 0 0 0 0 0 0 1
@@ -3273,7 +3174,6 @@
 	local ip
 	local tk da dp sp
 	local cnt
-<<<<<<< HEAD
 
 	[ "$1" == "$ns2" ] && evts=$evts_ns2
 	[ -n "$(mptcp_lib_evts_get_info "saddr4" "$evts" $t)" ] && ip=4
@@ -3283,17 +3183,6 @@
 	dp=$(mptcp_lib_evts_get_info dport "$evts" $t $2)
 	sp=$(mptcp_lib_evts_get_info sport "$evts" $t $2)
 
-=======
-
-	[ "$1" == "$ns2" ] && evts=$evts_ns2
-	[ -n "$(mptcp_lib_evts_get_info "saddr4" "$evts" $t)" ] && ip=4
-	[ -n "$(mptcp_lib_evts_get_info "saddr6" "$evts" $t)" ] && ip=6
-	tk=$(mptcp_lib_evts_get_info token "$evts")
-	da=$(mptcp_lib_evts_get_info "daddr$ip" "$evts" $t $2)
-	dp=$(mptcp_lib_evts_get_info dport "$evts" $t $2)
-	sp=$(mptcp_lib_evts_get_info sport "$evts" $t $2)
-
->>>>>>> 0c383648
 	cnt=$(rm_sf_count ${1})
 	ip netns exec $1 ./pm_nl_ctl dsf lip $2 lport $sp \
 				rip $da rport $dp token $tk
