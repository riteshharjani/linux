--- conflicted
+++ resolved
@@ -160,11 +160,7 @@
 	fi # test_selected
 }
 
-<<<<<<< HEAD
-run_test ./hugepage-mmap
-=======
 CATEGORY="hugetlb" run_test ./hugepage-mmap
->>>>>>> cf0a7c39
 
 shmmax=$(cat /proc/sys/kernel/shmmax)
 shmall=$(cat /proc/sys/kernel/shmall)
@@ -174,16 +170,6 @@
 echo "$shmmax" > /proc/sys/kernel/shmmax
 echo "$shmall" > /proc/sys/kernel/shmall
 
-<<<<<<< HEAD
-run_test ./map_hugetlb
-run_test ./hugepage-mremap
-run_test ./hugepage-vmemmap
-run_test ./hugetlb-madvise
-
-echo "NOTE: The above hugetlb tests provide minimal coverage.  Use"
-echo "      https://github.com/libhugetlbfs/libhugetlbfs.git for"
-echo "      hugetlb regression testing."
-=======
 CATEGORY="hugetlb" run_test ./map_hugetlb
 CATEGORY="hugetlb" run_test ./hugepage-mremap
 CATEGORY="hugetlb" run_test ./hugepage-vmemmap
@@ -194,7 +180,6 @@
 	echo "      https://github.com/libhugetlbfs/libhugetlbfs.git for"
 	echo "      hugetlb regression testing."
 fi
->>>>>>> cf0a7c39
 
 CATEGORY="mmap" run_test ./map_fixed_noreplace
 
@@ -210,15 +195,9 @@
 	CATEGORY="userfaultfd" run_test ./userfaultfd anon${mod} 20 16
 	# Hugetlb tests require source and destination huge pages. Pass in half
 	# the size ($half_ufd_size_MB), which is used for *each*.
-<<<<<<< HEAD
-	run_test ./userfaultfd hugetlb${mod} "$half_ufd_size_MB" 32
-	run_test ./userfaultfd hugetlb_shared${mod} "$half_ufd_size_MB" 32
-	run_test ./userfaultfd shmem${mod} 20 16
-=======
 	CATEGORY="userfaultfd" run_test ./userfaultfd hugetlb${mod} "$half_ufd_size_MB" 32
 	CATEGORY="userfaultfd" run_test ./userfaultfd hugetlb_shared${mod} "$half_ufd_size_MB" 32
 	CATEGORY="userfaultfd" run_test ./userfaultfd shmem${mod} 20 16
->>>>>>> cf0a7c39
 done
 
 #cleanup
@@ -292,7 +271,4 @@
 # COW tests
 CATEGORY="cow" run_test ./cow
 
-# COW tests for anonymous memory
-run_test ./cow
-
 exit $exitcode