// SPDX-License-Identifier: GPL-2.0
/*
 * HMM stands for Heterogeneous Memory Management, it is a helper layer inside
 * the linux kernel to help device drivers mirror a process address space in
 * the device. This allows the device to use the same address space which
 * makes communication and data exchange a lot easier.
 *
 * This framework's sole purpose is to exercise various code paths inside
 * the kernel to make sure that HMM performs as expected and to flush out any
 * bugs.
 */

#include "../kselftest_harness.h"

#include <errno.h>
#include <fcntl.h>
#include <stdio.h>
#include <stdlib.h>
#include <stdint.h>
#include <unistd.h>
#include <strings.h>
#include <time.h>
#include <pthread.h>
#include <sys/types.h>
#include <sys/stat.h>
#include <sys/mman.h>
#include <sys/ioctl.h>

#include "./local_config.h"
#ifdef LOCAL_CONFIG_HAVE_LIBHUGETLBFS
#include <hugetlbfs.h>
#endif

/*
 * This is a private UAPI to the kernel test module so it isn't exported
 * in the usual include/uapi/... directory.
 */
<<<<<<< HEAD
#include "../../../../lib/test_hmm_uapi.h"
#include "../../../../mm/gup_test.h"
=======
#include <lib/test_hmm_uapi.h>
#include <mm/gup_test.h>
>>>>>>> 9fecab24

struct hmm_buffer {
	void		*ptr;
	void		*mirror;
	unsigned long	size;
	int		fd;
	uint64_t	cpages;
	uint64_t	faults;
};

enum {
	HMM_PRIVATE_DEVICE_ONE,
	HMM_PRIVATE_DEVICE_TWO,
	HMM_COHERENCE_DEVICE_ONE,
	HMM_COHERENCE_DEVICE_TWO,
};

#define TWOMEG		(1 << 21)
#define HMM_BUFFER_SIZE (1024 << 12)
#define HMM_PATH_MAX    64
#define NTIMES		10

#define ALIGN(x, a) (((x) + (a - 1)) & (~((a) - 1)))
/* Just the flags we need, copied from mm.h: */
#define FOLL_WRITE	0x01	/* check pte is writable */
#define FOLL_LONGTERM   0x10000 /* mapping lifetime is indefinite */

FIXTURE(hmm)
{
	int		fd;
	unsigned int	page_size;
	unsigned int	page_shift;
};

FIXTURE_VARIANT(hmm)
{
	int     device_number;
};

FIXTURE_VARIANT_ADD(hmm, hmm_device_private)
{
	.device_number = HMM_PRIVATE_DEVICE_ONE,
};

FIXTURE_VARIANT_ADD(hmm, hmm_device_coherent)
{
	.device_number = HMM_COHERENCE_DEVICE_ONE,
};

FIXTURE(hmm2)
{
	int		fd0;
	int		fd1;
	unsigned int	page_size;
	unsigned int	page_shift;
};

FIXTURE_VARIANT(hmm2)
{
	int     device_number0;
	int     device_number1;
};

FIXTURE_VARIANT_ADD(hmm2, hmm2_device_private)
{
	.device_number0 = HMM_PRIVATE_DEVICE_ONE,
	.device_number1 = HMM_PRIVATE_DEVICE_TWO,
};

FIXTURE_VARIANT_ADD(hmm2, hmm2_device_coherent)
{
	.device_number0 = HMM_COHERENCE_DEVICE_ONE,
	.device_number1 = HMM_COHERENCE_DEVICE_TWO,
};

static int hmm_open(int unit)
{
	char pathname[HMM_PATH_MAX];
	int fd;

	snprintf(pathname, sizeof(pathname), "/dev/hmm_dmirror%d", unit);
	fd = open(pathname, O_RDWR, 0);
	if (fd < 0)
		fprintf(stderr, "could not open hmm dmirror driver (%s)\n",
			pathname);
	return fd;
}

static bool hmm_is_coherent_type(int dev_num)
{
	return (dev_num >= HMM_COHERENCE_DEVICE_ONE);
}

FIXTURE_SETUP(hmm)
{
	self->page_size = sysconf(_SC_PAGE_SIZE);
	self->page_shift = ffs(self->page_size) - 1;

	self->fd = hmm_open(variant->device_number);
	if (self->fd < 0 && hmm_is_coherent_type(variant->device_number))
		SKIP(exit(0), "DEVICE_COHERENT not available");
	ASSERT_GE(self->fd, 0);
}

FIXTURE_SETUP(hmm2)
{
	self->page_size = sysconf(_SC_PAGE_SIZE);
	self->page_shift = ffs(self->page_size) - 1;

	self->fd0 = hmm_open(variant->device_number0);
	if (self->fd0 < 0 && hmm_is_coherent_type(variant->device_number0))
		SKIP(exit(0), "DEVICE_COHERENT not available");
	ASSERT_GE(self->fd0, 0);
	self->fd1 = hmm_open(variant->device_number1);
	ASSERT_GE(self->fd1, 0);
}

FIXTURE_TEARDOWN(hmm)
{
	int ret = close(self->fd);

	ASSERT_EQ(ret, 0);
	self->fd = -1;
}

FIXTURE_TEARDOWN(hmm2)
{
	int ret = close(self->fd0);

	ASSERT_EQ(ret, 0);
	self->fd0 = -1;

	ret = close(self->fd1);
	ASSERT_EQ(ret, 0);
	self->fd1 = -1;
}

static int hmm_dmirror_cmd(int fd,
			   unsigned long request,
			   struct hmm_buffer *buffer,
			   unsigned long npages)
{
	struct hmm_dmirror_cmd cmd;
	int ret;

	/* Simulate a device reading system memory. */
	cmd.addr = (__u64)buffer->ptr;
	cmd.ptr = (__u64)buffer->mirror;
	cmd.npages = npages;

	for (;;) {
		ret = ioctl(fd, request, &cmd);
		if (ret == 0)
			break;
		if (errno == EINTR)
			continue;
		return -errno;
	}
	buffer->cpages = cmd.cpages;
	buffer->faults = cmd.faults;

	return 0;
}

static void hmm_buffer_free(struct hmm_buffer *buffer)
{
	if (buffer == NULL)
		return;

	if (buffer->ptr)
		munmap(buffer->ptr, buffer->size);
	free(buffer->mirror);
	free(buffer);
}

/*
 * Create a temporary file that will be deleted on close.
 */
static int hmm_create_file(unsigned long size)
{
	char path[HMM_PATH_MAX];
	int fd;

	strcpy(path, "/tmp");
	fd = open(path, O_TMPFILE | O_EXCL | O_RDWR, 0600);
	if (fd >= 0) {
		int r;

		do {
			r = ftruncate(fd, size);
		} while (r == -1 && errno == EINTR);
		if (!r)
			return fd;
		close(fd);
	}
	return -1;
}

/*
 * Return a random unsigned number.
 */
static unsigned int hmm_random(void)
{
	static int fd = -1;
	unsigned int r;

	if (fd < 0) {
		fd = open("/dev/urandom", O_RDONLY);
		if (fd < 0) {
			fprintf(stderr, "%s:%d failed to open /dev/urandom\n",
					__FILE__, __LINE__);
			return ~0U;
		}
	}
	read(fd, &r, sizeof(r));
	return r;
}

static void hmm_nanosleep(unsigned int n)
{
	struct timespec t;

	t.tv_sec = 0;
	t.tv_nsec = n;
	nanosleep(&t, NULL);
}

static int hmm_migrate_sys_to_dev(int fd,
				   struct hmm_buffer *buffer,
				   unsigned long npages)
{
	return hmm_dmirror_cmd(fd, HMM_DMIRROR_MIGRATE_TO_DEV, buffer, npages);
}

static int hmm_migrate_dev_to_sys(int fd,
				   struct hmm_buffer *buffer,
				   unsigned long npages)
{
	return hmm_dmirror_cmd(fd, HMM_DMIRROR_MIGRATE_TO_SYS, buffer, npages);
}

/*
 * Simple NULL test of device open/close.
 */
TEST_F(hmm, open_close)
{
}

/*
 * Read private anonymous memory.
 */
TEST_F(hmm, anon_read)
{
	struct hmm_buffer *buffer;
	unsigned long npages;
	unsigned long size;
	unsigned long i;
	int *ptr;
	int ret;
	int val;

	npages = ALIGN(HMM_BUFFER_SIZE, self->page_size) >> self->page_shift;
	ASSERT_NE(npages, 0);
	size = npages << self->page_shift;

	buffer = malloc(sizeof(*buffer));
	ASSERT_NE(buffer, NULL);

	buffer->fd = -1;
	buffer->size = size;
	buffer->mirror = malloc(size);
	ASSERT_NE(buffer->mirror, NULL);

	buffer->ptr = mmap(NULL, size,
			   PROT_READ | PROT_WRITE,
			   MAP_PRIVATE | MAP_ANONYMOUS,
			   buffer->fd, 0);
	ASSERT_NE(buffer->ptr, MAP_FAILED);

	/*
	 * Initialize buffer in system memory but leave the first two pages
	 * zero (pte_none and pfn_zero).
	 */
	i = 2 * self->page_size / sizeof(*ptr);
	for (ptr = buffer->ptr; i < size / sizeof(*ptr); ++i)
		ptr[i] = i;

	/* Set buffer permission to read-only. */
	ret = mprotect(buffer->ptr, size, PROT_READ);
	ASSERT_EQ(ret, 0);

	/* Populate the CPU page table with a special zero page. */
	val = *(int *)(buffer->ptr + self->page_size);
	ASSERT_EQ(val, 0);

	/* Simulate a device reading system memory. */
	ret = hmm_dmirror_cmd(self->fd, HMM_DMIRROR_READ, buffer, npages);
	ASSERT_EQ(ret, 0);
	ASSERT_EQ(buffer->cpages, npages);
	ASSERT_EQ(buffer->faults, 1);

	/* Check what the device read. */
	ptr = buffer->mirror;
	for (i = 0; i < 2 * self->page_size / sizeof(*ptr); ++i)
		ASSERT_EQ(ptr[i], 0);
	for (; i < size / sizeof(*ptr); ++i)
		ASSERT_EQ(ptr[i], i);

	hmm_buffer_free(buffer);
}

/*
 * Read private anonymous memory which has been protected with
 * mprotect() PROT_NONE.
 */
TEST_F(hmm, anon_read_prot)
{
	struct hmm_buffer *buffer;
	unsigned long npages;
	unsigned long size;
	unsigned long i;
	int *ptr;
	int ret;

	npages = ALIGN(HMM_BUFFER_SIZE, self->page_size) >> self->page_shift;
	ASSERT_NE(npages, 0);
	size = npages << self->page_shift;

	buffer = malloc(sizeof(*buffer));
	ASSERT_NE(buffer, NULL);

	buffer->fd = -1;
	buffer->size = size;
	buffer->mirror = malloc(size);
	ASSERT_NE(buffer->mirror, NULL);

	buffer->ptr = mmap(NULL, size,
			   PROT_READ | PROT_WRITE,
			   MAP_PRIVATE | MAP_ANONYMOUS,
			   buffer->fd, 0);
	ASSERT_NE(buffer->ptr, MAP_FAILED);

	/* Initialize buffer in system memory. */
	for (i = 0, ptr = buffer->ptr; i < size / sizeof(*ptr); ++i)
		ptr[i] = i;

	/* Initialize mirror buffer so we can verify it isn't written. */
	for (i = 0, ptr = buffer->mirror; i < size / sizeof(*ptr); ++i)
		ptr[i] = -i;

	/* Protect buffer from reading. */
	ret = mprotect(buffer->ptr, size, PROT_NONE);
	ASSERT_EQ(ret, 0);

	/* Simulate a device reading system memory. */
	ret = hmm_dmirror_cmd(self->fd, HMM_DMIRROR_READ, buffer, npages);
	ASSERT_EQ(ret, -EFAULT);

	/* Allow CPU to read the buffer so we can check it. */
	ret = mprotect(buffer->ptr, size, PROT_READ);
	ASSERT_EQ(ret, 0);
	for (i = 0, ptr = buffer->ptr; i < size / sizeof(*ptr); ++i)
		ASSERT_EQ(ptr[i], i);

	/* Check what the device read. */
	for (i = 0, ptr = buffer->mirror; i < size / sizeof(*ptr); ++i)
		ASSERT_EQ(ptr[i], -i);

	hmm_buffer_free(buffer);
}

/*
 * Write private anonymous memory.
 */
TEST_F(hmm, anon_write)
{
	struct hmm_buffer *buffer;
	unsigned long npages;
	unsigned long size;
	unsigned long i;
	int *ptr;
	int ret;

	npages = ALIGN(HMM_BUFFER_SIZE, self->page_size) >> self->page_shift;
	ASSERT_NE(npages, 0);
	size = npages << self->page_shift;

	buffer = malloc(sizeof(*buffer));
	ASSERT_NE(buffer, NULL);

	buffer->fd = -1;
	buffer->size = size;
	buffer->mirror = malloc(size);
	ASSERT_NE(buffer->mirror, NULL);

	buffer->ptr = mmap(NULL, size,
			   PROT_READ | PROT_WRITE,
			   MAP_PRIVATE | MAP_ANONYMOUS,
			   buffer->fd, 0);
	ASSERT_NE(buffer->ptr, MAP_FAILED);

	/* Initialize data that the device will write to buffer->ptr. */
	for (i = 0, ptr = buffer->mirror; i < size / sizeof(*ptr); ++i)
		ptr[i] = i;

	/* Simulate a device writing system memory. */
	ret = hmm_dmirror_cmd(self->fd, HMM_DMIRROR_WRITE, buffer, npages);
	ASSERT_EQ(ret, 0);
	ASSERT_EQ(buffer->cpages, npages);
	ASSERT_EQ(buffer->faults, 1);

	/* Check what the device wrote. */
	for (i = 0, ptr = buffer->ptr; i < size / sizeof(*ptr); ++i)
		ASSERT_EQ(ptr[i], i);

	hmm_buffer_free(buffer);
}

/*
 * Write private anonymous memory which has been protected with
 * mprotect() PROT_READ.
 */
TEST_F(hmm, anon_write_prot)
{
	struct hmm_buffer *buffer;
	unsigned long npages;
	unsigned long size;
	unsigned long i;
	int *ptr;
	int ret;

	npages = ALIGN(HMM_BUFFER_SIZE, self->page_size) >> self->page_shift;
	ASSERT_NE(npages, 0);
	size = npages << self->page_shift;

	buffer = malloc(sizeof(*buffer));
	ASSERT_NE(buffer, NULL);

	buffer->fd = -1;
	buffer->size = size;
	buffer->mirror = malloc(size);
	ASSERT_NE(buffer->mirror, NULL);

	buffer->ptr = mmap(NULL, size,
			   PROT_READ,
			   MAP_PRIVATE | MAP_ANONYMOUS,
			   buffer->fd, 0);
	ASSERT_NE(buffer->ptr, MAP_FAILED);

	/* Simulate a device reading a zero page of memory. */
	ret = hmm_dmirror_cmd(self->fd, HMM_DMIRROR_READ, buffer, 1);
	ASSERT_EQ(ret, 0);
	ASSERT_EQ(buffer->cpages, 1);
	ASSERT_EQ(buffer->faults, 1);

	/* Initialize data that the device will write to buffer->ptr. */
	for (i = 0, ptr = buffer->mirror; i < size / sizeof(*ptr); ++i)
		ptr[i] = i;

	/* Simulate a device writing system memory. */
	ret = hmm_dmirror_cmd(self->fd, HMM_DMIRROR_WRITE, buffer, npages);
	ASSERT_EQ(ret, -EPERM);

	/* Check what the device wrote. */
	for (i = 0, ptr = buffer->ptr; i < size / sizeof(*ptr); ++i)
		ASSERT_EQ(ptr[i], 0);

	/* Now allow writing and see that the zero page is replaced. */
	ret = mprotect(buffer->ptr, size, PROT_WRITE | PROT_READ);
	ASSERT_EQ(ret, 0);

	/* Simulate a device writing system memory. */
	ret = hmm_dmirror_cmd(self->fd, HMM_DMIRROR_WRITE, buffer, npages);
	ASSERT_EQ(ret, 0);
	ASSERT_EQ(buffer->cpages, npages);
	ASSERT_EQ(buffer->faults, 1);

	/* Check what the device wrote. */
	for (i = 0, ptr = buffer->ptr; i < size / sizeof(*ptr); ++i)
		ASSERT_EQ(ptr[i], i);

	hmm_buffer_free(buffer);
}

/*
 * Check that a device writing an anonymous private mapping
 * will copy-on-write if a child process inherits the mapping.
 */
TEST_F(hmm, anon_write_child)
{
	struct hmm_buffer *buffer;
	unsigned long npages;
	unsigned long size;
	unsigned long i;
	int *ptr;
	pid_t pid;
	int child_fd;
	int ret;

	npages = ALIGN(HMM_BUFFER_SIZE, self->page_size) >> self->page_shift;
	ASSERT_NE(npages, 0);
	size = npages << self->page_shift;

	buffer = malloc(sizeof(*buffer));
	ASSERT_NE(buffer, NULL);

	buffer->fd = -1;
	buffer->size = size;
	buffer->mirror = malloc(size);
	ASSERT_NE(buffer->mirror, NULL);

	buffer->ptr = mmap(NULL, size,
			   PROT_READ | PROT_WRITE,
			   MAP_PRIVATE | MAP_ANONYMOUS,
			   buffer->fd, 0);
	ASSERT_NE(buffer->ptr, MAP_FAILED);

	/* Initialize buffer->ptr so we can tell if it is written. */
	for (i = 0, ptr = buffer->ptr; i < size / sizeof(*ptr); ++i)
		ptr[i] = i;

	/* Initialize data that the device will write to buffer->ptr. */
	for (i = 0, ptr = buffer->mirror; i < size / sizeof(*ptr); ++i)
		ptr[i] = -i;

	pid = fork();
	if (pid == -1)
		ASSERT_EQ(pid, 0);
	if (pid != 0) {
		waitpid(pid, &ret, 0);
		ASSERT_EQ(WIFEXITED(ret), 1);

		/* Check that the parent's buffer did not change. */
		for (i = 0, ptr = buffer->ptr; i < size / sizeof(*ptr); ++i)
			ASSERT_EQ(ptr[i], i);
		return;
	}

	/* Check that we see the parent's values. */
	for (i = 0, ptr = buffer->ptr; i < size / sizeof(*ptr); ++i)
		ASSERT_EQ(ptr[i], i);
	for (i = 0, ptr = buffer->mirror; i < size / sizeof(*ptr); ++i)
		ASSERT_EQ(ptr[i], -i);

	/* The child process needs its own mirror to its own mm. */
	child_fd = hmm_open(0);
	ASSERT_GE(child_fd, 0);

	/* Simulate a device writing system memory. */
	ret = hmm_dmirror_cmd(child_fd, HMM_DMIRROR_WRITE, buffer, npages);
	ASSERT_EQ(ret, 0);
	ASSERT_EQ(buffer->cpages, npages);
	ASSERT_EQ(buffer->faults, 1);

	/* Check what the device wrote. */
	for (i = 0, ptr = buffer->ptr; i < size / sizeof(*ptr); ++i)
		ASSERT_EQ(ptr[i], -i);

	close(child_fd);
	exit(0);
}

/*
 * Check that a device writing an anonymous shared mapping
 * will not copy-on-write if a child process inherits the mapping.
 */
TEST_F(hmm, anon_write_child_shared)
{
	struct hmm_buffer *buffer;
	unsigned long npages;
	unsigned long size;
	unsigned long i;
	int *ptr;
	pid_t pid;
	int child_fd;
	int ret;

	npages = ALIGN(HMM_BUFFER_SIZE, self->page_size) >> self->page_shift;
	ASSERT_NE(npages, 0);
	size = npages << self->page_shift;

	buffer = malloc(sizeof(*buffer));
	ASSERT_NE(buffer, NULL);

	buffer->fd = -1;
	buffer->size = size;
	buffer->mirror = malloc(size);
	ASSERT_NE(buffer->mirror, NULL);

	buffer->ptr = mmap(NULL, size,
			   PROT_READ | PROT_WRITE,
			   MAP_SHARED | MAP_ANONYMOUS,
			   buffer->fd, 0);
	ASSERT_NE(buffer->ptr, MAP_FAILED);

	/* Initialize buffer->ptr so we can tell if it is written. */
	for (i = 0, ptr = buffer->ptr; i < size / sizeof(*ptr); ++i)
		ptr[i] = i;

	/* Initialize data that the device will write to buffer->ptr. */
	for (i = 0, ptr = buffer->mirror; i < size / sizeof(*ptr); ++i)
		ptr[i] = -i;

	pid = fork();
	if (pid == -1)
		ASSERT_EQ(pid, 0);
	if (pid != 0) {
		waitpid(pid, &ret, 0);
		ASSERT_EQ(WIFEXITED(ret), 1);

		/* Check that the parent's buffer did change. */
		for (i = 0, ptr = buffer->ptr; i < size / sizeof(*ptr); ++i)
			ASSERT_EQ(ptr[i], -i);
		return;
	}

	/* Check that we see the parent's values. */
	for (i = 0, ptr = buffer->ptr; i < size / sizeof(*ptr); ++i)
		ASSERT_EQ(ptr[i], i);
	for (i = 0, ptr = buffer->mirror; i < size / sizeof(*ptr); ++i)
		ASSERT_EQ(ptr[i], -i);

	/* The child process needs its own mirror to its own mm. */
	child_fd = hmm_open(0);
	ASSERT_GE(child_fd, 0);

	/* Simulate a device writing system memory. */
	ret = hmm_dmirror_cmd(child_fd, HMM_DMIRROR_WRITE, buffer, npages);
	ASSERT_EQ(ret, 0);
	ASSERT_EQ(buffer->cpages, npages);
	ASSERT_EQ(buffer->faults, 1);

	/* Check what the device wrote. */
	for (i = 0, ptr = buffer->ptr; i < size / sizeof(*ptr); ++i)
		ASSERT_EQ(ptr[i], -i);

	close(child_fd);
	exit(0);
}

/*
 * Write private anonymous huge page.
 */
TEST_F(hmm, anon_write_huge)
{
	struct hmm_buffer *buffer;
	unsigned long npages;
	unsigned long size;
	unsigned long i;
	void *old_ptr;
	void *map;
	int *ptr;
	int ret;

	size = 2 * TWOMEG;

	buffer = malloc(sizeof(*buffer));
	ASSERT_NE(buffer, NULL);

	buffer->fd = -1;
	buffer->size = size;
	buffer->mirror = malloc(size);
	ASSERT_NE(buffer->mirror, NULL);

	buffer->ptr = mmap(NULL, size,
			   PROT_READ | PROT_WRITE,
			   MAP_PRIVATE | MAP_ANONYMOUS,
			   buffer->fd, 0);
	ASSERT_NE(buffer->ptr, MAP_FAILED);

	size = TWOMEG;
	npages = size >> self->page_shift;
	map = (void *)ALIGN((uintptr_t)buffer->ptr, size);
	ret = madvise(map, size, MADV_HUGEPAGE);
	ASSERT_EQ(ret, 0);
	old_ptr = buffer->ptr;
	buffer->ptr = map;

	/* Initialize data that the device will write to buffer->ptr. */
	for (i = 0, ptr = buffer->mirror; i < size / sizeof(*ptr); ++i)
		ptr[i] = i;

	/* Simulate a device writing system memory. */
	ret = hmm_dmirror_cmd(self->fd, HMM_DMIRROR_WRITE, buffer, npages);
	ASSERT_EQ(ret, 0);
	ASSERT_EQ(buffer->cpages, npages);
	ASSERT_EQ(buffer->faults, 1);

	/* Check what the device wrote. */
	for (i = 0, ptr = buffer->ptr; i < size / sizeof(*ptr); ++i)
		ASSERT_EQ(ptr[i], i);

	buffer->ptr = old_ptr;
	hmm_buffer_free(buffer);
}

#ifdef LOCAL_CONFIG_HAVE_LIBHUGETLBFS
/*
 * Write huge TLBFS page.
 */
TEST_F(hmm, anon_write_hugetlbfs)
{
	struct hmm_buffer *buffer;
	unsigned long npages;
	unsigned long size;
	unsigned long i;
	int *ptr;
	int ret;
	long pagesizes[4];
	int n, idx;

	/* Skip test if we can't allocate a hugetlbfs page. */

	n = gethugepagesizes(pagesizes, 4);
	if (n <= 0)
		SKIP(return, "Huge page size could not be determined");
	for (idx = 0; --n > 0; ) {
		if (pagesizes[n] < pagesizes[idx])
			idx = n;
	}
	size = ALIGN(TWOMEG, pagesizes[idx]);
	npages = size >> self->page_shift;

	buffer = malloc(sizeof(*buffer));
	ASSERT_NE(buffer, NULL);

	buffer->ptr = get_hugepage_region(size, GHR_STRICT);
	if (buffer->ptr == NULL) {
		free(buffer);
		SKIP(return, "Huge page could not be allocated");
	}

	buffer->fd = -1;
	buffer->size = size;
	buffer->mirror = malloc(size);
	ASSERT_NE(buffer->mirror, NULL);

	/* Initialize data that the device will write to buffer->ptr. */
	for (i = 0, ptr = buffer->mirror; i < size / sizeof(*ptr); ++i)
		ptr[i] = i;

	/* Simulate a device writing system memory. */
	ret = hmm_dmirror_cmd(self->fd, HMM_DMIRROR_WRITE, buffer, npages);
	ASSERT_EQ(ret, 0);
	ASSERT_EQ(buffer->cpages, npages);
	ASSERT_EQ(buffer->faults, 1);

	/* Check what the device wrote. */
	for (i = 0, ptr = buffer->ptr; i < size / sizeof(*ptr); ++i)
		ASSERT_EQ(ptr[i], i);

	free_hugepage_region(buffer->ptr);
	buffer->ptr = NULL;
	hmm_buffer_free(buffer);
}
#endif /* LOCAL_CONFIG_HAVE_LIBHUGETLBFS */

/*
 * Read mmap'ed file memory.
 */
TEST_F(hmm, file_read)
{
	struct hmm_buffer *buffer;
	unsigned long npages;
	unsigned long size;
	unsigned long i;
	int *ptr;
	int ret;
	int fd;
	ssize_t len;

	npages = ALIGN(HMM_BUFFER_SIZE, self->page_size) >> self->page_shift;
	ASSERT_NE(npages, 0);
	size = npages << self->page_shift;

	fd = hmm_create_file(size);
	ASSERT_GE(fd, 0);

	buffer = malloc(sizeof(*buffer));
	ASSERT_NE(buffer, NULL);

	buffer->fd = fd;
	buffer->size = size;
	buffer->mirror = malloc(size);
	ASSERT_NE(buffer->mirror, NULL);

	/* Write initial contents of the file. */
	for (i = 0, ptr = buffer->mirror; i < size / sizeof(*ptr); ++i)
		ptr[i] = i;
	len = pwrite(fd, buffer->mirror, size, 0);
	ASSERT_EQ(len, size);
	memset(buffer->mirror, 0, size);

	buffer->ptr = mmap(NULL, size,
			   PROT_READ,
			   MAP_SHARED,
			   buffer->fd, 0);
	ASSERT_NE(buffer->ptr, MAP_FAILED);

	/* Simulate a device reading system memory. */
	ret = hmm_dmirror_cmd(self->fd, HMM_DMIRROR_READ, buffer, npages);
	ASSERT_EQ(ret, 0);
	ASSERT_EQ(buffer->cpages, npages);
	ASSERT_EQ(buffer->faults, 1);

	/* Check what the device read. */
	for (i = 0, ptr = buffer->mirror; i < size / sizeof(*ptr); ++i)
		ASSERT_EQ(ptr[i], i);

	hmm_buffer_free(buffer);
}

/*
 * Write mmap'ed file memory.
 */
TEST_F(hmm, file_write)
{
	struct hmm_buffer *buffer;
	unsigned long npages;
	unsigned long size;
	unsigned long i;
	int *ptr;
	int ret;
	int fd;
	ssize_t len;

	npages = ALIGN(HMM_BUFFER_SIZE, self->page_size) >> self->page_shift;
	ASSERT_NE(npages, 0);
	size = npages << self->page_shift;

	fd = hmm_create_file(size);
	ASSERT_GE(fd, 0);

	buffer = malloc(sizeof(*buffer));
	ASSERT_NE(buffer, NULL);

	buffer->fd = fd;
	buffer->size = size;
	buffer->mirror = malloc(size);
	ASSERT_NE(buffer->mirror, NULL);

	buffer->ptr = mmap(NULL, size,
			   PROT_READ | PROT_WRITE,
			   MAP_SHARED,
			   buffer->fd, 0);
	ASSERT_NE(buffer->ptr, MAP_FAILED);

	/* Initialize data that the device will write to buffer->ptr. */
	for (i = 0, ptr = buffer->mirror; i < size / sizeof(*ptr); ++i)
		ptr[i] = i;

	/* Simulate a device writing system memory. */
	ret = hmm_dmirror_cmd(self->fd, HMM_DMIRROR_WRITE, buffer, npages);
	ASSERT_EQ(ret, 0);
	ASSERT_EQ(buffer->cpages, npages);
	ASSERT_EQ(buffer->faults, 1);

	/* Check what the device wrote. */
	for (i = 0, ptr = buffer->ptr; i < size / sizeof(*ptr); ++i)
		ASSERT_EQ(ptr[i], i);

	/* Check that the device also wrote the file. */
	len = pread(fd, buffer->mirror, size, 0);
	ASSERT_EQ(len, size);
	for (i = 0, ptr = buffer->mirror; i < size / sizeof(*ptr); ++i)
		ASSERT_EQ(ptr[i], i);

	hmm_buffer_free(buffer);
}

/*
 * Migrate anonymous memory to device private memory.
 */
TEST_F(hmm, migrate)
{
	struct hmm_buffer *buffer;
	unsigned long npages;
	unsigned long size;
	unsigned long i;
	int *ptr;
	int ret;

	npages = ALIGN(HMM_BUFFER_SIZE, self->page_size) >> self->page_shift;
	ASSERT_NE(npages, 0);
	size = npages << self->page_shift;

	buffer = malloc(sizeof(*buffer));
	ASSERT_NE(buffer, NULL);

	buffer->fd = -1;
	buffer->size = size;
	buffer->mirror = malloc(size);
	ASSERT_NE(buffer->mirror, NULL);

	buffer->ptr = mmap(NULL, size,
			   PROT_READ | PROT_WRITE,
			   MAP_PRIVATE | MAP_ANONYMOUS,
			   buffer->fd, 0);
	ASSERT_NE(buffer->ptr, MAP_FAILED);

	/* Initialize buffer in system memory. */
	for (i = 0, ptr = buffer->ptr; i < size / sizeof(*ptr); ++i)
		ptr[i] = i;

	/* Migrate memory to device. */
	ret = hmm_migrate_sys_to_dev(self->fd, buffer, npages);
	ASSERT_EQ(ret, 0);
	ASSERT_EQ(buffer->cpages, npages);

	/* Check what the device read. */
	for (i = 0, ptr = buffer->mirror; i < size / sizeof(*ptr); ++i)
		ASSERT_EQ(ptr[i], i);

	hmm_buffer_free(buffer);
}

/*
 * Migrate anonymous memory to device private memory and fault some of it back
 * to system memory, then try migrating the resulting mix of system and device
 * private memory to the device.
 */
TEST_F(hmm, migrate_fault)
{
	struct hmm_buffer *buffer;
	unsigned long npages;
	unsigned long size;
	unsigned long i;
	int *ptr;
	int ret;

	npages = ALIGN(HMM_BUFFER_SIZE, self->page_size) >> self->page_shift;
	ASSERT_NE(npages, 0);
	size = npages << self->page_shift;

	buffer = malloc(sizeof(*buffer));
	ASSERT_NE(buffer, NULL);

	buffer->fd = -1;
	buffer->size = size;
	buffer->mirror = malloc(size);
	ASSERT_NE(buffer->mirror, NULL);

	buffer->ptr = mmap(NULL, size,
			   PROT_READ | PROT_WRITE,
			   MAP_PRIVATE | MAP_ANONYMOUS,
			   buffer->fd, 0);
	ASSERT_NE(buffer->ptr, MAP_FAILED);

	/* Initialize buffer in system memory. */
	for (i = 0, ptr = buffer->ptr; i < size / sizeof(*ptr); ++i)
		ptr[i] = i;

	/* Migrate memory to device. */
	ret = hmm_migrate_sys_to_dev(self->fd, buffer, npages);
	ASSERT_EQ(ret, 0);
	ASSERT_EQ(buffer->cpages, npages);

	/* Check what the device read. */
	for (i = 0, ptr = buffer->mirror; i < size / sizeof(*ptr); ++i)
		ASSERT_EQ(ptr[i], i);

	/* Fault half the pages back to system memory and check them. */
	for (i = 0, ptr = buffer->ptr; i < size / (2 * sizeof(*ptr)); ++i)
		ASSERT_EQ(ptr[i], i);

	/* Migrate memory to the device again. */
	ret = hmm_migrate_sys_to_dev(self->fd, buffer, npages);
	ASSERT_EQ(ret, 0);
	ASSERT_EQ(buffer->cpages, npages);

	/* Check what the device read. */
	for (i = 0, ptr = buffer->mirror; i < size / sizeof(*ptr); ++i)
		ASSERT_EQ(ptr[i], i);

	hmm_buffer_free(buffer);
}

/*
 * Migrate anonymous shared memory to device private memory.
 */
TEST_F(hmm, migrate_shared)
{
	struct hmm_buffer *buffer;
	unsigned long npages;
	unsigned long size;
	int ret;

	npages = ALIGN(HMM_BUFFER_SIZE, self->page_size) >> self->page_shift;
	ASSERT_NE(npages, 0);
	size = npages << self->page_shift;

	buffer = malloc(sizeof(*buffer));
	ASSERT_NE(buffer, NULL);

	buffer->fd = -1;
	buffer->size = size;
	buffer->mirror = malloc(size);
	ASSERT_NE(buffer->mirror, NULL);

	buffer->ptr = mmap(NULL, size,
			   PROT_READ | PROT_WRITE,
			   MAP_SHARED | MAP_ANONYMOUS,
			   buffer->fd, 0);
	ASSERT_NE(buffer->ptr, MAP_FAILED);

	/* Migrate memory to device. */
	ret = hmm_migrate_sys_to_dev(self->fd, buffer, npages);
	ASSERT_EQ(ret, -ENOENT);

	hmm_buffer_free(buffer);
}

/*
 * Try to migrate various memory types to device private memory.
 */
TEST_F(hmm2, migrate_mixed)
{
	struct hmm_buffer *buffer;
	unsigned long npages;
	unsigned long size;
	int *ptr;
	unsigned char *p;
	int ret;
	int val;

	npages = 6;
	size = npages << self->page_shift;

	buffer = malloc(sizeof(*buffer));
	ASSERT_NE(buffer, NULL);

	buffer->fd = -1;
	buffer->size = size;
	buffer->mirror = malloc(size);
	ASSERT_NE(buffer->mirror, NULL);

	/* Reserve a range of addresses. */
	buffer->ptr = mmap(NULL, size,
			   PROT_NONE,
			   MAP_PRIVATE | MAP_ANONYMOUS,
			   buffer->fd, 0);
	ASSERT_NE(buffer->ptr, MAP_FAILED);
	p = buffer->ptr;

	/* Migrating a protected area should be an error. */
	ret = hmm_migrate_sys_to_dev(self->fd1, buffer, npages);
	ASSERT_EQ(ret, -EINVAL);

	/* Punch a hole after the first page address. */
	ret = munmap(buffer->ptr + self->page_size, self->page_size);
	ASSERT_EQ(ret, 0);

	/* We expect an error if the vma doesn't cover the range. */
	ret = hmm_migrate_sys_to_dev(self->fd1, buffer, 3);
	ASSERT_EQ(ret, -EINVAL);

	/* Page 2 will be a read-only zero page. */
	ret = mprotect(buffer->ptr + 2 * self->page_size, self->page_size,
				PROT_READ);
	ASSERT_EQ(ret, 0);
	ptr = (int *)(buffer->ptr + 2 * self->page_size);
	val = *ptr + 3;
	ASSERT_EQ(val, 3);

	/* Page 3 will be read-only. */
	ret = mprotect(buffer->ptr + 3 * self->page_size, self->page_size,
				PROT_READ | PROT_WRITE);
	ASSERT_EQ(ret, 0);
	ptr = (int *)(buffer->ptr + 3 * self->page_size);
	*ptr = val;
	ret = mprotect(buffer->ptr + 3 * self->page_size, self->page_size,
				PROT_READ);
	ASSERT_EQ(ret, 0);

	/* Page 4-5 will be read-write. */
	ret = mprotect(buffer->ptr + 4 * self->page_size, 2 * self->page_size,
				PROT_READ | PROT_WRITE);
	ASSERT_EQ(ret, 0);
	ptr = (int *)(buffer->ptr + 4 * self->page_size);
	*ptr = val;
	ptr = (int *)(buffer->ptr + 5 * self->page_size);
	*ptr = val;

	/* Now try to migrate pages 2-5 to device 1. */
	buffer->ptr = p + 2 * self->page_size;
	ret = hmm_migrate_sys_to_dev(self->fd1, buffer, 4);
	ASSERT_EQ(ret, 0);
	ASSERT_EQ(buffer->cpages, 4);

	/* Page 5 won't be migrated to device 0 because it's on device 1. */
	buffer->ptr = p + 5 * self->page_size;
	ret = hmm_migrate_sys_to_dev(self->fd0, buffer, 1);
	ASSERT_EQ(ret, -ENOENT);
	buffer->ptr = p;

	buffer->ptr = p;
	hmm_buffer_free(buffer);
}

/*
 * Migrate anonymous memory to device memory and back to system memory
 * multiple times. In case of private zone configuration, this is done
 * through fault pages accessed by CPU. In case of coherent zone configuration,
 * the pages from the device should be explicitly migrated back to system memory.
 * The reason is Coherent device zone has coherent access by CPU, therefore
 * it will not generate any page fault.
 */
TEST_F(hmm, migrate_multiple)
{
	struct hmm_buffer *buffer;
	unsigned long npages;
	unsigned long size;
	unsigned long i;
	unsigned long c;
	int *ptr;
	int ret;

	npages = ALIGN(HMM_BUFFER_SIZE, self->page_size) >> self->page_shift;
	ASSERT_NE(npages, 0);
	size = npages << self->page_shift;

	for (c = 0; c < NTIMES; c++) {
		buffer = malloc(sizeof(*buffer));
		ASSERT_NE(buffer, NULL);

		buffer->fd = -1;
		buffer->size = size;
		buffer->mirror = malloc(size);
		ASSERT_NE(buffer->mirror, NULL);

		buffer->ptr = mmap(NULL, size,
				   PROT_READ | PROT_WRITE,
				   MAP_PRIVATE | MAP_ANONYMOUS,
				   buffer->fd, 0);
		ASSERT_NE(buffer->ptr, MAP_FAILED);

		/* Initialize buffer in system memory. */
		for (i = 0, ptr = buffer->ptr; i < size / sizeof(*ptr); ++i)
			ptr[i] = i;

		/* Migrate memory to device. */
		ret = hmm_migrate_sys_to_dev(self->fd, buffer, npages);
		ASSERT_EQ(ret, 0);
		ASSERT_EQ(buffer->cpages, npages);

		/* Check what the device read. */
		for (i = 0, ptr = buffer->mirror; i < size / sizeof(*ptr); ++i)
			ASSERT_EQ(ptr[i], i);

		/* Migrate back to system memory and check them. */
		if (hmm_is_coherent_type(variant->device_number)) {
			ret = hmm_migrate_dev_to_sys(self->fd, buffer, npages);
			ASSERT_EQ(ret, 0);
			ASSERT_EQ(buffer->cpages, npages);
		}

		for (i = 0, ptr = buffer->ptr; i < size / sizeof(*ptr); ++i)
			ASSERT_EQ(ptr[i], i);

		hmm_buffer_free(buffer);
	}
}

/*
 * Read anonymous memory multiple times.
 */
TEST_F(hmm, anon_read_multiple)
{
	struct hmm_buffer *buffer;
	unsigned long npages;
	unsigned long size;
	unsigned long i;
	unsigned long c;
	int *ptr;
	int ret;

	npages = ALIGN(HMM_BUFFER_SIZE, self->page_size) >> self->page_shift;
	ASSERT_NE(npages, 0);
	size = npages << self->page_shift;

	for (c = 0; c < NTIMES; c++) {
		buffer = malloc(sizeof(*buffer));
		ASSERT_NE(buffer, NULL);

		buffer->fd = -1;
		buffer->size = size;
		buffer->mirror = malloc(size);
		ASSERT_NE(buffer->mirror, NULL);

		buffer->ptr = mmap(NULL, size,
				   PROT_READ | PROT_WRITE,
				   MAP_PRIVATE | MAP_ANONYMOUS,
				   buffer->fd, 0);
		ASSERT_NE(buffer->ptr, MAP_FAILED);

		/* Initialize buffer in system memory. */
		for (i = 0, ptr = buffer->ptr; i < size / sizeof(*ptr); ++i)
			ptr[i] = i + c;

		/* Simulate a device reading system memory. */
		ret = hmm_dmirror_cmd(self->fd, HMM_DMIRROR_READ, buffer,
				      npages);
		ASSERT_EQ(ret, 0);
		ASSERT_EQ(buffer->cpages, npages);
		ASSERT_EQ(buffer->faults, 1);

		/* Check what the device read. */
		for (i = 0, ptr = buffer->mirror; i < size / sizeof(*ptr); ++i)
			ASSERT_EQ(ptr[i], i + c);

		hmm_buffer_free(buffer);
	}
}

void *unmap_buffer(void *p)
{
	struct hmm_buffer *buffer = p;

	/* Delay for a bit and then unmap buffer while it is being read. */
	hmm_nanosleep(hmm_random() % 32000);
	munmap(buffer->ptr + buffer->size / 2, buffer->size / 2);
	buffer->ptr = NULL;

	return NULL;
}

/*
 * Try reading anonymous memory while it is being unmapped.
 */
TEST_F(hmm, anon_teardown)
{
	unsigned long npages;
	unsigned long size;
	unsigned long c;
	void *ret;

	npages = ALIGN(HMM_BUFFER_SIZE, self->page_size) >> self->page_shift;
	ASSERT_NE(npages, 0);
	size = npages << self->page_shift;

	for (c = 0; c < NTIMES; ++c) {
		pthread_t thread;
		struct hmm_buffer *buffer;
		unsigned long i;
		int *ptr;
		int rc;

		buffer = malloc(sizeof(*buffer));
		ASSERT_NE(buffer, NULL);

		buffer->fd = -1;
		buffer->size = size;
		buffer->mirror = malloc(size);
		ASSERT_NE(buffer->mirror, NULL);

		buffer->ptr = mmap(NULL, size,
				   PROT_READ | PROT_WRITE,
				   MAP_PRIVATE | MAP_ANONYMOUS,
				   buffer->fd, 0);
		ASSERT_NE(buffer->ptr, MAP_FAILED);

		/* Initialize buffer in system memory. */
		for (i = 0, ptr = buffer->ptr; i < size / sizeof(*ptr); ++i)
			ptr[i] = i + c;

		rc = pthread_create(&thread, NULL, unmap_buffer, buffer);
		ASSERT_EQ(rc, 0);

		/* Simulate a device reading system memory. */
		rc = hmm_dmirror_cmd(self->fd, HMM_DMIRROR_READ, buffer,
				     npages);
		if (rc == 0) {
			ASSERT_EQ(buffer->cpages, npages);
			ASSERT_EQ(buffer->faults, 1);

			/* Check what the device read. */
			for (i = 0, ptr = buffer->mirror;
			     i < size / sizeof(*ptr);
			     ++i)
				ASSERT_EQ(ptr[i], i + c);
		}

		pthread_join(thread, &ret);
		hmm_buffer_free(buffer);
	}
}

/*
 * Test memory snapshot without faulting in pages accessed by the device.
 */
TEST_F(hmm, mixedmap)
{
	struct hmm_buffer *buffer;
	unsigned long npages;
	unsigned long size;
	unsigned char *m;
	int ret;

	npages = 1;
	size = npages << self->page_shift;

	buffer = malloc(sizeof(*buffer));
	ASSERT_NE(buffer, NULL);

	buffer->fd = -1;
	buffer->size = size;
	buffer->mirror = malloc(npages);
	ASSERT_NE(buffer->mirror, NULL);


	/* Reserve a range of addresses. */
	buffer->ptr = mmap(NULL, size,
			   PROT_READ | PROT_WRITE,
			   MAP_PRIVATE,
			   self->fd, 0);
	ASSERT_NE(buffer->ptr, MAP_FAILED);

	/* Simulate a device snapshotting CPU pagetables. */
	ret = hmm_dmirror_cmd(self->fd, HMM_DMIRROR_SNAPSHOT, buffer, npages);
	ASSERT_EQ(ret, 0);
	ASSERT_EQ(buffer->cpages, npages);

	/* Check what the device saw. */
	m = buffer->mirror;
	ASSERT_EQ(m[0], HMM_DMIRROR_PROT_READ);

	hmm_buffer_free(buffer);
}

/*
 * Test memory snapshot without faulting in pages accessed by the device.
 */
TEST_F(hmm2, snapshot)
{
	struct hmm_buffer *buffer;
	unsigned long npages;
	unsigned long size;
	int *ptr;
	unsigned char *p;
	unsigned char *m;
	int ret;
	int val;

	npages = 7;
	size = npages << self->page_shift;

	buffer = malloc(sizeof(*buffer));
	ASSERT_NE(buffer, NULL);

	buffer->fd = -1;
	buffer->size = size;
	buffer->mirror = malloc(npages);
	ASSERT_NE(buffer->mirror, NULL);

	/* Reserve a range of addresses. */
	buffer->ptr = mmap(NULL, size,
			   PROT_NONE,
			   MAP_PRIVATE | MAP_ANONYMOUS,
			   buffer->fd, 0);
	ASSERT_NE(buffer->ptr, MAP_FAILED);
	p = buffer->ptr;

	/* Punch a hole after the first page address. */
	ret = munmap(buffer->ptr + self->page_size, self->page_size);
	ASSERT_EQ(ret, 0);

	/* Page 2 will be read-only zero page. */
	ret = mprotect(buffer->ptr + 2 * self->page_size, self->page_size,
				PROT_READ);
	ASSERT_EQ(ret, 0);
	ptr = (int *)(buffer->ptr + 2 * self->page_size);
	val = *ptr + 3;
	ASSERT_EQ(val, 3);

	/* Page 3 will be read-only. */
	ret = mprotect(buffer->ptr + 3 * self->page_size, self->page_size,
				PROT_READ | PROT_WRITE);
	ASSERT_EQ(ret, 0);
	ptr = (int *)(buffer->ptr + 3 * self->page_size);
	*ptr = val;
	ret = mprotect(buffer->ptr + 3 * self->page_size, self->page_size,
				PROT_READ);
	ASSERT_EQ(ret, 0);

	/* Page 4-6 will be read-write. */
	ret = mprotect(buffer->ptr + 4 * self->page_size, 3 * self->page_size,
				PROT_READ | PROT_WRITE);
	ASSERT_EQ(ret, 0);
	ptr = (int *)(buffer->ptr + 4 * self->page_size);
	*ptr = val;

	/* Page 5 will be migrated to device 0. */
	buffer->ptr = p + 5 * self->page_size;
	ret = hmm_migrate_sys_to_dev(self->fd0, buffer, 1);
	ASSERT_EQ(ret, 0);
	ASSERT_EQ(buffer->cpages, 1);

	/* Page 6 will be migrated to device 1. */
	buffer->ptr = p + 6 * self->page_size;
	ret = hmm_migrate_sys_to_dev(self->fd1, buffer, 1);
	ASSERT_EQ(ret, 0);
	ASSERT_EQ(buffer->cpages, 1);

	/* Simulate a device snapshotting CPU pagetables. */
	buffer->ptr = p;
	ret = hmm_dmirror_cmd(self->fd0, HMM_DMIRROR_SNAPSHOT, buffer, npages);
	ASSERT_EQ(ret, 0);
	ASSERT_EQ(buffer->cpages, npages);

	/* Check what the device saw. */
	m = buffer->mirror;
	ASSERT_EQ(m[0], HMM_DMIRROR_PROT_ERROR);
	ASSERT_EQ(m[1], HMM_DMIRROR_PROT_ERROR);
	ASSERT_EQ(m[2], HMM_DMIRROR_PROT_ZERO | HMM_DMIRROR_PROT_READ);
	ASSERT_EQ(m[3], HMM_DMIRROR_PROT_READ);
	ASSERT_EQ(m[4], HMM_DMIRROR_PROT_WRITE);
	if (!hmm_is_coherent_type(variant->device_number0)) {
		ASSERT_EQ(m[5], HMM_DMIRROR_PROT_DEV_PRIVATE_LOCAL |
				HMM_DMIRROR_PROT_WRITE);
		ASSERT_EQ(m[6], HMM_DMIRROR_PROT_NONE);
	} else {
		ASSERT_EQ(m[5], HMM_DMIRROR_PROT_DEV_COHERENT_LOCAL |
				HMM_DMIRROR_PROT_WRITE);
		ASSERT_EQ(m[6], HMM_DMIRROR_PROT_DEV_COHERENT_REMOTE |
				HMM_DMIRROR_PROT_WRITE);
	}

	hmm_buffer_free(buffer);
}

#ifdef LOCAL_CONFIG_HAVE_LIBHUGETLBFS
/*
 * Test the hmm_range_fault() HMM_PFN_PMD flag for large pages that
 * should be mapped by a large page table entry.
 */
TEST_F(hmm, compound)
{
	struct hmm_buffer *buffer;
	unsigned long npages;
	unsigned long size;
	int *ptr;
	unsigned char *m;
	int ret;
	long pagesizes[4];
	int n, idx;
	unsigned long i;

	/* Skip test if we can't allocate a hugetlbfs page. */

	n = gethugepagesizes(pagesizes, 4);
	if (n <= 0)
		return;
	for (idx = 0; --n > 0; ) {
		if (pagesizes[n] < pagesizes[idx])
			idx = n;
	}
	size = ALIGN(TWOMEG, pagesizes[idx]);
	npages = size >> self->page_shift;

	buffer = malloc(sizeof(*buffer));
	ASSERT_NE(buffer, NULL);

	buffer->ptr = get_hugepage_region(size, GHR_STRICT);
	if (buffer->ptr == NULL) {
		free(buffer);
		return;
	}

	buffer->size = size;
	buffer->mirror = malloc(npages);
	ASSERT_NE(buffer->mirror, NULL);

	/* Initialize the pages the device will snapshot in buffer->ptr. */
	for (i = 0, ptr = buffer->ptr; i < size / sizeof(*ptr); ++i)
		ptr[i] = i;

	/* Simulate a device snapshotting CPU pagetables. */
	ret = hmm_dmirror_cmd(self->fd, HMM_DMIRROR_SNAPSHOT, buffer, npages);
	ASSERT_EQ(ret, 0);
	ASSERT_EQ(buffer->cpages, npages);

	/* Check what the device saw. */
	m = buffer->mirror;
	for (i = 0; i < npages; ++i)
		ASSERT_EQ(m[i], HMM_DMIRROR_PROT_WRITE |
				HMM_DMIRROR_PROT_PMD);

	/* Make the region read-only. */
	ret = mprotect(buffer->ptr, size, PROT_READ);
	ASSERT_EQ(ret, 0);

	/* Simulate a device snapshotting CPU pagetables. */
	ret = hmm_dmirror_cmd(self->fd, HMM_DMIRROR_SNAPSHOT, buffer, npages);
	ASSERT_EQ(ret, 0);
	ASSERT_EQ(buffer->cpages, npages);

	/* Check what the device saw. */
	m = buffer->mirror;
	for (i = 0; i < npages; ++i)
		ASSERT_EQ(m[i], HMM_DMIRROR_PROT_READ |
				HMM_DMIRROR_PROT_PMD);

	free_hugepage_region(buffer->ptr);
	buffer->ptr = NULL;
	hmm_buffer_free(buffer);
}
#endif /* LOCAL_CONFIG_HAVE_LIBHUGETLBFS */

/*
 * Test two devices reading the same memory (double mapped).
 */
TEST_F(hmm2, double_map)
{
	struct hmm_buffer *buffer;
	unsigned long npages;
	unsigned long size;
	unsigned long i;
	int *ptr;
	int ret;

	npages = 6;
	size = npages << self->page_shift;

	buffer = malloc(sizeof(*buffer));
	ASSERT_NE(buffer, NULL);

	buffer->fd = -1;
	buffer->size = size;
	buffer->mirror = malloc(npages);
	ASSERT_NE(buffer->mirror, NULL);

	/* Reserve a range of addresses. */
	buffer->ptr = mmap(NULL, size,
			   PROT_READ | PROT_WRITE,
			   MAP_PRIVATE | MAP_ANONYMOUS,
			   buffer->fd, 0);
	ASSERT_NE(buffer->ptr, MAP_FAILED);

	/* Initialize buffer in system memory. */
	for (i = 0, ptr = buffer->ptr; i < size / sizeof(*ptr); ++i)
		ptr[i] = i;

	/* Make region read-only. */
	ret = mprotect(buffer->ptr, size, PROT_READ);
	ASSERT_EQ(ret, 0);

	/* Simulate device 0 reading system memory. */
	ret = hmm_dmirror_cmd(self->fd0, HMM_DMIRROR_READ, buffer, npages);
	ASSERT_EQ(ret, 0);
	ASSERT_EQ(buffer->cpages, npages);
	ASSERT_EQ(buffer->faults, 1);

	/* Check what the device read. */
	for (i = 0, ptr = buffer->mirror; i < size / sizeof(*ptr); ++i)
		ASSERT_EQ(ptr[i], i);

	/* Simulate device 1 reading system memory. */
	ret = hmm_dmirror_cmd(self->fd1, HMM_DMIRROR_READ, buffer, npages);
	ASSERT_EQ(ret, 0);
	ASSERT_EQ(buffer->cpages, npages);
	ASSERT_EQ(buffer->faults, 1);

	/* Check what the device read. */
	for (i = 0, ptr = buffer->mirror; i < size / sizeof(*ptr); ++i)
		ASSERT_EQ(ptr[i], i);

	/* Migrate pages to device 1 and try to read from device 0. */
	ret = hmm_migrate_sys_to_dev(self->fd1, buffer, npages);
	ASSERT_EQ(ret, 0);
	ASSERT_EQ(buffer->cpages, npages);

	ret = hmm_dmirror_cmd(self->fd0, HMM_DMIRROR_READ, buffer, npages);
	ASSERT_EQ(ret, 0);
	ASSERT_EQ(buffer->cpages, npages);
	ASSERT_EQ(buffer->faults, 1);

	/* Check what device 0 read. */
	for (i = 0, ptr = buffer->mirror; i < size / sizeof(*ptr); ++i)
		ASSERT_EQ(ptr[i], i);

	hmm_buffer_free(buffer);
}

/*
 * Basic check of exclusive faulting.
 */
TEST_F(hmm, exclusive)
{
	struct hmm_buffer *buffer;
	unsigned long npages;
	unsigned long size;
	unsigned long i;
	int *ptr;
	int ret;

	npages = ALIGN(HMM_BUFFER_SIZE, self->page_size) >> self->page_shift;
	ASSERT_NE(npages, 0);
	size = npages << self->page_shift;

	buffer = malloc(sizeof(*buffer));
	ASSERT_NE(buffer, NULL);

	buffer->fd = -1;
	buffer->size = size;
	buffer->mirror = malloc(size);
	ASSERT_NE(buffer->mirror, NULL);

	buffer->ptr = mmap(NULL, size,
			   PROT_READ | PROT_WRITE,
			   MAP_PRIVATE | MAP_ANONYMOUS,
			   buffer->fd, 0);
	ASSERT_NE(buffer->ptr, MAP_FAILED);

	/* Initialize buffer in system memory. */
	for (i = 0, ptr = buffer->ptr; i < size / sizeof(*ptr); ++i)
		ptr[i] = i;

	/* Map memory exclusively for device access. */
	ret = hmm_dmirror_cmd(self->fd, HMM_DMIRROR_EXCLUSIVE, buffer, npages);
	ASSERT_EQ(ret, 0);
	ASSERT_EQ(buffer->cpages, npages);

	/* Check what the device read. */
	for (i = 0, ptr = buffer->mirror; i < size / sizeof(*ptr); ++i)
		ASSERT_EQ(ptr[i], i);

	/* Fault pages back to system memory and check them. */
	for (i = 0, ptr = buffer->ptr; i < size / sizeof(*ptr); ++i)
		ASSERT_EQ(ptr[i]++, i);

	for (i = 0, ptr = buffer->ptr; i < size / sizeof(*ptr); ++i)
		ASSERT_EQ(ptr[i], i+1);

	/* Check atomic access revoked */
	ret = hmm_dmirror_cmd(self->fd, HMM_DMIRROR_CHECK_EXCLUSIVE, buffer, npages);
	ASSERT_EQ(ret, 0);

	hmm_buffer_free(buffer);
}

TEST_F(hmm, exclusive_mprotect)
{
	struct hmm_buffer *buffer;
	unsigned long npages;
	unsigned long size;
	unsigned long i;
	int *ptr;
	int ret;

	npages = ALIGN(HMM_BUFFER_SIZE, self->page_size) >> self->page_shift;
	ASSERT_NE(npages, 0);
	size = npages << self->page_shift;

	buffer = malloc(sizeof(*buffer));
	ASSERT_NE(buffer, NULL);

	buffer->fd = -1;
	buffer->size = size;
	buffer->mirror = malloc(size);
	ASSERT_NE(buffer->mirror, NULL);

	buffer->ptr = mmap(NULL, size,
			   PROT_READ | PROT_WRITE,
			   MAP_PRIVATE | MAP_ANONYMOUS,
			   buffer->fd, 0);
	ASSERT_NE(buffer->ptr, MAP_FAILED);

	/* Initialize buffer in system memory. */
	for (i = 0, ptr = buffer->ptr; i < size / sizeof(*ptr); ++i)
		ptr[i] = i;

	/* Map memory exclusively for device access. */
	ret = hmm_dmirror_cmd(self->fd, HMM_DMIRROR_EXCLUSIVE, buffer, npages);
	ASSERT_EQ(ret, 0);
	ASSERT_EQ(buffer->cpages, npages);

	/* Check what the device read. */
	for (i = 0, ptr = buffer->mirror; i < size / sizeof(*ptr); ++i)
		ASSERT_EQ(ptr[i], i);

	ret = mprotect(buffer->ptr, size, PROT_READ);
	ASSERT_EQ(ret, 0);

	/* Simulate a device writing system memory. */
	ret = hmm_dmirror_cmd(self->fd, HMM_DMIRROR_WRITE, buffer, npages);
	ASSERT_EQ(ret, -EPERM);

	hmm_buffer_free(buffer);
}

/*
 * Check copy-on-write works.
 */
TEST_F(hmm, exclusive_cow)
{
	struct hmm_buffer *buffer;
	unsigned long npages;
	unsigned long size;
	unsigned long i;
	int *ptr;
	int ret;

	npages = ALIGN(HMM_BUFFER_SIZE, self->page_size) >> self->page_shift;
	ASSERT_NE(npages, 0);
	size = npages << self->page_shift;

	buffer = malloc(sizeof(*buffer));
	ASSERT_NE(buffer, NULL);

	buffer->fd = -1;
	buffer->size = size;
	buffer->mirror = malloc(size);
	ASSERT_NE(buffer->mirror, NULL);

	buffer->ptr = mmap(NULL, size,
			   PROT_READ | PROT_WRITE,
			   MAP_PRIVATE | MAP_ANONYMOUS,
			   buffer->fd, 0);
	ASSERT_NE(buffer->ptr, MAP_FAILED);

	/* Initialize buffer in system memory. */
	for (i = 0, ptr = buffer->ptr; i < size / sizeof(*ptr); ++i)
		ptr[i] = i;

	/* Map memory exclusively for device access. */
	ret = hmm_dmirror_cmd(self->fd, HMM_DMIRROR_EXCLUSIVE, buffer, npages);
	ASSERT_EQ(ret, 0);
	ASSERT_EQ(buffer->cpages, npages);

	fork();

	/* Fault pages back to system memory and check them. */
	for (i = 0, ptr = buffer->ptr; i < size / sizeof(*ptr); ++i)
		ASSERT_EQ(ptr[i]++, i);

	for (i = 0, ptr = buffer->ptr; i < size / sizeof(*ptr); ++i)
		ASSERT_EQ(ptr[i], i+1);

	hmm_buffer_free(buffer);
}

static int gup_test_exec(int gup_fd, unsigned long addr, int cmd,
			 int npages, int size, int flags)
{
	struct gup_test gup = {
		.nr_pages_per_call	= npages,
		.addr			= addr,
		.gup_flags		= FOLL_WRITE | flags,
		.size			= size,
	};

	if (ioctl(gup_fd, cmd, &gup)) {
		perror("ioctl on error\n");
		return errno;
	}

	return 0;
}

/*
 * Test get user device pages through gup_test. Setting PIN_LONGTERM flag.
 * This should trigger a migration back to system memory for both, private
 * and coherent type pages.
 * This test makes use of gup_test module. Make sure GUP_TEST_CONFIG is added
 * to your configuration before you run it.
 */
TEST_F(hmm, hmm_gup_test)
{
	struct hmm_buffer *buffer;
	int gup_fd;
	unsigned long npages;
	unsigned long size;
	unsigned long i;
	int *ptr;
	int ret;
	unsigned char *m;

	gup_fd = open("/sys/kernel/debug/gup_test", O_RDWR);
	if (gup_fd == -1)
		SKIP(return, "Skipping test, could not find gup_test driver");

	npages = 4;
	size = npages << self->page_shift;

	buffer = malloc(sizeof(*buffer));
	ASSERT_NE(buffer, NULL);

	buffer->fd = -1;
	buffer->size = size;
	buffer->mirror = malloc(size);
	ASSERT_NE(buffer->mirror, NULL);

	buffer->ptr = mmap(NULL, size,
			   PROT_READ | PROT_WRITE,
			   MAP_PRIVATE | MAP_ANONYMOUS,
			   buffer->fd, 0);
	ASSERT_NE(buffer->ptr, MAP_FAILED);

	/* Initialize buffer in system memory. */
	for (i = 0, ptr = buffer->ptr; i < size / sizeof(*ptr); ++i)
		ptr[i] = i;

	/* Migrate memory to device. */
	ret = hmm_migrate_sys_to_dev(self->fd, buffer, npages);
	ASSERT_EQ(ret, 0);
	ASSERT_EQ(buffer->cpages, npages);
	/* Check what the device read. */
	for (i = 0, ptr = buffer->mirror; i < size / sizeof(*ptr); ++i)
		ASSERT_EQ(ptr[i], i);

	ASSERT_EQ(gup_test_exec(gup_fd,
				(unsigned long)buffer->ptr,
				GUP_BASIC_TEST, 1, self->page_size, 0), 0);
	ASSERT_EQ(gup_test_exec(gup_fd,
				(unsigned long)buffer->ptr + 1 * self->page_size,
				GUP_FAST_BENCHMARK, 1, self->page_size, 0), 0);
	ASSERT_EQ(gup_test_exec(gup_fd,
				(unsigned long)buffer->ptr + 2 * self->page_size,
				PIN_FAST_BENCHMARK, 1, self->page_size, FOLL_LONGTERM), 0);
	ASSERT_EQ(gup_test_exec(gup_fd,
				(unsigned long)buffer->ptr + 3 * self->page_size,
				PIN_LONGTERM_BENCHMARK, 1, self->page_size, 0), 0);

	/* Take snapshot to CPU pagetables */
	ret = hmm_dmirror_cmd(self->fd, HMM_DMIRROR_SNAPSHOT, buffer, npages);
	ASSERT_EQ(ret, 0);
	ASSERT_EQ(buffer->cpages, npages);
	m = buffer->mirror;
	if (hmm_is_coherent_type(variant->device_number)) {
		ASSERT_EQ(HMM_DMIRROR_PROT_DEV_COHERENT_LOCAL | HMM_DMIRROR_PROT_WRITE, m[0]);
		ASSERT_EQ(HMM_DMIRROR_PROT_DEV_COHERENT_LOCAL | HMM_DMIRROR_PROT_WRITE, m[1]);
	} else {
		ASSERT_EQ(HMM_DMIRROR_PROT_WRITE, m[0]);
		ASSERT_EQ(HMM_DMIRROR_PROT_WRITE, m[1]);
	}
	ASSERT_EQ(HMM_DMIRROR_PROT_WRITE, m[2]);
	ASSERT_EQ(HMM_DMIRROR_PROT_WRITE, m[3]);
	/*
	 * Check again the content on the pages. Make sure there's no
	 * corrupted data.
	 */
	for (i = 0, ptr = buffer->ptr; i < size / sizeof(*ptr); ++i)
		ASSERT_EQ(ptr[i], i);

	close(gup_fd);
	hmm_buffer_free(buffer);
}

/*
 * Test copy-on-write in device pages.
 * In case of writing to COW private page(s), a page fault will migrate pages
 * back to system memory first. Then, these pages will be duplicated. In case
 * of COW device coherent type, pages are duplicated directly from device
 * memory.
 */
TEST_F(hmm, hmm_cow_in_device)
{
	struct hmm_buffer *buffer;
	unsigned long npages;
	unsigned long size;
	unsigned long i;
	int *ptr;
	int ret;
	unsigned char *m;
	pid_t pid;
	int status;

	npages = 4;
	size = npages << self->page_shift;

	buffer = malloc(sizeof(*buffer));
	ASSERT_NE(buffer, NULL);

	buffer->fd = -1;
	buffer->size = size;
	buffer->mirror = malloc(size);
	ASSERT_NE(buffer->mirror, NULL);

	buffer->ptr = mmap(NULL, size,
			   PROT_READ | PROT_WRITE,
			   MAP_PRIVATE | MAP_ANONYMOUS,
			   buffer->fd, 0);
	ASSERT_NE(buffer->ptr, MAP_FAILED);

	/* Initialize buffer in system memory. */
	for (i = 0, ptr = buffer->ptr; i < size / sizeof(*ptr); ++i)
		ptr[i] = i;

	/* Migrate memory to device. */

	ret = hmm_migrate_sys_to_dev(self->fd, buffer, npages);
	ASSERT_EQ(ret, 0);
	ASSERT_EQ(buffer->cpages, npages);

	pid = fork();
	if (pid == -1)
		ASSERT_EQ(pid, 0);
	if (!pid) {
		/* Child process waitd for SIGTERM from the parent. */
		while (1) {
		}
		perror("Should not reach this\n");
		exit(0);
	}
	/* Parent process writes to COW pages(s) and gets a
	 * new copy in system. In case of device private pages,
	 * this write causes a migration to system mem first.
	 */
	for (i = 0, ptr = buffer->ptr; i < size / sizeof(*ptr); ++i)
		ptr[i] = i;

	/* Terminate child and wait */
	EXPECT_EQ(0, kill(pid, SIGTERM));
	EXPECT_EQ(pid, waitpid(pid, &status, 0));
	EXPECT_NE(0, WIFSIGNALED(status));
	EXPECT_EQ(SIGTERM, WTERMSIG(status));

	/* Take snapshot to CPU pagetables */
	ret = hmm_dmirror_cmd(self->fd, HMM_DMIRROR_SNAPSHOT, buffer, npages);
	ASSERT_EQ(ret, 0);
	ASSERT_EQ(buffer->cpages, npages);
	m = buffer->mirror;
	for (i = 0; i < npages; i++)
		ASSERT_EQ(HMM_DMIRROR_PROT_WRITE, m[i]);

	hmm_buffer_free(buffer);
}
TEST_HARNESS_MAIN<|MERGE_RESOLUTION|>--- conflicted
+++ resolved
@@ -35,13 +35,8 @@
  * This is a private UAPI to the kernel test module so it isn't exported
  * in the usual include/uapi/... directory.
  */
-<<<<<<< HEAD
-#include "../../../../lib/test_hmm_uapi.h"
-#include "../../../../mm/gup_test.h"
-=======
 #include <lib/test_hmm_uapi.h>
 #include <mm/gup_test.h>
->>>>>>> 9fecab24
 
 struct hmm_buffer {
 	void		*ptr;
