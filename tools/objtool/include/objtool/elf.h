/* SPDX-License-Identifier: GPL-2.0-or-later */
/*
 * Copyright (C) 2015 Josh Poimboeuf <jpoimboe@redhat.com>
 */

#ifndef _OBJTOOL_ELF_H
#define _OBJTOOL_ELF_H

#include <stdio.h>
#include <gelf.h>
#include <linux/list.h>
#include <linux/hashtable.h>
#include <linux/rbtree.h>
#include <linux/jhash.h>

#ifdef LIBELF_USE_DEPRECATED
# define elf_getshdrnum    elf_getshnum
# define elf_getshdrstrndx elf_getshstrndx
#endif

/*
 * Fallback for systems without this "read, mmaping if possible" cmd.
 */
#ifndef ELF_C_READ_MMAP
#define ELF_C_READ_MMAP ELF_C_READ
#endif

struct section {
	struct list_head list;
	struct hlist_node hash;
	struct hlist_node name_hash;
	GElf_Shdr sh;
	struct rb_root_cached symbol_tree;
	struct list_head symbol_list;
	struct list_head reloc_list;
	struct section *base, *reloc;
	struct symbol *sym;
	Elf_Data *data;
	char *name;
	int idx;
<<<<<<< HEAD
	bool changed, text, rodata, noinstr, init;
=======
	bool changed, text, rodata, noinstr, init, truncate;
>>>>>>> 2072e952
};

struct symbol {
	struct list_head list;
	struct rb_node node;
	struct hlist_node hash;
	struct hlist_node name_hash;
	GElf_Sym sym;
	struct section *sec;
	char *name;
	unsigned int idx;
	unsigned char bind, type;
	unsigned long offset;
	unsigned int len;
	unsigned long __subtree_last;
	struct symbol *pfunc, *cfunc, *alias;
	u8 uaccess_safe      : 1;
	u8 static_call_tramp : 1;
	u8 retpoline_thunk   : 1;
	u8 return_thunk      : 1;
	u8 fentry            : 1;
	u8 profiling_func    : 1;
	struct list_head pv_target;
	struct list_head reloc_list;
};

struct reloc {
	struct list_head list;
	struct hlist_node hash;
	union {
		GElf_Rela rela;
		GElf_Rel  rel;
	};
	struct section *sec;
	struct symbol *sym;
	struct list_head sym_reloc_entry;
	unsigned long offset;
	unsigned int type;
	s64 addend;
	int idx;
	bool jump_table_start;
};

#define ELF_HASH_BITS	20

struct elf {
	Elf *elf;
	GElf_Ehdr ehdr;
	int fd;
	bool changed;
	char *name;
	unsigned int text_size, num_files;
	struct list_head sections;

	int symbol_bits;
	int symbol_name_bits;
	int section_bits;
	int section_name_bits;
	int reloc_bits;

	struct hlist_head *symbol_hash;
	struct hlist_head *symbol_name_hash;
	struct hlist_head *section_hash;
	struct hlist_head *section_name_hash;
	struct hlist_head *reloc_hash;
};

#define OFFSET_STRIDE_BITS	4
#define OFFSET_STRIDE		(1UL << OFFSET_STRIDE_BITS)
#define OFFSET_STRIDE_MASK	(~(OFFSET_STRIDE - 1))

#define for_offset_range(_offset, _start, _end)			\
	for (_offset = ((_start) & OFFSET_STRIDE_MASK);		\
	     _offset >= ((_start) & OFFSET_STRIDE_MASK) &&	\
	     _offset <= ((_end) & OFFSET_STRIDE_MASK);		\
	     _offset += OFFSET_STRIDE)

static inline u32 sec_offset_hash(struct section *sec, unsigned long offset)
{
	u32 ol, oh, idx = sec->idx;

	offset &= OFFSET_STRIDE_MASK;

	ol = offset;
	oh = (offset >> 16) >> 16;

	__jhash_mix(ol, oh, idx);

	return ol;
}

static inline u32 reloc_hash(struct reloc *reloc)
{
	return sec_offset_hash(reloc->sec, reloc->offset);
}

/*
 * Try to see if it's a whole archive (vmlinux.o or module).
 *
 * Note this will miss the case where a module only has one source file.
 */
static inline bool has_multiple_files(struct elf *elf)
{
	return elf->num_files > 1;
}

struct elf *elf_open_read(const char *name, int flags);
struct section *elf_create_section(struct elf *elf, const char *name, unsigned int sh_flags, size_t entsize, int nr);

struct symbol *elf_create_prefix_symbol(struct elf *elf, struct symbol *orig, long size);

int elf_add_reloc(struct elf *elf, struct section *sec, unsigned long offset,
		  unsigned int type, struct symbol *sym, s64 addend);
int elf_add_reloc_to_insn(struct elf *elf, struct section *sec,
			  unsigned long offset, unsigned int type,
			  struct section *insn_sec, unsigned long insn_off);

int elf_write_insn(struct elf *elf, struct section *sec,
		   unsigned long offset, unsigned int len,
		   const char *insn);
int elf_write_reloc(struct elf *elf, struct reloc *reloc);
int elf_write(struct elf *elf);
void elf_close(struct elf *elf);

struct section *find_section_by_name(const struct elf *elf, const char *name);
struct symbol *find_func_by_offset(struct section *sec, unsigned long offset);
struct symbol *find_symbol_by_offset(struct section *sec, unsigned long offset);
struct symbol *find_symbol_by_name(const struct elf *elf, const char *name);
struct symbol *find_symbol_containing(const struct section *sec, unsigned long offset);
int find_symbol_hole_containing(const struct section *sec, unsigned long offset);
struct reloc *find_reloc_by_dest(const struct elf *elf, struct section *sec, unsigned long offset);
struct reloc *find_reloc_by_dest_range(const struct elf *elf, struct section *sec,
				     unsigned long offset, unsigned int len);
struct symbol *find_func_containing(struct section *sec, unsigned long offset);

#define for_each_sec(file, sec)						\
	list_for_each_entry(sec, &file->elf->sections, list)

#endif /* _OBJTOOL_ELF_H */<|MERGE_RESOLUTION|>--- conflicted
+++ resolved
@@ -38,11 +38,7 @@
 	Elf_Data *data;
 	char *name;
 	int idx;
-<<<<<<< HEAD
-	bool changed, text, rodata, noinstr, init;
-=======
 	bool changed, text, rodata, noinstr, init, truncate;
->>>>>>> 2072e952
 };
 
 struct symbol {
