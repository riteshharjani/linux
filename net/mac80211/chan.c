--- conflicted
+++ resolved
@@ -820,11 +820,7 @@
 	struct ieee80211_chanctx_conf *conf;
 	struct ieee80211_chanctx *curr_ctx = NULL;
 	bool new_idle;
-<<<<<<< HEAD
-	int ret = 0;
-=======
 	int ret;
->>>>>>> ff2632d7
 
 	if (WARN_ON(sdata->vif.type == NL80211_IFTYPE_NAN))
 		return -EOPNOTSUPP;
