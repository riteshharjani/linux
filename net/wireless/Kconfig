--- conflicted
+++ resolved
@@ -20,13 +20,10 @@
 	tristate "cfg80211 - wireless configuration API"
 	depends on RFKILL || !RFKILL
 	select FW_LOADER
-<<<<<<< HEAD
-=======
 	# may need to update this when certificates are changed and are
 	# using a different algorithm, though right now they shouldn't
 	# (this is here rather than below to allow it to be a module)
 	select CRYPTO_SHA256 if CFG80211_USE_KERNEL_REGDB_KEYS
->>>>>>> ae64f9bd
 	---help---
 	  cfg80211 is the Linux wireless LAN (802.11) configuration API.
 	  Enable this if you have a wireless device.
@@ -120,12 +117,9 @@
 	  certificates like in the kernel sources (net/wireless/certs/)
 	  that shall be accepted for a signed regulatory database.
 
-<<<<<<< HEAD
-=======
 	  Note that you need to also select the correct CRYPTO_<hash> modules
 	  for your certificates, and if cfg80211 is built-in they also must be.
 
->>>>>>> ae64f9bd
 config CFG80211_REG_CELLULAR_HINTS
 	bool "cfg80211 regulatory support for cellular base station hints"
 	depends on CFG80211_CERTIFICATION_ONUS
