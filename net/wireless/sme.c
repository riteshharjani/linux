// SPDX-License-Identifier: GPL-2.0
/*
 * SME code for cfg80211
 * both driver SME event handling and the SME implementation
 * (for nl80211's connect() and wext)
 *
 * Copyright 2009	Johannes Berg <johannes@sipsolutions.net>
 * Copyright (C) 2009, 2020, 2022 Intel Corporation. All rights reserved.
 * Copyright 2017	Intel Deutschland GmbH
 */

#include <linux/etherdevice.h>
#include <linux/if_arp.h>
#include <linux/slab.h>
#include <linux/workqueue.h>
#include <linux/wireless.h>
#include <linux/export.h>
#include <net/iw_handler.h>
#include <net/cfg80211.h>
#include <net/rtnetlink.h>
#include "nl80211.h"
#include "reg.h"
#include "rdev-ops.h"

/*
 * Software SME in cfg80211, using auth/assoc/deauth calls to the
 * driver. This is for implementing nl80211's connect/disconnect
 * and wireless extensions (if configured.)
 */

struct cfg80211_conn {
	struct cfg80211_connect_params params;
	/* these are sub-states of the _CONNECTING sme_state */
	enum {
		CFG80211_CONN_SCANNING,
		CFG80211_CONN_SCAN_AGAIN,
		CFG80211_CONN_AUTHENTICATE_NEXT,
		CFG80211_CONN_AUTHENTICATING,
		CFG80211_CONN_AUTH_FAILED_TIMEOUT,
		CFG80211_CONN_ASSOCIATE_NEXT,
		CFG80211_CONN_ASSOCIATING,
		CFG80211_CONN_ASSOC_FAILED,
		CFG80211_CONN_ASSOC_FAILED_TIMEOUT,
		CFG80211_CONN_DEAUTH,
		CFG80211_CONN_ABANDON,
		CFG80211_CONN_CONNECTED,
	} state;
	u8 bssid[ETH_ALEN], prev_bssid[ETH_ALEN];
	const u8 *ie;
	size_t ie_len;
	bool auto_auth, prev_bssid_valid;
};

static void cfg80211_sme_free(struct wireless_dev *wdev)
{
	if (!wdev->conn)
		return;

	kfree(wdev->conn->ie);
	kfree(wdev->conn);
	wdev->conn = NULL;
}

static int cfg80211_conn_scan(struct wireless_dev *wdev)
{
	struct cfg80211_registered_device *rdev = wiphy_to_rdev(wdev->wiphy);
	struct cfg80211_scan_request *request;
	int n_channels, err;

	ASSERT_WDEV_LOCK(wdev);

	if (rdev->scan_req || rdev->scan_msg)
		return -EBUSY;

	if (wdev->conn->params.channel)
		n_channels = 1;
	else
		n_channels = ieee80211_get_num_supported_channels(wdev->wiphy);

	request = kzalloc(sizeof(*request) + sizeof(request->ssids[0]) +
			  sizeof(request->channels[0]) * n_channels,
			  GFP_KERNEL);
	if (!request)
		return -ENOMEM;

	if (wdev->conn->params.channel) {
		enum nl80211_band band = wdev->conn->params.channel->band;
		struct ieee80211_supported_band *sband =
			wdev->wiphy->bands[band];

		if (!sband) {
			kfree(request);
			return -EINVAL;
		}
		request->channels[0] = wdev->conn->params.channel;
		request->rates[band] = (1 << sband->n_bitrates) - 1;
	} else {
		int i = 0, j;
		enum nl80211_band band;
		struct ieee80211_supported_band *bands;
		struct ieee80211_channel *channel;

		for (band = 0; band < NUM_NL80211_BANDS; band++) {
			bands = wdev->wiphy->bands[band];
			if (!bands)
				continue;
			for (j = 0; j < bands->n_channels; j++) {
				channel = &bands->channels[j];
				if (channel->flags & IEEE80211_CHAN_DISABLED)
					continue;
				request->channels[i++] = channel;
			}
			request->rates[band] = (1 << bands->n_bitrates) - 1;
		}
		n_channels = i;
	}
	request->n_channels = n_channels;
	request->ssids = (void *)&request->channels[n_channels];
	request->n_ssids = 1;

	memcpy(request->ssids[0].ssid, wdev->conn->params.ssid,
		wdev->conn->params.ssid_len);
	request->ssids[0].ssid_len = wdev->conn->params.ssid_len;

	eth_broadcast_addr(request->bssid);

	request->wdev = wdev;
	request->wiphy = &rdev->wiphy;
	request->scan_start = jiffies;

	rdev->scan_req = request;

	err = rdev_scan(rdev, request);
	if (!err) {
		wdev->conn->state = CFG80211_CONN_SCANNING;
		nl80211_send_scan_start(rdev, wdev);
		dev_hold(wdev->netdev);
	} else {
		rdev->scan_req = NULL;
		kfree(request);
	}
	return err;
}

static int cfg80211_conn_do_work(struct wireless_dev *wdev,
				 enum nl80211_timeout_reason *treason)
{
	struct cfg80211_registered_device *rdev = wiphy_to_rdev(wdev->wiphy);
	struct cfg80211_connect_params *params;
	struct cfg80211_auth_request auth_req = {};
	struct cfg80211_assoc_request req = {};
	int err;

	ASSERT_WDEV_LOCK(wdev);

	if (!wdev->conn)
		return 0;

	params = &wdev->conn->params;

	switch (wdev->conn->state) {
	case CFG80211_CONN_SCANNING:
		/* didn't find it during scan ... */
		return -ENOENT;
	case CFG80211_CONN_SCAN_AGAIN:
		return cfg80211_conn_scan(wdev);
	case CFG80211_CONN_AUTHENTICATE_NEXT:
		if (WARN_ON(!rdev->ops->auth))
			return -EOPNOTSUPP;
		wdev->conn->state = CFG80211_CONN_AUTHENTICATING;
		auth_req.key = params->key;
		auth_req.key_len = params->key_len;
		auth_req.key_idx = params->key_idx;
		auth_req.auth_type = params->auth_type;
		auth_req.bss = cfg80211_get_bss(&rdev->wiphy, params->channel,
						params->bssid,
						params->ssid, params->ssid_len,
						IEEE80211_BSS_TYPE_ESS,
						IEEE80211_PRIVACY_ANY);
		auth_req.link_id = -1;
		err = cfg80211_mlme_auth(rdev, wdev->netdev, &auth_req);
		cfg80211_put_bss(&rdev->wiphy, auth_req.bss);
		return err;
	case CFG80211_CONN_AUTH_FAILED_TIMEOUT:
		*treason = NL80211_TIMEOUT_AUTH;
		return -ENOTCONN;
	case CFG80211_CONN_ASSOCIATE_NEXT:
		if (WARN_ON(!rdev->ops->assoc))
			return -EOPNOTSUPP;
		wdev->conn->state = CFG80211_CONN_ASSOCIATING;
		if (wdev->conn->prev_bssid_valid)
			req.prev_bssid = wdev->conn->prev_bssid;
		req.ie = params->ie;
		req.ie_len = params->ie_len;
		req.use_mfp = params->mfp != NL80211_MFP_NO;
		req.crypto = params->crypto;
		req.flags = params->flags;
		req.ht_capa = params->ht_capa;
		req.ht_capa_mask = params->ht_capa_mask;
		req.vht_capa = params->vht_capa;
		req.vht_capa_mask = params->vht_capa_mask;
		req.link_id = -1;

		req.bss = cfg80211_get_bss(&rdev->wiphy, params->channel,
					   params->bssid,
					   params->ssid, params->ssid_len,
					   IEEE80211_BSS_TYPE_ESS,
					   IEEE80211_PRIVACY_ANY);
		if (!req.bss) {
			err = -ENOENT;
		} else {
			err = cfg80211_mlme_assoc(rdev, wdev->netdev, &req);
			cfg80211_put_bss(&rdev->wiphy, req.bss);
		}

		if (err)
			cfg80211_mlme_deauth(rdev, wdev->netdev, params->bssid,
					     NULL, 0,
					     WLAN_REASON_DEAUTH_LEAVING,
					     false);
		return err;
	case CFG80211_CONN_ASSOC_FAILED_TIMEOUT:
		*treason = NL80211_TIMEOUT_ASSOC;
		fallthrough;
	case CFG80211_CONN_ASSOC_FAILED:
		cfg80211_mlme_deauth(rdev, wdev->netdev, params->bssid,
				     NULL, 0,
				     WLAN_REASON_DEAUTH_LEAVING, false);
		return -ENOTCONN;
	case CFG80211_CONN_DEAUTH:
		cfg80211_mlme_deauth(rdev, wdev->netdev, params->bssid,
				     NULL, 0,
				     WLAN_REASON_DEAUTH_LEAVING, false);
		fallthrough;
	case CFG80211_CONN_ABANDON:
		/* free directly, disconnected event already sent */
		cfg80211_sme_free(wdev);
		return 0;
	default:
		return 0;
	}
}

void cfg80211_conn_work(struct work_struct *work)
{
	struct cfg80211_registered_device *rdev =
		container_of(work, struct cfg80211_registered_device, conn_work);
	struct wireless_dev *wdev;
	u8 bssid_buf[ETH_ALEN], *bssid = NULL;
	enum nl80211_timeout_reason treason;

	wiphy_lock(&rdev->wiphy);

	list_for_each_entry(wdev, &rdev->wiphy.wdev_list, list) {
		if (!wdev->netdev)
			continue;

		wdev_lock(wdev);
		if (!netif_running(wdev->netdev)) {
			wdev_unlock(wdev);
			continue;
		}
		if (!wdev->conn ||
		    wdev->conn->state == CFG80211_CONN_CONNECTED) {
			wdev_unlock(wdev);
			continue;
		}
		if (wdev->conn->params.bssid) {
			memcpy(bssid_buf, wdev->conn->params.bssid, ETH_ALEN);
			bssid = bssid_buf;
		}
		treason = NL80211_TIMEOUT_UNSPECIFIED;
		if (cfg80211_conn_do_work(wdev, &treason)) {
			struct cfg80211_connect_resp_params cr;

			memset(&cr, 0, sizeof(cr));
			cr.status = -1;
			cr.links[0].bssid = bssid;
			cr.timeout_reason = treason;
			__cfg80211_connect_result(wdev->netdev, &cr, false);
		}
		wdev_unlock(wdev);
	}

	wiphy_unlock(&rdev->wiphy);
}

/* Returned bss is reference counted and must be cleaned up appropriately. */
static struct cfg80211_bss *cfg80211_get_conn_bss(struct wireless_dev *wdev)
{
	struct cfg80211_registered_device *rdev = wiphy_to_rdev(wdev->wiphy);
	struct cfg80211_bss *bss;

	ASSERT_WDEV_LOCK(wdev);

	bss = cfg80211_get_bss(wdev->wiphy, wdev->conn->params.channel,
			       wdev->conn->params.bssid,
			       wdev->conn->params.ssid,
			       wdev->conn->params.ssid_len,
			       wdev->conn_bss_type,
			       IEEE80211_PRIVACY(wdev->conn->params.privacy));
	if (!bss)
		return NULL;

	memcpy(wdev->conn->bssid, bss->bssid, ETH_ALEN);
	wdev->conn->params.bssid = wdev->conn->bssid;
	wdev->conn->params.channel = bss->channel;
	wdev->conn->state = CFG80211_CONN_AUTHENTICATE_NEXT;
	schedule_work(&rdev->conn_work);

	return bss;
}

static void __cfg80211_sme_scan_done(struct net_device *dev)
{
	struct wireless_dev *wdev = dev->ieee80211_ptr;
	struct cfg80211_registered_device *rdev = wiphy_to_rdev(wdev->wiphy);
	struct cfg80211_bss *bss;

	ASSERT_WDEV_LOCK(wdev);

	if (!wdev->conn)
		return;

	if (wdev->conn->state != CFG80211_CONN_SCANNING &&
	    wdev->conn->state != CFG80211_CONN_SCAN_AGAIN)
		return;

	bss = cfg80211_get_conn_bss(wdev);
	if (bss)
		cfg80211_put_bss(&rdev->wiphy, bss);
	else
		schedule_work(&rdev->conn_work);
}

void cfg80211_sme_scan_done(struct net_device *dev)
{
	struct wireless_dev *wdev = dev->ieee80211_ptr;

	wdev_lock(wdev);
	__cfg80211_sme_scan_done(dev);
	wdev_unlock(wdev);
}

void cfg80211_sme_rx_auth(struct wireless_dev *wdev, const u8 *buf, size_t len)
{
	struct wiphy *wiphy = wdev->wiphy;
	struct cfg80211_registered_device *rdev = wiphy_to_rdev(wiphy);
	struct ieee80211_mgmt *mgmt = (struct ieee80211_mgmt *)buf;
	u16 status_code = le16_to_cpu(mgmt->u.auth.status_code);

	ASSERT_WDEV_LOCK(wdev);

	if (!wdev->conn || wdev->conn->state == CFG80211_CONN_CONNECTED)
		return;

	if (status_code == WLAN_STATUS_NOT_SUPPORTED_AUTH_ALG &&
	    wdev->conn->auto_auth &&
	    wdev->conn->params.auth_type != NL80211_AUTHTYPE_NETWORK_EAP) {
		/* select automatically between only open, shared, leap */
		switch (wdev->conn->params.auth_type) {
		case NL80211_AUTHTYPE_OPEN_SYSTEM:
			if (wdev->connect_keys)
				wdev->conn->params.auth_type =
					NL80211_AUTHTYPE_SHARED_KEY;
			else
				wdev->conn->params.auth_type =
					NL80211_AUTHTYPE_NETWORK_EAP;
			break;
		case NL80211_AUTHTYPE_SHARED_KEY:
			wdev->conn->params.auth_type =
				NL80211_AUTHTYPE_NETWORK_EAP;
			break;
		default:
			/* huh? */
			wdev->conn->params.auth_type =
				NL80211_AUTHTYPE_OPEN_SYSTEM;
			break;
		}
		wdev->conn->state = CFG80211_CONN_AUTHENTICATE_NEXT;
		schedule_work(&rdev->conn_work);
	} else if (status_code != WLAN_STATUS_SUCCESS) {
		struct cfg80211_connect_resp_params cr;

		memset(&cr, 0, sizeof(cr));
		cr.status = status_code;
		cr.links[0].bssid = mgmt->bssid;
		cr.timeout_reason = NL80211_TIMEOUT_UNSPECIFIED;
		__cfg80211_connect_result(wdev->netdev, &cr, false);
	} else if (wdev->conn->state == CFG80211_CONN_AUTHENTICATING) {
		wdev->conn->state = CFG80211_CONN_ASSOCIATE_NEXT;
		schedule_work(&rdev->conn_work);
	}
}

bool cfg80211_sme_rx_assoc_resp(struct wireless_dev *wdev, u16 status)
{
	struct cfg80211_registered_device *rdev = wiphy_to_rdev(wdev->wiphy);

	if (!wdev->conn)
		return false;

	if (status == WLAN_STATUS_SUCCESS) {
		wdev->conn->state = CFG80211_CONN_CONNECTED;
		return false;
	}

	if (wdev->conn->prev_bssid_valid) {
		/*
		 * Some stupid APs don't accept reassoc, so we
		 * need to fall back to trying regular assoc;
		 * return true so no event is sent to userspace.
		 */
		wdev->conn->prev_bssid_valid = false;
		wdev->conn->state = CFG80211_CONN_ASSOCIATE_NEXT;
		schedule_work(&rdev->conn_work);
		return true;
	}

	wdev->conn->state = CFG80211_CONN_ASSOC_FAILED;
	schedule_work(&rdev->conn_work);
	return false;
}

void cfg80211_sme_deauth(struct wireless_dev *wdev)
{
	cfg80211_sme_free(wdev);
}

void cfg80211_sme_auth_timeout(struct wireless_dev *wdev)
{
	struct cfg80211_registered_device *rdev = wiphy_to_rdev(wdev->wiphy);

	if (!wdev->conn)
		return;

	wdev->conn->state = CFG80211_CONN_AUTH_FAILED_TIMEOUT;
	schedule_work(&rdev->conn_work);
}

void cfg80211_sme_disassoc(struct wireless_dev *wdev)
{
	struct cfg80211_registered_device *rdev = wiphy_to_rdev(wdev->wiphy);

	if (!wdev->conn)
		return;

	wdev->conn->state = CFG80211_CONN_DEAUTH;
	schedule_work(&rdev->conn_work);
}

void cfg80211_sme_assoc_timeout(struct wireless_dev *wdev)
{
	struct cfg80211_registered_device *rdev = wiphy_to_rdev(wdev->wiphy);

	if (!wdev->conn)
		return;

	wdev->conn->state = CFG80211_CONN_ASSOC_FAILED_TIMEOUT;
	schedule_work(&rdev->conn_work);
}

void cfg80211_sme_abandon_assoc(struct wireless_dev *wdev)
{
	struct cfg80211_registered_device *rdev = wiphy_to_rdev(wdev->wiphy);

	if (!wdev->conn)
		return;

	wdev->conn->state = CFG80211_CONN_ABANDON;
	schedule_work(&rdev->conn_work);
}

static void cfg80211_wdev_release_bsses(struct wireless_dev *wdev)
{
	unsigned int link;

	for_each_valid_link(wdev, link) {
		if (!wdev->links[link].client.current_bss)
			continue;
		cfg80211_unhold_bss(wdev->links[link].client.current_bss);
		cfg80211_put_bss(wdev->wiphy,
				 &wdev->links[link].client.current_bss->pub);
		wdev->links[link].client.current_bss = NULL;
	}
}

static int cfg80211_sme_get_conn_ies(struct wireless_dev *wdev,
				     const u8 *ies, size_t ies_len,
				     const u8 **out_ies, size_t *out_ies_len)
{
	struct cfg80211_registered_device *rdev = wiphy_to_rdev(wdev->wiphy);
	u8 *buf;
	size_t offs;

	if (!rdev->wiphy.extended_capabilities_len ||
	    (ies && cfg80211_find_ie(WLAN_EID_EXT_CAPABILITY, ies, ies_len))) {
		*out_ies = kmemdup(ies, ies_len, GFP_KERNEL);
		if (!*out_ies)
			return -ENOMEM;
		*out_ies_len = ies_len;
		return 0;
	}

	buf = kmalloc(ies_len + rdev->wiphy.extended_capabilities_len + 2,
		      GFP_KERNEL);
	if (!buf)
		return -ENOMEM;

	if (ies_len) {
		static const u8 before_extcapa[] = {
			/* not listing IEs expected to be created by driver */
			WLAN_EID_RSN,
			WLAN_EID_QOS_CAPA,
			WLAN_EID_RRM_ENABLED_CAPABILITIES,
			WLAN_EID_MOBILITY_DOMAIN,
			WLAN_EID_SUPPORTED_REGULATORY_CLASSES,
			WLAN_EID_BSS_COEX_2040,
		};

		offs = ieee80211_ie_split(ies, ies_len, before_extcapa,
					  ARRAY_SIZE(before_extcapa), 0);
		memcpy(buf, ies, offs);
		/* leave a whole for extended capabilities IE */
		memcpy(buf + offs + rdev->wiphy.extended_capabilities_len + 2,
		       ies + offs, ies_len - offs);
	} else {
		offs = 0;
	}

	/* place extended capabilities IE (with only driver capabilities) */
	buf[offs] = WLAN_EID_EXT_CAPABILITY;
	buf[offs + 1] = rdev->wiphy.extended_capabilities_len;
	memcpy(buf + offs + 2,
	       rdev->wiphy.extended_capabilities,
	       rdev->wiphy.extended_capabilities_len);

	*out_ies = buf;
	*out_ies_len = ies_len + rdev->wiphy.extended_capabilities_len + 2;

	return 0;
}

static int cfg80211_sme_connect(struct wireless_dev *wdev,
				struct cfg80211_connect_params *connect,
				const u8 *prev_bssid)
{
	struct cfg80211_registered_device *rdev = wiphy_to_rdev(wdev->wiphy);
	struct cfg80211_bss *bss;
	int err;

	if (!rdev->ops->auth || !rdev->ops->assoc)
		return -EOPNOTSUPP;

	cfg80211_wdev_release_bsses(wdev);

	if (wdev->connected) {
		cfg80211_sme_free(wdev);
		wdev->connected = false;
	}

	if (wdev->conn)
		return -EINPROGRESS;

	wdev->conn = kzalloc(sizeof(*wdev->conn), GFP_KERNEL);
	if (!wdev->conn)
		return -ENOMEM;

	/*
	 * Copy all parameters, and treat explicitly IEs, BSSID, SSID.
	 */
	memcpy(&wdev->conn->params, connect, sizeof(*connect));
	if (connect->bssid) {
		wdev->conn->params.bssid = wdev->conn->bssid;
		memcpy(wdev->conn->bssid, connect->bssid, ETH_ALEN);
	}

	if (cfg80211_sme_get_conn_ies(wdev, connect->ie, connect->ie_len,
				      &wdev->conn->ie,
				      &wdev->conn->params.ie_len)) {
		kfree(wdev->conn);
		wdev->conn = NULL;
		return -ENOMEM;
	}
	wdev->conn->params.ie = wdev->conn->ie;

	if (connect->auth_type == NL80211_AUTHTYPE_AUTOMATIC) {
		wdev->conn->auto_auth = true;
		/* start with open system ... should mostly work */
		wdev->conn->params.auth_type =
			NL80211_AUTHTYPE_OPEN_SYSTEM;
	} else {
		wdev->conn->auto_auth = false;
	}

	wdev->conn->params.ssid = wdev->u.client.ssid;
	wdev->conn->params.ssid_len = wdev->u.client.ssid_len;

	/* see if we have the bss already */
	bss = cfg80211_get_conn_bss(wdev);

	if (prev_bssid) {
		memcpy(wdev->conn->prev_bssid, prev_bssid, ETH_ALEN);
		wdev->conn->prev_bssid_valid = true;
	}

	/* we're good if we have a matching bss struct */
	if (bss) {
		enum nl80211_timeout_reason treason;

		err = cfg80211_conn_do_work(wdev, &treason);
		cfg80211_put_bss(wdev->wiphy, bss);
	} else {
		/* otherwise we'll need to scan for the AP first */
		err = cfg80211_conn_scan(wdev);

		/*
		 * If we can't scan right now, then we need to scan again
		 * after the current scan finished, since the parameters
		 * changed (unless we find a good AP anyway).
		 */
		if (err == -EBUSY) {
			err = 0;
			wdev->conn->state = CFG80211_CONN_SCAN_AGAIN;
		}
	}

	if (err)
		cfg80211_sme_free(wdev);

	return err;
}

static int cfg80211_sme_disconnect(struct wireless_dev *wdev, u16 reason)
{
	struct cfg80211_registered_device *rdev = wiphy_to_rdev(wdev->wiphy);
	int err;

	if (!wdev->conn)
		return 0;

	if (!rdev->ops->deauth)
		return -EOPNOTSUPP;

	if (wdev->conn->state == CFG80211_CONN_SCANNING ||
	    wdev->conn->state == CFG80211_CONN_SCAN_AGAIN) {
		err = 0;
		goto out;
	}

	/* wdev->conn->params.bssid must be set if > SCANNING */
	err = cfg80211_mlme_deauth(rdev, wdev->netdev,
				   wdev->conn->params.bssid,
				   NULL, 0, reason, false);
 out:
	cfg80211_sme_free(wdev);
	return err;
}

/*
 * code shared for in-device and software SME
 */

static bool cfg80211_is_all_idle(void)
{
	struct cfg80211_registered_device *rdev;
	struct wireless_dev *wdev;
	bool is_all_idle = true;

	/*
	 * All devices must be idle as otherwise if you are actively
	 * scanning some new beacon hints could be learned and would
	 * count as new regulatory hints.
	 * Also if there is any other active beaconing interface we
	 * need not issue a disconnect hint and reset any info such
	 * as chan dfs state, etc.
	 */
	list_for_each_entry(rdev, &cfg80211_rdev_list, list) {
		list_for_each_entry(wdev, &rdev->wiphy.wdev_list, list) {
			wdev_lock(wdev);
			if (wdev->conn || wdev->connected ||
			    cfg80211_beaconing_iface_active(wdev))
				is_all_idle = false;
			wdev_unlock(wdev);
		}
	}

	return is_all_idle;
}

static void disconnect_work(struct work_struct *work)
{
	rtnl_lock();
	if (cfg80211_is_all_idle())
		regulatory_hint_disconnect();
	rtnl_unlock();
}

DECLARE_WORK(cfg80211_disconnect_work, disconnect_work);

static void
cfg80211_connect_result_release_bsses(struct wireless_dev *wdev,
				      struct cfg80211_connect_resp_params *cr)
{
	unsigned int link;

	for_each_valid_link(cr, link) {
		if (!cr->links[link].bss)
			continue;
		cfg80211_unhold_bss(bss_from_pub(cr->links[link].bss));
		cfg80211_put_bss(wdev->wiphy, cr->links[link].bss);
	}
}

/*
 * API calls for drivers implementing connect/disconnect and
 * SME event handling
 */

/* This method must consume bss one way or another */
void __cfg80211_connect_result(struct net_device *dev,
			       struct cfg80211_connect_resp_params *cr,
			       bool wextev)
{
	struct wireless_dev *wdev = dev->ieee80211_ptr;
	const struct element *country_elem = NULL;
	const u8 *country_data;
	u8 country_datalen;
#ifdef CONFIG_CFG80211_WEXT
	union iwreq_data wrqu;
#endif
	unsigned int link;
	const u8 *connected_addr;
	bool bss_not_found = false;

	ASSERT_WDEV_LOCK(wdev);

	if (WARN_ON(wdev->iftype != NL80211_IFTYPE_STATION &&
		    wdev->iftype != NL80211_IFTYPE_P2P_CLIENT))
		goto out;

	if (cr->valid_links) {
		if (WARN_ON(!cr->ap_mld_addr))
			goto out;

		for_each_valid_link(cr, link) {
			if (WARN_ON(!cr->links[link].addr))
				goto out;
		}
<<<<<<< HEAD
=======

		if (WARN_ON(wdev->connect_keys))
			goto out;
>>>>>>> 7365df19
	}

	wdev->unprot_beacon_reported = 0;
	nl80211_send_connect_result(wiphy_to_rdev(wdev->wiphy), dev, cr,
				    GFP_KERNEL);
	connected_addr = cr->valid_links ? cr->ap_mld_addr : cr->links[0].bssid;

#ifdef CONFIG_CFG80211_WEXT
	if (wextev && !cr->valid_links) {
		if (cr->req_ie && cr->status == WLAN_STATUS_SUCCESS) {
			memset(&wrqu, 0, sizeof(wrqu));
			wrqu.data.length = cr->req_ie_len;
			wireless_send_event(dev, IWEVASSOCREQIE, &wrqu,
					    cr->req_ie);
		}

		if (cr->resp_ie && cr->status == WLAN_STATUS_SUCCESS) {
			memset(&wrqu, 0, sizeof(wrqu));
			wrqu.data.length = cr->resp_ie_len;
			wireless_send_event(dev, IWEVASSOCRESPIE, &wrqu,
					    cr->resp_ie);
		}

		memset(&wrqu, 0, sizeof(wrqu));
		wrqu.ap_addr.sa_family = ARPHRD_ETHER;
		if (connected_addr && cr->status == WLAN_STATUS_SUCCESS) {
			memcpy(wrqu.ap_addr.sa_data, connected_addr, ETH_ALEN);
			memcpy(wdev->wext.prev_bssid, connected_addr, ETH_ALEN);
			wdev->wext.prev_bssid_valid = true;
		}
		wireless_send_event(dev, SIOCGIWAP, &wrqu, NULL);
	}
#endif

	if (cr->status == WLAN_STATUS_SUCCESS) {
<<<<<<< HEAD
		for_each_valid_link(cr, link) {
			if (WARN_ON_ONCE(!cr->links[link].bss))
				break;
		}

		for_each_valid_link(cr, link) {
			if (cr->links[link].bss)
				continue;

=======
		if (!wiphy_to_rdev(wdev->wiphy)->ops->connect) {
			for_each_valid_link(cr, link) {
				if (WARN_ON_ONCE(!cr->links[link].bss))
					break;
			}
		}

		for_each_valid_link(cr, link) {
			if (cr->links[link].bss)
				continue;

>>>>>>> 7365df19
			cr->links[link].bss =
				cfg80211_get_bss(wdev->wiphy, NULL,
						 cr->links[link].bssid,
						 wdev->u.client.ssid,
						 wdev->u.client.ssid_len,
						 wdev->conn_bss_type,
						 IEEE80211_PRIVACY_ANY);
			if (!cr->links[link].bss) {
				bss_not_found = true;
				break;
			}
			cfg80211_hold_bss(bss_from_pub(cr->links[link].bss));
		}
	}

	cfg80211_wdev_release_bsses(wdev);

	if (cr->status != WLAN_STATUS_SUCCESS) {
		kfree_sensitive(wdev->connect_keys);
		wdev->connect_keys = NULL;
		wdev->u.client.ssid_len = 0;
		wdev->conn_owner_nlportid = 0;
		cfg80211_connect_result_release_bsses(wdev, cr);
		cfg80211_sme_free(wdev);
		return;
	}

	if (WARN_ON(bss_not_found)) {
		cfg80211_connect_result_release_bsses(wdev, cr);
		return;
	}

	memset(wdev->links, 0, sizeof(wdev->links));
	wdev->valid_links = cr->valid_links;
	for_each_valid_link(cr, link)
		wdev->links[link].client.current_bss =
			bss_from_pub(cr->links[link].bss);
	wdev->connected = true;
	ether_addr_copy(wdev->u.client.connected_addr, connected_addr);
	if (cr->valid_links) {
		for_each_valid_link(cr, link)
			memcpy(wdev->links[link].addr, cr->links[link].addr,
			       ETH_ALEN);
	}

	if (!(wdev->wiphy->flags & WIPHY_FLAG_HAS_STATIC_WEP))
		cfg80211_upload_connect_keys(wdev);

	rcu_read_lock();
	for_each_valid_link(cr, link) {
		country_elem =
			ieee80211_bss_get_elem(cr->links[link].bss,
					       WLAN_EID_COUNTRY);
		if (country_elem)
			break;
	}
	if (!country_elem) {
		rcu_read_unlock();
		return;
	}

	country_datalen = country_elem->datalen;
	country_data = kmemdup(country_elem->data, country_datalen, GFP_ATOMIC);
	rcu_read_unlock();

	if (!country_data)
		return;

	regulatory_hint_country_ie(wdev->wiphy,
				   cr->links[link].bss->channel->band,
				   country_data, country_datalen);
	kfree(country_data);

	return;
out:
	for_each_valid_link(cr, link)
		cfg80211_put_bss(wdev->wiphy, cr->links[link].bss);
}

static void cfg80211_update_link_bss(struct wireless_dev *wdev,
				     struct cfg80211_bss **bss)
{
	struct cfg80211_registered_device *rdev = wiphy_to_rdev(wdev->wiphy);
	struct cfg80211_internal_bss *ibss;

	if (!*bss)
		return;

	ibss = bss_from_pub(*bss);
	if (list_empty(&ibss->list)) {
		struct cfg80211_bss *found = NULL, *tmp = *bss;

		found = cfg80211_get_bss(wdev->wiphy, NULL,
					 (*bss)->bssid,
					 wdev->u.client.ssid,
					 wdev->u.client.ssid_len,
					 wdev->conn_bss_type,
					 IEEE80211_PRIVACY_ANY);
		if (found) {
			/* The same BSS is already updated so use it
			 * instead, as it has latest info.
			 */
			*bss = found;
		} else {
			/* Update with BSS provided by driver, it will
			 * be freshly added and ref cnted, we can free
			 * the old one.
			 *
			 * signal_valid can be false, as we are not
			 * expecting the BSS to be found.
			 *
			 * keep the old timestamp to avoid confusion
			 */
			cfg80211_bss_update(rdev, ibss, false,
					    ibss->ts);
		}

		cfg80211_put_bss(wdev->wiphy, tmp);
	}
}

/* Consumes bss object(s) one way or another */
void cfg80211_connect_done(struct net_device *dev,
			   struct cfg80211_connect_resp_params *params,
			   gfp_t gfp)
{
	struct wireless_dev *wdev = dev->ieee80211_ptr;
	struct cfg80211_registered_device *rdev = wiphy_to_rdev(wdev->wiphy);
	struct cfg80211_event *ev;
	unsigned long flags;
	u8 *next;
	size_t link_info_size = 0;
	unsigned int link;

	for_each_valid_link(params, link) {
		cfg80211_update_link_bss(wdev, &params->links[link].bss);
		link_info_size += params->links[link].bssid ? ETH_ALEN : 0;
		link_info_size += params->links[link].addr ? ETH_ALEN : 0;
	}

	ev = kzalloc(sizeof(*ev) + (params->ap_mld_addr ? ETH_ALEN : 0) +
		     params->req_ie_len + params->resp_ie_len +
		     params->fils.kek_len + params->fils.pmk_len +
		     (params->fils.pmkid ? WLAN_PMKID_LEN : 0) + link_info_size,
		     gfp);

	if (!ev) {
		for_each_valid_link(params, link)
			cfg80211_put_bss(wdev->wiphy,
					 params->links[link].bss);
		return;
	}

	ev->type = EVENT_CONNECT_RESULT;
	next = ((u8 *)ev) + sizeof(*ev);
	if (params->ap_mld_addr) {
		ev->cr.ap_mld_addr = next;
		memcpy((void *)ev->cr.ap_mld_addr, params->ap_mld_addr,
		       ETH_ALEN);
		next += ETH_ALEN;
	}
	if (params->req_ie_len) {
		ev->cr.req_ie = next;
		ev->cr.req_ie_len = params->req_ie_len;
		memcpy((void *)ev->cr.req_ie, params->req_ie,
		       params->req_ie_len);
		next += params->req_ie_len;
	}
	if (params->resp_ie_len) {
		ev->cr.resp_ie = next;
		ev->cr.resp_ie_len = params->resp_ie_len;
		memcpy((void *)ev->cr.resp_ie, params->resp_ie,
		       params->resp_ie_len);
		next += params->resp_ie_len;
	}
	if (params->fils.kek_len) {
		ev->cr.fils.kek = next;
		ev->cr.fils.kek_len = params->fils.kek_len;
		memcpy((void *)ev->cr.fils.kek, params->fils.kek,
		       params->fils.kek_len);
		next += params->fils.kek_len;
	}
	if (params->fils.pmk_len) {
		ev->cr.fils.pmk = next;
		ev->cr.fils.pmk_len = params->fils.pmk_len;
		memcpy((void *)ev->cr.fils.pmk, params->fils.pmk,
		       params->fils.pmk_len);
		next += params->fils.pmk_len;
	}
	if (params->fils.pmkid) {
		ev->cr.fils.pmkid = next;
		memcpy((void *)ev->cr.fils.pmkid, params->fils.pmkid,
		       WLAN_PMKID_LEN);
		next += WLAN_PMKID_LEN;
	}
	ev->cr.fils.update_erp_next_seq_num = params->fils.update_erp_next_seq_num;
	if (params->fils.update_erp_next_seq_num)
		ev->cr.fils.erp_next_seq_num = params->fils.erp_next_seq_num;
	ev->cr.valid_links = params->valid_links;
	for_each_valid_link(params, link) {
		if (params->links[link].bss)
			cfg80211_hold_bss(
				bss_from_pub(params->links[link].bss));
		ev->cr.links[link].bss = params->links[link].bss;

		if (params->links[link].addr) {
			ev->cr.links[link].addr = next;
			memcpy((void *)ev->cr.links[link].addr,
			       params->links[link].addr,
			       ETH_ALEN);
			next += ETH_ALEN;
		}
		if (params->links[link].bssid) {
			ev->cr.links[link].bssid = next;
			memcpy((void *)ev->cr.links[link].bssid,
			       params->links[link].bssid,
			       ETH_ALEN);
			next += ETH_ALEN;
		}
	}
	ev->cr.status = params->status;
	ev->cr.timeout_reason = params->timeout_reason;

	spin_lock_irqsave(&wdev->event_lock, flags);
	list_add_tail(&ev->list, &wdev->event_list);
	spin_unlock_irqrestore(&wdev->event_lock, flags);
	queue_work(cfg80211_wq, &rdev->event_work);
}
EXPORT_SYMBOL(cfg80211_connect_done);

/* Consumes bss object one way or another */
void __cfg80211_roamed(struct wireless_dev *wdev,
		       struct cfg80211_roam_info *info)
{
#ifdef CONFIG_CFG80211_WEXT
	union iwreq_data wrqu;
#endif
	unsigned int link;
	const u8 *connected_addr;

	ASSERT_WDEV_LOCK(wdev);

	if (WARN_ON(wdev->iftype != NL80211_IFTYPE_STATION &&
		    wdev->iftype != NL80211_IFTYPE_P2P_CLIENT))
		goto out;

	if (WARN_ON(!wdev->connected))
		goto out;

	if (info->valid_links) {
		if (WARN_ON(!info->ap_mld_addr))
			goto out;

		for_each_valid_link(info, link) {
			if (WARN_ON(!info->links[link].addr))
				goto out;
		}
	}

	cfg80211_wdev_release_bsses(wdev);

	for_each_valid_link(info, link) {
		if (WARN_ON(!info->links[link].bss))
			goto out;
	}
<<<<<<< HEAD

	memset(wdev->links, 0, sizeof(wdev->links));
	wdev->valid_links = info->valid_links;
	for_each_valid_link(info, link) {
		cfg80211_hold_bss(bss_from_pub(info->links[link].bss));
		wdev->links[link].client.current_bss =
			bss_from_pub(info->links[link].bss);
	}

=======

	memset(wdev->links, 0, sizeof(wdev->links));
	wdev->valid_links = info->valid_links;
	for_each_valid_link(info, link) {
		cfg80211_hold_bss(bss_from_pub(info->links[link].bss));
		wdev->links[link].client.current_bss =
			bss_from_pub(info->links[link].bss);
	}

>>>>>>> 7365df19
	connected_addr = info->valid_links ?
			 info->ap_mld_addr :
			 info->links[0].bss->bssid;
	ether_addr_copy(wdev->u.client.connected_addr, connected_addr);
	if (info->valid_links) {
		for_each_valid_link(info, link)
			memcpy(wdev->links[link].addr, info->links[link].addr,
			       ETH_ALEN);
	}
	wdev->unprot_beacon_reported = 0;
	nl80211_send_roamed(wiphy_to_rdev(wdev->wiphy),
			    wdev->netdev, info, GFP_KERNEL);

#ifdef CONFIG_CFG80211_WEXT
	if (!info->valid_links) {
		if (info->req_ie) {
			memset(&wrqu, 0, sizeof(wrqu));
			wrqu.data.length = info->req_ie_len;
			wireless_send_event(wdev->netdev, IWEVASSOCREQIE,
					    &wrqu, info->req_ie);
		}

		if (info->resp_ie) {
			memset(&wrqu, 0, sizeof(wrqu));
			wrqu.data.length = info->resp_ie_len;
			wireless_send_event(wdev->netdev, IWEVASSOCRESPIE,
					    &wrqu, info->resp_ie);
		}

		memset(&wrqu, 0, sizeof(wrqu));
		wrqu.ap_addr.sa_family = ARPHRD_ETHER;
		memcpy(wrqu.ap_addr.sa_data, connected_addr, ETH_ALEN);
		memcpy(wdev->wext.prev_bssid, connected_addr, ETH_ALEN);
		wdev->wext.prev_bssid_valid = true;
		wireless_send_event(wdev->netdev, SIOCGIWAP, &wrqu, NULL);
	}
#endif

	return;
out:
	for_each_valid_link(info, link)
		cfg80211_put_bss(wdev->wiphy, info->links[link].bss);
}

/* Consumes info->links.bss object(s) one way or another */
void cfg80211_roamed(struct net_device *dev, struct cfg80211_roam_info *info,
		     gfp_t gfp)
{
	struct wireless_dev *wdev = dev->ieee80211_ptr;
	struct cfg80211_registered_device *rdev = wiphy_to_rdev(wdev->wiphy);
	struct cfg80211_event *ev;
	unsigned long flags;
	u8 *next;
	unsigned int link;
	size_t link_info_size = 0;
	bool bss_not_found = false;

	for_each_valid_link(info, link) {
		link_info_size += info->links[link].addr ? ETH_ALEN : 0;
		link_info_size += info->links[link].bssid ? ETH_ALEN : 0;

		if (info->links[link].bss)
			continue;

		info->links[link].bss =
			cfg80211_get_bss(wdev->wiphy,
					 info->links[link].channel,
					 info->links[link].bssid,
					 wdev->u.client.ssid,
					 wdev->u.client.ssid_len,
					 wdev->conn_bss_type,
					 IEEE80211_PRIVACY_ANY);

		if (!info->links[link].bss) {
			bss_not_found = true;
			break;
		}
	}

	if (WARN_ON(bss_not_found))
		goto out;

	ev = kzalloc(sizeof(*ev) + info->req_ie_len + info->resp_ie_len +
		     info->fils.kek_len + info->fils.pmk_len +
		     (info->fils.pmkid ? WLAN_PMKID_LEN : 0) +
		     (info->ap_mld_addr ? ETH_ALEN : 0) + link_info_size, gfp);
	if (!ev)
		goto out;

	ev->type = EVENT_ROAMED;
	next = ((u8 *)ev) + sizeof(*ev);
	if (info->req_ie_len) {
		ev->rm.req_ie = next;
		ev->rm.req_ie_len = info->req_ie_len;
		memcpy((void *)ev->rm.req_ie, info->req_ie, info->req_ie_len);
		next += info->req_ie_len;
	}
	if (info->resp_ie_len) {
		ev->rm.resp_ie = next;
		ev->rm.resp_ie_len = info->resp_ie_len;
		memcpy((void *)ev->rm.resp_ie, info->resp_ie,
		       info->resp_ie_len);
		next += info->resp_ie_len;
	}
	if (info->fils.kek_len) {
		ev->rm.fils.kek = next;
		ev->rm.fils.kek_len = info->fils.kek_len;
		memcpy((void *)ev->rm.fils.kek, info->fils.kek,
		       info->fils.kek_len);
		next += info->fils.kek_len;
	}
	if (info->fils.pmk_len) {
		ev->rm.fils.pmk = next;
		ev->rm.fils.pmk_len = info->fils.pmk_len;
		memcpy((void *)ev->rm.fils.pmk, info->fils.pmk,
		       info->fils.pmk_len);
		next += info->fils.pmk_len;
	}
	if (info->fils.pmkid) {
		ev->rm.fils.pmkid = next;
		memcpy((void *)ev->rm.fils.pmkid, info->fils.pmkid,
		       WLAN_PMKID_LEN);
		next += WLAN_PMKID_LEN;
	}
	ev->rm.fils.update_erp_next_seq_num = info->fils.update_erp_next_seq_num;
	if (info->fils.update_erp_next_seq_num)
		ev->rm.fils.erp_next_seq_num = info->fils.erp_next_seq_num;
	if (info->ap_mld_addr) {
		ev->rm.ap_mld_addr = next;
		memcpy((void *)ev->rm.ap_mld_addr, info->ap_mld_addr,
		       ETH_ALEN);
		next += ETH_ALEN;
	}
	ev->rm.valid_links = info->valid_links;
	for_each_valid_link(info, link) {
		ev->rm.links[link].bss = info->links[link].bss;

		if (info->links[link].addr) {
			ev->rm.links[link].addr = next;
			memcpy((void *)ev->rm.links[link].addr,
			       info->links[link].addr,
			       ETH_ALEN);
			next += ETH_ALEN;
		}

		if (info->links[link].bssid) {
			ev->rm.links[link].bssid = next;
			memcpy((void *)ev->rm.links[link].bssid,
			       info->links[link].bssid,
			       ETH_ALEN);
			next += ETH_ALEN;
		}
	}

	spin_lock_irqsave(&wdev->event_lock, flags);
	list_add_tail(&ev->list, &wdev->event_list);
	spin_unlock_irqrestore(&wdev->event_lock, flags);
	queue_work(cfg80211_wq, &rdev->event_work);

	return;
out:
	for_each_valid_link(info, link)
		cfg80211_put_bss(wdev->wiphy, info->links[link].bss);

}
EXPORT_SYMBOL(cfg80211_roamed);

void __cfg80211_port_authorized(struct wireless_dev *wdev, const u8 *bssid)
{
	ASSERT_WDEV_LOCK(wdev);

	if (WARN_ON(wdev->iftype != NL80211_IFTYPE_STATION &&
		    wdev->iftype != NL80211_IFTYPE_P2P_CLIENT))
		return;

	if (WARN_ON(!wdev->connected) ||
	    WARN_ON(!ether_addr_equal(wdev->u.client.connected_addr, bssid)))
		return;

	nl80211_send_port_authorized(wiphy_to_rdev(wdev->wiphy), wdev->netdev,
				     bssid);
}

void cfg80211_port_authorized(struct net_device *dev, const u8 *bssid,
			      gfp_t gfp)
{
	struct wireless_dev *wdev = dev->ieee80211_ptr;
	struct cfg80211_registered_device *rdev = wiphy_to_rdev(wdev->wiphy);
	struct cfg80211_event *ev;
	unsigned long flags;

	if (WARN_ON(!bssid))
		return;

	ev = kzalloc(sizeof(*ev), gfp);
	if (!ev)
		return;

	ev->type = EVENT_PORT_AUTHORIZED;
	memcpy(ev->pa.bssid, bssid, ETH_ALEN);

	/*
	 * Use the wdev event list so that if there are pending
	 * connected/roamed events, they will be reported first.
	 */
	spin_lock_irqsave(&wdev->event_lock, flags);
	list_add_tail(&ev->list, &wdev->event_list);
	spin_unlock_irqrestore(&wdev->event_lock, flags);
	queue_work(cfg80211_wq, &rdev->event_work);
}
EXPORT_SYMBOL(cfg80211_port_authorized);

void __cfg80211_disconnected(struct net_device *dev, const u8 *ie,
			     size_t ie_len, u16 reason, bool from_ap)
{
	struct wireless_dev *wdev = dev->ieee80211_ptr;
	struct cfg80211_registered_device *rdev = wiphy_to_rdev(wdev->wiphy);
	int i;
#ifdef CONFIG_CFG80211_WEXT
	union iwreq_data wrqu;
#endif

	ASSERT_WDEV_LOCK(wdev);

	if (WARN_ON(wdev->iftype != NL80211_IFTYPE_STATION &&
		    wdev->iftype != NL80211_IFTYPE_P2P_CLIENT))
		return;

	cfg80211_wdev_release_bsses(wdev);
	wdev->connected = false;
	wdev->u.client.ssid_len = 0;
	wdev->conn_owner_nlportid = 0;
	kfree_sensitive(wdev->connect_keys);
	wdev->connect_keys = NULL;

	nl80211_send_disconnected(rdev, dev, reason, ie, ie_len, from_ap);

	/* stop critical protocol if supported */
	if (rdev->ops->crit_proto_stop && rdev->crit_proto_nlportid) {
		rdev->crit_proto_nlportid = 0;
		rdev_crit_proto_stop(rdev, wdev);
	}

	/*
	 * Delete all the keys ... pairwise keys can't really
	 * exist any more anyway, but default keys might.
	 */
	if (rdev->ops->del_key) {
		int max_key_idx = 5;

		if (wiphy_ext_feature_isset(
			    wdev->wiphy,
			    NL80211_EXT_FEATURE_BEACON_PROTECTION) ||
		    wiphy_ext_feature_isset(
			    wdev->wiphy,
			    NL80211_EXT_FEATURE_BEACON_PROTECTION_CLIENT))
			max_key_idx = 7;
		for (i = 0; i <= max_key_idx; i++)
			rdev_del_key(rdev, dev, -1, i, false, NULL);
	}

	rdev_set_qos_map(rdev, dev, NULL);

#ifdef CONFIG_CFG80211_WEXT
	memset(&wrqu, 0, sizeof(wrqu));
	wrqu.ap_addr.sa_family = ARPHRD_ETHER;
	wireless_send_event(dev, SIOCGIWAP, &wrqu, NULL);
	wdev->wext.connect.ssid_len = 0;
#endif

	schedule_work(&cfg80211_disconnect_work);
}

void cfg80211_disconnected(struct net_device *dev, u16 reason,
			   const u8 *ie, size_t ie_len,
			   bool locally_generated, gfp_t gfp)
{
	struct wireless_dev *wdev = dev->ieee80211_ptr;
	struct cfg80211_registered_device *rdev = wiphy_to_rdev(wdev->wiphy);
	struct cfg80211_event *ev;
	unsigned long flags;

	ev = kzalloc(sizeof(*ev) + ie_len, gfp);
	if (!ev)
		return;

	ev->type = EVENT_DISCONNECTED;
	ev->dc.ie = ((u8 *)ev) + sizeof(*ev);
	ev->dc.ie_len = ie_len;
	memcpy((void *)ev->dc.ie, ie, ie_len);
	ev->dc.reason = reason;
	ev->dc.locally_generated = locally_generated;

	spin_lock_irqsave(&wdev->event_lock, flags);
	list_add_tail(&ev->list, &wdev->event_list);
	spin_unlock_irqrestore(&wdev->event_lock, flags);
	queue_work(cfg80211_wq, &rdev->event_work);
}
EXPORT_SYMBOL(cfg80211_disconnected);

/*
 * API calls for nl80211/wext compatibility code
 */
int cfg80211_connect(struct cfg80211_registered_device *rdev,
		     struct net_device *dev,
		     struct cfg80211_connect_params *connect,
		     struct cfg80211_cached_keys *connkeys,
		     const u8 *prev_bssid)
{
	struct wireless_dev *wdev = dev->ieee80211_ptr;
	int err;

	ASSERT_WDEV_LOCK(wdev);

	/*
	 * If we have an ssid_len, we're trying to connect or are
	 * already connected, so reject a new SSID unless it's the
	 * same (which is the case for re-association.)
	 */
	if (wdev->u.client.ssid_len &&
	    (wdev->u.client.ssid_len != connect->ssid_len ||
	     memcmp(wdev->u.client.ssid, connect->ssid, wdev->u.client.ssid_len)))
		return -EALREADY;

	/*
	 * If connected, reject (re-)association unless prev_bssid
	 * matches the current BSSID.
	 */
	if (wdev->connected) {
		if (!prev_bssid)
			return -EALREADY;
		if (!ether_addr_equal(prev_bssid,
				      wdev->u.client.connected_addr))
			return -ENOTCONN;
	}

	/*
	 * Reject if we're in the process of connecting with WEP,
	 * this case isn't very interesting and trying to handle
	 * it would make the code much more complex.
	 */
	if (wdev->connect_keys)
		return -EINPROGRESS;

	cfg80211_oper_and_ht_capa(&connect->ht_capa_mask,
				  rdev->wiphy.ht_capa_mod_mask);
	cfg80211_oper_and_vht_capa(&connect->vht_capa_mask,
				   rdev->wiphy.vht_capa_mod_mask);

	if (connkeys && connkeys->def >= 0) {
		int idx;
		u32 cipher;

		idx = connkeys->def;
		cipher = connkeys->params[idx].cipher;
		/* If given a WEP key we may need it for shared key auth */
		if (cipher == WLAN_CIPHER_SUITE_WEP40 ||
		    cipher == WLAN_CIPHER_SUITE_WEP104) {
			connect->key_idx = idx;
			connect->key = connkeys->params[idx].key;
			connect->key_len = connkeys->params[idx].key_len;

			/*
			 * If ciphers are not set (e.g. when going through
			 * iwconfig), we have to set them appropriately here.
			 */
			if (connect->crypto.cipher_group == 0)
				connect->crypto.cipher_group = cipher;

			if (connect->crypto.n_ciphers_pairwise == 0) {
				connect->crypto.n_ciphers_pairwise = 1;
				connect->crypto.ciphers_pairwise[0] = cipher;
			}
		}

		connect->crypto.wep_keys = connkeys->params;
		connect->crypto.wep_tx_key = connkeys->def;
	} else {
		if (WARN_ON(connkeys))
			return -EINVAL;
	}

	wdev->connect_keys = connkeys;
	memcpy(wdev->u.client.ssid, connect->ssid, connect->ssid_len);
	wdev->u.client.ssid_len = connect->ssid_len;

	wdev->conn_bss_type = connect->pbss ? IEEE80211_BSS_TYPE_PBSS :
					      IEEE80211_BSS_TYPE_ESS;

	if (!rdev->ops->connect)
		err = cfg80211_sme_connect(wdev, connect, prev_bssid);
	else
		err = rdev_connect(rdev, dev, connect);

	if (err) {
		wdev->connect_keys = NULL;
		/*
		 * This could be reassoc getting refused, don't clear
		 * ssid_len in that case.
		 */
		if (!wdev->connected)
			wdev->u.client.ssid_len = 0;
		return err;
	}

	return 0;
}

int cfg80211_disconnect(struct cfg80211_registered_device *rdev,
			struct net_device *dev, u16 reason, bool wextev)
{
	struct wireless_dev *wdev = dev->ieee80211_ptr;
	int err = 0;

	ASSERT_WDEV_LOCK(wdev);

	kfree_sensitive(wdev->connect_keys);
	wdev->connect_keys = NULL;

	wdev->conn_owner_nlportid = 0;

	if (wdev->conn)
		err = cfg80211_sme_disconnect(wdev, reason);
	else if (!rdev->ops->disconnect)
		cfg80211_mlme_down(rdev, dev);
	else if (wdev->u.client.ssid_len)
		err = rdev_disconnect(rdev, dev, reason);

	/*
	 * Clear ssid_len unless we actually were fully connected,
	 * in which case cfg80211_disconnected() will take care of
	 * this later.
	 */
	if (!wdev->connected)
		wdev->u.client.ssid_len = 0;

	return err;
}

/*
 * Used to clean up after the connection / connection attempt owner socket
 * disconnects
 */
void cfg80211_autodisconnect_wk(struct work_struct *work)
{
	struct wireless_dev *wdev =
		container_of(work, struct wireless_dev, disconnect_wk);
	struct cfg80211_registered_device *rdev = wiphy_to_rdev(wdev->wiphy);

	wdev_lock(wdev);

	if (wdev->conn_owner_nlportid) {
		switch (wdev->iftype) {
		case NL80211_IFTYPE_ADHOC:
			__cfg80211_leave_ibss(rdev, wdev->netdev, false);
			break;
		case NL80211_IFTYPE_AP:
		case NL80211_IFTYPE_P2P_GO:
			__cfg80211_stop_ap(rdev, wdev->netdev, -1, false);
			break;
		case NL80211_IFTYPE_MESH_POINT:
			__cfg80211_leave_mesh(rdev, wdev->netdev);
			break;
		case NL80211_IFTYPE_STATION:
		case NL80211_IFTYPE_P2P_CLIENT:
			/*
			 * Use disconnect_bssid if still connecting and
			 * ops->disconnect not implemented.  Otherwise we can
			 * use cfg80211_disconnect.
			 */
			if (rdev->ops->disconnect || wdev->connected)
				cfg80211_disconnect(rdev, wdev->netdev,
						    WLAN_REASON_DEAUTH_LEAVING,
						    true);
			else
				cfg80211_mlme_deauth(rdev, wdev->netdev,
						     wdev->disconnect_bssid,
						     NULL, 0,
						     WLAN_REASON_DEAUTH_LEAVING,
						     false);
			break;
		default:
			break;
		}
	}

	wdev_unlock(wdev);
}<|MERGE_RESOLUTION|>--- conflicted
+++ resolved
@@ -747,12 +747,9 @@
 			if (WARN_ON(!cr->links[link].addr))
 				goto out;
 		}
-<<<<<<< HEAD
-=======
 
 		if (WARN_ON(wdev->connect_keys))
 			goto out;
->>>>>>> 7365df19
 	}
 
 	wdev->unprot_beacon_reported = 0;
@@ -788,17 +785,6 @@
 #endif
 
 	if (cr->status == WLAN_STATUS_SUCCESS) {
-<<<<<<< HEAD
-		for_each_valid_link(cr, link) {
-			if (WARN_ON_ONCE(!cr->links[link].bss))
-				break;
-		}
-
-		for_each_valid_link(cr, link) {
-			if (cr->links[link].bss)
-				continue;
-
-=======
 		if (!wiphy_to_rdev(wdev->wiphy)->ops->connect) {
 			for_each_valid_link(cr, link) {
 				if (WARN_ON_ONCE(!cr->links[link].bss))
@@ -810,7 +796,6 @@
 			if (cr->links[link].bss)
 				continue;
 
->>>>>>> 7365df19
 			cr->links[link].bss =
 				cfg80211_get_bss(wdev->wiphy, NULL,
 						 cr->links[link].bssid,
@@ -1076,7 +1061,6 @@
 		if (WARN_ON(!info->links[link].bss))
 			goto out;
 	}
-<<<<<<< HEAD
 
 	memset(wdev->links, 0, sizeof(wdev->links));
 	wdev->valid_links = info->valid_links;
@@ -1086,17 +1070,6 @@
 			bss_from_pub(info->links[link].bss);
 	}
 
-=======
-
-	memset(wdev->links, 0, sizeof(wdev->links));
-	wdev->valid_links = info->valid_links;
-	for_each_valid_link(info, link) {
-		cfg80211_hold_bss(bss_from_pub(info->links[link].bss));
-		wdev->links[link].client.current_bss =
-			bss_from_pub(info->links[link].bss);
-	}
-
->>>>>>> 7365df19
 	connected_addr = info->valid_links ?
 			 info->ap_mld_addr :
 			 info->links[0].bss->bssid;
