/*
 * INET		An implementation of the TCP/IP protocol suite for the LINUX
 *		operating system.  INET is implemented using the  BSD Socket
 *		interface as the means of communication with the user level.
 *
 *		PACKET - implements raw packet sockets.
 *
 * Authors:	Ross Biro
 *		Fred N. van Kempen, <waltje@uWalt.NL.Mugnet.ORG>
 *		Alan Cox, <gw4pts@gw4pts.ampr.org>
 *
 * Fixes:
 *		Alan Cox	:	verify_area() now used correctly
 *		Alan Cox	:	new skbuff lists, look ma no backlogs!
 *		Alan Cox	:	tidied skbuff lists.
 *		Alan Cox	:	Now uses generic datagram routines I
 *					added. Also fixed the peek/read crash
 *					from all old Linux datagram code.
 *		Alan Cox	:	Uses the improved datagram code.
 *		Alan Cox	:	Added NULL's for socket options.
 *		Alan Cox	:	Re-commented the code.
 *		Alan Cox	:	Use new kernel side addressing
 *		Rob Janssen	:	Correct MTU usage.
 *		Dave Platt	:	Counter leaks caused by incorrect
 *					interrupt locking and some slightly
 *					dubious gcc output. Can you read
 *					compiler: it said _VOLATILE_
 *	Richard Kooijman	:	Timestamp fixes.
 *		Alan Cox	:	New buffers. Use sk->mac.raw.
 *		Alan Cox	:	sendmsg/recvmsg support.
 *		Alan Cox	:	Protocol setting support
 *	Alexey Kuznetsov	:	Untied from IPv4 stack.
 *	Cyrus Durgin		:	Fixed kerneld for kmod.
 *	Michal Ostrowski        :       Module initialization cleanup.
 *         Ulises Alonso        :       Frame number limit removal and
 *                                      packet_set_ring memory leak.
 *		Eric Biederman	:	Allow for > 8 byte hardware addresses.
 *					The convention is that longer addresses
 *					will simply extend the hardware address
 *					byte arrays at the end of sockaddr_ll
 *					and packet_mreq.
 *		Johann Baudy	:	Added TX RING.
 *		Chetan Loke	:	Implemented TPACKET_V3 block abstraction
 *					layer.
 *					Copyright (C) 2011, <lokec@ccs.neu.edu>
 *
 *
 *		This program is free software; you can redistribute it and/or
 *		modify it under the terms of the GNU General Public License
 *		as published by the Free Software Foundation; either version
 *		2 of the License, or (at your option) any later version.
 *
 */

#include <linux/types.h>
#include <linux/mm.h>
#include <linux/capability.h>
#include <linux/fcntl.h>
#include <linux/socket.h>
#include <linux/in.h>
#include <linux/inet.h>
#include <linux/netdevice.h>
#include <linux/if_packet.h>
#include <linux/wireless.h>
#include <linux/kernel.h>
#include <linux/kmod.h>
#include <linux/slab.h>
#include <linux/vmalloc.h>
#include <net/net_namespace.h>
#include <net/ip.h>
#include <net/protocol.h>
#include <linux/skbuff.h>
#include <net/sock.h>
#include <linux/errno.h>
#include <linux/timer.h>
#include <linux/uaccess.h>
#include <asm/ioctls.h>
#include <asm/page.h>
#include <asm/cacheflush.h>
#include <asm/io.h>
#include <linux/proc_fs.h>
#include <linux/seq_file.h>
#include <linux/poll.h>
#include <linux/module.h>
#include <linux/init.h>
#include <linux/mutex.h>
#include <linux/if_vlan.h>
#include <linux/virtio_net.h>
#include <linux/errqueue.h>
#include <linux/net_tstamp.h>
#include <linux/percpu.h>
#ifdef CONFIG_INET
#include <net/inet_common.h>
#endif
#include <linux/bpf.h>
#include <net/compat.h>

#include "internal.h"

/*
   Assumptions:
   - if device has no dev->hard_header routine, it adds and removes ll header
     inside itself. In this case ll header is invisible outside of device,
     but higher levels still should reserve dev->hard_header_len.
     Some devices are enough clever to reallocate skb, when header
     will not fit to reserved space (tunnel), another ones are silly
     (PPP).
   - packet socket receives packets with pulled ll header,
     so that SOCK_RAW should push it back.

On receive:
-----------

Incoming, dev->hard_header!=NULL
   mac_header -> ll header
   data       -> data

Outgoing, dev->hard_header!=NULL
   mac_header -> ll header
   data       -> ll header

Incoming, dev->hard_header==NULL
   mac_header -> UNKNOWN position. It is very likely, that it points to ll
		 header.  PPP makes it, that is wrong, because introduce
		 assymetry between rx and tx paths.
   data       -> data

Outgoing, dev->hard_header==NULL
   mac_header -> data. ll header is still not built!
   data       -> data

Resume
  If dev->hard_header==NULL we are unlikely to restore sensible ll header.


On transmit:
------------

dev->hard_header != NULL
   mac_header -> ll header
   data       -> ll header

dev->hard_header == NULL (ll header is added by device, we cannot control it)
   mac_header -> data
   data       -> data

   We should set nh.raw on output to correct posistion,
   packet classifier depends on it.
 */

/* Private packet socket structures. */

/* identical to struct packet_mreq except it has
 * a longer address field.
 */
struct packet_mreq_max {
	int		mr_ifindex;
	unsigned short	mr_type;
	unsigned short	mr_alen;
	unsigned char	mr_address[MAX_ADDR_LEN];
};

union tpacket_uhdr {
	struct tpacket_hdr  *h1;
	struct tpacket2_hdr *h2;
	struct tpacket3_hdr *h3;
	void *raw;
};

static int packet_set_ring(struct sock *sk, union tpacket_req_u *req_u,
		int closing, int tx_ring);

#define V3_ALIGNMENT	(8)

#define BLK_HDR_LEN	(ALIGN(sizeof(struct tpacket_block_desc), V3_ALIGNMENT))

#define BLK_PLUS_PRIV(sz_of_priv) \
	(BLK_HDR_LEN + ALIGN((sz_of_priv), V3_ALIGNMENT))

#define BLOCK_STATUS(x)	((x)->hdr.bh1.block_status)
#define BLOCK_NUM_PKTS(x)	((x)->hdr.bh1.num_pkts)
#define BLOCK_O2FP(x)		((x)->hdr.bh1.offset_to_first_pkt)
#define BLOCK_LEN(x)		((x)->hdr.bh1.blk_len)
#define BLOCK_SNUM(x)		((x)->hdr.bh1.seq_num)
#define BLOCK_O2PRIV(x)	((x)->offset_to_priv)
#define BLOCK_PRIV(x)		((void *)((char *)(x) + BLOCK_O2PRIV(x)))

struct packet_sock;
static int tpacket_rcv(struct sk_buff *skb, struct net_device *dev,
		       struct packet_type *pt, struct net_device *orig_dev);

static void *packet_previous_frame(struct packet_sock *po,
		struct packet_ring_buffer *rb,
		int status);
static void packet_increment_head(struct packet_ring_buffer *buff);
static int prb_curr_blk_in_use(struct tpacket_block_desc *);
static void *prb_dispatch_next_block(struct tpacket_kbdq_core *,
			struct packet_sock *);
static void prb_retire_current_block(struct tpacket_kbdq_core *,
		struct packet_sock *, unsigned int status);
static int prb_queue_frozen(struct tpacket_kbdq_core *);
static void prb_open_block(struct tpacket_kbdq_core *,
		struct tpacket_block_desc *);
static void prb_retire_rx_blk_timer_expired(struct timer_list *);
static void _prb_refresh_rx_retire_blk_timer(struct tpacket_kbdq_core *);
static void prb_fill_rxhash(struct tpacket_kbdq_core *, struct tpacket3_hdr *);
static void prb_clear_rxhash(struct tpacket_kbdq_core *,
		struct tpacket3_hdr *);
static void prb_fill_vlan_info(struct tpacket_kbdq_core *,
		struct tpacket3_hdr *);
static void packet_flush_mclist(struct sock *sk);
static void packet_pick_tx_queue(struct net_device *dev, struct sk_buff *skb);

struct packet_skb_cb {
	union {
		struct sockaddr_pkt pkt;
		union {
			/* Trick: alias skb original length with
			 * ll.sll_family and ll.protocol in order
			 * to save room.
			 */
			unsigned int origlen;
			struct sockaddr_ll ll;
		};
	} sa;
};

#define vio_le() virtio_legacy_is_little_endian()

#define PACKET_SKB_CB(__skb)	((struct packet_skb_cb *)((__skb)->cb))

#define GET_PBDQC_FROM_RB(x)	((struct tpacket_kbdq_core *)(&(x)->prb_bdqc))
#define GET_PBLOCK_DESC(x, bid)	\
	((struct tpacket_block_desc *)((x)->pkbdq[(bid)].buffer))
#define GET_CURR_PBLOCK_DESC_FROM_CORE(x)	\
	((struct tpacket_block_desc *)((x)->pkbdq[(x)->kactive_blk_num].buffer))
#define GET_NEXT_PRB_BLK_NUM(x) \
	(((x)->kactive_blk_num < ((x)->knum_blocks-1)) ? \
	((x)->kactive_blk_num+1) : 0)

static void __fanout_unlink(struct sock *sk, struct packet_sock *po);
static void __fanout_link(struct sock *sk, struct packet_sock *po);

static int packet_direct_xmit(struct sk_buff *skb)
{
	struct net_device *dev = skb->dev;
	struct sk_buff *orig_skb = skb;
	struct netdev_queue *txq;
	int ret = NETDEV_TX_BUSY;

	if (unlikely(!netif_running(dev) ||
		     !netif_carrier_ok(dev)))
		goto drop;

	skb = validate_xmit_skb_list(skb, dev);
	if (skb != orig_skb)
		goto drop;

	packet_pick_tx_queue(dev, skb);
	txq = skb_get_tx_queue(dev, skb);

	local_bh_disable();

	HARD_TX_LOCK(dev, txq, smp_processor_id());
	if (!netif_xmit_frozen_or_drv_stopped(txq))
		ret = netdev_start_xmit(skb, dev, txq, false);
	HARD_TX_UNLOCK(dev, txq);

	local_bh_enable();

	if (!dev_xmit_complete(ret))
		kfree_skb(skb);

	return ret;
drop:
	atomic_long_inc(&dev->tx_dropped);
	kfree_skb_list(skb);
	return NET_XMIT_DROP;
}

static struct net_device *packet_cached_dev_get(struct packet_sock *po)
{
	struct net_device *dev;

	rcu_read_lock();
	dev = rcu_dereference(po->cached_dev);
	if (likely(dev))
		dev_hold(dev);
	rcu_read_unlock();

	return dev;
}

static void packet_cached_dev_assign(struct packet_sock *po,
				     struct net_device *dev)
{
	rcu_assign_pointer(po->cached_dev, dev);
}

static void packet_cached_dev_reset(struct packet_sock *po)
{
	RCU_INIT_POINTER(po->cached_dev, NULL);
}

static bool packet_use_direct_xmit(const struct packet_sock *po)
{
	return po->xmit == packet_direct_xmit;
}

static u16 __packet_pick_tx_queue(struct net_device *dev, struct sk_buff *skb)
{
	return (u16) raw_smp_processor_id() % dev->real_num_tx_queues;
}

static void packet_pick_tx_queue(struct net_device *dev, struct sk_buff *skb)
{
	const struct net_device_ops *ops = dev->netdev_ops;
	u16 queue_index;

	if (ops->ndo_select_queue) {
		queue_index = ops->ndo_select_queue(dev, skb, NULL,
						    __packet_pick_tx_queue);
		queue_index = netdev_cap_txqueue(dev, queue_index);
	} else {
		queue_index = __packet_pick_tx_queue(dev, skb);
	}

	skb_set_queue_mapping(skb, queue_index);
}

/* register_prot_hook must be invoked with the po->bind_lock held,
 * or from a context in which asynchronous accesses to the packet
 * socket is not possible (packet_create()).
 */
static void register_prot_hook(struct sock *sk)
{
	struct packet_sock *po = pkt_sk(sk);

	if (!po->running) {
		if (po->fanout)
			__fanout_link(sk, po);
		else
			dev_add_pack(&po->prot_hook);

		sock_hold(sk);
		po->running = 1;
	}
}

/* {,__}unregister_prot_hook() must be invoked with the po->bind_lock
 * held.   If the sync parameter is true, we will temporarily drop
 * the po->bind_lock and do a synchronize_net to make sure no
 * asynchronous packet processing paths still refer to the elements
 * of po->prot_hook.  If the sync parameter is false, it is the
 * callers responsibility to take care of this.
 */
static void __unregister_prot_hook(struct sock *sk, bool sync)
{
	struct packet_sock *po = pkt_sk(sk);

	po->running = 0;

	if (po->fanout)
		__fanout_unlink(sk, po);
	else
		__dev_remove_pack(&po->prot_hook);

	__sock_put(sk);

	if (sync) {
		spin_unlock(&po->bind_lock);
		synchronize_net();
		spin_lock(&po->bind_lock);
	}
}

static void unregister_prot_hook(struct sock *sk, bool sync)
{
	struct packet_sock *po = pkt_sk(sk);

	if (po->running)
		__unregister_prot_hook(sk, sync);
}

static inline struct page * __pure pgv_to_page(void *addr)
{
	if (is_vmalloc_addr(addr))
		return vmalloc_to_page(addr);
	return virt_to_page(addr);
}

static void __packet_set_status(struct packet_sock *po, void *frame, int status)
{
	union tpacket_uhdr h;

	h.raw = frame;
	switch (po->tp_version) {
	case TPACKET_V1:
		h.h1->tp_status = status;
		flush_dcache_page(pgv_to_page(&h.h1->tp_status));
		break;
	case TPACKET_V2:
		h.h2->tp_status = status;
		flush_dcache_page(pgv_to_page(&h.h2->tp_status));
		break;
	case TPACKET_V3:
		h.h3->tp_status = status;
		flush_dcache_page(pgv_to_page(&h.h3->tp_status));
		break;
	default:
		WARN(1, "TPACKET version not supported.\n");
		BUG();
	}

	smp_wmb();
}

static int __packet_get_status(struct packet_sock *po, void *frame)
{
	union tpacket_uhdr h;

	smp_rmb();

	h.raw = frame;
	switch (po->tp_version) {
	case TPACKET_V1:
		flush_dcache_page(pgv_to_page(&h.h1->tp_status));
		return h.h1->tp_status;
	case TPACKET_V2:
		flush_dcache_page(pgv_to_page(&h.h2->tp_status));
		return h.h2->tp_status;
	case TPACKET_V3:
		flush_dcache_page(pgv_to_page(&h.h3->tp_status));
		return h.h3->tp_status;
	default:
		WARN(1, "TPACKET version not supported.\n");
		BUG();
		return 0;
	}
}

static __u32 tpacket_get_timestamp(struct sk_buff *skb, struct timespec *ts,
				   unsigned int flags)
{
	struct skb_shared_hwtstamps *shhwtstamps = skb_hwtstamps(skb);

	if (shhwtstamps &&
	    (flags & SOF_TIMESTAMPING_RAW_HARDWARE) &&
	    ktime_to_timespec_cond(shhwtstamps->hwtstamp, ts))
		return TP_STATUS_TS_RAW_HARDWARE;

	if (ktime_to_timespec_cond(skb->tstamp, ts))
		return TP_STATUS_TS_SOFTWARE;

	return 0;
}

static __u32 __packet_set_timestamp(struct packet_sock *po, void *frame,
				    struct sk_buff *skb)
{
	union tpacket_uhdr h;
	struct timespec ts;
	__u32 ts_status;

	if (!(ts_status = tpacket_get_timestamp(skb, &ts, po->tp_tstamp)))
		return 0;

	h.raw = frame;
	switch (po->tp_version) {
	case TPACKET_V1:
		h.h1->tp_sec = ts.tv_sec;
		h.h1->tp_usec = ts.tv_nsec / NSEC_PER_USEC;
		break;
	case TPACKET_V2:
		h.h2->tp_sec = ts.tv_sec;
		h.h2->tp_nsec = ts.tv_nsec;
		break;
	case TPACKET_V3:
		h.h3->tp_sec = ts.tv_sec;
		h.h3->tp_nsec = ts.tv_nsec;
		break;
	default:
		WARN(1, "TPACKET version not supported.\n");
		BUG();
	}

	/* one flush is safe, as both fields always lie on the same cacheline */
	flush_dcache_page(pgv_to_page(&h.h1->tp_sec));
	smp_wmb();

	return ts_status;
}

static void *packet_lookup_frame(struct packet_sock *po,
		struct packet_ring_buffer *rb,
		unsigned int position,
		int status)
{
	unsigned int pg_vec_pos, frame_offset;
	union tpacket_uhdr h;

	pg_vec_pos = position / rb->frames_per_block;
	frame_offset = position % rb->frames_per_block;

	h.raw = rb->pg_vec[pg_vec_pos].buffer +
		(frame_offset * rb->frame_size);

	if (status != __packet_get_status(po, h.raw))
		return NULL;

	return h.raw;
}

static void *packet_current_frame(struct packet_sock *po,
		struct packet_ring_buffer *rb,
		int status)
{
	return packet_lookup_frame(po, rb, rb->head, status);
}

static void prb_del_retire_blk_timer(struct tpacket_kbdq_core *pkc)
{
	del_timer_sync(&pkc->retire_blk_timer);
}

static void prb_shutdown_retire_blk_timer(struct packet_sock *po,
		struct sk_buff_head *rb_queue)
{
	struct tpacket_kbdq_core *pkc;

	pkc = GET_PBDQC_FROM_RB(&po->rx_ring);

	spin_lock_bh(&rb_queue->lock);
	pkc->delete_blk_timer = 1;
	spin_unlock_bh(&rb_queue->lock);

	prb_del_retire_blk_timer(pkc);
}

static void prb_setup_retire_blk_timer(struct packet_sock *po)
{
	struct tpacket_kbdq_core *pkc;

	pkc = GET_PBDQC_FROM_RB(&po->rx_ring);
	timer_setup(&pkc->retire_blk_timer, prb_retire_rx_blk_timer_expired,
		    0);
	pkc->retire_blk_timer.expires = jiffies;
}

static int prb_calc_retire_blk_tmo(struct packet_sock *po,
				int blk_size_in_bytes)
{
	struct net_device *dev;
	unsigned int mbits = 0, msec = 0, div = 0, tmo = 0;
	struct ethtool_link_ksettings ecmd;
	int err;

	rtnl_lock();
	dev = __dev_get_by_index(sock_net(&po->sk), po->ifindex);
	if (unlikely(!dev)) {
		rtnl_unlock();
		return DEFAULT_PRB_RETIRE_TOV;
	}
	err = __ethtool_get_link_ksettings(dev, &ecmd);
	rtnl_unlock();
	if (!err) {
		/*
		 * If the link speed is so slow you don't really
		 * need to worry about perf anyways
		 */
		if (ecmd.base.speed < SPEED_1000 ||
		    ecmd.base.speed == SPEED_UNKNOWN) {
			return DEFAULT_PRB_RETIRE_TOV;
		} else {
			msec = 1;
			div = ecmd.base.speed / 1000;
		}
	}

	mbits = (blk_size_in_bytes * 8) / (1024 * 1024);

	if (div)
		mbits /= div;

	tmo = mbits * msec;

	if (div)
		return tmo+1;
	return tmo;
}

static void prb_init_ft_ops(struct tpacket_kbdq_core *p1,
			union tpacket_req_u *req_u)
{
	p1->feature_req_word = req_u->req3.tp_feature_req_word;
}

static void init_prb_bdqc(struct packet_sock *po,
			struct packet_ring_buffer *rb,
			struct pgv *pg_vec,
			union tpacket_req_u *req_u)
{
	struct tpacket_kbdq_core *p1 = GET_PBDQC_FROM_RB(rb);
	struct tpacket_block_desc *pbd;

	memset(p1, 0x0, sizeof(*p1));

	p1->knxt_seq_num = 1;
	p1->pkbdq = pg_vec;
	pbd = (struct tpacket_block_desc *)pg_vec[0].buffer;
	p1->pkblk_start	= pg_vec[0].buffer;
	p1->kblk_size = req_u->req3.tp_block_size;
	p1->knum_blocks	= req_u->req3.tp_block_nr;
	p1->hdrlen = po->tp_hdrlen;
	p1->version = po->tp_version;
	p1->last_kactive_blk_num = 0;
	po->stats.stats3.tp_freeze_q_cnt = 0;
	if (req_u->req3.tp_retire_blk_tov)
		p1->retire_blk_tov = req_u->req3.tp_retire_blk_tov;
	else
		p1->retire_blk_tov = prb_calc_retire_blk_tmo(po,
						req_u->req3.tp_block_size);
	p1->tov_in_jiffies = msecs_to_jiffies(p1->retire_blk_tov);
	p1->blk_sizeof_priv = req_u->req3.tp_sizeof_priv;

	p1->max_frame_len = p1->kblk_size - BLK_PLUS_PRIV(p1->blk_sizeof_priv);
	prb_init_ft_ops(p1, req_u);
	prb_setup_retire_blk_timer(po);
	prb_open_block(p1, pbd);
}

/*  Do NOT update the last_blk_num first.
 *  Assumes sk_buff_head lock is held.
 */
static void _prb_refresh_rx_retire_blk_timer(struct tpacket_kbdq_core *pkc)
{
	mod_timer(&pkc->retire_blk_timer,
			jiffies + pkc->tov_in_jiffies);
	pkc->last_kactive_blk_num = pkc->kactive_blk_num;
}

/*
 * Timer logic:
 * 1) We refresh the timer only when we open a block.
 *    By doing this we don't waste cycles refreshing the timer
 *	  on packet-by-packet basis.
 *
 * With a 1MB block-size, on a 1Gbps line, it will take
 * i) ~8 ms to fill a block + ii) memcpy etc.
 * In this cut we are not accounting for the memcpy time.
 *
 * So, if the user sets the 'tmo' to 10ms then the timer
 * will never fire while the block is still getting filled
 * (which is what we want). However, the user could choose
 * to close a block early and that's fine.
 *
 * But when the timer does fire, we check whether or not to refresh it.
 * Since the tmo granularity is in msecs, it is not too expensive
 * to refresh the timer, lets say every '8' msecs.
 * Either the user can set the 'tmo' or we can derive it based on
 * a) line-speed and b) block-size.
 * prb_calc_retire_blk_tmo() calculates the tmo.
 *
 */
static void prb_retire_rx_blk_timer_expired(struct timer_list *t)
{
	struct packet_sock *po =
		from_timer(po, t, rx_ring.prb_bdqc.retire_blk_timer);
	struct tpacket_kbdq_core *pkc = GET_PBDQC_FROM_RB(&po->rx_ring);
	unsigned int frozen;
	struct tpacket_block_desc *pbd;

	spin_lock(&po->sk.sk_receive_queue.lock);

	frozen = prb_queue_frozen(pkc);
	pbd = GET_CURR_PBLOCK_DESC_FROM_CORE(pkc);

	if (unlikely(pkc->delete_blk_timer))
		goto out;

	/* We only need to plug the race when the block is partially filled.
	 * tpacket_rcv:
	 *		lock(); increment BLOCK_NUM_PKTS; unlock()
	 *		copy_bits() is in progress ...
	 *		timer fires on other cpu:
	 *		we can't retire the current block because copy_bits
	 *		is in progress.
	 *
	 */
	if (BLOCK_NUM_PKTS(pbd)) {
		while (atomic_read(&pkc->blk_fill_in_prog)) {
			/* Waiting for skb_copy_bits to finish... */
			cpu_relax();
		}
	}

	if (pkc->last_kactive_blk_num == pkc->kactive_blk_num) {
		if (!frozen) {
			if (!BLOCK_NUM_PKTS(pbd)) {
				/* An empty block. Just refresh the timer. */
				goto refresh_timer;
			}
			prb_retire_current_block(pkc, po, TP_STATUS_BLK_TMO);
			if (!prb_dispatch_next_block(pkc, po))
				goto refresh_timer;
			else
				goto out;
		} else {
			/* Case 1. Queue was frozen because user-space was
			 *	   lagging behind.
			 */
			if (prb_curr_blk_in_use(pbd)) {
				/*
				 * Ok, user-space is still behind.
				 * So just refresh the timer.
				 */
				goto refresh_timer;
			} else {
			       /* Case 2. queue was frozen,user-space caught up,
				* now the link went idle && the timer fired.
				* We don't have a block to close.So we open this
				* block and restart the timer.
				* opening a block thaws the queue,restarts timer
				* Thawing/timer-refresh is a side effect.
				*/
				prb_open_block(pkc, pbd);
				goto out;
			}
		}
	}

refresh_timer:
	_prb_refresh_rx_retire_blk_timer(pkc);

out:
	spin_unlock(&po->sk.sk_receive_queue.lock);
}

static void prb_flush_block(struct tpacket_kbdq_core *pkc1,
		struct tpacket_block_desc *pbd1, __u32 status)
{
	/* Flush everything minus the block header */

#if ARCH_IMPLEMENTS_FLUSH_DCACHE_PAGE == 1
	u8 *start, *end;

	start = (u8 *)pbd1;

	/* Skip the block header(we know header WILL fit in 4K) */
	start += PAGE_SIZE;

	end = (u8 *)PAGE_ALIGN((unsigned long)pkc1->pkblk_end);
	for (; start < end; start += PAGE_SIZE)
		flush_dcache_page(pgv_to_page(start));

	smp_wmb();
#endif

	/* Now update the block status. */

	BLOCK_STATUS(pbd1) = status;

	/* Flush the block header */

#if ARCH_IMPLEMENTS_FLUSH_DCACHE_PAGE == 1
	start = (u8 *)pbd1;
	flush_dcache_page(pgv_to_page(start));

	smp_wmb();
#endif
}

/*
 * Side effect:
 *
 * 1) flush the block
 * 2) Increment active_blk_num
 *
 * Note:We DONT refresh the timer on purpose.
 *	Because almost always the next block will be opened.
 */
static void prb_close_block(struct tpacket_kbdq_core *pkc1,
		struct tpacket_block_desc *pbd1,
		struct packet_sock *po, unsigned int stat)
{
	__u32 status = TP_STATUS_USER | stat;

	struct tpacket3_hdr *last_pkt;
	struct tpacket_hdr_v1 *h1 = &pbd1->hdr.bh1;
	struct sock *sk = &po->sk;

	if (po->stats.stats3.tp_drops)
		status |= TP_STATUS_LOSING;

	last_pkt = (struct tpacket3_hdr *)pkc1->prev;
	last_pkt->tp_next_offset = 0;

	/* Get the ts of the last pkt */
	if (BLOCK_NUM_PKTS(pbd1)) {
		h1->ts_last_pkt.ts_sec = last_pkt->tp_sec;
		h1->ts_last_pkt.ts_nsec	= last_pkt->tp_nsec;
	} else {
		/* Ok, we tmo'd - so get the current time.
		 *
		 * It shouldn't really happen as we don't close empty
		 * blocks. See prb_retire_rx_blk_timer_expired().
		 */
		struct timespec ts;
		getnstimeofday(&ts);
		h1->ts_last_pkt.ts_sec = ts.tv_sec;
		h1->ts_last_pkt.ts_nsec	= ts.tv_nsec;
	}

	smp_wmb();

	/* Flush the block */
	prb_flush_block(pkc1, pbd1, status);

	sk->sk_data_ready(sk);

	pkc1->kactive_blk_num = GET_NEXT_PRB_BLK_NUM(pkc1);
}

static void prb_thaw_queue(struct tpacket_kbdq_core *pkc)
{
	pkc->reset_pending_on_curr_blk = 0;
}

/*
 * Side effect of opening a block:
 *
 * 1) prb_queue is thawed.
 * 2) retire_blk_timer is refreshed.
 *
 */
static void prb_open_block(struct tpacket_kbdq_core *pkc1,
	struct tpacket_block_desc *pbd1)
{
	struct timespec ts;
	struct tpacket_hdr_v1 *h1 = &pbd1->hdr.bh1;

	smp_rmb();

	/* We could have just memset this but we will lose the
	 * flexibility of making the priv area sticky
	 */

	BLOCK_SNUM(pbd1) = pkc1->knxt_seq_num++;
	BLOCK_NUM_PKTS(pbd1) = 0;
	BLOCK_LEN(pbd1) = BLK_PLUS_PRIV(pkc1->blk_sizeof_priv);

	getnstimeofday(&ts);

	h1->ts_first_pkt.ts_sec = ts.tv_sec;
	h1->ts_first_pkt.ts_nsec = ts.tv_nsec;

	pkc1->pkblk_start = (char *)pbd1;
	pkc1->nxt_offset = pkc1->pkblk_start + BLK_PLUS_PRIV(pkc1->blk_sizeof_priv);

	BLOCK_O2FP(pbd1) = (__u32)BLK_PLUS_PRIV(pkc1->blk_sizeof_priv);
	BLOCK_O2PRIV(pbd1) = BLK_HDR_LEN;

	pbd1->version = pkc1->version;
	pkc1->prev = pkc1->nxt_offset;
	pkc1->pkblk_end = pkc1->pkblk_start + pkc1->kblk_size;

	prb_thaw_queue(pkc1);
	_prb_refresh_rx_retire_blk_timer(pkc1);

	smp_wmb();
}

/*
 * Queue freeze logic:
 * 1) Assume tp_block_nr = 8 blocks.
 * 2) At time 't0', user opens Rx ring.
 * 3) Some time past 't0', kernel starts filling blocks starting from 0 .. 7
 * 4) user-space is either sleeping or processing block '0'.
 * 5) tpacket_rcv is currently filling block '7', since there is no space left,
 *    it will close block-7,loop around and try to fill block '0'.
 *    call-flow:
 *    __packet_lookup_frame_in_block
 *      prb_retire_current_block()
 *      prb_dispatch_next_block()
 *        |->(BLOCK_STATUS == USER) evaluates to true
 *    5.1) Since block-0 is currently in-use, we just freeze the queue.
 * 6) Now there are two cases:
 *    6.1) Link goes idle right after the queue is frozen.
 *         But remember, the last open_block() refreshed the timer.
 *         When this timer expires,it will refresh itself so that we can
 *         re-open block-0 in near future.
 *    6.2) Link is busy and keeps on receiving packets. This is a simple
 *         case and __packet_lookup_frame_in_block will check if block-0
 *         is free and can now be re-used.
 */
static void prb_freeze_queue(struct tpacket_kbdq_core *pkc,
				  struct packet_sock *po)
{
	pkc->reset_pending_on_curr_blk = 1;
	po->stats.stats3.tp_freeze_q_cnt++;
}

#define TOTAL_PKT_LEN_INCL_ALIGN(length) (ALIGN((length), V3_ALIGNMENT))

/*
 * If the next block is free then we will dispatch it
 * and return a good offset.
 * Else, we will freeze the queue.
 * So, caller must check the return value.
 */
static void *prb_dispatch_next_block(struct tpacket_kbdq_core *pkc,
		struct packet_sock *po)
{
	struct tpacket_block_desc *pbd;

	smp_rmb();

	/* 1. Get current block num */
	pbd = GET_CURR_PBLOCK_DESC_FROM_CORE(pkc);

	/* 2. If this block is currently in_use then freeze the queue */
	if (TP_STATUS_USER & BLOCK_STATUS(pbd)) {
		prb_freeze_queue(pkc, po);
		return NULL;
	}

	/*
	 * 3.
	 * open this block and return the offset where the first packet
	 * needs to get stored.
	 */
	prb_open_block(pkc, pbd);
	return (void *)pkc->nxt_offset;
}

static void prb_retire_current_block(struct tpacket_kbdq_core *pkc,
		struct packet_sock *po, unsigned int status)
{
	struct tpacket_block_desc *pbd = GET_CURR_PBLOCK_DESC_FROM_CORE(pkc);

	/* retire/close the current block */
	if (likely(TP_STATUS_KERNEL == BLOCK_STATUS(pbd))) {
		/*
		 * Plug the case where copy_bits() is in progress on
		 * cpu-0 and tpacket_rcv() got invoked on cpu-1, didn't
		 * have space to copy the pkt in the current block and
		 * called prb_retire_current_block()
		 *
		 * We don't need to worry about the TMO case because
		 * the timer-handler already handled this case.
		 */
		if (!(status & TP_STATUS_BLK_TMO)) {
			while (atomic_read(&pkc->blk_fill_in_prog)) {
				/* Waiting for skb_copy_bits to finish... */
				cpu_relax();
			}
		}
		prb_close_block(pkc, pbd, po, status);
		return;
	}
}

static int prb_curr_blk_in_use(struct tpacket_block_desc *pbd)
{
	return TP_STATUS_USER & BLOCK_STATUS(pbd);
}

static int prb_queue_frozen(struct tpacket_kbdq_core *pkc)
{
	return pkc->reset_pending_on_curr_blk;
}

static void prb_clear_blk_fill_status(struct packet_ring_buffer *rb)
{
	struct tpacket_kbdq_core *pkc  = GET_PBDQC_FROM_RB(rb);
	atomic_dec(&pkc->blk_fill_in_prog);
}

static void prb_fill_rxhash(struct tpacket_kbdq_core *pkc,
			struct tpacket3_hdr *ppd)
{
	ppd->hv1.tp_rxhash = skb_get_hash(pkc->skb);
}

static void prb_clear_rxhash(struct tpacket_kbdq_core *pkc,
			struct tpacket3_hdr *ppd)
{
	ppd->hv1.tp_rxhash = 0;
}

static void prb_fill_vlan_info(struct tpacket_kbdq_core *pkc,
			struct tpacket3_hdr *ppd)
{
	if (skb_vlan_tag_present(pkc->skb)) {
		ppd->hv1.tp_vlan_tci = skb_vlan_tag_get(pkc->skb);
		ppd->hv1.tp_vlan_tpid = ntohs(pkc->skb->vlan_proto);
		ppd->tp_status = TP_STATUS_VLAN_VALID | TP_STATUS_VLAN_TPID_VALID;
	} else {
		ppd->hv1.tp_vlan_tci = 0;
		ppd->hv1.tp_vlan_tpid = 0;
		ppd->tp_status = TP_STATUS_AVAILABLE;
	}
}

static void prb_run_all_ft_ops(struct tpacket_kbdq_core *pkc,
			struct tpacket3_hdr *ppd)
{
	ppd->hv1.tp_padding = 0;
	prb_fill_vlan_info(pkc, ppd);

	if (pkc->feature_req_word & TP_FT_REQ_FILL_RXHASH)
		prb_fill_rxhash(pkc, ppd);
	else
		prb_clear_rxhash(pkc, ppd);
}

static void prb_fill_curr_block(char *curr,
				struct tpacket_kbdq_core *pkc,
				struct tpacket_block_desc *pbd,
				unsigned int len)
{
	struct tpacket3_hdr *ppd;

	ppd  = (struct tpacket3_hdr *)curr;
	ppd->tp_next_offset = TOTAL_PKT_LEN_INCL_ALIGN(len);
	pkc->prev = curr;
	pkc->nxt_offset += TOTAL_PKT_LEN_INCL_ALIGN(len);
	BLOCK_LEN(pbd) += TOTAL_PKT_LEN_INCL_ALIGN(len);
	BLOCK_NUM_PKTS(pbd) += 1;
	atomic_inc(&pkc->blk_fill_in_prog);
	prb_run_all_ft_ops(pkc, ppd);
}

/* Assumes caller has the sk->rx_queue.lock */
static void *__packet_lookup_frame_in_block(struct packet_sock *po,
					    struct sk_buff *skb,
						int status,
					    unsigned int len
					    )
{
	struct tpacket_kbdq_core *pkc;
	struct tpacket_block_desc *pbd;
	char *curr, *end;

	pkc = GET_PBDQC_FROM_RB(&po->rx_ring);
	pbd = GET_CURR_PBLOCK_DESC_FROM_CORE(pkc);

	/* Queue is frozen when user space is lagging behind */
	if (prb_queue_frozen(pkc)) {
		/*
		 * Check if that last block which caused the queue to freeze,
		 * is still in_use by user-space.
		 */
		if (prb_curr_blk_in_use(pbd)) {
			/* Can't record this packet */
			return NULL;
		} else {
			/*
			 * Ok, the block was released by user-space.
			 * Now let's open that block.
			 * opening a block also thaws the queue.
			 * Thawing is a side effect.
			 */
			prb_open_block(pkc, pbd);
		}
	}

	smp_mb();
	curr = pkc->nxt_offset;
	pkc->skb = skb;
	end = (char *)pbd + pkc->kblk_size;

	/* first try the current block */
	if (curr+TOTAL_PKT_LEN_INCL_ALIGN(len) < end) {
		prb_fill_curr_block(curr, pkc, pbd, len);
		return (void *)curr;
	}

	/* Ok, close the current block */
	prb_retire_current_block(pkc, po, 0);

	/* Now, try to dispatch the next block */
	curr = (char *)prb_dispatch_next_block(pkc, po);
	if (curr) {
		pbd = GET_CURR_PBLOCK_DESC_FROM_CORE(pkc);
		prb_fill_curr_block(curr, pkc, pbd, len);
		return (void *)curr;
	}

	/*
	 * No free blocks are available.user_space hasn't caught up yet.
	 * Queue was just frozen and now this packet will get dropped.
	 */
	return NULL;
}

static void *packet_current_rx_frame(struct packet_sock *po,
					    struct sk_buff *skb,
					    int status, unsigned int len)
{
	char *curr = NULL;
	switch (po->tp_version) {
	case TPACKET_V1:
	case TPACKET_V2:
		curr = packet_lookup_frame(po, &po->rx_ring,
					po->rx_ring.head, status);
		return curr;
	case TPACKET_V3:
		return __packet_lookup_frame_in_block(po, skb, status, len);
	default:
		WARN(1, "TPACKET version not supported\n");
		BUG();
		return NULL;
	}
}

static void *prb_lookup_block(struct packet_sock *po,
				     struct packet_ring_buffer *rb,
				     unsigned int idx,
				     int status)
{
	struct tpacket_kbdq_core *pkc  = GET_PBDQC_FROM_RB(rb);
	struct tpacket_block_desc *pbd = GET_PBLOCK_DESC(pkc, idx);

	if (status != BLOCK_STATUS(pbd))
		return NULL;
	return pbd;
}

static int prb_previous_blk_num(struct packet_ring_buffer *rb)
{
	unsigned int prev;
	if (rb->prb_bdqc.kactive_blk_num)
		prev = rb->prb_bdqc.kactive_blk_num-1;
	else
		prev = rb->prb_bdqc.knum_blocks-1;
	return prev;
}

/* Assumes caller has held the rx_queue.lock */
static void *__prb_previous_block(struct packet_sock *po,
					 struct packet_ring_buffer *rb,
					 int status)
{
	unsigned int previous = prb_previous_blk_num(rb);
	return prb_lookup_block(po, rb, previous, status);
}

static void *packet_previous_rx_frame(struct packet_sock *po,
					     struct packet_ring_buffer *rb,
					     int status)
{
	if (po->tp_version <= TPACKET_V2)
		return packet_previous_frame(po, rb, status);

	return __prb_previous_block(po, rb, status);
}

static void packet_increment_rx_head(struct packet_sock *po,
					    struct packet_ring_buffer *rb)
{
	switch (po->tp_version) {
	case TPACKET_V1:
	case TPACKET_V2:
		return packet_increment_head(rb);
	case TPACKET_V3:
	default:
		WARN(1, "TPACKET version not supported.\n");
		BUG();
		return;
	}
}

static void *packet_previous_frame(struct packet_sock *po,
		struct packet_ring_buffer *rb,
		int status)
{
	unsigned int previous = rb->head ? rb->head - 1 : rb->frame_max;
	return packet_lookup_frame(po, rb, previous, status);
}

static void packet_increment_head(struct packet_ring_buffer *buff)
{
	buff->head = buff->head != buff->frame_max ? buff->head+1 : 0;
}

static void packet_inc_pending(struct packet_ring_buffer *rb)
{
	this_cpu_inc(*rb->pending_refcnt);
}

static void packet_dec_pending(struct packet_ring_buffer *rb)
{
	this_cpu_dec(*rb->pending_refcnt);
}

static unsigned int packet_read_pending(const struct packet_ring_buffer *rb)
{
	unsigned int refcnt = 0;
	int cpu;

	/* We don't use pending refcount in rx_ring. */
	if (rb->pending_refcnt == NULL)
		return 0;

	for_each_possible_cpu(cpu)
		refcnt += *per_cpu_ptr(rb->pending_refcnt, cpu);

	return refcnt;
}

static int packet_alloc_pending(struct packet_sock *po)
{
	po->rx_ring.pending_refcnt = NULL;

	po->tx_ring.pending_refcnt = alloc_percpu(unsigned int);
	if (unlikely(po->tx_ring.pending_refcnt == NULL))
		return -ENOBUFS;

	return 0;
}

static void packet_free_pending(struct packet_sock *po)
{
	free_percpu(po->tx_ring.pending_refcnt);
}

#define ROOM_POW_OFF	2
#define ROOM_NONE	0x0
#define ROOM_LOW	0x1
#define ROOM_NORMAL	0x2

static bool __tpacket_has_room(struct packet_sock *po, int pow_off)
{
	int idx, len;

	len = po->rx_ring.frame_max + 1;
	idx = po->rx_ring.head;
	if (pow_off)
		idx += len >> pow_off;
	if (idx >= len)
		idx -= len;
	return packet_lookup_frame(po, &po->rx_ring, idx, TP_STATUS_KERNEL);
}

static bool __tpacket_v3_has_room(struct packet_sock *po, int pow_off)
{
	int idx, len;

	len = po->rx_ring.prb_bdqc.knum_blocks;
	idx = po->rx_ring.prb_bdqc.kactive_blk_num;
	if (pow_off)
		idx += len >> pow_off;
	if (idx >= len)
		idx -= len;
	return prb_lookup_block(po, &po->rx_ring, idx, TP_STATUS_KERNEL);
}

static int __packet_rcv_has_room(struct packet_sock *po, struct sk_buff *skb)
{
	struct sock *sk = &po->sk;
	int ret = ROOM_NONE;

	if (po->prot_hook.func != tpacket_rcv) {
		int avail = sk->sk_rcvbuf - atomic_read(&sk->sk_rmem_alloc)
					  - (skb ? skb->truesize : 0);
		if (avail > (sk->sk_rcvbuf >> ROOM_POW_OFF))
			return ROOM_NORMAL;
		else if (avail > 0)
			return ROOM_LOW;
		else
			return ROOM_NONE;
	}

	if (po->tp_version == TPACKET_V3) {
		if (__tpacket_v3_has_room(po, ROOM_POW_OFF))
			ret = ROOM_NORMAL;
		else if (__tpacket_v3_has_room(po, 0))
			ret = ROOM_LOW;
	} else {
		if (__tpacket_has_room(po, ROOM_POW_OFF))
			ret = ROOM_NORMAL;
		else if (__tpacket_has_room(po, 0))
			ret = ROOM_LOW;
	}

	return ret;
}

static int packet_rcv_has_room(struct packet_sock *po, struct sk_buff *skb)
{
	int ret;
	bool has_room;

	spin_lock_bh(&po->sk.sk_receive_queue.lock);
	ret = __packet_rcv_has_room(po, skb);
	has_room = ret == ROOM_NORMAL;
	if (po->pressure == has_room)
		po->pressure = !has_room;
	spin_unlock_bh(&po->sk.sk_receive_queue.lock);

	return ret;
}

static void packet_sock_destruct(struct sock *sk)
{
	skb_queue_purge(&sk->sk_error_queue);

	WARN_ON(atomic_read(&sk->sk_rmem_alloc));
	WARN_ON(refcount_read(&sk->sk_wmem_alloc));

	if (!sock_flag(sk, SOCK_DEAD)) {
		pr_err("Attempt to release alive packet socket: %p\n", sk);
		return;
	}

	sk_refcnt_debug_dec(sk);
}

static bool fanout_flow_is_huge(struct packet_sock *po, struct sk_buff *skb)
{
	u32 rxhash;
	int i, count = 0;

	rxhash = skb_get_hash(skb);
	for (i = 0; i < ROLLOVER_HLEN; i++)
		if (po->rollover->history[i] == rxhash)
			count++;

	po->rollover->history[prandom_u32() % ROLLOVER_HLEN] = rxhash;
	return count > (ROLLOVER_HLEN >> 1);
}

static unsigned int fanout_demux_hash(struct packet_fanout *f,
				      struct sk_buff *skb,
				      unsigned int num)
{
	return reciprocal_scale(__skb_get_hash_symmetric(skb), num);
}

static unsigned int fanout_demux_lb(struct packet_fanout *f,
				    struct sk_buff *skb,
				    unsigned int num)
{
	unsigned int val = atomic_inc_return(&f->rr_cur);

	return val % num;
}

static unsigned int fanout_demux_cpu(struct packet_fanout *f,
				     struct sk_buff *skb,
				     unsigned int num)
{
	return smp_processor_id() % num;
}

static unsigned int fanout_demux_rnd(struct packet_fanout *f,
				     struct sk_buff *skb,
				     unsigned int num)
{
	return prandom_u32_max(num);
}

static unsigned int fanout_demux_rollover(struct packet_fanout *f,
					  struct sk_buff *skb,
					  unsigned int idx, bool try_self,
					  unsigned int num)
{
	struct packet_sock *po, *po_next, *po_skip = NULL;
	unsigned int i, j, room = ROOM_NONE;

	po = pkt_sk(f->arr[idx]);

	if (try_self) {
		room = packet_rcv_has_room(po, skb);
		if (room == ROOM_NORMAL ||
		    (room == ROOM_LOW && !fanout_flow_is_huge(po, skb)))
			return idx;
		po_skip = po;
	}

	i = j = min_t(int, po->rollover->sock, num - 1);
	do {
		po_next = pkt_sk(f->arr[i]);
		if (po_next != po_skip && !po_next->pressure &&
		    packet_rcv_has_room(po_next, skb) == ROOM_NORMAL) {
			if (i != j)
				po->rollover->sock = i;
			atomic_long_inc(&po->rollover->num);
			if (room == ROOM_LOW)
				atomic_long_inc(&po->rollover->num_huge);
			return i;
		}

		if (++i == num)
			i = 0;
	} while (i != j);

	atomic_long_inc(&po->rollover->num_failed);
	return idx;
}

static unsigned int fanout_demux_qm(struct packet_fanout *f,
				    struct sk_buff *skb,
				    unsigned int num)
{
	return skb_get_queue_mapping(skb) % num;
}

static unsigned int fanout_demux_bpf(struct packet_fanout *f,
				     struct sk_buff *skb,
				     unsigned int num)
{
	struct bpf_prog *prog;
	unsigned int ret = 0;

	rcu_read_lock();
	prog = rcu_dereference(f->bpf_prog);
	if (prog)
		ret = bpf_prog_run_clear_cb(prog, skb) % num;
	rcu_read_unlock();

	return ret;
}

static bool fanout_has_flag(struct packet_fanout *f, u16 flag)
{
	return f->flags & (flag >> 8);
}

static int packet_rcv_fanout(struct sk_buff *skb, struct net_device *dev,
			     struct packet_type *pt, struct net_device *orig_dev)
{
	struct packet_fanout *f = pt->af_packet_priv;
	unsigned int num = READ_ONCE(f->num_members);
	struct net *net = read_pnet(&f->net);
	struct packet_sock *po;
	unsigned int idx;

	if (!net_eq(dev_net(dev), net) || !num) {
		kfree_skb(skb);
		return 0;
	}

	if (fanout_has_flag(f, PACKET_FANOUT_FLAG_DEFRAG)) {
		skb = ip_check_defrag(net, skb, IP_DEFRAG_AF_PACKET);
		if (!skb)
			return 0;
	}
	switch (f->type) {
	case PACKET_FANOUT_HASH:
	default:
		idx = fanout_demux_hash(f, skb, num);
		break;
	case PACKET_FANOUT_LB:
		idx = fanout_demux_lb(f, skb, num);
		break;
	case PACKET_FANOUT_CPU:
		idx = fanout_demux_cpu(f, skb, num);
		break;
	case PACKET_FANOUT_RND:
		idx = fanout_demux_rnd(f, skb, num);
		break;
	case PACKET_FANOUT_QM:
		idx = fanout_demux_qm(f, skb, num);
		break;
	case PACKET_FANOUT_ROLLOVER:
		idx = fanout_demux_rollover(f, skb, 0, false, num);
		break;
	case PACKET_FANOUT_CBPF:
	case PACKET_FANOUT_EBPF:
		idx = fanout_demux_bpf(f, skb, num);
		break;
	}

	if (fanout_has_flag(f, PACKET_FANOUT_FLAG_ROLLOVER))
		idx = fanout_demux_rollover(f, skb, idx, true, num);

	po = pkt_sk(f->arr[idx]);
	return po->prot_hook.func(skb, dev, &po->prot_hook, orig_dev);
}

DEFINE_MUTEX(fanout_mutex);
EXPORT_SYMBOL_GPL(fanout_mutex);
static LIST_HEAD(fanout_list);
static u16 fanout_next_id;

static void __fanout_link(struct sock *sk, struct packet_sock *po)
{
	struct packet_fanout *f = po->fanout;

	spin_lock(&f->lock);
	f->arr[f->num_members] = sk;
	smp_wmb();
	f->num_members++;
	if (f->num_members == 1)
		dev_add_pack(&f->prot_hook);
	spin_unlock(&f->lock);
}

static void __fanout_unlink(struct sock *sk, struct packet_sock *po)
{
	struct packet_fanout *f = po->fanout;
	int i;

	spin_lock(&f->lock);
	for (i = 0; i < f->num_members; i++) {
		if (f->arr[i] == sk)
			break;
	}
	BUG_ON(i >= f->num_members);
	f->arr[i] = f->arr[f->num_members - 1];
	f->num_members--;
	if (f->num_members == 0)
		__dev_remove_pack(&f->prot_hook);
	spin_unlock(&f->lock);
}

static bool match_fanout_group(struct packet_type *ptype, struct sock *sk)
{
	if (sk->sk_family != PF_PACKET)
		return false;

	return ptype->af_packet_priv == pkt_sk(sk)->fanout;
}

static void fanout_init_data(struct packet_fanout *f)
{
	switch (f->type) {
	case PACKET_FANOUT_LB:
		atomic_set(&f->rr_cur, 0);
		break;
	case PACKET_FANOUT_CBPF:
	case PACKET_FANOUT_EBPF:
		RCU_INIT_POINTER(f->bpf_prog, NULL);
		break;
	}
}

static void __fanout_set_data_bpf(struct packet_fanout *f, struct bpf_prog *new)
{
	struct bpf_prog *old;

	spin_lock(&f->lock);
	old = rcu_dereference_protected(f->bpf_prog, lockdep_is_held(&f->lock));
	rcu_assign_pointer(f->bpf_prog, new);
	spin_unlock(&f->lock);

	if (old) {
		synchronize_net();
		bpf_prog_destroy(old);
	}
}

static int fanout_set_data_cbpf(struct packet_sock *po, char __user *data,
				unsigned int len)
{
	struct bpf_prog *new;
	struct sock_fprog fprog;
	int ret;

	if (sock_flag(&po->sk, SOCK_FILTER_LOCKED))
		return -EPERM;
	if (len != sizeof(fprog))
		return -EINVAL;
	if (copy_from_user(&fprog, data, len))
		return -EFAULT;

	ret = bpf_prog_create_from_user(&new, &fprog, NULL, false);
	if (ret)
		return ret;

	__fanout_set_data_bpf(po->fanout, new);
	return 0;
}

static int fanout_set_data_ebpf(struct packet_sock *po, char __user *data,
				unsigned int len)
{
	struct bpf_prog *new;
	u32 fd;

	if (sock_flag(&po->sk, SOCK_FILTER_LOCKED))
		return -EPERM;
	if (len != sizeof(fd))
		return -EINVAL;
	if (copy_from_user(&fd, data, len))
		return -EFAULT;

	new = bpf_prog_get_type(fd, BPF_PROG_TYPE_SOCKET_FILTER);
	if (IS_ERR(new))
		return PTR_ERR(new);

	__fanout_set_data_bpf(po->fanout, new);
	return 0;
}

static int fanout_set_data(struct packet_sock *po, char __user *data,
			   unsigned int len)
{
	switch (po->fanout->type) {
	case PACKET_FANOUT_CBPF:
		return fanout_set_data_cbpf(po, data, len);
	case PACKET_FANOUT_EBPF:
		return fanout_set_data_ebpf(po, data, len);
	default:
		return -EINVAL;
	};
}

static void fanout_release_data(struct packet_fanout *f)
{
	switch (f->type) {
	case PACKET_FANOUT_CBPF:
	case PACKET_FANOUT_EBPF:
		__fanout_set_data_bpf(f, NULL);
	};
}

static bool __fanout_id_is_free(struct sock *sk, u16 candidate_id)
{
	struct packet_fanout *f;

	list_for_each_entry(f, &fanout_list, list) {
		if (f->id == candidate_id &&
		    read_pnet(&f->net) == sock_net(sk)) {
			return false;
		}
	}
	return true;
}

static bool fanout_find_new_id(struct sock *sk, u16 *new_id)
{
	u16 id = fanout_next_id;

	do {
		if (__fanout_id_is_free(sk, id)) {
			*new_id = id;
			fanout_next_id = id + 1;
			return true;
		}

		id++;
	} while (id != fanout_next_id);

	return false;
}

static int fanout_add(struct sock *sk, u16 id, u16 type_flags)
{
	struct packet_rollover *rollover = NULL;
	struct packet_sock *po = pkt_sk(sk);
	struct packet_fanout *f, *match;
	u8 type = type_flags & 0xff;
	u8 flags = type_flags >> 8;
	int err;

	switch (type) {
	case PACKET_FANOUT_ROLLOVER:
		if (type_flags & PACKET_FANOUT_FLAG_ROLLOVER)
			return -EINVAL;
	case PACKET_FANOUT_HASH:
	case PACKET_FANOUT_LB:
	case PACKET_FANOUT_CPU:
	case PACKET_FANOUT_RND:
	case PACKET_FANOUT_QM:
	case PACKET_FANOUT_CBPF:
	case PACKET_FANOUT_EBPF:
		break;
	default:
		return -EINVAL;
	}

	mutex_lock(&fanout_mutex);

	err = -EALREADY;
	if (po->fanout)
		goto out;

	if (type == PACKET_FANOUT_ROLLOVER ||
	    (type_flags & PACKET_FANOUT_FLAG_ROLLOVER)) {
		err = -ENOMEM;
		rollover = kzalloc(sizeof(*rollover), GFP_KERNEL);
		if (!rollover)
			goto out;
		atomic_long_set(&rollover->num, 0);
		atomic_long_set(&rollover->num_huge, 0);
		atomic_long_set(&rollover->num_failed, 0);
	}

	if (type_flags & PACKET_FANOUT_FLAG_UNIQUEID) {
		if (id != 0) {
			err = -EINVAL;
			goto out;
		}
		if (!fanout_find_new_id(sk, &id)) {
			err = -ENOMEM;
			goto out;
		}
		/* ephemeral flag for the first socket in the group: drop it */
		flags &= ~(PACKET_FANOUT_FLAG_UNIQUEID >> 8);
	}

	match = NULL;
	list_for_each_entry(f, &fanout_list, list) {
		if (f->id == id &&
		    read_pnet(&f->net) == sock_net(sk)) {
			match = f;
			break;
		}
	}
	err = -EINVAL;
	if (match && match->flags != flags)
		goto out;
	if (!match) {
		err = -ENOMEM;
		match = kzalloc(sizeof(*match), GFP_KERNEL);
		if (!match)
			goto out;
		write_pnet(&match->net, sock_net(sk));
		match->id = id;
		match->type = type;
		match->flags = flags;
		INIT_LIST_HEAD(&match->list);
		spin_lock_init(&match->lock);
		refcount_set(&match->sk_ref, 0);
		fanout_init_data(match);
		match->prot_hook.type = po->prot_hook.type;
		match->prot_hook.dev = po->prot_hook.dev;
		match->prot_hook.func = packet_rcv_fanout;
		match->prot_hook.af_packet_priv = match;
		match->prot_hook.id_match = match_fanout_group;
		list_add(&match->list, &fanout_list);
	}
	err = -EINVAL;

	spin_lock(&po->bind_lock);
	if (po->running &&
	    match->type == type &&
	    match->prot_hook.type == po->prot_hook.type &&
	    match->prot_hook.dev == po->prot_hook.dev) {
		err = -ENOSPC;
		if (refcount_read(&match->sk_ref) < PACKET_FANOUT_MAX) {
			__dev_remove_pack(&po->prot_hook);
			po->fanout = match;
			po->rollover = rollover;
			rollover = NULL;
			refcount_set(&match->sk_ref, refcount_read(&match->sk_ref) + 1);
			__fanout_link(sk, po);
			err = 0;
		}
	}
	spin_unlock(&po->bind_lock);

	if (err && !refcount_read(&match->sk_ref)) {
		list_del(&match->list);
		kfree(match);
	}

out:
<<<<<<< HEAD
	if (err && rollover) {
		kfree_rcu(rollover, rcu);
		po->rollover = NULL;
	}
=======
	kfree(rollover);
>>>>>>> ae64f9bd
	mutex_unlock(&fanout_mutex);
	return err;
}

/* If pkt_sk(sk)->fanout->sk_ref is zero, this function removes
 * pkt_sk(sk)->fanout from fanout_list and returns pkt_sk(sk)->fanout.
 * It is the responsibility of the caller to call fanout_release_data() and
 * free the returned packet_fanout (after synchronize_net())
 */
static struct packet_fanout *fanout_release(struct sock *sk)
{
	struct packet_sock *po = pkt_sk(sk);
	struct packet_fanout *f;

	mutex_lock(&fanout_mutex);
	f = po->fanout;
	if (f) {
		po->fanout = NULL;

		if (refcount_dec_and_test(&f->sk_ref))
			list_del(&f->list);
		else
			f = NULL;
<<<<<<< HEAD

		if (po->rollover) {
			kfree_rcu(po->rollover, rcu);
			po->rollover = NULL;
		}
=======
>>>>>>> ae64f9bd
	}
	mutex_unlock(&fanout_mutex);

	return f;
}

static bool packet_extra_vlan_len_allowed(const struct net_device *dev,
					  struct sk_buff *skb)
{
	/* Earlier code assumed this would be a VLAN pkt, double-check
	 * this now that we have the actual packet in hand. We can only
	 * do this check on Ethernet devices.
	 */
	if (unlikely(dev->type != ARPHRD_ETHER))
		return false;

	skb_reset_mac_header(skb);
	return likely(eth_hdr(skb)->h_proto == htons(ETH_P_8021Q));
}

static const struct proto_ops packet_ops;

static const struct proto_ops packet_ops_spkt;

static int packet_rcv_spkt(struct sk_buff *skb, struct net_device *dev,
			   struct packet_type *pt, struct net_device *orig_dev)
{
	struct sock *sk;
	struct sockaddr_pkt *spkt;

	/*
	 *	When we registered the protocol we saved the socket in the data
	 *	field for just this event.
	 */

	sk = pt->af_packet_priv;

	/*
	 *	Yank back the headers [hope the device set this
	 *	right or kerboom...]
	 *
	 *	Incoming packets have ll header pulled,
	 *	push it back.
	 *
	 *	For outgoing ones skb->data == skb_mac_header(skb)
	 *	so that this procedure is noop.
	 */

	if (skb->pkt_type == PACKET_LOOPBACK)
		goto out;

	if (!net_eq(dev_net(dev), sock_net(sk)))
		goto out;

	skb = skb_share_check(skb, GFP_ATOMIC);
	if (skb == NULL)
		goto oom;

	/* drop any routing info */
	skb_dst_drop(skb);

	/* drop conntrack reference */
	nf_reset(skb);

	spkt = &PACKET_SKB_CB(skb)->sa.pkt;

	skb_push(skb, skb->data - skb_mac_header(skb));

	/*
	 *	The SOCK_PACKET socket receives _all_ frames.
	 */

	spkt->spkt_family = dev->type;
	strlcpy(spkt->spkt_device, dev->name, sizeof(spkt->spkt_device));
	spkt->spkt_protocol = skb->protocol;

	/*
	 *	Charge the memory to the socket. This is done specifically
	 *	to prevent sockets using all the memory up.
	 */

	if (sock_queue_rcv_skb(sk, skb) == 0)
		return 0;

out:
	kfree_skb(skb);
oom:
	return 0;
}


/*
 *	Output a raw packet to a device layer. This bypasses all the other
 *	protocol layers and you must therefore supply it with a complete frame
 */

static int packet_sendmsg_spkt(struct socket *sock, struct msghdr *msg,
			       size_t len)
{
	struct sock *sk = sock->sk;
	DECLARE_SOCKADDR(struct sockaddr_pkt *, saddr, msg->msg_name);
	struct sk_buff *skb = NULL;
	struct net_device *dev;
	struct sockcm_cookie sockc;
	__be16 proto = 0;
	int err;
	int extra_len = 0;

	/*
	 *	Get and verify the address.
	 */

	if (saddr) {
		if (msg->msg_namelen < sizeof(struct sockaddr))
			return -EINVAL;
		if (msg->msg_namelen == sizeof(struct sockaddr_pkt))
			proto = saddr->spkt_protocol;
	} else
		return -ENOTCONN;	/* SOCK_PACKET must be sent giving an address */

	/*
	 *	Find the device first to size check it
	 */

	saddr->spkt_device[sizeof(saddr->spkt_device) - 1] = 0;
retry:
	rcu_read_lock();
	dev = dev_get_by_name_rcu(sock_net(sk), saddr->spkt_device);
	err = -ENODEV;
	if (dev == NULL)
		goto out_unlock;

	err = -ENETDOWN;
	if (!(dev->flags & IFF_UP))
		goto out_unlock;

	/*
	 * You may not queue a frame bigger than the mtu. This is the lowest level
	 * raw protocol and you must do your own fragmentation at this level.
	 */

	if (unlikely(sock_flag(sk, SOCK_NOFCS))) {
		if (!netif_supports_nofcs(dev)) {
			err = -EPROTONOSUPPORT;
			goto out_unlock;
		}
		extra_len = 4; /* We're doing our own CRC */
	}

	err = -EMSGSIZE;
	if (len > dev->mtu + dev->hard_header_len + VLAN_HLEN + extra_len)
		goto out_unlock;

	if (!skb) {
		size_t reserved = LL_RESERVED_SPACE(dev);
		int tlen = dev->needed_tailroom;
		unsigned int hhlen = dev->header_ops ? dev->hard_header_len : 0;

		rcu_read_unlock();
		skb = sock_wmalloc(sk, len + reserved + tlen, 0, GFP_KERNEL);
		if (skb == NULL)
			return -ENOBUFS;
		/* FIXME: Save some space for broken drivers that write a hard
		 * header at transmission time by themselves. PPP is the notable
		 * one here. This should really be fixed at the driver level.
		 */
		skb_reserve(skb, reserved);
		skb_reset_network_header(skb);

		/* Try to align data part correctly */
		if (hhlen) {
			skb->data -= hhlen;
			skb->tail -= hhlen;
			if (len < hhlen)
				skb_reset_network_header(skb);
		}
		err = memcpy_from_msg(skb_put(skb, len), msg, len);
		if (err)
			goto out_free;
		goto retry;
	}

	if (!dev_validate_header(dev, skb->data, len)) {
		err = -EINVAL;
		goto out_unlock;
	}
	if (len > (dev->mtu + dev->hard_header_len + extra_len) &&
	    !packet_extra_vlan_len_allowed(dev, skb)) {
		err = -EMSGSIZE;
		goto out_unlock;
	}

	sockc.tsflags = sk->sk_tsflags;
	if (msg->msg_controllen) {
		err = sock_cmsg_send(sk, msg, &sockc);
		if (unlikely(err))
			goto out_unlock;
	}

	skb->protocol = proto;
	skb->dev = dev;
	skb->priority = sk->sk_priority;
	skb->mark = sk->sk_mark;

	sock_tx_timestamp(sk, sockc.tsflags, &skb_shinfo(skb)->tx_flags);

	if (unlikely(extra_len == 4))
		skb->no_fcs = 1;

	skb_probe_transport_header(skb, 0);

	dev_queue_xmit(skb);
	rcu_read_unlock();
	return len;

out_unlock:
	rcu_read_unlock();
out_free:
	kfree_skb(skb);
	return err;
}

static unsigned int run_filter(struct sk_buff *skb,
			       const struct sock *sk,
			       unsigned int res)
{
	struct sk_filter *filter;

	rcu_read_lock();
	filter = rcu_dereference(sk->sk_filter);
	if (filter != NULL)
		res = bpf_prog_run_clear_cb(filter->prog, skb);
	rcu_read_unlock();

	return res;
}

static int packet_rcv_vnet(struct msghdr *msg, const struct sk_buff *skb,
			   size_t *len)
{
	struct virtio_net_hdr vnet_hdr;

	if (*len < sizeof(vnet_hdr))
		return -EINVAL;
	*len -= sizeof(vnet_hdr);

	if (virtio_net_hdr_from_skb(skb, &vnet_hdr, vio_le(), true))
		return -EINVAL;

	return memcpy_to_msg(msg, (void *)&vnet_hdr, sizeof(vnet_hdr));
}

/*
 * This function makes lazy skb cloning in hope that most of packets
 * are discarded by BPF.
 *
 * Note tricky part: we DO mangle shared skb! skb->data, skb->len
 * and skb->cb are mangled. It works because (and until) packets
 * falling here are owned by current CPU. Output packets are cloned
 * by dev_queue_xmit_nit(), input packets are processed by net_bh
 * sequencially, so that if we return skb to original state on exit,
 * we will not harm anyone.
 */

static int packet_rcv(struct sk_buff *skb, struct net_device *dev,
		      struct packet_type *pt, struct net_device *orig_dev)
{
	struct sock *sk;
	struct sockaddr_ll *sll;
	struct packet_sock *po;
	u8 *skb_head = skb->data;
	int skb_len = skb->len;
	unsigned int snaplen, res;
	bool is_drop_n_account = false;

	if (skb->pkt_type == PACKET_LOOPBACK)
		goto drop;

	sk = pt->af_packet_priv;
	po = pkt_sk(sk);

	if (!net_eq(dev_net(dev), sock_net(sk)))
		goto drop;

	skb->dev = dev;

	if (dev->header_ops) {
		/* The device has an explicit notion of ll header,
		 * exported to higher levels.
		 *
		 * Otherwise, the device hides details of its frame
		 * structure, so that corresponding packet head is
		 * never delivered to user.
		 */
		if (sk->sk_type != SOCK_DGRAM)
			skb_push(skb, skb->data - skb_mac_header(skb));
		else if (skb->pkt_type == PACKET_OUTGOING) {
			/* Special case: outgoing packets have ll header at head */
			skb_pull(skb, skb_network_offset(skb));
		}
	}

	snaplen = skb->len;

	res = run_filter(skb, sk, snaplen);
	if (!res)
		goto drop_n_restore;
	if (snaplen > res)
		snaplen = res;

	if (atomic_read(&sk->sk_rmem_alloc) >= sk->sk_rcvbuf)
		goto drop_n_acct;

	if (skb_shared(skb)) {
		struct sk_buff *nskb = skb_clone(skb, GFP_ATOMIC);
		if (nskb == NULL)
			goto drop_n_acct;

		if (skb_head != skb->data) {
			skb->data = skb_head;
			skb->len = skb_len;
		}
		consume_skb(skb);
		skb = nskb;
	}

	sock_skb_cb_check_size(sizeof(*PACKET_SKB_CB(skb)) + MAX_ADDR_LEN - 8);

	sll = &PACKET_SKB_CB(skb)->sa.ll;
	sll->sll_hatype = dev->type;
	sll->sll_pkttype = skb->pkt_type;
	if (unlikely(po->origdev))
		sll->sll_ifindex = orig_dev->ifindex;
	else
		sll->sll_ifindex = dev->ifindex;

	sll->sll_halen = dev_parse_header(skb, sll->sll_addr);

	/* sll->sll_family and sll->sll_protocol are set in packet_recvmsg().
	 * Use their space for storing the original skb length.
	 */
	PACKET_SKB_CB(skb)->sa.origlen = skb->len;

	if (pskb_trim(skb, snaplen))
		goto drop_n_acct;

	skb_set_owner_r(skb, sk);
	skb->dev = NULL;
	skb_dst_drop(skb);

	/* drop conntrack reference */
	nf_reset(skb);

	spin_lock(&sk->sk_receive_queue.lock);
	po->stats.stats1.tp_packets++;
	sock_skb_set_dropcount(sk, skb);
	__skb_queue_tail(&sk->sk_receive_queue, skb);
	spin_unlock(&sk->sk_receive_queue.lock);
	sk->sk_data_ready(sk);
	return 0;

drop_n_acct:
	is_drop_n_account = true;
	spin_lock(&sk->sk_receive_queue.lock);
	po->stats.stats1.tp_drops++;
	atomic_inc(&sk->sk_drops);
	spin_unlock(&sk->sk_receive_queue.lock);

drop_n_restore:
	if (skb_head != skb->data && skb_shared(skb)) {
		skb->data = skb_head;
		skb->len = skb_len;
	}
drop:
	if (!is_drop_n_account)
		consume_skb(skb);
	else
		kfree_skb(skb);
	return 0;
}

static int tpacket_rcv(struct sk_buff *skb, struct net_device *dev,
		       struct packet_type *pt, struct net_device *orig_dev)
{
	struct sock *sk;
	struct packet_sock *po;
	struct sockaddr_ll *sll;
	union tpacket_uhdr h;
	u8 *skb_head = skb->data;
	int skb_len = skb->len;
	unsigned int snaplen, res;
	unsigned long status = TP_STATUS_USER;
	unsigned short macoff, netoff, hdrlen;
	struct sk_buff *copy_skb = NULL;
	struct timespec ts;
	__u32 ts_status;
	bool is_drop_n_account = false;
	bool do_vnet = false;

	/* struct tpacket{2,3}_hdr is aligned to a multiple of TPACKET_ALIGNMENT.
	 * We may add members to them until current aligned size without forcing
	 * userspace to call getsockopt(..., PACKET_HDRLEN, ...).
	 */
	BUILD_BUG_ON(TPACKET_ALIGN(sizeof(*h.h2)) != 32);
	BUILD_BUG_ON(TPACKET_ALIGN(sizeof(*h.h3)) != 48);

	if (skb->pkt_type == PACKET_LOOPBACK)
		goto drop;

	sk = pt->af_packet_priv;
	po = pkt_sk(sk);

	if (!net_eq(dev_net(dev), sock_net(sk)))
		goto drop;

	if (dev->header_ops) {
		if (sk->sk_type != SOCK_DGRAM)
			skb_push(skb, skb->data - skb_mac_header(skb));
		else if (skb->pkt_type == PACKET_OUTGOING) {
			/* Special case: outgoing packets have ll header at head */
			skb_pull(skb, skb_network_offset(skb));
		}
	}

	snaplen = skb->len;

	res = run_filter(skb, sk, snaplen);
	if (!res)
		goto drop_n_restore;

	if (skb->ip_summed == CHECKSUM_PARTIAL)
		status |= TP_STATUS_CSUMNOTREADY;
	else if (skb->pkt_type != PACKET_OUTGOING &&
		 (skb->ip_summed == CHECKSUM_COMPLETE ||
		  skb_csum_unnecessary(skb)))
		status |= TP_STATUS_CSUM_VALID;

	if (snaplen > res)
		snaplen = res;

	if (sk->sk_type == SOCK_DGRAM) {
		macoff = netoff = TPACKET_ALIGN(po->tp_hdrlen) + 16 +
				  po->tp_reserve;
	} else {
		unsigned int maclen = skb_network_offset(skb);
		netoff = TPACKET_ALIGN(po->tp_hdrlen +
				       (maclen < 16 ? 16 : maclen)) +
				       po->tp_reserve;
		if (po->has_vnet_hdr) {
			netoff += sizeof(struct virtio_net_hdr);
			do_vnet = true;
		}
		macoff = netoff - maclen;
	}
	if (po->tp_version <= TPACKET_V2) {
		if (macoff + snaplen > po->rx_ring.frame_size) {
			if (po->copy_thresh &&
			    atomic_read(&sk->sk_rmem_alloc) < sk->sk_rcvbuf) {
				if (skb_shared(skb)) {
					copy_skb = skb_clone(skb, GFP_ATOMIC);
				} else {
					copy_skb = skb_get(skb);
					skb_head = skb->data;
				}
				if (copy_skb)
					skb_set_owner_r(copy_skb, sk);
			}
			snaplen = po->rx_ring.frame_size - macoff;
			if ((int)snaplen < 0) {
				snaplen = 0;
				do_vnet = false;
			}
		}
	} else if (unlikely(macoff + snaplen >
			    GET_PBDQC_FROM_RB(&po->rx_ring)->max_frame_len)) {
		u32 nval;

		nval = GET_PBDQC_FROM_RB(&po->rx_ring)->max_frame_len - macoff;
		pr_err_once("tpacket_rcv: packet too big, clamped from %u to %u. macoff=%u\n",
			    snaplen, nval, macoff);
		snaplen = nval;
		if (unlikely((int)snaplen < 0)) {
			snaplen = 0;
			macoff = GET_PBDQC_FROM_RB(&po->rx_ring)->max_frame_len;
			do_vnet = false;
		}
	}
	spin_lock(&sk->sk_receive_queue.lock);
	h.raw = packet_current_rx_frame(po, skb,
					TP_STATUS_KERNEL, (macoff+snaplen));
	if (!h.raw)
		goto drop_n_account;
	if (po->tp_version <= TPACKET_V2) {
		packet_increment_rx_head(po, &po->rx_ring);
	/*
	 * LOSING will be reported till you read the stats,
	 * because it's COR - Clear On Read.
	 * Anyways, moving it for V1/V2 only as V3 doesn't need this
	 * at packet level.
	 */
		if (po->stats.stats1.tp_drops)
			status |= TP_STATUS_LOSING;
	}
	po->stats.stats1.tp_packets++;
	if (copy_skb) {
		status |= TP_STATUS_COPY;
		__skb_queue_tail(&sk->sk_receive_queue, copy_skb);
	}
	spin_unlock(&sk->sk_receive_queue.lock);

	if (do_vnet) {
		if (virtio_net_hdr_from_skb(skb, h.raw + macoff -
					    sizeof(struct virtio_net_hdr),
					    vio_le(), true)) {
			spin_lock(&sk->sk_receive_queue.lock);
			goto drop_n_account;
		}
	}

	skb_copy_bits(skb, 0, h.raw + macoff, snaplen);

	if (!(ts_status = tpacket_get_timestamp(skb, &ts, po->tp_tstamp)))
		getnstimeofday(&ts);

	status |= ts_status;

	switch (po->tp_version) {
	case TPACKET_V1:
		h.h1->tp_len = skb->len;
		h.h1->tp_snaplen = snaplen;
		h.h1->tp_mac = macoff;
		h.h1->tp_net = netoff;
		h.h1->tp_sec = ts.tv_sec;
		h.h1->tp_usec = ts.tv_nsec / NSEC_PER_USEC;
		hdrlen = sizeof(*h.h1);
		break;
	case TPACKET_V2:
		h.h2->tp_len = skb->len;
		h.h2->tp_snaplen = snaplen;
		h.h2->tp_mac = macoff;
		h.h2->tp_net = netoff;
		h.h2->tp_sec = ts.tv_sec;
		h.h2->tp_nsec = ts.tv_nsec;
		if (skb_vlan_tag_present(skb)) {
			h.h2->tp_vlan_tci = skb_vlan_tag_get(skb);
			h.h2->tp_vlan_tpid = ntohs(skb->vlan_proto);
			status |= TP_STATUS_VLAN_VALID | TP_STATUS_VLAN_TPID_VALID;
		} else {
			h.h2->tp_vlan_tci = 0;
			h.h2->tp_vlan_tpid = 0;
		}
		memset(h.h2->tp_padding, 0, sizeof(h.h2->tp_padding));
		hdrlen = sizeof(*h.h2);
		break;
	case TPACKET_V3:
		/* tp_nxt_offset,vlan are already populated above.
		 * So DONT clear those fields here
		 */
		h.h3->tp_status |= status;
		h.h3->tp_len = skb->len;
		h.h3->tp_snaplen = snaplen;
		h.h3->tp_mac = macoff;
		h.h3->tp_net = netoff;
		h.h3->tp_sec  = ts.tv_sec;
		h.h3->tp_nsec = ts.tv_nsec;
		memset(h.h3->tp_padding, 0, sizeof(h.h3->tp_padding));
		hdrlen = sizeof(*h.h3);
		break;
	default:
		BUG();
	}

	sll = h.raw + TPACKET_ALIGN(hdrlen);
	sll->sll_halen = dev_parse_header(skb, sll->sll_addr);
	sll->sll_family = AF_PACKET;
	sll->sll_hatype = dev->type;
	sll->sll_protocol = skb->protocol;
	sll->sll_pkttype = skb->pkt_type;
	if (unlikely(po->origdev))
		sll->sll_ifindex = orig_dev->ifindex;
	else
		sll->sll_ifindex = dev->ifindex;

	smp_mb();

#if ARCH_IMPLEMENTS_FLUSH_DCACHE_PAGE == 1
	if (po->tp_version <= TPACKET_V2) {
		u8 *start, *end;

		end = (u8 *) PAGE_ALIGN((unsigned long) h.raw +
					macoff + snaplen);

		for (start = h.raw; start < end; start += PAGE_SIZE)
			flush_dcache_page(pgv_to_page(start));
	}
	smp_wmb();
#endif

	if (po->tp_version <= TPACKET_V2) {
		__packet_set_status(po, h.raw, status);
		sk->sk_data_ready(sk);
	} else {
		prb_clear_blk_fill_status(&po->rx_ring);
	}

drop_n_restore:
	if (skb_head != skb->data && skb_shared(skb)) {
		skb->data = skb_head;
		skb->len = skb_len;
	}
drop:
	if (!is_drop_n_account)
		consume_skb(skb);
	else
		kfree_skb(skb);
	return 0;

drop_n_account:
	is_drop_n_account = true;
	po->stats.stats1.tp_drops++;
	spin_unlock(&sk->sk_receive_queue.lock);

	sk->sk_data_ready(sk);
	kfree_skb(copy_skb);
	goto drop_n_restore;
}

static void tpacket_destruct_skb(struct sk_buff *skb)
{
	struct packet_sock *po = pkt_sk(skb->sk);

	if (likely(po->tx_ring.pg_vec)) {
		void *ph;
		__u32 ts;

		ph = skb_shinfo(skb)->destructor_arg;
		packet_dec_pending(&po->tx_ring);

		ts = __packet_set_timestamp(po, ph, skb);
		__packet_set_status(po, ph, TP_STATUS_AVAILABLE | ts);
	}

	sock_wfree(skb);
}

static void tpacket_set_protocol(const struct net_device *dev,
				 struct sk_buff *skb)
{
	if (dev->type == ARPHRD_ETHER) {
		skb_reset_mac_header(skb);
		skb->protocol = eth_hdr(skb)->h_proto;
	}
}

static int __packet_snd_vnet_parse(struct virtio_net_hdr *vnet_hdr, size_t len)
{
	if ((vnet_hdr->flags & VIRTIO_NET_HDR_F_NEEDS_CSUM) &&
	    (__virtio16_to_cpu(vio_le(), vnet_hdr->csum_start) +
	     __virtio16_to_cpu(vio_le(), vnet_hdr->csum_offset) + 2 >
	      __virtio16_to_cpu(vio_le(), vnet_hdr->hdr_len)))
		vnet_hdr->hdr_len = __cpu_to_virtio16(vio_le(),
			 __virtio16_to_cpu(vio_le(), vnet_hdr->csum_start) +
			__virtio16_to_cpu(vio_le(), vnet_hdr->csum_offset) + 2);

	if (__virtio16_to_cpu(vio_le(), vnet_hdr->hdr_len) > len)
		return -EINVAL;

	return 0;
}

static int packet_snd_vnet_parse(struct msghdr *msg, size_t *len,
				 struct virtio_net_hdr *vnet_hdr)
{
	if (*len < sizeof(*vnet_hdr))
		return -EINVAL;
	*len -= sizeof(*vnet_hdr);

	if (!copy_from_iter_full(vnet_hdr, sizeof(*vnet_hdr), &msg->msg_iter))
		return -EFAULT;

	return __packet_snd_vnet_parse(vnet_hdr, *len);
}

static int tpacket_fill_skb(struct packet_sock *po, struct sk_buff *skb,
		void *frame, struct net_device *dev, void *data, int tp_len,
		__be16 proto, unsigned char *addr, int hlen, int copylen,
		const struct sockcm_cookie *sockc)
{
	union tpacket_uhdr ph;
	int to_write, offset, len, nr_frags, len_max;
	struct socket *sock = po->sk.sk_socket;
	struct page *page;
	int err;

	ph.raw = frame;

	skb->protocol = proto;
	skb->dev = dev;
	skb->priority = po->sk.sk_priority;
	skb->mark = po->sk.sk_mark;
	sock_tx_timestamp(&po->sk, sockc->tsflags, &skb_shinfo(skb)->tx_flags);
	skb_shinfo(skb)->destructor_arg = ph.raw;

	skb_reserve(skb, hlen);
	skb_reset_network_header(skb);

	to_write = tp_len;

	if (sock->type == SOCK_DGRAM) {
		err = dev_hard_header(skb, dev, ntohs(proto), addr,
				NULL, tp_len);
		if (unlikely(err < 0))
			return -EINVAL;
	} else if (copylen) {
		int hdrlen = min_t(int, copylen, tp_len);

		skb_push(skb, dev->hard_header_len);
		skb_put(skb, copylen - dev->hard_header_len);
		err = skb_store_bits(skb, 0, data, hdrlen);
		if (unlikely(err))
			return err;
		if (!dev_validate_header(dev, skb->data, hdrlen))
			return -EINVAL;
		if (!skb->protocol)
			tpacket_set_protocol(dev, skb);

		data += hdrlen;
		to_write -= hdrlen;
	}

	offset = offset_in_page(data);
	len_max = PAGE_SIZE - offset;
	len = ((to_write > len_max) ? len_max : to_write);

	skb->data_len = to_write;
	skb->len += to_write;
	skb->truesize += to_write;
	refcount_add(to_write, &po->sk.sk_wmem_alloc);

	while (likely(to_write)) {
		nr_frags = skb_shinfo(skb)->nr_frags;

		if (unlikely(nr_frags >= MAX_SKB_FRAGS)) {
			pr_err("Packet exceed the number of skb frags(%lu)\n",
			       MAX_SKB_FRAGS);
			return -EFAULT;
		}

		page = pgv_to_page(data);
		data += len;
		flush_dcache_page(page);
		get_page(page);
		skb_fill_page_desc(skb, nr_frags, page, offset, len);
		to_write -= len;
		offset = 0;
		len_max = PAGE_SIZE;
		len = ((to_write > len_max) ? len_max : to_write);
	}

	skb_probe_transport_header(skb, 0);

	return tp_len;
}

static int tpacket_parse_header(struct packet_sock *po, void *frame,
				int size_max, void **data)
{
	union tpacket_uhdr ph;
	int tp_len, off;

	ph.raw = frame;

	switch (po->tp_version) {
	case TPACKET_V3:
		if (ph.h3->tp_next_offset != 0) {
			pr_warn_once("variable sized slot not supported");
			return -EINVAL;
		}
		tp_len = ph.h3->tp_len;
		break;
	case TPACKET_V2:
		tp_len = ph.h2->tp_len;
		break;
	default:
		tp_len = ph.h1->tp_len;
		break;
	}
	if (unlikely(tp_len > size_max)) {
		pr_err("packet size is too long (%d > %d)\n", tp_len, size_max);
		return -EMSGSIZE;
	}

	if (unlikely(po->tp_tx_has_off)) {
		int off_min, off_max;

		off_min = po->tp_hdrlen - sizeof(struct sockaddr_ll);
		off_max = po->tx_ring.frame_size - tp_len;
		if (po->sk.sk_type == SOCK_DGRAM) {
			switch (po->tp_version) {
			case TPACKET_V3:
				off = ph.h3->tp_net;
				break;
			case TPACKET_V2:
				off = ph.h2->tp_net;
				break;
			default:
				off = ph.h1->tp_net;
				break;
			}
		} else {
			switch (po->tp_version) {
			case TPACKET_V3:
				off = ph.h3->tp_mac;
				break;
			case TPACKET_V2:
				off = ph.h2->tp_mac;
				break;
			default:
				off = ph.h1->tp_mac;
				break;
			}
		}
		if (unlikely((off < off_min) || (off_max < off)))
			return -EINVAL;
	} else {
		off = po->tp_hdrlen - sizeof(struct sockaddr_ll);
	}

	*data = frame + off;
	return tp_len;
}

static int tpacket_snd(struct packet_sock *po, struct msghdr *msg)
{
	struct sk_buff *skb;
	struct net_device *dev;
	struct virtio_net_hdr *vnet_hdr = NULL;
	struct sockcm_cookie sockc;
	__be16 proto;
	int err, reserve = 0;
	void *ph;
	DECLARE_SOCKADDR(struct sockaddr_ll *, saddr, msg->msg_name);
	bool need_wait = !(msg->msg_flags & MSG_DONTWAIT);
	int tp_len, size_max;
	unsigned char *addr;
	void *data;
	int len_sum = 0;
	int status = TP_STATUS_AVAILABLE;
	int hlen, tlen, copylen = 0;

	mutex_lock(&po->pg_vec_lock);

	if (likely(saddr == NULL)) {
		dev	= packet_cached_dev_get(po);
		proto	= po->num;
		addr	= NULL;
	} else {
		err = -EINVAL;
		if (msg->msg_namelen < sizeof(struct sockaddr_ll))
			goto out;
		if (msg->msg_namelen < (saddr->sll_halen
					+ offsetof(struct sockaddr_ll,
						sll_addr)))
			goto out;
		proto	= saddr->sll_protocol;
		addr	= saddr->sll_addr;
		dev = dev_get_by_index(sock_net(&po->sk), saddr->sll_ifindex);
	}

	err = -ENXIO;
	if (unlikely(dev == NULL))
		goto out;
	err = -ENETDOWN;
	if (unlikely(!(dev->flags & IFF_UP)))
		goto out_put;

	sockc.tsflags = po->sk.sk_tsflags;
	if (msg->msg_controllen) {
		err = sock_cmsg_send(&po->sk, msg, &sockc);
		if (unlikely(err))
			goto out_put;
	}

	if (po->sk.sk_socket->type == SOCK_RAW)
		reserve = dev->hard_header_len;
	size_max = po->tx_ring.frame_size
		- (po->tp_hdrlen - sizeof(struct sockaddr_ll));

	if ((size_max > dev->mtu + reserve + VLAN_HLEN) && !po->has_vnet_hdr)
		size_max = dev->mtu + reserve + VLAN_HLEN;

	do {
		ph = packet_current_frame(po, &po->tx_ring,
					  TP_STATUS_SEND_REQUEST);
		if (unlikely(ph == NULL)) {
			if (need_wait && need_resched())
				schedule();
			continue;
		}

		skb = NULL;
		tp_len = tpacket_parse_header(po, ph, size_max, &data);
		if (tp_len < 0)
			goto tpacket_error;

		status = TP_STATUS_SEND_REQUEST;
		hlen = LL_RESERVED_SPACE(dev);
		tlen = dev->needed_tailroom;
		if (po->has_vnet_hdr) {
			vnet_hdr = data;
			data += sizeof(*vnet_hdr);
			tp_len -= sizeof(*vnet_hdr);
			if (tp_len < 0 ||
			    __packet_snd_vnet_parse(vnet_hdr, tp_len)) {
				tp_len = -EINVAL;
				goto tpacket_error;
			}
			copylen = __virtio16_to_cpu(vio_le(),
						    vnet_hdr->hdr_len);
		}
		copylen = max_t(int, copylen, dev->hard_header_len);
		skb = sock_alloc_send_skb(&po->sk,
				hlen + tlen + sizeof(struct sockaddr_ll) +
				(copylen - dev->hard_header_len),
				!need_wait, &err);

		if (unlikely(skb == NULL)) {
			/* we assume the socket was initially writeable ... */
			if (likely(len_sum > 0))
				err = len_sum;
			goto out_status;
		}
		tp_len = tpacket_fill_skb(po, skb, ph, dev, data, tp_len, proto,
					  addr, hlen, copylen, &sockc);
		if (likely(tp_len >= 0) &&
		    tp_len > dev->mtu + reserve &&
		    !po->has_vnet_hdr &&
		    !packet_extra_vlan_len_allowed(dev, skb))
			tp_len = -EMSGSIZE;

		if (unlikely(tp_len < 0)) {
tpacket_error:
			if (po->tp_loss) {
				__packet_set_status(po, ph,
						TP_STATUS_AVAILABLE);
				packet_increment_head(&po->tx_ring);
				kfree_skb(skb);
				continue;
			} else {
				status = TP_STATUS_WRONG_FORMAT;
				err = tp_len;
				goto out_status;
			}
		}

		if (po->has_vnet_hdr && virtio_net_hdr_to_skb(skb, vnet_hdr,
							      vio_le())) {
			tp_len = -EINVAL;
			goto tpacket_error;
		}

		skb->destructor = tpacket_destruct_skb;
		__packet_set_status(po, ph, TP_STATUS_SENDING);
		packet_inc_pending(&po->tx_ring);

		status = TP_STATUS_SEND_REQUEST;
		err = po->xmit(skb);
		if (unlikely(err > 0)) {
			err = net_xmit_errno(err);
			if (err && __packet_get_status(po, ph) ==
				   TP_STATUS_AVAILABLE) {
				/* skb was destructed already */
				skb = NULL;
				goto out_status;
			}
			/*
			 * skb was dropped but not destructed yet;
			 * let's treat it like congestion or err < 0
			 */
			err = 0;
		}
		packet_increment_head(&po->tx_ring);
		len_sum += tp_len;
	} while (likely((ph != NULL) ||
		/* Note: packet_read_pending() might be slow if we have
		 * to call it as it's per_cpu variable, but in fast-path
		 * we already short-circuit the loop with the first
		 * condition, and luckily don't have to go that path
		 * anyway.
		 */
		 (need_wait && packet_read_pending(&po->tx_ring))));

	err = len_sum;
	goto out_put;

out_status:
	__packet_set_status(po, ph, status);
	kfree_skb(skb);
out_put:
	dev_put(dev);
out:
	mutex_unlock(&po->pg_vec_lock);
	return err;
}

static struct sk_buff *packet_alloc_skb(struct sock *sk, size_t prepad,
				        size_t reserve, size_t len,
				        size_t linear, int noblock,
				        int *err)
{
	struct sk_buff *skb;

	/* Under a page?  Don't bother with paged skb. */
	if (prepad + len < PAGE_SIZE || !linear)
		linear = len;

	skb = sock_alloc_send_pskb(sk, prepad + linear, len - linear, noblock,
				   err, 0);
	if (!skb)
		return NULL;

	skb_reserve(skb, reserve);
	skb_put(skb, linear);
	skb->data_len = len - linear;
	skb->len += len - linear;

	return skb;
}

static int packet_snd(struct socket *sock, struct msghdr *msg, size_t len)
{
	struct sock *sk = sock->sk;
	DECLARE_SOCKADDR(struct sockaddr_ll *, saddr, msg->msg_name);
	struct sk_buff *skb;
	struct net_device *dev;
	__be16 proto;
	unsigned char *addr;
	int err, reserve = 0;
	struct sockcm_cookie sockc;
	struct virtio_net_hdr vnet_hdr = { 0 };
	int offset = 0;
	struct packet_sock *po = pkt_sk(sk);
	bool has_vnet_hdr = false;
	int hlen, tlen, linear;
	int extra_len = 0;

	/*
	 *	Get and verify the address.
	 */

	if (likely(saddr == NULL)) {
		dev	= packet_cached_dev_get(po);
		proto	= po->num;
		addr	= NULL;
	} else {
		err = -EINVAL;
		if (msg->msg_namelen < sizeof(struct sockaddr_ll))
			goto out;
		if (msg->msg_namelen < (saddr->sll_halen + offsetof(struct sockaddr_ll, sll_addr)))
			goto out;
		proto	= saddr->sll_protocol;
		addr	= saddr->sll_addr;
		dev = dev_get_by_index(sock_net(sk), saddr->sll_ifindex);
	}

	err = -ENXIO;
	if (unlikely(dev == NULL))
		goto out_unlock;
	err = -ENETDOWN;
	if (unlikely(!(dev->flags & IFF_UP)))
		goto out_unlock;

	sockc.tsflags = sk->sk_tsflags;
	sockc.mark = sk->sk_mark;
	if (msg->msg_controllen) {
		err = sock_cmsg_send(sk, msg, &sockc);
		if (unlikely(err))
			goto out_unlock;
	}

	if (sock->type == SOCK_RAW)
		reserve = dev->hard_header_len;
	if (po->has_vnet_hdr) {
		err = packet_snd_vnet_parse(msg, &len, &vnet_hdr);
		if (err)
			goto out_unlock;
		has_vnet_hdr = true;
	}

	if (unlikely(sock_flag(sk, SOCK_NOFCS))) {
		if (!netif_supports_nofcs(dev)) {
			err = -EPROTONOSUPPORT;
			goto out_unlock;
		}
		extra_len = 4; /* We're doing our own CRC */
	}

	err = -EMSGSIZE;
	if (!vnet_hdr.gso_type &&
	    (len > dev->mtu + reserve + VLAN_HLEN + extra_len))
		goto out_unlock;

	err = -ENOBUFS;
	hlen = LL_RESERVED_SPACE(dev);
	tlen = dev->needed_tailroom;
	linear = __virtio16_to_cpu(vio_le(), vnet_hdr.hdr_len);
	linear = max(linear, min_t(int, len, dev->hard_header_len));
	skb = packet_alloc_skb(sk, hlen + tlen, hlen, len, linear,
			       msg->msg_flags & MSG_DONTWAIT, &err);
	if (skb == NULL)
		goto out_unlock;

	skb_set_network_header(skb, reserve);

	err = -EINVAL;
	if (sock->type == SOCK_DGRAM) {
		offset = dev_hard_header(skb, dev, ntohs(proto), addr, NULL, len);
		if (unlikely(offset < 0))
			goto out_free;
	}

	/* Returns -EFAULT on error */
	err = skb_copy_datagram_from_iter(skb, offset, &msg->msg_iter, len);
	if (err)
		goto out_free;

	if (sock->type == SOCK_RAW &&
	    !dev_validate_header(dev, skb->data, len)) {
		err = -EINVAL;
		goto out_free;
	}

	sock_tx_timestamp(sk, sockc.tsflags, &skb_shinfo(skb)->tx_flags);

	if (!vnet_hdr.gso_type && (len > dev->mtu + reserve + extra_len) &&
	    !packet_extra_vlan_len_allowed(dev, skb)) {
		err = -EMSGSIZE;
		goto out_free;
	}

	skb->protocol = proto;
	skb->dev = dev;
	skb->priority = sk->sk_priority;
	skb->mark = sockc.mark;

	if (has_vnet_hdr) {
		err = virtio_net_hdr_to_skb(skb, &vnet_hdr, vio_le());
		if (err)
			goto out_free;
		len += sizeof(vnet_hdr);
	}

	skb_probe_transport_header(skb, reserve);

	if (unlikely(extra_len == 4))
		skb->no_fcs = 1;

	err = po->xmit(skb);
	if (err > 0 && (err = net_xmit_errno(err)) != 0)
		goto out_unlock;

	dev_put(dev);

	return len;

out_free:
	kfree_skb(skb);
out_unlock:
	if (dev)
		dev_put(dev);
out:
	return err;
}

static int packet_sendmsg(struct socket *sock, struct msghdr *msg, size_t len)
{
	struct sock *sk = sock->sk;
	struct packet_sock *po = pkt_sk(sk);

	if (po->tx_ring.pg_vec)
		return tpacket_snd(po, msg);
	else
		return packet_snd(sock, msg, len);
}

/*
 *	Close a PACKET socket. This is fairly simple. We immediately go
 *	to 'closed' state and remove our protocol entry in the device list.
 */

static int packet_release(struct socket *sock)
{
	struct sock *sk = sock->sk;
	struct packet_sock *po;
	struct packet_fanout *f;
	struct net *net;
	union tpacket_req_u req_u;

	if (!sk)
		return 0;

	net = sock_net(sk);
	po = pkt_sk(sk);

	mutex_lock(&net->packet.sklist_lock);
	sk_del_node_init_rcu(sk);
	mutex_unlock(&net->packet.sklist_lock);

	preempt_disable();
	sock_prot_inuse_add(net, sk->sk_prot, -1);
	preempt_enable();

	spin_lock(&po->bind_lock);
	unregister_prot_hook(sk, false);
	packet_cached_dev_reset(po);

	if (po->prot_hook.dev) {
		dev_put(po->prot_hook.dev);
		po->prot_hook.dev = NULL;
	}
	spin_unlock(&po->bind_lock);

	packet_flush_mclist(sk);

	if (po->rx_ring.pg_vec) {
		memset(&req_u, 0, sizeof(req_u));
		packet_set_ring(sk, &req_u, 1, 0);
	}

	if (po->tx_ring.pg_vec) {
		memset(&req_u, 0, sizeof(req_u));
		packet_set_ring(sk, &req_u, 1, 1);
	}

	f = fanout_release(sk);

	synchronize_net();

	if (f) {
		kfree(po->rollover);
		fanout_release_data(f);
		kfree(f);
	}
	/*
	 *	Now the socket is dead. No more input will appear.
	 */
	sock_orphan(sk);
	sock->sk = NULL;

	/* Purge queues */

	skb_queue_purge(&sk->sk_receive_queue);
	packet_free_pending(po);
	sk_refcnt_debug_release(sk);

	sock_put(sk);
	return 0;
}

/*
 *	Attach a packet hook.
 */

static int packet_do_bind(struct sock *sk, const char *name, int ifindex,
			  __be16 proto)
{
	struct packet_sock *po = pkt_sk(sk);
	struct net_device *dev_curr;
	__be16 proto_curr;
	bool need_rehook;
	struct net_device *dev = NULL;
	int ret = 0;
	bool unlisted = false;

	lock_sock(sk);
	spin_lock(&po->bind_lock);
	rcu_read_lock();

	if (po->fanout) {
		ret = -EINVAL;
		goto out_unlock;
	}

	if (name) {
		dev = dev_get_by_name_rcu(sock_net(sk), name);
		if (!dev) {
			ret = -ENODEV;
			goto out_unlock;
		}
	} else if (ifindex) {
		dev = dev_get_by_index_rcu(sock_net(sk), ifindex);
		if (!dev) {
			ret = -ENODEV;
			goto out_unlock;
		}
	}

	if (dev)
		dev_hold(dev);

	proto_curr = po->prot_hook.type;
	dev_curr = po->prot_hook.dev;

	need_rehook = proto_curr != proto || dev_curr != dev;

	if (need_rehook) {
		if (po->running) {
			rcu_read_unlock();
			/* prevents packet_notifier() from calling
			 * register_prot_hook()
			 */
			po->num = 0;
			__unregister_prot_hook(sk, true);
			rcu_read_lock();
			dev_curr = po->prot_hook.dev;
			if (dev)
				unlisted = !dev_get_by_index_rcu(sock_net(sk),
								 dev->ifindex);
		}

		BUG_ON(po->running);
		po->num = proto;
		po->prot_hook.type = proto;

		if (unlikely(unlisted)) {
			dev_put(dev);
			po->prot_hook.dev = NULL;
			po->ifindex = -1;
			packet_cached_dev_reset(po);
		} else {
			po->prot_hook.dev = dev;
			po->ifindex = dev ? dev->ifindex : 0;
			packet_cached_dev_assign(po, dev);
		}
	}
	if (dev_curr)
		dev_put(dev_curr);

	if (proto == 0 || !need_rehook)
		goto out_unlock;

	if (!unlisted && (!dev || (dev->flags & IFF_UP))) {
		register_prot_hook(sk);
	} else {
		sk->sk_err = ENETDOWN;
		if (!sock_flag(sk, SOCK_DEAD))
			sk->sk_error_report(sk);
	}

out_unlock:
	rcu_read_unlock();
	spin_unlock(&po->bind_lock);
	release_sock(sk);
	return ret;
}

/*
 *	Bind a packet socket to a device
 */

static int packet_bind_spkt(struct socket *sock, struct sockaddr *uaddr,
			    int addr_len)
{
	struct sock *sk = sock->sk;
	char name[sizeof(uaddr->sa_data) + 1];

	/*
	 *	Check legality
	 */

	if (addr_len != sizeof(struct sockaddr))
		return -EINVAL;
	/* uaddr->sa_data comes from the userspace, it's not guaranteed to be
	 * zero-terminated.
	 */
	memcpy(name, uaddr->sa_data, sizeof(uaddr->sa_data));
	name[sizeof(uaddr->sa_data)] = 0;

	return packet_do_bind(sk, name, 0, pkt_sk(sk)->num);
}

static int packet_bind(struct socket *sock, struct sockaddr *uaddr, int addr_len)
{
	struct sockaddr_ll *sll = (struct sockaddr_ll *)uaddr;
	struct sock *sk = sock->sk;

	/*
	 *	Check legality
	 */

	if (addr_len < sizeof(struct sockaddr_ll))
		return -EINVAL;
	if (sll->sll_family != AF_PACKET)
		return -EINVAL;

	return packet_do_bind(sk, NULL, sll->sll_ifindex,
			      sll->sll_protocol ? : pkt_sk(sk)->num);
}

static struct proto packet_proto = {
	.name	  = "PACKET",
	.owner	  = THIS_MODULE,
	.obj_size = sizeof(struct packet_sock),
};

/*
 *	Create a packet of type SOCK_PACKET.
 */

static int packet_create(struct net *net, struct socket *sock, int protocol,
			 int kern)
{
	struct sock *sk;
	struct packet_sock *po;
	__be16 proto = (__force __be16)protocol; /* weird, but documented */
	int err;

	if (!ns_capable(net->user_ns, CAP_NET_RAW))
		return -EPERM;
	if (sock->type != SOCK_DGRAM && sock->type != SOCK_RAW &&
	    sock->type != SOCK_PACKET)
		return -ESOCKTNOSUPPORT;

	sock->state = SS_UNCONNECTED;

	err = -ENOBUFS;
	sk = sk_alloc(net, PF_PACKET, GFP_KERNEL, &packet_proto, kern);
	if (sk == NULL)
		goto out;

	sock->ops = &packet_ops;
	if (sock->type == SOCK_PACKET)
		sock->ops = &packet_ops_spkt;

	sock_init_data(sock, sk);

	po = pkt_sk(sk);
	sk->sk_family = PF_PACKET;
	po->num = proto;
	po->xmit = dev_queue_xmit;

	err = packet_alloc_pending(po);
	if (err)
		goto out2;

	packet_cached_dev_reset(po);

	sk->sk_destruct = packet_sock_destruct;
	sk_refcnt_debug_inc(sk);

	/*
	 *	Attach a protocol block
	 */

	spin_lock_init(&po->bind_lock);
	mutex_init(&po->pg_vec_lock);
	po->rollover = NULL;
	po->prot_hook.func = packet_rcv;

	if (sock->type == SOCK_PACKET)
		po->prot_hook.func = packet_rcv_spkt;

	po->prot_hook.af_packet_priv = sk;

	if (proto) {
		po->prot_hook.type = proto;
		register_prot_hook(sk);
	}

	mutex_lock(&net->packet.sklist_lock);
	sk_add_node_rcu(sk, &net->packet.sklist);
	mutex_unlock(&net->packet.sklist_lock);

	preempt_disable();
	sock_prot_inuse_add(net, &packet_proto, 1);
	preempt_enable();

	return 0;
out2:
	sk_free(sk);
out:
	return err;
}

/*
 *	Pull a packet from our receive queue and hand it to the user.
 *	If necessary we block.
 */

static int packet_recvmsg(struct socket *sock, struct msghdr *msg, size_t len,
			  int flags)
{
	struct sock *sk = sock->sk;
	struct sk_buff *skb;
	int copied, err;
	int vnet_hdr_len = 0;
	unsigned int origlen = 0;

	err = -EINVAL;
	if (flags & ~(MSG_PEEK|MSG_DONTWAIT|MSG_TRUNC|MSG_CMSG_COMPAT|MSG_ERRQUEUE))
		goto out;

#if 0
	/* What error should we return now? EUNATTACH? */
	if (pkt_sk(sk)->ifindex < 0)
		return -ENODEV;
#endif

	if (flags & MSG_ERRQUEUE) {
		err = sock_recv_errqueue(sk, msg, len,
					 SOL_PACKET, PACKET_TX_TIMESTAMP);
		goto out;
	}

	/*
	 *	Call the generic datagram receiver. This handles all sorts
	 *	of horrible races and re-entrancy so we can forget about it
	 *	in the protocol layers.
	 *
	 *	Now it will return ENETDOWN, if device have just gone down,
	 *	but then it will block.
	 */

	skb = skb_recv_datagram(sk, flags, flags & MSG_DONTWAIT, &err);

	/*
	 *	An error occurred so return it. Because skb_recv_datagram()
	 *	handles the blocking we don't see and worry about blocking
	 *	retries.
	 */

	if (skb == NULL)
		goto out;

	if (pkt_sk(sk)->pressure)
		packet_rcv_has_room(pkt_sk(sk), NULL);

	if (pkt_sk(sk)->has_vnet_hdr) {
		err = packet_rcv_vnet(msg, skb, &len);
		if (err)
			goto out_free;
		vnet_hdr_len = sizeof(struct virtio_net_hdr);
	}

	/* You lose any data beyond the buffer you gave. If it worries
	 * a user program they can ask the device for its MTU
	 * anyway.
	 */
	copied = skb->len;
	if (copied > len) {
		copied = len;
		msg->msg_flags |= MSG_TRUNC;
	}

	err = skb_copy_datagram_msg(skb, 0, msg, copied);
	if (err)
		goto out_free;

	if (sock->type != SOCK_PACKET) {
		struct sockaddr_ll *sll = &PACKET_SKB_CB(skb)->sa.ll;

		/* Original length was stored in sockaddr_ll fields */
		origlen = PACKET_SKB_CB(skb)->sa.origlen;
		sll->sll_family = AF_PACKET;
		sll->sll_protocol = skb->protocol;
	}

	sock_recv_ts_and_drops(msg, sk, skb);

	if (msg->msg_name) {
		/* If the address length field is there to be filled
		 * in, we fill it in now.
		 */
		if (sock->type == SOCK_PACKET) {
			__sockaddr_check_size(sizeof(struct sockaddr_pkt));
			msg->msg_namelen = sizeof(struct sockaddr_pkt);
		} else {
			struct sockaddr_ll *sll = &PACKET_SKB_CB(skb)->sa.ll;

			msg->msg_namelen = sll->sll_halen +
				offsetof(struct sockaddr_ll, sll_addr);
		}
		memcpy(msg->msg_name, &PACKET_SKB_CB(skb)->sa,
		       msg->msg_namelen);
	}

	if (pkt_sk(sk)->auxdata) {
		struct tpacket_auxdata aux;

		aux.tp_status = TP_STATUS_USER;
		if (skb->ip_summed == CHECKSUM_PARTIAL)
			aux.tp_status |= TP_STATUS_CSUMNOTREADY;
		else if (skb->pkt_type != PACKET_OUTGOING &&
			 (skb->ip_summed == CHECKSUM_COMPLETE ||
			  skb_csum_unnecessary(skb)))
			aux.tp_status |= TP_STATUS_CSUM_VALID;

		aux.tp_len = origlen;
		aux.tp_snaplen = skb->len;
		aux.tp_mac = 0;
		aux.tp_net = skb_network_offset(skb);
		if (skb_vlan_tag_present(skb)) {
			aux.tp_vlan_tci = skb_vlan_tag_get(skb);
			aux.tp_vlan_tpid = ntohs(skb->vlan_proto);
			aux.tp_status |= TP_STATUS_VLAN_VALID | TP_STATUS_VLAN_TPID_VALID;
		} else {
			aux.tp_vlan_tci = 0;
			aux.tp_vlan_tpid = 0;
		}
		put_cmsg(msg, SOL_PACKET, PACKET_AUXDATA, sizeof(aux), &aux);
	}

	/*
	 *	Free or return the buffer as appropriate. Again this
	 *	hides all the races and re-entrancy issues from us.
	 */
	err = vnet_hdr_len + ((flags&MSG_TRUNC) ? skb->len : copied);

out_free:
	skb_free_datagram(sk, skb);
out:
	return err;
}

static int packet_getname_spkt(struct socket *sock, struct sockaddr *uaddr,
			       int *uaddr_len, int peer)
{
	struct net_device *dev;
	struct sock *sk	= sock->sk;

	if (peer)
		return -EOPNOTSUPP;

	uaddr->sa_family = AF_PACKET;
	memset(uaddr->sa_data, 0, sizeof(uaddr->sa_data));
	rcu_read_lock();
	dev = dev_get_by_index_rcu(sock_net(sk), pkt_sk(sk)->ifindex);
	if (dev)
		strlcpy(uaddr->sa_data, dev->name, sizeof(uaddr->sa_data));
	rcu_read_unlock();
	*uaddr_len = sizeof(*uaddr);

	return 0;
}

static int packet_getname(struct socket *sock, struct sockaddr *uaddr,
			  int *uaddr_len, int peer)
{
	struct net_device *dev;
	struct sock *sk = sock->sk;
	struct packet_sock *po = pkt_sk(sk);
	DECLARE_SOCKADDR(struct sockaddr_ll *, sll, uaddr);

	if (peer)
		return -EOPNOTSUPP;

	sll->sll_family = AF_PACKET;
	sll->sll_ifindex = po->ifindex;
	sll->sll_protocol = po->num;
	sll->sll_pkttype = 0;
	rcu_read_lock();
	dev = dev_get_by_index_rcu(sock_net(sk), po->ifindex);
	if (dev) {
		sll->sll_hatype = dev->type;
		sll->sll_halen = dev->addr_len;
		memcpy(sll->sll_addr, dev->dev_addr, dev->addr_len);
	} else {
		sll->sll_hatype = 0;	/* Bad: we have no ARPHRD_UNSPEC */
		sll->sll_halen = 0;
	}
	rcu_read_unlock();
	*uaddr_len = offsetof(struct sockaddr_ll, sll_addr) + sll->sll_halen;

	return 0;
}

static int packet_dev_mc(struct net_device *dev, struct packet_mclist *i,
			 int what)
{
	switch (i->type) {
	case PACKET_MR_MULTICAST:
		if (i->alen != dev->addr_len)
			return -EINVAL;
		if (what > 0)
			return dev_mc_add(dev, i->addr);
		else
			return dev_mc_del(dev, i->addr);
		break;
	case PACKET_MR_PROMISC:
		return dev_set_promiscuity(dev, what);
	case PACKET_MR_ALLMULTI:
		return dev_set_allmulti(dev, what);
	case PACKET_MR_UNICAST:
		if (i->alen != dev->addr_len)
			return -EINVAL;
		if (what > 0)
			return dev_uc_add(dev, i->addr);
		else
			return dev_uc_del(dev, i->addr);
		break;
	default:
		break;
	}
	return 0;
}

static void packet_dev_mclist_delete(struct net_device *dev,
				     struct packet_mclist **mlp)
{
	struct packet_mclist *ml;

	while ((ml = *mlp) != NULL) {
		if (ml->ifindex == dev->ifindex) {
			packet_dev_mc(dev, ml, -1);
			*mlp = ml->next;
			kfree(ml);
		} else
			mlp = &ml->next;
	}
}

static int packet_mc_add(struct sock *sk, struct packet_mreq_max *mreq)
{
	struct packet_sock *po = pkt_sk(sk);
	struct packet_mclist *ml, *i;
	struct net_device *dev;
	int err;

	rtnl_lock();

	err = -ENODEV;
	dev = __dev_get_by_index(sock_net(sk), mreq->mr_ifindex);
	if (!dev)
		goto done;

	err = -EINVAL;
	if (mreq->mr_alen > dev->addr_len)
		goto done;

	err = -ENOBUFS;
	i = kmalloc(sizeof(*i), GFP_KERNEL);
	if (i == NULL)
		goto done;

	err = 0;
	for (ml = po->mclist; ml; ml = ml->next) {
		if (ml->ifindex == mreq->mr_ifindex &&
		    ml->type == mreq->mr_type &&
		    ml->alen == mreq->mr_alen &&
		    memcmp(ml->addr, mreq->mr_address, ml->alen) == 0) {
			ml->count++;
			/* Free the new element ... */
			kfree(i);
			goto done;
		}
	}

	i->type = mreq->mr_type;
	i->ifindex = mreq->mr_ifindex;
	i->alen = mreq->mr_alen;
	memcpy(i->addr, mreq->mr_address, i->alen);
	memset(i->addr + i->alen, 0, sizeof(i->addr) - i->alen);
	i->count = 1;
	i->next = po->mclist;
	po->mclist = i;
	err = packet_dev_mc(dev, i, 1);
	if (err) {
		po->mclist = i->next;
		kfree(i);
	}

done:
	rtnl_unlock();
	return err;
}

static int packet_mc_drop(struct sock *sk, struct packet_mreq_max *mreq)
{
	struct packet_mclist *ml, **mlp;

	rtnl_lock();

	for (mlp = &pkt_sk(sk)->mclist; (ml = *mlp) != NULL; mlp = &ml->next) {
		if (ml->ifindex == mreq->mr_ifindex &&
		    ml->type == mreq->mr_type &&
		    ml->alen == mreq->mr_alen &&
		    memcmp(ml->addr, mreq->mr_address, ml->alen) == 0) {
			if (--ml->count == 0) {
				struct net_device *dev;
				*mlp = ml->next;
				dev = __dev_get_by_index(sock_net(sk), ml->ifindex);
				if (dev)
					packet_dev_mc(dev, ml, -1);
				kfree(ml);
			}
			break;
		}
	}
	rtnl_unlock();
	return 0;
}

static void packet_flush_mclist(struct sock *sk)
{
	struct packet_sock *po = pkt_sk(sk);
	struct packet_mclist *ml;

	if (!po->mclist)
		return;

	rtnl_lock();
	while ((ml = po->mclist) != NULL) {
		struct net_device *dev;

		po->mclist = ml->next;
		dev = __dev_get_by_index(sock_net(sk), ml->ifindex);
		if (dev != NULL)
			packet_dev_mc(dev, ml, -1);
		kfree(ml);
	}
	rtnl_unlock();
}

static int
packet_setsockopt(struct socket *sock, int level, int optname, char __user *optval, unsigned int optlen)
{
	struct sock *sk = sock->sk;
	struct packet_sock *po = pkt_sk(sk);
	int ret;

	if (level != SOL_PACKET)
		return -ENOPROTOOPT;

	switch (optname) {
	case PACKET_ADD_MEMBERSHIP:
	case PACKET_DROP_MEMBERSHIP:
	{
		struct packet_mreq_max mreq;
		int len = optlen;
		memset(&mreq, 0, sizeof(mreq));
		if (len < sizeof(struct packet_mreq))
			return -EINVAL;
		if (len > sizeof(mreq))
			len = sizeof(mreq);
		if (copy_from_user(&mreq, optval, len))
			return -EFAULT;
		if (len < (mreq.mr_alen + offsetof(struct packet_mreq, mr_address)))
			return -EINVAL;
		if (optname == PACKET_ADD_MEMBERSHIP)
			ret = packet_mc_add(sk, &mreq);
		else
			ret = packet_mc_drop(sk, &mreq);
		return ret;
	}

	case PACKET_RX_RING:
	case PACKET_TX_RING:
	{
		union tpacket_req_u req_u;
		int len;

		switch (po->tp_version) {
		case TPACKET_V1:
		case TPACKET_V2:
			len = sizeof(req_u.req);
			break;
		case TPACKET_V3:
		default:
			len = sizeof(req_u.req3);
			break;
		}
		if (optlen < len)
			return -EINVAL;
		if (copy_from_user(&req_u.req, optval, len))
			return -EFAULT;
		return packet_set_ring(sk, &req_u, 0,
			optname == PACKET_TX_RING);
	}
	case PACKET_COPY_THRESH:
	{
		int val;

		if (optlen != sizeof(val))
			return -EINVAL;
		if (copy_from_user(&val, optval, sizeof(val)))
			return -EFAULT;

		pkt_sk(sk)->copy_thresh = val;
		return 0;
	}
	case PACKET_VERSION:
	{
		int val;

		if (optlen != sizeof(val))
			return -EINVAL;
		if (copy_from_user(&val, optval, sizeof(val)))
			return -EFAULT;
		switch (val) {
		case TPACKET_V1:
		case TPACKET_V2:
		case TPACKET_V3:
			break;
		default:
			return -EINVAL;
		}
		lock_sock(sk);
		if (po->rx_ring.pg_vec || po->tx_ring.pg_vec) {
			ret = -EBUSY;
		} else {
			po->tp_version = val;
			ret = 0;
		}
		release_sock(sk);
		return ret;
	}
	case PACKET_RESERVE:
	{
		unsigned int val;

		if (optlen != sizeof(val))
			return -EINVAL;
		if (copy_from_user(&val, optval, sizeof(val)))
			return -EFAULT;
		if (val > INT_MAX)
			return -EINVAL;
		lock_sock(sk);
		if (po->rx_ring.pg_vec || po->tx_ring.pg_vec) {
			ret = -EBUSY;
		} else {
			po->tp_reserve = val;
			ret = 0;
		}
		release_sock(sk);
		return ret;
	}
	case PACKET_LOSS:
	{
		unsigned int val;

		if (optlen != sizeof(val))
			return -EINVAL;
		if (po->rx_ring.pg_vec || po->tx_ring.pg_vec)
			return -EBUSY;
		if (copy_from_user(&val, optval, sizeof(val)))
			return -EFAULT;
		po->tp_loss = !!val;
		return 0;
	}
	case PACKET_AUXDATA:
	{
		int val;

		if (optlen < sizeof(val))
			return -EINVAL;
		if (copy_from_user(&val, optval, sizeof(val)))
			return -EFAULT;

		po->auxdata = !!val;
		return 0;
	}
	case PACKET_ORIGDEV:
	{
		int val;

		if (optlen < sizeof(val))
			return -EINVAL;
		if (copy_from_user(&val, optval, sizeof(val)))
			return -EFAULT;

		po->origdev = !!val;
		return 0;
	}
	case PACKET_VNET_HDR:
	{
		int val;

		if (sock->type != SOCK_RAW)
			return -EINVAL;
		if (po->rx_ring.pg_vec || po->tx_ring.pg_vec)
			return -EBUSY;
		if (optlen < sizeof(val))
			return -EINVAL;
		if (copy_from_user(&val, optval, sizeof(val)))
			return -EFAULT;

		po->has_vnet_hdr = !!val;
		return 0;
	}
	case PACKET_TIMESTAMP:
	{
		int val;

		if (optlen != sizeof(val))
			return -EINVAL;
		if (copy_from_user(&val, optval, sizeof(val)))
			return -EFAULT;

		po->tp_tstamp = val;
		return 0;
	}
	case PACKET_FANOUT:
	{
		int val;

		if (optlen != sizeof(val))
			return -EINVAL;
		if (copy_from_user(&val, optval, sizeof(val)))
			return -EFAULT;

		return fanout_add(sk, val & 0xffff, val >> 16);
	}
	case PACKET_FANOUT_DATA:
	{
		if (!po->fanout)
			return -EINVAL;

		return fanout_set_data(po, optval, optlen);
	}
	case PACKET_TX_HAS_OFF:
	{
		unsigned int val;

		if (optlen != sizeof(val))
			return -EINVAL;
		if (po->rx_ring.pg_vec || po->tx_ring.pg_vec)
			return -EBUSY;
		if (copy_from_user(&val, optval, sizeof(val)))
			return -EFAULT;
		po->tp_tx_has_off = !!val;
		return 0;
	}
	case PACKET_QDISC_BYPASS:
	{
		int val;

		if (optlen != sizeof(val))
			return -EINVAL;
		if (copy_from_user(&val, optval, sizeof(val)))
			return -EFAULT;

		po->xmit = val ? packet_direct_xmit : dev_queue_xmit;
		return 0;
	}
	default:
		return -ENOPROTOOPT;
	}
}

static int packet_getsockopt(struct socket *sock, int level, int optname,
			     char __user *optval, int __user *optlen)
{
	int len;
	int val, lv = sizeof(val);
	struct sock *sk = sock->sk;
	struct packet_sock *po = pkt_sk(sk);
	void *data = &val;
	union tpacket_stats_u st;
	struct tpacket_rollover_stats rstats;
	struct packet_rollover *rollover;

	if (level != SOL_PACKET)
		return -ENOPROTOOPT;

	if (get_user(len, optlen))
		return -EFAULT;

	if (len < 0)
		return -EINVAL;

	switch (optname) {
	case PACKET_STATISTICS:
		spin_lock_bh(&sk->sk_receive_queue.lock);
		memcpy(&st, &po->stats, sizeof(st));
		memset(&po->stats, 0, sizeof(po->stats));
		spin_unlock_bh(&sk->sk_receive_queue.lock);

		if (po->tp_version == TPACKET_V3) {
			lv = sizeof(struct tpacket_stats_v3);
			st.stats3.tp_packets += st.stats3.tp_drops;
			data = &st.stats3;
		} else {
			lv = sizeof(struct tpacket_stats);
			st.stats1.tp_packets += st.stats1.tp_drops;
			data = &st.stats1;
		}

		break;
	case PACKET_AUXDATA:
		val = po->auxdata;
		break;
	case PACKET_ORIGDEV:
		val = po->origdev;
		break;
	case PACKET_VNET_HDR:
		val = po->has_vnet_hdr;
		break;
	case PACKET_VERSION:
		val = po->tp_version;
		break;
	case PACKET_HDRLEN:
		if (len > sizeof(int))
			len = sizeof(int);
		if (len < sizeof(int))
			return -EINVAL;
		if (copy_from_user(&val, optval, len))
			return -EFAULT;
		switch (val) {
		case TPACKET_V1:
			val = sizeof(struct tpacket_hdr);
			break;
		case TPACKET_V2:
			val = sizeof(struct tpacket2_hdr);
			break;
		case TPACKET_V3:
			val = sizeof(struct tpacket3_hdr);
			break;
		default:
			return -EINVAL;
		}
		break;
	case PACKET_RESERVE:
		val = po->tp_reserve;
		break;
	case PACKET_LOSS:
		val = po->tp_loss;
		break;
	case PACKET_TIMESTAMP:
		val = po->tp_tstamp;
		break;
	case PACKET_FANOUT:
		val = (po->fanout ?
		       ((u32)po->fanout->id |
			((u32)po->fanout->type << 16) |
			((u32)po->fanout->flags << 24)) :
		       0);
		break;
	case PACKET_ROLLOVER_STATS:
		rcu_read_lock();
		rollover = rcu_dereference(po->rollover);
		if (rollover) {
			rstats.tp_all = atomic_long_read(&rollover->num);
			rstats.tp_huge = atomic_long_read(&rollover->num_huge);
			rstats.tp_failed = atomic_long_read(&rollover->num_failed);
			data = &rstats;
			lv = sizeof(rstats);
		}
		rcu_read_unlock();
		if (!rollover)
			return -EINVAL;
		break;
	case PACKET_TX_HAS_OFF:
		val = po->tp_tx_has_off;
		break;
	case PACKET_QDISC_BYPASS:
		val = packet_use_direct_xmit(po);
		break;
	default:
		return -ENOPROTOOPT;
	}

	if (len > lv)
		len = lv;
	if (put_user(len, optlen))
		return -EFAULT;
	if (copy_to_user(optval, data, len))
		return -EFAULT;
	return 0;
}


#ifdef CONFIG_COMPAT
static int compat_packet_setsockopt(struct socket *sock, int level, int optname,
				    char __user *optval, unsigned int optlen)
{
	struct packet_sock *po = pkt_sk(sock->sk);

	if (level != SOL_PACKET)
		return -ENOPROTOOPT;

	if (optname == PACKET_FANOUT_DATA &&
	    po->fanout && po->fanout->type == PACKET_FANOUT_CBPF) {
		optval = (char __user *)get_compat_bpf_fprog(optval);
		if (!optval)
			return -EFAULT;
		optlen = sizeof(struct sock_fprog);
	}

	return packet_setsockopt(sock, level, optname, optval, optlen);
}
#endif

static int packet_notifier(struct notifier_block *this,
			   unsigned long msg, void *ptr)
{
	struct sock *sk;
	struct net_device *dev = netdev_notifier_info_to_dev(ptr);
	struct net *net = dev_net(dev);

	rcu_read_lock();
	sk_for_each_rcu(sk, &net->packet.sklist) {
		struct packet_sock *po = pkt_sk(sk);

		switch (msg) {
		case NETDEV_UNREGISTER:
			if (po->mclist)
				packet_dev_mclist_delete(dev, &po->mclist);
			/* fallthrough */

		case NETDEV_DOWN:
			if (dev->ifindex == po->ifindex) {
				spin_lock(&po->bind_lock);
				if (po->running) {
					__unregister_prot_hook(sk, false);
					sk->sk_err = ENETDOWN;
					if (!sock_flag(sk, SOCK_DEAD))
						sk->sk_error_report(sk);
				}
				if (msg == NETDEV_UNREGISTER) {
					packet_cached_dev_reset(po);
					po->ifindex = -1;
					if (po->prot_hook.dev)
						dev_put(po->prot_hook.dev);
					po->prot_hook.dev = NULL;
				}
				spin_unlock(&po->bind_lock);
			}
			break;
		case NETDEV_UP:
			if (dev->ifindex == po->ifindex) {
				spin_lock(&po->bind_lock);
				if (po->num)
					register_prot_hook(sk);
				spin_unlock(&po->bind_lock);
			}
			break;
		}
	}
	rcu_read_unlock();
	return NOTIFY_DONE;
}


static int packet_ioctl(struct socket *sock, unsigned int cmd,
			unsigned long arg)
{
	struct sock *sk = sock->sk;

	switch (cmd) {
	case SIOCOUTQ:
	{
		int amount = sk_wmem_alloc_get(sk);

		return put_user(amount, (int __user *)arg);
	}
	case SIOCINQ:
	{
		struct sk_buff *skb;
		int amount = 0;

		spin_lock_bh(&sk->sk_receive_queue.lock);
		skb = skb_peek(&sk->sk_receive_queue);
		if (skb)
			amount = skb->len;
		spin_unlock_bh(&sk->sk_receive_queue.lock);
		return put_user(amount, (int __user *)arg);
	}
	case SIOCGSTAMP:
		return sock_get_timestamp(sk, (struct timeval __user *)arg);
	case SIOCGSTAMPNS:
		return sock_get_timestampns(sk, (struct timespec __user *)arg);

#ifdef CONFIG_INET
	case SIOCADDRT:
	case SIOCDELRT:
	case SIOCDARP:
	case SIOCGARP:
	case SIOCSARP:
	case SIOCGIFADDR:
	case SIOCSIFADDR:
	case SIOCGIFBRDADDR:
	case SIOCSIFBRDADDR:
	case SIOCGIFNETMASK:
	case SIOCSIFNETMASK:
	case SIOCGIFDSTADDR:
	case SIOCSIFDSTADDR:
	case SIOCSIFFLAGS:
		return inet_dgram_ops.ioctl(sock, cmd, arg);
#endif

	default:
		return -ENOIOCTLCMD;
	}
	return 0;
}

static unsigned int packet_poll(struct file *file, struct socket *sock,
				poll_table *wait)
{
	struct sock *sk = sock->sk;
	struct packet_sock *po = pkt_sk(sk);
	unsigned int mask = datagram_poll(file, sock, wait);

	spin_lock_bh(&sk->sk_receive_queue.lock);
	if (po->rx_ring.pg_vec) {
		if (!packet_previous_rx_frame(po, &po->rx_ring,
			TP_STATUS_KERNEL))
			mask |= POLLIN | POLLRDNORM;
	}
	if (po->pressure && __packet_rcv_has_room(po, NULL) == ROOM_NORMAL)
		po->pressure = 0;
	spin_unlock_bh(&sk->sk_receive_queue.lock);
	spin_lock_bh(&sk->sk_write_queue.lock);
	if (po->tx_ring.pg_vec) {
		if (packet_current_frame(po, &po->tx_ring, TP_STATUS_AVAILABLE))
			mask |= POLLOUT | POLLWRNORM;
	}
	spin_unlock_bh(&sk->sk_write_queue.lock);
	return mask;
}


/* Dirty? Well, I still did not learn better way to account
 * for user mmaps.
 */

static void packet_mm_open(struct vm_area_struct *vma)
{
	struct file *file = vma->vm_file;
	struct socket *sock = file->private_data;
	struct sock *sk = sock->sk;

	if (sk)
		atomic_inc(&pkt_sk(sk)->mapped);
}

static void packet_mm_close(struct vm_area_struct *vma)
{
	struct file *file = vma->vm_file;
	struct socket *sock = file->private_data;
	struct sock *sk = sock->sk;

	if (sk)
		atomic_dec(&pkt_sk(sk)->mapped);
}

static const struct vm_operations_struct packet_mmap_ops = {
	.open	=	packet_mm_open,
	.close	=	packet_mm_close,
};

static void free_pg_vec(struct pgv *pg_vec, unsigned int order,
			unsigned int len)
{
	int i;

	for (i = 0; i < len; i++) {
		if (likely(pg_vec[i].buffer)) {
			if (is_vmalloc_addr(pg_vec[i].buffer))
				vfree(pg_vec[i].buffer);
			else
				free_pages((unsigned long)pg_vec[i].buffer,
					   order);
			pg_vec[i].buffer = NULL;
		}
	}
	kfree(pg_vec);
}

static char *alloc_one_pg_vec_page(unsigned long order)
{
	char *buffer;
	gfp_t gfp_flags = GFP_KERNEL | __GFP_COMP |
			  __GFP_ZERO | __GFP_NOWARN | __GFP_NORETRY;

	buffer = (char *) __get_free_pages(gfp_flags, order);
	if (buffer)
		return buffer;

	/* __get_free_pages failed, fall back to vmalloc */
	buffer = vzalloc((1 << order) * PAGE_SIZE);
	if (buffer)
		return buffer;

	/* vmalloc failed, lets dig into swap here */
	gfp_flags &= ~__GFP_NORETRY;
	buffer = (char *) __get_free_pages(gfp_flags, order);
	if (buffer)
		return buffer;

	/* complete and utter failure */
	return NULL;
}

static struct pgv *alloc_pg_vec(struct tpacket_req *req, int order)
{
	unsigned int block_nr = req->tp_block_nr;
	struct pgv *pg_vec;
	int i;

	pg_vec = kcalloc(block_nr, sizeof(struct pgv), GFP_KERNEL);
	if (unlikely(!pg_vec))
		goto out;

	for (i = 0; i < block_nr; i++) {
		pg_vec[i].buffer = alloc_one_pg_vec_page(order);
		if (unlikely(!pg_vec[i].buffer))
			goto out_free_pgvec;
	}

out:
	return pg_vec;

out_free_pgvec:
	free_pg_vec(pg_vec, order, block_nr);
	pg_vec = NULL;
	goto out;
}

static int packet_set_ring(struct sock *sk, union tpacket_req_u *req_u,
		int closing, int tx_ring)
{
	struct pgv *pg_vec = NULL;
	struct packet_sock *po = pkt_sk(sk);
	int was_running, order = 0;
	struct packet_ring_buffer *rb;
	struct sk_buff_head *rb_queue;
	__be16 num;
	int err = -EINVAL;
	/* Added to avoid minimal code churn */
	struct tpacket_req *req = &req_u->req;

	lock_sock(sk);

	rb = tx_ring ? &po->tx_ring : &po->rx_ring;
	rb_queue = tx_ring ? &sk->sk_write_queue : &sk->sk_receive_queue;

	err = -EBUSY;
	if (!closing) {
		if (atomic_read(&po->mapped))
			goto out;
		if (packet_read_pending(rb))
			goto out;
	}

	if (req->tp_block_nr) {
		/* Sanity tests and some calculations */
		err = -EBUSY;
		if (unlikely(rb->pg_vec))
			goto out;

		switch (po->tp_version) {
		case TPACKET_V1:
			po->tp_hdrlen = TPACKET_HDRLEN;
			break;
		case TPACKET_V2:
			po->tp_hdrlen = TPACKET2_HDRLEN;
			break;
		case TPACKET_V3:
			po->tp_hdrlen = TPACKET3_HDRLEN;
			break;
		}

		err = -EINVAL;
		if (unlikely((int)req->tp_block_size <= 0))
			goto out;
		if (unlikely(!PAGE_ALIGNED(req->tp_block_size)))
			goto out;
		if (po->tp_version >= TPACKET_V3 &&
		    req->tp_block_size <=
			  BLK_PLUS_PRIV((u64)req_u->req3.tp_sizeof_priv))
			goto out;
		if (unlikely(req->tp_frame_size < po->tp_hdrlen +
					po->tp_reserve))
			goto out;
		if (unlikely(req->tp_frame_size & (TPACKET_ALIGNMENT - 1)))
			goto out;

		rb->frames_per_block = req->tp_block_size / req->tp_frame_size;
		if (unlikely(rb->frames_per_block == 0))
			goto out;
		if (unlikely(req->tp_block_size > UINT_MAX / req->tp_block_nr))
			goto out;
		if (unlikely((rb->frames_per_block * req->tp_block_nr) !=
					req->tp_frame_nr))
			goto out;

		err = -ENOMEM;
		order = get_order(req->tp_block_size);
		pg_vec = alloc_pg_vec(req, order);
		if (unlikely(!pg_vec))
			goto out;
		switch (po->tp_version) {
		case TPACKET_V3:
			/* Block transmit is not supported yet */
			if (!tx_ring) {
				init_prb_bdqc(po, rb, pg_vec, req_u);
			} else {
				struct tpacket_req3 *req3 = &req_u->req3;

				if (req3->tp_retire_blk_tov ||
				    req3->tp_sizeof_priv ||
				    req3->tp_feature_req_word) {
					err = -EINVAL;
					goto out;
				}
			}
			break;
		default:
			break;
		}
	}
	/* Done */
	else {
		err = -EINVAL;
		if (unlikely(req->tp_frame_nr))
			goto out;
	}


	/* Detach socket from network */
	spin_lock(&po->bind_lock);
	was_running = po->running;
	num = po->num;
	if (was_running) {
		po->num = 0;
		__unregister_prot_hook(sk, false);
	}
	spin_unlock(&po->bind_lock);

	synchronize_net();

	err = -EBUSY;
	mutex_lock(&po->pg_vec_lock);
	if (closing || atomic_read(&po->mapped) == 0) {
		err = 0;
		spin_lock_bh(&rb_queue->lock);
		swap(rb->pg_vec, pg_vec);
		rb->frame_max = (req->tp_frame_nr - 1);
		rb->head = 0;
		rb->frame_size = req->tp_frame_size;
		spin_unlock_bh(&rb_queue->lock);

		swap(rb->pg_vec_order, order);
		swap(rb->pg_vec_len, req->tp_block_nr);

		rb->pg_vec_pages = req->tp_block_size/PAGE_SIZE;
		po->prot_hook.func = (po->rx_ring.pg_vec) ?
						tpacket_rcv : packet_rcv;
		skb_queue_purge(rb_queue);
		if (atomic_read(&po->mapped))
			pr_err("packet_mmap: vma is busy: %d\n",
			       atomic_read(&po->mapped));
	}
	mutex_unlock(&po->pg_vec_lock);

	spin_lock(&po->bind_lock);
	if (was_running) {
		po->num = num;
		register_prot_hook(sk);
	}
	spin_unlock(&po->bind_lock);
	if (pg_vec && (po->tp_version > TPACKET_V2)) {
		/* Because we don't support block-based V3 on tx-ring */
		if (!tx_ring)
			prb_shutdown_retire_blk_timer(po, rb_queue);
	}

	if (pg_vec)
		free_pg_vec(pg_vec, order, req->tp_block_nr);
out:
	release_sock(sk);
	return err;
}

static int packet_mmap(struct file *file, struct socket *sock,
		struct vm_area_struct *vma)
{
	struct sock *sk = sock->sk;
	struct packet_sock *po = pkt_sk(sk);
	unsigned long size, expected_size;
	struct packet_ring_buffer *rb;
	unsigned long start;
	int err = -EINVAL;
	int i;

	if (vma->vm_pgoff)
		return -EINVAL;

	mutex_lock(&po->pg_vec_lock);

	expected_size = 0;
	for (rb = &po->rx_ring; rb <= &po->tx_ring; rb++) {
		if (rb->pg_vec) {
			expected_size += rb->pg_vec_len
						* rb->pg_vec_pages
						* PAGE_SIZE;
		}
	}

	if (expected_size == 0)
		goto out;

	size = vma->vm_end - vma->vm_start;
	if (size != expected_size)
		goto out;

	start = vma->vm_start;
	for (rb = &po->rx_ring; rb <= &po->tx_ring; rb++) {
		if (rb->pg_vec == NULL)
			continue;

		for (i = 0; i < rb->pg_vec_len; i++) {
			struct page *page;
			void *kaddr = rb->pg_vec[i].buffer;
			int pg_num;

			for (pg_num = 0; pg_num < rb->pg_vec_pages; pg_num++) {
				page = pgv_to_page(kaddr);
				err = vm_insert_page(vma, start, page);
				if (unlikely(err))
					goto out;
				start += PAGE_SIZE;
				kaddr += PAGE_SIZE;
			}
		}
	}

	atomic_inc(&po->mapped);
	vma->vm_ops = &packet_mmap_ops;
	err = 0;

out:
	mutex_unlock(&po->pg_vec_lock);
	return err;
}

static const struct proto_ops packet_ops_spkt = {
	.family =	PF_PACKET,
	.owner =	THIS_MODULE,
	.release =	packet_release,
	.bind =		packet_bind_spkt,
	.connect =	sock_no_connect,
	.socketpair =	sock_no_socketpair,
	.accept =	sock_no_accept,
	.getname =	packet_getname_spkt,
	.poll =		datagram_poll,
	.ioctl =	packet_ioctl,
	.listen =	sock_no_listen,
	.shutdown =	sock_no_shutdown,
	.setsockopt =	sock_no_setsockopt,
	.getsockopt =	sock_no_getsockopt,
	.sendmsg =	packet_sendmsg_spkt,
	.recvmsg =	packet_recvmsg,
	.mmap =		sock_no_mmap,
	.sendpage =	sock_no_sendpage,
};

static const struct proto_ops packet_ops = {
	.family =	PF_PACKET,
	.owner =	THIS_MODULE,
	.release =	packet_release,
	.bind =		packet_bind,
	.connect =	sock_no_connect,
	.socketpair =	sock_no_socketpair,
	.accept =	sock_no_accept,
	.getname =	packet_getname,
	.poll =		packet_poll,
	.ioctl =	packet_ioctl,
	.listen =	sock_no_listen,
	.shutdown =	sock_no_shutdown,
	.setsockopt =	packet_setsockopt,
	.getsockopt =	packet_getsockopt,
#ifdef CONFIG_COMPAT
	.compat_setsockopt = compat_packet_setsockopt,
#endif
	.sendmsg =	packet_sendmsg,
	.recvmsg =	packet_recvmsg,
	.mmap =		packet_mmap,
	.sendpage =	sock_no_sendpage,
};

static const struct net_proto_family packet_family_ops = {
	.family =	PF_PACKET,
	.create =	packet_create,
	.owner	=	THIS_MODULE,
};

static struct notifier_block packet_netdev_notifier = {
	.notifier_call =	packet_notifier,
};

#ifdef CONFIG_PROC_FS

static void *packet_seq_start(struct seq_file *seq, loff_t *pos)
	__acquires(RCU)
{
	struct net *net = seq_file_net(seq);

	rcu_read_lock();
	return seq_hlist_start_head_rcu(&net->packet.sklist, *pos);
}

static void *packet_seq_next(struct seq_file *seq, void *v, loff_t *pos)
{
	struct net *net = seq_file_net(seq);
	return seq_hlist_next_rcu(v, &net->packet.sklist, pos);
}

static void packet_seq_stop(struct seq_file *seq, void *v)
	__releases(RCU)
{
	rcu_read_unlock();
}

static int packet_seq_show(struct seq_file *seq, void *v)
{
	if (v == SEQ_START_TOKEN)
		seq_puts(seq, "sk       RefCnt Type Proto  Iface R Rmem   User   Inode\n");
	else {
		struct sock *s = sk_entry(v);
		const struct packet_sock *po = pkt_sk(s);

		seq_printf(seq,
			   "%pK %-6d %-4d %04x   %-5d %1d %-6u %-6u %-6lu\n",
			   s,
			   refcount_read(&s->sk_refcnt),
			   s->sk_type,
			   ntohs(po->num),
			   po->ifindex,
			   po->running,
			   atomic_read(&s->sk_rmem_alloc),
			   from_kuid_munged(seq_user_ns(seq), sock_i_uid(s)),
			   sock_i_ino(s));
	}

	return 0;
}

static const struct seq_operations packet_seq_ops = {
	.start	= packet_seq_start,
	.next	= packet_seq_next,
	.stop	= packet_seq_stop,
	.show	= packet_seq_show,
};

static int packet_seq_open(struct inode *inode, struct file *file)
{
	return seq_open_net(inode, file, &packet_seq_ops,
			    sizeof(struct seq_net_private));
}

static const struct file_operations packet_seq_fops = {
	.owner		= THIS_MODULE,
	.open		= packet_seq_open,
	.read		= seq_read,
	.llseek		= seq_lseek,
	.release	= seq_release_net,
};

#endif

static int __net_init packet_net_init(struct net *net)
{
	mutex_init(&net->packet.sklist_lock);
	INIT_HLIST_HEAD(&net->packet.sklist);

	if (!proc_create("packet", 0, net->proc_net, &packet_seq_fops))
		return -ENOMEM;

	return 0;
}

static void __net_exit packet_net_exit(struct net *net)
{
	remove_proc_entry("packet", net->proc_net);
	WARN_ON_ONCE(!hlist_empty(&net->packet.sklist));
}

static struct pernet_operations packet_net_ops = {
	.init = packet_net_init,
	.exit = packet_net_exit,
};


static void __exit packet_exit(void)
{
	unregister_netdevice_notifier(&packet_netdev_notifier);
	unregister_pernet_subsys(&packet_net_ops);
	sock_unregister(PF_PACKET);
	proto_unregister(&packet_proto);
}

static int __init packet_init(void)
{
	int rc = proto_register(&packet_proto, 0);

	if (rc != 0)
		goto out;

	sock_register(&packet_family_ops);
	register_pernet_subsys(&packet_net_ops);
	register_netdevice_notifier(&packet_netdev_notifier);
out:
	return rc;
}

module_init(packet_init);
module_exit(packet_exit);
MODULE_LICENSE("GPL");
MODULE_ALIAS_NETPROTO(PF_PACKET);<|MERGE_RESOLUTION|>--- conflicted
+++ resolved
@@ -1759,14 +1759,7 @@
 	}
 
 out:
-<<<<<<< HEAD
-	if (err && rollover) {
-		kfree_rcu(rollover, rcu);
-		po->rollover = NULL;
-	}
-=======
 	kfree(rollover);
->>>>>>> ae64f9bd
 	mutex_unlock(&fanout_mutex);
 	return err;
 }
@@ -1790,14 +1783,6 @@
 			list_del(&f->list);
 		else
 			f = NULL;
-<<<<<<< HEAD
-
-		if (po->rollover) {
-			kfree_rcu(po->rollover, rcu);
-			po->rollover = NULL;
-		}
-=======
->>>>>>> ae64f9bd
 	}
 	mutex_unlock(&fanout_mutex);
 
@@ -3857,7 +3842,6 @@
 	void *data = &val;
 	union tpacket_stats_u st;
 	struct tpacket_rollover_stats rstats;
-	struct packet_rollover *rollover;
 
 	if (level != SOL_PACKET)
 		return -ENOPROTOOPT;
@@ -3936,18 +3920,13 @@
 		       0);
 		break;
 	case PACKET_ROLLOVER_STATS:
-		rcu_read_lock();
-		rollover = rcu_dereference(po->rollover);
-		if (rollover) {
-			rstats.tp_all = atomic_long_read(&rollover->num);
-			rstats.tp_huge = atomic_long_read(&rollover->num_huge);
-			rstats.tp_failed = atomic_long_read(&rollover->num_failed);
-			data = &rstats;
-			lv = sizeof(rstats);
-		}
-		rcu_read_unlock();
-		if (!rollover)
+		if (!po->rollover)
 			return -EINVAL;
+		rstats.tp_all = atomic_long_read(&po->rollover->num);
+		rstats.tp_huge = atomic_long_read(&po->rollover->num_huge);
+		rstats.tp_failed = atomic_long_read(&po->rollover->num_failed);
+		data = &rstats;
+		lv = sizeof(rstats);
 		break;
 	case PACKET_TX_HAS_OFF:
 		val = po->tp_tx_has_off;
