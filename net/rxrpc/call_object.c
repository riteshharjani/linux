--- conflicted
+++ resolved
@@ -118,8 +118,6 @@
 		goto nomem_2;
 
 	mutex_init(&call->user_mutex);
-<<<<<<< HEAD
-=======
 
 	/* Prevent lockdep reporting a deadlock false positive between the afs
 	 * filesystem and sys_sendmsg() via the mmap sem.
@@ -128,7 +126,6 @@
 		lockdep_set_class(&call->user_mutex,
 				  &rxrpc_call_user_mutex_lock_class_key);
 
->>>>>>> ae64f9bd
 	timer_setup(&call->timer, rxrpc_call_timer_expired, 0);
 	INIT_WORK(&call->processor, &rxrpc_process_call);
 	INIT_LIST_HEAD(&call->link);
