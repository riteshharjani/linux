--- conflicted
+++ resolved
@@ -351,50 +351,6 @@
 		struct unix_edge *edge;
 		struct unix_sock *u;
 
-<<<<<<< HEAD
-	/* First, select candidates for garbage collection.  Only
-	 * in-flight sockets are considered, and from those only ones
-	 * which don't have any external reference.
-	 *
-	 * Holding unix_gc_lock will protect these candidates from
-	 * being detached, and hence from gaining an external
-	 * reference.  Since there are no possible receivers, all
-	 * buffers currently on the candidates' queues stay there
-	 * during the garbage collection.
-	 *
-	 * We also know that no new candidate can be added onto the
-	 * receive queues.  Other, non candidate sockets _can_ be
-	 * added to queue, so we must make sure only to touch
-	 * candidates.
-	 *
-	 * Embryos, though never candidates themselves, affect which
-	 * candidates are reachable by the garbage collector.  Before
-	 * being added to a listener's queue, an embryo may already
-	 * receive data carrying SCM_RIGHTS, potentially making the
-	 * passed socket a candidate that is not yet reachable by the
-	 * collector.  It becomes reachable once the embryo is
-	 * enqueued.  Therefore, we must ensure that no SCM-laden
-	 * embryo appears in a (candidate) listener's queue between
-	 * consecutive scan_children() calls.
-	 */
-	list_for_each_entry_safe(u, next, &gc_inflight_list, link) {
-		struct sock *sk = &u->sk;
-		long total_refs;
-
-		total_refs = file_count(sk->sk_socket->file);
-
-		WARN_ON_ONCE(!u->inflight);
-		WARN_ON_ONCE(total_refs < u->inflight);
-		if (total_refs == u->inflight) {
-			list_move_tail(&u->link, &gc_candidates);
-			__set_bit(UNIX_GC_CANDIDATE, &u->gc_flags);
-			__set_bit(UNIX_GC_MAYBE_CYCLE, &u->gc_flags);
-
-			if (sk->sk_state == TCP_LISTEN) {
-				unix_state_lock_nested(sk, U_LOCK_GC_LISTENER);
-				unix_state_unlock(sk);
-			}
-=======
 		edge = list_first_entry(&vertex->edges, typeof(*edge), vertex_entry);
 		u = edge->predecessor;
 		queue = &u->sk.sk_receive_queue;
@@ -421,7 +377,6 @@
 				u->oob_skb = NULL;
 			}
 #endif
->>>>>>> ff2632d7
 		}
 
 		spin_unlock(&queue->lock);
