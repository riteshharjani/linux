--- conflicted
+++ resolved
@@ -236,10 +236,6 @@
 	if (unlikely(!iph))
 		goto out;
 
-<<<<<<< HEAD
-	skb_set_network_header(skb, off);
-=======
->>>>>>> ff2632d7
 	NAPI_GRO_CB(skb)->inner_network_offset = off;
 
 	flush += ntohs(iph->payload_len) != skb->len - hlen;
