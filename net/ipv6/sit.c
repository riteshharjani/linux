--- conflicted
+++ resolved
@@ -1375,21 +1375,12 @@
 	if (!dev->tstats)
 		return -ENOMEM;
 
-<<<<<<< HEAD
-=======
-	for_each_possible_cpu(i) {
-		struct pcpu_sw_netstats *ipip6_tunnel_stats;
-		ipip6_tunnel_stats = per_cpu_ptr(dev->tstats, i);
-		u64_stats_init(&ipip6_tunnel_stats->syncp);
-	}
-
 	tunnel->dst_cache = alloc_percpu(struct ip_tunnel_dst);
 	if (!tunnel->dst_cache) {
 		free_percpu(dev->tstats);
 		return -ENOMEM;
 	}
 
->>>>>>> c3bebc71
 	return 0;
 }
 
@@ -1413,21 +1404,12 @@
 	if (!dev->tstats)
 		return -ENOMEM;
 
-<<<<<<< HEAD
-=======
-	for_each_possible_cpu(i) {
-		struct pcpu_sw_netstats *ipip6_fb_stats;
-		ipip6_fb_stats = per_cpu_ptr(dev->tstats, i);
-		u64_stats_init(&ipip6_fb_stats->syncp);
-	}
-
 	tunnel->dst_cache = alloc_percpu(struct ip_tunnel_dst);
 	if (!tunnel->dst_cache) {
 		free_percpu(dev->tstats);
 		return -ENOMEM;
 	}
 
->>>>>>> c3bebc71
 	dev_hold(dev);
 	rcu_assign_pointer(sitn->tunnels_wc[0], tunnel);
 	return 0;
