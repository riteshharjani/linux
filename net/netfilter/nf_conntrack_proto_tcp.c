// SPDX-License-Identifier: GPL-2.0-only
/* (C) 1999-2001 Paul `Rusty' Russell
 * (C) 2002-2004 Netfilter Core Team <coreteam@netfilter.org>
 * (C) 2002-2013 Jozsef Kadlecsik <kadlec@netfilter.org>
 * (C) 2006-2012 Patrick McHardy <kaber@trash.net>
 */

#include <linux/types.h>
#include <linux/timer.h>
#include <linux/module.h>
#include <linux/in.h>
#include <linux/tcp.h>
#include <linux/spinlock.h>
#include <linux/skbuff.h>
#include <linux/ipv6.h>
#include <net/ip6_checksum.h>
#include <asm/unaligned.h>

#include <net/tcp.h>

#include <linux/netfilter.h>
#include <linux/netfilter_ipv4.h>
#include <linux/netfilter_ipv6.h>
#include <net/netfilter/nf_conntrack.h>
#include <net/netfilter/nf_conntrack_l4proto.h>
#include <net/netfilter/nf_conntrack_ecache.h>
#include <net/netfilter/nf_conntrack_seqadj.h>
#include <net/netfilter/nf_conntrack_synproxy.h>
#include <net/netfilter/nf_conntrack_timeout.h>
#include <net/netfilter/nf_log.h>
#include <net/netfilter/ipv4/nf_conntrack_ipv4.h>
#include <net/netfilter/ipv6/nf_conntrack_ipv6.h>

  /* FIXME: Examine ipfilter's timeouts and conntrack transitions more
     closely.  They're more complex. --RR */

static const char *const tcp_conntrack_names[] = {
	"NONE",
	"SYN_SENT",
	"SYN_RECV",
	"ESTABLISHED",
	"FIN_WAIT",
	"CLOSE_WAIT",
	"LAST_ACK",
	"TIME_WAIT",
	"CLOSE",
	"SYN_SENT2",
};

enum nf_ct_tcp_action {
	NFCT_TCP_IGNORE,
	NFCT_TCP_INVALID,
	NFCT_TCP_ACCEPT,
};

#define SECS * HZ
#define MINS * 60 SECS
#define HOURS * 60 MINS
#define DAYS * 24 HOURS

static const unsigned int tcp_timeouts[TCP_CONNTRACK_TIMEOUT_MAX] = {
	[TCP_CONNTRACK_SYN_SENT]	= 2 MINS,
	[TCP_CONNTRACK_SYN_RECV]	= 60 SECS,
	[TCP_CONNTRACK_ESTABLISHED]	= 5 DAYS,
	[TCP_CONNTRACK_FIN_WAIT]	= 2 MINS,
	[TCP_CONNTRACK_CLOSE_WAIT]	= 60 SECS,
	[TCP_CONNTRACK_LAST_ACK]	= 30 SECS,
	[TCP_CONNTRACK_TIME_WAIT]	= 2 MINS,
	[TCP_CONNTRACK_CLOSE]		= 10 SECS,
	[TCP_CONNTRACK_SYN_SENT2]	= 2 MINS,
/* RFC1122 says the R2 limit should be at least 100 seconds.
   Linux uses 15 packets as limit, which corresponds
   to ~13-30min depending on RTO. */
	[TCP_CONNTRACK_RETRANS]		= 5 MINS,
	[TCP_CONNTRACK_UNACK]		= 5 MINS,
};

#define sNO TCP_CONNTRACK_NONE
#define sSS TCP_CONNTRACK_SYN_SENT
#define sSR TCP_CONNTRACK_SYN_RECV
#define sES TCP_CONNTRACK_ESTABLISHED
#define sFW TCP_CONNTRACK_FIN_WAIT
#define sCW TCP_CONNTRACK_CLOSE_WAIT
#define sLA TCP_CONNTRACK_LAST_ACK
#define sTW TCP_CONNTRACK_TIME_WAIT
#define sCL TCP_CONNTRACK_CLOSE
#define sS2 TCP_CONNTRACK_SYN_SENT2
#define sIV TCP_CONNTRACK_MAX
#define sIG TCP_CONNTRACK_IGNORE

/* What TCP flags are set from RST/SYN/FIN/ACK. */
enum tcp_bit_set {
	TCP_SYN_SET,
	TCP_SYNACK_SET,
	TCP_FIN_SET,
	TCP_ACK_SET,
	TCP_RST_SET,
	TCP_NONE_SET,
};

/*
 * The TCP state transition table needs a few words...
 *
 * We are the man in the middle. All the packets go through us
 * but might get lost in transit to the destination.
 * It is assumed that the destinations can't receive segments
 * we haven't seen.
 *
 * The checked segment is in window, but our windows are *not*
 * equivalent with the ones of the sender/receiver. We always
 * try to guess the state of the current sender.
 *
 * The meaning of the states are:
 *
 * NONE:	initial state
 * SYN_SENT:	SYN-only packet seen
 * SYN_SENT2:	SYN-only packet seen from reply dir, simultaneous open
 * SYN_RECV:	SYN-ACK packet seen
 * ESTABLISHED:	ACK packet seen
 * FIN_WAIT:	FIN packet seen
 * CLOSE_WAIT:	ACK seen (after FIN)
 * LAST_ACK:	FIN seen (after FIN)
 * TIME_WAIT:	last ACK seen
 * CLOSE:	closed connection (RST)
 *
 * Packets marked as IGNORED (sIG):
 *	if they may be either invalid or valid
 *	and the receiver may send back a connection
 *	closing RST or a SYN/ACK.
 *
 * Packets marked as INVALID (sIV):
 *	if we regard them as truly invalid packets
 */
static const u8 tcp_conntracks[2][6][TCP_CONNTRACK_MAX] = {
	{
/* ORIGINAL */
/* 	     sNO, sSS, sSR, sES, sFW, sCW, sLA, sTW, sCL, sS2	*/
/*syn*/	   { sSS, sSS, sIG, sIG, sIG, sIG, sIG, sSS, sSS, sS2 },
/*
 *	sNO -> sSS	Initialize a new connection
 *	sSS -> sSS	Retransmitted SYN
 *	sS2 -> sS2	Late retransmitted SYN
 *	sSR -> sIG
 *	sES -> sIG	Error: SYNs in window outside the SYN_SENT state
 *			are errors. Receiver will reply with RST
 *			and close the connection.
 *			Or we are not in sync and hold a dead connection.
 *	sFW -> sIG
 *	sCW -> sIG
 *	sLA -> sIG
 *	sTW -> sSS	Reopened connection (RFC 1122).
 *	sCL -> sSS
 */
/* 	     sNO, sSS, sSR, sES, sFW, sCW, sLA, sTW, sCL, sS2	*/
/*synack*/ { sIV, sIV, sSR, sIV, sIV, sIV, sIV, sIV, sIV, sSR },
/*
 *	sNO -> sIV	Too late and no reason to do anything
 *	sSS -> sIV	Client can't send SYN and then SYN/ACK
 *	sS2 -> sSR	SYN/ACK sent to SYN2 in simultaneous open
 *	sSR -> sSR	Late retransmitted SYN/ACK in simultaneous open
 *	sES -> sIV	Invalid SYN/ACK packets sent by the client
 *	sFW -> sIV
 *	sCW -> sIV
 *	sLA -> sIV
 *	sTW -> sIV
 *	sCL -> sIV
 */
/* 	     sNO, sSS, sSR, sES, sFW, sCW, sLA, sTW, sCL, sS2	*/
/*fin*/    { sIV, sIV, sFW, sFW, sLA, sLA, sLA, sTW, sCL, sIV },
/*
 *	sNO -> sIV	Too late and no reason to do anything...
 *	sSS -> sIV	Client migth not send FIN in this state:
 *			we enforce waiting for a SYN/ACK reply first.
 *	sS2 -> sIV
 *	sSR -> sFW	Close started.
 *	sES -> sFW
 *	sFW -> sLA	FIN seen in both directions, waiting for
 *			the last ACK.
 *			Migth be a retransmitted FIN as well...
 *	sCW -> sLA
 *	sLA -> sLA	Retransmitted FIN. Remain in the same state.
 *	sTW -> sTW
 *	sCL -> sCL
 */
/* 	     sNO, sSS, sSR, sES, sFW, sCW, sLA, sTW, sCL, sS2	*/
/*ack*/	   { sES, sIV, sES, sES, sCW, sCW, sTW, sTW, sCL, sIV },
/*
 *	sNO -> sES	Assumed.
 *	sSS -> sIV	ACK is invalid: we haven't seen a SYN/ACK yet.
 *	sS2 -> sIV
 *	sSR -> sES	Established state is reached.
 *	sES -> sES	:-)
 *	sFW -> sCW	Normal close request answered by ACK.
 *	sCW -> sCW
 *	sLA -> sTW	Last ACK detected (RFC5961 challenged)
 *	sTW -> sTW	Retransmitted last ACK. Remain in the same state.
 *	sCL -> sCL
 */
/* 	     sNO, sSS, sSR, sES, sFW, sCW, sLA, sTW, sCL, sS2	*/
/*rst*/    { sIV, sCL, sCL, sCL, sCL, sCL, sCL, sCL, sCL, sCL },
/*none*/   { sIV, sIV, sIV, sIV, sIV, sIV, sIV, sIV, sIV, sIV }
	},
	{
/* REPLY */
/* 	     sNO, sSS, sSR, sES, sFW, sCW, sLA, sTW, sCL, sS2	*/
/*syn*/	   { sIV, sS2, sIV, sIV, sIV, sIV, sIV, sSS, sIV, sS2 },
/*
 *	sNO -> sIV	Never reached.
 *	sSS -> sS2	Simultaneous open
 *	sS2 -> sS2	Retransmitted simultaneous SYN
 *	sSR -> sIV	Invalid SYN packets sent by the server
 *	sES -> sIV
 *	sFW -> sIV
 *	sCW -> sIV
 *	sLA -> sIV
 *	sTW -> sSS	Reopened connection, but server may have switched role
 *	sCL -> sIV
 */
/* 	     sNO, sSS, sSR, sES, sFW, sCW, sLA, sTW, sCL, sS2	*/
/*synack*/ { sIV, sSR, sIG, sIG, sIG, sIG, sIG, sIG, sIG, sSR },
/*
 *	sSS -> sSR	Standard open.
 *	sS2 -> sSR	Simultaneous open
 *	sSR -> sIG	Retransmitted SYN/ACK, ignore it.
 *	sES -> sIG	Late retransmitted SYN/ACK?
 *	sFW -> sIG	Might be SYN/ACK answering ignored SYN
 *	sCW -> sIG
 *	sLA -> sIG
 *	sTW -> sIG
 *	sCL -> sIG
 */
/* 	     sNO, sSS, sSR, sES, sFW, sCW, sLA, sTW, sCL, sS2	*/
/*fin*/    { sIV, sIV, sFW, sFW, sLA, sLA, sLA, sTW, sCL, sIV },
/*
 *	sSS -> sIV	Server might not send FIN in this state.
 *	sS2 -> sIV
 *	sSR -> sFW	Close started.
 *	sES -> sFW
 *	sFW -> sLA	FIN seen in both directions.
 *	sCW -> sLA
 *	sLA -> sLA	Retransmitted FIN.
 *	sTW -> sTW
 *	sCL -> sCL
 */
/* 	     sNO, sSS, sSR, sES, sFW, sCW, sLA, sTW, sCL, sS2	*/
/*ack*/	   { sIV, sIG, sSR, sES, sCW, sCW, sTW, sTW, sCL, sIG },
/*
 *	sSS -> sIG	Might be a half-open connection.
 *	sS2 -> sIG
 *	sSR -> sSR	Might answer late resent SYN.
 *	sES -> sES	:-)
 *	sFW -> sCW	Normal close request answered by ACK.
 *	sCW -> sCW
 *	sLA -> sTW	Last ACK detected (RFC5961 challenged)
 *	sTW -> sTW	Retransmitted last ACK.
 *	sCL -> sCL
 */
/* 	     sNO, sSS, sSR, sES, sFW, sCW, sLA, sTW, sCL, sS2	*/
/*rst*/    { sIV, sCL, sCL, sCL, sCL, sCL, sCL, sCL, sCL, sCL },
/*none*/   { sIV, sIV, sIV, sIV, sIV, sIV, sIV, sIV, sIV, sIV }
	}
};

#ifdef CONFIG_NF_CONNTRACK_PROCFS
/* Print out the private part of the conntrack. */
static void tcp_print_conntrack(struct seq_file *s, struct nf_conn *ct)
{
	if (test_bit(IPS_OFFLOAD_BIT, &ct->status))
		return;

	seq_printf(s, "%s ", tcp_conntrack_names[ct->proto.tcp.state]);
}
#endif

static unsigned int get_conntrack_index(const struct tcphdr *tcph)
{
	if (tcph->rst) return TCP_RST_SET;
	else if (tcph->syn) return (tcph->ack ? TCP_SYNACK_SET : TCP_SYN_SET);
	else if (tcph->fin) return TCP_FIN_SET;
	else if (tcph->ack) return TCP_ACK_SET;
	else return TCP_NONE_SET;
}

/* TCP connection tracking based on 'Real Stateful TCP Packet Filtering
   in IP Filter' by Guido van Rooij.

   http://www.sane.nl/events/sane2000/papers.html
   http://www.darkart.com/mirrors/www.obfuscation.org/ipf/

   The boundaries and the conditions are changed according to RFC793:
   the packet must intersect the window (i.e. segments may be
   after the right or before the left edge) and thus receivers may ACK
   segments after the right edge of the window.

	td_maxend = max(sack + max(win,1)) seen in reply packets
	td_maxwin = max(max(win, 1)) + (sack - ack) seen in sent packets
	td_maxwin += seq + len - sender.td_maxend
			if seq + len > sender.td_maxend
	td_end    = max(seq + len) seen in sent packets

   I.   Upper bound for valid data:	seq <= sender.td_maxend
   II.  Lower bound for valid data:	seq + len >= sender.td_end - receiver.td_maxwin
   III.	Upper bound for valid (s)ack:   sack <= receiver.td_end
   IV.	Lower bound for valid (s)ack:	sack >= receiver.td_end - MAXACKWINDOW

   where sack is the highest right edge of sack block found in the packet
   or ack in the case of packet without SACK option.

   The upper bound limit for a valid (s)ack is not ignored -
   we doesn't have to deal with fragments.
*/

static inline __u32 segment_seq_plus_len(__u32 seq,
					 size_t len,
					 unsigned int dataoff,
					 const struct tcphdr *tcph)
{
	/* XXX Should I use payload length field in IP/IPv6 header ?
	 * - YK */
	return (seq + len - dataoff - tcph->doff*4
		+ (tcph->syn ? 1 : 0) + (tcph->fin ? 1 : 0));
}

/* Fixme: what about big packets? */
#define MAXACKWINCONST			66000
#define MAXACKWINDOW(sender)						\
	((sender)->td_maxwin > MAXACKWINCONST ? (sender)->td_maxwin	\
					      : MAXACKWINCONST)

/*
 * Simplified tcp_parse_options routine from tcp_input.c
 */
static void tcp_options(const struct sk_buff *skb,
			unsigned int dataoff,
			const struct tcphdr *tcph,
			struct ip_ct_tcp_state *state)
{
	unsigned char buff[(15 * 4) - sizeof(struct tcphdr)];
	const unsigned char *ptr;
	int length = (tcph->doff*4) - sizeof(struct tcphdr);

	if (!length)
		return;

	ptr = skb_header_pointer(skb, dataoff + sizeof(struct tcphdr),
				 length, buff);
	if (!ptr)
		return;

	state->td_scale = 0;
	state->flags &= IP_CT_TCP_FLAG_BE_LIBERAL;

	while (length > 0) {
		int opcode=*ptr++;
		int opsize;

		switch (opcode) {
		case TCPOPT_EOL:
			return;
		case TCPOPT_NOP:	/* Ref: RFC 793 section 3.1 */
			length--;
			continue;
		default:
			if (length < 2)
				return;
			opsize=*ptr++;
			if (opsize < 2) /* "silly options" */
				return;
			if (opsize > length)
				return;	/* don't parse partial options */

			if (opcode == TCPOPT_SACK_PERM
			    && opsize == TCPOLEN_SACK_PERM)
				state->flags |= IP_CT_TCP_FLAG_SACK_PERM;
			else if (opcode == TCPOPT_WINDOW
				 && opsize == TCPOLEN_WINDOW) {
				state->td_scale = *(u_int8_t *)ptr;

				if (state->td_scale > TCP_MAX_WSCALE)
					state->td_scale = TCP_MAX_WSCALE;

				state->flags |=
					IP_CT_TCP_FLAG_WINDOW_SCALE;
			}
			ptr += opsize - 2;
			length -= opsize;
		}
	}
}

static void tcp_sack(const struct sk_buff *skb, unsigned int dataoff,
                     const struct tcphdr *tcph, __u32 *sack)
{
	unsigned char buff[(15 * 4) - sizeof(struct tcphdr)];
	const unsigned char *ptr;
	int length = (tcph->doff*4) - sizeof(struct tcphdr);
	__u32 tmp;

	if (!length)
		return;

	ptr = skb_header_pointer(skb, dataoff + sizeof(struct tcphdr),
				 length, buff);
	if (!ptr)
		return;

	/* Fast path for timestamp-only option */
	if (length == TCPOLEN_TSTAMP_ALIGNED
	    && *(__be32 *)ptr == htonl((TCPOPT_NOP << 24)
				       | (TCPOPT_NOP << 16)
				       | (TCPOPT_TIMESTAMP << 8)
				       | TCPOLEN_TIMESTAMP))
		return;

	while (length > 0) {
		int opcode = *ptr++;
		int opsize, i;

		switch (opcode) {
		case TCPOPT_EOL:
			return;
		case TCPOPT_NOP:	/* Ref: RFC 793 section 3.1 */
			length--;
			continue;
		default:
			if (length < 2)
				return;
			opsize = *ptr++;
			if (opsize < 2) /* "silly options" */
				return;
			if (opsize > length)
				return;	/* don't parse partial options */

			if (opcode == TCPOPT_SACK
			    && opsize >= (TCPOLEN_SACK_BASE
					  + TCPOLEN_SACK_PERBLOCK)
			    && !((opsize - TCPOLEN_SACK_BASE)
				 % TCPOLEN_SACK_PERBLOCK)) {
				for (i = 0;
				     i < (opsize - TCPOLEN_SACK_BASE);
				     i += TCPOLEN_SACK_PERBLOCK) {
					tmp = get_unaligned_be32((__be32 *)(ptr+i)+1);

					if (after(tmp, *sack))
						*sack = tmp;
				}
				return;
			}
			ptr += opsize - 2;
			length -= opsize;
		}
	}
}

static void tcp_init_sender(struct ip_ct_tcp_state *sender,
			    struct ip_ct_tcp_state *receiver,
			    const struct sk_buff *skb,
			    unsigned int dataoff,
			    const struct tcphdr *tcph,
			    u32 end, u32 win)
{
	/* SYN-ACK in reply to a SYN
	 * or SYN from reply direction in simultaneous open.
	 */
	sender->td_end =
	sender->td_maxend = end;
	sender->td_maxwin = (win == 0 ? 1 : win);

	tcp_options(skb, dataoff, tcph, sender);
	/* RFC 1323:
	 * Both sides must send the Window Scale option
	 * to enable window scaling in either direction.
	 */
	if (!(sender->flags & IP_CT_TCP_FLAG_WINDOW_SCALE &&
	      receiver->flags & IP_CT_TCP_FLAG_WINDOW_SCALE)) {
		sender->td_scale = 0;
		receiver->td_scale = 0;
	}
}

__printf(6, 7)
static enum nf_ct_tcp_action nf_tcp_log_invalid(const struct sk_buff *skb,
						const struct nf_conn *ct,
						const struct nf_hook_state *state,
						const struct ip_ct_tcp_state *sender,
						enum nf_ct_tcp_action ret,
						const char *fmt, ...)
{
	const struct nf_tcp_net *tn = nf_tcp_pernet(nf_ct_net(ct));
	struct va_format vaf;
	va_list args;
	bool be_liberal;

	be_liberal = sender->flags & IP_CT_TCP_FLAG_BE_LIBERAL || tn->tcp_be_liberal;
	if (be_liberal)
		return NFCT_TCP_ACCEPT;

	va_start(args, fmt);
	vaf.fmt = fmt;
	vaf.va = &args;
	nf_ct_l4proto_log_invalid(skb, ct, state, "%pV", &vaf);
	va_end(args);

	return ret;
}

static enum nf_ct_tcp_action
tcp_in_window(struct nf_conn *ct, enum ip_conntrack_dir dir,
	      unsigned int index, const struct sk_buff *skb,
	      unsigned int dataoff, const struct tcphdr *tcph,
	      const struct nf_hook_state *hook_state)
{
	struct ip_ct_tcp *state = &ct->proto.tcp;
	struct ip_ct_tcp_state *sender = &state->seen[dir];
	struct ip_ct_tcp_state *receiver = &state->seen[!dir];
	__u32 seq, ack, sack, end, win, swin;
	bool in_recv_win, seq_ok;
	s32 receiver_offset;
	u16 win_raw;

	/*
	 * Get the required data from the packet.
	 */
	seq = ntohl(tcph->seq);
	ack = sack = ntohl(tcph->ack_seq);
	win_raw = ntohs(tcph->window);
	win = win_raw;
	end = segment_seq_plus_len(seq, skb->len, dataoff, tcph);

	if (receiver->flags & IP_CT_TCP_FLAG_SACK_PERM)
		tcp_sack(skb, dataoff, tcph, &sack);

	/* Take into account NAT sequence number mangling */
	receiver_offset = nf_ct_seq_offset(ct, !dir, ack - 1);
	ack -= receiver_offset;
	sack -= receiver_offset;

	if (sender->td_maxwin == 0) {
		/*
		 * Initialize sender data.
		 */
		if (tcph->syn) {
			tcp_init_sender(sender, receiver,
					skb, dataoff, tcph,
					end, win);
			if (!tcph->ack)
				/* Simultaneous open */
				return NFCT_TCP_ACCEPT;
		} else {
			/*
			 * We are in the middle of a connection,
			 * its history is lost for us.
			 * Let's try to use the data from the packet.
			 */
			sender->td_end = end;
			swin = win << sender->td_scale;
			sender->td_maxwin = (swin == 0 ? 1 : swin);
			sender->td_maxend = end + sender->td_maxwin;
			if (receiver->td_maxwin == 0) {
				/* We haven't seen traffic in the other
				 * direction yet but we have to tweak window
				 * tracking to pass III and IV until that
				 * happens.
				 */
				receiver->td_end = receiver->td_maxend = sack;
			} else if (sack == receiver->td_end + 1) {
				/* Likely a reply to a keepalive.
				 * Needed for III.
				 */
				receiver->td_end++;
			}

		}
	} else if (tcph->syn &&
		   after(end, sender->td_end) &&
		   (state->state == TCP_CONNTRACK_SYN_SENT ||
		    state->state == TCP_CONNTRACK_SYN_RECV)) {
		/*
		 * RFC 793: "if a TCP is reinitialized ... then it need
		 * not wait at all; it must only be sure to use sequence
		 * numbers larger than those recently used."
		 *
		 * Re-init state for this direction, just like for the first
		 * syn(-ack) reply, it might differ in seq, ack or tcp options.
		 */
		tcp_init_sender(sender, receiver,
				skb, dataoff, tcph,
				end, win);

		if (dir == IP_CT_DIR_REPLY && !tcph->ack)
			return NFCT_TCP_ACCEPT;
	}

	if (!(tcph->ack)) {
		/*
		 * If there is no ACK, just pretend it was set and OK.
		 */
		ack = sack = receiver->td_end;
	} else if (((tcp_flag_word(tcph) & (TCP_FLAG_ACK|TCP_FLAG_RST)) ==
		    (TCP_FLAG_ACK|TCP_FLAG_RST))
		   && (ack == 0)) {
		/*
		 * Broken TCP stacks, that set ACK in RST packets as well
		 * with zero ack value.
		 */
		ack = sack = receiver->td_end;
	}

	if (tcph->rst && seq == 0 && state->state == TCP_CONNTRACK_SYN_SENT)
		/*
		 * RST sent answering SYN.
		 */
		seq = end = sender->td_end;

	seq_ok = before(seq, sender->td_maxend + 1);
	if (!seq_ok) {
		u32 overshot = end - sender->td_maxend + 1;
		bool ack_ok;

		ack_ok = after(sack, receiver->td_end - MAXACKWINDOW(sender) - 1);
		in_recv_win = receiver->td_maxwin &&
			      after(end, sender->td_end - receiver->td_maxwin - 1);

		if (in_recv_win &&
		    ack_ok &&
		    overshot <= receiver->td_maxwin &&
		    before(sack, receiver->td_end + 1)) {
			/* Work around TCPs that send more bytes than allowed by
			 * the receive window.
			 *
			 * If the (marked as invalid) packet is allowed to pass by
			 * the ruleset and the peer acks this data, then its possible
			 * all future packets will trigger 'ACK is over upper bound' check.
			 *
			 * Thus if only the sequence check fails then do update td_end so
			 * possible ACK for this data can update internal state.
			 */
			sender->td_end = end;
			sender->flags |= IP_CT_TCP_FLAG_DATA_UNACKNOWLEDGED;

			return nf_tcp_log_invalid(skb, ct, hook_state, sender, NFCT_TCP_IGNORE,
						  "%u bytes more than expected", overshot);
		}

		return nf_tcp_log_invalid(skb, ct, hook_state, sender, NFCT_TCP_INVALID,
					  "SEQ is over upper bound %u (over the window of the receiver)",
					  sender->td_maxend + 1);
	}

	if (!before(sack, receiver->td_end + 1))
		return nf_tcp_log_invalid(skb, ct, hook_state, sender, NFCT_TCP_INVALID,
					  "ACK is over upper bound %u (ACKed data not seen yet)",
					  receiver->td_end + 1);

	/* Is the ending sequence in the receive window (if available)? */
	in_recv_win = !receiver->td_maxwin ||
		      after(end, sender->td_end - receiver->td_maxwin - 1);
	if (!in_recv_win)
		return nf_tcp_log_invalid(skb, ct, hook_state, sender, NFCT_TCP_IGNORE,
					  "SEQ is under lower bound %u (already ACKed data retransmitted)",
					  sender->td_end - receiver->td_maxwin - 1);
	if (!after(sack, receiver->td_end - MAXACKWINDOW(sender) - 1))
		return nf_tcp_log_invalid(skb, ct, hook_state, sender, NFCT_TCP_IGNORE,
					  "ignored ACK under lower bound %u (possible overly delayed)",
					  receiver->td_end - MAXACKWINDOW(sender) - 1);

	/* Take into account window scaling (RFC 1323). */
	if (!tcph->syn)
		win <<= sender->td_scale;

	/* Update sender data. */
	swin = win + (sack - ack);
	if (sender->td_maxwin < swin)
		sender->td_maxwin = swin;
	if (after(end, sender->td_end)) {
		sender->td_end = end;
		sender->flags |= IP_CT_TCP_FLAG_DATA_UNACKNOWLEDGED;
	}
	if (tcph->ack) {
		if (!(sender->flags & IP_CT_TCP_FLAG_MAXACK_SET)) {
			sender->td_maxack = ack;
			sender->flags |= IP_CT_TCP_FLAG_MAXACK_SET;
		} else if (after(ack, sender->td_maxack)) {
			sender->td_maxack = ack;
		}
	}

	/* Update receiver data. */
	if (receiver->td_maxwin != 0 && after(end, sender->td_maxend))
		receiver->td_maxwin += end - sender->td_maxend;
	if (after(sack + win, receiver->td_maxend - 1)) {
		receiver->td_maxend = sack + win;
		if (win == 0)
			receiver->td_maxend++;
	}
	if (ack == receiver->td_end)
		receiver->flags &= ~IP_CT_TCP_FLAG_DATA_UNACKNOWLEDGED;

	/* Check retransmissions. */
	if (index == TCP_ACK_SET) {
		if (state->last_dir == dir &&
		    state->last_seq == seq &&
		    state->last_ack == ack &&
		    state->last_end == end &&
		    state->last_win == win_raw) {
			state->retrans++;
		} else {
			state->last_dir = dir;
			state->last_seq = seq;
			state->last_ack = ack;
			state->last_end = end;
			state->last_win = win_raw;
			state->retrans = 0;
		}
<<<<<<< HEAD
		res = true;
	} else {
		res = false;
		if (sender->flags & IP_CT_TCP_FLAG_BE_LIBERAL ||
		    tn->tcp_be_liberal)
			res = true;
		if (!res) {
			bool seq_ok = before(seq, sender->td_maxend + 1);

			if (!seq_ok) {
				u32 overshot = end - sender->td_maxend + 1;
				bool ack_ok;

				ack_ok = after(sack, receiver->td_end - MAXACKWINDOW(sender) - 1);

				if (in_recv_win &&
				    ack_ok &&
				    overshot <= receiver->td_maxwin &&
				    before(sack, receiver->td_end + 1)) {
					/* Work around TCPs that send more bytes than allowed by
					 * the receive window.
					 *
					 * If the (marked as invalid) packet is allowed to pass by
					 * the ruleset and the peer acks this data, then its possible
					 * all future packets will trigger 'ACK is over upper bound' check.
					 *
					 * Thus if only the sequence check fails then do update td_end so
					 * possible ACK for this data can update internal state.
					 */
					sender->td_end = end;
					sender->flags |= IP_CT_TCP_FLAG_DATA_UNACKNOWLEDGED;

					nf_ct_l4proto_log_invalid(skb, ct, hook_state,
								  "%u bytes more than expected", overshot);
					return res;
				}
			}

=======
	}

	return NFCT_TCP_ACCEPT;
}

static void __cold nf_tcp_handle_invalid(struct nf_conn *ct,
					 enum ip_conntrack_dir dir,
					 int index,
					 const struct sk_buff *skb,
					 const struct nf_hook_state *hook_state)
{
	const unsigned int *timeouts;
	const struct nf_tcp_net *tn;
	unsigned int timeout;
	u32 expires;

	if (!test_bit(IPS_ASSURED_BIT, &ct->status) ||
	    test_bit(IPS_FIXED_TIMEOUT_BIT, &ct->status))
		return;

	/* We don't want to have connections hanging around in ESTABLISHED
	 * state for long time 'just because' conntrack deemed a FIN/RST
	 * out-of-window.
	 *
	 * Shrink the timeout just like when there is unacked data.
	 * This speeds up eviction of 'dead' connections where the
	 * connection and conntracks internal state are out of sync.
	 */
	switch (index) {
	case TCP_RST_SET:
	case TCP_FIN_SET:
		break;
	default:
		return;
	}

	if (ct->proto.tcp.last_dir != dir &&
	    (ct->proto.tcp.last_index == TCP_FIN_SET ||
	     ct->proto.tcp.last_index == TCP_RST_SET)) {
		expires = nf_ct_expires(ct);
		if (expires < 120 * HZ)
			return;

		tn = nf_tcp_pernet(nf_ct_net(ct));
		timeouts = nf_ct_timeout_lookup(ct);
		if (!timeouts)
			timeouts = tn->timeouts;

		timeout = READ_ONCE(timeouts[TCP_CONNTRACK_UNACK]);
		if (expires > timeout) {
>>>>>>> 8950f345
			nf_ct_l4proto_log_invalid(skb, ct, hook_state,
					  "packet (index %d, dir %d) response for index %d lower timeout to %u",
					  index, dir, ct->proto.tcp.last_index, timeout);

			WRITE_ONCE(ct->timeout, timeout + nfct_time_stamp);
		}
	} else {
		ct->proto.tcp.last_index = index;
		ct->proto.tcp.last_dir = dir;
	}
}

/* table of valid flag combinations - PUSH, ECE and CWR are always valid */
static const u8 tcp_valid_flags[(TCPHDR_FIN|TCPHDR_SYN|TCPHDR_RST|TCPHDR_ACK|
				 TCPHDR_URG) + 1] =
{
	[TCPHDR_SYN]				= 1,
	[TCPHDR_SYN|TCPHDR_URG]			= 1,
	[TCPHDR_SYN|TCPHDR_ACK]			= 1,
	[TCPHDR_RST]				= 1,
	[TCPHDR_RST|TCPHDR_ACK]			= 1,
	[TCPHDR_FIN|TCPHDR_ACK]			= 1,
	[TCPHDR_FIN|TCPHDR_ACK|TCPHDR_URG]	= 1,
	[TCPHDR_ACK]				= 1,
	[TCPHDR_ACK|TCPHDR_URG]			= 1,
};

static void tcp_error_log(const struct sk_buff *skb,
			  const struct nf_hook_state *state,
			  const char *msg)
{
	nf_l4proto_log_invalid(skb, state, IPPROTO_TCP, "%s", msg);
}

/* Protect conntrack agaist broken packets. Code taken from ipt_unclean.c.  */
static bool tcp_error(const struct tcphdr *th,
		      struct sk_buff *skb,
		      unsigned int dataoff,
		      const struct nf_hook_state *state)
{
	unsigned int tcplen = skb->len - dataoff;
	u8 tcpflags;

	/* Not whole TCP header or malformed packet */
	if (th->doff*4 < sizeof(struct tcphdr) || tcplen < th->doff*4) {
		tcp_error_log(skb, state, "truncated packet");
		return true;
	}

	/* Checksum invalid? Ignore.
	 * We skip checking packets on the outgoing path
	 * because the checksum is assumed to be correct.
	 */
	/* FIXME: Source route IP option packets --RR */
	if (state->net->ct.sysctl_checksum &&
	    state->hook == NF_INET_PRE_ROUTING &&
	    nf_checksum(skb, state->hook, dataoff, IPPROTO_TCP, state->pf)) {
		tcp_error_log(skb, state, "bad checksum");
		return true;
	}

	/* Check TCP flags. */
	tcpflags = (tcp_flag_byte(th) & ~(TCPHDR_ECE|TCPHDR_CWR|TCPHDR_PSH));
	if (!tcp_valid_flags[tcpflags]) {
		tcp_error_log(skb, state, "invalid tcp flag combination");
		return true;
	}

	return false;
}

static noinline bool tcp_new(struct nf_conn *ct, const struct sk_buff *skb,
			     unsigned int dataoff,
			     const struct tcphdr *th)
{
	enum tcp_conntrack new_state;
	struct net *net = nf_ct_net(ct);
	const struct nf_tcp_net *tn = nf_tcp_pernet(net);

	/* Don't need lock here: this conntrack not in circulation yet */
	new_state = tcp_conntracks[0][get_conntrack_index(th)][TCP_CONNTRACK_NONE];

	/* Invalid: delete conntrack */
	if (new_state >= TCP_CONNTRACK_MAX) {
		pr_debug("nf_ct_tcp: invalid new deleting.\n");
		return false;
	}

	if (new_state == TCP_CONNTRACK_SYN_SENT) {
		memset(&ct->proto.tcp, 0, sizeof(ct->proto.tcp));
		/* SYN packet */
		ct->proto.tcp.seen[0].td_end =
			segment_seq_plus_len(ntohl(th->seq), skb->len,
					     dataoff, th);
		ct->proto.tcp.seen[0].td_maxwin = ntohs(th->window);
		if (ct->proto.tcp.seen[0].td_maxwin == 0)
			ct->proto.tcp.seen[0].td_maxwin = 1;
		ct->proto.tcp.seen[0].td_maxend =
			ct->proto.tcp.seen[0].td_end;

		tcp_options(skb, dataoff, th, &ct->proto.tcp.seen[0]);
	} else if (tn->tcp_loose == 0) {
		/* Don't try to pick up connections. */
		return false;
	} else {
		memset(&ct->proto.tcp, 0, sizeof(ct->proto.tcp));
		/*
		 * We are in the middle of a connection,
		 * its history is lost for us.
		 * Let's try to use the data from the packet.
		 */
		ct->proto.tcp.seen[0].td_end =
			segment_seq_plus_len(ntohl(th->seq), skb->len,
					     dataoff, th);
		ct->proto.tcp.seen[0].td_maxwin = ntohs(th->window);
		if (ct->proto.tcp.seen[0].td_maxwin == 0)
			ct->proto.tcp.seen[0].td_maxwin = 1;
		ct->proto.tcp.seen[0].td_maxend =
			ct->proto.tcp.seen[0].td_end +
			ct->proto.tcp.seen[0].td_maxwin;

		/* We assume SACK and liberal window checking to handle
		 * window scaling */
		ct->proto.tcp.seen[0].flags =
		ct->proto.tcp.seen[1].flags = IP_CT_TCP_FLAG_SACK_PERM |
					      IP_CT_TCP_FLAG_BE_LIBERAL;
	}

	/* tcp_packet will set them */
	ct->proto.tcp.last_index = TCP_NONE_SET;
	return true;
}

static bool tcp_can_early_drop(const struct nf_conn *ct)
{
	switch (ct->proto.tcp.state) {
	case TCP_CONNTRACK_FIN_WAIT:
	case TCP_CONNTRACK_LAST_ACK:
	case TCP_CONNTRACK_TIME_WAIT:
	case TCP_CONNTRACK_CLOSE:
	case TCP_CONNTRACK_CLOSE_WAIT:
		return true;
	default:
		break;
	}

	return false;
}

static void nf_ct_tcp_state_reset(struct ip_ct_tcp_state *state)
{
	state->td_end		= 0;
	state->td_maxend	= 0;
	state->td_maxwin	= 0;
	state->td_maxack	= 0;
	state->td_scale		= 0;
	state->flags		&= IP_CT_TCP_FLAG_BE_LIBERAL;
}

/* Returns verdict for packet, or -1 for invalid. */
int nf_conntrack_tcp_packet(struct nf_conn *ct,
			    struct sk_buff *skb,
			    unsigned int dataoff,
			    enum ip_conntrack_info ctinfo,
			    const struct nf_hook_state *state)
{
	struct net *net = nf_ct_net(ct);
	struct nf_tcp_net *tn = nf_tcp_pernet(net);
	struct nf_conntrack_tuple *tuple;
	enum tcp_conntrack new_state, old_state;
	unsigned int index, *timeouts;
	enum nf_ct_tcp_action res;
	enum ip_conntrack_dir dir;
	const struct tcphdr *th;
	struct tcphdr _tcph;
	unsigned long timeout;

	th = skb_header_pointer(skb, dataoff, sizeof(_tcph), &_tcph);
	if (th == NULL)
		return -NF_ACCEPT;

	if (tcp_error(th, skb, dataoff, state))
		return -NF_ACCEPT;

	if (!nf_ct_is_confirmed(ct) && !tcp_new(ct, skb, dataoff, th))
		return -NF_ACCEPT;

	spin_lock_bh(&ct->lock);
	old_state = ct->proto.tcp.state;
	dir = CTINFO2DIR(ctinfo);
	index = get_conntrack_index(th);
	new_state = tcp_conntracks[dir][index][old_state];
	tuple = &ct->tuplehash[dir].tuple;

	switch (new_state) {
	case TCP_CONNTRACK_SYN_SENT:
		if (old_state < TCP_CONNTRACK_TIME_WAIT)
			break;
		/* RFC 1122: "When a connection is closed actively,
		 * it MUST linger in TIME-WAIT state for a time 2xMSL
		 * (Maximum Segment Lifetime). However, it MAY accept
		 * a new SYN from the remote TCP to reopen the connection
		 * directly from TIME-WAIT state, if..."
		 * We ignore the conditions because we are in the
		 * TIME-WAIT state anyway.
		 *
		 * Handle aborted connections: we and the server
		 * think there is an existing connection but the client
		 * aborts it and starts a new one.
		 */
		if (((ct->proto.tcp.seen[dir].flags
		      | ct->proto.tcp.seen[!dir].flags)
		     & IP_CT_TCP_FLAG_CLOSE_INIT)
		    || (ct->proto.tcp.last_dir == dir
		        && ct->proto.tcp.last_index == TCP_RST_SET)) {
			/* Attempt to reopen a closed/aborted connection.
			 * Delete this connection and look up again. */
			spin_unlock_bh(&ct->lock);

			/* Only repeat if we can actually remove the timer.
			 * Destruction may already be in progress in process
			 * context and we must give it a chance to terminate.
			 */
			if (nf_ct_kill(ct))
				return -NF_REPEAT;
			return NF_DROP;
		}
		fallthrough;
	case TCP_CONNTRACK_IGNORE:
		/* Ignored packets:
		 *
		 * Our connection entry may be out of sync, so ignore
		 * packets which may signal the real connection between
		 * the client and the server.
		 *
		 * a) SYN in ORIGINAL
		 * b) SYN/ACK in REPLY
		 * c) ACK in reply direction after initial SYN in original.
		 *
		 * If the ignored packet is invalid, the receiver will send
		 * a RST we'll catch below.
		 */
		if (index == TCP_SYNACK_SET
		    && ct->proto.tcp.last_index == TCP_SYN_SET
		    && ct->proto.tcp.last_dir != dir
		    && ntohl(th->ack_seq) == ct->proto.tcp.last_end) {
			/* b) This SYN/ACK acknowledges a SYN that we earlier
			 * ignored as invalid. This means that the client and
			 * the server are both in sync, while the firewall is
			 * not. We get in sync from the previously annotated
			 * values.
			 */
			old_state = TCP_CONNTRACK_SYN_SENT;
			new_state = TCP_CONNTRACK_SYN_RECV;
			ct->proto.tcp.seen[ct->proto.tcp.last_dir].td_end =
				ct->proto.tcp.last_end;
			ct->proto.tcp.seen[ct->proto.tcp.last_dir].td_maxend =
				ct->proto.tcp.last_end;
			ct->proto.tcp.seen[ct->proto.tcp.last_dir].td_maxwin =
				ct->proto.tcp.last_win == 0 ?
					1 : ct->proto.tcp.last_win;
			ct->proto.tcp.seen[ct->proto.tcp.last_dir].td_scale =
				ct->proto.tcp.last_wscale;
			ct->proto.tcp.last_flags &= ~IP_CT_EXP_CHALLENGE_ACK;
			ct->proto.tcp.seen[ct->proto.tcp.last_dir].flags =
				ct->proto.tcp.last_flags;
			nf_ct_tcp_state_reset(&ct->proto.tcp.seen[dir]);
			break;
		}
		ct->proto.tcp.last_index = index;
		ct->proto.tcp.last_dir = dir;
		ct->proto.tcp.last_seq = ntohl(th->seq);
		ct->proto.tcp.last_end =
		    segment_seq_plus_len(ntohl(th->seq), skb->len, dataoff, th);
		ct->proto.tcp.last_win = ntohs(th->window);

		/* a) This is a SYN in ORIGINAL. The client and the server
		 * may be in sync but we are not. In that case, we annotate
		 * the TCP options and let the packet go through. If it is a
		 * valid SYN packet, the server will reply with a SYN/ACK, and
		 * then we'll get in sync. Otherwise, the server potentially
		 * responds with a challenge ACK if implementing RFC5961.
		 */
		if (index == TCP_SYN_SET && dir == IP_CT_DIR_ORIGINAL) {
			struct ip_ct_tcp_state seen = {};

			ct->proto.tcp.last_flags =
			ct->proto.tcp.last_wscale = 0;
			tcp_options(skb, dataoff, th, &seen);
			if (seen.flags & IP_CT_TCP_FLAG_WINDOW_SCALE) {
				ct->proto.tcp.last_flags |=
					IP_CT_TCP_FLAG_WINDOW_SCALE;
				ct->proto.tcp.last_wscale = seen.td_scale;
			}
			if (seen.flags & IP_CT_TCP_FLAG_SACK_PERM) {
				ct->proto.tcp.last_flags |=
					IP_CT_TCP_FLAG_SACK_PERM;
			}
			/* Mark the potential for RFC5961 challenge ACK,
			 * this pose a special problem for LAST_ACK state
			 * as ACK is intrepretated as ACKing last FIN.
			 */
			if (old_state == TCP_CONNTRACK_LAST_ACK)
				ct->proto.tcp.last_flags |=
					IP_CT_EXP_CHALLENGE_ACK;
		}
		spin_unlock_bh(&ct->lock);
		nf_ct_l4proto_log_invalid(skb, ct, state,
					  "packet (index %d) in dir %d ignored, state %s",
					  index, dir,
					  tcp_conntrack_names[old_state]);
		return NF_ACCEPT;
	case TCP_CONNTRACK_MAX:
		/* Special case for SYN proxy: when the SYN to the server or
		 * the SYN/ACK from the server is lost, the client may transmit
		 * a keep-alive packet while in SYN_SENT state. This needs to
		 * be associated with the original conntrack entry in order to
		 * generate a new SYN with the correct sequence number.
		 */
		if (nfct_synproxy(ct) && old_state == TCP_CONNTRACK_SYN_SENT &&
		    index == TCP_ACK_SET && dir == IP_CT_DIR_ORIGINAL &&
		    ct->proto.tcp.last_dir == IP_CT_DIR_ORIGINAL &&
		    ct->proto.tcp.seen[dir].td_end - 1 == ntohl(th->seq)) {
			pr_debug("nf_ct_tcp: SYN proxy client keep alive\n");
			spin_unlock_bh(&ct->lock);
			return NF_ACCEPT;
		}

		/* Invalid packet */
		spin_unlock_bh(&ct->lock);
		nf_ct_l4proto_log_invalid(skb, ct, state,
					  "packet (index %d) in dir %d invalid, state %s",
					  index, dir,
					  tcp_conntrack_names[old_state]);
		return -NF_ACCEPT;
	case TCP_CONNTRACK_TIME_WAIT:
		/* RFC5961 compliance cause stack to send "challenge-ACK"
		 * e.g. in response to spurious SYNs.  Conntrack MUST
		 * not believe this ACK is acking last FIN.
		 */
		if (old_state == TCP_CONNTRACK_LAST_ACK &&
		    index == TCP_ACK_SET &&
		    ct->proto.tcp.last_dir != dir &&
		    ct->proto.tcp.last_index == TCP_SYN_SET &&
		    (ct->proto.tcp.last_flags & IP_CT_EXP_CHALLENGE_ACK)) {
			/* Detected RFC5961 challenge ACK */
			ct->proto.tcp.last_flags &= ~IP_CT_EXP_CHALLENGE_ACK;
			spin_unlock_bh(&ct->lock);
			nf_ct_l4proto_log_invalid(skb, ct, state, "challenge-ack ignored");
			return NF_ACCEPT; /* Don't change state */
		}
		break;
	case TCP_CONNTRACK_SYN_SENT2:
		/* tcp_conntracks table is not smart enough to handle
		 * simultaneous open.
		 */
		ct->proto.tcp.last_flags |= IP_CT_TCP_SIMULTANEOUS_OPEN;
		break;
	case TCP_CONNTRACK_SYN_RECV:
		if (dir == IP_CT_DIR_REPLY && index == TCP_ACK_SET &&
		    ct->proto.tcp.last_flags & IP_CT_TCP_SIMULTANEOUS_OPEN)
			new_state = TCP_CONNTRACK_ESTABLISHED;
		break;
	case TCP_CONNTRACK_CLOSE:
		if (index != TCP_RST_SET)
			break;

		/* If we are closing, tuple might have been re-used already.
		 * last_index, last_ack, and all other ct fields used for
		 * sequence/window validation are outdated in that case.
		 *
		 * As the conntrack can already be expired by GC under pressure,
		 * just skip validation checks.
		 */
		if (tcp_can_early_drop(ct))
			goto in_window;

		/* td_maxack might be outdated if we let a SYN through earlier */
		if ((ct->proto.tcp.seen[!dir].flags & IP_CT_TCP_FLAG_MAXACK_SET) &&
		    ct->proto.tcp.last_index != TCP_SYN_SET) {
			u32 seq = ntohl(th->seq);

			/* If we are not in established state and SEQ=0 this is most
			 * likely an answer to a SYN we let go through above (last_index
			 * can be updated due to out-of-order ACKs).
			 */
			if (seq == 0 && !nf_conntrack_tcp_established(ct))
				break;

			if (before(seq, ct->proto.tcp.seen[!dir].td_maxack) &&
			    !tn->tcp_ignore_invalid_rst) {
				/* Invalid RST  */
				spin_unlock_bh(&ct->lock);
				nf_ct_l4proto_log_invalid(skb, ct, state, "invalid rst");
				return -NF_ACCEPT;
			}

			if (!nf_conntrack_tcp_established(ct) ||
			    seq == ct->proto.tcp.seen[!dir].td_maxack)
				break;

			/* Check if rst is part of train, such as
			 *   foo:80 > bar:4379: P, 235946583:235946602(19) ack 42
			 *   foo:80 > bar:4379: R, 235946602:235946602(0)  ack 42
			 */
			if (ct->proto.tcp.last_index == TCP_ACK_SET &&
			    ct->proto.tcp.last_dir == dir &&
			    seq == ct->proto.tcp.last_end)
				break;

			/* ... RST sequence number doesn't match exactly, keep
			 * established state to allow a possible challenge ACK.
			 */
			new_state = old_state;
		}
		if (((test_bit(IPS_SEEN_REPLY_BIT, &ct->status)
			 && ct->proto.tcp.last_index == TCP_SYN_SET)
			|| (!test_bit(IPS_ASSURED_BIT, &ct->status)
			    && ct->proto.tcp.last_index == TCP_ACK_SET))
		    && ntohl(th->ack_seq) == ct->proto.tcp.last_end) {
			/* RST sent to invalid SYN or ACK we had let through
			 * at a) and c) above:
			 *
			 * a) SYN was in window then
			 * c) we hold a half-open connection.
			 *
			 * Delete our connection entry.
			 * We skip window checking, because packet might ACK
			 * segments we ignored. */
			goto in_window;
		}
		break;
	default:
		/* Keep compilers happy. */
		break;
	}

	res = tcp_in_window(ct, dir, index,
			    skb, dataoff, th, state);
	switch (res) {
	case NFCT_TCP_IGNORE:
		spin_unlock_bh(&ct->lock);
		return NF_ACCEPT;
	case NFCT_TCP_INVALID:
		nf_tcp_handle_invalid(ct, dir, index, skb, state);
		spin_unlock_bh(&ct->lock);
		return -NF_ACCEPT;
	case NFCT_TCP_ACCEPT:
		break;
	}
     in_window:
	/* From now on we have got in-window packets */
	ct->proto.tcp.last_index = index;
	ct->proto.tcp.last_dir = dir;

	pr_debug("tcp_conntracks: ");
	nf_ct_dump_tuple(tuple);
	pr_debug("syn=%i ack=%i fin=%i rst=%i old=%i new=%i\n",
		 (th->syn ? 1 : 0), (th->ack ? 1 : 0),
		 (th->fin ? 1 : 0), (th->rst ? 1 : 0),
		 old_state, new_state);

	ct->proto.tcp.state = new_state;
	if (old_state != new_state
	    && new_state == TCP_CONNTRACK_FIN_WAIT)
		ct->proto.tcp.seen[dir].flags |= IP_CT_TCP_FLAG_CLOSE_INIT;

	timeouts = nf_ct_timeout_lookup(ct);
	if (!timeouts)
		timeouts = tn->timeouts;

	if (ct->proto.tcp.retrans >= tn->tcp_max_retrans &&
	    timeouts[new_state] > timeouts[TCP_CONNTRACK_RETRANS])
		timeout = timeouts[TCP_CONNTRACK_RETRANS];
	else if (unlikely(index == TCP_RST_SET))
		timeout = timeouts[TCP_CONNTRACK_CLOSE];
	else if ((ct->proto.tcp.seen[0].flags | ct->proto.tcp.seen[1].flags) &
		 IP_CT_TCP_FLAG_DATA_UNACKNOWLEDGED &&
		 timeouts[new_state] > timeouts[TCP_CONNTRACK_UNACK])
		timeout = timeouts[TCP_CONNTRACK_UNACK];
	else if (ct->proto.tcp.last_win == 0 &&
		 timeouts[new_state] > timeouts[TCP_CONNTRACK_RETRANS])
		timeout = timeouts[TCP_CONNTRACK_RETRANS];
	else
		timeout = timeouts[new_state];
	spin_unlock_bh(&ct->lock);

	if (new_state != old_state)
		nf_conntrack_event_cache(IPCT_PROTOINFO, ct);

	if (!test_bit(IPS_SEEN_REPLY_BIT, &ct->status)) {
		/* If only reply is a RST, we can consider ourselves not to
		   have an established connection: this is a fairly common
		   problem case, so we can delete the conntrack
		   immediately.  --RR */
		if (th->rst) {
			nf_ct_kill_acct(ct, ctinfo, skb);
			return NF_ACCEPT;
		}

		if (index == TCP_SYN_SET && old_state == TCP_CONNTRACK_SYN_SENT) {
			/* do not renew timeout on SYN retransmit.
			 *
			 * Else port reuse by client or NAT middlebox can keep
			 * entry alive indefinitely (including nat info).
			 */
			return NF_ACCEPT;
		}

		/* ESTABLISHED without SEEN_REPLY, i.e. mid-connection
		 * pickup with loose=1. Avoid large ESTABLISHED timeout.
		 */
		if (new_state == TCP_CONNTRACK_ESTABLISHED &&
		    timeout > timeouts[TCP_CONNTRACK_UNACK])
			timeout = timeouts[TCP_CONNTRACK_UNACK];
	} else if (!test_bit(IPS_ASSURED_BIT, &ct->status)
		   && (old_state == TCP_CONNTRACK_SYN_RECV
		       || old_state == TCP_CONNTRACK_ESTABLISHED)
		   && new_state == TCP_CONNTRACK_ESTABLISHED) {
		/* Set ASSURED if we see valid ack in ESTABLISHED
		   after SYN_RECV or a valid answer for a picked up
		   connection. */
		set_bit(IPS_ASSURED_BIT, &ct->status);
		nf_conntrack_event_cache(IPCT_ASSURED, ct);
	}
	nf_ct_refresh_acct(ct, ctinfo, skb, timeout);

	return NF_ACCEPT;
}

#if IS_ENABLED(CONFIG_NF_CT_NETLINK)

#include <linux/netfilter/nfnetlink.h>
#include <linux/netfilter/nfnetlink_conntrack.h>

static int tcp_to_nlattr(struct sk_buff *skb, struct nlattr *nla,
			 struct nf_conn *ct, bool destroy)
{
	struct nlattr *nest_parms;
	struct nf_ct_tcp_flags tmp = {};

	spin_lock_bh(&ct->lock);
	nest_parms = nla_nest_start(skb, CTA_PROTOINFO_TCP);
	if (!nest_parms)
		goto nla_put_failure;

	if (nla_put_u8(skb, CTA_PROTOINFO_TCP_STATE, ct->proto.tcp.state))
		goto nla_put_failure;

	if (destroy)
		goto skip_state;

	if (nla_put_u8(skb, CTA_PROTOINFO_TCP_WSCALE_ORIGINAL,
		       ct->proto.tcp.seen[0].td_scale) ||
	    nla_put_u8(skb, CTA_PROTOINFO_TCP_WSCALE_REPLY,
		       ct->proto.tcp.seen[1].td_scale))
		goto nla_put_failure;

	tmp.flags = ct->proto.tcp.seen[0].flags;
	if (nla_put(skb, CTA_PROTOINFO_TCP_FLAGS_ORIGINAL,
		    sizeof(struct nf_ct_tcp_flags), &tmp))
		goto nla_put_failure;

	tmp.flags = ct->proto.tcp.seen[1].flags;
	if (nla_put(skb, CTA_PROTOINFO_TCP_FLAGS_REPLY,
		    sizeof(struct nf_ct_tcp_flags), &tmp))
		goto nla_put_failure;
skip_state:
	spin_unlock_bh(&ct->lock);
	nla_nest_end(skb, nest_parms);

	return 0;

nla_put_failure:
	spin_unlock_bh(&ct->lock);
	return -1;
}

static const struct nla_policy tcp_nla_policy[CTA_PROTOINFO_TCP_MAX+1] = {
	[CTA_PROTOINFO_TCP_STATE]	    = { .type = NLA_U8 },
	[CTA_PROTOINFO_TCP_WSCALE_ORIGINAL] = { .type = NLA_U8 },
	[CTA_PROTOINFO_TCP_WSCALE_REPLY]    = { .type = NLA_U8 },
	[CTA_PROTOINFO_TCP_FLAGS_ORIGINAL]  = { .len = sizeof(struct nf_ct_tcp_flags) },
	[CTA_PROTOINFO_TCP_FLAGS_REPLY]	    = { .len = sizeof(struct nf_ct_tcp_flags) },
};

#define TCP_NLATTR_SIZE	( \
	NLA_ALIGN(NLA_HDRLEN + 1) + \
	NLA_ALIGN(NLA_HDRLEN + 1) + \
	NLA_ALIGN(NLA_HDRLEN + sizeof(struct nf_ct_tcp_flags)) + \
	NLA_ALIGN(NLA_HDRLEN + sizeof(struct nf_ct_tcp_flags)))

static int nlattr_to_tcp(struct nlattr *cda[], struct nf_conn *ct)
{
	struct nlattr *pattr = cda[CTA_PROTOINFO_TCP];
	struct nlattr *tb[CTA_PROTOINFO_TCP_MAX+1];
	int err;

	/* updates could not contain anything about the private
	 * protocol info, in that case skip the parsing */
	if (!pattr)
		return 0;

	err = nla_parse_nested_deprecated(tb, CTA_PROTOINFO_TCP_MAX, pattr,
					  tcp_nla_policy, NULL);
	if (err < 0)
		return err;

	if (tb[CTA_PROTOINFO_TCP_STATE] &&
	    nla_get_u8(tb[CTA_PROTOINFO_TCP_STATE]) >= TCP_CONNTRACK_MAX)
		return -EINVAL;

	spin_lock_bh(&ct->lock);
	if (tb[CTA_PROTOINFO_TCP_STATE])
		ct->proto.tcp.state = nla_get_u8(tb[CTA_PROTOINFO_TCP_STATE]);

	if (tb[CTA_PROTOINFO_TCP_FLAGS_ORIGINAL]) {
		struct nf_ct_tcp_flags *attr =
			nla_data(tb[CTA_PROTOINFO_TCP_FLAGS_ORIGINAL]);
		ct->proto.tcp.seen[0].flags &= ~attr->mask;
		ct->proto.tcp.seen[0].flags |= attr->flags & attr->mask;
	}

	if (tb[CTA_PROTOINFO_TCP_FLAGS_REPLY]) {
		struct nf_ct_tcp_flags *attr =
			nla_data(tb[CTA_PROTOINFO_TCP_FLAGS_REPLY]);
		ct->proto.tcp.seen[1].flags &= ~attr->mask;
		ct->proto.tcp.seen[1].flags |= attr->flags & attr->mask;
	}

	if (tb[CTA_PROTOINFO_TCP_WSCALE_ORIGINAL] &&
	    tb[CTA_PROTOINFO_TCP_WSCALE_REPLY] &&
	    ct->proto.tcp.seen[0].flags & IP_CT_TCP_FLAG_WINDOW_SCALE &&
	    ct->proto.tcp.seen[1].flags & IP_CT_TCP_FLAG_WINDOW_SCALE) {
		ct->proto.tcp.seen[0].td_scale =
			nla_get_u8(tb[CTA_PROTOINFO_TCP_WSCALE_ORIGINAL]);
		ct->proto.tcp.seen[1].td_scale =
			nla_get_u8(tb[CTA_PROTOINFO_TCP_WSCALE_REPLY]);
	}
	spin_unlock_bh(&ct->lock);

	return 0;
}

static unsigned int tcp_nlattr_tuple_size(void)
{
	static unsigned int size __read_mostly;

	if (!size)
		size = nla_policy_len(nf_ct_port_nla_policy, CTA_PROTO_MAX + 1);

	return size;
}
#endif

#ifdef CONFIG_NF_CONNTRACK_TIMEOUT

#include <linux/netfilter/nfnetlink.h>
#include <linux/netfilter/nfnetlink_cttimeout.h>

static int tcp_timeout_nlattr_to_obj(struct nlattr *tb[],
				     struct net *net, void *data)
{
	struct nf_tcp_net *tn = nf_tcp_pernet(net);
	unsigned int *timeouts = data;
	int i;

	if (!timeouts)
		timeouts = tn->timeouts;
	/* set default TCP timeouts. */
	for (i=0; i<TCP_CONNTRACK_TIMEOUT_MAX; i++)
		timeouts[i] = tn->timeouts[i];

	if (tb[CTA_TIMEOUT_TCP_SYN_SENT]) {
		timeouts[TCP_CONNTRACK_SYN_SENT] =
			ntohl(nla_get_be32(tb[CTA_TIMEOUT_TCP_SYN_SENT]))*HZ;
	}

	if (tb[CTA_TIMEOUT_TCP_SYN_RECV]) {
		timeouts[TCP_CONNTRACK_SYN_RECV] =
			ntohl(nla_get_be32(tb[CTA_TIMEOUT_TCP_SYN_RECV]))*HZ;
	}
	if (tb[CTA_TIMEOUT_TCP_ESTABLISHED]) {
		timeouts[TCP_CONNTRACK_ESTABLISHED] =
			ntohl(nla_get_be32(tb[CTA_TIMEOUT_TCP_ESTABLISHED]))*HZ;
	}
	if (tb[CTA_TIMEOUT_TCP_FIN_WAIT]) {
		timeouts[TCP_CONNTRACK_FIN_WAIT] =
			ntohl(nla_get_be32(tb[CTA_TIMEOUT_TCP_FIN_WAIT]))*HZ;
	}
	if (tb[CTA_TIMEOUT_TCP_CLOSE_WAIT]) {
		timeouts[TCP_CONNTRACK_CLOSE_WAIT] =
			ntohl(nla_get_be32(tb[CTA_TIMEOUT_TCP_CLOSE_WAIT]))*HZ;
	}
	if (tb[CTA_TIMEOUT_TCP_LAST_ACK]) {
		timeouts[TCP_CONNTRACK_LAST_ACK] =
			ntohl(nla_get_be32(tb[CTA_TIMEOUT_TCP_LAST_ACK]))*HZ;
	}
	if (tb[CTA_TIMEOUT_TCP_TIME_WAIT]) {
		timeouts[TCP_CONNTRACK_TIME_WAIT] =
			ntohl(nla_get_be32(tb[CTA_TIMEOUT_TCP_TIME_WAIT]))*HZ;
	}
	if (tb[CTA_TIMEOUT_TCP_CLOSE]) {
		timeouts[TCP_CONNTRACK_CLOSE] =
			ntohl(nla_get_be32(tb[CTA_TIMEOUT_TCP_CLOSE]))*HZ;
	}
	if (tb[CTA_TIMEOUT_TCP_SYN_SENT2]) {
		timeouts[TCP_CONNTRACK_SYN_SENT2] =
			ntohl(nla_get_be32(tb[CTA_TIMEOUT_TCP_SYN_SENT2]))*HZ;
	}
	if (tb[CTA_TIMEOUT_TCP_RETRANS]) {
		timeouts[TCP_CONNTRACK_RETRANS] =
			ntohl(nla_get_be32(tb[CTA_TIMEOUT_TCP_RETRANS]))*HZ;
	}
	if (tb[CTA_TIMEOUT_TCP_UNACK]) {
		timeouts[TCP_CONNTRACK_UNACK] =
			ntohl(nla_get_be32(tb[CTA_TIMEOUT_TCP_UNACK]))*HZ;
	}

	timeouts[CTA_TIMEOUT_TCP_UNSPEC] = timeouts[CTA_TIMEOUT_TCP_SYN_SENT];
	return 0;
}

static int
tcp_timeout_obj_to_nlattr(struct sk_buff *skb, const void *data)
{
	const unsigned int *timeouts = data;

	if (nla_put_be32(skb, CTA_TIMEOUT_TCP_SYN_SENT,
			htonl(timeouts[TCP_CONNTRACK_SYN_SENT] / HZ)) ||
	    nla_put_be32(skb, CTA_TIMEOUT_TCP_SYN_RECV,
			 htonl(timeouts[TCP_CONNTRACK_SYN_RECV] / HZ)) ||
	    nla_put_be32(skb, CTA_TIMEOUT_TCP_ESTABLISHED,
			 htonl(timeouts[TCP_CONNTRACK_ESTABLISHED] / HZ)) ||
	    nla_put_be32(skb, CTA_TIMEOUT_TCP_FIN_WAIT,
			 htonl(timeouts[TCP_CONNTRACK_FIN_WAIT] / HZ)) ||
	    nla_put_be32(skb, CTA_TIMEOUT_TCP_CLOSE_WAIT,
			 htonl(timeouts[TCP_CONNTRACK_CLOSE_WAIT] / HZ)) ||
	    nla_put_be32(skb, CTA_TIMEOUT_TCP_LAST_ACK,
			 htonl(timeouts[TCP_CONNTRACK_LAST_ACK] / HZ)) ||
	    nla_put_be32(skb, CTA_TIMEOUT_TCP_TIME_WAIT,
			 htonl(timeouts[TCP_CONNTRACK_TIME_WAIT] / HZ)) ||
	    nla_put_be32(skb, CTA_TIMEOUT_TCP_CLOSE,
			 htonl(timeouts[TCP_CONNTRACK_CLOSE] / HZ)) ||
	    nla_put_be32(skb, CTA_TIMEOUT_TCP_SYN_SENT2,
			 htonl(timeouts[TCP_CONNTRACK_SYN_SENT2] / HZ)) ||
	    nla_put_be32(skb, CTA_TIMEOUT_TCP_RETRANS,
			 htonl(timeouts[TCP_CONNTRACK_RETRANS] / HZ)) ||
	    nla_put_be32(skb, CTA_TIMEOUT_TCP_UNACK,
			 htonl(timeouts[TCP_CONNTRACK_UNACK] / HZ)))
		goto nla_put_failure;
	return 0;

nla_put_failure:
	return -ENOSPC;
}

static const struct nla_policy tcp_timeout_nla_policy[CTA_TIMEOUT_TCP_MAX+1] = {
	[CTA_TIMEOUT_TCP_SYN_SENT]	= { .type = NLA_U32 },
	[CTA_TIMEOUT_TCP_SYN_RECV]	= { .type = NLA_U32 },
	[CTA_TIMEOUT_TCP_ESTABLISHED]	= { .type = NLA_U32 },
	[CTA_TIMEOUT_TCP_FIN_WAIT]	= { .type = NLA_U32 },
	[CTA_TIMEOUT_TCP_CLOSE_WAIT]	= { .type = NLA_U32 },
	[CTA_TIMEOUT_TCP_LAST_ACK]	= { .type = NLA_U32 },
	[CTA_TIMEOUT_TCP_TIME_WAIT]	= { .type = NLA_U32 },
	[CTA_TIMEOUT_TCP_CLOSE]		= { .type = NLA_U32 },
	[CTA_TIMEOUT_TCP_SYN_SENT2]	= { .type = NLA_U32 },
	[CTA_TIMEOUT_TCP_RETRANS]	= { .type = NLA_U32 },
	[CTA_TIMEOUT_TCP_UNACK]		= { .type = NLA_U32 },
};
#endif /* CONFIG_NF_CONNTRACK_TIMEOUT */

void nf_conntrack_tcp_init_net(struct net *net)
{
	struct nf_tcp_net *tn = nf_tcp_pernet(net);
	int i;

	for (i = 0; i < TCP_CONNTRACK_TIMEOUT_MAX; i++)
		tn->timeouts[i] = tcp_timeouts[i];

	/* timeouts[0] is unused, make it same as SYN_SENT so
	 * ->timeouts[0] contains 'new' timeout, like udp or icmp.
	 */
	tn->timeouts[0] = tcp_timeouts[TCP_CONNTRACK_SYN_SENT];

	/* If it is set to zero, we disable picking up already established
	 * connections.
	 */
	tn->tcp_loose = 1;

	/* "Be conservative in what you do,
	 *  be liberal in what you accept from others."
	 * If it's non-zero, we mark only out of window RST segments as INVALID.
	 */
	tn->tcp_be_liberal = 0;

	/* If it's non-zero, we turn off RST sequence number check */
	tn->tcp_ignore_invalid_rst = 0;

	/* Max number of the retransmitted packets without receiving an (acceptable)
	 * ACK from the destination. If this number is reached, a shorter timer
	 * will be started.
	 */
	tn->tcp_max_retrans = 3;

#if IS_ENABLED(CONFIG_NF_FLOW_TABLE)
	tn->offload_timeout = 30 * HZ;
#endif
}

const struct nf_conntrack_l4proto nf_conntrack_l4proto_tcp =
{
	.l4proto 		= IPPROTO_TCP,
#ifdef CONFIG_NF_CONNTRACK_PROCFS
	.print_conntrack 	= tcp_print_conntrack,
#endif
	.can_early_drop		= tcp_can_early_drop,
#if IS_ENABLED(CONFIG_NF_CT_NETLINK)
	.to_nlattr		= tcp_to_nlattr,
	.from_nlattr		= nlattr_to_tcp,
	.tuple_to_nlattr	= nf_ct_port_tuple_to_nlattr,
	.nlattr_to_tuple	= nf_ct_port_nlattr_to_tuple,
	.nlattr_tuple_size	= tcp_nlattr_tuple_size,
	.nlattr_size		= TCP_NLATTR_SIZE,
	.nla_policy		= nf_ct_port_nla_policy,
#endif
#ifdef CONFIG_NF_CONNTRACK_TIMEOUT
	.ctnl_timeout		= {
		.nlattr_to_obj	= tcp_timeout_nlattr_to_obj,
		.obj_to_nlattr	= tcp_timeout_obj_to_nlattr,
		.nlattr_max	= CTA_TIMEOUT_TCP_MAX,
		.obj_size	= sizeof(unsigned int) *
					TCP_CONNTRACK_TIMEOUT_MAX,
		.nla_policy	= tcp_timeout_nla_policy,
	},
#endif /* CONFIG_NF_CONNTRACK_TIMEOUT */
};<|MERGE_RESOLUTION|>--- conflicted
+++ resolved
@@ -712,46 +712,6 @@
 			state->last_win = win_raw;
 			state->retrans = 0;
 		}
-<<<<<<< HEAD
-		res = true;
-	} else {
-		res = false;
-		if (sender->flags & IP_CT_TCP_FLAG_BE_LIBERAL ||
-		    tn->tcp_be_liberal)
-			res = true;
-		if (!res) {
-			bool seq_ok = before(seq, sender->td_maxend + 1);
-
-			if (!seq_ok) {
-				u32 overshot = end - sender->td_maxend + 1;
-				bool ack_ok;
-
-				ack_ok = after(sack, receiver->td_end - MAXACKWINDOW(sender) - 1);
-
-				if (in_recv_win &&
-				    ack_ok &&
-				    overshot <= receiver->td_maxwin &&
-				    before(sack, receiver->td_end + 1)) {
-					/* Work around TCPs that send more bytes than allowed by
-					 * the receive window.
-					 *
-					 * If the (marked as invalid) packet is allowed to pass by
-					 * the ruleset and the peer acks this data, then its possible
-					 * all future packets will trigger 'ACK is over upper bound' check.
-					 *
-					 * Thus if only the sequence check fails then do update td_end so
-					 * possible ACK for this data can update internal state.
-					 */
-					sender->td_end = end;
-					sender->flags |= IP_CT_TCP_FLAG_DATA_UNACKNOWLEDGED;
-
-					nf_ct_l4proto_log_invalid(skb, ct, hook_state,
-								  "%u bytes more than expected", overshot);
-					return res;
-				}
-			}
-
-=======
 	}
 
 	return NFCT_TCP_ACCEPT;
@@ -802,7 +762,6 @@
 
 		timeout = READ_ONCE(timeouts[TCP_CONNTRACK_UNACK]);
 		if (expires > timeout) {
->>>>>>> 8950f345
 			nf_ct_l4proto_log_invalid(skb, ct, hook_state,
 					  "packet (index %d, dir %d) response for index %d lower timeout to %u",
 					  index, dir, ct->proto.tcp.last_index, timeout);
