// SPDX-License-Identifier: GPL-2.0
/* Multipath TCP
 *
 * Copyright (c) 2019, Tessares SA.
 */

#ifdef CONFIG_SYSCTL
#include <linux/sysctl.h>
#endif

#include <net/net_namespace.h>
#include <net/netns/generic.h>

#include "protocol.h"

#define MPTCP_SYSCTL_PATH "net/mptcp"

static int mptcp_pernet_id;

#ifdef CONFIG_SYSCTL
static int mptcp_pm_type_max = __MPTCP_PM_TYPE_MAX;
#endif

struct mptcp_pernet {
#ifdef CONFIG_SYSCTL
	struct ctl_table_header *ctl_table_hdr;
#endif

	unsigned int add_addr_timeout;
	unsigned int close_timeout;
	unsigned int stale_loss_cnt;
	u8 mptcp_enabled;
	u8 checksum_enabled;
	u8 allow_join_initial_addr_port;
	u8 pm_type;
	char scheduler[MPTCP_SCHED_NAME_MAX];
};

static struct mptcp_pernet *mptcp_get_pernet(const struct net *net)
{
	return net_generic(net, mptcp_pernet_id);
}

int mptcp_is_enabled(const struct net *net)
{
	return mptcp_get_pernet(net)->mptcp_enabled;
}

unsigned int mptcp_get_add_addr_timeout(const struct net *net)
{
	return mptcp_get_pernet(net)->add_addr_timeout;
}

int mptcp_is_checksum_enabled(const struct net *net)
{
	return mptcp_get_pernet(net)->checksum_enabled;
}

int mptcp_allow_join_id0(const struct net *net)
{
	return mptcp_get_pernet(net)->allow_join_initial_addr_port;
}

unsigned int mptcp_stale_loss_cnt(const struct net *net)
{
	return mptcp_get_pernet(net)->stale_loss_cnt;
}

unsigned int mptcp_close_timeout(const struct sock *sk)
{
	if (sock_flag(sk, SOCK_DEAD))
		return TCP_TIMEWAIT_LEN;
	return mptcp_get_pernet(sock_net(sk))->close_timeout;
}

int mptcp_get_pm_type(const struct net *net)
{
	return mptcp_get_pernet(net)->pm_type;
}

const char *mptcp_get_scheduler(const struct net *net)
{
	return mptcp_get_pernet(net)->scheduler;
}

static void mptcp_pernet_set_defaults(struct mptcp_pernet *pernet)
{
	pernet->mptcp_enabled = 1;
	pernet->add_addr_timeout = TCP_RTO_MAX;
	pernet->close_timeout = TCP_TIMEWAIT_LEN;
	pernet->checksum_enabled = 0;
	pernet->allow_join_initial_addr_port = 1;
	pernet->stale_loss_cnt = 4;
	pernet->pm_type = MPTCP_PM_TYPE_KERNEL;
	strscpy(pernet->scheduler, "default", sizeof(pernet->scheduler));
}

#ifdef CONFIG_SYSCTL
static int mptcp_set_scheduler(const struct net *net, const char *name)
{
	struct mptcp_pernet *pernet = mptcp_get_pernet(net);
	struct mptcp_sched_ops *sched;
	int ret = 0;

	rcu_read_lock();
	sched = mptcp_sched_find(name);
	if (sched)
		strscpy(pernet->scheduler, name, MPTCP_SCHED_NAME_MAX);
	else
		ret = -ENOENT;
	rcu_read_unlock();

	return ret;
}

static int proc_scheduler(struct ctl_table *ctl, int write,
			  void *buffer, size_t *lenp, loff_t *ppos)
{
	const struct net *net = current->nsproxy->net_ns;
	char val[MPTCP_SCHED_NAME_MAX];
	struct ctl_table tbl = {
		.data = val,
		.maxlen = MPTCP_SCHED_NAME_MAX,
	};
	int ret;

	strscpy(val, mptcp_get_scheduler(net), MPTCP_SCHED_NAME_MAX);

	ret = proc_dostring(&tbl, write, buffer, lenp, ppos);
	if (write && ret == 0)
		ret = mptcp_set_scheduler(net, val);

	return ret;
}

<<<<<<< HEAD
=======
static int proc_available_schedulers(struct ctl_table *ctl,
				     int write, void *buffer,
				     size_t *lenp, loff_t *ppos)
{
	struct ctl_table tbl = { .maxlen = MPTCP_SCHED_BUF_MAX, };
	int ret;

	tbl.data = kmalloc(tbl.maxlen, GFP_USER);
	if (!tbl.data)
		return -ENOMEM;

	mptcp_get_available_schedulers(tbl.data, MPTCP_SCHED_BUF_MAX);
	ret = proc_dostring(&tbl, write, buffer, lenp, ppos);
	kfree(tbl.data);

	return ret;
}

>>>>>>> ff2632d7
static struct ctl_table mptcp_sysctl_table[] = {
	{
		.procname = "enabled",
		.maxlen = sizeof(u8),
		.mode = 0644,
		/* users with CAP_NET_ADMIN or root (not and) can change this
		 * value, same as other sysctl or the 'net' tree.
		 */
		.proc_handler = proc_dou8vec_minmax,
		.extra1       = SYSCTL_ZERO,
		.extra2       = SYSCTL_ONE
	},
	{
		.procname = "add_addr_timeout",
		.maxlen = sizeof(unsigned int),
		.mode = 0644,
		.proc_handler = proc_dointvec_jiffies,
	},
	{
		.procname = "checksum_enabled",
		.maxlen = sizeof(u8),
		.mode = 0644,
		.proc_handler = proc_dou8vec_minmax,
		.extra1       = SYSCTL_ZERO,
		.extra2       = SYSCTL_ONE
	},
	{
		.procname = "allow_join_initial_addr_port",
		.maxlen = sizeof(u8),
		.mode = 0644,
		.proc_handler = proc_dou8vec_minmax,
		.extra1       = SYSCTL_ZERO,
		.extra2       = SYSCTL_ONE
	},
	{
		.procname = "stale_loss_cnt",
		.maxlen = sizeof(unsigned int),
		.mode = 0644,
		.proc_handler = proc_douintvec_minmax,
	},
	{
		.procname = "pm_type",
		.maxlen = sizeof(u8),
		.mode = 0644,
		.proc_handler = proc_dou8vec_minmax,
		.extra1       = SYSCTL_ZERO,
		.extra2       = &mptcp_pm_type_max
	},
	{
		.procname = "scheduler",
		.maxlen	= MPTCP_SCHED_NAME_MAX,
		.mode = 0644,
		.proc_handler = proc_scheduler,
<<<<<<< HEAD
=======
	},
	{
		.procname = "available_schedulers",
		.maxlen	= MPTCP_SCHED_BUF_MAX,
		.mode = 0644,
		.proc_handler = proc_available_schedulers,
>>>>>>> ff2632d7
	},
	{
		.procname = "close_timeout",
		.maxlen = sizeof(unsigned int),
		.mode = 0644,
		.proc_handler = proc_dointvec_jiffies,
	},
};

static int mptcp_pernet_new_table(struct net *net, struct mptcp_pernet *pernet)
{
	struct ctl_table_header *hdr;
	struct ctl_table *table;

	table = mptcp_sysctl_table;
	if (!net_eq(net, &init_net)) {
		table = kmemdup(table, sizeof(mptcp_sysctl_table), GFP_KERNEL);
		if (!table)
			goto err_alloc;
	}

	table[0].data = &pernet->mptcp_enabled;
	table[1].data = &pernet->add_addr_timeout;
	table[2].data = &pernet->checksum_enabled;
	table[3].data = &pernet->allow_join_initial_addr_port;
	table[4].data = &pernet->stale_loss_cnt;
	table[5].data = &pernet->pm_type;
	table[6].data = &pernet->scheduler;
	/* table[7] is for available_schedulers which is read-only info */
	table[8].data = &pernet->close_timeout;

	hdr = register_net_sysctl_sz(net, MPTCP_SYSCTL_PATH, table,
				     ARRAY_SIZE(mptcp_sysctl_table));
	if (!hdr)
		goto err_reg;

	pernet->ctl_table_hdr = hdr;

	return 0;

err_reg:
	if (!net_eq(net, &init_net))
		kfree(table);
err_alloc:
	return -ENOMEM;
}

static void mptcp_pernet_del_table(struct mptcp_pernet *pernet)
{
	const struct ctl_table *table = pernet->ctl_table_hdr->ctl_table_arg;

	unregister_net_sysctl_table(pernet->ctl_table_hdr);

	kfree(table);
}

#else

static int mptcp_pernet_new_table(struct net *net, struct mptcp_pernet *pernet)
{
	return 0;
}

static void mptcp_pernet_del_table(struct mptcp_pernet *pernet) {}

#endif /* CONFIG_SYSCTL */

static int __net_init mptcp_net_init(struct net *net)
{
	struct mptcp_pernet *pernet = mptcp_get_pernet(net);

	mptcp_pernet_set_defaults(pernet);

	return mptcp_pernet_new_table(net, pernet);
}

/* Note: the callback will only be called per extra netns */
static void __net_exit mptcp_net_exit(struct net *net)
{
	struct mptcp_pernet *pernet = mptcp_get_pernet(net);

	mptcp_pernet_del_table(pernet);
}

static struct pernet_operations mptcp_pernet_ops = {
	.init = mptcp_net_init,
	.exit = mptcp_net_exit,
	.id = &mptcp_pernet_id,
	.size = sizeof(struct mptcp_pernet),
};

void __init mptcp_init(void)
{
	mptcp_join_cookie_init();
	mptcp_proto_init();

	if (register_pernet_subsys(&mptcp_pernet_ops) < 0)
		panic("Failed to register MPTCP pernet subsystem.\n");
}

#if IS_ENABLED(CONFIG_MPTCP_IPV6)
int __init mptcpv6_init(void)
{
	int err;

	err = mptcp_proto_v6_init();

	return err;
}
#endif<|MERGE_RESOLUTION|>--- conflicted
+++ resolved
@@ -133,8 +133,6 @@
 	return ret;
 }
 
-<<<<<<< HEAD
-=======
 static int proc_available_schedulers(struct ctl_table *ctl,
 				     int write, void *buffer,
 				     size_t *lenp, loff_t *ppos)
@@ -153,7 +151,6 @@
 	return ret;
 }
 
->>>>>>> ff2632d7
 static struct ctl_table mptcp_sysctl_table[] = {
 	{
 		.procname = "enabled",
@@ -207,15 +204,12 @@
 		.maxlen	= MPTCP_SCHED_NAME_MAX,
 		.mode = 0644,
 		.proc_handler = proc_scheduler,
-<<<<<<< HEAD
-=======
 	},
 	{
 		.procname = "available_schedulers",
 		.maxlen	= MPTCP_SCHED_BUF_MAX,
 		.mode = 0644,
 		.proc_handler = proc_available_schedulers,
->>>>>>> ff2632d7
 	},
 	{
 		.procname = "close_timeout",
