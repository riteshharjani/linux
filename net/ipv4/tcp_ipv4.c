// SPDX-License-Identifier: GPL-2.0-or-later
/*
 * INET		An implementation of the TCP/IP protocol suite for the LINUX
 *		operating system.  INET is implemented using the  BSD Socket
 *		interface as the means of communication with the user level.
 *
 *		Implementation of the Transmission Control Protocol(TCP).
 *
 *		IPv4 specific functions
 *
 *		code split from:
 *		linux/ipv4/tcp.c
 *		linux/ipv4/tcp_input.c
 *		linux/ipv4/tcp_output.c
 *
 *		See tcp.c for author information
 */

/*
 * Changes:
 *		David S. Miller	:	New socket lookup architecture.
 *					This code is dedicated to John Dyson.
 *		David S. Miller :	Change semantics of established hash,
 *					half is devoted to TIME_WAIT sockets
 *					and the rest go in the other half.
 *		Andi Kleen :		Add support for syncookies and fixed
 *					some bugs: ip options weren't passed to
 *					the TCP layer, missed a check for an
 *					ACK bit.
 *		Andi Kleen :		Implemented fast path mtu discovery.
 *	     				Fixed many serious bugs in the
 *					request_sock handling and moved
 *					most of it into the af independent code.
 *					Added tail drop and some other bugfixes.
 *					Added new listen semantics.
 *		Mike McLagan	:	Routing by source
 *	Juan Jose Ciarlante:		ip_dynaddr bits
 *		Andi Kleen:		various fixes.
 *	Vitaly E. Lavrov	:	Transparent proxy revived after year
 *					coma.
 *	Andi Kleen		:	Fix new listen.
 *	Andi Kleen		:	Fix accept error reporting.
 *	YOSHIFUJI Hideaki @USAGI and:	Support IPV6_V6ONLY socket option, which
 *	Alexey Kuznetsov		allow both IPv4 and IPv6 sockets to bind
 *					a single port at the same time.
 */

#define pr_fmt(fmt) "TCP: " fmt

#include <linux/bottom_half.h>
#include <linux/types.h>
#include <linux/fcntl.h>
#include <linux/module.h>
#include <linux/random.h>
#include <linux/cache.h>
#include <linux/jhash.h>
#include <linux/init.h>
#include <linux/times.h>
#include <linux/slab.h>

#include <net/net_namespace.h>
#include <net/icmp.h>
#include <net/inet_hashtables.h>
#include <net/tcp.h>
#include <net/transp_v6.h>
#include <net/ipv6.h>
#include <net/inet_common.h>
#include <net/timewait_sock.h>
#include <net/xfrm.h>
#include <net/secure_seq.h>
#include <net/busy_poll.h>

#include <linux/inet.h>
#include <linux/ipv6.h>
#include <linux/stddef.h>
#include <linux/proc_fs.h>
#include <linux/seq_file.h>
#include <linux/inetdevice.h>
#include <linux/btf_ids.h>

#include <crypto/hash.h>
#include <linux/scatterlist.h>

#include <trace/events/tcp.h>

#ifdef CONFIG_TCP_MD5SIG
static int tcp_v4_md5_hash_hdr(char *md5_hash, const struct tcp_md5sig_key *key,
			       __be32 daddr, __be32 saddr, const struct tcphdr *th);
#endif

struct inet_hashinfo tcp_hashinfo;
EXPORT_SYMBOL(tcp_hashinfo);

static DEFINE_PER_CPU(struct sock *, ipv4_tcp_sk);

static u32 tcp_v4_init_seq(const struct sk_buff *skb)
{
	return secure_tcp_seq(ip_hdr(skb)->daddr,
			      ip_hdr(skb)->saddr,
			      tcp_hdr(skb)->dest,
			      tcp_hdr(skb)->source);
}

static u32 tcp_v4_init_ts_off(const struct net *net, const struct sk_buff *skb)
{
	return secure_tcp_ts_off(net, ip_hdr(skb)->daddr, ip_hdr(skb)->saddr);
}

int tcp_twsk_unique(struct sock *sk, struct sock *sktw, void *twp)
{
	int reuse = READ_ONCE(sock_net(sk)->ipv4.sysctl_tcp_tw_reuse);
	const struct inet_timewait_sock *tw = inet_twsk(sktw);
	const struct tcp_timewait_sock *tcptw = tcp_twsk(sktw);
	struct tcp_sock *tp = tcp_sk(sk);

	if (reuse == 2) {
		/* Still does not detect *everything* that goes through
		 * lo, since we require a loopback src or dst address
		 * or direct binding to 'lo' interface.
		 */
		bool loopback = false;
		if (tw->tw_bound_dev_if == LOOPBACK_IFINDEX)
			loopback = true;
#if IS_ENABLED(CONFIG_IPV6)
		if (tw->tw_family == AF_INET6) {
			if (ipv6_addr_loopback(&tw->tw_v6_daddr) ||
			    ipv6_addr_v4mapped_loopback(&tw->tw_v6_daddr) ||
			    ipv6_addr_loopback(&tw->tw_v6_rcv_saddr) ||
			    ipv6_addr_v4mapped_loopback(&tw->tw_v6_rcv_saddr))
				loopback = true;
		} else
#endif
		{
			if (ipv4_is_loopback(tw->tw_daddr) ||
			    ipv4_is_loopback(tw->tw_rcv_saddr))
				loopback = true;
		}
		if (!loopback)
			reuse = 0;
	}

	/* With PAWS, it is safe from the viewpoint
	   of data integrity. Even without PAWS it is safe provided sequence
	   spaces do not overlap i.e. at data rates <= 80Mbit/sec.

	   Actually, the idea is close to VJ's one, only timestamp cache is
	   held not per host, but per port pair and TW bucket is used as state
	   holder.

	   If TW bucket has been already destroyed we fall back to VJ's scheme
	   and use initial timestamp retrieved from peer table.
	 */
	if (tcptw->tw_ts_recent_stamp &&
	    (!twp || (reuse && time_after32(ktime_get_seconds(),
					    tcptw->tw_ts_recent_stamp)))) {
		/* In case of repair and re-using TIME-WAIT sockets we still
		 * want to be sure that it is safe as above but honor the
		 * sequence numbers and time stamps set as part of the repair
		 * process.
		 *
		 * Without this check re-using a TIME-WAIT socket with TCP
		 * repair would accumulate a -1 on the repair assigned
		 * sequence number. The first time it is reused the sequence
		 * is -1, the second time -2, etc. This fixes that issue
		 * without appearing to create any others.
		 */
		if (likely(!tp->repair)) {
			u32 seq = tcptw->tw_snd_nxt + 65535 + 2;

			if (!seq)
				seq = 1;
			WRITE_ONCE(tp->write_seq, seq);
			tp->rx_opt.ts_recent	   = tcptw->tw_ts_recent;
			tp->rx_opt.ts_recent_stamp = tcptw->tw_ts_recent_stamp;
		}
		sock_hold(sktw);
		return 1;
	}

	return 0;
}
EXPORT_SYMBOL_GPL(tcp_twsk_unique);

static int tcp_v4_pre_connect(struct sock *sk, struct sockaddr *uaddr,
			      int addr_len)
{
	/* This check is replicated from tcp_v4_connect() and intended to
	 * prevent BPF program called below from accessing bytes that are out
	 * of the bound specified by user in addr_len.
	 */
	if (addr_len < sizeof(struct sockaddr_in))
		return -EINVAL;

	sock_owned_by_me(sk);

	return BPF_CGROUP_RUN_PROG_INET4_CONNECT(sk, uaddr);
}

/* This will initiate an outgoing connection. */
int tcp_v4_connect(struct sock *sk, struct sockaddr *uaddr, int addr_len)
{
	struct inet_bind_hashbucket *prev_addr_hashbucket = NULL;
	struct sockaddr_in *usin = (struct sockaddr_in *)uaddr;
	struct inet_timewait_death_row *tcp_death_row;
	__be32 daddr, nexthop, prev_sk_rcv_saddr;
	struct inet_sock *inet = inet_sk(sk);
	struct tcp_sock *tp = tcp_sk(sk);
	struct ip_options_rcu *inet_opt;
	struct net *net = sock_net(sk);
	__be16 orig_sport, orig_dport;
	struct flowi4 *fl4;
	struct rtable *rt;
	int err;

	if (addr_len < sizeof(struct sockaddr_in))
		return -EINVAL;

	if (usin->sin_family != AF_INET)
		return -EAFNOSUPPORT;

	nexthop = daddr = usin->sin_addr.s_addr;
	inet_opt = rcu_dereference_protected(inet->inet_opt,
					     lockdep_sock_is_held(sk));
	if (inet_opt && inet_opt->opt.srr) {
		if (!daddr)
			return -EINVAL;
		nexthop = inet_opt->opt.faddr;
	}

	orig_sport = inet->inet_sport;
	orig_dport = usin->sin_port;
	fl4 = &inet->cork.fl.u.ip4;
	rt = ip_route_connect(fl4, nexthop, inet->inet_saddr,
			      sk->sk_bound_dev_if, IPPROTO_TCP, orig_sport,
			      orig_dport, sk);
	if (IS_ERR(rt)) {
		err = PTR_ERR(rt);
		if (err == -ENETUNREACH)
			IP_INC_STATS(net, IPSTATS_MIB_OUTNOROUTES);
		return err;
	}

	if (rt->rt_flags & (RTCF_MULTICAST | RTCF_BROADCAST)) {
		ip_rt_put(rt);
		return -ENETUNREACH;
	}

	if (!inet_opt || !inet_opt->opt.srr)
		daddr = fl4->daddr;

	tcp_death_row = &sock_net(sk)->ipv4.tcp_death_row;

	if (!inet->inet_saddr) {
		if (inet_csk(sk)->icsk_bind2_hash) {
			prev_addr_hashbucket = inet_bhashfn_portaddr(tcp_death_row->hashinfo,
								     sk, net, inet->inet_num);
			prev_sk_rcv_saddr = sk->sk_rcv_saddr;
		}
		inet->inet_saddr = fl4->saddr;
	}

	sk_rcv_saddr_set(sk, inet->inet_saddr);

	if (prev_addr_hashbucket) {
		err = inet_bhash2_update_saddr(prev_addr_hashbucket, sk);
		if (err) {
			inet->inet_saddr = 0;
			sk_rcv_saddr_set(sk, prev_sk_rcv_saddr);
			ip_rt_put(rt);
			return err;
		}
	}

	if (tp->rx_opt.ts_recent_stamp && inet->inet_daddr != daddr) {
		/* Reset inherited state */
		tp->rx_opt.ts_recent	   = 0;
		tp->rx_opt.ts_recent_stamp = 0;
		if (likely(!tp->repair))
			WRITE_ONCE(tp->write_seq, 0);
	}

	inet->inet_dport = usin->sin_port;
	sk_daddr_set(sk, daddr);

	inet_csk(sk)->icsk_ext_hdr_len = 0;
	if (inet_opt)
		inet_csk(sk)->icsk_ext_hdr_len = inet_opt->opt.optlen;

	tp->rx_opt.mss_clamp = TCP_MSS_DEFAULT;

	/* Socket identity is still unknown (sport may be zero).
	 * However we set state to SYN-SENT and not releasing socket
	 * lock select source port, enter ourselves into the hash tables and
	 * complete initialization after this.
	 */
	tcp_set_state(sk, TCP_SYN_SENT);
	err = inet_hash_connect(tcp_death_row, sk);
	if (err)
		goto failure;

	sk_set_txhash(sk);

	rt = ip_route_newports(fl4, rt, orig_sport, orig_dport,
			       inet->inet_sport, inet->inet_dport, sk);
	if (IS_ERR(rt)) {
		err = PTR_ERR(rt);
		rt = NULL;
		goto failure;
	}
	/* OK, now commit destination to socket.  */
	sk->sk_gso_type = SKB_GSO_TCPV4;
	sk_setup_caps(sk, &rt->dst);
	rt = NULL;

	if (likely(!tp->repair)) {
		if (!tp->write_seq)
			WRITE_ONCE(tp->write_seq,
				   secure_tcp_seq(inet->inet_saddr,
						  inet->inet_daddr,
						  inet->inet_sport,
						  usin->sin_port));
		tp->tsoffset = secure_tcp_ts_off(net, inet->inet_saddr,
						 inet->inet_daddr);
	}

	inet->inet_id = get_random_u16();

	if (tcp_fastopen_defer_connect(sk, &err))
		return err;
	if (err)
		goto failure;

	err = tcp_connect(sk);

	if (err)
		goto failure;

	return 0;

failure:
	/*
	 * This unhashes the socket and releases the local port,
	 * if necessary.
	 */
	tcp_set_state(sk, TCP_CLOSE);
	ip_rt_put(rt);
	sk->sk_route_caps = 0;
	inet->inet_dport = 0;
	return err;
}
EXPORT_SYMBOL(tcp_v4_connect);

/*
 * This routine reacts to ICMP_FRAG_NEEDED mtu indications as defined in RFC1191.
 * It can be called through tcp_release_cb() if socket was owned by user
 * at the time tcp_v4_err() was called to handle ICMP message.
 */
void tcp_v4_mtu_reduced(struct sock *sk)
{
	struct inet_sock *inet = inet_sk(sk);
	struct dst_entry *dst;
	u32 mtu;

	if ((1 << sk->sk_state) & (TCPF_LISTEN | TCPF_CLOSE))
		return;
	mtu = READ_ONCE(tcp_sk(sk)->mtu_info);
	dst = inet_csk_update_pmtu(sk, mtu);
	if (!dst)
		return;

	/* Something is about to be wrong... Remember soft error
	 * for the case, if this connection will not able to recover.
	 */
	if (mtu < dst_mtu(dst) && ip_dont_fragment(sk, dst))
		sk->sk_err_soft = EMSGSIZE;

	mtu = dst_mtu(dst);

	if (inet->pmtudisc != IP_PMTUDISC_DONT &&
	    ip_sk_accept_pmtu(sk) &&
	    inet_csk(sk)->icsk_pmtu_cookie > mtu) {
		tcp_sync_mss(sk, mtu);

		/* Resend the TCP packet because it's
		 * clear that the old packet has been
		 * dropped. This is the new "fast" path mtu
		 * discovery.
		 */
		tcp_simple_retransmit(sk);
	} /* else let the usual retransmit timer handle it */
}
EXPORT_SYMBOL(tcp_v4_mtu_reduced);

static void do_redirect(struct sk_buff *skb, struct sock *sk)
{
	struct dst_entry *dst = __sk_dst_check(sk, 0);

	if (dst)
		dst->ops->redirect(dst, sk, skb);
}


/* handle ICMP messages on TCP_NEW_SYN_RECV request sockets */
void tcp_req_err(struct sock *sk, u32 seq, bool abort)
{
	struct request_sock *req = inet_reqsk(sk);
	struct net *net = sock_net(sk);

	/* ICMPs are not backlogged, hence we cannot get
	 * an established socket here.
	 */
	if (seq != tcp_rsk(req)->snt_isn) {
		__NET_INC_STATS(net, LINUX_MIB_OUTOFWINDOWICMPS);
	} else if (abort) {
		/*
		 * Still in SYN_RECV, just remove it silently.
		 * There is no good way to pass the error to the newly
		 * created socket, and POSIX does not want network
		 * errors returned from accept().
		 */
		inet_csk_reqsk_queue_drop(req->rsk_listener, req);
		tcp_listendrop(req->rsk_listener);
	}
	reqsk_put(req);
}
EXPORT_SYMBOL(tcp_req_err);

/* TCP-LD (RFC 6069) logic */
void tcp_ld_RTO_revert(struct sock *sk, u32 seq)
{
	struct inet_connection_sock *icsk = inet_csk(sk);
	struct tcp_sock *tp = tcp_sk(sk);
	struct sk_buff *skb;
	s32 remaining;
	u32 delta_us;

	if (sock_owned_by_user(sk))
		return;

	if (seq != tp->snd_una  || !icsk->icsk_retransmits ||
	    !icsk->icsk_backoff)
		return;

	skb = tcp_rtx_queue_head(sk);
	if (WARN_ON_ONCE(!skb))
		return;

	icsk->icsk_backoff--;
	icsk->icsk_rto = tp->srtt_us ? __tcp_set_rto(tp) : TCP_TIMEOUT_INIT;
	icsk->icsk_rto = inet_csk_rto_backoff(icsk, TCP_RTO_MAX);

	tcp_mstamp_refresh(tp);
	delta_us = (u32)(tp->tcp_mstamp - tcp_skb_timestamp_us(skb));
	remaining = icsk->icsk_rto - usecs_to_jiffies(delta_us);

	if (remaining > 0) {
		inet_csk_reset_xmit_timer(sk, ICSK_TIME_RETRANS,
					  remaining, TCP_RTO_MAX);
	} else {
		/* RTO revert clocked out retransmission.
		 * Will retransmit now.
		 */
		tcp_retransmit_timer(sk);
	}
}
EXPORT_SYMBOL(tcp_ld_RTO_revert);

/*
 * This routine is called by the ICMP module when it gets some
 * sort of error condition.  If err < 0 then the socket should
 * be closed and the error returned to the user.  If err > 0
 * it's just the icmp type << 8 | icmp code.  After adjustment
 * header points to the first 8 bytes of the tcp header.  We need
 * to find the appropriate port.
 *
 * The locking strategy used here is very "optimistic". When
 * someone else accesses the socket the ICMP is just dropped
 * and for some paths there is no check at all.
 * A more general error queue to queue errors for later handling
 * is probably better.
 *
 */

int tcp_v4_err(struct sk_buff *skb, u32 info)
{
	const struct iphdr *iph = (const struct iphdr *)skb->data;
	struct tcphdr *th = (struct tcphdr *)(skb->data + (iph->ihl << 2));
	struct tcp_sock *tp;
	struct inet_sock *inet;
	const int type = icmp_hdr(skb)->type;
	const int code = icmp_hdr(skb)->code;
	struct sock *sk;
	struct request_sock *fastopen;
	u32 seq, snd_una;
	int err;
	struct net *net = dev_net(skb->dev);

	sk = __inet_lookup_established(net, net->ipv4.tcp_death_row.hashinfo,
				       iph->daddr, th->dest, iph->saddr,
				       ntohs(th->source), inet_iif(skb), 0);
	if (!sk) {
		__ICMP_INC_STATS(net, ICMP_MIB_INERRORS);
		return -ENOENT;
	}
	if (sk->sk_state == TCP_TIME_WAIT) {
		inet_twsk_put(inet_twsk(sk));
		return 0;
	}
	seq = ntohl(th->seq);
	if (sk->sk_state == TCP_NEW_SYN_RECV) {
		tcp_req_err(sk, seq, type == ICMP_PARAMETERPROB ||
				     type == ICMP_TIME_EXCEEDED ||
				     (type == ICMP_DEST_UNREACH &&
				      (code == ICMP_NET_UNREACH ||
				       code == ICMP_HOST_UNREACH)));
		return 0;
	}

	bh_lock_sock(sk);
	/* If too many ICMPs get dropped on busy
	 * servers this needs to be solved differently.
	 * We do take care of PMTU discovery (RFC1191) special case :
	 * we can receive locally generated ICMP messages while socket is held.
	 */
	if (sock_owned_by_user(sk)) {
		if (!(type == ICMP_DEST_UNREACH && code == ICMP_FRAG_NEEDED))
			__NET_INC_STATS(net, LINUX_MIB_LOCKDROPPEDICMPS);
	}
	if (sk->sk_state == TCP_CLOSE)
		goto out;

	if (static_branch_unlikely(&ip4_min_ttl)) {
		/* min_ttl can be changed concurrently from do_ip_setsockopt() */
		if (unlikely(iph->ttl < READ_ONCE(inet_sk(sk)->min_ttl))) {
			__NET_INC_STATS(net, LINUX_MIB_TCPMINTTLDROP);
			goto out;
		}
	}

	tp = tcp_sk(sk);
	/* XXX (TFO) - tp->snd_una should be ISN (tcp_create_openreq_child() */
	fastopen = rcu_dereference(tp->fastopen_rsk);
	snd_una = fastopen ? tcp_rsk(fastopen)->snt_isn : tp->snd_una;
	if (sk->sk_state != TCP_LISTEN &&
	    !between(seq, snd_una, tp->snd_nxt)) {
		__NET_INC_STATS(net, LINUX_MIB_OUTOFWINDOWICMPS);
		goto out;
	}

	switch (type) {
	case ICMP_REDIRECT:
		if (!sock_owned_by_user(sk))
			do_redirect(skb, sk);
		goto out;
	case ICMP_SOURCE_QUENCH:
		/* Just silently ignore these. */
		goto out;
	case ICMP_PARAMETERPROB:
		err = EPROTO;
		break;
	case ICMP_DEST_UNREACH:
		if (code > NR_ICMP_UNREACH)
			goto out;

		if (code == ICMP_FRAG_NEEDED) { /* PMTU discovery (RFC1191) */
			/* We are not interested in TCP_LISTEN and open_requests
			 * (SYN-ACKs send out by Linux are always <576bytes so
			 * they should go through unfragmented).
			 */
			if (sk->sk_state == TCP_LISTEN)
				goto out;

			WRITE_ONCE(tp->mtu_info, info);
			if (!sock_owned_by_user(sk)) {
				tcp_v4_mtu_reduced(sk);
			} else {
				if (!test_and_set_bit(TCP_MTU_REDUCED_DEFERRED, &sk->sk_tsq_flags))
					sock_hold(sk);
			}
			goto out;
		}

		err = icmp_err_convert[code].errno;
		/* check if this ICMP message allows revert of backoff.
		 * (see RFC 6069)
		 */
		if (!fastopen &&
		    (code == ICMP_NET_UNREACH || code == ICMP_HOST_UNREACH))
			tcp_ld_RTO_revert(sk, seq);
		break;
	case ICMP_TIME_EXCEEDED:
		err = EHOSTUNREACH;
		break;
	default:
		goto out;
	}

	switch (sk->sk_state) {
	case TCP_SYN_SENT:
	case TCP_SYN_RECV:
		/* Only in fast or simultaneous open. If a fast open socket is
		 * already accepted it is treated as a connected one below.
		 */
		if (fastopen && !fastopen->sk)
			break;

		ip_icmp_error(sk, skb, err, th->dest, info, (u8 *)th);

		if (!sock_owned_by_user(sk)) {
			sk->sk_err = err;

			sk_error_report(sk);

			tcp_done(sk);
		} else {
			sk->sk_err_soft = err;
		}
		goto out;
	}

	/* If we've already connected we will keep trying
	 * until we time out, or the user gives up.
	 *
	 * rfc1122 4.2.3.9 allows to consider as hard errors
	 * only PROTO_UNREACH and PORT_UNREACH (well, FRAG_FAILED too,
	 * but it is obsoleted by pmtu discovery).
	 *
	 * Note, that in modern internet, where routing is unreliable
	 * and in each dark corner broken firewalls sit, sending random
	 * errors ordered by their masters even this two messages finally lose
	 * their original sense (even Linux sends invalid PORT_UNREACHs)
	 *
	 * Now we are in compliance with RFCs.
	 *							--ANK (980905)
	 */

	inet = inet_sk(sk);
	if (!sock_owned_by_user(sk) && inet->recverr) {
		sk->sk_err = err;
		sk_error_report(sk);
	} else	{ /* Only an error on timeout */
		sk->sk_err_soft = err;
	}

out:
	bh_unlock_sock(sk);
	sock_put(sk);
	return 0;
}

void __tcp_v4_send_check(struct sk_buff *skb, __be32 saddr, __be32 daddr)
{
	struct tcphdr *th = tcp_hdr(skb);

	th->check = ~tcp_v4_check(skb->len, saddr, daddr, 0);
	skb->csum_start = skb_transport_header(skb) - skb->head;
	skb->csum_offset = offsetof(struct tcphdr, check);
}

/* This routine computes an IPv4 TCP checksum. */
void tcp_v4_send_check(struct sock *sk, struct sk_buff *skb)
{
	const struct inet_sock *inet = inet_sk(sk);

	__tcp_v4_send_check(skb, inet->inet_saddr, inet->inet_daddr);
}
EXPORT_SYMBOL(tcp_v4_send_check);

/*
 *	This routine will send an RST to the other tcp.
 *
 *	Someone asks: why I NEVER use socket parameters (TOS, TTL etc.)
 *		      for reset.
 *	Answer: if a packet caused RST, it is not for a socket
 *		existing in our system, if it is matched to a socket,
 *		it is just duplicate segment or bug in other side's TCP.
 *		So that we build reply only basing on parameters
 *		arrived with segment.
 *	Exception: precedence violation. We do not implement it in any case.
 */

#ifdef CONFIG_TCP_MD5SIG
#define OPTION_BYTES TCPOLEN_MD5SIG_ALIGNED
#else
#define OPTION_BYTES sizeof(__be32)
#endif

static void tcp_v4_send_reset(const struct sock *sk, struct sk_buff *skb)
{
	const struct tcphdr *th = tcp_hdr(skb);
	struct {
		struct tcphdr th;
		__be32 opt[OPTION_BYTES / sizeof(__be32)];
	} rep;
	struct ip_reply_arg arg;
#ifdef CONFIG_TCP_MD5SIG
	struct tcp_md5sig_key *key = NULL;
	const __u8 *hash_location = NULL;
	unsigned char newhash[16];
	int genhash;
	struct sock *sk1 = NULL;
#endif
	u64 transmit_time = 0;
	struct sock *ctl_sk;
	struct net *net;

	/* Never send a reset in response to a reset. */
	if (th->rst)
		return;

	/* If sk not NULL, it means we did a successful lookup and incoming
	 * route had to be correct. prequeue might have dropped our dst.
	 */
	if (!sk && skb_rtable(skb)->rt_type != RTN_LOCAL)
		return;

	/* Swap the send and the receive. */
	memset(&rep, 0, sizeof(rep));
	rep.th.dest   = th->source;
	rep.th.source = th->dest;
	rep.th.doff   = sizeof(struct tcphdr) / 4;
	rep.th.rst    = 1;

	if (th->ack) {
		rep.th.seq = th->ack_seq;
	} else {
		rep.th.ack = 1;
		rep.th.ack_seq = htonl(ntohl(th->seq) + th->syn + th->fin +
				       skb->len - (th->doff << 2));
	}

	memset(&arg, 0, sizeof(arg));
	arg.iov[0].iov_base = (unsigned char *)&rep;
	arg.iov[0].iov_len  = sizeof(rep.th);

	net = sk ? sock_net(sk) : dev_net(skb_dst(skb)->dev);
#ifdef CONFIG_TCP_MD5SIG
	rcu_read_lock();
	hash_location = tcp_parse_md5sig_option(th);
	if (sk && sk_fullsock(sk)) {
		const union tcp_md5_addr *addr;
		int l3index;

		/* sdif set, means packet ingressed via a device
		 * in an L3 domain and inet_iif is set to it.
		 */
		l3index = tcp_v4_sdif(skb) ? inet_iif(skb) : 0;
		addr = (union tcp_md5_addr *)&ip_hdr(skb)->saddr;
		key = tcp_md5_do_lookup(sk, l3index, addr, AF_INET);
	} else if (hash_location) {
		const union tcp_md5_addr *addr;
		int sdif = tcp_v4_sdif(skb);
		int dif = inet_iif(skb);
		int l3index;

		/*
		 * active side is lost. Try to find listening socket through
		 * source port, and then find md5 key through listening socket.
		 * we are not loose security here:
		 * Incoming packet is checked with md5 hash with finding key,
		 * no RST generated if md5 hash doesn't match.
		 */
		sk1 = __inet_lookup_listener(net, net->ipv4.tcp_death_row.hashinfo,
					     NULL, 0, ip_hdr(skb)->saddr,
					     th->source, ip_hdr(skb)->daddr,
					     ntohs(th->source), dif, sdif);
		/* don't send rst if it can't find key */
		if (!sk1)
			goto out;

		/* sdif set, means packet ingressed via a device
		 * in an L3 domain and dif is set to it.
		 */
		l3index = sdif ? dif : 0;
		addr = (union tcp_md5_addr *)&ip_hdr(skb)->saddr;
		key = tcp_md5_do_lookup(sk1, l3index, addr, AF_INET);
		if (!key)
			goto out;


		genhash = tcp_v4_md5_hash_skb(newhash, key, NULL, skb);
		if (genhash || memcmp(hash_location, newhash, 16) != 0)
			goto out;

	}

	if (key) {
		rep.opt[0] = htonl((TCPOPT_NOP << 24) |
				   (TCPOPT_NOP << 16) |
				   (TCPOPT_MD5SIG << 8) |
				   TCPOLEN_MD5SIG);
		/* Update length and the length the header thinks exists */
		arg.iov[0].iov_len += TCPOLEN_MD5SIG_ALIGNED;
		rep.th.doff = arg.iov[0].iov_len / 4;

		tcp_v4_md5_hash_hdr((__u8 *) &rep.opt[1],
				     key, ip_hdr(skb)->saddr,
				     ip_hdr(skb)->daddr, &rep.th);
	}
#endif
	/* Can't co-exist with TCPMD5, hence check rep.opt[0] */
	if (rep.opt[0] == 0) {
		__be32 mrst = mptcp_reset_option(skb);

		if (mrst) {
			rep.opt[0] = mrst;
			arg.iov[0].iov_len += sizeof(mrst);
			rep.th.doff = arg.iov[0].iov_len / 4;
		}
	}

	arg.csum = csum_tcpudp_nofold(ip_hdr(skb)->daddr,
				      ip_hdr(skb)->saddr, /* XXX */
				      arg.iov[0].iov_len, IPPROTO_TCP, 0);
	arg.csumoffset = offsetof(struct tcphdr, check) / 2;
	arg.flags = (sk && inet_sk_transparent(sk)) ? IP_REPLY_ARG_NOSRCCHECK : 0;

	/* When socket is gone, all binding information is lost.
	 * routing might fail in this case. No choice here, if we choose to force
	 * input interface, we will misroute in case of asymmetric route.
	 */
	if (sk) {
		arg.bound_dev_if = sk->sk_bound_dev_if;
		if (sk_fullsock(sk))
			trace_tcp_send_reset(sk, skb);
	}

	BUILD_BUG_ON(offsetof(struct sock, sk_bound_dev_if) !=
		     offsetof(struct inet_timewait_sock, tw_bound_dev_if));

	arg.tos = ip_hdr(skb)->tos;
	arg.uid = sock_net_uid(net, sk && sk_fullsock(sk) ? sk : NULL);
	local_bh_disable();
	ctl_sk = this_cpu_read(ipv4_tcp_sk);
	sock_net_set(ctl_sk, net);
	if (sk) {
		ctl_sk->sk_mark = (sk->sk_state == TCP_TIME_WAIT) ?
				   inet_twsk(sk)->tw_mark : sk->sk_mark;
		ctl_sk->sk_priority = (sk->sk_state == TCP_TIME_WAIT) ?
				   inet_twsk(sk)->tw_priority : sk->sk_priority;
		transmit_time = tcp_transmit_time(sk);
		xfrm_sk_clone_policy(ctl_sk, sk);
	}
	ip_send_unicast_reply(ctl_sk,
			      skb, &TCP_SKB_CB(skb)->header.h4.opt,
			      ip_hdr(skb)->saddr, ip_hdr(skb)->daddr,
			      &arg, arg.iov[0].iov_len,
			      transmit_time);

	ctl_sk->sk_mark = 0;
	xfrm_sk_free_policy(ctl_sk);
	sock_net_set(ctl_sk, &init_net);
	__TCP_INC_STATS(net, TCP_MIB_OUTSEGS);
	__TCP_INC_STATS(net, TCP_MIB_OUTRSTS);
	local_bh_enable();

#ifdef CONFIG_TCP_MD5SIG
out:
	rcu_read_unlock();
#endif
}

/* The code following below sending ACKs in SYN-RECV and TIME-WAIT states
   outside socket context is ugly, certainly. What can I do?
 */

static void tcp_v4_send_ack(const struct sock *sk,
			    struct sk_buff *skb, u32 seq, u32 ack,
			    u32 win, u32 tsval, u32 tsecr, int oif,
			    struct tcp_md5sig_key *key,
			    int reply_flags, u8 tos)
{
	const struct tcphdr *th = tcp_hdr(skb);
	struct {
		struct tcphdr th;
		__be32 opt[(TCPOLEN_TSTAMP_ALIGNED >> 2)
#ifdef CONFIG_TCP_MD5SIG
			   + (TCPOLEN_MD5SIG_ALIGNED >> 2)
#endif
			];
	} rep;
	struct net *net = sock_net(sk);
	struct ip_reply_arg arg;
	struct sock *ctl_sk;
	u64 transmit_time;

	memset(&rep.th, 0, sizeof(struct tcphdr));
	memset(&arg, 0, sizeof(arg));

	arg.iov[0].iov_base = (unsigned char *)&rep;
	arg.iov[0].iov_len  = sizeof(rep.th);
	if (tsecr) {
		rep.opt[0] = htonl((TCPOPT_NOP << 24) | (TCPOPT_NOP << 16) |
				   (TCPOPT_TIMESTAMP << 8) |
				   TCPOLEN_TIMESTAMP);
		rep.opt[1] = htonl(tsval);
		rep.opt[2] = htonl(tsecr);
		arg.iov[0].iov_len += TCPOLEN_TSTAMP_ALIGNED;
	}

	/* Swap the send and the receive. */
	rep.th.dest    = th->source;
	rep.th.source  = th->dest;
	rep.th.doff    = arg.iov[0].iov_len / 4;
	rep.th.seq     = htonl(seq);
	rep.th.ack_seq = htonl(ack);
	rep.th.ack     = 1;
	rep.th.window  = htons(win);

#ifdef CONFIG_TCP_MD5SIG
	if (key) {
		int offset = (tsecr) ? 3 : 0;

		rep.opt[offset++] = htonl((TCPOPT_NOP << 24) |
					  (TCPOPT_NOP << 16) |
					  (TCPOPT_MD5SIG << 8) |
					  TCPOLEN_MD5SIG);
		arg.iov[0].iov_len += TCPOLEN_MD5SIG_ALIGNED;
		rep.th.doff = arg.iov[0].iov_len/4;

		tcp_v4_md5_hash_hdr((__u8 *) &rep.opt[offset],
				    key, ip_hdr(skb)->saddr,
				    ip_hdr(skb)->daddr, &rep.th);
	}
#endif
	arg.flags = reply_flags;
	arg.csum = csum_tcpudp_nofold(ip_hdr(skb)->daddr,
				      ip_hdr(skb)->saddr, /* XXX */
				      arg.iov[0].iov_len, IPPROTO_TCP, 0);
	arg.csumoffset = offsetof(struct tcphdr, check) / 2;
	if (oif)
		arg.bound_dev_if = oif;
	arg.tos = tos;
	arg.uid = sock_net_uid(net, sk_fullsock(sk) ? sk : NULL);
	local_bh_disable();
	ctl_sk = this_cpu_read(ipv4_tcp_sk);
	sock_net_set(ctl_sk, net);
	ctl_sk->sk_mark = (sk->sk_state == TCP_TIME_WAIT) ?
			   inet_twsk(sk)->tw_mark : sk->sk_mark;
	ctl_sk->sk_priority = (sk->sk_state == TCP_TIME_WAIT) ?
			   inet_twsk(sk)->tw_priority : sk->sk_priority;
	transmit_time = tcp_transmit_time(sk);
	ip_send_unicast_reply(ctl_sk,
			      skb, &TCP_SKB_CB(skb)->header.h4.opt,
			      ip_hdr(skb)->saddr, ip_hdr(skb)->daddr,
			      &arg, arg.iov[0].iov_len,
			      transmit_time);

	ctl_sk->sk_mark = 0;
	sock_net_set(ctl_sk, &init_net);
	__TCP_INC_STATS(net, TCP_MIB_OUTSEGS);
	local_bh_enable();
}

static void tcp_v4_timewait_ack(struct sock *sk, struct sk_buff *skb)
{
	struct inet_timewait_sock *tw = inet_twsk(sk);
	struct tcp_timewait_sock *tcptw = tcp_twsk(sk);

	tcp_v4_send_ack(sk, skb,
			tcptw->tw_snd_nxt, tcptw->tw_rcv_nxt,
			tcptw->tw_rcv_wnd >> tw->tw_rcv_wscale,
			tcp_time_stamp_raw() + tcptw->tw_ts_offset,
			tcptw->tw_ts_recent,
			tw->tw_bound_dev_if,
			tcp_twsk_md5_key(tcptw),
			tw->tw_transparent ? IP_REPLY_ARG_NOSRCCHECK : 0,
			tw->tw_tos
			);

	inet_twsk_put(tw);
}

static void tcp_v4_reqsk_send_ack(const struct sock *sk, struct sk_buff *skb,
				  struct request_sock *req)
{
	const union tcp_md5_addr *addr;
	int l3index;

	/* sk->sk_state == TCP_LISTEN -> for regular TCP_SYN_RECV
	 * sk->sk_state == TCP_SYN_RECV -> for Fast Open.
	 */
	u32 seq = (sk->sk_state == TCP_LISTEN) ? tcp_rsk(req)->snt_isn + 1 :
					     tcp_sk(sk)->snd_nxt;

	/* RFC 7323 2.3
	 * The window field (SEG.WND) of every outgoing segment, with the
	 * exception of <SYN> segments, MUST be right-shifted by
	 * Rcv.Wind.Shift bits:
	 */
	addr = (union tcp_md5_addr *)&ip_hdr(skb)->saddr;
	l3index = tcp_v4_sdif(skb) ? inet_iif(skb) : 0;
	tcp_v4_send_ack(sk, skb, seq,
			tcp_rsk(req)->rcv_nxt,
			req->rsk_rcv_wnd >> inet_rsk(req)->rcv_wscale,
			tcp_time_stamp_raw() + tcp_rsk(req)->ts_off,
			req->ts_recent,
			0,
			tcp_md5_do_lookup(sk, l3index, addr, AF_INET),
			inet_rsk(req)->no_srccheck ? IP_REPLY_ARG_NOSRCCHECK : 0,
			ip_hdr(skb)->tos);
}

/*
 *	Send a SYN-ACK after having received a SYN.
 *	This still operates on a request_sock only, not on a big
 *	socket.
 */
static int tcp_v4_send_synack(const struct sock *sk, struct dst_entry *dst,
			      struct flowi *fl,
			      struct request_sock *req,
			      struct tcp_fastopen_cookie *foc,
			      enum tcp_synack_type synack_type,
			      struct sk_buff *syn_skb)
{
	const struct inet_request_sock *ireq = inet_rsk(req);
	struct flowi4 fl4;
	int err = -1;
	struct sk_buff *skb;
	u8 tos;

	/* First, grab a route. */
	if (!dst && (dst = inet_csk_route_req(sk, &fl4, req)) == NULL)
		return -1;

	skb = tcp_make_synack(sk, dst, req, foc, synack_type, syn_skb);

	if (skb) {
		__tcp_v4_send_check(skb, ireq->ir_loc_addr, ireq->ir_rmt_addr);

		tos = READ_ONCE(sock_net(sk)->ipv4.sysctl_tcp_reflect_tos) ?
				(tcp_rsk(req)->syn_tos & ~INET_ECN_MASK) |
				(inet_sk(sk)->tos & INET_ECN_MASK) :
				inet_sk(sk)->tos;

		if (!INET_ECN_is_capable(tos) &&
		    tcp_bpf_ca_needs_ecn((struct sock *)req))
			tos |= INET_ECN_ECT_0;

		rcu_read_lock();
		err = ip_build_and_send_pkt(skb, sk, ireq->ir_loc_addr,
					    ireq->ir_rmt_addr,
					    rcu_dereference(ireq->ireq_opt),
					    tos);
		rcu_read_unlock();
		err = net_xmit_eval(err);
	}

	return err;
}

/*
 *	IPv4 request_sock destructor.
 */
static void tcp_v4_reqsk_destructor(struct request_sock *req)
{
	kfree(rcu_dereference_protected(inet_rsk(req)->ireq_opt, 1));
}

#ifdef CONFIG_TCP_MD5SIG
/*
 * RFC2385 MD5 checksumming requires a mapping of
 * IP address->MD5 Key.
 * We need to maintain these in the sk structure.
 */

DEFINE_STATIC_KEY_FALSE(tcp_md5_needed);
EXPORT_SYMBOL(tcp_md5_needed);

static bool better_md5_match(struct tcp_md5sig_key *old, struct tcp_md5sig_key *new)
{
	if (!old)
		return true;

	/* l3index always overrides non-l3index */
	if (old->l3index && new->l3index == 0)
		return false;
	if (old->l3index == 0 && new->l3index)
		return true;

	return old->prefixlen < new->prefixlen;
}

/* Find the Key structure for an address.  */
struct tcp_md5sig_key *__tcp_md5_do_lookup(const struct sock *sk, int l3index,
					   const union tcp_md5_addr *addr,
					   int family)
{
	const struct tcp_sock *tp = tcp_sk(sk);
	struct tcp_md5sig_key *key;
	const struct tcp_md5sig_info *md5sig;
	__be32 mask;
	struct tcp_md5sig_key *best_match = NULL;
	bool match;

	/* caller either holds rcu_read_lock() or socket lock */
	md5sig = rcu_dereference_check(tp->md5sig_info,
				       lockdep_sock_is_held(sk));
	if (!md5sig)
		return NULL;

	hlist_for_each_entry_rcu(key, &md5sig->head, node,
				 lockdep_sock_is_held(sk)) {
		if (key->family != family)
			continue;
		if (key->flags & TCP_MD5SIG_FLAG_IFINDEX && key->l3index != l3index)
			continue;
		if (family == AF_INET) {
			mask = inet_make_mask(key->prefixlen);
			match = (key->addr.a4.s_addr & mask) ==
				(addr->a4.s_addr & mask);
#if IS_ENABLED(CONFIG_IPV6)
		} else if (family == AF_INET6) {
			match = ipv6_prefix_equal(&key->addr.a6, &addr->a6,
						  key->prefixlen);
#endif
		} else {
			match = false;
		}

		if (match && better_md5_match(best_match, key))
			best_match = key;
	}
	return best_match;
}
EXPORT_SYMBOL(__tcp_md5_do_lookup);

static struct tcp_md5sig_key *tcp_md5_do_lookup_exact(const struct sock *sk,
						      const union tcp_md5_addr *addr,
						      int family, u8 prefixlen,
						      int l3index, u8 flags)
{
	const struct tcp_sock *tp = tcp_sk(sk);
	struct tcp_md5sig_key *key;
	unsigned int size = sizeof(struct in_addr);
	const struct tcp_md5sig_info *md5sig;

	/* caller either holds rcu_read_lock() or socket lock */
	md5sig = rcu_dereference_check(tp->md5sig_info,
				       lockdep_sock_is_held(sk));
	if (!md5sig)
		return NULL;
#if IS_ENABLED(CONFIG_IPV6)
	if (family == AF_INET6)
		size = sizeof(struct in6_addr);
#endif
	hlist_for_each_entry_rcu(key, &md5sig->head, node,
				 lockdep_sock_is_held(sk)) {
		if (key->family != family)
			continue;
		if ((key->flags & TCP_MD5SIG_FLAG_IFINDEX) != (flags & TCP_MD5SIG_FLAG_IFINDEX))
			continue;
		if (key->l3index != l3index)
			continue;
		if (!memcmp(&key->addr, addr, size) &&
		    key->prefixlen == prefixlen)
			return key;
	}
	return NULL;
}

struct tcp_md5sig_key *tcp_v4_md5_lookup(const struct sock *sk,
					 const struct sock *addr_sk)
{
	const union tcp_md5_addr *addr;
	int l3index;

	l3index = l3mdev_master_ifindex_by_index(sock_net(sk),
						 addr_sk->sk_bound_dev_if);
	addr = (const union tcp_md5_addr *)&addr_sk->sk_daddr;
	return tcp_md5_do_lookup(sk, l3index, addr, AF_INET);
}
EXPORT_SYMBOL(tcp_v4_md5_lookup);

/* This can be called on a newly created socket, from other files */
int tcp_md5_do_add(struct sock *sk, const union tcp_md5_addr *addr,
		   int family, u8 prefixlen, int l3index, u8 flags,
		   const u8 *newkey, u8 newkeylen, gfp_t gfp)
{
	/* Add Key to the list */
	struct tcp_md5sig_key *key;
	struct tcp_sock *tp = tcp_sk(sk);
	struct tcp_md5sig_info *md5sig;

	key = tcp_md5_do_lookup_exact(sk, addr, family, prefixlen, l3index, flags);
	if (key) {
		/* Pre-existing entry - just update that one.
		 * Note that the key might be used concurrently.
		 * data_race() is telling kcsan that we do not care of
		 * key mismatches, since changing MD5 key on live flows
		 * can lead to packet drops.
		 */
		data_race(memcpy(key->key, newkey, newkeylen));

		/* Pairs with READ_ONCE() in tcp_md5_hash_key().
		 * Also note that a reader could catch new key->keylen value
		 * but old key->key[], this is the reason we use __GFP_ZERO
		 * at sock_kmalloc() time below these lines.
		 */
		WRITE_ONCE(key->keylen, newkeylen);

		return 0;
	}

	md5sig = rcu_dereference_protected(tp->md5sig_info,
					   lockdep_sock_is_held(sk));
	if (!md5sig) {
		md5sig = kmalloc(sizeof(*md5sig), gfp);
		if (!md5sig)
			return -ENOMEM;

		sk_gso_disable(sk);
		INIT_HLIST_HEAD(&md5sig->head);
		rcu_assign_pointer(tp->md5sig_info, md5sig);
	}

	key = sock_kmalloc(sk, sizeof(*key), gfp | __GFP_ZERO);
	if (!key)
		return -ENOMEM;
	if (!tcp_alloc_md5sig_pool()) {
		sock_kfree_s(sk, key, sizeof(*key));
		return -ENOMEM;
	}

	memcpy(key->key, newkey, newkeylen);
	key->keylen = newkeylen;
	key->family = family;
	key->prefixlen = prefixlen;
	key->l3index = l3index;
	key->flags = flags;
	memcpy(&key->addr, addr,
	       (IS_ENABLED(CONFIG_IPV6) && family == AF_INET6) ? sizeof(struct in6_addr) :
								 sizeof(struct in_addr));
	hlist_add_head_rcu(&key->node, &md5sig->head);
	return 0;
}
EXPORT_SYMBOL(tcp_md5_do_add);

int tcp_md5_do_del(struct sock *sk, const union tcp_md5_addr *addr, int family,
		   u8 prefixlen, int l3index, u8 flags)
{
	struct tcp_md5sig_key *key;

	key = tcp_md5_do_lookup_exact(sk, addr, family, prefixlen, l3index, flags);
	if (!key)
		return -ENOENT;
	hlist_del_rcu(&key->node);
	atomic_sub(sizeof(*key), &sk->sk_omem_alloc);
	kfree_rcu(key, rcu);
	return 0;
}
EXPORT_SYMBOL(tcp_md5_do_del);

static void tcp_clear_md5_list(struct sock *sk)
{
	struct tcp_sock *tp = tcp_sk(sk);
	struct tcp_md5sig_key *key;
	struct hlist_node *n;
	struct tcp_md5sig_info *md5sig;

	md5sig = rcu_dereference_protected(tp->md5sig_info, 1);

	hlist_for_each_entry_safe(key, n, &md5sig->head, node) {
		hlist_del_rcu(&key->node);
		atomic_sub(sizeof(*key), &sk->sk_omem_alloc);
		kfree_rcu(key, rcu);
	}
}

static int tcp_v4_parse_md5_keys(struct sock *sk, int optname,
				 sockptr_t optval, int optlen)
{
	struct tcp_md5sig cmd;
	struct sockaddr_in *sin = (struct sockaddr_in *)&cmd.tcpm_addr;
	const union tcp_md5_addr *addr;
	u8 prefixlen = 32;
	int l3index = 0;
	u8 flags;

	if (optlen < sizeof(cmd))
		return -EINVAL;

	if (copy_from_sockptr(&cmd, optval, sizeof(cmd)))
		return -EFAULT;

	if (sin->sin_family != AF_INET)
		return -EINVAL;

	flags = cmd.tcpm_flags & TCP_MD5SIG_FLAG_IFINDEX;

	if (optname == TCP_MD5SIG_EXT &&
	    cmd.tcpm_flags & TCP_MD5SIG_FLAG_PREFIX) {
		prefixlen = cmd.tcpm_prefixlen;
		if (prefixlen > 32)
			return -EINVAL;
	}

	if (optname == TCP_MD5SIG_EXT && cmd.tcpm_ifindex &&
	    cmd.tcpm_flags & TCP_MD5SIG_FLAG_IFINDEX) {
		struct net_device *dev;

		rcu_read_lock();
		dev = dev_get_by_index_rcu(sock_net(sk), cmd.tcpm_ifindex);
		if (dev && netif_is_l3_master(dev))
			l3index = dev->ifindex;

		rcu_read_unlock();

		/* ok to reference set/not set outside of rcu;
		 * right now device MUST be an L3 master
		 */
		if (!dev || !l3index)
			return -EINVAL;
	}

	addr = (union tcp_md5_addr *)&sin->sin_addr.s_addr;

	if (!cmd.tcpm_keylen)
		return tcp_md5_do_del(sk, addr, AF_INET, prefixlen, l3index, flags);

	if (cmd.tcpm_keylen > TCP_MD5SIG_MAXKEYLEN)
		return -EINVAL;

	return tcp_md5_do_add(sk, addr, AF_INET, prefixlen, l3index, flags,
			      cmd.tcpm_key, cmd.tcpm_keylen, GFP_KERNEL);
}

static int tcp_v4_md5_hash_headers(struct tcp_md5sig_pool *hp,
				   __be32 daddr, __be32 saddr,
				   const struct tcphdr *th, int nbytes)
{
	struct tcp4_pseudohdr *bp;
	struct scatterlist sg;
	struct tcphdr *_th;

	bp = hp->scratch;
	bp->saddr = saddr;
	bp->daddr = daddr;
	bp->pad = 0;
	bp->protocol = IPPROTO_TCP;
	bp->len = cpu_to_be16(nbytes);

	_th = (struct tcphdr *)(bp + 1);
	memcpy(_th, th, sizeof(*th));
	_th->check = 0;

	sg_init_one(&sg, bp, sizeof(*bp) + sizeof(*th));
	ahash_request_set_crypt(hp->md5_req, &sg, NULL,
				sizeof(*bp) + sizeof(*th));
	return crypto_ahash_update(hp->md5_req);
}

static int tcp_v4_md5_hash_hdr(char *md5_hash, const struct tcp_md5sig_key *key,
			       __be32 daddr, __be32 saddr, const struct tcphdr *th)
{
	struct tcp_md5sig_pool *hp;
	struct ahash_request *req;

	hp = tcp_get_md5sig_pool();
	if (!hp)
		goto clear_hash_noput;
	req = hp->md5_req;

	if (crypto_ahash_init(req))
		goto clear_hash;
	if (tcp_v4_md5_hash_headers(hp, daddr, saddr, th, th->doff << 2))
		goto clear_hash;
	if (tcp_md5_hash_key(hp, key))
		goto clear_hash;
	ahash_request_set_crypt(req, NULL, md5_hash, 0);
	if (crypto_ahash_final(req))
		goto clear_hash;

	tcp_put_md5sig_pool();
	return 0;

clear_hash:
	tcp_put_md5sig_pool();
clear_hash_noput:
	memset(md5_hash, 0, 16);
	return 1;
}

int tcp_v4_md5_hash_skb(char *md5_hash, const struct tcp_md5sig_key *key,
			const struct sock *sk,
			const struct sk_buff *skb)
{
	struct tcp_md5sig_pool *hp;
	struct ahash_request *req;
	const struct tcphdr *th = tcp_hdr(skb);
	__be32 saddr, daddr;

	if (sk) { /* valid for establish/request sockets */
		saddr = sk->sk_rcv_saddr;
		daddr = sk->sk_daddr;
	} else {
		const struct iphdr *iph = ip_hdr(skb);
		saddr = iph->saddr;
		daddr = iph->daddr;
	}

	hp = tcp_get_md5sig_pool();
	if (!hp)
		goto clear_hash_noput;
	req = hp->md5_req;

	if (crypto_ahash_init(req))
		goto clear_hash;

	if (tcp_v4_md5_hash_headers(hp, daddr, saddr, th, skb->len))
		goto clear_hash;
	if (tcp_md5_hash_skb_data(hp, skb, th->doff << 2))
		goto clear_hash;
	if (tcp_md5_hash_key(hp, key))
		goto clear_hash;
	ahash_request_set_crypt(req, NULL, md5_hash, 0);
	if (crypto_ahash_final(req))
		goto clear_hash;

	tcp_put_md5sig_pool();
	return 0;

clear_hash:
	tcp_put_md5sig_pool();
clear_hash_noput:
	memset(md5_hash, 0, 16);
	return 1;
}
EXPORT_SYMBOL(tcp_v4_md5_hash_skb);

#endif

static void tcp_v4_init_req(struct request_sock *req,
			    const struct sock *sk_listener,
			    struct sk_buff *skb)
{
	struct inet_request_sock *ireq = inet_rsk(req);
	struct net *net = sock_net(sk_listener);

	sk_rcv_saddr_set(req_to_sk(req), ip_hdr(skb)->daddr);
	sk_daddr_set(req_to_sk(req), ip_hdr(skb)->saddr);
	RCU_INIT_POINTER(ireq->ireq_opt, tcp_v4_save_options(net, skb));
}

static struct dst_entry *tcp_v4_route_req(const struct sock *sk,
					  struct sk_buff *skb,
					  struct flowi *fl,
					  struct request_sock *req)
{
	tcp_v4_init_req(req, sk, skb);

	if (security_inet_conn_request(sk, skb, req))
		return NULL;

	return inet_csk_route_req(sk, &fl->u.ip4, req);
}

struct request_sock_ops tcp_request_sock_ops __read_mostly = {
	.family		=	PF_INET,
	.obj_size	=	sizeof(struct tcp_request_sock),
	.rtx_syn_ack	=	tcp_rtx_synack,
	.send_ack	=	tcp_v4_reqsk_send_ack,
	.destructor	=	tcp_v4_reqsk_destructor,
	.send_reset	=	tcp_v4_send_reset,
	.syn_ack_timeout =	tcp_syn_ack_timeout,
};

const struct tcp_request_sock_ops tcp_request_sock_ipv4_ops = {
	.mss_clamp	=	TCP_MSS_DEFAULT,
#ifdef CONFIG_TCP_MD5SIG
	.req_md5_lookup	=	tcp_v4_md5_lookup,
	.calc_md5_hash	=	tcp_v4_md5_hash_skb,
#endif
#ifdef CONFIG_SYN_COOKIES
	.cookie_init_seq =	cookie_v4_init_sequence,
#endif
	.route_req	=	tcp_v4_route_req,
	.init_seq	=	tcp_v4_init_seq,
	.init_ts_off	=	tcp_v4_init_ts_off,
	.send_synack	=	tcp_v4_send_synack,
};

int tcp_v4_conn_request(struct sock *sk, struct sk_buff *skb)
{
	/* Never answer to SYNs send to broadcast or multicast */
	if (skb_rtable(skb)->rt_flags & (RTCF_BROADCAST | RTCF_MULTICAST))
		goto drop;

	return tcp_conn_request(&tcp_request_sock_ops,
				&tcp_request_sock_ipv4_ops, sk, skb);

drop:
	tcp_listendrop(sk);
	return 0;
}
EXPORT_SYMBOL(tcp_v4_conn_request);


/*
 * The three way handshake has completed - we got a valid synack -
 * now create the new socket.
 */
struct sock *tcp_v4_syn_recv_sock(const struct sock *sk, struct sk_buff *skb,
				  struct request_sock *req,
				  struct dst_entry *dst,
				  struct request_sock *req_unhash,
				  bool *own_req)
{
	struct inet_request_sock *ireq;
	bool found_dup_sk = false;
	struct inet_sock *newinet;
	struct tcp_sock *newtp;
	struct sock *newsk;
#ifdef CONFIG_TCP_MD5SIG
	const union tcp_md5_addr *addr;
	struct tcp_md5sig_key *key;
	int l3index;
#endif
	struct ip_options_rcu *inet_opt;

	if (sk_acceptq_is_full(sk))
		goto exit_overflow;

	newsk = tcp_create_openreq_child(sk, req, skb);
	if (!newsk)
		goto exit_nonewsk;

	newsk->sk_gso_type = SKB_GSO_TCPV4;
	inet_sk_rx_dst_set(newsk, skb);

	newtp		      = tcp_sk(newsk);
	newinet		      = inet_sk(newsk);
	ireq		      = inet_rsk(req);
	sk_daddr_set(newsk, ireq->ir_rmt_addr);
	sk_rcv_saddr_set(newsk, ireq->ir_loc_addr);
	newsk->sk_bound_dev_if = ireq->ir_iif;
	newinet->inet_saddr   = ireq->ir_loc_addr;
	inet_opt	      = rcu_dereference(ireq->ireq_opt);
	RCU_INIT_POINTER(newinet->inet_opt, inet_opt);
	newinet->mc_index     = inet_iif(skb);
	newinet->mc_ttl	      = ip_hdr(skb)->ttl;
	newinet->rcv_tos      = ip_hdr(skb)->tos;
	inet_csk(newsk)->icsk_ext_hdr_len = 0;
	if (inet_opt)
		inet_csk(newsk)->icsk_ext_hdr_len = inet_opt->opt.optlen;
	newinet->inet_id = get_random_u16();

	/* Set ToS of the new socket based upon the value of incoming SYN.
	 * ECT bits are set later in tcp_init_transfer().
	 */
	if (READ_ONCE(sock_net(sk)->ipv4.sysctl_tcp_reflect_tos))
		newinet->tos = tcp_rsk(req)->syn_tos & ~INET_ECN_MASK;

	if (!dst) {
		dst = inet_csk_route_child_sock(sk, newsk, req);
		if (!dst)
			goto put_and_exit;
	} else {
		/* syncookie case : see end of cookie_v4_check() */
	}
	sk_setup_caps(newsk, dst);

	tcp_ca_openreq_child(newsk, dst);

	tcp_sync_mss(newsk, dst_mtu(dst));
	newtp->advmss = tcp_mss_clamp(tcp_sk(sk), dst_metric_advmss(dst));

	tcp_initialize_rcv_mss(newsk);

#ifdef CONFIG_TCP_MD5SIG
	l3index = l3mdev_master_ifindex_by_index(sock_net(sk), ireq->ir_iif);
	/* Copy over the MD5 key from the original socket */
	addr = (union tcp_md5_addr *)&newinet->inet_daddr;
	key = tcp_md5_do_lookup(sk, l3index, addr, AF_INET);
	if (key) {
		/*
		 * We're using one, so create a matching key
		 * on the newsk structure. If we fail to get
		 * memory, then we end up not copying the key
		 * across. Shucks.
		 */
		tcp_md5_do_add(newsk, addr, AF_INET, 32, l3index, key->flags,
			       key->key, key->keylen, GFP_ATOMIC);
		sk_gso_disable(newsk);
	}
#endif

	if (__inet_inherit_port(sk, newsk) < 0)
		goto put_and_exit;
	*own_req = inet_ehash_nolisten(newsk, req_to_sk(req_unhash),
				       &found_dup_sk);
	if (likely(*own_req)) {
		tcp_move_syn(newtp, req);
		ireq->ireq_opt = NULL;
	} else {
		newinet->inet_opt = NULL;

		if (!req_unhash && found_dup_sk) {
			/* This code path should only be executed in the
			 * syncookie case only
			 */
			bh_unlock_sock(newsk);
			sock_put(newsk);
			newsk = NULL;
		}
	}
	return newsk;

exit_overflow:
	NET_INC_STATS(sock_net(sk), LINUX_MIB_LISTENOVERFLOWS);
exit_nonewsk:
	dst_release(dst);
exit:
	tcp_listendrop(sk);
	return NULL;
put_and_exit:
	newinet->inet_opt = NULL;
	inet_csk_prepare_forced_close(newsk);
	tcp_done(newsk);
	goto exit;
}
EXPORT_SYMBOL(tcp_v4_syn_recv_sock);

static struct sock *tcp_v4_cookie_check(struct sock *sk, struct sk_buff *skb)
{
#ifdef CONFIG_SYN_COOKIES
	const struct tcphdr *th = tcp_hdr(skb);

	if (!th->syn)
		sk = cookie_v4_check(sk, skb);
#endif
	return sk;
}

u16 tcp_v4_get_syncookie(struct sock *sk, struct iphdr *iph,
			 struct tcphdr *th, u32 *cookie)
{
	u16 mss = 0;
#ifdef CONFIG_SYN_COOKIES
	mss = tcp_get_syncookie_mss(&tcp_request_sock_ops,
				    &tcp_request_sock_ipv4_ops, sk, th);
	if (mss) {
		*cookie = __cookie_v4_init_sequence(iph, th, &mss);
		tcp_synq_overflow(sk);
	}
#endif
	return mss;
}

INDIRECT_CALLABLE_DECLARE(struct dst_entry *ipv4_dst_check(struct dst_entry *,
							   u32));
/* The socket must have it's spinlock held when we get
 * here, unless it is a TCP_LISTEN socket.
 *
 * We have a potential double-lock case here, so even when
 * doing backlog processing we use the BH locking scheme.
 * This is because we cannot sleep with the original spinlock
 * held.
 */
int tcp_v4_do_rcv(struct sock *sk, struct sk_buff *skb)
{
	enum skb_drop_reason reason;
	struct sock *rsk;

	if (sk->sk_state == TCP_ESTABLISHED) { /* Fast path */
		struct dst_entry *dst;

		dst = rcu_dereference_protected(sk->sk_rx_dst,
						lockdep_sock_is_held(sk));

		sock_rps_save_rxhash(sk, skb);
		sk_mark_napi_id(sk, skb);
		if (dst) {
			if (sk->sk_rx_dst_ifindex != skb->skb_iif ||
			    !INDIRECT_CALL_1(dst->ops->check, ipv4_dst_check,
					     dst, 0)) {
				RCU_INIT_POINTER(sk->sk_rx_dst, NULL);
				dst_release(dst);
			}
		}
		tcp_rcv_established(sk, skb);
		return 0;
	}

	reason = SKB_DROP_REASON_NOT_SPECIFIED;
	if (tcp_checksum_complete(skb))
		goto csum_err;

	if (sk->sk_state == TCP_LISTEN) {
		struct sock *nsk = tcp_v4_cookie_check(sk, skb);

		if (!nsk)
			goto discard;
		if (nsk != sk) {
			if (tcp_child_process(sk, nsk, skb)) {
				rsk = nsk;
				goto reset;
			}
			return 0;
		}
	} else
		sock_rps_save_rxhash(sk, skb);

	if (tcp_rcv_state_process(sk, skb)) {
		rsk = sk;
		goto reset;
	}
	return 0;

reset:
	tcp_v4_send_reset(rsk, skb);
discard:
	kfree_skb_reason(skb, reason);
	/* Be careful here. If this function gets more complicated and
	 * gcc suffers from register pressure on the x86, sk (in %ebx)
	 * might be destroyed here. This current version compiles correctly,
	 * but you have been warned.
	 */
	return 0;

csum_err:
	reason = SKB_DROP_REASON_TCP_CSUM;
	trace_tcp_bad_csum(skb);
	TCP_INC_STATS(sock_net(sk), TCP_MIB_CSUMERRORS);
	TCP_INC_STATS(sock_net(sk), TCP_MIB_INERRS);
	goto discard;
}
EXPORT_SYMBOL(tcp_v4_do_rcv);

int tcp_v4_early_demux(struct sk_buff *skb)
{
	struct net *net = dev_net(skb->dev);
	const struct iphdr *iph;
	const struct tcphdr *th;
	struct sock *sk;

	if (skb->pkt_type != PACKET_HOST)
		return 0;

	if (!pskb_may_pull(skb, skb_transport_offset(skb) + sizeof(struct tcphdr)))
		return 0;

	iph = ip_hdr(skb);
	th = tcp_hdr(skb);

	if (th->doff < sizeof(struct tcphdr) / 4)
		return 0;

	sk = __inet_lookup_established(net, net->ipv4.tcp_death_row.hashinfo,
				       iph->saddr, th->source,
				       iph->daddr, ntohs(th->dest),
				       skb->skb_iif, inet_sdif(skb));
	if (sk) {
		skb->sk = sk;
		skb->destructor = sock_edemux;
		if (sk_fullsock(sk)) {
			struct dst_entry *dst = rcu_dereference(sk->sk_rx_dst);

			if (dst)
				dst = dst_check(dst, 0);
			if (dst &&
			    sk->sk_rx_dst_ifindex == skb->skb_iif)
				skb_dst_set_noref(skb, dst);
		}
	}
	return 0;
}

bool tcp_add_backlog(struct sock *sk, struct sk_buff *skb,
		     enum skb_drop_reason *reason)
{
	u32 limit, tail_gso_size, tail_gso_segs;
	struct skb_shared_info *shinfo;
	const struct tcphdr *th;
	struct tcphdr *thtail;
	struct sk_buff *tail;
	unsigned int hdrlen;
	bool fragstolen;
	u32 gso_segs;
	u32 gso_size;
	int delta;

	/* In case all data was pulled from skb frags (in __pskb_pull_tail()),
	 * we can fix skb->truesize to its real value to avoid future drops.
	 * This is valid because skb is not yet charged to the socket.
	 * It has been noticed pure SACK packets were sometimes dropped
	 * (if cooked by drivers without copybreak feature).
	 */
	skb_condense(skb);

	skb_dst_drop(skb);

	if (unlikely(tcp_checksum_complete(skb))) {
		bh_unlock_sock(sk);
		trace_tcp_bad_csum(skb);
		*reason = SKB_DROP_REASON_TCP_CSUM;
		__TCP_INC_STATS(sock_net(sk), TCP_MIB_CSUMERRORS);
		__TCP_INC_STATS(sock_net(sk), TCP_MIB_INERRS);
		return true;
	}

	/* Attempt coalescing to last skb in backlog, even if we are
	 * above the limits.
	 * This is okay because skb capacity is limited to MAX_SKB_FRAGS.
	 */
	th = (const struct tcphdr *)skb->data;
	hdrlen = th->doff * 4;

	tail = sk->sk_backlog.tail;
	if (!tail)
		goto no_coalesce;
	thtail = (struct tcphdr *)tail->data;

	if (TCP_SKB_CB(tail)->end_seq != TCP_SKB_CB(skb)->seq ||
	    TCP_SKB_CB(tail)->ip_dsfield != TCP_SKB_CB(skb)->ip_dsfield ||
	    ((TCP_SKB_CB(tail)->tcp_flags |
	      TCP_SKB_CB(skb)->tcp_flags) & (TCPHDR_SYN | TCPHDR_RST | TCPHDR_URG)) ||
	    !((TCP_SKB_CB(tail)->tcp_flags &
	      TCP_SKB_CB(skb)->tcp_flags) & TCPHDR_ACK) ||
	    ((TCP_SKB_CB(tail)->tcp_flags ^
	      TCP_SKB_CB(skb)->tcp_flags) & (TCPHDR_ECE | TCPHDR_CWR)) ||
#ifdef CONFIG_TLS_DEVICE
	    tail->decrypted != skb->decrypted ||
#endif
	    thtail->doff != th->doff ||
	    memcmp(thtail + 1, th + 1, hdrlen - sizeof(*th)))
		goto no_coalesce;

	__skb_pull(skb, hdrlen);

	shinfo = skb_shinfo(skb);
	gso_size = shinfo->gso_size ?: skb->len;
	gso_segs = shinfo->gso_segs ?: 1;

	shinfo = skb_shinfo(tail);
	tail_gso_size = shinfo->gso_size ?: (tail->len - hdrlen);
	tail_gso_segs = shinfo->gso_segs ?: 1;

	if (skb_try_coalesce(tail, skb, &fragstolen, &delta)) {
		TCP_SKB_CB(tail)->end_seq = TCP_SKB_CB(skb)->end_seq;

		if (likely(!before(TCP_SKB_CB(skb)->ack_seq, TCP_SKB_CB(tail)->ack_seq))) {
			TCP_SKB_CB(tail)->ack_seq = TCP_SKB_CB(skb)->ack_seq;
			thtail->window = th->window;
		}

		/* We have to update both TCP_SKB_CB(tail)->tcp_flags and
		 * thtail->fin, so that the fast path in tcp_rcv_established()
		 * is not entered if we append a packet with a FIN.
		 * SYN, RST, URG are not present.
		 * ACK is set on both packets.
		 * PSH : we do not really care in TCP stack,
		 *       at least for 'GRO' packets.
		 */
		thtail->fin |= th->fin;
		TCP_SKB_CB(tail)->tcp_flags |= TCP_SKB_CB(skb)->tcp_flags;

		if (TCP_SKB_CB(skb)->has_rxtstamp) {
			TCP_SKB_CB(tail)->has_rxtstamp = true;
			tail->tstamp = skb->tstamp;
			skb_hwtstamps(tail)->hwtstamp = skb_hwtstamps(skb)->hwtstamp;
		}

		/* Not as strict as GRO. We only need to carry mss max value */
		shinfo->gso_size = max(gso_size, tail_gso_size);
		shinfo->gso_segs = min_t(u32, gso_segs + tail_gso_segs, 0xFFFF);

		sk->sk_backlog.len += delta;
		__NET_INC_STATS(sock_net(sk),
				LINUX_MIB_TCPBACKLOGCOALESCE);
		kfree_skb_partial(skb, fragstolen);
		return false;
	}
	__skb_push(skb, hdrlen);

no_coalesce:
	limit = (u32)READ_ONCE(sk->sk_rcvbuf) + (u32)(READ_ONCE(sk->sk_sndbuf) >> 1);

	/* Only socket owner can try to collapse/prune rx queues
	 * to reduce memory overhead, so add a little headroom here.
	 * Few sockets backlog are possibly concurrently non empty.
	 */
	limit += 64 * 1024;

	if (unlikely(sk_add_backlog(sk, skb, limit))) {
		bh_unlock_sock(sk);
		*reason = SKB_DROP_REASON_SOCKET_BACKLOG;
		__NET_INC_STATS(sock_net(sk), LINUX_MIB_TCPBACKLOGDROP);
		return true;
	}
	return false;
}
EXPORT_SYMBOL(tcp_add_backlog);

int tcp_filter(struct sock *sk, struct sk_buff *skb)
{
	struct tcphdr *th = (struct tcphdr *)skb->data;

	return sk_filter_trim_cap(sk, skb, th->doff * 4);
}
EXPORT_SYMBOL(tcp_filter);

static void tcp_v4_restore_cb(struct sk_buff *skb)
{
	memmove(IPCB(skb), &TCP_SKB_CB(skb)->header.h4,
		sizeof(struct inet_skb_parm));
}

static void tcp_v4_fill_cb(struct sk_buff *skb, const struct iphdr *iph,
			   const struct tcphdr *th)
{
	/* This is tricky : We move IPCB at its correct location into TCP_SKB_CB()
	 * barrier() makes sure compiler wont play fool^Waliasing games.
	 */
	memmove(&TCP_SKB_CB(skb)->header.h4, IPCB(skb),
		sizeof(struct inet_skb_parm));
	barrier();

	TCP_SKB_CB(skb)->seq = ntohl(th->seq);
	TCP_SKB_CB(skb)->end_seq = (TCP_SKB_CB(skb)->seq + th->syn + th->fin +
				    skb->len - th->doff * 4);
	TCP_SKB_CB(skb)->ack_seq = ntohl(th->ack_seq);
	TCP_SKB_CB(skb)->tcp_flags = tcp_flag_byte(th);
	TCP_SKB_CB(skb)->tcp_tw_isn = 0;
	TCP_SKB_CB(skb)->ip_dsfield = ipv4_get_dsfield(iph);
	TCP_SKB_CB(skb)->sacked	 = 0;
	TCP_SKB_CB(skb)->has_rxtstamp =
			skb->tstamp || skb_hwtstamps(skb)->hwtstamp;
}

/*
 *	From tcp_input.c
 */

int tcp_v4_rcv(struct sk_buff *skb)
{
	struct net *net = dev_net(skb->dev);
	enum skb_drop_reason drop_reason;
	int sdif = inet_sdif(skb);
	int dif = inet_iif(skb);
	const struct iphdr *iph;
	const struct tcphdr *th;
	bool refcounted;
	struct sock *sk;
	int ret;

	drop_reason = SKB_DROP_REASON_NOT_SPECIFIED;
	if (skb->pkt_type != PACKET_HOST)
		goto discard_it;

	/* Count it even if it's bad */
	__TCP_INC_STATS(net, TCP_MIB_INSEGS);

	if (!pskb_may_pull(skb, sizeof(struct tcphdr)))
		goto discard_it;

	th = (const struct tcphdr *)skb->data;

	if (unlikely(th->doff < sizeof(struct tcphdr) / 4)) {
		drop_reason = SKB_DROP_REASON_PKT_TOO_SMALL;
		goto bad_packet;
	}
	if (!pskb_may_pull(skb, th->doff * 4))
		goto discard_it;

	/* An explanation is required here, I think.
	 * Packet length and doff are validated by header prediction,
	 * provided case of th->doff==0 is eliminated.
	 * So, we defer the checks. */

	if (skb_checksum_init(skb, IPPROTO_TCP, inet_compute_pseudo))
		goto csum_error;

	th = (const struct tcphdr *)skb->data;
	iph = ip_hdr(skb);
lookup:
	sk = __inet_lookup_skb(net->ipv4.tcp_death_row.hashinfo,
			       skb, __tcp_hdrlen(th), th->source,
			       th->dest, sdif, &refcounted);
	if (!sk)
		goto no_tcp_socket;

process:
	if (sk->sk_state == TCP_TIME_WAIT)
		goto do_time_wait;

	if (sk->sk_state == TCP_NEW_SYN_RECV) {
		struct request_sock *req = inet_reqsk(sk);
		bool req_stolen = false;
		struct sock *nsk;

		sk = req->rsk_listener;
		if (!xfrm4_policy_check(sk, XFRM_POLICY_IN, skb))
			drop_reason = SKB_DROP_REASON_XFRM_POLICY;
		else
			drop_reason = tcp_inbound_md5_hash(sk, skb,
						   &iph->saddr, &iph->daddr,
						   AF_INET, dif, sdif);
		if (unlikely(drop_reason)) {
			sk_drops_add(sk, skb);
			reqsk_put(req);
			goto discard_it;
		}
		if (tcp_checksum_complete(skb)) {
			reqsk_put(req);
			goto csum_error;
		}
		if (unlikely(sk->sk_state != TCP_LISTEN)) {
			nsk = reuseport_migrate_sock(sk, req_to_sk(req), skb);
			if (!nsk) {
				inet_csk_reqsk_queue_drop_and_put(sk, req);
				goto lookup;
			}
			sk = nsk;
			/* reuseport_migrate_sock() has already held one sk_refcnt
			 * before returning.
			 */
		} else {
			/* We own a reference on the listener, increase it again
			 * as we might lose it too soon.
			 */
			sock_hold(sk);
		}
		refcounted = true;
		nsk = NULL;
		if (!tcp_filter(sk, skb)) {
			th = (const struct tcphdr *)skb->data;
			iph = ip_hdr(skb);
			tcp_v4_fill_cb(skb, iph, th);
			nsk = tcp_check_req(sk, skb, req, false, &req_stolen);
		} else {
			drop_reason = SKB_DROP_REASON_SOCKET_FILTER;
		}
		if (!nsk) {
			reqsk_put(req);
			if (req_stolen) {
				/* Another cpu got exclusive access to req
				 * and created a full blown socket.
				 * Try to feed this packet to this socket
				 * instead of discarding it.
				 */
				tcp_v4_restore_cb(skb);
				sock_put(sk);
				goto lookup;
			}
			goto discard_and_relse;
		}
		nf_reset_ct(skb);
		if (nsk == sk) {
			reqsk_put(req);
			tcp_v4_restore_cb(skb);
		} else if (tcp_child_process(sk, nsk, skb)) {
			tcp_v4_send_reset(nsk, skb);
			goto discard_and_relse;
		} else {
			sock_put(sk);
			return 0;
		}
	}

	if (static_branch_unlikely(&ip4_min_ttl)) {
		/* min_ttl can be changed concurrently from do_ip_setsockopt() */
		if (unlikely(iph->ttl < READ_ONCE(inet_sk(sk)->min_ttl))) {
			__NET_INC_STATS(net, LINUX_MIB_TCPMINTTLDROP);
			goto discard_and_relse;
		}
	}

	if (!xfrm4_policy_check(sk, XFRM_POLICY_IN, skb)) {
		drop_reason = SKB_DROP_REASON_XFRM_POLICY;
		goto discard_and_relse;
	}

	drop_reason = tcp_inbound_md5_hash(sk, skb, &iph->saddr,
					   &iph->daddr, AF_INET, dif, sdif);
	if (drop_reason)
		goto discard_and_relse;

	nf_reset_ct(skb);

	if (tcp_filter(sk, skb)) {
		drop_reason = SKB_DROP_REASON_SOCKET_FILTER;
		goto discard_and_relse;
	}
	th = (const struct tcphdr *)skb->data;
	iph = ip_hdr(skb);
	tcp_v4_fill_cb(skb, iph, th);

	skb->dev = NULL;

	if (sk->sk_state == TCP_LISTEN) {
		ret = tcp_v4_do_rcv(sk, skb);
		goto put_and_return;
	}

	sk_incoming_cpu_update(sk);

	bh_lock_sock_nested(sk);
	tcp_segs_in(tcp_sk(sk), skb);
	ret = 0;
	if (!sock_owned_by_user(sk)) {
		ret = tcp_v4_do_rcv(sk, skb);
	} else {
		if (tcp_add_backlog(sk, skb, &drop_reason))
			goto discard_and_relse;
	}
	bh_unlock_sock(sk);

put_and_return:
	if (refcounted)
		sock_put(sk);

	return ret;

no_tcp_socket:
	drop_reason = SKB_DROP_REASON_NO_SOCKET;
	if (!xfrm4_policy_check(NULL, XFRM_POLICY_IN, skb))
		goto discard_it;

	tcp_v4_fill_cb(skb, iph, th);

	if (tcp_checksum_complete(skb)) {
csum_error:
		drop_reason = SKB_DROP_REASON_TCP_CSUM;
		trace_tcp_bad_csum(skb);
		__TCP_INC_STATS(net, TCP_MIB_CSUMERRORS);
bad_packet:
		__TCP_INC_STATS(net, TCP_MIB_INERRS);
	} else {
		tcp_v4_send_reset(NULL, skb);
	}

discard_it:
	SKB_DR_OR(drop_reason, NOT_SPECIFIED);
	/* Discard frame. */
	kfree_skb_reason(skb, drop_reason);
	return 0;

discard_and_relse:
	sk_drops_add(sk, skb);
	if (refcounted)
		sock_put(sk);
	goto discard_it;

do_time_wait:
	if (!xfrm4_policy_check(NULL, XFRM_POLICY_IN, skb)) {
		drop_reason = SKB_DROP_REASON_XFRM_POLICY;
		inet_twsk_put(inet_twsk(sk));
		goto discard_it;
	}

	tcp_v4_fill_cb(skb, iph, th);

	if (tcp_checksum_complete(skb)) {
		inet_twsk_put(inet_twsk(sk));
		goto csum_error;
	}
	switch (tcp_timewait_state_process(inet_twsk(sk), skb, th)) {
	case TCP_TW_SYN: {
		struct sock *sk2 = inet_lookup_listener(net,
							net->ipv4.tcp_death_row.hashinfo,
							skb, __tcp_hdrlen(th),
							iph->saddr, th->source,
							iph->daddr, th->dest,
							inet_iif(skb),
							sdif);
		if (sk2) {
			inet_twsk_deschedule_put(inet_twsk(sk));
			sk = sk2;
			tcp_v4_restore_cb(skb);
			refcounted = false;
			goto process;
		}
	}
		/* to ACK */
		fallthrough;
	case TCP_TW_ACK:
		tcp_v4_timewait_ack(sk, skb);
		break;
	case TCP_TW_RST:
		tcp_v4_send_reset(sk, skb);
		inet_twsk_deschedule_put(inet_twsk(sk));
		goto discard_it;
	case TCP_TW_SUCCESS:;
	}
	goto discard_it;
}

static struct timewait_sock_ops tcp_timewait_sock_ops = {
	.twsk_obj_size	= sizeof(struct tcp_timewait_sock),
	.twsk_unique	= tcp_twsk_unique,
	.twsk_destructor= tcp_twsk_destructor,
};

void inet_sk_rx_dst_set(struct sock *sk, const struct sk_buff *skb)
{
	struct dst_entry *dst = skb_dst(skb);

	if (dst && dst_hold_safe(dst)) {
		rcu_assign_pointer(sk->sk_rx_dst, dst);
		sk->sk_rx_dst_ifindex = skb->skb_iif;
	}
}
EXPORT_SYMBOL(inet_sk_rx_dst_set);

const struct inet_connection_sock_af_ops ipv4_specific = {
	.queue_xmit	   = ip_queue_xmit,
	.send_check	   = tcp_v4_send_check,
	.rebuild_header	   = inet_sk_rebuild_header,
	.sk_rx_dst_set	   = inet_sk_rx_dst_set,
	.conn_request	   = tcp_v4_conn_request,
	.syn_recv_sock	   = tcp_v4_syn_recv_sock,
	.net_header_len	   = sizeof(struct iphdr),
	.setsockopt	   = ip_setsockopt,
	.getsockopt	   = ip_getsockopt,
	.addr2sockaddr	   = inet_csk_addr2sockaddr,
	.sockaddr_len	   = sizeof(struct sockaddr_in),
	.mtu_reduced	   = tcp_v4_mtu_reduced,
};
EXPORT_SYMBOL(ipv4_specific);

#ifdef CONFIG_TCP_MD5SIG
static const struct tcp_sock_af_ops tcp_sock_ipv4_specific = {
	.md5_lookup		= tcp_v4_md5_lookup,
	.calc_md5_hash		= tcp_v4_md5_hash_skb,
	.md5_parse		= tcp_v4_parse_md5_keys,
};
#endif

/* NOTE: A lot of things set to zero explicitly by call to
 *       sk_alloc() so need not be done here.
 */
static int tcp_v4_init_sock(struct sock *sk)
{
	struct inet_connection_sock *icsk = inet_csk(sk);

	tcp_init_sock(sk);

	icsk->icsk_af_ops = &ipv4_specific;

#ifdef CONFIG_TCP_MD5SIG
	tcp_sk(sk)->af_specific = &tcp_sock_ipv4_specific;
#endif

	return 0;
}

void tcp_v4_destroy_sock(struct sock *sk)
{
	struct tcp_sock *tp = tcp_sk(sk);

	trace_tcp_destroy_sock(sk);

	tcp_clear_xmit_timers(sk);

	tcp_cleanup_congestion_control(sk);

	tcp_cleanup_ulp(sk);

	/* Cleanup up the write buffer. */
	tcp_write_queue_purge(sk);

	/* Check if we want to disable active TFO */
	tcp_fastopen_active_disable_ofo_check(sk);

	/* Cleans up our, hopefully empty, out_of_order_queue. */
	skb_rbtree_purge(&tp->out_of_order_queue);

#ifdef CONFIG_TCP_MD5SIG
	/* Clean up the MD5 key list, if any */
	if (tp->md5sig_info) {
		tcp_clear_md5_list(sk);
		kfree_rcu(rcu_dereference_protected(tp->md5sig_info, 1), rcu);
		tp->md5sig_info = NULL;
	}
#endif

	/* Clean up a referenced TCP bind bucket. */
	if (inet_csk(sk)->icsk_bind_hash)
		inet_put_port(sk);

	BUG_ON(rcu_access_pointer(tp->fastopen_rsk));

	/* If socket is aborted during connect operation */
	tcp_free_fastopen_req(tp);
	tcp_fastopen_destroy_cipher(sk);
	tcp_saved_syn_free(tp);

	sk_sockets_allocated_dec(sk);
}
EXPORT_SYMBOL(tcp_v4_destroy_sock);

#ifdef CONFIG_PROC_FS
/* Proc filesystem TCP sock list dumping. */

static unsigned short seq_file_family(const struct seq_file *seq);

static bool seq_sk_match(struct seq_file *seq, const struct sock *sk)
{
	unsigned short family = seq_file_family(seq);

	/* AF_UNSPEC is used as a match all */
	return ((family == AF_UNSPEC || family == sk->sk_family) &&
		net_eq(sock_net(sk), seq_file_net(seq)));
}

/* Find a non empty bucket (starting from st->bucket)
 * and return the first sk from it.
 */
static void *listening_get_first(struct seq_file *seq)
{
	struct inet_hashinfo *hinfo = seq_file_net(seq)->ipv4.tcp_death_row.hashinfo;
	struct tcp_iter_state *st = seq->private;

	st->offset = 0;
	for (; st->bucket <= hinfo->lhash2_mask; st->bucket++) {
		struct inet_listen_hashbucket *ilb2;
		struct hlist_nulls_node *node;
		struct sock *sk;

		ilb2 = &hinfo->lhash2[st->bucket];
		if (hlist_nulls_empty(&ilb2->nulls_head))
			continue;

		spin_lock(&ilb2->lock);
		sk_nulls_for_each(sk, node, &ilb2->nulls_head) {
			if (seq_sk_match(seq, sk))
				return sk;
		}
		spin_unlock(&ilb2->lock);
	}

	return NULL;
}

/* Find the next sk of "cur" within the same bucket (i.e. st->bucket).
 * If "cur" is the last one in the st->bucket,
 * call listening_get_first() to return the first sk of the next
 * non empty bucket.
 */
static void *listening_get_next(struct seq_file *seq, void *cur)
{
	struct tcp_iter_state *st = seq->private;
	struct inet_listen_hashbucket *ilb2;
	struct hlist_nulls_node *node;
	struct inet_hashinfo *hinfo;
	struct sock *sk = cur;

	++st->num;
	++st->offset;

	sk = sk_nulls_next(sk);
	sk_nulls_for_each_from(sk, node) {
		if (seq_sk_match(seq, sk))
			return sk;
	}

	hinfo = seq_file_net(seq)->ipv4.tcp_death_row.hashinfo;
	ilb2 = &hinfo->lhash2[st->bucket];
	spin_unlock(&ilb2->lock);
	++st->bucket;
	return listening_get_first(seq);
}

static void *listening_get_idx(struct seq_file *seq, loff_t *pos)
{
	struct tcp_iter_state *st = seq->private;
	void *rc;

	st->bucket = 0;
	st->offset = 0;
	rc = listening_get_first(seq);

	while (rc && *pos) {
		rc = listening_get_next(seq, rc);
		--*pos;
	}
	return rc;
}

static inline bool empty_bucket(struct inet_hashinfo *hinfo,
				const struct tcp_iter_state *st)
{
	return hlist_nulls_empty(&hinfo->ehash[st->bucket].chain);
}

/*
 * Get first established socket starting from bucket given in st->bucket.
 * If st->bucket is zero, the very first socket in the hash is returned.
 */
static void *established_get_first(struct seq_file *seq)
{
	struct inet_hashinfo *hinfo = seq_file_net(seq)->ipv4.tcp_death_row.hashinfo;
	struct tcp_iter_state *st = seq->private;

	st->offset = 0;
	for (; st->bucket <= hinfo->ehash_mask; ++st->bucket) {
		struct sock *sk;
		struct hlist_nulls_node *node;
		spinlock_t *lock = inet_ehash_lockp(hinfo, st->bucket);

		/* Lockless fast path for the common case of empty buckets */
		if (empty_bucket(hinfo, st))
			continue;

		spin_lock_bh(lock);
		sk_nulls_for_each(sk, node, &hinfo->ehash[st->bucket].chain) {
			if (seq_sk_match(seq, sk))
				return sk;
		}
		spin_unlock_bh(lock);
	}

	return NULL;
}

static void *established_get_next(struct seq_file *seq, void *cur)
{
	struct inet_hashinfo *hinfo = seq_file_net(seq)->ipv4.tcp_death_row.hashinfo;
	struct tcp_iter_state *st = seq->private;
	struct hlist_nulls_node *node;
	struct sock *sk = cur;

	++st->num;
	++st->offset;

	sk = sk_nulls_next(sk);

	sk_nulls_for_each_from(sk, node) {
		if (seq_sk_match(seq, sk))
			return sk;
	}

	spin_unlock_bh(inet_ehash_lockp(hinfo, st->bucket));
	++st->bucket;
	return established_get_first(seq);
}

static void *established_get_idx(struct seq_file *seq, loff_t pos)
{
	struct tcp_iter_state *st = seq->private;
	void *rc;

	st->bucket = 0;
	rc = established_get_first(seq);

	while (rc && pos) {
		rc = established_get_next(seq, rc);
		--pos;
	}
	return rc;
}

static void *tcp_get_idx(struct seq_file *seq, loff_t pos)
{
	void *rc;
	struct tcp_iter_state *st = seq->private;

	st->state = TCP_SEQ_STATE_LISTENING;
	rc	  = listening_get_idx(seq, &pos);

	if (!rc) {
		st->state = TCP_SEQ_STATE_ESTABLISHED;
		rc	  = established_get_idx(seq, pos);
	}

	return rc;
}

static void *tcp_seek_last_pos(struct seq_file *seq)
{
	struct inet_hashinfo *hinfo = seq_file_net(seq)->ipv4.tcp_death_row.hashinfo;
	struct tcp_iter_state *st = seq->private;
	int bucket = st->bucket;
	int offset = st->offset;
	int orig_num = st->num;
	void *rc = NULL;

	switch (st->state) {
	case TCP_SEQ_STATE_LISTENING:
		if (st->bucket > hinfo->lhash2_mask)
			break;
		st->state = TCP_SEQ_STATE_LISTENING;
		rc = listening_get_first(seq);
		while (offset-- && rc && bucket == st->bucket)
			rc = listening_get_next(seq, rc);
		if (rc)
			break;
		st->bucket = 0;
		st->state = TCP_SEQ_STATE_ESTABLISHED;
		fallthrough;
	case TCP_SEQ_STATE_ESTABLISHED:
		if (st->bucket > hinfo->ehash_mask)
			break;
		rc = established_get_first(seq);
		while (offset-- && rc && bucket == st->bucket)
			rc = established_get_next(seq, rc);
	}

	st->num = orig_num;

	return rc;
}

void *tcp_seq_start(struct seq_file *seq, loff_t *pos)
{
	struct tcp_iter_state *st = seq->private;
	void *rc;

	if (*pos && *pos == st->last_pos) {
		rc = tcp_seek_last_pos(seq);
		if (rc)
			goto out;
	}

	st->state = TCP_SEQ_STATE_LISTENING;
	st->num = 0;
	st->bucket = 0;
	st->offset = 0;
	rc = *pos ? tcp_get_idx(seq, *pos - 1) : SEQ_START_TOKEN;

out:
	st->last_pos = *pos;
	return rc;
}
EXPORT_SYMBOL(tcp_seq_start);

void *tcp_seq_next(struct seq_file *seq, void *v, loff_t *pos)
{
	struct tcp_iter_state *st = seq->private;
	void *rc = NULL;

	if (v == SEQ_START_TOKEN) {
		rc = tcp_get_idx(seq, 0);
		goto out;
	}

	switch (st->state) {
	case TCP_SEQ_STATE_LISTENING:
		rc = listening_get_next(seq, v);
		if (!rc) {
			st->state = TCP_SEQ_STATE_ESTABLISHED;
			st->bucket = 0;
			st->offset = 0;
			rc	  = established_get_first(seq);
		}
		break;
	case TCP_SEQ_STATE_ESTABLISHED:
		rc = established_get_next(seq, v);
		break;
	}
out:
	++*pos;
	st->last_pos = *pos;
	return rc;
}
EXPORT_SYMBOL(tcp_seq_next);

void tcp_seq_stop(struct seq_file *seq, void *v)
{
	struct inet_hashinfo *hinfo = seq_file_net(seq)->ipv4.tcp_death_row.hashinfo;
	struct tcp_iter_state *st = seq->private;

	switch (st->state) {
	case TCP_SEQ_STATE_LISTENING:
		if (v != SEQ_START_TOKEN)
			spin_unlock(&hinfo->lhash2[st->bucket].lock);
		break;
	case TCP_SEQ_STATE_ESTABLISHED:
		if (v)
			spin_unlock_bh(inet_ehash_lockp(hinfo, st->bucket));
		break;
	}
}
EXPORT_SYMBOL(tcp_seq_stop);

static void get_openreq4(const struct request_sock *req,
			 struct seq_file *f, int i)
{
	const struct inet_request_sock *ireq = inet_rsk(req);
	long delta = req->rsk_timer.expires - jiffies;

	seq_printf(f, "%4d: %08X:%04X %08X:%04X"
		" %02X %08X:%08X %02X:%08lX %08X %5u %8d %u %d %pK",
		i,
		ireq->ir_loc_addr,
		ireq->ir_num,
		ireq->ir_rmt_addr,
		ntohs(ireq->ir_rmt_port),
		TCP_SYN_RECV,
		0, 0, /* could print option size, but that is af dependent. */
		1,    /* timers active (only the expire timer) */
		jiffies_delta_to_clock_t(delta),
		req->num_timeout,
		from_kuid_munged(seq_user_ns(f),
				 sock_i_uid(req->rsk_listener)),
		0,  /* non standard timer */
		0, /* open_requests have no inode */
		0,
		req);
}

static void get_tcp4_sock(struct sock *sk, struct seq_file *f, int i)
{
	int timer_active;
	unsigned long timer_expires;
	const struct tcp_sock *tp = tcp_sk(sk);
	const struct inet_connection_sock *icsk = inet_csk(sk);
	const struct inet_sock *inet = inet_sk(sk);
	const struct fastopen_queue *fastopenq = &icsk->icsk_accept_queue.fastopenq;
	__be32 dest = inet->inet_daddr;
	__be32 src = inet->inet_rcv_saddr;
	__u16 destp = ntohs(inet->inet_dport);
	__u16 srcp = ntohs(inet->inet_sport);
	int rx_queue;
	int state;

	if (icsk->icsk_pending == ICSK_TIME_RETRANS ||
	    icsk->icsk_pending == ICSK_TIME_REO_TIMEOUT ||
	    icsk->icsk_pending == ICSK_TIME_LOSS_PROBE) {
		timer_active	= 1;
		timer_expires	= icsk->icsk_timeout;
	} else if (icsk->icsk_pending == ICSK_TIME_PROBE0) {
		timer_active	= 4;
		timer_expires	= icsk->icsk_timeout;
	} else if (timer_pending(&sk->sk_timer)) {
		timer_active	= 2;
		timer_expires	= sk->sk_timer.expires;
	} else {
		timer_active	= 0;
		timer_expires = jiffies;
	}

	state = inet_sk_state_load(sk);
	if (state == TCP_LISTEN)
		rx_queue = READ_ONCE(sk->sk_ack_backlog);
	else
		/* Because we don't lock the socket,
		 * we might find a transient negative value.
		 */
		rx_queue = max_t(int, READ_ONCE(tp->rcv_nxt) -
				      READ_ONCE(tp->copied_seq), 0);

	seq_printf(f, "%4d: %08X:%04X %08X:%04X %02X %08X:%08X %02X:%08lX "
			"%08X %5u %8d %lu %d %pK %lu %lu %u %u %d",
		i, src, srcp, dest, destp, state,
		READ_ONCE(tp->write_seq) - tp->snd_una,
		rx_queue,
		timer_active,
		jiffies_delta_to_clock_t(timer_expires - jiffies),
		icsk->icsk_retransmits,
		from_kuid_munged(seq_user_ns(f), sock_i_uid(sk)),
		icsk->icsk_probes_out,
		sock_i_ino(sk),
		refcount_read(&sk->sk_refcnt), sk,
		jiffies_to_clock_t(icsk->icsk_rto),
		jiffies_to_clock_t(icsk->icsk_ack.ato),
		(icsk->icsk_ack.quick << 1) | inet_csk_in_pingpong_mode(sk),
		tcp_snd_cwnd(tp),
		state == TCP_LISTEN ?
		    fastopenq->max_qlen :
		    (tcp_in_initial_slowstart(tp) ? -1 : tp->snd_ssthresh));
}

static void get_timewait4_sock(const struct inet_timewait_sock *tw,
			       struct seq_file *f, int i)
{
	long delta = tw->tw_timer.expires - jiffies;
	__be32 dest, src;
	__u16 destp, srcp;

	dest  = tw->tw_daddr;
	src   = tw->tw_rcv_saddr;
	destp = ntohs(tw->tw_dport);
	srcp  = ntohs(tw->tw_sport);

	seq_printf(f, "%4d: %08X:%04X %08X:%04X"
		" %02X %08X:%08X %02X:%08lX %08X %5d %8d %d %d %pK",
		i, src, srcp, dest, destp, tw->tw_substate, 0, 0,
		3, jiffies_delta_to_clock_t(delta), 0, 0, 0, 0,
		refcount_read(&tw->tw_refcnt), tw);
}

#define TMPSZ 150

static int tcp4_seq_show(struct seq_file *seq, void *v)
{
	struct tcp_iter_state *st;
	struct sock *sk = v;

	seq_setwidth(seq, TMPSZ - 1);
	if (v == SEQ_START_TOKEN) {
		seq_puts(seq, "  sl  local_address rem_address   st tx_queue "
			   "rx_queue tr tm->when retrnsmt   uid  timeout "
			   "inode");
		goto out;
	}
	st = seq->private;

	if (sk->sk_state == TCP_TIME_WAIT)
		get_timewait4_sock(v, seq, st->num);
	else if (sk->sk_state == TCP_NEW_SYN_RECV)
		get_openreq4(v, seq, st->num);
	else
		get_tcp4_sock(v, seq, st->num);
out:
	seq_pad(seq, '\n');
	return 0;
}

#ifdef CONFIG_BPF_SYSCALL
struct bpf_tcp_iter_state {
	struct tcp_iter_state state;
	unsigned int cur_sk;
	unsigned int end_sk;
	unsigned int max_sk;
	struct sock **batch;
	bool st_bucket_done;
};

struct bpf_iter__tcp {
	__bpf_md_ptr(struct bpf_iter_meta *, meta);
	__bpf_md_ptr(struct sock_common *, sk_common);
	uid_t uid __aligned(8);
};

static int tcp_prog_seq_show(struct bpf_prog *prog, struct bpf_iter_meta *meta,
			     struct sock_common *sk_common, uid_t uid)
{
	struct bpf_iter__tcp ctx;

	meta->seq_num--;  /* skip SEQ_START_TOKEN */
	ctx.meta = meta;
	ctx.sk_common = sk_common;
	ctx.uid = uid;
	return bpf_iter_run_prog(prog, &ctx);
}

static void bpf_iter_tcp_put_batch(struct bpf_tcp_iter_state *iter)
{
	while (iter->cur_sk < iter->end_sk)
		sock_put(iter->batch[iter->cur_sk++]);
}

static int bpf_iter_tcp_realloc_batch(struct bpf_tcp_iter_state *iter,
				      unsigned int new_batch_sz)
{
	struct sock **new_batch;

	new_batch = kvmalloc(sizeof(*new_batch) * new_batch_sz,
			     GFP_USER | __GFP_NOWARN);
	if (!new_batch)
		return -ENOMEM;

	bpf_iter_tcp_put_batch(iter);
	kvfree(iter->batch);
	iter->batch = new_batch;
	iter->max_sk = new_batch_sz;

	return 0;
}

static unsigned int bpf_iter_tcp_listening_batch(struct seq_file *seq,
						 struct sock *start_sk)
{
	struct inet_hashinfo *hinfo = seq_file_net(seq)->ipv4.tcp_death_row.hashinfo;
	struct bpf_tcp_iter_state *iter = seq->private;
	struct tcp_iter_state *st = &iter->state;
	struct hlist_nulls_node *node;
	unsigned int expected = 1;
	struct sock *sk;

	sock_hold(start_sk);
	iter->batch[iter->end_sk++] = start_sk;

	sk = sk_nulls_next(start_sk);
	sk_nulls_for_each_from(sk, node) {
		if (seq_sk_match(seq, sk)) {
			if (iter->end_sk < iter->max_sk) {
				sock_hold(sk);
				iter->batch[iter->end_sk++] = sk;
			}
			expected++;
		}
	}
	spin_unlock(&hinfo->lhash2[st->bucket].lock);

	return expected;
}

static unsigned int bpf_iter_tcp_established_batch(struct seq_file *seq,
						   struct sock *start_sk)
{
	struct inet_hashinfo *hinfo = seq_file_net(seq)->ipv4.tcp_death_row.hashinfo;
	struct bpf_tcp_iter_state *iter = seq->private;
	struct tcp_iter_state *st = &iter->state;
	struct hlist_nulls_node *node;
	unsigned int expected = 1;
	struct sock *sk;

	sock_hold(start_sk);
	iter->batch[iter->end_sk++] = start_sk;

	sk = sk_nulls_next(start_sk);
	sk_nulls_for_each_from(sk, node) {
		if (seq_sk_match(seq, sk)) {
			if (iter->end_sk < iter->max_sk) {
				sock_hold(sk);
				iter->batch[iter->end_sk++] = sk;
			}
			expected++;
		}
	}
	spin_unlock_bh(inet_ehash_lockp(hinfo, st->bucket));

	return expected;
}

static struct sock *bpf_iter_tcp_batch(struct seq_file *seq)
{
	struct inet_hashinfo *hinfo = seq_file_net(seq)->ipv4.tcp_death_row.hashinfo;
	struct bpf_tcp_iter_state *iter = seq->private;
	struct tcp_iter_state *st = &iter->state;
	unsigned int expected;
	bool resized = false;
	struct sock *sk;

	/* The st->bucket is done.  Directly advance to the next
	 * bucket instead of having the tcp_seek_last_pos() to skip
	 * one by one in the current bucket and eventually find out
	 * it has to advance to the next bucket.
	 */
	if (iter->st_bucket_done) {
		st->offset = 0;
		st->bucket++;
		if (st->state == TCP_SEQ_STATE_LISTENING &&
		    st->bucket > hinfo->lhash2_mask) {
			st->state = TCP_SEQ_STATE_ESTABLISHED;
			st->bucket = 0;
		}
	}

again:
	/* Get a new batch */
	iter->cur_sk = 0;
	iter->end_sk = 0;
	iter->st_bucket_done = false;

	sk = tcp_seek_last_pos(seq);
	if (!sk)
		return NULL; /* Done */

	if (st->state == TCP_SEQ_STATE_LISTENING)
		expected = bpf_iter_tcp_listening_batch(seq, sk);
	else
		expected = bpf_iter_tcp_established_batch(seq, sk);

	if (iter->end_sk == expected) {
		iter->st_bucket_done = true;
		return sk;
	}

	if (!resized && !bpf_iter_tcp_realloc_batch(iter, expected * 3 / 2)) {
		resized = true;
		goto again;
	}

	return sk;
}

static void *bpf_iter_tcp_seq_start(struct seq_file *seq, loff_t *pos)
{
	/* bpf iter does not support lseek, so it always
	 * continue from where it was stop()-ped.
	 */
	if (*pos)
		return bpf_iter_tcp_batch(seq);

	return SEQ_START_TOKEN;
}

static void *bpf_iter_tcp_seq_next(struct seq_file *seq, void *v, loff_t *pos)
{
	struct bpf_tcp_iter_state *iter = seq->private;
	struct tcp_iter_state *st = &iter->state;
	struct sock *sk;

	/* Whenever seq_next() is called, the iter->cur_sk is
	 * done with seq_show(), so advance to the next sk in
	 * the batch.
	 */
	if (iter->cur_sk < iter->end_sk) {
		/* Keeping st->num consistent in tcp_iter_state.
		 * bpf_iter_tcp does not use st->num.
		 * meta.seq_num is used instead.
		 */
		st->num++;
		/* Move st->offset to the next sk in the bucket such that
		 * the future start() will resume at st->offset in
		 * st->bucket.  See tcp_seek_last_pos().
		 */
		st->offset++;
		sock_put(iter->batch[iter->cur_sk++]);
	}

	if (iter->cur_sk < iter->end_sk)
		sk = iter->batch[iter->cur_sk];
	else
		sk = bpf_iter_tcp_batch(seq);

	++*pos;
	/* Keeping st->last_pos consistent in tcp_iter_state.
	 * bpf iter does not do lseek, so st->last_pos always equals to *pos.
	 */
	st->last_pos = *pos;
	return sk;
}

static int bpf_iter_tcp_seq_show(struct seq_file *seq, void *v)
{
	struct bpf_iter_meta meta;
	struct bpf_prog *prog;
	struct sock *sk = v;
	bool slow;
	uid_t uid;
	int ret;

	if (v == SEQ_START_TOKEN)
		return 0;

	if (sk_fullsock(sk))
		slow = lock_sock_fast(sk);

	if (unlikely(sk_unhashed(sk))) {
		ret = SEQ_SKIP;
		goto unlock;
	}

	if (sk->sk_state == TCP_TIME_WAIT) {
		uid = 0;
	} else if (sk->sk_state == TCP_NEW_SYN_RECV) {
		const struct request_sock *req = v;

		uid = from_kuid_munged(seq_user_ns(seq),
				       sock_i_uid(req->rsk_listener));
	} else {
		uid = from_kuid_munged(seq_user_ns(seq), sock_i_uid(sk));
	}

	meta.seq = seq;
	prog = bpf_iter_get_info(&meta, false);
	ret = tcp_prog_seq_show(prog, &meta, v, uid);

unlock:
	if (sk_fullsock(sk))
		unlock_sock_fast(sk, slow);
	return ret;

}

static void bpf_iter_tcp_seq_stop(struct seq_file *seq, void *v)
{
	struct bpf_tcp_iter_state *iter = seq->private;
	struct bpf_iter_meta meta;
	struct bpf_prog *prog;

	if (!v) {
		meta.seq = seq;
		prog = bpf_iter_get_info(&meta, true);
		if (prog)
			(void)tcp_prog_seq_show(prog, &meta, v, 0);
	}

	if (iter->cur_sk < iter->end_sk) {
		bpf_iter_tcp_put_batch(iter);
		iter->st_bucket_done = false;
	}
}

static const struct seq_operations bpf_iter_tcp_seq_ops = {
	.show		= bpf_iter_tcp_seq_show,
	.start		= bpf_iter_tcp_seq_start,
	.next		= bpf_iter_tcp_seq_next,
	.stop		= bpf_iter_tcp_seq_stop,
};
#endif
static unsigned short seq_file_family(const struct seq_file *seq)
{
	const struct tcp_seq_afinfo *afinfo;

#ifdef CONFIG_BPF_SYSCALL
	/* Iterated from bpf_iter.  Let the bpf prog to filter instead. */
	if (seq->op == &bpf_iter_tcp_seq_ops)
		return AF_UNSPEC;
#endif

	/* Iterated from proc fs */
	afinfo = pde_data(file_inode(seq->file));
	return afinfo->family;
}

static const struct seq_operations tcp4_seq_ops = {
	.show		= tcp4_seq_show,
	.start		= tcp_seq_start,
	.next		= tcp_seq_next,
	.stop		= tcp_seq_stop,
};

static struct tcp_seq_afinfo tcp4_seq_afinfo = {
	.family		= AF_INET,
};

static int __net_init tcp4_proc_init_net(struct net *net)
{
	if (!proc_create_net_data("tcp", 0444, net->proc_net, &tcp4_seq_ops,
			sizeof(struct tcp_iter_state), &tcp4_seq_afinfo))
		return -ENOMEM;
	return 0;
}

static void __net_exit tcp4_proc_exit_net(struct net *net)
{
	remove_proc_entry("tcp", net->proc_net);
}

static struct pernet_operations tcp4_net_ops = {
	.init = tcp4_proc_init_net,
	.exit = tcp4_proc_exit_net,
};

int __init tcp4_proc_init(void)
{
	return register_pernet_subsys(&tcp4_net_ops);
}

void tcp4_proc_exit(void)
{
	unregister_pernet_subsys(&tcp4_net_ops);
}
#endif /* CONFIG_PROC_FS */

/* @wake is one when sk_stream_write_space() calls us.
 * This sends EPOLLOUT only if notsent_bytes is half the limit.
 * This mimics the strategy used in sock_def_write_space().
 */
bool tcp_stream_memory_free(const struct sock *sk, int wake)
{
	const struct tcp_sock *tp = tcp_sk(sk);
	u32 notsent_bytes = READ_ONCE(tp->write_seq) -
			    READ_ONCE(tp->snd_nxt);

	return (notsent_bytes << wake) < tcp_notsent_lowat(tp);
}
EXPORT_SYMBOL(tcp_stream_memory_free);

struct proto tcp_prot = {
	.name			= "TCP",
	.owner			= THIS_MODULE,
	.close			= tcp_close,
	.pre_connect		= tcp_v4_pre_connect,
	.connect		= tcp_v4_connect,
	.disconnect		= tcp_disconnect,
	.accept			= inet_csk_accept,
	.ioctl			= tcp_ioctl,
	.init			= tcp_v4_init_sock,
	.destroy		= tcp_v4_destroy_sock,
	.shutdown		= tcp_shutdown,
	.setsockopt		= tcp_setsockopt,
	.getsockopt		= tcp_getsockopt,
	.bpf_bypass_getsockopt	= tcp_bpf_bypass_getsockopt,
	.keepalive		= tcp_set_keepalive,
	.recvmsg		= tcp_recvmsg,
	.sendmsg		= tcp_sendmsg,
	.sendpage		= tcp_sendpage,
	.backlog_rcv		= tcp_v4_do_rcv,
	.release_cb		= tcp_release_cb,
	.hash			= inet_hash,
	.unhash			= inet_unhash,
	.get_port		= inet_csk_get_port,
	.put_port		= inet_put_port,
#ifdef CONFIG_BPF_SYSCALL
	.psock_update_sk_prot	= tcp_bpf_update_proto,
#endif
	.enter_memory_pressure	= tcp_enter_memory_pressure,
	.leave_memory_pressure	= tcp_leave_memory_pressure,
	.stream_memory_free	= tcp_stream_memory_free,
	.sockets_allocated	= &tcp_sockets_allocated,
	.orphan_count		= &tcp_orphan_count,

	.memory_allocated	= &tcp_memory_allocated,
	.per_cpu_fw_alloc	= &tcp_memory_per_cpu_fw_alloc,

	.memory_pressure	= &tcp_memory_pressure,
	.sysctl_mem		= sysctl_tcp_mem,
	.sysctl_wmem_offset	= offsetof(struct net, ipv4.sysctl_tcp_wmem),
	.sysctl_rmem_offset	= offsetof(struct net, ipv4.sysctl_tcp_rmem),
	.max_header		= MAX_TCP_HEADER,
	.obj_size		= sizeof(struct tcp_sock),
	.slab_flags		= SLAB_TYPESAFE_BY_RCU,
	.twsk_prot		= &tcp_timewait_sock_ops,
	.rsk_prot		= &tcp_request_sock_ops,
	.h.hashinfo		= NULL,
	.no_autobind		= true,
	.diag_destroy		= tcp_abort,
};
EXPORT_SYMBOL(tcp_prot);

static void __net_exit tcp_sk_exit(struct net *net)
{
	if (net->ipv4.tcp_congestion_control)
		bpf_module_put(net->ipv4.tcp_congestion_control,
			       net->ipv4.tcp_congestion_control->owner);
}

static void __net_init tcp_set_hashinfo(struct net *net)
{
	struct inet_hashinfo *hinfo;
	unsigned int ehash_entries;
	struct net *old_net;

	if (net_eq(net, &init_net))
		goto fallback;

	old_net = current->nsproxy->net_ns;
	ehash_entries = READ_ONCE(old_net->ipv4.sysctl_tcp_child_ehash_entries);
	if (!ehash_entries)
		goto fallback;

	ehash_entries = roundup_pow_of_two(ehash_entries);
	hinfo = inet_pernet_hashinfo_alloc(&tcp_hashinfo, ehash_entries);
	if (!hinfo) {
		pr_warn("Failed to allocate TCP ehash (entries: %u) "
			"for a netns, fallback to the global one\n",
			ehash_entries);
fallback:
		hinfo = &tcp_hashinfo;
		ehash_entries = tcp_hashinfo.ehash_mask + 1;
	}
<<<<<<< HEAD

	net->ipv4.tcp_death_row.hashinfo = hinfo;
	net->ipv4.tcp_death_row.sysctl_max_tw_buckets = ehash_entries / 2;
	net->ipv4.sysctl_max_syn_backlog = max(128U, ehash_entries / 128);
}

=======

	net->ipv4.tcp_death_row.hashinfo = hinfo;
	net->ipv4.tcp_death_row.sysctl_max_tw_buckets = ehash_entries / 2;
	net->ipv4.sysctl_max_syn_backlog = max(128U, ehash_entries / 128);
}

>>>>>>> 7073888c
static int __net_init tcp_sk_init(struct net *net)
{
	net->ipv4.sysctl_tcp_ecn = 2;
	net->ipv4.sysctl_tcp_ecn_fallback = 1;

	net->ipv4.sysctl_tcp_base_mss = TCP_BASE_MSS;
	net->ipv4.sysctl_tcp_min_snd_mss = TCP_MIN_SND_MSS;
	net->ipv4.sysctl_tcp_probe_threshold = TCP_PROBE_THRESHOLD;
	net->ipv4.sysctl_tcp_probe_interval = TCP_PROBE_INTERVAL;
	net->ipv4.sysctl_tcp_mtu_probe_floor = TCP_MIN_SND_MSS;

	net->ipv4.sysctl_tcp_keepalive_time = TCP_KEEPALIVE_TIME;
	net->ipv4.sysctl_tcp_keepalive_probes = TCP_KEEPALIVE_PROBES;
	net->ipv4.sysctl_tcp_keepalive_intvl = TCP_KEEPALIVE_INTVL;

	net->ipv4.sysctl_tcp_syn_retries = TCP_SYN_RETRIES;
	net->ipv4.sysctl_tcp_synack_retries = TCP_SYNACK_RETRIES;
	net->ipv4.sysctl_tcp_syncookies = 1;
	net->ipv4.sysctl_tcp_reordering = TCP_FASTRETRANS_THRESH;
	net->ipv4.sysctl_tcp_retries1 = TCP_RETR1;
	net->ipv4.sysctl_tcp_retries2 = TCP_RETR2;
	net->ipv4.sysctl_tcp_orphan_retries = 0;
	net->ipv4.sysctl_tcp_fin_timeout = TCP_FIN_TIMEOUT;
	net->ipv4.sysctl_tcp_notsent_lowat = UINT_MAX;
	net->ipv4.sysctl_tcp_tw_reuse = 2;
	net->ipv4.sysctl_tcp_no_ssthresh_metrics_save = 1;

	refcount_set(&net->ipv4.tcp_death_row.tw_refcount, 1);
	tcp_set_hashinfo(net);

	net->ipv4.sysctl_tcp_sack = 1;
	net->ipv4.sysctl_tcp_window_scaling = 1;
	net->ipv4.sysctl_tcp_timestamps = 1;
	net->ipv4.sysctl_tcp_early_retrans = 3;
	net->ipv4.sysctl_tcp_recovery = TCP_RACK_LOSS_DETECTION;
	net->ipv4.sysctl_tcp_slow_start_after_idle = 1; /* By default, RFC2861 behavior.  */
	net->ipv4.sysctl_tcp_retrans_collapse = 1;
	net->ipv4.sysctl_tcp_max_reordering = 300;
	net->ipv4.sysctl_tcp_dsack = 1;
	net->ipv4.sysctl_tcp_app_win = 31;
	net->ipv4.sysctl_tcp_adv_win_scale = 1;
	net->ipv4.sysctl_tcp_frto = 2;
	net->ipv4.sysctl_tcp_moderate_rcvbuf = 1;
	/* This limits the percentage of the congestion window which we
	 * will allow a single TSO frame to consume.  Building TSO frames
	 * which are too large can cause TCP streams to be bursty.
	 */
	net->ipv4.sysctl_tcp_tso_win_divisor = 3;
	/* Default TSQ limit of 16 TSO segments */
	net->ipv4.sysctl_tcp_limit_output_bytes = 16 * 65536;

	/* rfc5961 challenge ack rate limiting, per net-ns, disabled by default. */
	net->ipv4.sysctl_tcp_challenge_ack_limit = INT_MAX;

	net->ipv4.sysctl_tcp_min_tso_segs = 2;
	net->ipv4.sysctl_tcp_tso_rtt_log = 9;  /* 2^9 = 512 usec */
	net->ipv4.sysctl_tcp_min_rtt_wlen = 300;
	net->ipv4.sysctl_tcp_autocorking = 1;
	net->ipv4.sysctl_tcp_invalid_ratelimit = HZ/2;
	net->ipv4.sysctl_tcp_pacing_ss_ratio = 200;
	net->ipv4.sysctl_tcp_pacing_ca_ratio = 120;
	if (net != &init_net) {
		memcpy(net->ipv4.sysctl_tcp_rmem,
		       init_net.ipv4.sysctl_tcp_rmem,
		       sizeof(init_net.ipv4.sysctl_tcp_rmem));
		memcpy(net->ipv4.sysctl_tcp_wmem,
		       init_net.ipv4.sysctl_tcp_wmem,
		       sizeof(init_net.ipv4.sysctl_tcp_wmem));
	}
	net->ipv4.sysctl_tcp_comp_sack_delay_ns = NSEC_PER_MSEC;
	net->ipv4.sysctl_tcp_comp_sack_slack_ns = 100 * NSEC_PER_USEC;
	net->ipv4.sysctl_tcp_comp_sack_nr = 44;
	net->ipv4.sysctl_tcp_fastopen = TFO_CLIENT_ENABLE;
	net->ipv4.sysctl_tcp_fastopen_blackhole_timeout = 0;
	atomic_set(&net->ipv4.tfo_active_disable_times, 0);

	/* Reno is always built in */
	if (!net_eq(net, &init_net) &&
	    bpf_try_module_get(init_net.ipv4.tcp_congestion_control,
			       init_net.ipv4.tcp_congestion_control->owner))
		net->ipv4.tcp_congestion_control = init_net.ipv4.tcp_congestion_control;
	else
		net->ipv4.tcp_congestion_control = &tcp_reno;

	return 0;
}

static void __net_exit tcp_sk_exit_batch(struct list_head *net_exit_list)
{
	struct net *net;

	tcp_twsk_purge(net_exit_list, AF_INET);

	list_for_each_entry(net, net_exit_list, exit_list) {
		inet_pernet_hashinfo_free(net->ipv4.tcp_death_row.hashinfo);
		WARN_ON_ONCE(!refcount_dec_and_test(&net->ipv4.tcp_death_row.tw_refcount));
		tcp_fastopen_ctx_destroy(net);
	}
}

static struct pernet_operations __net_initdata tcp_sk_ops = {
       .init	   = tcp_sk_init,
       .exit	   = tcp_sk_exit,
       .exit_batch = tcp_sk_exit_batch,
};

#if defined(CONFIG_BPF_SYSCALL) && defined(CONFIG_PROC_FS)
DEFINE_BPF_ITER_FUNC(tcp, struct bpf_iter_meta *meta,
		     struct sock_common *sk_common, uid_t uid)

#define INIT_BATCH_SZ 16

static int bpf_iter_init_tcp(void *priv_data, struct bpf_iter_aux_info *aux)
{
	struct bpf_tcp_iter_state *iter = priv_data;
	int err;

	err = bpf_iter_init_seq_net(priv_data, aux);
	if (err)
		return err;

	err = bpf_iter_tcp_realloc_batch(iter, INIT_BATCH_SZ);
	if (err) {
		bpf_iter_fini_seq_net(priv_data);
		return err;
	}

	return 0;
}

static void bpf_iter_fini_tcp(void *priv_data)
{
	struct bpf_tcp_iter_state *iter = priv_data;

	bpf_iter_fini_seq_net(priv_data);
	kvfree(iter->batch);
}

static const struct bpf_iter_seq_info tcp_seq_info = {
	.seq_ops		= &bpf_iter_tcp_seq_ops,
	.init_seq_private	= bpf_iter_init_tcp,
	.fini_seq_private	= bpf_iter_fini_tcp,
	.seq_priv_size		= sizeof(struct bpf_tcp_iter_state),
};

static const struct bpf_func_proto *
bpf_iter_tcp_get_func_proto(enum bpf_func_id func_id,
			    const struct bpf_prog *prog)
{
	switch (func_id) {
	case BPF_FUNC_setsockopt:
		return &bpf_sk_setsockopt_proto;
	case BPF_FUNC_getsockopt:
		return &bpf_sk_getsockopt_proto;
	default:
		return NULL;
	}
}

static struct bpf_iter_reg tcp_reg_info = {
	.target			= "tcp",
	.ctx_arg_info_size	= 1,
	.ctx_arg_info		= {
		{ offsetof(struct bpf_iter__tcp, sk_common),
		  PTR_TO_BTF_ID_OR_NULL },
	},
	.get_func_proto		= bpf_iter_tcp_get_func_proto,
	.seq_info		= &tcp_seq_info,
};

static void __init bpf_iter_register(void)
{
	tcp_reg_info.ctx_arg_info[0].btf_id = btf_sock_ids[BTF_SOCK_TYPE_SOCK_COMMON];
	if (bpf_iter_reg_target(&tcp_reg_info))
		pr_warn("Warning: could not register bpf iterator tcp\n");
}

#endif

void __init tcp_v4_init(void)
{
	int cpu, res;

	for_each_possible_cpu(cpu) {
		struct sock *sk;

		res = inet_ctl_sock_create(&sk, PF_INET, SOCK_RAW,
					   IPPROTO_TCP, &init_net);
		if (res)
			panic("Failed to create the TCP control socket.\n");
		sock_set_flag(sk, SOCK_USE_WRITE_QUEUE);

		/* Please enforce IP_DF and IPID==0 for RST and
		 * ACK sent in SYN-RECV and TIME-WAIT state.
		 */
		inet_sk(sk)->pmtudisc = IP_PMTUDISC_DO;

		per_cpu(ipv4_tcp_sk, cpu) = sk;
	}
	if (register_pernet_subsys(&tcp_sk_ops))
		panic("Failed to create the TCP control socket.\n");

#if defined(CONFIG_BPF_SYSCALL) && defined(CONFIG_PROC_FS)
	bpf_iter_register();
#endif
}<|MERGE_RESOLUTION|>--- conflicted
+++ resolved
@@ -3136,21 +3136,12 @@
 		hinfo = &tcp_hashinfo;
 		ehash_entries = tcp_hashinfo.ehash_mask + 1;
 	}
-<<<<<<< HEAD
 
 	net->ipv4.tcp_death_row.hashinfo = hinfo;
 	net->ipv4.tcp_death_row.sysctl_max_tw_buckets = ehash_entries / 2;
 	net->ipv4.sysctl_max_syn_backlog = max(128U, ehash_entries / 128);
 }
 
-=======
-
-	net->ipv4.tcp_death_row.hashinfo = hinfo;
-	net->ipv4.tcp_death_row.sysctl_max_tw_buckets = ehash_entries / 2;
-	net->ipv4.sysctl_max_syn_backlog = max(128U, ehash_entries / 128);
-}
-
->>>>>>> 7073888c
 static int __net_init tcp_sk_init(struct net *net)
 {
 	net->ipv4.sysctl_tcp_ecn = 2;
