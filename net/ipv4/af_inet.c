// SPDX-License-Identifier: GPL-2.0-or-later
/*
 * INET		An implementation of the TCP/IP protocol suite for the LINUX
 *		operating system.  INET is implemented using the  BSD Socket
 *		interface as the means of communication with the user level.
 *
 *		PF_INET protocol family socket handler.
 *
 * Authors:	Ross Biro
 *		Fred N. van Kempen, <waltje@uWalt.NL.Mugnet.ORG>
 *		Florian La Roche, <flla@stud.uni-sb.de>
 *		Alan Cox, <A.Cox@swansea.ac.uk>
 *
 * Changes (see also sock.c)
 *
 *		piggy,
 *		Karl Knutson	:	Socket protocol table
 *		A.N.Kuznetsov	:	Socket death error in accept().
 *		John Richardson :	Fix non blocking error in connect()
 *					so sockets that fail to connect
 *					don't return -EINPROGRESS.
 *		Alan Cox	:	Asynchronous I/O support
 *		Alan Cox	:	Keep correct socket pointer on sock
 *					structures
 *					when accept() ed
 *		Alan Cox	:	Semantics of SO_LINGER aren't state
 *					moved to close when you look carefully.
 *					With this fixed and the accept bug fixed
 *					some RPC stuff seems happier.
 *		Niibe Yutaka	:	4.4BSD style write async I/O
 *		Alan Cox,
 *		Tony Gale 	:	Fixed reuse semantics.
 *		Alan Cox	:	bind() shouldn't abort existing but dead
 *					sockets. Stops FTP netin:.. I hope.
 *		Alan Cox	:	bind() works correctly for RAW sockets.
 *					Note that FreeBSD at least was broken
 *					in this respect so be careful with
 *					compatibility tests...
 *		Alan Cox	:	routing cache support
 *		Alan Cox	:	memzero the socket structure for
 *					compactness.
 *		Matt Day	:	nonblock connect error handler
 *		Alan Cox	:	Allow large numbers of pending sockets
 *					(eg for big web sites), but only if
 *					specifically application requested.
 *		Alan Cox	:	New buffering throughout IP. Used
 *					dumbly.
 *		Alan Cox	:	New buffering now used smartly.
 *		Alan Cox	:	BSD rather than common sense
 *					interpretation of listen.
 *		Germano Caronni	:	Assorted small races.
 *		Alan Cox	:	sendmsg/recvmsg basic support.
 *		Alan Cox	:	Only sendmsg/recvmsg now supported.
 *		Alan Cox	:	Locked down bind (see security list).
 *		Alan Cox	:	Loosened bind a little.
 *		Mike McLagan	:	ADD/DEL DLCI Ioctls
 *	Willy Konynenberg	:	Transparent proxying support.
 *		David S. Miller	:	New socket lookup architecture.
 *					Some other random speedups.
 *		Cyrus Durgin	:	Cleaned up file for kmod hacks.
 *		Andi Kleen	:	Fix inet_stream_connect TCP race.
 */

#define pr_fmt(fmt) "IPv4: " fmt

#include <linux/err.h>
#include <linux/errno.h>
#include <linux/types.h>
#include <linux/socket.h>
#include <linux/in.h>
#include <linux/kernel.h>
#include <linux/kmod.h>
#include <linux/sched.h>
#include <linux/timer.h>
#include <linux/string.h>
#include <linux/sockios.h>
#include <linux/net.h>
#include <linux/capability.h>
#include <linux/fcntl.h>
#include <linux/mm.h>
#include <linux/interrupt.h>
#include <linux/stat.h>
#include <linux/init.h>
#include <linux/poll.h>
#include <linux/netfilter_ipv4.h>
#include <linux/random.h>
#include <linux/slab.h>

#include <linux/uaccess.h>

#include <linux/inet.h>
#include <linux/igmp.h>
#include <linux/inetdevice.h>
#include <linux/netdevice.h>
#include <net/checksum.h>
#include <net/ip.h>
#include <net/protocol.h>
#include <net/arp.h>
#include <net/route.h>
#include <net/ip_fib.h>
#include <net/inet_connection_sock.h>
#include <net/gro.h>
#include <net/gso.h>
#include <net/tcp.h>
#include <net/udp.h>
#include <net/udplite.h>
#include <net/ping.h>
#include <linux/skbuff.h>
#include <net/sock.h>
#include <net/raw.h>
#include <net/icmp.h>
#include <net/inet_common.h>
#include <net/ip_tunnels.h>
#include <net/xfrm.h>
#include <net/net_namespace.h>
#include <net/secure_seq.h>
#ifdef CONFIG_IP_MROUTE
#include <linux/mroute.h>
#endif
#include <net/l3mdev.h>
#include <net/compat.h>
#include <net/rps.h>

#include <trace/events/sock.h>

/* The inetsw table contains everything that inet_create needs to
 * build a new socket.
 */
static struct list_head inetsw[SOCK_MAX];
static DEFINE_SPINLOCK(inetsw_lock);

/* New destruction routine */

void inet_sock_destruct(struct sock *sk)
{
	struct inet_sock *inet = inet_sk(sk);

	__skb_queue_purge(&sk->sk_receive_queue);
	__skb_queue_purge(&sk->sk_error_queue);

	sk_mem_reclaim_final(sk);

	if (sk->sk_type == SOCK_STREAM && sk->sk_state != TCP_CLOSE) {
		pr_err("Attempt to release TCP socket in state %d %p\n",
		       sk->sk_state, sk);
		return;
	}
	if (!sock_flag(sk, SOCK_DEAD)) {
		pr_err("Attempt to release alive inet socket %p\n", sk);
		return;
	}

	WARN_ON_ONCE(atomic_read(&sk->sk_rmem_alloc));
	WARN_ON_ONCE(refcount_read(&sk->sk_wmem_alloc));
	WARN_ON_ONCE(sk->sk_wmem_queued);
	WARN_ON_ONCE(sk_forward_alloc_get(sk));

	kfree(rcu_dereference_protected(inet->inet_opt, 1));
	dst_release(rcu_dereference_protected(sk->sk_dst_cache, 1));
	dst_release(rcu_dereference_protected(sk->sk_rx_dst, 1));
}
EXPORT_SYMBOL(inet_sock_destruct);

/*
 *	The routines beyond this point handle the behaviour of an AF_INET
 *	socket object. Mostly it punts to the subprotocols of IP to do
 *	the work.
 */

/*
 *	Automatically bind an unbound socket.
 */

static int inet_autobind(struct sock *sk)
{
	struct inet_sock *inet;
	/* We may need to bind the socket. */
	lock_sock(sk);
	inet = inet_sk(sk);
	if (!inet->inet_num) {
		if (sk->sk_prot->get_port(sk, 0)) {
			release_sock(sk);
			return -EAGAIN;
		}
		inet->inet_sport = htons(inet->inet_num);
	}
	release_sock(sk);
	return 0;
}

int __inet_listen_sk(struct sock *sk, int backlog)
{
	unsigned char old_state = sk->sk_state;
	int err, tcp_fastopen;

	if (!((1 << old_state) & (TCPF_CLOSE | TCPF_LISTEN)))
		return -EINVAL;

	WRITE_ONCE(sk->sk_max_ack_backlog, backlog);
	/* Really, if the socket is already in listen state
	 * we can only allow the backlog to be adjusted.
	 */
	if (old_state != TCP_LISTEN) {
		/* Enable TFO w/o requiring TCP_FASTOPEN socket option.
		 * Note that only TCP sockets (SOCK_STREAM) will reach here.
		 * Also fastopen backlog may already been set via the option
		 * because the socket was in TCP_LISTEN state previously but
		 * was shutdown() rather than close().
		 */
		tcp_fastopen = READ_ONCE(sock_net(sk)->ipv4.sysctl_tcp_fastopen);
		if ((tcp_fastopen & TFO_SERVER_WO_SOCKOPT1) &&
		    (tcp_fastopen & TFO_SERVER_ENABLE) &&
		    !inet_csk(sk)->icsk_accept_queue.fastopenq.max_qlen) {
			fastopen_queue_tune(sk, backlog);
			tcp_fastopen_init_key_once(sock_net(sk));
		}

		err = inet_csk_listen_start(sk);
		if (err)
			return err;

		tcp_call_bpf(sk, BPF_SOCK_OPS_TCP_LISTEN_CB, 0, NULL);
	}
	return 0;
}

/*
 *	Move a socket into listening state.
 */
int inet_listen(struct socket *sock, int backlog)
{
	struct sock *sk = sock->sk;
	int err = -EINVAL;

	lock_sock(sk);

	if (sock->state != SS_UNCONNECTED || sock->type != SOCK_STREAM)
		goto out;

	err = __inet_listen_sk(sk, backlog);

out:
	release_sock(sk);
	return err;
}
EXPORT_SYMBOL(inet_listen);

/*
 *	Create an inet socket.
 */

static int inet_create(struct net *net, struct socket *sock, int protocol,
		       int kern)
{
	struct sock *sk;
	struct inet_protosw *answer;
	struct inet_sock *inet;
	struct proto *answer_prot;
	unsigned char answer_flags;
	int try_loading_module = 0;
	int err;

	if (protocol < 0 || protocol >= IPPROTO_MAX)
		return -EINVAL;

	sock->state = SS_UNCONNECTED;

	/* Look for the requested type/protocol pair. */
lookup_protocol:
	err = -ESOCKTNOSUPPORT;
	rcu_read_lock();
	list_for_each_entry_rcu(answer, &inetsw[sock->type], list) {

		err = 0;
		/* Check the non-wild match. */
		if (protocol == answer->protocol) {
			if (protocol != IPPROTO_IP)
				break;
		} else {
			/* Check for the two wild cases. */
			if (IPPROTO_IP == protocol) {
				protocol = answer->protocol;
				break;
			}
			if (IPPROTO_IP == answer->protocol)
				break;
		}
		err = -EPROTONOSUPPORT;
	}

	if (unlikely(err)) {
		if (try_loading_module < 2) {
			rcu_read_unlock();
			/*
			 * Be more specific, e.g. net-pf-2-proto-132-type-1
			 * (net-pf-PF_INET-proto-IPPROTO_SCTP-type-SOCK_STREAM)
			 */
			if (++try_loading_module == 1)
				request_module("net-pf-%d-proto-%d-type-%d",
					       PF_INET, protocol, sock->type);
			/*
			 * Fall back to generic, e.g. net-pf-2-proto-132
			 * (net-pf-PF_INET-proto-IPPROTO_SCTP)
			 */
			else
				request_module("net-pf-%d-proto-%d",
					       PF_INET, protocol);
			goto lookup_protocol;
		} else
			goto out_rcu_unlock;
	}

	err = -EPERM;
	if (sock->type == SOCK_RAW && !kern &&
	    !ns_capable(net->user_ns, CAP_NET_RAW))
		goto out_rcu_unlock;

	sock->ops = answer->ops;
	answer_prot = answer->prot;
	answer_flags = answer->flags;
	rcu_read_unlock();

	WARN_ON(!answer_prot->slab);

	err = -ENOMEM;
	sk = sk_alloc(net, PF_INET, GFP_KERNEL, answer_prot, kern);
	if (!sk)
		goto out;

	err = 0;
	if (INET_PROTOSW_REUSE & answer_flags)
		sk->sk_reuse = SK_CAN_REUSE;

	if (INET_PROTOSW_ICSK & answer_flags)
		inet_init_csk_locks(sk);

	inet = inet_sk(sk);
	inet_assign_bit(IS_ICSK, sk, INET_PROTOSW_ICSK & answer_flags);

	inet_clear_bit(NODEFRAG, sk);

	if (SOCK_RAW == sock->type) {
		inet->inet_num = protocol;
		if (IPPROTO_RAW == protocol)
			inet_set_bit(HDRINCL, sk);
	}

	if (READ_ONCE(net->ipv4.sysctl_ip_no_pmtu_disc))
		inet->pmtudisc = IP_PMTUDISC_DONT;
	else
		inet->pmtudisc = IP_PMTUDISC_WANT;

	atomic_set(&inet->inet_id, 0);

	sock_init_data(sock, sk);

	sk->sk_destruct	   = inet_sock_destruct;
	sk->sk_protocol	   = protocol;
	sk->sk_backlog_rcv = sk->sk_prot->backlog_rcv;
	sk->sk_txrehash = READ_ONCE(net->core.sysctl_txrehash);

	inet->uc_ttl	= -1;
	inet_set_bit(MC_LOOP, sk);
	inet->mc_ttl	= 1;
	inet_set_bit(MC_ALL, sk);
	inet->mc_index	= 0;
	inet->mc_list	= NULL;
	inet->rcv_tos	= 0;

	if (inet->inet_num) {
		/* It assumes that any protocol which allows
		 * the user to assign a number at socket
		 * creation time automatically
		 * shares.
		 */
		inet->inet_sport = htons(inet->inet_num);
		/* Add to protocol hash chains. */
		err = sk->sk_prot->hash(sk);
		if (err) {
			sk_common_release(sk);
			goto out;
		}
	}

	if (sk->sk_prot->init) {
		err = sk->sk_prot->init(sk);
		if (err) {
			sk_common_release(sk);
			goto out;
		}
	}

	if (!kern) {
		err = BPF_CGROUP_RUN_PROG_INET_SOCK(sk);
		if (err) {
			sk_common_release(sk);
			goto out;
		}
	}
out:
	return err;
out_rcu_unlock:
	rcu_read_unlock();
	goto out;
}


/*
 *	The peer socket should always be NULL (or else). When we call this
 *	function we are destroying the object and from then on nobody
 *	should refer to it.
 */
int inet_release(struct socket *sock)
{
	struct sock *sk = sock->sk;

	if (sk) {
		long timeout;

		if (!sk->sk_kern_sock)
			BPF_CGROUP_RUN_PROG_INET_SOCK_RELEASE(sk);

		/* Applications forget to leave groups before exiting */
		ip_mc_drop_socket(sk);

		/* If linger is set, we don't return until the close
		 * is complete.  Otherwise we return immediately. The
		 * actually closing is done the same either way.
		 *
		 * If the close is due to the process exiting, we never
		 * linger..
		 */
		timeout = 0;
		if (sock_flag(sk, SOCK_LINGER) &&
		    !(current->flags & PF_EXITING))
			timeout = sk->sk_lingertime;
		sk->sk_prot->close(sk, timeout);
		sock->sk = NULL;
	}
	return 0;
}
EXPORT_SYMBOL(inet_release);

int inet_bind_sk(struct sock *sk, struct sockaddr *uaddr, int addr_len)
{
	u32 flags = BIND_WITH_LOCK;
	int err;

	/* If the socket has its own bind function then use it. (RAW) */
	if (sk->sk_prot->bind) {
		return sk->sk_prot->bind(sk, uaddr, addr_len);
	}
	if (addr_len < sizeof(struct sockaddr_in))
		return -EINVAL;

	/* BPF prog is run before any checks are done so that if the prog
	 * changes context in a wrong way it will be caught.
	 */
	err = BPF_CGROUP_RUN_PROG_INET_BIND_LOCK(sk, uaddr, &addr_len,
						 CGROUP_INET4_BIND, &flags);
	if (err)
		return err;

	return __inet_bind(sk, uaddr, addr_len, flags);
}

int inet_bind(struct socket *sock, struct sockaddr *uaddr, int addr_len)
{
	return inet_bind_sk(sock->sk, uaddr, addr_len);
}
EXPORT_SYMBOL(inet_bind);

int __inet_bind(struct sock *sk, struct sockaddr *uaddr, int addr_len,
		u32 flags)
{
	struct sockaddr_in *addr = (struct sockaddr_in *)uaddr;
	struct inet_sock *inet = inet_sk(sk);
	struct net *net = sock_net(sk);
	unsigned short snum;
	int chk_addr_ret;
	u32 tb_id = RT_TABLE_LOCAL;
	int err;

	if (addr->sin_family != AF_INET) {
		/* Compatibility games : accept AF_UNSPEC (mapped to AF_INET)
		 * only if s_addr is INADDR_ANY.
		 */
		err = -EAFNOSUPPORT;
		if (addr->sin_family != AF_UNSPEC ||
		    addr->sin_addr.s_addr != htonl(INADDR_ANY))
			goto out;
	}

	tb_id = l3mdev_fib_table_by_index(net, sk->sk_bound_dev_if) ? : tb_id;
	chk_addr_ret = inet_addr_type_table(net, addr->sin_addr.s_addr, tb_id);

	/* Not specified by any standard per-se, however it breaks too
	 * many applications when removed.  It is unfortunate since
	 * allowing applications to make a non-local bind solves
	 * several problems with systems using dynamic addressing.
	 * (ie. your servers still start up even if your ISDN link
	 *  is temporarily down)
	 */
	err = -EADDRNOTAVAIL;
	if (!inet_addr_valid_or_nonlocal(net, inet, addr->sin_addr.s_addr,
	                                 chk_addr_ret))
		goto out;

	snum = ntohs(addr->sin_port);
	err = -EACCES;
	if (!(flags & BIND_NO_CAP_NET_BIND_SERVICE) &&
	    snum && inet_port_requires_bind_service(net, snum) &&
	    !ns_capable(net->user_ns, CAP_NET_BIND_SERVICE))
		goto out;

	/*      We keep a pair of addresses. rcv_saddr is the one
	 *      used by hash lookups, and saddr is used for transmit.
	 *
	 *      In the BSD API these are the same except where it
	 *      would be illegal to use them (multicast/broadcast) in
	 *      which case the sending device address is used.
	 */
	if (flags & BIND_WITH_LOCK)
		lock_sock(sk);

	/* Check these errors (active socket, double bind). */
	err = -EINVAL;
	if (sk->sk_state != TCP_CLOSE || inet->inet_num)
		goto out_release_sock;

	inet->inet_rcv_saddr = inet->inet_saddr = addr->sin_addr.s_addr;
	if (chk_addr_ret == RTN_MULTICAST || chk_addr_ret == RTN_BROADCAST)
		inet->inet_saddr = 0;  /* Use device */

	/* Make sure we are allowed to bind here. */
	if (snum || !(inet_test_bit(BIND_ADDRESS_NO_PORT, sk) ||
		      (flags & BIND_FORCE_ADDRESS_NO_PORT))) {
		err = sk->sk_prot->get_port(sk, snum);
		if (err) {
			inet->inet_saddr = inet->inet_rcv_saddr = 0;
			goto out_release_sock;
		}
		if (!(flags & BIND_FROM_BPF)) {
			err = BPF_CGROUP_RUN_PROG_INET4_POST_BIND(sk);
			if (err) {
				inet->inet_saddr = inet->inet_rcv_saddr = 0;
				if (sk->sk_prot->put_port)
					sk->sk_prot->put_port(sk);
				goto out_release_sock;
			}
		}
	}

	if (inet->inet_rcv_saddr)
		sk->sk_userlocks |= SOCK_BINDADDR_LOCK;
	if (snum)
		sk->sk_userlocks |= SOCK_BINDPORT_LOCK;
	inet->inet_sport = htons(inet->inet_num);
	inet->inet_daddr = 0;
	inet->inet_dport = 0;
	sk_dst_reset(sk);
	err = 0;
out_release_sock:
	if (flags & BIND_WITH_LOCK)
		release_sock(sk);
out:
	return err;
}

int inet_dgram_connect(struct socket *sock, struct sockaddr *uaddr,
		       int addr_len, int flags)
{
	struct sock *sk = sock->sk;
	const struct proto *prot;
	int err;

	if (addr_len < sizeof(uaddr->sa_family))
		return -EINVAL;

	/* IPV6_ADDRFORM can change sk->sk_prot under us. */
	prot = READ_ONCE(sk->sk_prot);

	if (uaddr->sa_family == AF_UNSPEC)
		return prot->disconnect(sk, flags);

	if (BPF_CGROUP_PRE_CONNECT_ENABLED(sk)) {
		err = prot->pre_connect(sk, uaddr, addr_len);
		if (err)
			return err;
	}

	if (data_race(!inet_sk(sk)->inet_num) && inet_autobind(sk))
		return -EAGAIN;
	return prot->connect(sk, uaddr, addr_len);
}
EXPORT_SYMBOL(inet_dgram_connect);

static long inet_wait_for_connect(struct sock *sk, long timeo, int writebias)
{
	DEFINE_WAIT_FUNC(wait, woken_wake_function);

	add_wait_queue(sk_sleep(sk), &wait);
	sk->sk_write_pending += writebias;

	/* Basic assumption: if someone sets sk->sk_err, he _must_
	 * change state of the socket from TCP_SYN_*.
	 * Connect() does not allow to get error notifications
	 * without closing the socket.
	 */
	while ((1 << sk->sk_state) & (TCPF_SYN_SENT | TCPF_SYN_RECV)) {
		release_sock(sk);
		timeo = wait_woken(&wait, TASK_INTERRUPTIBLE, timeo);
		lock_sock(sk);
		if (signal_pending(current) || !timeo)
			break;
	}
	remove_wait_queue(sk_sleep(sk), &wait);
	sk->sk_write_pending -= writebias;
	return timeo;
}

/*
 *	Connect to a remote host. There is regrettably still a little
 *	TCP 'magic' in here.
 */
int __inet_stream_connect(struct socket *sock, struct sockaddr *uaddr,
			  int addr_len, int flags, int is_sendmsg)
{
	struct sock *sk = sock->sk;
	int err;
	long timeo;

	/*
	 * uaddr can be NULL and addr_len can be 0 if:
	 * sk is a TCP fastopen active socket and
	 * TCP_FASTOPEN_CONNECT sockopt is set and
	 * we already have a valid cookie for this socket.
	 * In this case, user can call write() after connect().
	 * write() will invoke tcp_sendmsg_fastopen() which calls
	 * __inet_stream_connect().
	 */
	if (uaddr) {
		if (addr_len < sizeof(uaddr->sa_family))
			return -EINVAL;

		if (uaddr->sa_family == AF_UNSPEC) {
			sk->sk_disconnects++;
			err = sk->sk_prot->disconnect(sk, flags);
			sock->state = err ? SS_DISCONNECTING : SS_UNCONNECTED;
			goto out;
		}
	}

	switch (sock->state) {
	default:
		err = -EINVAL;
		goto out;
	case SS_CONNECTED:
		err = -EISCONN;
		goto out;
	case SS_CONNECTING:
		if (inet_test_bit(DEFER_CONNECT, sk))
			err = is_sendmsg ? -EINPROGRESS : -EISCONN;
		else
			err = -EALREADY;
		/* Fall out of switch with err, set for this state */
		break;
	case SS_UNCONNECTED:
		err = -EISCONN;
		if (sk->sk_state != TCP_CLOSE)
			goto out;

		if (BPF_CGROUP_PRE_CONNECT_ENABLED(sk)) {
			err = sk->sk_prot->pre_connect(sk, uaddr, addr_len);
			if (err)
				goto out;
		}

		err = sk->sk_prot->connect(sk, uaddr, addr_len);
		if (err < 0)
			goto out;

		sock->state = SS_CONNECTING;

		if (!err && inet_test_bit(DEFER_CONNECT, sk))
			goto out;

		/* Just entered SS_CONNECTING state; the only
		 * difference is that return value in non-blocking
		 * case is EINPROGRESS, rather than EALREADY.
		 */
		err = -EINPROGRESS;
		break;
	}

	timeo = sock_sndtimeo(sk, flags & O_NONBLOCK);

	if ((1 << sk->sk_state) & (TCPF_SYN_SENT | TCPF_SYN_RECV)) {
		int writebias = (sk->sk_protocol == IPPROTO_TCP) &&
				tcp_sk(sk)->fastopen_req &&
				tcp_sk(sk)->fastopen_req->data ? 1 : 0;
		int dis = sk->sk_disconnects;

		/* Error code is set above */
		if (!timeo || !inet_wait_for_connect(sk, timeo, writebias))
			goto out;

		err = sock_intr_errno(timeo);
		if (signal_pending(current))
			goto out;

		if (dis != sk->sk_disconnects) {
			err = -EPIPE;
			goto out;
		}
	}

	/* Connection was closed by RST, timeout, ICMP error
	 * or another process disconnected us.
	 */
	if (sk->sk_state == TCP_CLOSE)
		goto sock_error;

	/* sk->sk_err may be not zero now, if RECVERR was ordered by user
	 * and error was received after socket entered established state.
	 * Hence, it is handled normally after connect() return successfully.
	 */

	sock->state = SS_CONNECTED;
	err = 0;
out:
	return err;

sock_error:
	err = sock_error(sk) ? : -ECONNABORTED;
	sock->state = SS_UNCONNECTED;
	sk->sk_disconnects++;
	if (sk->sk_prot->disconnect(sk, flags))
		sock->state = SS_DISCONNECTING;
	goto out;
}
EXPORT_SYMBOL(__inet_stream_connect);

int inet_stream_connect(struct socket *sock, struct sockaddr *uaddr,
			int addr_len, int flags)
{
	int err;

	lock_sock(sock->sk);
	err = __inet_stream_connect(sock, uaddr, addr_len, flags, 0);
	release_sock(sock->sk);
	return err;
}
EXPORT_SYMBOL(inet_stream_connect);

void __inet_accept(struct socket *sock, struct socket *newsock, struct sock *newsk)
{
	sock_rps_record_flow(newsk);
	WARN_ON(!((1 << newsk->sk_state) &
		  (TCPF_ESTABLISHED | TCPF_SYN_RECV |
		  TCPF_CLOSE_WAIT | TCPF_CLOSE)));

	if (test_bit(SOCK_SUPPORT_ZC, &sock->flags))
		set_bit(SOCK_SUPPORT_ZC, &newsock->flags);
	sock_graft(newsk, newsock);

	newsock->state = SS_CONNECTED;
}

/*
 *	Accept a pending connection. The TCP layer now gives BSD semantics.
 */

int inet_accept(struct socket *sock, struct socket *newsock, int flags,
		bool kern)
{
	struct sock *sk1 = sock->sk, *sk2;
	int err = -EINVAL;

	/* IPV6_ADDRFORM can change sk->sk_prot under us. */
	sk2 = READ_ONCE(sk1->sk_prot)->accept(sk1, flags, &err, kern);
	if (!sk2)
		return err;

	lock_sock(sk2);
	__inet_accept(sock, newsock, sk2);
	release_sock(sk2);
	return 0;
}
EXPORT_SYMBOL(inet_accept);

/*
 *	This does both peername and sockname.
 */
int inet_getname(struct socket *sock, struct sockaddr *uaddr,
		 int peer)
{
	struct sock *sk		= sock->sk;
	struct inet_sock *inet	= inet_sk(sk);
	DECLARE_SOCKADDR(struct sockaddr_in *, sin, uaddr);
	int sin_addr_len = sizeof(*sin);

	sin->sin_family = AF_INET;
	lock_sock(sk);
	if (peer) {
		if (!inet->inet_dport ||
		    (((1 << sk->sk_state) & (TCPF_CLOSE | TCPF_SYN_SENT)) &&
		     peer == 1)) {
			release_sock(sk);
			return -ENOTCONN;
		}
		sin->sin_port = inet->inet_dport;
		sin->sin_addr.s_addr = inet->inet_daddr;
		BPF_CGROUP_RUN_SA_PROG(sk, (struct sockaddr *)sin, &sin_addr_len,
				       CGROUP_INET4_GETPEERNAME);
	} else {
		__be32 addr = inet->inet_rcv_saddr;
		if (!addr)
			addr = inet->inet_saddr;
		sin->sin_port = inet->inet_sport;
		sin->sin_addr.s_addr = addr;
		BPF_CGROUP_RUN_SA_PROG(sk, (struct sockaddr *)sin, &sin_addr_len,
				       CGROUP_INET4_GETSOCKNAME);
	}
	release_sock(sk);
	memset(sin->sin_zero, 0, sizeof(sin->sin_zero));
	return sin_addr_len;
}
EXPORT_SYMBOL(inet_getname);

int inet_send_prepare(struct sock *sk)
{
	sock_rps_record_flow(sk);

	/* We may need to bind the socket. */
	if (data_race(!inet_sk(sk)->inet_num) && !sk->sk_prot->no_autobind &&
	    inet_autobind(sk))
		return -EAGAIN;

	return 0;
}
EXPORT_SYMBOL_GPL(inet_send_prepare);

int inet_sendmsg(struct socket *sock, struct msghdr *msg, size_t size)
{
	struct sock *sk = sock->sk;

	if (unlikely(inet_send_prepare(sk)))
		return -EAGAIN;

	return INDIRECT_CALL_2(sk->sk_prot->sendmsg, tcp_sendmsg, udp_sendmsg,
			       sk, msg, size);
}
EXPORT_SYMBOL(inet_sendmsg);

void inet_splice_eof(struct socket *sock)
{
	const struct proto *prot;
	struct sock *sk = sock->sk;

	if (unlikely(inet_send_prepare(sk)))
		return;

	/* IPV6_ADDRFORM can change sk->sk_prot under us. */
	prot = READ_ONCE(sk->sk_prot);
	if (prot->splice_eof)
		prot->splice_eof(sock);
}
EXPORT_SYMBOL_GPL(inet_splice_eof);

INDIRECT_CALLABLE_DECLARE(int udp_recvmsg(struct sock *, struct msghdr *,
					  size_t, int, int *));
int inet_recvmsg(struct socket *sock, struct msghdr *msg, size_t size,
		 int flags)
{
	struct sock *sk = sock->sk;
	int addr_len = 0;
	int err;

	if (likely(!(flags & MSG_ERRQUEUE)))
		sock_rps_record_flow(sk);

	err = INDIRECT_CALL_2(sk->sk_prot->recvmsg, tcp_recvmsg, udp_recvmsg,
			      sk, msg, size, flags, &addr_len);
	if (err >= 0)
		msg->msg_namelen = addr_len;
	return err;
}
EXPORT_SYMBOL(inet_recvmsg);

int inet_shutdown(struct socket *sock, int how)
{
	struct sock *sk = sock->sk;
	int err = 0;

	/* This should really check to make sure
	 * the socket is a TCP socket. (WHY AC...)
	 */
	how++; /* maps 0->1 has the advantage of making bit 1 rcvs and
		       1->2 bit 2 snds.
		       2->3 */
	if ((how & ~SHUTDOWN_MASK) || !how)	/* MAXINT->0 */
		return -EINVAL;

	lock_sock(sk);
	if (sock->state == SS_CONNECTING) {
		if ((1 << sk->sk_state) &
		    (TCPF_SYN_SENT | TCPF_SYN_RECV | TCPF_CLOSE))
			sock->state = SS_DISCONNECTING;
		else
			sock->state = SS_CONNECTED;
	}

	switch (sk->sk_state) {
	case TCP_CLOSE:
		err = -ENOTCONN;
		/* Hack to wake up other listeners, who can poll for
		   EPOLLHUP, even on eg. unconnected UDP sockets -- RR */
		fallthrough;
	default:
		WRITE_ONCE(sk->sk_shutdown, sk->sk_shutdown | how);
		if (sk->sk_prot->shutdown)
			sk->sk_prot->shutdown(sk, how);
		break;

	/* Remaining two branches are temporary solution for missing
	 * close() in multithreaded environment. It is _not_ a good idea,
	 * but we have no choice until close() is repaired at VFS level.
	 */
	case TCP_LISTEN:
		if (!(how & RCV_SHUTDOWN))
			break;
		fallthrough;
	case TCP_SYN_SENT:
		err = sk->sk_prot->disconnect(sk, O_NONBLOCK);
		sock->state = err ? SS_DISCONNECTING : SS_UNCONNECTED;
		break;
	}

	/* Wake up anyone sleeping in poll. */
	sk->sk_state_change(sk);
	release_sock(sk);
	return err;
}
EXPORT_SYMBOL(inet_shutdown);

/*
 *	ioctl() calls you can issue on an INET socket. Most of these are
 *	device configuration and stuff and very rarely used. Some ioctls
 *	pass on to the socket itself.
 *
 *	NOTE: I like the idea of a module for the config stuff. ie ifconfig
 *	loads the devconfigure module does its configuring and unloads it.
 *	There's a good 20K of config code hanging around the kernel.
 */

int inet_ioctl(struct socket *sock, unsigned int cmd, unsigned long arg)
{
	struct sock *sk = sock->sk;
	int err = 0;
	struct net *net = sock_net(sk);
	void __user *p = (void __user *)arg;
	struct ifreq ifr;
	struct rtentry rt;

	switch (cmd) {
	case SIOCADDRT:
	case SIOCDELRT:
		if (copy_from_user(&rt, p, sizeof(struct rtentry)))
			return -EFAULT;
		err = ip_rt_ioctl(net, cmd, &rt);
		break;
	case SIOCRTMSG:
		err = -EINVAL;
		break;
	case SIOCDARP:
	case SIOCGARP:
	case SIOCSARP:
		err = arp_ioctl(net, cmd, (void __user *)arg);
		break;
	case SIOCGIFADDR:
	case SIOCGIFBRDADDR:
	case SIOCGIFNETMASK:
	case SIOCGIFDSTADDR:
	case SIOCGIFPFLAGS:
		if (get_user_ifreq(&ifr, NULL, p))
			return -EFAULT;
		err = devinet_ioctl(net, cmd, &ifr);
		if (!err && put_user_ifreq(&ifr, p))
			err = -EFAULT;
		break;

	case SIOCSIFADDR:
	case SIOCSIFBRDADDR:
	case SIOCSIFNETMASK:
	case SIOCSIFDSTADDR:
	case SIOCSIFPFLAGS:
	case SIOCSIFFLAGS:
		if (get_user_ifreq(&ifr, NULL, p))
			return -EFAULT;
		err = devinet_ioctl(net, cmd, &ifr);
		break;
	default:
		if (sk->sk_prot->ioctl)
			err = sk_ioctl(sk, cmd, (void __user *)arg);
		else
			err = -ENOIOCTLCMD;
		break;
	}
	return err;
}
EXPORT_SYMBOL(inet_ioctl);

#ifdef CONFIG_COMPAT
static int inet_compat_routing_ioctl(struct sock *sk, unsigned int cmd,
		struct compat_rtentry __user *ur)
{
	compat_uptr_t rtdev;
	struct rtentry rt;

	if (copy_from_user(&rt.rt_dst, &ur->rt_dst,
			3 * sizeof(struct sockaddr)) ||
	    get_user(rt.rt_flags, &ur->rt_flags) ||
	    get_user(rt.rt_metric, &ur->rt_metric) ||
	    get_user(rt.rt_mtu, &ur->rt_mtu) ||
	    get_user(rt.rt_window, &ur->rt_window) ||
	    get_user(rt.rt_irtt, &ur->rt_irtt) ||
	    get_user(rtdev, &ur->rt_dev))
		return -EFAULT;

	rt.rt_dev = compat_ptr(rtdev);
	return ip_rt_ioctl(sock_net(sk), cmd, &rt);
}

static int inet_compat_ioctl(struct socket *sock, unsigned int cmd, unsigned long arg)
{
	void __user *argp = compat_ptr(arg);
	struct sock *sk = sock->sk;

	switch (cmd) {
	case SIOCADDRT:
	case SIOCDELRT:
		return inet_compat_routing_ioctl(sk, cmd, argp);
	default:
		if (!sk->sk_prot->compat_ioctl)
			return -ENOIOCTLCMD;
		return sk->sk_prot->compat_ioctl(sk, cmd, arg);
	}
}
#endif /* CONFIG_COMPAT */

const struct proto_ops inet_stream_ops = {
	.family		   = PF_INET,
	.owner		   = THIS_MODULE,
	.release	   = inet_release,
	.bind		   = inet_bind,
	.connect	   = inet_stream_connect,
	.socketpair	   = sock_no_socketpair,
	.accept		   = inet_accept,
	.getname	   = inet_getname,
	.poll		   = tcp_poll,
	.ioctl		   = inet_ioctl,
	.gettstamp	   = sock_gettstamp,
	.listen		   = inet_listen,
	.shutdown	   = inet_shutdown,
	.setsockopt	   = sock_common_setsockopt,
	.getsockopt	   = sock_common_getsockopt,
	.sendmsg	   = inet_sendmsg,
	.recvmsg	   = inet_recvmsg,
#ifdef CONFIG_MMU
	.mmap		   = tcp_mmap,
#endif
	.splice_eof	   = inet_splice_eof,
	.splice_read	   = tcp_splice_read,
	.set_peek_off      = sk_set_peek_off,
	.read_sock	   = tcp_read_sock,
	.read_skb	   = tcp_read_skb,
	.sendmsg_locked    = tcp_sendmsg_locked,
	.peek_len	   = tcp_peek_len,
#ifdef CONFIG_COMPAT
	.compat_ioctl	   = inet_compat_ioctl,
#endif
	.set_rcvlowat	   = tcp_set_rcvlowat,
};
EXPORT_SYMBOL(inet_stream_ops);

const struct proto_ops inet_dgram_ops = {
	.family		   = PF_INET,
	.owner		   = THIS_MODULE,
	.release	   = inet_release,
	.bind		   = inet_bind,
	.connect	   = inet_dgram_connect,
	.socketpair	   = sock_no_socketpair,
	.accept		   = sock_no_accept,
	.getname	   = inet_getname,
	.poll		   = udp_poll,
	.ioctl		   = inet_ioctl,
	.gettstamp	   = sock_gettstamp,
	.listen		   = sock_no_listen,
	.shutdown	   = inet_shutdown,
	.setsockopt	   = sock_common_setsockopt,
	.getsockopt	   = sock_common_getsockopt,
	.sendmsg	   = inet_sendmsg,
	.read_skb	   = udp_read_skb,
	.recvmsg	   = inet_recvmsg,
	.mmap		   = sock_no_mmap,
	.splice_eof	   = inet_splice_eof,
	.set_peek_off	   = udp_set_peek_off,
#ifdef CONFIG_COMPAT
	.compat_ioctl	   = inet_compat_ioctl,
#endif
};
EXPORT_SYMBOL(inet_dgram_ops);

/*
 * For SOCK_RAW sockets; should be the same as inet_dgram_ops but without
 * udp_poll
 */
static const struct proto_ops inet_sockraw_ops = {
	.family		   = PF_INET,
	.owner		   = THIS_MODULE,
	.release	   = inet_release,
	.bind		   = inet_bind,
	.connect	   = inet_dgram_connect,
	.socketpair	   = sock_no_socketpair,
	.accept		   = sock_no_accept,
	.getname	   = inet_getname,
	.poll		   = datagram_poll,
	.ioctl		   = inet_ioctl,
	.gettstamp	   = sock_gettstamp,
	.listen		   = sock_no_listen,
	.shutdown	   = inet_shutdown,
	.setsockopt	   = sock_common_setsockopt,
	.getsockopt	   = sock_common_getsockopt,
	.sendmsg	   = inet_sendmsg,
	.recvmsg	   = inet_recvmsg,
	.mmap		   = sock_no_mmap,
	.splice_eof	   = inet_splice_eof,
#ifdef CONFIG_COMPAT
	.compat_ioctl	   = inet_compat_ioctl,
#endif
};

static const struct net_proto_family inet_family_ops = {
	.family = PF_INET,
	.create = inet_create,
	.owner	= THIS_MODULE,
};

/* Upon startup we insert all the elements in inetsw_array[] into
 * the linked list inetsw.
 */
static struct inet_protosw inetsw_array[] =
{
	{
		.type =       SOCK_STREAM,
		.protocol =   IPPROTO_TCP,
		.prot =       &tcp_prot,
		.ops =        &inet_stream_ops,
		.flags =      INET_PROTOSW_PERMANENT |
			      INET_PROTOSW_ICSK,
	},

	{
		.type =       SOCK_DGRAM,
		.protocol =   IPPROTO_UDP,
		.prot =       &udp_prot,
		.ops =        &inet_dgram_ops,
		.flags =      INET_PROTOSW_PERMANENT,
       },

       {
		.type =       SOCK_DGRAM,
		.protocol =   IPPROTO_ICMP,
		.prot =       &ping_prot,
		.ops =        &inet_sockraw_ops,
		.flags =      INET_PROTOSW_REUSE,
       },

       {
	       .type =       SOCK_RAW,
	       .protocol =   IPPROTO_IP,	/* wild card */
	       .prot =       &raw_prot,
	       .ops =        &inet_sockraw_ops,
	       .flags =      INET_PROTOSW_REUSE,
       }
};

#define INETSW_ARRAY_LEN ARRAY_SIZE(inetsw_array)

void inet_register_protosw(struct inet_protosw *p)
{
	struct list_head *lh;
	struct inet_protosw *answer;
	int protocol = p->protocol;
	struct list_head *last_perm;

	spin_lock_bh(&inetsw_lock);

	if (p->type >= SOCK_MAX)
		goto out_illegal;

	/* If we are trying to override a permanent protocol, bail. */
	last_perm = &inetsw[p->type];
	list_for_each(lh, &inetsw[p->type]) {
		answer = list_entry(lh, struct inet_protosw, list);
		/* Check only the non-wild match. */
		if ((INET_PROTOSW_PERMANENT & answer->flags) == 0)
			break;
		if (protocol == answer->protocol)
			goto out_permanent;
		last_perm = lh;
	}

	/* Add the new entry after the last permanent entry if any, so that
	 * the new entry does not override a permanent entry when matched with
	 * a wild-card protocol. But it is allowed to override any existing
	 * non-permanent entry.  This means that when we remove this entry, the
	 * system automatically returns to the old behavior.
	 */
	list_add_rcu(&p->list, last_perm);
out:
	spin_unlock_bh(&inetsw_lock);

	return;

out_permanent:
	pr_err("Attempt to override permanent protocol %d\n", protocol);
	goto out;

out_illegal:
	pr_err("Ignoring attempt to register invalid socket type %d\n",
	       p->type);
	goto out;
}
EXPORT_SYMBOL(inet_register_protosw);

void inet_unregister_protosw(struct inet_protosw *p)
{
	if (INET_PROTOSW_PERMANENT & p->flags) {
		pr_err("Attempt to unregister permanent protocol %d\n",
		       p->protocol);
	} else {
		spin_lock_bh(&inetsw_lock);
		list_del_rcu(&p->list);
		spin_unlock_bh(&inetsw_lock);

		synchronize_net();
	}
}
EXPORT_SYMBOL(inet_unregister_protosw);

static int inet_sk_reselect_saddr(struct sock *sk)
{
	struct inet_sock *inet = inet_sk(sk);
	__be32 old_saddr = inet->inet_saddr;
	__be32 daddr = inet->inet_daddr;
	struct flowi4 *fl4;
	struct rtable *rt;
	__be32 new_saddr;
	struct ip_options_rcu *inet_opt;
	int err;

	inet_opt = rcu_dereference_protected(inet->inet_opt,
					     lockdep_sock_is_held(sk));
	if (inet_opt && inet_opt->opt.srr)
		daddr = inet_opt->opt.faddr;

	/* Query new route. */
	fl4 = &inet->cork.fl.u.ip4;
	rt = ip_route_connect(fl4, daddr, 0, sk->sk_bound_dev_if,
			      sk->sk_protocol, inet->inet_sport,
			      inet->inet_dport, sk);
	if (IS_ERR(rt))
		return PTR_ERR(rt);

	new_saddr = fl4->saddr;

	if (new_saddr == old_saddr) {
		sk_setup_caps(sk, &rt->dst);
		return 0;
	}

	err = inet_bhash2_update_saddr(sk, &new_saddr, AF_INET);
	if (err) {
		ip_rt_put(rt);
		return err;
	}

	sk_setup_caps(sk, &rt->dst);

	if (READ_ONCE(sock_net(sk)->ipv4.sysctl_ip_dynaddr) > 1) {
		pr_info("%s(): shifting inet->saddr from %pI4 to %pI4\n",
			__func__, &old_saddr, &new_saddr);
	}

	/*
	 * XXX The only one ugly spot where we need to
	 * XXX really change the sockets identity after
	 * XXX it has entered the hashes. -DaveM
	 *
	 * Besides that, it does not check for connection
	 * uniqueness. Wait for troubles.
	 */
	return __sk_prot_rehash(sk);
}

int inet_sk_rebuild_header(struct sock *sk)
{
	struct rtable *rt = dst_rtable(__sk_dst_check(sk, 0));
	struct inet_sock *inet = inet_sk(sk);
	__be32 daddr;
	struct ip_options_rcu *inet_opt;
	struct flowi4 *fl4;
	int err;

	/* Route is OK, nothing to do. */
	if (rt)
		return 0;

	/* Reroute. */
	rcu_read_lock();
	inet_opt = rcu_dereference(inet->inet_opt);
	daddr = inet->inet_daddr;
	if (inet_opt && inet_opt->opt.srr)
		daddr = inet_opt->opt.faddr;
	rcu_read_unlock();
	fl4 = &inet->cork.fl.u.ip4;
	rt = ip_route_output_ports(sock_net(sk), fl4, sk, daddr, inet->inet_saddr,
				   inet->inet_dport, inet->inet_sport,
				   sk->sk_protocol, ip_sock_rt_tos(sk),
				   sk->sk_bound_dev_if);
	if (!IS_ERR(rt)) {
		err = 0;
		sk_setup_caps(sk, &rt->dst);
	} else {
		err = PTR_ERR(rt);

		/* Routing failed... */
		sk->sk_route_caps = 0;
		/*
		 * Other protocols have to map its equivalent state to TCP_SYN_SENT.
		 * DCCP maps its DCCP_REQUESTING state to TCP_SYN_SENT. -acme
		 */
		if (!READ_ONCE(sock_net(sk)->ipv4.sysctl_ip_dynaddr) ||
		    sk->sk_state != TCP_SYN_SENT ||
		    (sk->sk_userlocks & SOCK_BINDADDR_LOCK) ||
		    (err = inet_sk_reselect_saddr(sk)) != 0)
			WRITE_ONCE(sk->sk_err_soft, -err);
	}

	return err;
}
EXPORT_SYMBOL(inet_sk_rebuild_header);

void inet_sk_set_state(struct sock *sk, int state)
{
	trace_inet_sock_set_state(sk, sk->sk_state, state);
	sk->sk_state = state;
}
EXPORT_SYMBOL(inet_sk_set_state);

void inet_sk_state_store(struct sock *sk, int newstate)
{
	trace_inet_sock_set_state(sk, sk->sk_state, newstate);
	smp_store_release(&sk->sk_state, newstate);
}

struct sk_buff *inet_gso_segment(struct sk_buff *skb,
				 netdev_features_t features)
{
	bool udpfrag = false, fixedid = false, gso_partial, encap;
	struct sk_buff *segs = ERR_PTR(-EINVAL);
	const struct net_offload *ops;
	unsigned int offset = 0;
	struct iphdr *iph;
	int proto, tot_len;
	int nhoff;
	int ihl;
	int id;

	skb_reset_network_header(skb);
	nhoff = skb_network_header(skb) - skb_mac_header(skb);
	if (unlikely(!pskb_may_pull(skb, sizeof(*iph))))
		goto out;

	iph = ip_hdr(skb);
	ihl = iph->ihl * 4;
	if (ihl < sizeof(*iph))
		goto out;

	id = ntohs(iph->id);
	proto = iph->protocol;

	/* Warning: after this point, iph might be no longer valid */
	if (unlikely(!pskb_may_pull(skb, ihl)))
		goto out;
	__skb_pull(skb, ihl);

	encap = SKB_GSO_CB(skb)->encap_level > 0;
	if (encap)
		features &= skb->dev->hw_enc_features;
	SKB_GSO_CB(skb)->encap_level += ihl;

	skb_reset_transport_header(skb);

	segs = ERR_PTR(-EPROTONOSUPPORT);

	if (!skb->encapsulation || encap) {
		udpfrag = !!(skb_shinfo(skb)->gso_type & SKB_GSO_UDP);
		fixedid = !!(skb_shinfo(skb)->gso_type & SKB_GSO_TCP_FIXEDID);

		/* fixed ID is invalid if DF bit is not set */
		if (fixedid && !(ip_hdr(skb)->frag_off & htons(IP_DF)))
			goto out;
	}

	ops = rcu_dereference(inet_offloads[proto]);
	if (likely(ops && ops->callbacks.gso_segment)) {
		segs = ops->callbacks.gso_segment(skb, features);
		if (!segs)
			skb->network_header = skb_mac_header(skb) + nhoff - skb->head;
	}

	if (IS_ERR_OR_NULL(segs))
		goto out;

	gso_partial = !!(skb_shinfo(segs)->gso_type & SKB_GSO_PARTIAL);

	skb = segs;
	do {
		iph = (struct iphdr *)(skb_mac_header(skb) + nhoff);
		if (udpfrag) {
			iph->frag_off = htons(offset >> 3);
			if (skb->next)
				iph->frag_off |= htons(IP_MF);
			offset += skb->len - nhoff - ihl;
			tot_len = skb->len - nhoff;
		} else if (skb_is_gso(skb)) {
			if (!fixedid) {
				iph->id = htons(id);
				id += skb_shinfo(skb)->gso_segs;
			}

			if (gso_partial)
				tot_len = skb_shinfo(skb)->gso_size +
					  SKB_GSO_CB(skb)->data_offset +
					  skb->head - (unsigned char *)iph;
			else
				tot_len = skb->len - nhoff;
		} else {
			if (!fixedid)
				iph->id = htons(id++);
			tot_len = skb->len - nhoff;
		}
		iph->tot_len = htons(tot_len);
		ip_send_check(iph);
		if (encap)
			skb_reset_inner_headers(skb);
		skb->network_header = (u8 *)iph - skb->head;
		skb_reset_mac_len(skb);
	} while ((skb = skb->next));

out:
	return segs;
}

static struct sk_buff *ipip_gso_segment(struct sk_buff *skb,
					netdev_features_t features)
{
	if (!(skb_shinfo(skb)->gso_type & SKB_GSO_IPXIP4))
		return ERR_PTR(-EINVAL);

	return inet_gso_segment(skb, features);
}

struct sk_buff *inet_gro_receive(struct list_head *head, struct sk_buff *skb)
{
	const struct net_offload *ops;
	struct sk_buff *pp = NULL;
	const struct iphdr *iph;
	struct sk_buff *p;
	unsigned int hlen;
	unsigned int off;
	int flush = 1;
	int proto;

	off = skb_gro_offset(skb);
	hlen = off + sizeof(*iph);
	iph = skb_gro_header(skb, hlen, off);
	if (unlikely(!iph))
		goto out;

	proto = iph->protocol;

	ops = rcu_dereference(inet_offloads[proto]);
	if (!ops || !ops->callbacks.gro_receive)
		goto out;

	if (*(u8 *)iph != 0x45)
		goto out;

	if (ip_is_fragment(iph))
		goto out;

	if (unlikely(ip_fast_csum((u8 *)iph, 5)))
		goto out;

	NAPI_GRO_CB(skb)->proto = proto;
	flush = (u16)((ntohl(*(__be32 *)iph) ^ skb_gro_len(skb)) | (ntohl(*(__be32 *)&iph->id) & ~IP_DF));

	list_for_each_entry(p, head, list) {
		struct iphdr *iph2;

		if (!NAPI_GRO_CB(p)->same_flow)
			continue;

		iph2 = (struct iphdr *)(p->data + off);
		/* The above works because, with the exception of the top
		 * (inner most) layer, we only aggregate pkts with the same
		 * hdr length so all the hdrs we'll need to verify will start
		 * at the same offset.
		 */
		if ((iph->protocol ^ iph2->protocol) |
		    ((__force u32)iph->saddr ^ (__force u32)iph2->saddr) |
		    ((__force u32)iph->daddr ^ (__force u32)iph2->daddr)) {
			NAPI_GRO_CB(p)->same_flow = 0;
			continue;
		}
	}

	NAPI_GRO_CB(skb)->flush |= flush;
<<<<<<< HEAD
	skb_set_network_header(skb, off);
	/* The above will be needed by the transport layer if there is one
	 * immediately following this IP hdr.
	 */
=======
>>>>>>> ff2632d7
	NAPI_GRO_CB(skb)->inner_network_offset = off;

	/* Note : No need to call skb_gro_postpull_rcsum() here,
	 * as we already checked checksum over ipv4 header was 0
	 */
	skb_gro_pull(skb, sizeof(*iph));
	skb_set_transport_header(skb, skb_gro_offset(skb));

	pp = indirect_call_gro_receive(tcp4_gro_receive, udp4_gro_receive,
				       ops->callbacks.gro_receive, head, skb);

out:
	skb_gro_flush_final(skb, pp, flush);

	return pp;
}

static struct sk_buff *ipip_gro_receive(struct list_head *head,
					struct sk_buff *skb)
{
	if (NAPI_GRO_CB(skb)->encap_mark) {
		NAPI_GRO_CB(skb)->flush = 1;
		return NULL;
	}

	NAPI_GRO_CB(skb)->encap_mark = 1;

	return inet_gro_receive(head, skb);
}

#define SECONDS_PER_DAY	86400

/* inet_current_timestamp - Return IP network timestamp
 *
 * Return milliseconds since midnight in network byte order.
 */
__be32 inet_current_timestamp(void)
{
	u32 secs;
	u32 msecs;
	struct timespec64 ts;

	ktime_get_real_ts64(&ts);

	/* Get secs since midnight. */
	(void)div_u64_rem(ts.tv_sec, SECONDS_PER_DAY, &secs);
	/* Convert to msecs. */
	msecs = secs * MSEC_PER_SEC;
	/* Convert nsec to msec. */
	msecs += (u32)ts.tv_nsec / NSEC_PER_MSEC;

	/* Convert to network byte order. */
	return htonl(msecs);
}
EXPORT_SYMBOL(inet_current_timestamp);

int inet_recv_error(struct sock *sk, struct msghdr *msg, int len, int *addr_len)
{
	unsigned int family = READ_ONCE(sk->sk_family);

	if (family == AF_INET)
		return ip_recv_error(sk, msg, len, addr_len);
#if IS_ENABLED(CONFIG_IPV6)
	if (family == AF_INET6)
		return pingv6_ops.ipv6_recv_error(sk, msg, len, addr_len);
#endif
	return -EINVAL;
}
EXPORT_SYMBOL(inet_recv_error);

int inet_gro_complete(struct sk_buff *skb, int nhoff)
{
	struct iphdr *iph = (struct iphdr *)(skb->data + nhoff);
	const struct net_offload *ops;
	__be16 totlen = iph->tot_len;
	int proto = iph->protocol;
	int err = -ENOSYS;

	if (skb->encapsulation) {
		skb_set_inner_protocol(skb, cpu_to_be16(ETH_P_IP));
		skb_set_inner_network_header(skb, nhoff);
	}

	iph_set_totlen(iph, skb->len - nhoff);
	csum_replace2(&iph->check, totlen, iph->tot_len);

	ops = rcu_dereference(inet_offloads[proto]);
	if (WARN_ON(!ops || !ops->callbacks.gro_complete))
		goto out;

	/* Only need to add sizeof(*iph) to get to the next hdr below
	 * because any hdr with option will have been flushed in
	 * inet_gro_receive().
	 */
	err = INDIRECT_CALL_2(ops->callbacks.gro_complete,
			      tcp4_gro_complete, udp4_gro_complete,
			      skb, nhoff + sizeof(*iph));

out:
	return err;
}

static int ipip_gro_complete(struct sk_buff *skb, int nhoff)
{
	skb->encapsulation = 1;
	skb_shinfo(skb)->gso_type |= SKB_GSO_IPXIP4;
	return inet_gro_complete(skb, nhoff);
}

int inet_ctl_sock_create(struct sock **sk, unsigned short family,
			 unsigned short type, unsigned char protocol,
			 struct net *net)
{
	struct socket *sock;
	int rc = sock_create_kern(net, family, type, protocol, &sock);

	if (rc == 0) {
		*sk = sock->sk;
		(*sk)->sk_allocation = GFP_ATOMIC;
		(*sk)->sk_use_task_frag = false;
		/*
		 * Unhash it so that IP input processing does not even see it,
		 * we do not wish this socket to see incoming packets.
		 */
		(*sk)->sk_prot->unhash(*sk);
	}
	return rc;
}
EXPORT_SYMBOL_GPL(inet_ctl_sock_create);

unsigned long snmp_fold_field(void __percpu *mib, int offt)
{
	unsigned long res = 0;
	int i;

	for_each_possible_cpu(i)
		res += snmp_get_cpu_field(mib, i, offt);
	return res;
}
EXPORT_SYMBOL_GPL(snmp_fold_field);

#if BITS_PER_LONG==32

u64 snmp_get_cpu_field64(void __percpu *mib, int cpu, int offt,
			 size_t syncp_offset)
{
	void *bhptr;
	struct u64_stats_sync *syncp;
	u64 v;
	unsigned int start;

	bhptr = per_cpu_ptr(mib, cpu);
	syncp = (struct u64_stats_sync *)(bhptr + syncp_offset);
	do {
		start = u64_stats_fetch_begin(syncp);
		v = *(((u64 *)bhptr) + offt);
	} while (u64_stats_fetch_retry(syncp, start));

	return v;
}
EXPORT_SYMBOL_GPL(snmp_get_cpu_field64);

u64 snmp_fold_field64(void __percpu *mib, int offt, size_t syncp_offset)
{
	u64 res = 0;
	int cpu;

	for_each_possible_cpu(cpu) {
		res += snmp_get_cpu_field64(mib, cpu, offt, syncp_offset);
	}
	return res;
}
EXPORT_SYMBOL_GPL(snmp_fold_field64);
#endif

#ifdef CONFIG_IP_MULTICAST
static const struct net_protocol igmp_protocol = {
	.handler =	igmp_rcv,
};
#endif

static const struct net_protocol icmp_protocol = {
	.handler =	icmp_rcv,
	.err_handler =	icmp_err,
	.no_policy =	1,
};

static __net_init int ipv4_mib_init_net(struct net *net)
{
	int i;

	net->mib.tcp_statistics = alloc_percpu(struct tcp_mib);
	if (!net->mib.tcp_statistics)
		goto err_tcp_mib;
	net->mib.ip_statistics = alloc_percpu(struct ipstats_mib);
	if (!net->mib.ip_statistics)
		goto err_ip_mib;

	for_each_possible_cpu(i) {
		struct ipstats_mib *af_inet_stats;
		af_inet_stats = per_cpu_ptr(net->mib.ip_statistics, i);
		u64_stats_init(&af_inet_stats->syncp);
	}

	net->mib.net_statistics = alloc_percpu(struct linux_mib);
	if (!net->mib.net_statistics)
		goto err_net_mib;
	net->mib.udp_statistics = alloc_percpu(struct udp_mib);
	if (!net->mib.udp_statistics)
		goto err_udp_mib;
	net->mib.udplite_statistics = alloc_percpu(struct udp_mib);
	if (!net->mib.udplite_statistics)
		goto err_udplite_mib;
	net->mib.icmp_statistics = alloc_percpu(struct icmp_mib);
	if (!net->mib.icmp_statistics)
		goto err_icmp_mib;
	net->mib.icmpmsg_statistics = kzalloc(sizeof(struct icmpmsg_mib),
					      GFP_KERNEL);
	if (!net->mib.icmpmsg_statistics)
		goto err_icmpmsg_mib;

	tcp_mib_init(net);
	return 0;

err_icmpmsg_mib:
	free_percpu(net->mib.icmp_statistics);
err_icmp_mib:
	free_percpu(net->mib.udplite_statistics);
err_udplite_mib:
	free_percpu(net->mib.udp_statistics);
err_udp_mib:
	free_percpu(net->mib.net_statistics);
err_net_mib:
	free_percpu(net->mib.ip_statistics);
err_ip_mib:
	free_percpu(net->mib.tcp_statistics);
err_tcp_mib:
	return -ENOMEM;
}

static __net_exit void ipv4_mib_exit_net(struct net *net)
{
	kfree(net->mib.icmpmsg_statistics);
	free_percpu(net->mib.icmp_statistics);
	free_percpu(net->mib.udplite_statistics);
	free_percpu(net->mib.udp_statistics);
	free_percpu(net->mib.net_statistics);
	free_percpu(net->mib.ip_statistics);
	free_percpu(net->mib.tcp_statistics);
#ifdef CONFIG_MPTCP
	/* allocated on demand, see mptcp_init_sock() */
	free_percpu(net->mib.mptcp_statistics);
#endif
}

static __net_initdata struct pernet_operations ipv4_mib_ops = {
	.init = ipv4_mib_init_net,
	.exit = ipv4_mib_exit_net,
};

static int __init init_ipv4_mibs(void)
{
	return register_pernet_subsys(&ipv4_mib_ops);
}

static __net_init int inet_init_net(struct net *net)
{
	/*
	 * Set defaults for local port range
	 */
	net->ipv4.ip_local_ports.range = 60999u << 16 | 32768u;

	seqlock_init(&net->ipv4.ping_group_range.lock);
	/*
	 * Sane defaults - nobody may create ping sockets.
	 * Boot scripts should set this to distro-specific group.
	 */
	net->ipv4.ping_group_range.range[0] = make_kgid(&init_user_ns, 1);
	net->ipv4.ping_group_range.range[1] = make_kgid(&init_user_ns, 0);

	/* Default values for sysctl-controlled parameters.
	 * We set them here, in case sysctl is not compiled.
	 */
	net->ipv4.sysctl_ip_default_ttl = IPDEFTTL;
	net->ipv4.sysctl_ip_fwd_update_priority = 1;
	net->ipv4.sysctl_ip_dynaddr = 0;
	net->ipv4.sysctl_ip_early_demux = 1;
	net->ipv4.sysctl_udp_early_demux = 1;
	net->ipv4.sysctl_tcp_early_demux = 1;
	net->ipv4.sysctl_nexthop_compat_mode = 1;
#ifdef CONFIG_SYSCTL
	net->ipv4.sysctl_ip_prot_sock = PROT_SOCK;
#endif

	/* Some igmp sysctl, whose values are always used */
	net->ipv4.sysctl_igmp_max_memberships = 20;
	net->ipv4.sysctl_igmp_max_msf = 10;
	/* IGMP reports for link-local multicast groups are enabled by default */
	net->ipv4.sysctl_igmp_llm_reports = 1;
	net->ipv4.sysctl_igmp_qrv = 2;

	net->ipv4.sysctl_fib_notify_on_flag_change = 0;

	return 0;
}

static __net_initdata struct pernet_operations af_inet_ops = {
	.init = inet_init_net,
};

static int __init init_inet_pernet_ops(void)
{
	return register_pernet_subsys(&af_inet_ops);
}

static int ipv4_proc_init(void);

/*
 *	IP protocol layer initialiser
 */


static const struct net_offload ipip_offload = {
	.callbacks = {
		.gso_segment	= ipip_gso_segment,
		.gro_receive	= ipip_gro_receive,
		.gro_complete	= ipip_gro_complete,
	},
};

static int __init ipip_offload_init(void)
{
	return inet_add_offload(&ipip_offload, IPPROTO_IPIP);
}

static int __init ipv4_offload_init(void)
{
	/*
	 * Add offloads
	 */
	if (udpv4_offload_init() < 0)
		pr_crit("%s: Cannot add UDP protocol offload\n", __func__);
	if (tcpv4_offload_init() < 0)
		pr_crit("%s: Cannot add TCP protocol offload\n", __func__);
	if (ipip_offload_init() < 0)
		pr_crit("%s: Cannot add IPIP protocol offload\n", __func__);

	net_hotdata.ip_packet_offload = (struct packet_offload) {
		.type = cpu_to_be16(ETH_P_IP),
		.callbacks = {
			.gso_segment = inet_gso_segment,
			.gro_receive = inet_gro_receive,
			.gro_complete = inet_gro_complete,
		},
	};
	dev_add_offload(&net_hotdata.ip_packet_offload);
	return 0;
}

fs_initcall(ipv4_offload_init);

static struct packet_type ip_packet_type __read_mostly = {
	.type = cpu_to_be16(ETH_P_IP),
	.func = ip_rcv,
	.list_func = ip_list_rcv,
};

static int __init inet_init(void)
{
	struct inet_protosw *q;
	struct list_head *r;
	int rc;

	sock_skb_cb_check_size(sizeof(struct inet_skb_parm));

	raw_hashinfo_init(&raw_v4_hashinfo);

	rc = proto_register(&tcp_prot, 1);
	if (rc)
		goto out;

	rc = proto_register(&udp_prot, 1);
	if (rc)
		goto out_unregister_tcp_proto;

	rc = proto_register(&raw_prot, 1);
	if (rc)
		goto out_unregister_udp_proto;

	rc = proto_register(&ping_prot, 1);
	if (rc)
		goto out_unregister_raw_proto;

	/*
	 *	Tell SOCKET that we are alive...
	 */

	(void)sock_register(&inet_family_ops);

#ifdef CONFIG_SYSCTL
	ip_static_sysctl_init();
#endif

	/*
	 *	Add all the base protocols.
	 */

	if (inet_add_protocol(&icmp_protocol, IPPROTO_ICMP) < 0)
		pr_crit("%s: Cannot add ICMP protocol\n", __func__);

	net_hotdata.udp_protocol = (struct net_protocol) {
		.handler =	udp_rcv,
		.err_handler =	udp_err,
		.no_policy =	1,
	};
	if (inet_add_protocol(&net_hotdata.udp_protocol, IPPROTO_UDP) < 0)
		pr_crit("%s: Cannot add UDP protocol\n", __func__);

	net_hotdata.tcp_protocol = (struct net_protocol) {
		.handler	=	tcp_v4_rcv,
		.err_handler	=	tcp_v4_err,
		.no_policy	=	1,
		.icmp_strict_tag_validation = 1,
	};
	if (inet_add_protocol(&net_hotdata.tcp_protocol, IPPROTO_TCP) < 0)
		pr_crit("%s: Cannot add TCP protocol\n", __func__);
#ifdef CONFIG_IP_MULTICAST
	if (inet_add_protocol(&igmp_protocol, IPPROTO_IGMP) < 0)
		pr_crit("%s: Cannot add IGMP protocol\n", __func__);
#endif

	/* Register the socket-side information for inet_create. */
	for (r = &inetsw[0]; r < &inetsw[SOCK_MAX]; ++r)
		INIT_LIST_HEAD(r);

	for (q = inetsw_array; q < &inetsw_array[INETSW_ARRAY_LEN]; ++q)
		inet_register_protosw(q);

	/*
	 *	Set the ARP module up
	 */

	arp_init();

	/*
	 *	Set the IP module up
	 */

	ip_init();

	/* Initialise per-cpu ipv4 mibs */
	if (init_ipv4_mibs())
		panic("%s: Cannot init ipv4 mibs\n", __func__);

	/* Setup TCP slab cache for open requests. */
	tcp_init();

	/* Setup UDP memory threshold */
	udp_init();

	/* Add UDP-Lite (RFC 3828) */
	udplite4_register();

	raw_init();

	ping_init();

	/*
	 *	Set the ICMP layer up
	 */

	if (icmp_init() < 0)
		panic("Failed to create the ICMP control socket.\n");

	/*
	 *	Initialise the multicast router
	 */
#if defined(CONFIG_IP_MROUTE)
	if (ip_mr_init())
		pr_crit("%s: Cannot init ipv4 mroute\n", __func__);
#endif

	if (init_inet_pernet_ops())
		pr_crit("%s: Cannot init ipv4 inet pernet ops\n", __func__);

	ipv4_proc_init();

	ipfrag_init();

	dev_add_pack(&ip_packet_type);

	ip_tunnel_core_init();

	rc = 0;
out:
	return rc;
out_unregister_raw_proto:
	proto_unregister(&raw_prot);
out_unregister_udp_proto:
	proto_unregister(&udp_prot);
out_unregister_tcp_proto:
	proto_unregister(&tcp_prot);
	goto out;
}

fs_initcall(inet_init);

/* ------------------------------------------------------------------------ */

#ifdef CONFIG_PROC_FS
static int __init ipv4_proc_init(void)
{
	int rc = 0;

	if (raw_proc_init())
		goto out_raw;
	if (tcp4_proc_init())
		goto out_tcp;
	if (udp4_proc_init())
		goto out_udp;
	if (ping_proc_init())
		goto out_ping;
	if (ip_misc_proc_init())
		goto out_misc;
out:
	return rc;
out_misc:
	ping_proc_exit();
out_ping:
	udp4_proc_exit();
out_udp:
	tcp4_proc_exit();
out_tcp:
	raw_proc_exit();
out_raw:
	rc = -ENOMEM;
	goto out;
}

#else /* CONFIG_PROC_FS */
static int __init ipv4_proc_init(void)
{
	return 0;
}
#endif /* CONFIG_PROC_FS */<|MERGE_RESOLUTION|>--- conflicted
+++ resolved
@@ -1530,13 +1530,6 @@
 	}
 
 	NAPI_GRO_CB(skb)->flush |= flush;
-<<<<<<< HEAD
-	skb_set_network_header(skb, off);
-	/* The above will be needed by the transport layer if there is one
-	 * immediately following this IP hdr.
-	 */
-=======
->>>>>>> ff2632d7
 	NAPI_GRO_CB(skb)->inner_network_offset = off;
 
 	/* Note : No need to call skb_gro_postpull_rcsum() here,
