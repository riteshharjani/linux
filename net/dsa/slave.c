/*
 * net/dsa/slave.c - Slave device handling
 * Copyright (c) 2008-2009 Marvell Semiconductor
 *
 * This program is free software; you can redistribute it and/or modify
 * it under the terms of the GNU General Public License as published by
 * the Free Software Foundation; either version 2 of the License, or
 * (at your option) any later version.
 */

#include <linux/list.h>
#include <linux/etherdevice.h>
#include <linux/netdevice.h>
#include <linux/phy.h>
#include <linux/phy_fixed.h>
#include <linux/of_net.h>
#include <linux/of_mdio.h>
#include <linux/mdio.h>
#include <linux/list.h>
#include <net/rtnetlink.h>
#include <net/pkt_cls.h>
#include <net/tc_act/tc_mirred.h>
#include <linux/if_bridge.h>
#include <linux/netpoll.h>

#include "dsa_priv.h"

static bool dsa_slave_dev_check(struct net_device *dev);

/* slave mii_bus handling ***************************************************/
static int dsa_slave_phy_read(struct mii_bus *bus, int addr, int reg)
{
	struct dsa_switch *ds = bus->priv;

	if (ds->phys_mii_mask & (1 << addr))
		return ds->ops->phy_read(ds, addr, reg);

	return 0xffff;
}

static int dsa_slave_phy_write(struct mii_bus *bus, int addr, int reg, u16 val)
{
	struct dsa_switch *ds = bus->priv;

	if (ds->phys_mii_mask & (1 << addr))
		return ds->ops->phy_write(ds, addr, reg, val);

	return 0;
}

void dsa_slave_mii_bus_init(struct dsa_switch *ds)
{
	ds->slave_mii_bus->priv = (void *)ds;
	ds->slave_mii_bus->name = "dsa slave smi";
	ds->slave_mii_bus->read = dsa_slave_phy_read;
	ds->slave_mii_bus->write = dsa_slave_phy_write;
	snprintf(ds->slave_mii_bus->id, MII_BUS_ID_SIZE, "dsa-%d.%d",
		 ds->dst->index, ds->index);
	ds->slave_mii_bus->parent = ds->dev;
	ds->slave_mii_bus->phy_mask = ~ds->phys_mii_mask;
}


/* slave device handling ****************************************************/
static int dsa_slave_get_iflink(const struct net_device *dev)
{
	return dsa_slave_to_master(dev)->ifindex;
}

static int dsa_slave_open(struct net_device *dev)
{
	struct net_device *master = dsa_slave_to_master(dev);
	struct dsa_port *dp = dsa_slave_to_port(dev);
	int err;

	if (!(master->flags & IFF_UP))
		return -ENETDOWN;

	if (!ether_addr_equal(dev->dev_addr, master->dev_addr)) {
		err = dev_uc_add(master, dev->dev_addr);
		if (err < 0)
			goto out;
	}

	if (dev->flags & IFF_ALLMULTI) {
		err = dev_set_allmulti(master, 1);
		if (err < 0)
			goto del_unicast;
	}
	if (dev->flags & IFF_PROMISC) {
		err = dev_set_promiscuity(master, 1);
		if (err < 0)
			goto clear_allmulti;
	}

	err = dsa_port_enable(dp, dev->phydev);
	if (err)
		goto clear_promisc;

	if (dev->phydev)
		phy_start(dev->phydev);

	return 0;

clear_promisc:
	if (dev->flags & IFF_PROMISC)
		dev_set_promiscuity(master, -1);
clear_allmulti:
	if (dev->flags & IFF_ALLMULTI)
		dev_set_allmulti(master, -1);
del_unicast:
	if (!ether_addr_equal(dev->dev_addr, master->dev_addr))
		dev_uc_del(master, dev->dev_addr);
out:
	return err;
}

static int dsa_slave_close(struct net_device *dev)
{
	struct net_device *master = dsa_slave_to_master(dev);
	struct dsa_port *dp = dsa_slave_to_port(dev);

	if (dev->phydev)
		phy_stop(dev->phydev);

	dsa_port_disable(dp, dev->phydev);

	dev_mc_unsync(master, dev);
	dev_uc_unsync(master, dev);
	if (dev->flags & IFF_ALLMULTI)
		dev_set_allmulti(master, -1);
	if (dev->flags & IFF_PROMISC)
		dev_set_promiscuity(master, -1);

	if (!ether_addr_equal(dev->dev_addr, master->dev_addr))
		dev_uc_del(master, dev->dev_addr);

	return 0;
}

static void dsa_slave_change_rx_flags(struct net_device *dev, int change)
{
	struct net_device *master = dsa_slave_to_master(dev);

	if (change & IFF_ALLMULTI)
		dev_set_allmulti(master, dev->flags & IFF_ALLMULTI ? 1 : -1);
	if (change & IFF_PROMISC)
		dev_set_promiscuity(master, dev->flags & IFF_PROMISC ? 1 : -1);
}

static void dsa_slave_set_rx_mode(struct net_device *dev)
{
	struct net_device *master = dsa_slave_to_master(dev);

	dev_mc_sync(master, dev);
	dev_uc_sync(master, dev);
}

static int dsa_slave_set_mac_address(struct net_device *dev, void *a)
{
	struct net_device *master = dsa_slave_to_master(dev);
	struct sockaddr *addr = a;
	int err;

	if (!is_valid_ether_addr(addr->sa_data))
		return -EADDRNOTAVAIL;

	if (!(dev->flags & IFF_UP))
		goto out;

	if (!ether_addr_equal(addr->sa_data, master->dev_addr)) {
		err = dev_uc_add(master, addr->sa_data);
		if (err < 0)
			return err;
	}

	if (!ether_addr_equal(dev->dev_addr, master->dev_addr))
		dev_uc_del(master, dev->dev_addr);

out:
	ether_addr_copy(dev->dev_addr, addr->sa_data);

	return 0;
}

struct dsa_slave_dump_ctx {
	struct net_device *dev;
	struct sk_buff *skb;
	struct netlink_callback *cb;
	int idx;
};

static int
dsa_slave_port_fdb_do_dump(const unsigned char *addr, u16 vid,
			   bool is_static, void *data)
{
	struct dsa_slave_dump_ctx *dump = data;
	u32 portid = NETLINK_CB(dump->cb->skb).portid;
	u32 seq = dump->cb->nlh->nlmsg_seq;
	struct nlmsghdr *nlh;
	struct ndmsg *ndm;

	if (dump->idx < dump->cb->args[2])
		goto skip;

	nlh = nlmsg_put(dump->skb, portid, seq, RTM_NEWNEIGH,
			sizeof(*ndm), NLM_F_MULTI);
	if (!nlh)
		return -EMSGSIZE;

	ndm = nlmsg_data(nlh);
	ndm->ndm_family  = AF_BRIDGE;
	ndm->ndm_pad1    = 0;
	ndm->ndm_pad2    = 0;
	ndm->ndm_flags   = NTF_SELF;
	ndm->ndm_type    = 0;
	ndm->ndm_ifindex = dump->dev->ifindex;
	ndm->ndm_state   = is_static ? NUD_NOARP : NUD_REACHABLE;

	if (nla_put(dump->skb, NDA_LLADDR, ETH_ALEN, addr))
		goto nla_put_failure;

	if (vid && nla_put_u16(dump->skb, NDA_VLAN, vid))
		goto nla_put_failure;

	nlmsg_end(dump->skb, nlh);

skip:
	dump->idx++;
	return 0;

nla_put_failure:
	nlmsg_cancel(dump->skb, nlh);
	return -EMSGSIZE;
}

static int
dsa_slave_fdb_dump(struct sk_buff *skb, struct netlink_callback *cb,
		   struct net_device *dev, struct net_device *filter_dev,
		   int *idx)
{
	struct dsa_port *dp = dsa_slave_to_port(dev);
	struct dsa_slave_dump_ctx dump = {
		.dev = dev,
		.skb = skb,
		.cb = cb,
		.idx = *idx,
	};
	int err;

	err = dsa_port_fdb_dump(dp, dsa_slave_port_fdb_do_dump, &dump);
	*idx = dump.idx;

	return err;
}

static int dsa_slave_ioctl(struct net_device *dev, struct ifreq *ifr, int cmd)
{
	if (!dev->phydev)
		return -ENODEV;

	return phy_mii_ioctl(dev->phydev, ifr, cmd);
}

static int dsa_slave_port_attr_set(struct net_device *dev,
				   const struct switchdev_attr *attr,
				   struct switchdev_trans *trans)
{
	struct dsa_port *dp = dsa_slave_to_port(dev);
	int ret;

	switch (attr->id) {
	case SWITCHDEV_ATTR_ID_PORT_STP_STATE:
		ret = dsa_port_set_state(dp, attr->u.stp_state, trans);
		break;
	case SWITCHDEV_ATTR_ID_BRIDGE_VLAN_FILTERING:
		ret = dsa_port_vlan_filtering(dp, attr->u.vlan_filtering,
					      trans);
		break;
	case SWITCHDEV_ATTR_ID_BRIDGE_AGEING_TIME:
		ret = dsa_port_ageing_time(dp, attr->u.ageing_time, trans);
		break;
	default:
		ret = -EOPNOTSUPP;
		break;
	}

	return ret;
}

static int dsa_slave_port_obj_add(struct net_device *dev,
				  const struct switchdev_obj *obj,
				  struct switchdev_trans *trans)
{
	struct dsa_port *dp = dsa_slave_to_port(dev);
	int err;

	/* For the prepare phase, ensure the full set of changes is feasable in
	 * one go in order to signal a failure properly. If an operation is not
	 * supported, return -EOPNOTSUPP.
	 */

	switch (obj->id) {
	case SWITCHDEV_OBJ_ID_PORT_MDB:
		err = dsa_port_mdb_add(dp, SWITCHDEV_OBJ_PORT_MDB(obj), trans);
		break;
	case SWITCHDEV_OBJ_ID_HOST_MDB:
		/* DSA can directly translate this to a normal MDB add,
		 * but on the CPU port.
		 */
		err = dsa_port_mdb_add(dp->cpu_dp, SWITCHDEV_OBJ_PORT_MDB(obj),
				       trans);
		break;
	case SWITCHDEV_OBJ_ID_PORT_VLAN:
		err = dsa_port_vlan_add(dp, SWITCHDEV_OBJ_PORT_VLAN(obj),
					trans);
		break;
	default:
		err = -EOPNOTSUPP;
		break;
	}

	return err;
}

static int dsa_slave_port_obj_del(struct net_device *dev,
				  const struct switchdev_obj *obj)
{
	struct dsa_port *dp = dsa_slave_to_port(dev);
	int err;

	switch (obj->id) {
	case SWITCHDEV_OBJ_ID_PORT_MDB:
		err = dsa_port_mdb_del(dp, SWITCHDEV_OBJ_PORT_MDB(obj));
		break;
	case SWITCHDEV_OBJ_ID_HOST_MDB:
		/* DSA can directly translate this to a normal MDB add,
		 * but on the CPU port.
		 */
		err = dsa_port_mdb_del(dp->cpu_dp, SWITCHDEV_OBJ_PORT_MDB(obj));
		break;
	case SWITCHDEV_OBJ_ID_PORT_VLAN:
		err = dsa_port_vlan_del(dp, SWITCHDEV_OBJ_PORT_VLAN(obj));
		break;
	default:
		err = -EOPNOTSUPP;
		break;
	}

	return err;
}

static int dsa_slave_port_attr_get(struct net_device *dev,
				   struct switchdev_attr *attr)
{
	struct dsa_port *dp = dsa_slave_to_port(dev);
	struct dsa_switch *ds = dp->ds;
	struct dsa_switch_tree *dst = ds->dst;

	switch (attr->id) {
	case SWITCHDEV_ATTR_ID_PORT_PARENT_ID:
		attr->u.ppid.id_len = sizeof(dst->index);
		memcpy(&attr->u.ppid.id, &dst->index, attr->u.ppid.id_len);
		break;
	case SWITCHDEV_ATTR_ID_PORT_BRIDGE_FLAGS_SUPPORT:
		attr->u.brport_flags_support = 0;
		break;
	default:
		return -EOPNOTSUPP;
	}

	return 0;
}

static inline netdev_tx_t dsa_slave_netpoll_send_skb(struct net_device *dev,
						     struct sk_buff *skb)
{
#ifdef CONFIG_NET_POLL_CONTROLLER
	struct dsa_slave_priv *p = netdev_priv(dev);

	if (p->netpoll)
		netpoll_send_skb(p->netpoll, skb);
#else
	BUG();
#endif
	return NETDEV_TX_OK;
}

static netdev_tx_t dsa_slave_xmit(struct sk_buff *skb, struct net_device *dev)
{
	struct dsa_slave_priv *p = netdev_priv(dev);
	struct pcpu_sw_netstats *s;
	struct sk_buff *nskb;

	s = this_cpu_ptr(p->stats64);
	u64_stats_update_begin(&s->syncp);
	s->tx_packets++;
	s->tx_bytes += skb->len;
	u64_stats_update_end(&s->syncp);

	/* Transmit function may have to reallocate the original SKB,
	 * in which case it must have freed it. Only free it here on error.
	 */
	nskb = p->xmit(skb, dev);
	if (!nskb) {
		kfree_skb(skb);
		return NETDEV_TX_OK;
	}

	/* SKB for netpoll still need to be mangled with the protocol-specific
	 * tag to be successfully transmitted
	 */
	if (unlikely(netpoll_tx_running(dev)))
		return dsa_slave_netpoll_send_skb(dev, nskb);

	/* Queue the SKB for transmission on the parent interface, but
	 * do not modify its EtherType
	 */
	nskb->dev = dsa_slave_to_master(dev);
	dev_queue_xmit(nskb);

	return NETDEV_TX_OK;
}

/* ethtool operations *******************************************************/

static void dsa_slave_get_drvinfo(struct net_device *dev,
				  struct ethtool_drvinfo *drvinfo)
{
	strlcpy(drvinfo->driver, "dsa", sizeof(drvinfo->driver));
	strlcpy(drvinfo->fw_version, "N/A", sizeof(drvinfo->fw_version));
	strlcpy(drvinfo->bus_info, "platform", sizeof(drvinfo->bus_info));
}

static int dsa_slave_get_regs_len(struct net_device *dev)
{
	struct dsa_port *dp = dsa_slave_to_port(dev);
	struct dsa_switch *ds = dp->ds;

	if (ds->ops->get_regs_len)
		return ds->ops->get_regs_len(ds, dp->index);

	return -EOPNOTSUPP;
}

static void
dsa_slave_get_regs(struct net_device *dev, struct ethtool_regs *regs, void *_p)
{
	struct dsa_port *dp = dsa_slave_to_port(dev);
	struct dsa_switch *ds = dp->ds;

	if (ds->ops->get_regs)
		ds->ops->get_regs(ds, dp->index, regs, _p);
}

static u32 dsa_slave_get_link(struct net_device *dev)
{
	if (!dev->phydev)
		return -ENODEV;

	genphy_update_link(dev->phydev);

	return dev->phydev->link;
}

static int dsa_slave_get_eeprom_len(struct net_device *dev)
{
	struct dsa_port *dp = dsa_slave_to_port(dev);
	struct dsa_switch *ds = dp->ds;

	if (ds->cd && ds->cd->eeprom_len)
		return ds->cd->eeprom_len;

	if (ds->ops->get_eeprom_len)
		return ds->ops->get_eeprom_len(ds);

	return 0;
}

static int dsa_slave_get_eeprom(struct net_device *dev,
				struct ethtool_eeprom *eeprom, u8 *data)
{
	struct dsa_port *dp = dsa_slave_to_port(dev);
	struct dsa_switch *ds = dp->ds;

	if (ds->ops->get_eeprom)
		return ds->ops->get_eeprom(ds, eeprom, data);

	return -EOPNOTSUPP;
}

static int dsa_slave_set_eeprom(struct net_device *dev,
				struct ethtool_eeprom *eeprom, u8 *data)
{
	struct dsa_port *dp = dsa_slave_to_port(dev);
	struct dsa_switch *ds = dp->ds;

	if (ds->ops->set_eeprom)
		return ds->ops->set_eeprom(ds, eeprom, data);

	return -EOPNOTSUPP;
}

static void dsa_slave_get_strings(struct net_device *dev,
				  uint32_t stringset, uint8_t *data)
{
	struct dsa_port *dp = dsa_slave_to_port(dev);
	struct dsa_switch *ds = dp->ds;

	if (stringset == ETH_SS_STATS) {
		int len = ETH_GSTRING_LEN;

		strncpy(data, "tx_packets", len);
		strncpy(data + len, "tx_bytes", len);
		strncpy(data + 2 * len, "rx_packets", len);
		strncpy(data + 3 * len, "rx_bytes", len);
		if (ds->ops->get_strings)
			ds->ops->get_strings(ds, dp->index, data + 4 * len);
	}
}

static void dsa_slave_get_ethtool_stats(struct net_device *dev,
					struct ethtool_stats *stats,
					uint64_t *data)
{
	struct dsa_port *dp = dsa_slave_to_port(dev);
	struct dsa_slave_priv *p = netdev_priv(dev);
	struct dsa_switch *ds = dp->ds;
	struct pcpu_sw_netstats *s;
	unsigned int start;
	int i;

	for_each_possible_cpu(i) {
		u64 tx_packets, tx_bytes, rx_packets, rx_bytes;

		s = per_cpu_ptr(p->stats64, i);
		do {
			start = u64_stats_fetch_begin_irq(&s->syncp);
			tx_packets = s->tx_packets;
			tx_bytes = s->tx_bytes;
			rx_packets = s->rx_packets;
			rx_bytes = s->rx_bytes;
		} while (u64_stats_fetch_retry_irq(&s->syncp, start));
		data[0] += tx_packets;
		data[1] += tx_bytes;
		data[2] += rx_packets;
		data[3] += rx_bytes;
	}
	if (ds->ops->get_ethtool_stats)
		ds->ops->get_ethtool_stats(ds, dp->index, data + 4);
}

static int dsa_slave_get_sset_count(struct net_device *dev, int sset)
{
	struct dsa_port *dp = dsa_slave_to_port(dev);
	struct dsa_switch *ds = dp->ds;

	if (sset == ETH_SS_STATS) {
		int count;

		count = 4;
		if (ds->ops->get_sset_count)
			count += ds->ops->get_sset_count(ds);

		return count;
	}

	return -EOPNOTSUPP;
}

static void dsa_slave_get_wol(struct net_device *dev, struct ethtool_wolinfo *w)
{
	struct dsa_port *dp = dsa_slave_to_port(dev);
	struct dsa_switch *ds = dp->ds;

	if (ds->ops->get_wol)
		ds->ops->get_wol(ds, dp->index, w);
}

static int dsa_slave_set_wol(struct net_device *dev, struct ethtool_wolinfo *w)
{
	struct dsa_port *dp = dsa_slave_to_port(dev);
	struct dsa_switch *ds = dp->ds;
	int ret = -EOPNOTSUPP;

	if (ds->ops->set_wol)
		ret = ds->ops->set_wol(ds, dp->index, w);

	return ret;
}

static int dsa_slave_set_eee(struct net_device *dev, struct ethtool_eee *e)
{
	struct dsa_port *dp = dsa_slave_to_port(dev);
	struct dsa_switch *ds = dp->ds;
	int ret;

	/* Port's PHY and MAC both need to be EEE capable */
	if (!dev->phydev)
		return -ENODEV;

	if (!ds->ops->set_mac_eee)
		return -EOPNOTSUPP;

	ret = ds->ops->set_mac_eee(ds, dp->index, e);
	if (ret)
		return ret;

	if (e->eee_enabled) {
		ret = phy_init_eee(dev->phydev, 0);
		if (ret)
			return ret;
	}

	return phy_ethtool_set_eee(dev->phydev, e);
}

static int dsa_slave_get_eee(struct net_device *dev, struct ethtool_eee *e)
{
	struct dsa_port *dp = dsa_slave_to_port(dev);
	struct dsa_switch *ds = dp->ds;
	int ret;

	/* Port's PHY and MAC both need to be EEE capable */
	if (!dev->phydev)
		return -ENODEV;

	if (!ds->ops->get_mac_eee)
		return -EOPNOTSUPP;

	ret = ds->ops->get_mac_eee(ds, dp->index, e);
	if (ret)
		return ret;

	return phy_ethtool_get_eee(dev->phydev, e);
}

#ifdef CONFIG_NET_POLL_CONTROLLER
static int dsa_slave_netpoll_setup(struct net_device *dev,
				   struct netpoll_info *ni)
{
	struct net_device *master = dsa_slave_to_master(dev);
	struct dsa_slave_priv *p = netdev_priv(dev);
	struct netpoll *netpoll;
	int err = 0;

	netpoll = kzalloc(sizeof(*netpoll), GFP_KERNEL);
	if (!netpoll)
		return -ENOMEM;

	err = __netpoll_setup(netpoll, master);
	if (err) {
		kfree(netpoll);
		goto out;
	}

	p->netpoll = netpoll;
out:
	return err;
}

static void dsa_slave_netpoll_cleanup(struct net_device *dev)
{
	struct dsa_slave_priv *p = netdev_priv(dev);
	struct netpoll *netpoll = p->netpoll;

	if (!netpoll)
		return;

	p->netpoll = NULL;

	__netpoll_free_async(netpoll);
}

static void dsa_slave_poll_controller(struct net_device *dev)
{
}
#endif

static int dsa_slave_get_phys_port_name(struct net_device *dev,
					char *name, size_t len)
{
	struct dsa_port *dp = dsa_slave_to_port(dev);

	if (snprintf(name, len, "p%d", dp->index) >= len)
		return -EINVAL;

	return 0;
}

static struct dsa_mall_tc_entry *
dsa_slave_mall_tc_entry_find(struct net_device *dev, unsigned long cookie)
{
	struct dsa_slave_priv *p = netdev_priv(dev);
	struct dsa_mall_tc_entry *mall_tc_entry;

	list_for_each_entry(mall_tc_entry, &p->mall_tc_list, list)
		if (mall_tc_entry->cookie == cookie)
			return mall_tc_entry;

	return NULL;
}

static int dsa_slave_add_cls_matchall(struct net_device *dev,
				      struct tc_cls_matchall_offload *cls,
				      bool ingress)
{
	struct dsa_port *dp = dsa_slave_to_port(dev);
	struct dsa_slave_priv *p = netdev_priv(dev);
	struct dsa_mall_tc_entry *mall_tc_entry;
	__be16 protocol = cls->common.protocol;
	struct net *net = dev_net(dev);
	struct dsa_switch *ds = dp->ds;
	struct net_device *to_dev;
	const struct tc_action *a;
	struct dsa_port *to_dp;
	int err = -EOPNOTSUPP;
	LIST_HEAD(actions);
	int ifindex;

	if (!ds->ops->port_mirror_add)
		return err;

	if (!tcf_exts_has_one_action(cls->exts))
		return err;

	tcf_exts_to_list(cls->exts, &actions);
	a = list_first_entry(&actions, struct tc_action, list);

	if (is_tcf_mirred_egress_mirror(a) && protocol == htons(ETH_P_ALL)) {
		struct dsa_mall_mirror_tc_entry *mirror;

		ifindex = tcf_mirred_ifindex(a);
		to_dev = __dev_get_by_index(net, ifindex);
		if (!to_dev)
			return -EINVAL;

		if (!dsa_slave_dev_check(to_dev))
			return -EOPNOTSUPP;

		mall_tc_entry = kzalloc(sizeof(*mall_tc_entry), GFP_KERNEL);
		if (!mall_tc_entry)
			return -ENOMEM;

		mall_tc_entry->cookie = cls->cookie;
		mall_tc_entry->type = DSA_PORT_MALL_MIRROR;
		mirror = &mall_tc_entry->mirror;

		to_dp = dsa_slave_to_port(to_dev);

		mirror->to_local_port = to_dp->index;
		mirror->ingress = ingress;

		err = ds->ops->port_mirror_add(ds, dp->index, mirror, ingress);
		if (err) {
			kfree(mall_tc_entry);
			return err;
		}

		list_add_tail(&mall_tc_entry->list, &p->mall_tc_list);
	}

	return 0;
}

static void dsa_slave_del_cls_matchall(struct net_device *dev,
				       struct tc_cls_matchall_offload *cls)
{
	struct dsa_port *dp = dsa_slave_to_port(dev);
	struct dsa_mall_tc_entry *mall_tc_entry;
	struct dsa_switch *ds = dp->ds;

	if (!ds->ops->port_mirror_del)
		return;

	mall_tc_entry = dsa_slave_mall_tc_entry_find(dev, cls->cookie);
	if (!mall_tc_entry)
		return;

	list_del(&mall_tc_entry->list);

	switch (mall_tc_entry->type) {
	case DSA_PORT_MALL_MIRROR:
		ds->ops->port_mirror_del(ds, dp->index, &mall_tc_entry->mirror);
		break;
	default:
		WARN_ON(1);
	}

	kfree(mall_tc_entry);
}

static int dsa_slave_setup_tc_cls_matchall(struct net_device *dev,
					   struct tc_cls_matchall_offload *cls,
					   bool ingress)
{
	if (cls->common.chain_index)
		return -EOPNOTSUPP;

	switch (cls->command) {
	case TC_CLSMATCHALL_REPLACE:
		return dsa_slave_add_cls_matchall(dev, cls, ingress);
	case TC_CLSMATCHALL_DESTROY:
		dsa_slave_del_cls_matchall(dev, cls);
		return 0;
	default:
		return -EOPNOTSUPP;
	}
}

static int dsa_slave_setup_tc_block_cb(enum tc_setup_type type, void *type_data,
				       void *cb_priv, bool ingress)
{
	struct net_device *dev = cb_priv;

	if (!tc_can_offload(dev))
		return -EOPNOTSUPP;

	switch (type) {
	case TC_SETUP_CLSMATCHALL:
		return dsa_slave_setup_tc_cls_matchall(dev, type_data, ingress);
	default:
		return -EOPNOTSUPP;
	}
}

static int dsa_slave_setup_tc_block_cb_ig(enum tc_setup_type type,
					  void *type_data, void *cb_priv)
{
	return dsa_slave_setup_tc_block_cb(type, type_data, cb_priv, true);
}

static int dsa_slave_setup_tc_block_cb_eg(enum tc_setup_type type,
					  void *type_data, void *cb_priv)
{
	return dsa_slave_setup_tc_block_cb(type, type_data, cb_priv, false);
}

static int dsa_slave_setup_tc_block(struct net_device *dev,
				    struct tc_block_offload *f)
{
	tc_setup_cb_t *cb;

	if (f->binder_type == TCF_BLOCK_BINDER_TYPE_CLSACT_INGRESS)
		cb = dsa_slave_setup_tc_block_cb_ig;
	else if (f->binder_type == TCF_BLOCK_BINDER_TYPE_CLSACT_EGRESS)
		cb = dsa_slave_setup_tc_block_cb_eg;
	else
		return -EOPNOTSUPP;

	switch (f->command) {
	case TC_BLOCK_BIND:
		return tcf_block_cb_register(f->block, cb, dev, dev);
	case TC_BLOCK_UNBIND:
		tcf_block_cb_unregister(f->block, cb, dev);
		return 0;
	default:
		return -EOPNOTSUPP;
	}
}

static int dsa_slave_setup_tc(struct net_device *dev, enum tc_setup_type type,
			      void *type_data)
{
	switch (type) {
	case TC_SETUP_BLOCK:
		return dsa_slave_setup_tc_block(dev, type_data);
	default:
		return -EOPNOTSUPP;
	}
}

static void dsa_slave_get_stats64(struct net_device *dev,
				  struct rtnl_link_stats64 *stats)
{
	struct dsa_slave_priv *p = netdev_priv(dev);
	struct pcpu_sw_netstats *s;
	unsigned int start;
	int i;

	netdev_stats_to_stats64(stats, &dev->stats);
	for_each_possible_cpu(i) {
		u64 tx_packets, tx_bytes, rx_packets, rx_bytes;

		s = per_cpu_ptr(p->stats64, i);
		do {
			start = u64_stats_fetch_begin_irq(&s->syncp);
			tx_packets = s->tx_packets;
			tx_bytes = s->tx_bytes;
			rx_packets = s->rx_packets;
			rx_bytes = s->rx_bytes;
		} while (u64_stats_fetch_retry_irq(&s->syncp, start));

		stats->tx_packets += tx_packets;
		stats->tx_bytes += tx_bytes;
		stats->rx_packets += rx_packets;
		stats->rx_bytes += rx_bytes;
	}
}

static int dsa_slave_get_rxnfc(struct net_device *dev,
			       struct ethtool_rxnfc *nfc, u32 *rule_locs)
{
	struct dsa_port *dp = dsa_slave_to_port(dev);
	struct dsa_switch *ds = dp->ds;

	if (!ds->ops->get_rxnfc)
		return -EOPNOTSUPP;

	return ds->ops->get_rxnfc(ds, dp->index, nfc, rule_locs);
}

static int dsa_slave_set_rxnfc(struct net_device *dev,
			       struct ethtool_rxnfc *nfc)
{
	struct dsa_port *dp = dsa_slave_to_port(dev);
	struct dsa_switch *ds = dp->ds;

	if (!ds->ops->set_rxnfc)
		return -EOPNOTSUPP;

	return ds->ops->set_rxnfc(ds, dp->index, nfc);
}

static const struct ethtool_ops dsa_slave_ethtool_ops = {
	.get_drvinfo		= dsa_slave_get_drvinfo,
	.get_regs_len		= dsa_slave_get_regs_len,
	.get_regs		= dsa_slave_get_regs,
	.nway_reset		= phy_ethtool_nway_reset,
	.get_link		= dsa_slave_get_link,
	.get_eeprom_len		= dsa_slave_get_eeprom_len,
	.get_eeprom		= dsa_slave_get_eeprom,
	.set_eeprom		= dsa_slave_set_eeprom,
	.get_strings		= dsa_slave_get_strings,
	.get_ethtool_stats	= dsa_slave_get_ethtool_stats,
	.get_sset_count		= dsa_slave_get_sset_count,
	.set_wol		= dsa_slave_set_wol,
	.get_wol		= dsa_slave_get_wol,
	.set_eee		= dsa_slave_set_eee,
	.get_eee		= dsa_slave_get_eee,
	.get_link_ksettings	= phy_ethtool_get_link_ksettings,
	.set_link_ksettings	= phy_ethtool_set_link_ksettings,
	.get_rxnfc		= dsa_slave_get_rxnfc,
	.set_rxnfc		= dsa_slave_set_rxnfc,
};

static const struct net_device_ops dsa_slave_netdev_ops = {
	.ndo_open	 	= dsa_slave_open,
	.ndo_stop		= dsa_slave_close,
	.ndo_start_xmit		= dsa_slave_xmit,
	.ndo_change_rx_flags	= dsa_slave_change_rx_flags,
	.ndo_set_rx_mode	= dsa_slave_set_rx_mode,
	.ndo_set_mac_address	= dsa_slave_set_mac_address,
	.ndo_fdb_add		= dsa_legacy_fdb_add,
	.ndo_fdb_del		= dsa_legacy_fdb_del,
	.ndo_fdb_dump		= dsa_slave_fdb_dump,
	.ndo_do_ioctl		= dsa_slave_ioctl,
	.ndo_get_iflink		= dsa_slave_get_iflink,
#ifdef CONFIG_NET_POLL_CONTROLLER
	.ndo_netpoll_setup	= dsa_slave_netpoll_setup,
	.ndo_netpoll_cleanup	= dsa_slave_netpoll_cleanup,
	.ndo_poll_controller	= dsa_slave_poll_controller,
#endif
	.ndo_get_phys_port_name	= dsa_slave_get_phys_port_name,
	.ndo_setup_tc		= dsa_slave_setup_tc,
	.ndo_get_stats64	= dsa_slave_get_stats64,
};

static const struct switchdev_ops dsa_slave_switchdev_ops = {
	.switchdev_port_attr_get	= dsa_slave_port_attr_get,
	.switchdev_port_attr_set	= dsa_slave_port_attr_set,
	.switchdev_port_obj_add		= dsa_slave_port_obj_add,
	.switchdev_port_obj_del		= dsa_slave_port_obj_del,
};

static struct device_type dsa_type = {
	.name	= "dsa",
};

static void dsa_slave_adjust_link(struct net_device *dev)
{
	struct dsa_port *dp = dsa_slave_to_port(dev);
	struct dsa_slave_priv *p = netdev_priv(dev);
	struct dsa_switch *ds = dp->ds;
	unsigned int status_changed = 0;

	if (p->old_link != dev->phydev->link) {
		status_changed = 1;
		p->old_link = dev->phydev->link;
	}

	if (p->old_duplex != dev->phydev->duplex) {
		status_changed = 1;
		p->old_duplex = dev->phydev->duplex;
	}

	if (p->old_pause != dev->phydev->pause) {
		status_changed = 1;
		p->old_pause = dev->phydev->pause;
	}

	if (ds->ops->adjust_link && status_changed)
		ds->ops->adjust_link(ds, dp->index, dev->phydev);

	if (status_changed)
		phy_print_status(dev->phydev);
}

static int dsa_slave_fixed_link_update(struct net_device *dev,
				       struct fixed_phy_status *status)
{
	struct dsa_switch *ds;
	struct dsa_port *dp;

	if (dev) {
		dp = dsa_slave_to_port(dev);
		ds = dp->ds;
		if (ds->ops->fixed_link_update)
			ds->ops->fixed_link_update(ds, dp->index, status);
	}

	return 0;
}

/* slave device setup *******************************************************/
static int dsa_slave_phy_connect(struct net_device *slave_dev, int addr)
{
	struct dsa_port *dp = dsa_slave_to_port(slave_dev);
	struct dsa_slave_priv *p = netdev_priv(slave_dev);
	struct dsa_switch *ds = dp->ds;

	slave_dev->phydev = mdiobus_get_phy(ds->slave_mii_bus, addr);
	if (!slave_dev->phydev) {
		netdev_err(slave_dev, "no phy at %d\n", addr);
		return -ENODEV;
	}

	/* Use already configured phy mode */
	if (p->phy_interface == PHY_INTERFACE_MODE_NA)
		p->phy_interface = slave_dev->phydev->interface;

	return phy_connect_direct(slave_dev, slave_dev->phydev,
				  dsa_slave_adjust_link, p->phy_interface);
}

static int dsa_slave_phy_setup(struct net_device *slave_dev)
{
	struct dsa_port *dp = dsa_slave_to_port(slave_dev);
	struct dsa_slave_priv *p = netdev_priv(slave_dev);
	struct device_node *port_dn = dp->dn;
	struct dsa_switch *ds = dp->ds;
	struct device_node *phy_dn;
	bool phy_is_fixed = false;
	u32 phy_flags = 0;
	int mode, ret;

	mode = of_get_phy_mode(port_dn);
	if (mode < 0)
		mode = PHY_INTERFACE_MODE_NA;
	p->phy_interface = mode;

	phy_dn = of_parse_phandle(port_dn, "phy-handle", 0);
	if (!phy_dn && of_phy_is_fixed_link(port_dn)) {
		/* In the case of a fixed PHY, the DT node associated
		 * to the fixed PHY is the Port DT node
		 */
		ret = of_phy_register_fixed_link(port_dn);
		if (ret) {
			netdev_err(slave_dev, "failed to register fixed PHY: %d\n", ret);
			return ret;
		}
		phy_is_fixed = true;
		phy_dn = of_node_get(port_dn);
	}

	if (ds->ops->get_phy_flags)
		phy_flags = ds->ops->get_phy_flags(ds, dp->index);

	if (phy_dn) {
		slave_dev->phydev = of_phy_connect(slave_dev, phy_dn,
						   dsa_slave_adjust_link,
						   phy_flags,
						   p->phy_interface);
		of_node_put(phy_dn);
	}

	if (slave_dev->phydev && phy_is_fixed)
		fixed_phy_set_link_update(slave_dev->phydev,
					  dsa_slave_fixed_link_update);

	/* We could not connect to a designated PHY, so use the switch internal
	 * MDIO bus instead
	 */
	if (!slave_dev->phydev) {
		ret = dsa_slave_phy_connect(slave_dev, dp->index);
		if (ret) {
			netdev_err(slave_dev, "failed to connect to port %d: %d\n",
				   dp->index, ret);
			if (phy_is_fixed)
				of_phy_deregister_fixed_link(port_dn);
			return ret;
		}
	}

	phy_attached_info(slave_dev->phydev);

	return 0;
}

static struct lock_class_key dsa_slave_netdev_xmit_lock_key;
static void dsa_slave_set_lockdep_class_one(struct net_device *dev,
					    struct netdev_queue *txq,
					    void *_unused)
{
	lockdep_set_class(&txq->_xmit_lock,
			  &dsa_slave_netdev_xmit_lock_key);
}

int dsa_slave_suspend(struct net_device *slave_dev)
{
	struct dsa_slave_priv *p = netdev_priv(slave_dev);

	netif_device_detach(slave_dev);

	if (slave_dev->phydev) {
		phy_stop(slave_dev->phydev);
		p->old_pause = -1;
		p->old_link = -1;
		p->old_duplex = -1;
		phy_suspend(slave_dev->phydev);
	}

	return 0;
}

int dsa_slave_resume(struct net_device *slave_dev)
{
	netif_device_attach(slave_dev);

	if (slave_dev->phydev) {
		phy_resume(slave_dev->phydev);
		phy_start(slave_dev->phydev);
	}

	return 0;
}

static void dsa_slave_notify(struct net_device *dev, unsigned long val)
{
	struct net_device *master = dsa_slave_to_master(dev);
	struct dsa_port *dp = dsa_slave_to_port(dev);
	struct dsa_notifier_register_info rinfo = {
		.switch_number = dp->ds->index,
		.port_number = dp->index,
		.master = master,
		.info.dev = dev,
	};

	call_dsa_notifiers(val, dev, &rinfo.info);
}

int dsa_slave_create(struct dsa_port *port)
{
	const struct dsa_port *cpu_dp = port->cpu_dp;
	struct net_device *master = cpu_dp->master;
	struct dsa_switch *ds = port->ds;
	const char *name = port->name;
	struct net_device *slave_dev;
	struct dsa_slave_priv *p;
	int ret;

	if (!ds->num_tx_queues)
		ds->num_tx_queues = 1;

	slave_dev = alloc_netdev_mqs(sizeof(struct dsa_slave_priv), name,
				     NET_NAME_UNKNOWN, ether_setup,
				     ds->num_tx_queues, 1);
	if (slave_dev == NULL)
		return -ENOMEM;

	slave_dev->features = master->vlan_features | NETIF_F_HW_TC;
	slave_dev->hw_features |= NETIF_F_HW_TC;
	slave_dev->ethtool_ops = &dsa_slave_ethtool_ops;
	eth_hw_addr_inherit(slave_dev, master);
	slave_dev->priv_flags |= IFF_NO_QUEUE;
	slave_dev->netdev_ops = &dsa_slave_netdev_ops;
	slave_dev->switchdev_ops = &dsa_slave_switchdev_ops;
	slave_dev->min_mtu = 0;
	slave_dev->max_mtu = ETH_MAX_MTU;
	SET_NETDEV_DEVTYPE(slave_dev, &dsa_type);

	netdev_for_each_tx_queue(slave_dev, dsa_slave_set_lockdep_class_one,
				 NULL);

	SET_NETDEV_DEV(slave_dev, port->ds->dev);
	slave_dev->dev.of_node = port->dn;
	slave_dev->vlan_features = master->vlan_features;

	p = netdev_priv(slave_dev);
	p->stats64 = netdev_alloc_pcpu_stats(struct pcpu_sw_netstats);
	if (!p->stats64) {
		free_netdev(slave_dev);
		return -ENOMEM;
	}
	p->dp = port;
	INIT_LIST_HEAD(&p->mall_tc_list);
	p->xmit = cpu_dp->tag_ops->xmit;

	p->old_pause = -1;
	p->old_link = -1;
	p->old_duplex = -1;

<<<<<<< HEAD
	port->netdev = slave_dev;
=======
	port->slave = slave_dev;
>>>>>>> 0c86a6bd

	netif_carrier_off(slave_dev);

	ret = dsa_slave_phy_setup(slave_dev);
	if (ret) {
		netdev_err(master, "error %d setting up slave phy\n", ret);
		goto out_free;
	}

<<<<<<< HEAD
=======
	dsa_slave_notify(slave_dev, DSA_PORT_REGISTER);

>>>>>>> 0c86a6bd
	ret = register_netdev(slave_dev);
	if (ret) {
		netdev_err(master, "error %d registering interface %s\n",
			   ret, slave_dev->name);
		goto out_phy;
	}

	return 0;

out_phy:
<<<<<<< HEAD
	phy_disconnect(p->phy);
	if (of_phy_is_fixed_link(p->dp->dn))
		of_phy_deregister_fixed_link(p->dp->dn);
out_free:
	free_percpu(p->stats64);
	free_netdev(slave_dev);
	port->netdev = NULL;
=======
	phy_disconnect(slave_dev->phydev);
	if (of_phy_is_fixed_link(port->dn))
		of_phy_deregister_fixed_link(port->dn);
out_free:
	free_percpu(p->stats64);
	free_netdev(slave_dev);
	port->slave = NULL;
>>>>>>> 0c86a6bd
	return ret;
}

void dsa_slave_destroy(struct net_device *slave_dev)
{
	struct dsa_port *dp = dsa_slave_to_port(slave_dev);
	struct dsa_slave_priv *p = netdev_priv(slave_dev);
	struct device_node *port_dn = dp->dn;

	netif_carrier_off(slave_dev);
	if (slave_dev->phydev) {
		phy_disconnect(slave_dev->phydev);

		if (of_phy_is_fixed_link(port_dn))
			of_phy_deregister_fixed_link(port_dn);
	}
	dsa_slave_notify(slave_dev, DSA_PORT_UNREGISTER);
	unregister_netdev(slave_dev);
	free_percpu(p->stats64);
	free_netdev(slave_dev);
}

static bool dsa_slave_dev_check(struct net_device *dev)
{
	return dev->netdev_ops == &dsa_slave_netdev_ops;
}

static int dsa_slave_changeupper(struct net_device *dev,
				 struct netdev_notifier_changeupper_info *info)
{
	struct dsa_port *dp = dsa_slave_to_port(dev);
	int err = NOTIFY_DONE;

	if (netif_is_bridge_master(info->upper_dev)) {
		if (info->linking) {
			err = dsa_port_bridge_join(dp, info->upper_dev);
			err = notifier_from_errno(err);
		} else {
			dsa_port_bridge_leave(dp, info->upper_dev);
			err = NOTIFY_OK;
		}
	}

	return err;
}

static int dsa_slave_netdevice_event(struct notifier_block *nb,
				     unsigned long event, void *ptr)
{
	struct net_device *dev = netdev_notifier_info_to_dev(ptr);

	if (!dsa_slave_dev_check(dev))
		return NOTIFY_DONE;

	if (event == NETDEV_CHANGEUPPER)
		return dsa_slave_changeupper(dev, ptr);

	return NOTIFY_DONE;
}

struct dsa_switchdev_event_work {
	struct work_struct work;
	struct switchdev_notifier_fdb_info fdb_info;
	struct net_device *dev;
	unsigned long event;
};

static void dsa_slave_switchdev_event_work(struct work_struct *work)
{
	struct dsa_switchdev_event_work *switchdev_work =
		container_of(work, struct dsa_switchdev_event_work, work);
	struct net_device *dev = switchdev_work->dev;
	struct switchdev_notifier_fdb_info *fdb_info;
	struct dsa_port *dp = dsa_slave_to_port(dev);
	int err;

	rtnl_lock();
	switch (switchdev_work->event) {
	case SWITCHDEV_FDB_ADD_TO_DEVICE:
		fdb_info = &switchdev_work->fdb_info;
		err = dsa_port_fdb_add(dp, fdb_info->addr, fdb_info->vid);
		if (err) {
			netdev_dbg(dev, "fdb add failed err=%d\n", err);
			break;
		}
		call_switchdev_notifiers(SWITCHDEV_FDB_OFFLOADED, dev,
					 &fdb_info->info);
		break;

	case SWITCHDEV_FDB_DEL_TO_DEVICE:
		fdb_info = &switchdev_work->fdb_info;
		err = dsa_port_fdb_del(dp, fdb_info->addr, fdb_info->vid);
		if (err) {
			netdev_dbg(dev, "fdb del failed err=%d\n", err);
			dev_close(dev);
		}
		break;
	}
	rtnl_unlock();

	kfree(switchdev_work->fdb_info.addr);
	kfree(switchdev_work);
	dev_put(dev);
}

static int
dsa_slave_switchdev_fdb_work_init(struct dsa_switchdev_event_work *
				  switchdev_work,
				  const struct switchdev_notifier_fdb_info *
				  fdb_info)
{
	memcpy(&switchdev_work->fdb_info, fdb_info,
	       sizeof(switchdev_work->fdb_info));
	switchdev_work->fdb_info.addr = kzalloc(ETH_ALEN, GFP_ATOMIC);
	if (!switchdev_work->fdb_info.addr)
		return -ENOMEM;
	ether_addr_copy((u8 *)switchdev_work->fdb_info.addr,
			fdb_info->addr);
	return 0;
}

/* Called under rcu_read_lock() */
static int dsa_slave_switchdev_event(struct notifier_block *unused,
				     unsigned long event, void *ptr)
{
	struct net_device *dev = switchdev_notifier_info_to_dev(ptr);
	struct dsa_switchdev_event_work *switchdev_work;

	if (!dsa_slave_dev_check(dev))
		return NOTIFY_DONE;

	switchdev_work = kzalloc(sizeof(*switchdev_work), GFP_ATOMIC);
	if (!switchdev_work)
		return NOTIFY_BAD;

	INIT_WORK(&switchdev_work->work,
		  dsa_slave_switchdev_event_work);
	switchdev_work->dev = dev;
	switchdev_work->event = event;

	switch (event) {
	case SWITCHDEV_FDB_ADD_TO_DEVICE: /* fall through */
	case SWITCHDEV_FDB_DEL_TO_DEVICE:
		if (dsa_slave_switchdev_fdb_work_init(switchdev_work,
						      ptr))
			goto err_fdb_work_init;
		dev_hold(dev);
		break;
	default:
		kfree(switchdev_work);
		return NOTIFY_DONE;
	}

	dsa_schedule_work(&switchdev_work->work);
	return NOTIFY_OK;

err_fdb_work_init:
	kfree(switchdev_work);
	return NOTIFY_BAD;
}

static struct notifier_block dsa_slave_nb __read_mostly = {
	.notifier_call  = dsa_slave_netdevice_event,
};

static struct notifier_block dsa_slave_switchdev_notifier = {
	.notifier_call = dsa_slave_switchdev_event,
};

int dsa_slave_register_notifier(void)
{
	int err;

	err = register_netdevice_notifier(&dsa_slave_nb);
	if (err)
		return err;

	err = register_switchdev_notifier(&dsa_slave_switchdev_notifier);
	if (err)
		goto err_switchdev_nb;

	return 0;

err_switchdev_nb:
	unregister_netdevice_notifier(&dsa_slave_nb);
	return err;
}

void dsa_slave_unregister_notifier(void)
{
	int err;

	err = unregister_switchdev_notifier(&dsa_slave_switchdev_notifier);
	if (err)
		pr_err("DSA: failed to unregister switchdev notifier (%d)\n", err);

	err = unregister_netdevice_notifier(&dsa_slave_nb);
	if (err)
		pr_err("DSA: failed to unregister slave notifier (%d)\n", err);
}<|MERGE_RESOLUTION|>--- conflicted
+++ resolved
@@ -1210,11 +1210,7 @@
 	p->old_link = -1;
 	p->old_duplex = -1;
 
-<<<<<<< HEAD
-	port->netdev = slave_dev;
-=======
 	port->slave = slave_dev;
->>>>>>> 0c86a6bd
 
 	netif_carrier_off(slave_dev);
 
@@ -1224,11 +1220,8 @@
 		goto out_free;
 	}
 
-<<<<<<< HEAD
-=======
 	dsa_slave_notify(slave_dev, DSA_PORT_REGISTER);
 
->>>>>>> 0c86a6bd
 	ret = register_netdev(slave_dev);
 	if (ret) {
 		netdev_err(master, "error %d registering interface %s\n",
@@ -1239,15 +1232,6 @@
 	return 0;
 
 out_phy:
-<<<<<<< HEAD
-	phy_disconnect(p->phy);
-	if (of_phy_is_fixed_link(p->dp->dn))
-		of_phy_deregister_fixed_link(p->dp->dn);
-out_free:
-	free_percpu(p->stats64);
-	free_netdev(slave_dev);
-	port->netdev = NULL;
-=======
 	phy_disconnect(slave_dev->phydev);
 	if (of_phy_is_fixed_link(port->dn))
 		of_phy_deregister_fixed_link(port->dn);
@@ -1255,7 +1239,6 @@
 	free_percpu(p->stats64);
 	free_netdev(slave_dev);
 	port->slave = NULL;
->>>>>>> 0c86a6bd
 	return ret;
 }
 
