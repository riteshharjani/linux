--- conflicted
+++ resolved
@@ -3109,21 +3109,12 @@
 
 		err = dsa_lag_master_prechangelower_sanity_check(dev, info);
 		if (notifier_to_errno(err))
-<<<<<<< HEAD
 			return err;
 
 		err = dsa_bridge_prechangelower_sanity_check(dev, info);
 		if (notifier_to_errno(err))
 			return err;
 
-=======
-			return err;
-
-		err = dsa_bridge_prechangelower_sanity_check(dev, info);
-		if (notifier_to_errno(err))
-			return err;
-
->>>>>>> 7073888c
 		err = dsa_slave_prechangeupper(dev, ptr);
 		if (notifier_to_errno(err))
 			return err;
