// SPDX-License-Identifier: GPL-2.0-only
/*
 * net/sched/sch_sfb.c	  Stochastic Fair Blue
 *
 * Copyright (c) 2008-2011 Juliusz Chroboczek <jch@pps.jussieu.fr>
 * Copyright (c) 2011 Eric Dumazet <eric.dumazet@gmail.com>
 *
 * W. Feng, D. Kandlur, D. Saha, K. Shin. Blue:
 * A New Class of Active Queue Management Algorithms.
 * U. Michigan CSE-TR-387-99, April 1999.
 *
 * http://www.thefengs.com/wuchang/blue/CSE-TR-387-99.pdf
 */

#include <linux/module.h>
#include <linux/types.h>
#include <linux/kernel.h>
#include <linux/errno.h>
#include <linux/skbuff.h>
#include <linux/random.h>
#include <linux/siphash.h>
#include <net/ip.h>
#include <net/pkt_sched.h>
#include <net/pkt_cls.h>
#include <net/inet_ecn.h>

/*
 * SFB uses two B[l][n] : L x N arrays of bins (L levels, N bins per level)
 * This implementation uses L = 8 and N = 16
 * This permits us to split one 32bit hash (provided per packet by rxhash or
 * external classifier) into 8 subhashes of 4 bits.
 */
#define SFB_BUCKET_SHIFT 4
#define SFB_NUMBUCKETS	(1 << SFB_BUCKET_SHIFT) /* N bins per Level */
#define SFB_BUCKET_MASK (SFB_NUMBUCKETS - 1)
#define SFB_LEVELS	(32 / SFB_BUCKET_SHIFT) /* L */

/* SFB algo uses a virtual queue, named "bin" */
struct sfb_bucket {
	u16		qlen; /* length of virtual queue */
	u16		p_mark; /* marking probability */
};

/* We use a double buffering right before hash change
 * (Section 4.4 of SFB reference : moving hash functions)
 */
struct sfb_bins {
	siphash_key_t	  perturbation; /* siphash key */
	struct sfb_bucket bins[SFB_LEVELS][SFB_NUMBUCKETS];
};

struct sfb_sched_data {
	struct Qdisc	*qdisc;
	struct tcf_proto __rcu *filter_list;
	struct tcf_block *block;
	unsigned long	rehash_interval;
	unsigned long	warmup_time;	/* double buffering warmup time in jiffies */
	u32		max;
	u32		bin_size;	/* maximum queue length per bin */
	u32		increment;	/* d1 */
	u32		decrement;	/* d2 */
	u32		limit;		/* HARD maximal queue length */
	u32		penalty_rate;
	u32		penalty_burst;
	u32		tokens_avail;
	unsigned long	rehash_time;
	unsigned long	token_time;

	u8		slot;		/* current active bins (0 or 1) */
	bool		double_buffering;
	struct sfb_bins bins[2];

	struct {
		u32	earlydrop;
		u32	penaltydrop;
		u32	bucketdrop;
		u32	queuedrop;
		u32	childdrop;	/* drops in child qdisc */
		u32	marked;		/* ECN mark */
	} stats;
};

/*
 * Each queued skb might be hashed on one or two bins
 * We store in skb_cb the two hash values.
 * (A zero value means double buffering was not used)
 */
struct sfb_skb_cb {
	u32 hashes[2];
};

static inline struct sfb_skb_cb *sfb_skb_cb(const struct sk_buff *skb)
{
	qdisc_cb_private_validate(skb, sizeof(struct sfb_skb_cb));
	return (struct sfb_skb_cb *)qdisc_skb_cb(skb)->data;
}

/*
 * If using 'internal' SFB flow classifier, hash comes from skb rxhash
 * If using external classifier, hash comes from the classid.
 */
static u32 sfb_hash(const struct sk_buff *skb, u32 slot)
{
	return sfb_skb_cb(skb)->hashes[slot];
}

/* Probabilities are coded as Q0.16 fixed-point values,
 * with 0xFFFF representing 65535/65536 (almost 1.0)
 * Addition and subtraction are saturating in [0, 65535]
 */
static u32 prob_plus(u32 p1, u32 p2)
{
	u32 res = p1 + p2;

	return min_t(u32, res, SFB_MAX_PROB);
}

static u32 prob_minus(u32 p1, u32 p2)
{
	return p1 > p2 ? p1 - p2 : 0;
}

static void increment_one_qlen(u32 sfbhash, u32 slot, struct sfb_sched_data *q)
{
	int i;
	struct sfb_bucket *b = &q->bins[slot].bins[0][0];

	for (i = 0; i < SFB_LEVELS; i++) {
		u32 hash = sfbhash & SFB_BUCKET_MASK;

		sfbhash >>= SFB_BUCKET_SHIFT;
		if (b[hash].qlen < 0xFFFF)
			b[hash].qlen++;
		b += SFB_NUMBUCKETS; /* next level */
	}
}

static void increment_qlen(const struct sfb_skb_cb *cb, struct sfb_sched_data *q)
{
	u32 sfbhash;

	sfbhash = cb->hashes[0];
	if (sfbhash)
		increment_one_qlen(sfbhash, 0, q);

	sfbhash = cb->hashes[1];
	if (sfbhash)
		increment_one_qlen(sfbhash, 1, q);
}

static void decrement_one_qlen(u32 sfbhash, u32 slot,
			       struct sfb_sched_data *q)
{
	int i;
	struct sfb_bucket *b = &q->bins[slot].bins[0][0];

	for (i = 0; i < SFB_LEVELS; i++) {
		u32 hash = sfbhash & SFB_BUCKET_MASK;

		sfbhash >>= SFB_BUCKET_SHIFT;
		if (b[hash].qlen > 0)
			b[hash].qlen--;
		b += SFB_NUMBUCKETS; /* next level */
	}
}

static void decrement_qlen(const struct sk_buff *skb, struct sfb_sched_data *q)
{
	u32 sfbhash;

	sfbhash = sfb_hash(skb, 0);
	if (sfbhash)
		decrement_one_qlen(sfbhash, 0, q);

	sfbhash = sfb_hash(skb, 1);
	if (sfbhash)
		decrement_one_qlen(sfbhash, 1, q);
}

static void decrement_prob(struct sfb_bucket *b, struct sfb_sched_data *q)
{
	b->p_mark = prob_minus(b->p_mark, q->decrement);
}

static void increment_prob(struct sfb_bucket *b, struct sfb_sched_data *q)
{
	b->p_mark = prob_plus(b->p_mark, q->increment);
}

static void sfb_zero_all_buckets(struct sfb_sched_data *q)
{
	memset(&q->bins, 0, sizeof(q->bins));
}

/*
 * compute max qlen, max p_mark, and avg p_mark
 */
static u32 sfb_compute_qlen(u32 *prob_r, u32 *avgpm_r, const struct sfb_sched_data *q)
{
	int i;
	u32 qlen = 0, prob = 0, totalpm = 0;
	const struct sfb_bucket *b = &q->bins[q->slot].bins[0][0];

	for (i = 0; i < SFB_LEVELS * SFB_NUMBUCKETS; i++) {
		if (qlen < b->qlen)
			qlen = b->qlen;
		totalpm += b->p_mark;
		if (prob < b->p_mark)
			prob = b->p_mark;
		b++;
	}
	*prob_r = prob;
	*avgpm_r = totalpm / (SFB_LEVELS * SFB_NUMBUCKETS);
	return qlen;
}


static void sfb_init_perturbation(u32 slot, struct sfb_sched_data *q)
{
	get_random_bytes(&q->bins[slot].perturbation,
			 sizeof(q->bins[slot].perturbation));
}

static void sfb_swap_slot(struct sfb_sched_data *q)
{
	sfb_init_perturbation(q->slot, q);
	q->slot ^= 1;
	q->double_buffering = false;
}

/* Non elastic flows are allowed to use part of the bandwidth, expressed
 * in "penalty_rate" packets per second, with "penalty_burst" burst
 */
static bool sfb_rate_limit(struct sk_buff *skb, struct sfb_sched_data *q)
{
	if (q->penalty_rate == 0 || q->penalty_burst == 0)
		return true;

	if (q->tokens_avail < 1) {
		unsigned long age = min(10UL * HZ, jiffies - q->token_time);

		q->tokens_avail = (age * q->penalty_rate) / HZ;
		if (q->tokens_avail > q->penalty_burst)
			q->tokens_avail = q->penalty_burst;
		q->token_time = jiffies;
		if (q->tokens_avail < 1)
			return true;
	}

	q->tokens_avail--;
	return false;
}

static bool sfb_classify(struct sk_buff *skb, struct tcf_proto *fl,
			 int *qerr, u32 *salt)
{
	struct tcf_result res;
	int result;

	result = tcf_classify(skb, NULL, fl, &res, false);
	if (result >= 0) {
#ifdef CONFIG_NET_CLS_ACT
		switch (result) {
		case TC_ACT_STOLEN:
		case TC_ACT_QUEUED:
		case TC_ACT_TRAP:
			*qerr = NET_XMIT_SUCCESS | __NET_XMIT_STOLEN;
			fallthrough;
		case TC_ACT_SHOT:
			return false;
		}
#endif
		*salt = TC_H_MIN(res.classid);
		return true;
	}
	return false;
}

static int sfb_enqueue(struct sk_buff *skb, struct Qdisc *sch,
		       struct sk_buff **to_free)
{

	struct sfb_sched_data *q = qdisc_priv(sch);
	unsigned int len = qdisc_pkt_len(skb);
	struct Qdisc *child = q->qdisc;
	struct tcf_proto *fl;
	struct sfb_skb_cb cb;
	int i;
	u32 p_min = ~0;
	u32 minqlen = ~0;
	u32 r, sfbhash;
	u32 slot = q->slot;
	int ret = NET_XMIT_SUCCESS | __NET_XMIT_BYPASS;

	if (unlikely(sch->q.qlen >= q->limit)) {
		qdisc_qstats_overlimit(sch);
		q->stats.queuedrop++;
		goto drop;
	}

	if (q->rehash_interval > 0) {
		unsigned long limit = q->rehash_time + q->rehash_interval;

		if (unlikely(time_after(jiffies, limit))) {
			sfb_swap_slot(q);
			q->rehash_time = jiffies;
		} else if (unlikely(!q->double_buffering && q->warmup_time > 0 &&
				    time_after(jiffies, limit - q->warmup_time))) {
			q->double_buffering = true;
		}
	}

	fl = rcu_dereference_bh(q->filter_list);
	if (fl) {
		u32 salt;

		/* If using external classifiers, get result and record it. */
		if (!sfb_classify(skb, fl, &ret, &salt))
			goto other_drop;
		sfbhash = siphash_1u32(salt, &q->bins[slot].perturbation);
	} else {
		sfbhash = skb_get_hash_perturb(skb, &q->bins[slot].perturbation);
	}


	if (!sfbhash)
		sfbhash = 1;
	sfb_skb_cb(skb)->hashes[slot] = sfbhash;

	for (i = 0; i < SFB_LEVELS; i++) {
		u32 hash = sfbhash & SFB_BUCKET_MASK;
		struct sfb_bucket *b = &q->bins[slot].bins[i][hash];

		sfbhash >>= SFB_BUCKET_SHIFT;
		if (b->qlen == 0)
			decrement_prob(b, q);
		else if (b->qlen >= q->bin_size)
			increment_prob(b, q);
		if (minqlen > b->qlen)
			minqlen = b->qlen;
		if (p_min > b->p_mark)
			p_min = b->p_mark;
	}

	slot ^= 1;
	sfb_skb_cb(skb)->hashes[slot] = 0;

	if (unlikely(minqlen >= q->max)) {
		qdisc_qstats_overlimit(sch);
		q->stats.bucketdrop++;
		goto drop;
	}

	if (unlikely(p_min >= SFB_MAX_PROB)) {
		/* Inelastic flow */
		if (q->double_buffering) {
			sfbhash = skb_get_hash_perturb(skb,
			    &q->bins[slot].perturbation);
			if (!sfbhash)
				sfbhash = 1;
			sfb_skb_cb(skb)->hashes[slot] = sfbhash;

			for (i = 0; i < SFB_LEVELS; i++) {
				u32 hash = sfbhash & SFB_BUCKET_MASK;
				struct sfb_bucket *b = &q->bins[slot].bins[i][hash];

				sfbhash >>= SFB_BUCKET_SHIFT;
				if (b->qlen == 0)
					decrement_prob(b, q);
				else if (b->qlen >= q->bin_size)
					increment_prob(b, q);
			}
		}
		if (sfb_rate_limit(skb, q)) {
			qdisc_qstats_overlimit(sch);
			q->stats.penaltydrop++;
			goto drop;
		}
		goto enqueue;
	}

	r = get_random_u16() & SFB_MAX_PROB;

	if (unlikely(r < p_min)) {
		if (unlikely(p_min > SFB_MAX_PROB / 2)) {
			/* If we're marking that many packets, then either
			 * this flow is unresponsive, or we're badly congested.
			 * In either case, we want to start dropping packets.
			 */
			if (r < (p_min - SFB_MAX_PROB / 2) * 2) {
				q->stats.earlydrop++;
				goto drop;
			}
		}
		if (INET_ECN_set_ce(skb)) {
			q->stats.marked++;
		} else {
			q->stats.earlydrop++;
			goto drop;
		}
	}

enqueue:
	memcpy(&cb, sfb_skb_cb(skb), sizeof(cb));
	ret = qdisc_enqueue(skb, child, to_free);
	if (likely(ret == NET_XMIT_SUCCESS)) {
		sch->qstats.backlog += len;
		sch->q.qlen++;
		increment_qlen(&cb, q);
	} else if (net_xmit_drop_count(ret)) {
		q->stats.childdrop++;
		qdisc_qstats_drop(sch);
	}
	return ret;

drop:
	qdisc_drop(skb, sch, to_free);
	return NET_XMIT_CN;
other_drop:
	if (ret & __NET_XMIT_BYPASS)
		qdisc_qstats_drop(sch);
	kfree_skb(skb);
	return ret;
}

static struct sk_buff *sfb_dequeue(struct Qdisc *sch)
{
	struct sfb_sched_data *q = qdisc_priv(sch);
	struct Qdisc *child = q->qdisc;
	struct sk_buff *skb;

	skb = child->dequeue(q->qdisc);

	if (skb) {
		qdisc_bstats_update(sch, skb);
		qdisc_qstats_backlog_dec(sch, skb);
		sch->q.qlen--;
		decrement_qlen(skb, q);
	}

	return skb;
}

static struct sk_buff *sfb_peek(struct Qdisc *sch)
{
	struct sfb_sched_data *q = qdisc_priv(sch);
	struct Qdisc *child = q->qdisc;

	return child->ops->peek(child);
}

/* No sfb_drop -- impossible since the child doesn't return the dropped skb. */

static void sfb_reset(struct Qdisc *sch)
{
	struct sfb_sched_data *q = qdisc_priv(sch);

<<<<<<< HEAD
	qdisc_reset(q->qdisc);
=======
	if (likely(q->qdisc))
		qdisc_reset(q->qdisc);
>>>>>>> 7073888c
	q->slot = 0;
	q->double_buffering = false;
	sfb_zero_all_buckets(q);
	sfb_init_perturbation(0, q);
}

static void sfb_destroy(struct Qdisc *sch)
{
	struct sfb_sched_data *q = qdisc_priv(sch);

	tcf_block_put(q->block);
	qdisc_put(q->qdisc);
}

static const struct nla_policy sfb_policy[TCA_SFB_MAX + 1] = {
	[TCA_SFB_PARMS]	= { .len = sizeof(struct tc_sfb_qopt) },
};

static const struct tc_sfb_qopt sfb_default_ops = {
	.rehash_interval = 600 * MSEC_PER_SEC,
	.warmup_time = 60 * MSEC_PER_SEC,
	.limit = 0,
	.max = 25,
	.bin_size = 20,
	.increment = (SFB_MAX_PROB + 500) / 1000, /* 0.1 % */
	.decrement = (SFB_MAX_PROB + 3000) / 6000,
	.penalty_rate = 10,
	.penalty_burst = 20,
};

static int sfb_change(struct Qdisc *sch, struct nlattr *opt,
		      struct netlink_ext_ack *extack)
{
	struct sfb_sched_data *q = qdisc_priv(sch);
	struct Qdisc *child, *old;
	struct nlattr *tb[TCA_SFB_MAX + 1];
	const struct tc_sfb_qopt *ctl = &sfb_default_ops;
	u32 limit;
	int err;

	if (opt) {
		err = nla_parse_nested_deprecated(tb, TCA_SFB_MAX, opt,
						  sfb_policy, NULL);
		if (err < 0)
			return -EINVAL;

		if (tb[TCA_SFB_PARMS] == NULL)
			return -EINVAL;

		ctl = nla_data(tb[TCA_SFB_PARMS]);
	}

	limit = ctl->limit;
	if (limit == 0)
		limit = qdisc_dev(sch)->tx_queue_len;

	child = fifo_create_dflt(sch, &pfifo_qdisc_ops, limit, extack);
	if (IS_ERR(child))
		return PTR_ERR(child);

	if (child != &noop_qdisc)
		qdisc_hash_add(child, true);
	sch_tree_lock(sch);

	qdisc_purge_queue(q->qdisc);
	old = q->qdisc;
	q->qdisc = child;

	q->rehash_interval = msecs_to_jiffies(ctl->rehash_interval);
	q->warmup_time = msecs_to_jiffies(ctl->warmup_time);
	q->rehash_time = jiffies;
	q->limit = limit;
	q->increment = ctl->increment;
	q->decrement = ctl->decrement;
	q->max = ctl->max;
	q->bin_size = ctl->bin_size;
	q->penalty_rate = ctl->penalty_rate;
	q->penalty_burst = ctl->penalty_burst;
	q->tokens_avail = ctl->penalty_burst;
	q->token_time = jiffies;

	q->slot = 0;
	q->double_buffering = false;
	sfb_zero_all_buckets(q);
	sfb_init_perturbation(0, q);
	sfb_init_perturbation(1, q);

	sch_tree_unlock(sch);
	qdisc_put(old);

	return 0;
}

static int sfb_init(struct Qdisc *sch, struct nlattr *opt,
		    struct netlink_ext_ack *extack)
{
	struct sfb_sched_data *q = qdisc_priv(sch);
	int err;

	err = tcf_block_get(&q->block, &q->filter_list, sch, extack);
	if (err)
		return err;

	q->qdisc = &noop_qdisc;
	return sfb_change(sch, opt, extack);
}

static int sfb_dump(struct Qdisc *sch, struct sk_buff *skb)
{
	struct sfb_sched_data *q = qdisc_priv(sch);
	struct nlattr *opts;
	struct tc_sfb_qopt opt = {
		.rehash_interval = jiffies_to_msecs(q->rehash_interval),
		.warmup_time = jiffies_to_msecs(q->warmup_time),
		.limit = q->limit,
		.max = q->max,
		.bin_size = q->bin_size,
		.increment = q->increment,
		.decrement = q->decrement,
		.penalty_rate = q->penalty_rate,
		.penalty_burst = q->penalty_burst,
	};

	sch->qstats.backlog = q->qdisc->qstats.backlog;
	opts = nla_nest_start_noflag(skb, TCA_OPTIONS);
	if (opts == NULL)
		goto nla_put_failure;
	if (nla_put(skb, TCA_SFB_PARMS, sizeof(opt), &opt))
		goto nla_put_failure;
	return nla_nest_end(skb, opts);

nla_put_failure:
	nla_nest_cancel(skb, opts);
	return -EMSGSIZE;
}

static int sfb_dump_stats(struct Qdisc *sch, struct gnet_dump *d)
{
	struct sfb_sched_data *q = qdisc_priv(sch);
	struct tc_sfb_xstats st = {
		.earlydrop = q->stats.earlydrop,
		.penaltydrop = q->stats.penaltydrop,
		.bucketdrop = q->stats.bucketdrop,
		.queuedrop = q->stats.queuedrop,
		.childdrop = q->stats.childdrop,
		.marked = q->stats.marked,
	};

	st.maxqlen = sfb_compute_qlen(&st.maxprob, &st.avgprob, q);

	return gnet_stats_copy_app(d, &st, sizeof(st));
}

static int sfb_dump_class(struct Qdisc *sch, unsigned long cl,
			  struct sk_buff *skb, struct tcmsg *tcm)
{
	return -ENOSYS;
}

static int sfb_graft(struct Qdisc *sch, unsigned long arg, struct Qdisc *new,
		     struct Qdisc **old, struct netlink_ext_ack *extack)
{
	struct sfb_sched_data *q = qdisc_priv(sch);

	if (new == NULL)
		new = &noop_qdisc;

	*old = qdisc_replace(sch, new, &q->qdisc);
	return 0;
}

static struct Qdisc *sfb_leaf(struct Qdisc *sch, unsigned long arg)
{
	struct sfb_sched_data *q = qdisc_priv(sch);

	return q->qdisc;
}

static unsigned long sfb_find(struct Qdisc *sch, u32 classid)
{
	return 1;
}

static void sfb_unbind(struct Qdisc *sch, unsigned long arg)
{
}

static int sfb_change_class(struct Qdisc *sch, u32 classid, u32 parentid,
			    struct nlattr **tca, unsigned long *arg,
			    struct netlink_ext_ack *extack)
{
	return -ENOSYS;
}

static int sfb_delete(struct Qdisc *sch, unsigned long cl,
		      struct netlink_ext_ack *extack)
{
	return -ENOSYS;
}

static void sfb_walk(struct Qdisc *sch, struct qdisc_walker *walker)
{
	if (!walker->stop) {
		tc_qdisc_stats_dump(sch, 1, walker);
	}
}

static struct tcf_block *sfb_tcf_block(struct Qdisc *sch, unsigned long cl,
				       struct netlink_ext_ack *extack)
{
	struct sfb_sched_data *q = qdisc_priv(sch);

	if (cl)
		return NULL;
	return q->block;
}

static unsigned long sfb_bind(struct Qdisc *sch, unsigned long parent,
			      u32 classid)
{
	return 0;
}


static const struct Qdisc_class_ops sfb_class_ops = {
	.graft		=	sfb_graft,
	.leaf		=	sfb_leaf,
	.find		=	sfb_find,
	.change		=	sfb_change_class,
	.delete		=	sfb_delete,
	.walk		=	sfb_walk,
	.tcf_block	=	sfb_tcf_block,
	.bind_tcf	=	sfb_bind,
	.unbind_tcf	=	sfb_unbind,
	.dump		=	sfb_dump_class,
};

static struct Qdisc_ops sfb_qdisc_ops __read_mostly = {
	.id		=	"sfb",
	.priv_size	=	sizeof(struct sfb_sched_data),
	.cl_ops		=	&sfb_class_ops,
	.enqueue	=	sfb_enqueue,
	.dequeue	=	sfb_dequeue,
	.peek		=	sfb_peek,
	.init		=	sfb_init,
	.reset		=	sfb_reset,
	.destroy	=	sfb_destroy,
	.change		=	sfb_change,
	.dump		=	sfb_dump,
	.dump_stats	=	sfb_dump_stats,
	.owner		=	THIS_MODULE,
};

static int __init sfb_module_init(void)
{
	return register_qdisc(&sfb_qdisc_ops);
}

static void __exit sfb_module_exit(void)
{
	unregister_qdisc(&sfb_qdisc_ops);
}

module_init(sfb_module_init)
module_exit(sfb_module_exit)

MODULE_DESCRIPTION("Stochastic Fair Blue queue discipline");
MODULE_AUTHOR("Juliusz Chroboczek");
MODULE_AUTHOR("Eric Dumazet");
MODULE_LICENSE("GPL");<|MERGE_RESOLUTION|>--- conflicted
+++ resolved
@@ -455,12 +455,8 @@
 {
 	struct sfb_sched_data *q = qdisc_priv(sch);
 
-<<<<<<< HEAD
-	qdisc_reset(q->qdisc);
-=======
 	if (likely(q->qdisc))
 		qdisc_reset(q->qdisc);
->>>>>>> 7073888c
 	q->slot = 0;
 	q->double_buffering = false;
 	sfb_zero_all_buckets(q);
