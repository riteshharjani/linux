// SPDX-License-Identifier: GPL-2.0-or-later
/*
 *	Forwarding database
 *	Linux ethernet bridge
 *
 *	Authors:
 *	Lennert Buytenhek		<buytenh@gnu.org>
 */

#include <linux/kernel.h>
#include <linux/init.h>
#include <linux/rculist.h>
#include <linux/spinlock.h>
#include <linux/times.h>
#include <linux/netdevice.h>
#include <linux/etherdevice.h>
#include <linux/jhash.h>
#include <linux/random.h>
#include <linux/slab.h>
#include <linux/atomic.h>
#include <asm/unaligned.h>
#include <linux/if_vlan.h>
#include <net/switchdev.h>
#include <trace/events/bridge.h>
#include "br_private.h"

static const struct rhashtable_params br_fdb_rht_params = {
	.head_offset = offsetof(struct net_bridge_fdb_entry, rhnode),
	.key_offset = offsetof(struct net_bridge_fdb_entry, key),
	.key_len = sizeof(struct net_bridge_fdb_key),
	.automatic_shrinking = true,
};

static struct kmem_cache *br_fdb_cache __read_mostly;
static int fdb_insert(struct net_bridge *br, struct net_bridge_port *source,
		      const unsigned char *addr, u16 vid);
static void fdb_notify(struct net_bridge *br,
		       const struct net_bridge_fdb_entry *, int, bool);

int __init br_fdb_init(void)
{
	br_fdb_cache = kmem_cache_create("bridge_fdb_cache",
					 sizeof(struct net_bridge_fdb_entry),
					 0,
					 SLAB_HWCACHE_ALIGN, NULL);
	if (!br_fdb_cache)
		return -ENOMEM;

	return 0;
}

void br_fdb_fini(void)
{
	kmem_cache_destroy(br_fdb_cache);
}

int br_fdb_hash_init(struct net_bridge *br)
{
	return rhashtable_init(&br->fdb_hash_tbl, &br_fdb_rht_params);
}

void br_fdb_hash_fini(struct net_bridge *br)
{
	rhashtable_destroy(&br->fdb_hash_tbl);
}

/* if topology_changing then use forward_delay (default 15 sec)
 * otherwise keep longer (default 5 minutes)
 */
static inline unsigned long hold_time(const struct net_bridge *br)
{
	return br->topology_change ? br->forward_delay : br->ageing_time;
}

static inline int has_expired(const struct net_bridge *br,
				  const struct net_bridge_fdb_entry *fdb)
{
	return !test_bit(BR_FDB_STATIC, &fdb->flags) &&
	       !test_bit(BR_FDB_ADDED_BY_EXT_LEARN, &fdb->flags) &&
	       time_before_eq(fdb->updated + hold_time(br), jiffies);
}

static void fdb_rcu_free(struct rcu_head *head)
{
	struct net_bridge_fdb_entry *ent
		= container_of(head, struct net_bridge_fdb_entry, rcu);
	kmem_cache_free(br_fdb_cache, ent);
}

static struct net_bridge_fdb_entry *fdb_find_rcu(struct rhashtable *tbl,
						 const unsigned char *addr,
						 __u16 vid)
{
	struct net_bridge_fdb_key key;

	WARN_ON_ONCE(!rcu_read_lock_held());

	key.vlan_id = vid;
	memcpy(key.addr.addr, addr, sizeof(key.addr.addr));

	return rhashtable_lookup(tbl, &key, br_fdb_rht_params);
}

/* requires bridge hash_lock */
static struct net_bridge_fdb_entry *br_fdb_find(struct net_bridge *br,
						const unsigned char *addr,
						__u16 vid)
{
	struct net_bridge_fdb_entry *fdb;

	lockdep_assert_held_once(&br->hash_lock);

	rcu_read_lock();
	fdb = fdb_find_rcu(&br->fdb_hash_tbl, addr, vid);
	rcu_read_unlock();

	return fdb;
}

struct net_device *br_fdb_find_port(const struct net_device *br_dev,
				    const unsigned char *addr,
				    __u16 vid)
{
	struct net_bridge_fdb_entry *f;
	struct net_device *dev = NULL;
	struct net_bridge *br;

	ASSERT_RTNL();

	if (!netif_is_bridge_master(br_dev))
		return NULL;

	br = netdev_priv(br_dev);
	rcu_read_lock();
	f = br_fdb_find_rcu(br, addr, vid);
	if (f && f->dst)
		dev = f->dst->dev;
	rcu_read_unlock();

	return dev;
}
EXPORT_SYMBOL_GPL(br_fdb_find_port);

struct net_bridge_fdb_entry *br_fdb_find_rcu(struct net_bridge *br,
					     const unsigned char *addr,
					     __u16 vid)
{
	return fdb_find_rcu(&br->fdb_hash_tbl, addr, vid);
}

/* When a static FDB entry is added, the mac address from the entry is
 * added to the bridge private HW address list and all required ports
 * are then updated with the new information.
 * Called under RTNL.
 */
static void fdb_add_hw_addr(struct net_bridge *br, const unsigned char *addr)
{
	int err;
	struct net_bridge_port *p;

	ASSERT_RTNL();

	list_for_each_entry(p, &br->port_list, list) {
		if (!br_promisc_port(p)) {
			err = dev_uc_add(p->dev, addr);
			if (err)
				goto undo;
		}
	}

	return;
undo:
	list_for_each_entry_continue_reverse(p, &br->port_list, list) {
		if (!br_promisc_port(p))
			dev_uc_del(p->dev, addr);
	}
}

/* When a static FDB entry is deleted, the HW address from that entry is
 * also removed from the bridge private HW address list and updates all
 * the ports with needed information.
 * Called under RTNL.
 */
static void fdb_del_hw_addr(struct net_bridge *br, const unsigned char *addr)
{
	struct net_bridge_port *p;

	ASSERT_RTNL();

	list_for_each_entry(p, &br->port_list, list) {
		if (!br_promisc_port(p))
			dev_uc_del(p->dev, addr);
	}
}

static void fdb_delete(struct net_bridge *br, struct net_bridge_fdb_entry *f,
		       bool swdev_notify)
{
	trace_fdb_delete(br, f);

	if (test_bit(BR_FDB_STATIC, &f->flags))
		fdb_del_hw_addr(br, f->key.addr.addr);

	hlist_del_init_rcu(&f->fdb_node);
	rhashtable_remove_fast(&br->fdb_hash_tbl, &f->rhnode,
			       br_fdb_rht_params);
	fdb_notify(br, f, RTM_DELNEIGH, swdev_notify);
	call_rcu(&f->rcu, fdb_rcu_free);
}

/* Delete a local entry if no other port had the same address. */
static void fdb_delete_local(struct net_bridge *br,
			     const struct net_bridge_port *p,
			     struct net_bridge_fdb_entry *f)
{
	const unsigned char *addr = f->key.addr.addr;
	struct net_bridge_vlan_group *vg;
	const struct net_bridge_vlan *v;
	struct net_bridge_port *op;
	u16 vid = f->key.vlan_id;

	/* Maybe another port has same hw addr? */
	list_for_each_entry(op, &br->port_list, list) {
		vg = nbp_vlan_group(op);
		if (op != p && ether_addr_equal(op->dev->dev_addr, addr) &&
		    (!vid || br_vlan_find(vg, vid))) {
			f->dst = op;
			clear_bit(BR_FDB_ADDED_BY_USER, &f->flags);
			return;
		}
	}

	vg = br_vlan_group(br);
	v = br_vlan_find(vg, vid);
	/* Maybe bridge device has same hw addr? */
	if (p && ether_addr_equal(br->dev->dev_addr, addr) &&
	    (!vid || (v && br_vlan_should_use(v)))) {
		f->dst = NULL;
		clear_bit(BR_FDB_ADDED_BY_USER, &f->flags);
		return;
	}

	fdb_delete(br, f, true);
}

void br_fdb_find_delete_local(struct net_bridge *br,
			      const struct net_bridge_port *p,
			      const unsigned char *addr, u16 vid)
{
	struct net_bridge_fdb_entry *f;

	spin_lock_bh(&br->hash_lock);
	f = br_fdb_find(br, addr, vid);
	if (f && test_bit(BR_FDB_LOCAL, &f->flags) &&
	    !test_bit(BR_FDB_ADDED_BY_USER, &f->flags) && f->dst == p)
		fdb_delete_local(br, p, f);
	spin_unlock_bh(&br->hash_lock);
}

void br_fdb_changeaddr(struct net_bridge_port *p, const unsigned char *newaddr)
{
	struct net_bridge_vlan_group *vg;
	struct net_bridge_fdb_entry *f;
	struct net_bridge *br = p->br;
	struct net_bridge_vlan *v;

	spin_lock_bh(&br->hash_lock);
	vg = nbp_vlan_group(p);
	hlist_for_each_entry(f, &br->fdb_list, fdb_node) {
		if (f->dst == p && test_bit(BR_FDB_LOCAL, &f->flags) &&
		    !test_bit(BR_FDB_ADDED_BY_USER, &f->flags)) {
			/* delete old one */
			fdb_delete_local(br, p, f);

			/* if this port has no vlan information
			 * configured, we can safely be done at
			 * this point.
			 */
			if (!vg || !vg->num_vlans)
				goto insert;
		}
	}

insert:
	/* insert new address,  may fail if invalid address or dup. */
	fdb_insert(br, p, newaddr, 0);

	if (!vg || !vg->num_vlans)
		goto done;

	/* Now add entries for every VLAN configured on the port.
	 * This function runs under RTNL so the bitmap will not change
	 * from under us.
	 */
	list_for_each_entry(v, &vg->vlan_list, vlist)
		fdb_insert(br, p, newaddr, v->vid);

done:
	spin_unlock_bh(&br->hash_lock);
}

void br_fdb_change_mac_address(struct net_bridge *br, const u8 *newaddr)
{
	struct net_bridge_vlan_group *vg;
	struct net_bridge_fdb_entry *f;
	struct net_bridge_vlan *v;

	spin_lock_bh(&br->hash_lock);

	/* If old entry was unassociated with any port, then delete it. */
	f = br_fdb_find(br, br->dev->dev_addr, 0);
	if (f && test_bit(BR_FDB_LOCAL, &f->flags) &&
	    !f->dst && !test_bit(BR_FDB_ADDED_BY_USER, &f->flags))
		fdb_delete_local(br, NULL, f);

	fdb_insert(br, NULL, newaddr, 0);
	vg = br_vlan_group(br);
	if (!vg || !vg->num_vlans)
		goto out;
	/* Now remove and add entries for every VLAN configured on the
	 * bridge.  This function runs under RTNL so the bitmap will not
	 * change from under us.
	 */
	list_for_each_entry(v, &vg->vlan_list, vlist) {
		if (!br_vlan_should_use(v))
			continue;
		f = br_fdb_find(br, br->dev->dev_addr, v->vid);
		if (f && test_bit(BR_FDB_LOCAL, &f->flags) &&
		    !f->dst && !test_bit(BR_FDB_ADDED_BY_USER, &f->flags))
			fdb_delete_local(br, NULL, f);
		fdb_insert(br, NULL, newaddr, v->vid);
	}
out:
	spin_unlock_bh(&br->hash_lock);
}

void br_fdb_cleanup(struct work_struct *work)
{
	struct net_bridge *br = container_of(work, struct net_bridge,
					     gc_work.work);
	struct net_bridge_fdb_entry *f = NULL;
	unsigned long delay = hold_time(br);
	unsigned long work_delay = delay;
	unsigned long now = jiffies;

	/* this part is tricky, in order to avoid blocking learning and
	 * consequently forwarding, we rely on rcu to delete objects with
	 * delayed freeing allowing us to continue traversing
	 */
	rcu_read_lock();
	hlist_for_each_entry_rcu(f, &br->fdb_list, fdb_node) {
		unsigned long this_timer = f->updated + delay;

		if (test_bit(BR_FDB_STATIC, &f->flags) ||
		    test_bit(BR_FDB_ADDED_BY_EXT_LEARN, &f->flags)) {
			if (test_bit(BR_FDB_NOTIFY, &f->flags)) {
				if (time_after(this_timer, now))
					work_delay = min(work_delay,
							 this_timer - now);
				else if (!test_and_set_bit(BR_FDB_NOTIFY_INACTIVE,
							   &f->flags))
					fdb_notify(br, f, RTM_NEWNEIGH, false);
			}
			continue;
		}

		if (time_after(this_timer, now)) {
			work_delay = min(work_delay, this_timer - now);
		} else {
			spin_lock_bh(&br->hash_lock);
			if (!hlist_unhashed(&f->fdb_node))
				fdb_delete(br, f, true);
			spin_unlock_bh(&br->hash_lock);
		}
	}
	rcu_read_unlock();

	/* Cleanup minimum 10 milliseconds apart */
	work_delay = max_t(unsigned long, work_delay, msecs_to_jiffies(10));
	mod_delayed_work(system_long_wq, &br->gc_work, work_delay);
}

/* Completely flush all dynamic entries in forwarding database.*/
void br_fdb_flush(struct net_bridge *br)
{
	struct net_bridge_fdb_entry *f;
	struct hlist_node *tmp;

	spin_lock_bh(&br->hash_lock);
	hlist_for_each_entry_safe(f, tmp, &br->fdb_list, fdb_node) {
		if (!test_bit(BR_FDB_STATIC, &f->flags))
			fdb_delete(br, f, true);
	}
	spin_unlock_bh(&br->hash_lock);
}

/* Flush all entries referring to a specific port.
 * if do_all is set also flush static entries
 * if vid is set delete all entries that match the vlan_id
 */
void br_fdb_delete_by_port(struct net_bridge *br,
			   const struct net_bridge_port *p,
			   u16 vid,
			   int do_all)
{
	struct net_bridge_fdb_entry *f;
	struct hlist_node *tmp;

	spin_lock_bh(&br->hash_lock);
	hlist_for_each_entry_safe(f, tmp, &br->fdb_list, fdb_node) {
		if (f->dst != p)
			continue;

		if (!do_all)
			if (test_bit(BR_FDB_STATIC, &f->flags) ||
			    (test_bit(BR_FDB_ADDED_BY_EXT_LEARN, &f->flags) &&
			     !test_bit(BR_FDB_OFFLOADED, &f->flags)) ||
			    (vid && f->key.vlan_id != vid))
				continue;

		if (test_bit(BR_FDB_LOCAL, &f->flags))
			fdb_delete_local(br, p, f);
		else
			fdb_delete(br, f, true);
	}
	spin_unlock_bh(&br->hash_lock);
}

#if IS_ENABLED(CONFIG_ATM_LANE)
/* Interface used by ATM LANE hook to test
 * if an addr is on some other bridge port */
int br_fdb_test_addr(struct net_device *dev, unsigned char *addr)
{
	struct net_bridge_fdb_entry *fdb;
	struct net_bridge_port *port;
	int ret;

	rcu_read_lock();
	port = br_port_get_rcu(dev);
	if (!port)
		ret = 0;
	else {
		const struct net_bridge_port *dst = NULL;

		fdb = br_fdb_find_rcu(port->br, addr, 0);
		if (fdb)
			dst = READ_ONCE(fdb->dst);

		ret = dst && dst->dev != dev &&
		      dst->state == BR_STATE_FORWARDING;
	}
	rcu_read_unlock();

	return ret;
}
#endif /* CONFIG_ATM_LANE */

/*
 * Fill buffer with forwarding table records in
 * the API format.
 */
int br_fdb_fillbuf(struct net_bridge *br, void *buf,
		   unsigned long maxnum, unsigned long skip)
{
	struct net_bridge_fdb_entry *f;
	struct __fdb_entry *fe = buf;
	int num = 0;

	memset(buf, 0, maxnum*sizeof(struct __fdb_entry));

	rcu_read_lock();
	hlist_for_each_entry_rcu(f, &br->fdb_list, fdb_node) {
		if (num >= maxnum)
			break;

		if (has_expired(br, f))
			continue;

		/* ignore pseudo entry for local MAC address */
		if (!f->dst)
			continue;

		if (skip) {
			--skip;
			continue;
		}

		/* convert from internal format to API */
		memcpy(fe->mac_addr, f->key.addr.addr, ETH_ALEN);

		/* due to ABI compat need to split into hi/lo */
		fe->port_no = f->dst->port_no;
		fe->port_hi = f->dst->port_no >> 8;

		fe->is_local = test_bit(BR_FDB_LOCAL, &f->flags);
		if (!test_bit(BR_FDB_STATIC, &f->flags))
			fe->ageing_timer_value = jiffies_delta_to_clock_t(jiffies - f->updated);
		++fe;
		++num;
	}
	rcu_read_unlock();

	return num;
}

static struct net_bridge_fdb_entry *fdb_create(struct net_bridge *br,
					       struct net_bridge_port *source,
					       const unsigned char *addr,
					       __u16 vid,
					       unsigned long flags)
{
	struct net_bridge_fdb_entry *fdb;

	fdb = kmem_cache_alloc(br_fdb_cache, GFP_ATOMIC);
	if (fdb) {
		memcpy(fdb->key.addr.addr, addr, ETH_ALEN);
		WRITE_ONCE(fdb->dst, source);
		fdb->key.vlan_id = vid;
		fdb->flags = flags;
		fdb->updated = fdb->used = jiffies;
		if (rhashtable_lookup_insert_fast(&br->fdb_hash_tbl,
						  &fdb->rhnode,
						  br_fdb_rht_params)) {
			kmem_cache_free(br_fdb_cache, fdb);
			fdb = NULL;
		} else {
			hlist_add_head_rcu(&fdb->fdb_node, &br->fdb_list);
		}
	}
	return fdb;
}

static int fdb_insert(struct net_bridge *br, struct net_bridge_port *source,
		  const unsigned char *addr, u16 vid)
{
	struct net_bridge_fdb_entry *fdb;

	if (!is_valid_ether_addr(addr))
		return -EINVAL;

	fdb = br_fdb_find(br, addr, vid);
	if (fdb) {
		/* it is okay to have multiple ports with same
		 * address, just use the first one.
		 */
		if (test_bit(BR_FDB_LOCAL, &fdb->flags))
			return 0;
		br_warn(br, "adding interface %s with same address as a received packet (addr:%pM, vlan:%u)\n",
		       source ? source->dev->name : br->dev->name, addr, vid);
		fdb_delete(br, fdb, true);
	}

	fdb = fdb_create(br, source, addr, vid,
			 BIT(BR_FDB_LOCAL) | BIT(BR_FDB_STATIC));
	if (!fdb)
		return -ENOMEM;

	fdb_add_hw_addr(br, addr);
	fdb_notify(br, fdb, RTM_NEWNEIGH, true);
	return 0;
}

/* Add entry for local address of interface */
int br_fdb_insert(struct net_bridge *br, struct net_bridge_port *source,
		  const unsigned char *addr, u16 vid)
{
	int ret;

	spin_lock_bh(&br->hash_lock);
	ret = fdb_insert(br, source, addr, vid);
	spin_unlock_bh(&br->hash_lock);
	return ret;
}

/* returns true if the fdb was modified */
static bool __fdb_mark_active(struct net_bridge_fdb_entry *fdb)
{
	return !!(test_bit(BR_FDB_NOTIFY_INACTIVE, &fdb->flags) &&
		  test_and_clear_bit(BR_FDB_NOTIFY_INACTIVE, &fdb->flags));
}

void br_fdb_update(struct net_bridge *br, struct net_bridge_port *source,
		   const unsigned char *addr, u16 vid, unsigned long flags)
{
	struct net_bridge_fdb_entry *fdb;

	/* some users want to always flood. */
	if (hold_time(br) == 0)
		return;

	fdb = fdb_find_rcu(&br->fdb_hash_tbl, addr, vid);
	if (likely(fdb)) {
		/* attempt to update an entry for a local interface */
		if (unlikely(test_bit(BR_FDB_LOCAL, &fdb->flags))) {
			if (net_ratelimit())
				br_warn(br, "received packet on %s with own address as source address (addr:%pM, vlan:%u)\n",
					source->dev->name, addr, vid);
		} else {
			unsigned long now = jiffies;
			bool fdb_modified = false;

			if (now != fdb->updated) {
				fdb->updated = now;
				fdb_modified = __fdb_mark_active(fdb);
			}

			/* fastpath: update of existing entry */
			if (unlikely(source != READ_ONCE(fdb->dst) &&
				     !test_bit(BR_FDB_STICKY, &fdb->flags))) {
				br_switchdev_fdb_notify(br, fdb, RTM_DELNEIGH);
				WRITE_ONCE(fdb->dst, source);
				fdb_modified = true;
				/* Take over HW learned entry */
				if (unlikely(test_bit(BR_FDB_ADDED_BY_EXT_LEARN,
						      &fdb->flags)))
					clear_bit(BR_FDB_ADDED_BY_EXT_LEARN,
						  &fdb->flags);
			}

			if (unlikely(test_bit(BR_FDB_ADDED_BY_USER, &flags)))
				set_bit(BR_FDB_ADDED_BY_USER, &fdb->flags);
			if (unlikely(fdb_modified)) {
				trace_br_fdb_update(br, source, addr, vid, flags);
				fdb_notify(br, fdb, RTM_NEWNEIGH, true);
			}
		}
	} else {
		spin_lock(&br->hash_lock);
		fdb = fdb_create(br, source, addr, vid, flags);
		if (fdb) {
			trace_br_fdb_update(br, source, addr, vid, flags);
			fdb_notify(br, fdb, RTM_NEWNEIGH, true);
		}
		/* else  we lose race and someone else inserts
		 * it first, don't bother updating
		 */
		spin_unlock(&br->hash_lock);
	}
}

static int fdb_to_nud(const struct net_bridge *br,
		      const struct net_bridge_fdb_entry *fdb)
{
	if (test_bit(BR_FDB_LOCAL, &fdb->flags))
		return NUD_PERMANENT;
	else if (test_bit(BR_FDB_STATIC, &fdb->flags))
		return NUD_NOARP;
	else if (has_expired(br, fdb))
		return NUD_STALE;
	else
		return NUD_REACHABLE;
}

static int fdb_fill_info(struct sk_buff *skb, const struct net_bridge *br,
			 const struct net_bridge_fdb_entry *fdb,
			 u32 portid, u32 seq, int type, unsigned int flags)
{
	const struct net_bridge_port *dst = READ_ONCE(fdb->dst);
	unsigned long now = jiffies;
	struct nda_cacheinfo ci;
	struct nlmsghdr *nlh;
	struct ndmsg *ndm;

	nlh = nlmsg_put(skb, portid, seq, type, sizeof(*ndm), flags);
	if (nlh == NULL)
		return -EMSGSIZE;

	ndm = nlmsg_data(nlh);
	ndm->ndm_family	 = AF_BRIDGE;
	ndm->ndm_pad1    = 0;
	ndm->ndm_pad2    = 0;
	ndm->ndm_flags	 = 0;
	ndm->ndm_type	 = 0;
	ndm->ndm_ifindex = dst ? dst->dev->ifindex : br->dev->ifindex;
	ndm->ndm_state   = fdb_to_nud(br, fdb);

	if (test_bit(BR_FDB_OFFLOADED, &fdb->flags))
		ndm->ndm_flags |= NTF_OFFLOADED;
	if (test_bit(BR_FDB_ADDED_BY_EXT_LEARN, &fdb->flags))
		ndm->ndm_flags |= NTF_EXT_LEARNED;
	if (test_bit(BR_FDB_STICKY, &fdb->flags))
		ndm->ndm_flags |= NTF_STICKY;

	if (nla_put(skb, NDA_LLADDR, ETH_ALEN, &fdb->key.addr))
		goto nla_put_failure;
	if (nla_put_u32(skb, NDA_MASTER, br->dev->ifindex))
		goto nla_put_failure;
	ci.ndm_used	 = jiffies_to_clock_t(now - fdb->used);
	ci.ndm_confirmed = 0;
	ci.ndm_updated	 = jiffies_to_clock_t(now - fdb->updated);
	ci.ndm_refcnt	 = 0;
	if (nla_put(skb, NDA_CACHEINFO, sizeof(ci), &ci))
		goto nla_put_failure;

	if (fdb->key.vlan_id && nla_put(skb, NDA_VLAN, sizeof(u16),
					&fdb->key.vlan_id))
		goto nla_put_failure;

	if (test_bit(BR_FDB_NOTIFY, &fdb->flags)) {
		struct nlattr *nest = nla_nest_start(skb, NDA_FDB_EXT_ATTRS);
		u8 notify_bits = FDB_NOTIFY_BIT;

		if (!nest)
			goto nla_put_failure;
		if (test_bit(BR_FDB_NOTIFY_INACTIVE, &fdb->flags))
			notify_bits |= FDB_NOTIFY_INACTIVE_BIT;

		if (nla_put_u8(skb, NFEA_ACTIVITY_NOTIFY, notify_bits)) {
			nla_nest_cancel(skb, nest);
			goto nla_put_failure;
		}

		nla_nest_end(skb, nest);
	}

	nlmsg_end(skb, nlh);
	return 0;

nla_put_failure:
	nlmsg_cancel(skb, nlh);
	return -EMSGSIZE;
}

static inline size_t fdb_nlmsg_size(void)
{
	return NLMSG_ALIGN(sizeof(struct ndmsg))
		+ nla_total_size(ETH_ALEN) /* NDA_LLADDR */
		+ nla_total_size(sizeof(u32)) /* NDA_MASTER */
		+ nla_total_size(sizeof(u16)) /* NDA_VLAN */
		+ nla_total_size(sizeof(struct nda_cacheinfo))
		+ nla_total_size(0) /* NDA_FDB_EXT_ATTRS */
		+ nla_total_size(sizeof(u8)); /* NFEA_ACTIVITY_NOTIFY */
}

static int br_fdb_replay_one(struct notifier_block *nb,
			     const struct net_bridge_fdb_entry *fdb,
			     struct net_device *dev, unsigned long action,
			     const void *ctx)
{
	struct switchdev_notifier_fdb_info item;
	int err;

	item.addr = fdb->key.addr.addr;
	item.vid = fdb->key.vlan_id;
	item.added_by_user = test_bit(BR_FDB_ADDED_BY_USER, &fdb->flags);
	item.offloaded = test_bit(BR_FDB_OFFLOADED, &fdb->flags);
	item.is_local = test_bit(BR_FDB_LOCAL, &fdb->flags);
	item.info.dev = dev;
	item.info.ctx = ctx;

	err = nb->notifier_call(nb, action, &item);
	return notifier_to_errno(err);
}

int br_fdb_replay(const struct net_device *br_dev, const struct net_device *dev,
		  const void *ctx, bool adding, struct notifier_block *nb)
{
	struct net_bridge_fdb_entry *fdb;
	struct net_bridge *br;
	unsigned long action;
	int err = 0;

	if (!netif_is_bridge_master(br_dev))
		return -EINVAL;

	if (!netif_is_bridge_port(dev) && !netif_is_bridge_master(dev))
		return -EINVAL;

	br = netdev_priv(br_dev);

	if (adding)
		action = SWITCHDEV_FDB_ADD_TO_DEVICE;
	else
		action = SWITCHDEV_FDB_DEL_TO_DEVICE;

	rcu_read_lock();

	hlist_for_each_entry_rcu(fdb, &br->fdb_list, fdb_node) {
		const struct net_bridge_port *dst = READ_ONCE(fdb->dst);
		struct net_device *dst_dev;

		dst_dev = dst ? dst->dev : br->dev;
		if (dst_dev && dst_dev != dev)
			continue;

		err = br_fdb_replay_one(nb, fdb, dst_dev, action, ctx);
		if (err)
			break;
	}

	rcu_read_unlock();

	return err;
}
EXPORT_SYMBOL_GPL(br_fdb_replay);

static void fdb_notify(struct net_bridge *br,
		       const struct net_bridge_fdb_entry *fdb, int type,
		       bool swdev_notify)
{
	struct net *net = dev_net(br->dev);
	struct sk_buff *skb;
	int err = -ENOBUFS;

	if (swdev_notify)
		br_switchdev_fdb_notify(br, fdb, type);

	skb = nlmsg_new(fdb_nlmsg_size(), GFP_ATOMIC);
	if (skb == NULL)
		goto errout;

	err = fdb_fill_info(skb, br, fdb, 0, 0, type, 0);
	if (err < 0) {
		/* -EMSGSIZE implies BUG in fdb_nlmsg_size() */
		WARN_ON(err == -EMSGSIZE);
		kfree_skb(skb);
		goto errout;
	}
	rtnl_notify(skb, net, 0, RTNLGRP_NEIGH, NULL, GFP_ATOMIC);
	return;
errout:
	rtnl_set_sk_err(net, RTNLGRP_NEIGH, err);
}

/* Dump information about entries, in response to GETNEIGH */
int br_fdb_dump(struct sk_buff *skb,
		struct netlink_callback *cb,
		struct net_device *dev,
		struct net_device *filter_dev,
		int *idx)
{
	struct net_bridge *br = netdev_priv(dev);
	struct net_bridge_fdb_entry *f;
	int err = 0;

	if (!(dev->priv_flags & IFF_EBRIDGE))
		return err;

	if (!filter_dev) {
		err = ndo_dflt_fdb_dump(skb, cb, dev, NULL, idx);
		if (err < 0)
			return err;
	}

	rcu_read_lock();
	hlist_for_each_entry_rcu(f, &br->fdb_list, fdb_node) {
		if (*idx < cb->args[2])
			goto skip;
		if (filter_dev && (!f->dst || f->dst->dev != filter_dev)) {
			if (filter_dev != dev)
				goto skip;
			/* !f->dst is a special case for bridge
			 * It means the MAC belongs to the bridge
			 * Therefore need a little more filtering
			 * we only want to dump the !f->dst case
			 */
			if (f->dst)
				goto skip;
		}
		if (!filter_dev && f->dst)
			goto skip;

		err = fdb_fill_info(skb, br, f,
				    NETLINK_CB(cb->skb).portid,
				    cb->nlh->nlmsg_seq,
				    RTM_NEWNEIGH,
				    NLM_F_MULTI);
		if (err < 0)
			break;
skip:
		*idx += 1;
	}
	rcu_read_unlock();

	return err;
}

int br_fdb_get(struct sk_buff *skb,
	       struct nlattr *tb[],
	       struct net_device *dev,
	       const unsigned char *addr,
	       u16 vid, u32 portid, u32 seq,
	       struct netlink_ext_ack *extack)
{
	struct net_bridge *br = netdev_priv(dev);
	struct net_bridge_fdb_entry *f;
	int err = 0;

	rcu_read_lock();
	f = br_fdb_find_rcu(br, addr, vid);
	if (!f) {
		NL_SET_ERR_MSG(extack, "Fdb entry not found");
		err = -ENOENT;
		goto errout;
	}

	err = fdb_fill_info(skb, br, f, portid, seq,
			    RTM_NEWNEIGH, 0);
errout:
	rcu_read_unlock();
	return err;
}

/* returns true if the fdb is modified */
static bool fdb_handle_notify(struct net_bridge_fdb_entry *fdb, u8 notify)
{
	bool modified = false;

	/* allow to mark an entry as inactive, usually done on creation */
	if ((notify & FDB_NOTIFY_INACTIVE_BIT) &&
	    !test_and_set_bit(BR_FDB_NOTIFY_INACTIVE, &fdb->flags))
		modified = true;

	if ((notify & FDB_NOTIFY_BIT) &&
	    !test_and_set_bit(BR_FDB_NOTIFY, &fdb->flags)) {
		/* enabled activity tracking */
		modified = true;
	} else if (!(notify & FDB_NOTIFY_BIT) &&
		   test_and_clear_bit(BR_FDB_NOTIFY, &fdb->flags)) {
		/* disabled activity tracking, clear notify state */
		clear_bit(BR_FDB_NOTIFY_INACTIVE, &fdb->flags);
		modified = true;
	}

	return modified;
}

/* Update (create or replace) forwarding database entry */
static int fdb_add_entry(struct net_bridge *br, struct net_bridge_port *source,
			 const u8 *addr, struct ndmsg *ndm, u16 flags, u16 vid,
			 struct nlattr *nfea_tb[])
{
	bool is_sticky = !!(ndm->ndm_flags & NTF_STICKY);
	bool refresh = !nfea_tb[NFEA_DONT_REFRESH];
	struct net_bridge_fdb_entry *fdb;
	u16 state = ndm->ndm_state;
	bool modified = false;
	u8 notify = 0;

	/* If the port cannot learn allow only local and static entries */
	if (source && !(state & NUD_PERMANENT) && !(state & NUD_NOARP) &&
	    !(source->state == BR_STATE_LEARNING ||
	      source->state == BR_STATE_FORWARDING))
		return -EPERM;

	if (!source && !(state & NUD_PERMANENT)) {
		pr_info("bridge: RTM_NEWNEIGH %s without NUD_PERMANENT\n",
			br->dev->name);
		return -EINVAL;
	}

	if (is_sticky && (state & NUD_PERMANENT))
		return -EINVAL;

	if (nfea_tb[NFEA_ACTIVITY_NOTIFY]) {
		notify = nla_get_u8(nfea_tb[NFEA_ACTIVITY_NOTIFY]);
		if ((notify & ~BR_FDB_NOTIFY_SETTABLE_BITS) ||
		    (notify & BR_FDB_NOTIFY_SETTABLE_BITS) == FDB_NOTIFY_INACTIVE_BIT)
			return -EINVAL;
	}

	fdb = br_fdb_find(br, addr, vid);
	if (fdb == NULL) {
		if (!(flags & NLM_F_CREATE))
			return -ENOENT;

		fdb = fdb_create(br, source, addr, vid, 0);
		if (!fdb)
			return -ENOMEM;

		modified = true;
	} else {
		if (flags & NLM_F_EXCL)
			return -EEXIST;

		if (READ_ONCE(fdb->dst) != source) {
			WRITE_ONCE(fdb->dst, source);
			modified = true;
		}
	}

	if (fdb_to_nud(br, fdb) != state) {
		if (state & NUD_PERMANENT) {
			set_bit(BR_FDB_LOCAL, &fdb->flags);
			if (!test_and_set_bit(BR_FDB_STATIC, &fdb->flags))
				fdb_add_hw_addr(br, addr);
		} else if (state & NUD_NOARP) {
			clear_bit(BR_FDB_LOCAL, &fdb->flags);
			if (!test_and_set_bit(BR_FDB_STATIC, &fdb->flags))
				fdb_add_hw_addr(br, addr);
		} else {
			clear_bit(BR_FDB_LOCAL, &fdb->flags);
			if (test_and_clear_bit(BR_FDB_STATIC, &fdb->flags))
				fdb_del_hw_addr(br, addr);
		}

		modified = true;
	}

	if (is_sticky != test_bit(BR_FDB_STICKY, &fdb->flags)) {
		change_bit(BR_FDB_STICKY, &fdb->flags);
		modified = true;
	}

	if (fdb_handle_notify(fdb, notify))
		modified = true;

	set_bit(BR_FDB_ADDED_BY_USER, &fdb->flags);

	fdb->used = jiffies;
	if (modified) {
		if (refresh)
			fdb->updated = jiffies;
		fdb_notify(br, fdb, RTM_NEWNEIGH, true);
	}

	return 0;
}

static int __br_fdb_add(struct ndmsg *ndm, struct net_bridge *br,
			struct net_bridge_port *p, const unsigned char *addr,
			u16 nlh_flags, u16 vid, struct nlattr *nfea_tb[],
			struct netlink_ext_ack *extack)
{
	int err = 0;

	if (ndm->ndm_flags & NTF_USE) {
		if (!p) {
			pr_info("bridge: RTM_NEWNEIGH %s with NTF_USE is not supported\n",
				br->dev->name);
			return -EINVAL;
		}
		if (!nbp_state_should_learn(p))
			return 0;

		local_bh_disable();
		rcu_read_lock();
		br_fdb_update(br, p, addr, vid, BIT(BR_FDB_ADDED_BY_USER));
		rcu_read_unlock();
		local_bh_enable();
	} else if (ndm->ndm_flags & NTF_EXT_LEARNED) {
		if (!p && !(ndm->ndm_state & NUD_PERMANENT)) {
			NL_SET_ERR_MSG_MOD(extack,
					   "FDB entry towards bridge must be permanent");
			return -EINVAL;
		}
<<<<<<< HEAD

		err = br_fdb_external_learn_add(br, p, addr, vid,
						ndm->ndm_state & NUD_PERMANENT,
						true);
=======
		err = br_fdb_external_learn_add(br, p, addr, vid, true);
>>>>>>> 614cb275
	} else {
		spin_lock_bh(&br->hash_lock);
		err = fdb_add_entry(br, p, addr, ndm, nlh_flags, vid, nfea_tb);
		spin_unlock_bh(&br->hash_lock);
	}

	return err;
}

static const struct nla_policy br_nda_fdb_pol[NFEA_MAX + 1] = {
	[NFEA_ACTIVITY_NOTIFY]	= { .type = NLA_U8 },
	[NFEA_DONT_REFRESH]	= { .type = NLA_FLAG },
};

/* Add new permanent fdb entry with RTM_NEWNEIGH */
int br_fdb_add(struct ndmsg *ndm, struct nlattr *tb[],
	       struct net_device *dev,
	       const unsigned char *addr, u16 vid, u16 nlh_flags,
	       struct netlink_ext_ack *extack)
{
	struct nlattr *nfea_tb[NFEA_MAX + 1], *attr;
	struct net_bridge_vlan_group *vg;
	struct net_bridge_port *p = NULL;
	struct net_bridge_vlan *v;
	struct net_bridge *br = NULL;
	int err = 0;

	trace_br_fdb_add(ndm, dev, addr, vid, nlh_flags);

	if (!(ndm->ndm_state & (NUD_PERMANENT|NUD_NOARP|NUD_REACHABLE))) {
		pr_info("bridge: RTM_NEWNEIGH with invalid state %#x\n", ndm->ndm_state);
		return -EINVAL;
	}

	if (is_zero_ether_addr(addr)) {
		pr_info("bridge: RTM_NEWNEIGH with invalid ether address\n");
		return -EINVAL;
	}

	if (dev->priv_flags & IFF_EBRIDGE) {
		br = netdev_priv(dev);
		vg = br_vlan_group(br);
	} else {
		p = br_port_get_rtnl(dev);
		if (!p) {
			pr_info("bridge: RTM_NEWNEIGH %s not a bridge port\n",
				dev->name);
			return -EINVAL;
		}
		br = p->br;
		vg = nbp_vlan_group(p);
	}

	if (tb[NDA_FDB_EXT_ATTRS]) {
		attr = tb[NDA_FDB_EXT_ATTRS];
		err = nla_parse_nested(nfea_tb, NFEA_MAX, attr,
				       br_nda_fdb_pol, extack);
		if (err)
			return err;
	} else {
		memset(nfea_tb, 0, sizeof(struct nlattr *) * (NFEA_MAX + 1));
	}

	if (vid) {
		v = br_vlan_find(vg, vid);
		if (!v || !br_vlan_should_use(v)) {
			pr_info("bridge: RTM_NEWNEIGH with unconfigured vlan %d on %s\n", vid, dev->name);
			return -EINVAL;
		}

		/* VID was specified, so use it. */
		err = __br_fdb_add(ndm, br, p, addr, nlh_flags, vid, nfea_tb,
				   extack);
	} else {
		err = __br_fdb_add(ndm, br, p, addr, nlh_flags, 0, nfea_tb,
				   extack);
		if (err || !vg || !vg->num_vlans)
			goto out;

		/* We have vlans configured on this port and user didn't
		 * specify a VLAN.  To be nice, add/update entry for every
		 * vlan on this port.
		 */
		list_for_each_entry(v, &vg->vlan_list, vlist) {
			if (!br_vlan_should_use(v))
				continue;
			err = __br_fdb_add(ndm, br, p, addr, nlh_flags, v->vid,
					   nfea_tb, extack);
			if (err)
				goto out;
		}
	}

out:
	return err;
}

static int fdb_delete_by_addr_and_port(struct net_bridge *br,
				       const struct net_bridge_port *p,
				       const u8 *addr, u16 vlan)
{
	struct net_bridge_fdb_entry *fdb;

	fdb = br_fdb_find(br, addr, vlan);
	if (!fdb || READ_ONCE(fdb->dst) != p)
		return -ENOENT;

	fdb_delete(br, fdb, true);

	return 0;
}

static int __br_fdb_delete(struct net_bridge *br,
			   const struct net_bridge_port *p,
			   const unsigned char *addr, u16 vid)
{
	int err;

	spin_lock_bh(&br->hash_lock);
	err = fdb_delete_by_addr_and_port(br, p, addr, vid);
	spin_unlock_bh(&br->hash_lock);

	return err;
}

/* Remove neighbor entry with RTM_DELNEIGH */
int br_fdb_delete(struct ndmsg *ndm, struct nlattr *tb[],
		  struct net_device *dev,
		  const unsigned char *addr, u16 vid)
{
	struct net_bridge_vlan_group *vg;
	struct net_bridge_port *p = NULL;
	struct net_bridge_vlan *v;
	struct net_bridge *br;
	int err;

	if (dev->priv_flags & IFF_EBRIDGE) {
		br = netdev_priv(dev);
		vg = br_vlan_group(br);
	} else {
		p = br_port_get_rtnl(dev);
		if (!p) {
			pr_info("bridge: RTM_DELNEIGH %s not a bridge port\n",
				dev->name);
			return -EINVAL;
		}
		vg = nbp_vlan_group(p);
		br = p->br;
	}

	if (vid) {
		v = br_vlan_find(vg, vid);
		if (!v) {
			pr_info("bridge: RTM_DELNEIGH with unconfigured vlan %d on %s\n", vid, dev->name);
			return -EINVAL;
		}

		err = __br_fdb_delete(br, p, addr, vid);
	} else {
		err = -ENOENT;
		err &= __br_fdb_delete(br, p, addr, 0);
		if (!vg || !vg->num_vlans)
			return err;

		list_for_each_entry(v, &vg->vlan_list, vlist) {
			if (!br_vlan_should_use(v))
				continue;
			err &= __br_fdb_delete(br, p, addr, v->vid);
		}
	}

	return err;
}

int br_fdb_sync_static(struct net_bridge *br, struct net_bridge_port *p)
{
	struct net_bridge_fdb_entry *f, *tmp;
	int err = 0;

	ASSERT_RTNL();

	/* the key here is that static entries change only under rtnl */
	rcu_read_lock();
	hlist_for_each_entry_rcu(f, &br->fdb_list, fdb_node) {
		/* We only care for static entries */
		if (!test_bit(BR_FDB_STATIC, &f->flags))
			continue;
		err = dev_uc_add(p->dev, f->key.addr.addr);
		if (err)
			goto rollback;
	}
done:
	rcu_read_unlock();

	return err;

rollback:
	hlist_for_each_entry_rcu(tmp, &br->fdb_list, fdb_node) {
		/* We only care for static entries */
		if (!test_bit(BR_FDB_STATIC, &tmp->flags))
			continue;
		if (tmp == f)
			break;
		dev_uc_del(p->dev, tmp->key.addr.addr);
	}

	goto done;
}

void br_fdb_unsync_static(struct net_bridge *br, struct net_bridge_port *p)
{
	struct net_bridge_fdb_entry *f;

	ASSERT_RTNL();

	rcu_read_lock();
	hlist_for_each_entry_rcu(f, &br->fdb_list, fdb_node) {
		/* We only care for static entries */
		if (!test_bit(BR_FDB_STATIC, &f->flags))
			continue;

		dev_uc_del(p->dev, f->key.addr.addr);
	}
	rcu_read_unlock();
}

int br_fdb_external_learn_add(struct net_bridge *br, struct net_bridge_port *p,
			      const unsigned char *addr, u16 vid, bool is_local,
			      bool swdev_notify)
{
	struct net_bridge_fdb_entry *fdb;
	bool modified = false;
	int err = 0;

	trace_br_fdb_external_learn_add(br, p, addr, vid);

	spin_lock_bh(&br->hash_lock);

	fdb = br_fdb_find(br, addr, vid);
	if (!fdb) {
		unsigned long flags = BIT(BR_FDB_ADDED_BY_EXT_LEARN);

		if (swdev_notify)
			flags |= BIT(BR_FDB_ADDED_BY_USER);

<<<<<<< HEAD
		if (is_local)
=======
		if (!p)
>>>>>>> 614cb275
			flags |= BIT(BR_FDB_LOCAL);

		fdb = fdb_create(br, p, addr, vid, flags);
		if (!fdb) {
			err = -ENOMEM;
			goto err_unlock;
		}
		fdb_notify(br, fdb, RTM_NEWNEIGH, swdev_notify);
	} else {
		fdb->updated = jiffies;

		if (READ_ONCE(fdb->dst) != p) {
			WRITE_ONCE(fdb->dst, p);
			modified = true;
		}

		if (test_bit(BR_FDB_ADDED_BY_EXT_LEARN, &fdb->flags)) {
			/* Refresh entry */
			fdb->used = jiffies;
		} else if (!test_bit(BR_FDB_ADDED_BY_USER, &fdb->flags)) {
			/* Take over SW learned entry */
			set_bit(BR_FDB_ADDED_BY_EXT_LEARN, &fdb->flags);
			modified = true;
		}

		if (swdev_notify)
			set_bit(BR_FDB_ADDED_BY_USER, &fdb->flags);

<<<<<<< HEAD
		if (is_local)
=======
		if (!p)
>>>>>>> 614cb275
			set_bit(BR_FDB_LOCAL, &fdb->flags);

		if (modified)
			fdb_notify(br, fdb, RTM_NEWNEIGH, swdev_notify);
	}

err_unlock:
	spin_unlock_bh(&br->hash_lock);

	return err;
}

int br_fdb_external_learn_del(struct net_bridge *br, struct net_bridge_port *p,
			      const unsigned char *addr, u16 vid,
			      bool swdev_notify)
{
	struct net_bridge_fdb_entry *fdb;
	int err = 0;

	spin_lock_bh(&br->hash_lock);

	fdb = br_fdb_find(br, addr, vid);
	if (fdb && test_bit(BR_FDB_ADDED_BY_EXT_LEARN, &fdb->flags))
		fdb_delete(br, fdb, swdev_notify);
	else
		err = -ENOENT;

	spin_unlock_bh(&br->hash_lock);

	return err;
}

void br_fdb_offloaded_set(struct net_bridge *br, struct net_bridge_port *p,
			  const unsigned char *addr, u16 vid, bool offloaded)
{
	struct net_bridge_fdb_entry *fdb;

	spin_lock_bh(&br->hash_lock);

	fdb = br_fdb_find(br, addr, vid);
	if (fdb && offloaded != test_bit(BR_FDB_OFFLOADED, &fdb->flags))
		change_bit(BR_FDB_OFFLOADED, &fdb->flags);

	spin_unlock_bh(&br->hash_lock);
}

void br_fdb_clear_offload(const struct net_device *dev, u16 vid)
{
	struct net_bridge_fdb_entry *f;
	struct net_bridge_port *p;

	ASSERT_RTNL();

	p = br_port_get_rtnl(dev);
	if (!p)
		return;

	spin_lock_bh(&p->br->hash_lock);
	hlist_for_each_entry(f, &p->br->fdb_list, fdb_node) {
		if (f->dst == p && f->key.vlan_id == vid)
			clear_bit(BR_FDB_OFFLOADED, &f->flags);
	}
	spin_unlock_bh(&p->br->hash_lock);
}
EXPORT_SYMBOL_GPL(br_fdb_clear_offload);<|MERGE_RESOLUTION|>--- conflicted
+++ resolved
@@ -1044,14 +1044,7 @@
 					   "FDB entry towards bridge must be permanent");
 			return -EINVAL;
 		}
-<<<<<<< HEAD
-
-		err = br_fdb_external_learn_add(br, p, addr, vid,
-						ndm->ndm_state & NUD_PERMANENT,
-						true);
-=======
 		err = br_fdb_external_learn_add(br, p, addr, vid, true);
->>>>>>> 614cb275
 	} else {
 		spin_lock_bh(&br->hash_lock);
 		err = fdb_add_entry(br, p, addr, ndm, nlh_flags, vid, nfea_tb);
@@ -1279,7 +1272,7 @@
 }
 
 int br_fdb_external_learn_add(struct net_bridge *br, struct net_bridge_port *p,
-			      const unsigned char *addr, u16 vid, bool is_local,
+			      const unsigned char *addr, u16 vid,
 			      bool swdev_notify)
 {
 	struct net_bridge_fdb_entry *fdb;
@@ -1297,11 +1290,7 @@
 		if (swdev_notify)
 			flags |= BIT(BR_FDB_ADDED_BY_USER);
 
-<<<<<<< HEAD
-		if (is_local)
-=======
 		if (!p)
->>>>>>> 614cb275
 			flags |= BIT(BR_FDB_LOCAL);
 
 		fdb = fdb_create(br, p, addr, vid, flags);
@@ -1330,11 +1319,7 @@
 		if (swdev_notify)
 			set_bit(BR_FDB_ADDED_BY_USER, &fdb->flags);
 
-<<<<<<< HEAD
-		if (is_local)
-=======
 		if (!p)
->>>>>>> 614cb275
 			set_bit(BR_FDB_LOCAL, &fdb->flags);
 
 		if (modified)
