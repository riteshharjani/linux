--- conflicted
+++ resolved
@@ -671,12 +671,6 @@
 		disk->flags |= GENHD_FL_SUPPRESS_PARTITION_INFO;
 		disk->flags |= GENHD_FL_NO_PART_SCAN;
 	} else {
-<<<<<<< HEAD
-		/* Register BDI before referencing it from bdev */
-		disk_to_dev(disk)->devt = devt;
-		bdi_register_owner(disk->queue->backing_dev_info,
-				disk_to_dev(disk));
-=======
 		int ret;
 
 		/* Register BDI before referencing it from bdev */
@@ -684,7 +678,6 @@
 		ret = bdi_register_owner(disk->queue->backing_dev_info,
 						disk_to_dev(disk));
 		WARN_ON(ret);
->>>>>>> ae64f9bd
 		blk_register_region(disk_devt(disk), disk->minors, NULL,
 				    exact_match, exact_lock, disk);
 	}
