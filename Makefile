--- conflicted
+++ resolved
@@ -2,11 +2,7 @@
 VERSION = 6
 PATCHLEVEL = 7
 SUBLEVEL = 0
-<<<<<<< HEAD
-EXTRAVERSION = -rc4
-=======
 EXTRAVERSION = -rc5
->>>>>>> a39b6ac3
 NAME = Hurr durr I'ma ninja sloth
 
 # *DOCUMENTATION*
