--- conflicted
+++ resolved
@@ -2,11 +2,7 @@
 VERSION = 5
 PATCHLEVEL = 14
 SUBLEVEL = 0
-<<<<<<< HEAD
-EXTRAVERSION = -rc5
-=======
 EXTRAVERSION = -rc6
->>>>>>> 614cb275
 NAME = Opossums on Parade
 
 # *DOCUMENTATION*
