# SPDX-License-Identifier: GPL-2.0
VERSION = 6
PATCHLEVEL = 3
SUBLEVEL = 0
<<<<<<< HEAD
EXTRAVERSION = -rc4
=======
EXTRAVERSION = -rc7
>>>>>>> af67688d
NAME = Hurr durr I'ma ninja sloth

# *DOCUMENTATION*
# To see a list of typical targets execute "make help"
# More info can be located in ./README
# Comments in this file are targeted only to the developer, do not
# expect to learn how to build the kernel reading this file.

ifeq ($(filter undefine,$(.FEATURES)),)
$(error GNU Make >= 3.82 is required. Your Make version is $(MAKE_VERSION))
endif

$(if $(filter __%, $(MAKECMDGOALS)), \
	$(error targets prefixed with '__' are only for internal use))

# That's our default target when none is given on the command line
PHONY := __all
__all:

# We are using a recursive build, so we need to do a little thinking
# to get the ordering right.
#
# Most importantly: sub-Makefiles should only ever modify files in
# their own directory. If in some directory we have a dependency on
# a file in another dir (which doesn't happen often, but it's often
# unavoidable when linking the built-in.a targets which finally
# turn into vmlinux), we will call a sub make in that other dir, and
# after that we are sure that everything which is in that other dir
# is now up to date.
#
# The only cases where we need to modify files which have global
# effects are thus separated out and done before the recursive
# descending is started. They are now explicitly listed as the
# prepare rule.

ifneq ($(sub_make_done),1)

# Do not use make's built-in rules and variables
# (this increases performance and avoids hard-to-debug behaviour)
MAKEFLAGS += -rR

# Avoid funny character set dependencies
unexport LC_ALL
LC_COLLATE=C
LC_NUMERIC=C
export LC_COLLATE LC_NUMERIC

# Avoid interference with shell env settings
unexport GREP_OPTIONS

# Beautify output
# ---------------------------------------------------------------------------
#
# Most of build commands in Kbuild start with "cmd_". You can optionally define
# "quiet_cmd_*". If defined, the short log is printed. Otherwise, no log from
# that command is printed by default.
#
# e.g.)
#    quiet_cmd_depmod = DEPMOD  $(MODLIB)
#          cmd_depmod = $(srctree)/scripts/depmod.sh $(DEPMOD) $(KERNELRELEASE)
#
# A simple variant is to prefix commands with $(Q) - that's useful
# for commands that shall be hidden in non-verbose mode.
#
#    $(Q)$(MAKE) $(build)=scripts/basic
#
# If KBUILD_VERBOSE contains 1, the whole command is echoed.
# If KBUILD_VERBOSE contains 2, the reason for rebuilding is printed.
#
# To put more focus on warnings, be less verbose as default
# Use 'make V=1' to see the full commands

ifeq ("$(origin V)", "command line")
  KBUILD_VERBOSE = $(V)
endif

quiet = quiet_
Q = @

ifneq ($(findstring 1, $(KBUILD_VERBOSE)),)
  quiet =
  Q =
endif

# If the user is running make -s (silent mode), suppress echoing of
# commands
# make-4.0 (and later) keep single letter options in the 1st word of MAKEFLAGS.

ifeq ($(filter 3.%,$(MAKE_VERSION)),)
short-opts := $(firstword -$(MAKEFLAGS))
else
short-opts := $(filter-out --%,$(MAKEFLAGS))
endif

ifneq ($(findstring s,$(short-opts)),)
quiet=silent_
override KBUILD_VERBOSE :=
endif

export quiet Q KBUILD_VERBOSE

# Call a source code checker (by default, "sparse") as part of the
# C compilation.
#
# Use 'make C=1' to enable checking of only re-compiled files.
# Use 'make C=2' to enable checking of *all* source files, regardless
# of whether they are re-compiled or not.
#
# See the file "Documentation/dev-tools/sparse.rst" for more details,
# including where to get the "sparse" utility.

ifeq ("$(origin C)", "command line")
  KBUILD_CHECKSRC = $(C)
endif
ifndef KBUILD_CHECKSRC
  KBUILD_CHECKSRC = 0
endif

export KBUILD_CHECKSRC

# Enable "clippy" (a linter) as part of the Rust compilation.
#
# Use 'make CLIPPY=1' to enable it.
ifeq ("$(origin CLIPPY)", "command line")
  KBUILD_CLIPPY := $(CLIPPY)
endif

export KBUILD_CLIPPY

# Use make M=dir or set the environment variable KBUILD_EXTMOD to specify the
# directory of external module to build. Setting M= takes precedence.
ifeq ("$(origin M)", "command line")
  KBUILD_EXTMOD := $(M)
endif

$(if $(word 2, $(KBUILD_EXTMOD)), \
	$(error building multiple external modules is not supported))

$(foreach x, % :, $(if $(findstring $x, $(KBUILD_EXTMOD)), \
	$(error module directory path cannot contain '$x')))

# Remove trailing slashes
ifneq ($(filter %/, $(KBUILD_EXTMOD)),)
KBUILD_EXTMOD := $(shell dirname $(KBUILD_EXTMOD).)
endif

export KBUILD_EXTMOD

# Kbuild will save output files in the current working directory.
# This does not need to match to the root of the kernel source tree.
#
# For example, you can do this:
#
#  cd /dir/to/store/output/files; make -f /dir/to/kernel/source/Makefile
#
# If you want to save output files in a different location, there are
# two syntaxes to specify it.
#
# 1) O=
# Use "make O=dir/to/store/output/files/"
#
# 2) Set KBUILD_OUTPUT
# Set the environment variable KBUILD_OUTPUT to point to the output directory.
# export KBUILD_OUTPUT=dir/to/store/output/files/; make
#
# The O= assignment takes precedence over the KBUILD_OUTPUT environment
# variable.

# Do we want to change the working directory?
ifeq ("$(origin O)", "command line")
  KBUILD_OUTPUT := $(O)
endif

ifneq ($(KBUILD_OUTPUT),)
# Make's built-in functions such as $(abspath ...), $(realpath ...) cannot
# expand a shell special character '~'. We use a somewhat tedious way here.
abs_objtree := $(shell mkdir -p $(KBUILD_OUTPUT) && cd $(KBUILD_OUTPUT) && pwd)
$(if $(abs_objtree),, \
     $(error failed to create output directory "$(KBUILD_OUTPUT)"))

# $(realpath ...) resolves symlinks
abs_objtree := $(realpath $(abs_objtree))
else
abs_objtree := $(CURDIR)
endif # ifneq ($(KBUILD_OUTPUT),)

ifeq ($(abs_objtree),$(CURDIR))
# Suppress "Entering directory ..." unless we are changing the work directory.
MAKEFLAGS += --no-print-directory
else
need-sub-make := 1
endif

this-makefile := $(lastword $(MAKEFILE_LIST))
abs_srctree := $(realpath $(dir $(this-makefile)))

ifneq ($(words $(subst :, ,$(abs_srctree))), 1)
$(error source directory cannot contain spaces or colons)
endif

ifneq ($(filter 3.%,$(MAKE_VERSION)),)
# 'MAKEFLAGS += -rR' does not immediately become effective for GNU Make 3.x
# We need to invoke sub-make to avoid implicit rules in the top Makefile.
need-sub-make := 1
# Cancel implicit rules for this Makefile.
$(this-makefile): ;
endif

export abs_srctree abs_objtree
export sub_make_done := 1

ifeq ($(need-sub-make),1)

PHONY += $(MAKECMDGOALS) __sub-make

$(filter-out $(this-makefile), $(MAKECMDGOALS)) __all: __sub-make
	@:

# Invoke a second make in the output directory, passing relevant variables
__sub-make:
	$(Q)$(MAKE) -C $(abs_objtree) -f $(abs_srctree)/Makefile $(MAKECMDGOALS)

endif # need-sub-make
endif # sub_make_done

# We process the rest of the Makefile if this is the final invocation of make
ifeq ($(need-sub-make),)

# Do not print "Entering directory ...",
# but we want to display it when entering to the output directory
# so that IDEs/editors are able to understand relative filenames.
MAKEFLAGS += --no-print-directory

ifeq ($(abs_srctree),$(abs_objtree))
        # building in the source tree
        srctree := .
	building_out_of_srctree :=
else
        ifeq ($(abs_srctree)/,$(dir $(abs_objtree)))
                # building in a subdirectory of the source tree
                srctree := ..
        else
                srctree := $(abs_srctree)
        endif
	building_out_of_srctree := 1
endif

ifneq ($(KBUILD_ABS_SRCTREE),)
srctree := $(abs_srctree)
endif

objtree		:= .
VPATH		:= $(srctree)

export building_out_of_srctree srctree objtree VPATH

# To make sure we do not include .config for any of the *config targets
# catch them early, and hand them over to scripts/kconfig/Makefile
# It is allowed to specify more targets when calling make, including
# mixing *config targets and build targets.
# For example 'make oldconfig all'.
# Detect when mixed targets is specified, and make a second invocation
# of make so .config is not included in this case either (for *config).

version_h := include/generated/uapi/linux/version.h

clean-targets := %clean mrproper cleandocs
no-dot-config-targets := $(clean-targets) \
			 cscope gtags TAGS tags help% %docs check% coccicheck \
			 $(version_h) headers headers_% archheaders archscripts \
			 %asm-generic kernelversion %src-pkg dt_binding_check \
			 outputmakefile rustavailable rustfmt rustfmtcheck
# Installation targets should not require compiler. Unfortunately, vdso_install
# is an exception where build artifacts may be updated. This must be fixed.
no-compiler-targets := $(no-dot-config-targets) install dtbs_install \
			headers_install modules_install kernelrelease image_name
no-sync-config-targets := $(no-dot-config-targets) %install kernelrelease \
			  image_name
single-targets := %.a %.i %.ko %.lds %.ll %.lst %.mod %.o %.rsi %.s %.symtypes %/

config-build	:=
mixed-build	:=
need-config	:= 1
need-compiler	:= 1
may-sync-config	:= 1
single-build	:=

ifneq ($(filter $(no-dot-config-targets), $(MAKECMDGOALS)),)
	ifeq ($(filter-out $(no-dot-config-targets), $(MAKECMDGOALS)),)
		need-config :=
	endif
endif

ifneq ($(filter $(no-compiler-targets), $(MAKECMDGOALS)),)
	ifeq ($(filter-out $(no-compiler-targets), $(MAKECMDGOALS)),)
		need-compiler :=
	endif
endif

ifneq ($(filter $(no-sync-config-targets), $(MAKECMDGOALS)),)
	ifeq ($(filter-out $(no-sync-config-targets), $(MAKECMDGOALS)),)
		may-sync-config :=
	endif
endif

ifneq ($(KBUILD_EXTMOD),)
	may-sync-config :=
endif

ifeq ($(KBUILD_EXTMOD),)
        ifneq ($(filter %config,$(MAKECMDGOALS)),)
		config-build := 1
                ifneq ($(words $(MAKECMDGOALS)),1)
			mixed-build := 1
                endif
        endif
endif

# We cannot build single targets and the others at the same time
ifneq ($(filter $(single-targets), $(MAKECMDGOALS)),)
	single-build := 1
	ifneq ($(filter-out $(single-targets), $(MAKECMDGOALS)),)
		mixed-build := 1
	endif
endif

# For "make -j clean all", "make -j mrproper defconfig all", etc.
ifneq ($(filter $(clean-targets),$(MAKECMDGOALS)),)
        ifneq ($(filter-out $(clean-targets),$(MAKECMDGOALS)),)
		mixed-build := 1
        endif
endif

# install and modules_install need also be processed one by one
ifneq ($(filter install,$(MAKECMDGOALS)),)
        ifneq ($(filter modules_install,$(MAKECMDGOALS)),)
		mixed-build := 1
        endif
endif

ifdef mixed-build
# ===========================================================================
# We're called with mixed targets (*config and build targets).
# Handle them one by one.

PHONY += $(MAKECMDGOALS) __build_one_by_one

$(MAKECMDGOALS): __build_one_by_one
	@:

__build_one_by_one:
	$(Q)set -e; \
	for i in $(MAKECMDGOALS); do \
		$(MAKE) -f $(srctree)/Makefile $$i; \
	done

else # !mixed-build

include $(srctree)/scripts/Kbuild.include

# Read KERNELRELEASE from include/config/kernel.release (if it exists)
KERNELRELEASE = $(call read-file, include/config/kernel.release)
KERNELVERSION = $(VERSION)$(if $(PATCHLEVEL),.$(PATCHLEVEL)$(if $(SUBLEVEL),.$(SUBLEVEL)))$(EXTRAVERSION)
export VERSION PATCHLEVEL SUBLEVEL KERNELRELEASE KERNELVERSION

include $(srctree)/scripts/subarch.include

# Cross compiling and selecting different set of gcc/bin-utils
# ---------------------------------------------------------------------------
#
# When performing cross compilation for other architectures ARCH shall be set
# to the target architecture. (See arch/* for the possibilities).
# ARCH can be set during invocation of make:
# make ARCH=ia64
# Another way is to have ARCH set in the environment.
# The default ARCH is the host where make is executed.

# CROSS_COMPILE specify the prefix used for all executables used
# during compilation. Only gcc and related bin-utils executables
# are prefixed with $(CROSS_COMPILE).
# CROSS_COMPILE can be set on the command line
# make CROSS_COMPILE=ia64-linux-
# Alternatively CROSS_COMPILE can be set in the environment.
# Default value for CROSS_COMPILE is not to prefix executables
# Note: Some architectures assign CROSS_COMPILE in their arch/*/Makefile
ARCH		?= $(SUBARCH)

# Architecture as present in compile.h
UTS_MACHINE 	:= $(ARCH)
SRCARCH 	:= $(ARCH)

# Additional ARCH settings for x86
ifeq ($(ARCH),i386)
        SRCARCH := x86
endif
ifeq ($(ARCH),x86_64)
        SRCARCH := x86
endif

# Additional ARCH settings for sparc
ifeq ($(ARCH),sparc32)
       SRCARCH := sparc
endif
ifeq ($(ARCH),sparc64)
       SRCARCH := sparc
endif

# Additional ARCH settings for parisc
ifeq ($(ARCH),parisc64)
       SRCARCH := parisc
endif

export cross_compiling :=
ifneq ($(SRCARCH),$(SUBARCH))
cross_compiling := 1
endif

KCONFIG_CONFIG	?= .config
export KCONFIG_CONFIG

# SHELL used by kbuild
CONFIG_SHELL := sh

HOST_LFS_CFLAGS := $(shell getconf LFS_CFLAGS 2>/dev/null)
HOST_LFS_LDFLAGS := $(shell getconf LFS_LDFLAGS 2>/dev/null)
HOST_LFS_LIBS := $(shell getconf LFS_LIBS 2>/dev/null)

ifneq ($(LLVM),)
ifneq ($(filter %/,$(LLVM)),)
LLVM_PREFIX := $(LLVM)
else ifneq ($(filter -%,$(LLVM)),)
LLVM_SUFFIX := $(LLVM)
endif

HOSTCC	= $(LLVM_PREFIX)clang$(LLVM_SUFFIX)
HOSTCXX	= $(LLVM_PREFIX)clang++$(LLVM_SUFFIX)
else
HOSTCC	= gcc
HOSTCXX	= g++
endif
HOSTRUSTC = rustc
HOSTPKG_CONFIG	= pkg-config

KBUILD_USERHOSTCFLAGS := -Wall -Wmissing-prototypes -Wstrict-prototypes \
			 -O2 -fomit-frame-pointer -std=gnu11 \
			 -Wdeclaration-after-statement
KBUILD_USERCFLAGS  := $(KBUILD_USERHOSTCFLAGS) $(USERCFLAGS)
KBUILD_USERLDFLAGS := $(USERLDFLAGS)

# These flags apply to all Rust code in the tree, including the kernel and
# host programs.
export rust_common_flags := --edition=2021 \
			    -Zbinary_dep_depinfo=y \
			    -Dunsafe_op_in_unsafe_fn -Drust_2018_idioms \
			    -Dunreachable_pub -Dnon_ascii_idents \
			    -Wmissing_docs \
			    -Drustdoc::missing_crate_level_docs \
			    -Dclippy::correctness -Dclippy::style \
			    -Dclippy::suspicious -Dclippy::complexity \
			    -Dclippy::perf \
			    -Dclippy::let_unit_value -Dclippy::mut_mut \
			    -Dclippy::needless_bitwise_bool \
			    -Dclippy::needless_continue \
			    -Wclippy::dbg_macro

KBUILD_HOSTCFLAGS   := $(KBUILD_USERHOSTCFLAGS) $(HOST_LFS_CFLAGS) $(HOSTCFLAGS)
KBUILD_HOSTCXXFLAGS := -Wall -O2 $(HOST_LFS_CFLAGS) $(HOSTCXXFLAGS)
KBUILD_HOSTRUSTFLAGS := $(rust_common_flags) -O -Cstrip=debuginfo \
			-Zallow-features= $(HOSTRUSTFLAGS)
KBUILD_HOSTLDFLAGS  := $(HOST_LFS_LDFLAGS) $(HOSTLDFLAGS)
KBUILD_HOSTLDLIBS   := $(HOST_LFS_LIBS) $(HOSTLDLIBS)

# Make variables (CC, etc...)
CPP		= $(CC) -E
ifneq ($(LLVM),)
CC		= $(LLVM_PREFIX)clang$(LLVM_SUFFIX)
LD		= $(LLVM_PREFIX)ld.lld$(LLVM_SUFFIX)
AR		= $(LLVM_PREFIX)llvm-ar$(LLVM_SUFFIX)
NM		= $(LLVM_PREFIX)llvm-nm$(LLVM_SUFFIX)
OBJCOPY		= $(LLVM_PREFIX)llvm-objcopy$(LLVM_SUFFIX)
OBJDUMP		= $(LLVM_PREFIX)llvm-objdump$(LLVM_SUFFIX)
READELF		= $(LLVM_PREFIX)llvm-readelf$(LLVM_SUFFIX)
STRIP		= $(LLVM_PREFIX)llvm-strip$(LLVM_SUFFIX)
else
CC		= $(CROSS_COMPILE)gcc
LD		= $(CROSS_COMPILE)ld
AR		= $(CROSS_COMPILE)ar
NM		= $(CROSS_COMPILE)nm
OBJCOPY		= $(CROSS_COMPILE)objcopy
OBJDUMP		= $(CROSS_COMPILE)objdump
READELF		= $(CROSS_COMPILE)readelf
STRIP		= $(CROSS_COMPILE)strip
endif
RUSTC		= rustc
RUSTDOC		= rustdoc
RUSTFMT		= rustfmt
CLIPPY_DRIVER	= clippy-driver
BINDGEN		= bindgen
CARGO		= cargo
PAHOLE		= pahole
RESOLVE_BTFIDS	= $(objtree)/tools/bpf/resolve_btfids/resolve_btfids
LEX		= flex
YACC		= bison
AWK		= awk
INSTALLKERNEL  := installkernel
DEPMOD		= depmod
PERL		= perl
PYTHON3		= python3
CHECK		= sparse
BASH		= bash
KGZIP		= gzip
KBZIP2		= bzip2
KLZOP		= lzop
LZMA		= lzma
LZ4		= lz4c
XZ		= xz
ZSTD		= zstd

PAHOLE_FLAGS	= $(shell PAHOLE=$(PAHOLE) $(srctree)/scripts/pahole-flags.sh)

CHECKFLAGS     := -D__linux__ -Dlinux -D__STDC__ -Dunix -D__unix__ \
		  -Wbitwise -Wno-return-void -Wno-unknown-attribute $(CF)
NOSTDINC_FLAGS :=
CFLAGS_MODULE   =
RUSTFLAGS_MODULE =
AFLAGS_MODULE   =
LDFLAGS_MODULE  =
CFLAGS_KERNEL	=
RUSTFLAGS_KERNEL =
AFLAGS_KERNEL	=
LDFLAGS_vmlinux =

# Use USERINCLUDE when you must reference the UAPI directories only.
USERINCLUDE    := \
		-I$(srctree)/arch/$(SRCARCH)/include/uapi \
		-I$(objtree)/arch/$(SRCARCH)/include/generated/uapi \
		-I$(srctree)/include/uapi \
		-I$(objtree)/include/generated/uapi \
                -include $(srctree)/include/linux/compiler-version.h \
                -include $(srctree)/include/linux/kconfig.h

# Use LINUXINCLUDE when you must reference the include/ directory.
# Needed to be compatible with the O= option
LINUXINCLUDE    := \
		-I$(srctree)/arch/$(SRCARCH)/include \
		-I$(objtree)/arch/$(SRCARCH)/include/generated \
		$(if $(building_out_of_srctree),-I$(srctree)/include) \
		-I$(objtree)/include \
		$(USERINCLUDE)

KBUILD_AFLAGS   := -D__ASSEMBLY__ -fno-PIE
KBUILD_CFLAGS   := -Wall -Wundef -Werror=strict-prototypes -Wno-trigraphs \
		   -fno-strict-aliasing -fno-common -fshort-wchar -fno-PIE \
		   -Werror=implicit-function-declaration -Werror=implicit-int \
		   -Werror=return-type -Wno-format-security -funsigned-char \
		   -std=gnu11
KBUILD_CPPFLAGS := -D__KERNEL__
KBUILD_RUSTFLAGS := $(rust_common_flags) \
		    --target=$(objtree)/scripts/target.json \
		    -Cpanic=abort -Cembed-bitcode=n -Clto=n \
		    -Cforce-unwind-tables=n -Ccodegen-units=1 \
		    -Csymbol-mangling-version=v0 \
		    -Crelocation-model=static \
		    -Zfunction-sections=n \
		    -Dclippy::float_arithmetic

KBUILD_AFLAGS_KERNEL :=
KBUILD_CFLAGS_KERNEL :=
KBUILD_RUSTFLAGS_KERNEL :=
KBUILD_AFLAGS_MODULE  := -DMODULE
KBUILD_CFLAGS_MODULE  := -DMODULE
KBUILD_RUSTFLAGS_MODULE := --cfg MODULE
KBUILD_LDFLAGS_MODULE :=
KBUILD_LDFLAGS :=
CLANG_FLAGS :=

ifeq ($(KBUILD_CLIPPY),1)
	RUSTC_OR_CLIPPY_QUIET := CLIPPY
	RUSTC_OR_CLIPPY = $(CLIPPY_DRIVER)
else
	RUSTC_OR_CLIPPY_QUIET := RUSTC
	RUSTC_OR_CLIPPY = $(RUSTC)
endif

ifdef RUST_LIB_SRC
	export RUST_LIB_SRC
endif

# Allows the usage of unstable features in stable compilers.
export RUSTC_BOOTSTRAP := 1

export ARCH SRCARCH CONFIG_SHELL BASH HOSTCC KBUILD_HOSTCFLAGS CROSS_COMPILE LD CC HOSTPKG_CONFIG
export RUSTC RUSTDOC RUSTFMT RUSTC_OR_CLIPPY_QUIET RUSTC_OR_CLIPPY BINDGEN CARGO
export HOSTRUSTC KBUILD_HOSTRUSTFLAGS
export CPP AR NM STRIP OBJCOPY OBJDUMP READELF PAHOLE RESOLVE_BTFIDS LEX YACC AWK INSTALLKERNEL
export PERL PYTHON3 CHECK CHECKFLAGS MAKE UTS_MACHINE HOSTCXX
export KGZIP KBZIP2 KLZOP LZMA LZ4 XZ ZSTD
export KBUILD_HOSTCXXFLAGS KBUILD_HOSTLDFLAGS KBUILD_HOSTLDLIBS LDFLAGS_MODULE
export KBUILD_USERCFLAGS KBUILD_USERLDFLAGS

export KBUILD_CPPFLAGS NOSTDINC_FLAGS LINUXINCLUDE OBJCOPYFLAGS KBUILD_LDFLAGS
export KBUILD_CFLAGS CFLAGS_KERNEL CFLAGS_MODULE
export KBUILD_RUSTFLAGS RUSTFLAGS_KERNEL RUSTFLAGS_MODULE
export KBUILD_AFLAGS AFLAGS_KERNEL AFLAGS_MODULE
export KBUILD_AFLAGS_MODULE KBUILD_CFLAGS_MODULE KBUILD_RUSTFLAGS_MODULE KBUILD_LDFLAGS_MODULE
export KBUILD_AFLAGS_KERNEL KBUILD_CFLAGS_KERNEL KBUILD_RUSTFLAGS_KERNEL
export PAHOLE_FLAGS

# Files to ignore in find ... statements

export RCS_FIND_IGNORE := \( -name SCCS -o -name BitKeeper -o -name .svn -o    \
			  -name CVS -o -name .pc -o -name .hg -o -name .git \) \
			  -prune -o
export RCS_TAR_IGNORE := --exclude SCCS --exclude BitKeeper --exclude .svn \
			 --exclude CVS --exclude .pc --exclude .hg --exclude .git

# ===========================================================================
# Rules shared between *config targets and build targets

# Basic helpers built in scripts/basic/
PHONY += scripts_basic
scripts_basic:
	$(Q)$(MAKE) $(build)=scripts/basic

PHONY += outputmakefile
ifdef building_out_of_srctree
# Before starting out-of-tree build, make sure the source tree is clean.
# outputmakefile generates a Makefile in the output directory, if using a
# separate output directory. This allows convenient use of make in the
# output directory.
# At the same time when output Makefile generated, generate .gitignore to
# ignore whole output directory

quiet_cmd_makefile = GEN     Makefile
      cmd_makefile = { \
	echo "\# Automatically generated by $(srctree)/Makefile: don't edit"; \
	echo "include $(srctree)/Makefile"; \
	} > Makefile

outputmakefile:
	@if [ -f $(srctree)/.config -o \
		 -d $(srctree)/include/config -o \
		 -d $(srctree)/arch/$(SRCARCH)/include/generated ]; then \
		echo >&2 "***"; \
		echo >&2 "*** The source tree is not clean, please run 'make$(if $(findstring command line, $(origin ARCH)), ARCH=$(ARCH)) mrproper'"; \
		echo >&2 "*** in $(abs_srctree)";\
		echo >&2 "***"; \
		false; \
	fi
	$(Q)ln -fsn $(srctree) source
	$(call cmd,makefile)
	$(Q)test -e .gitignore || \
	{ echo "# this is build directory, ignore it"; echo "*"; } > .gitignore
endif

# The expansion should be delayed until arch/$(SRCARCH)/Makefile is included.
# Some architectures define CROSS_COMPILE in arch/$(SRCARCH)/Makefile.
# CC_VERSION_TEXT is referenced from Kconfig (so it needs export),
# and from include/config/auto.conf.cmd to detect the compiler upgrade.
CC_VERSION_TEXT = $(subst $(pound),,$(shell LC_ALL=C $(CC) --version 2>/dev/null | head -n 1))

ifneq ($(findstring clang,$(CC_VERSION_TEXT)),)
include $(srctree)/scripts/Makefile.clang
endif

# Include this also for config targets because some architectures need
# cc-cross-prefix to determine CROSS_COMPILE.
ifdef need-compiler
include $(srctree)/scripts/Makefile.compiler
endif

ifdef config-build
# ===========================================================================
# *config targets only - make sure prerequisites are updated, and descend
# in scripts/kconfig to make the *config target

# Read arch specific Makefile to set KBUILD_DEFCONFIG as needed.
# KBUILD_DEFCONFIG may point out an alternative default configuration
# used for 'make defconfig'
include $(srctree)/arch/$(SRCARCH)/Makefile
export KBUILD_DEFCONFIG KBUILD_KCONFIG CC_VERSION_TEXT

config: outputmakefile scripts_basic FORCE
	$(Q)$(MAKE) $(build)=scripts/kconfig $@

%config: outputmakefile scripts_basic FORCE
	$(Q)$(MAKE) $(build)=scripts/kconfig $@

else #!config-build
# ===========================================================================
# Build targets only - this includes vmlinux, arch specific targets, clean
# targets and others. In general all targets except *config targets.

# If building an external module we do not care about the all: rule
# but instead __all depend on modules
PHONY += all
ifeq ($(KBUILD_EXTMOD),)
__all: all
else
__all: modules
endif

targets :=

# Decide whether to build built-in, modular, or both.
# Normally, just do built-in.

KBUILD_MODULES :=
KBUILD_BUILTIN := 1

# If we have only "make modules", don't compile built-in objects.
ifeq ($(MAKECMDGOALS),modules)
  KBUILD_BUILTIN :=
endif

# If we have "make <whatever> modules", compile modules
# in addition to whatever we do anyway.
# Just "make" or "make all" shall build modules as well

ifneq ($(filter all modules nsdeps %compile_commands.json clang-%,$(MAKECMDGOALS)),)
  KBUILD_MODULES := 1
endif

ifeq ($(MAKECMDGOALS),)
  KBUILD_MODULES := 1
endif

export KBUILD_MODULES KBUILD_BUILTIN

ifdef need-config
include include/config/auto.conf
endif

ifeq ($(KBUILD_EXTMOD),)
# Objects we will link into vmlinux / subdirs we need to visit
core-y		:=
drivers-y	:=
libs-y		:= lib/
endif # KBUILD_EXTMOD

# The all: target is the default when no target is given on the
# command line.
# This allow a user to issue only 'make' to build a kernel including modules
# Defaults to vmlinux, but the arch makefile usually adds further targets
all: vmlinux

CFLAGS_GCOV	:= -fprofile-arcs -ftest-coverage
ifdef CONFIG_CC_IS_GCC
CFLAGS_GCOV	+= -fno-tree-loop-im
endif
export CFLAGS_GCOV

# The arch Makefiles can override CC_FLAGS_FTRACE. We may also append it later.
ifdef CONFIG_FUNCTION_TRACER
  CC_FLAGS_FTRACE := -pg
endif

include $(srctree)/arch/$(SRCARCH)/Makefile

ifdef need-config
ifdef may-sync-config
# Read in dependencies to all Kconfig* files, make sure to run syncconfig if
# changes are detected. This should be included after arch/$(SRCARCH)/Makefile
# because some architectures define CROSS_COMPILE there.
include include/config/auto.conf.cmd

$(KCONFIG_CONFIG):
	@echo >&2 '***'
	@echo >&2 '*** Configuration file "$@" not found!'
	@echo >&2 '***'
	@echo >&2 '*** Please run some configurator (e.g. "make oldconfig" or'
	@echo >&2 '*** "make menuconfig" or "make xconfig").'
	@echo >&2 '***'
	@/bin/false

# The actual configuration files used during the build are stored in
# include/generated/ and include/config/. Update them if .config is newer than
# include/config/auto.conf (which mirrors .config).
#
# This exploits the 'multi-target pattern rule' trick.
# The syncconfig should be executed only once to make all the targets.
# (Note: use the grouped target '&:' when we bump to GNU Make 4.3)
#
# Do not use $(call cmd,...) here. That would suppress prompts from syncconfig,
# so you cannot notice that Kconfig is waiting for the user input.
%/config/auto.conf %/config/auto.conf.cmd %/generated/autoconf.h %/generated/rustc_cfg: $(KCONFIG_CONFIG)
	$(Q)$(kecho) "  SYNC    $@"
	$(Q)$(MAKE) -f $(srctree)/Makefile syncconfig
else # !may-sync-config
# External modules and some install targets need include/generated/autoconf.h
# and include/config/auto.conf but do not care if they are up-to-date.
# Use auto.conf to trigger the test
PHONY += include/config/auto.conf

include/config/auto.conf:
	@test -e include/generated/autoconf.h -a -e $@ || (		\
	echo >&2;							\
	echo >&2 "  ERROR: Kernel configuration is invalid.";		\
	echo >&2 "         include/generated/autoconf.h or $@ are missing.";\
	echo >&2 "         Run 'make oldconfig && make prepare' on kernel src to fix it.";	\
	echo >&2 ;							\
	/bin/false)

endif # may-sync-config
endif # need-config

KBUILD_CFLAGS	+= -fno-delete-null-pointer-checks
KBUILD_CFLAGS	+= $(call cc-disable-warning,frame-address,)
KBUILD_CFLAGS	+= $(call cc-disable-warning, format-truncation)
KBUILD_CFLAGS	+= $(call cc-disable-warning, format-overflow)
KBUILD_CFLAGS	+= $(call cc-disable-warning, address-of-packed-member)

ifdef CONFIG_CC_OPTIMIZE_FOR_PERFORMANCE
KBUILD_CFLAGS += -O2
KBUILD_RUSTFLAGS += -Copt-level=2
else ifdef CONFIG_CC_OPTIMIZE_FOR_SIZE
KBUILD_CFLAGS += -Os
KBUILD_RUSTFLAGS += -Copt-level=s
endif

# Always set `debug-assertions` and `overflow-checks` because their default
# depends on `opt-level` and `debug-assertions`, respectively.
KBUILD_RUSTFLAGS += -Cdebug-assertions=$(if $(CONFIG_RUST_DEBUG_ASSERTIONS),y,n)
KBUILD_RUSTFLAGS += -Coverflow-checks=$(if $(CONFIG_RUST_OVERFLOW_CHECKS),y,n)

# Tell gcc to never replace conditional load with a non-conditional one
ifdef CONFIG_CC_IS_GCC
# gcc-10 renamed --param=allow-store-data-races=0 to
# -fno-allow-store-data-races.
KBUILD_CFLAGS	+= $(call cc-option,--param=allow-store-data-races=0)
KBUILD_CFLAGS	+= $(call cc-option,-fno-allow-store-data-races)
endif

ifdef CONFIG_READABLE_ASM
# Disable optimizations that make assembler listings hard to read.
# reorder blocks reorders the control in the function
# ipa clone creates specialized cloned functions
# partial inlining inlines only parts of functions
KBUILD_CFLAGS += -fno-reorder-blocks -fno-ipa-cp-clone -fno-partial-inlining
endif

ifneq ($(CONFIG_FRAME_WARN),0)
KBUILD_CFLAGS += -Wframe-larger-than=$(CONFIG_FRAME_WARN)
endif

stackp-flags-y                                    := -fno-stack-protector
stackp-flags-$(CONFIG_STACKPROTECTOR)             := -fstack-protector
stackp-flags-$(CONFIG_STACKPROTECTOR_STRONG)      := -fstack-protector-strong

KBUILD_CFLAGS += $(stackp-flags-y)

KBUILD_CPPFLAGS-$(CONFIG_WERROR) += -Werror
KBUILD_CPPFLAGS += $(KBUILD_CPPFLAGS-y)
KBUILD_CFLAGS-$(CONFIG_CC_NO_ARRAY_BOUNDS) += -Wno-array-bounds

KBUILD_RUSTFLAGS-$(CONFIG_WERROR) += -Dwarnings
KBUILD_RUSTFLAGS += $(KBUILD_RUSTFLAGS-y)

ifdef CONFIG_CC_IS_CLANG
# The kernel builds with '-std=gnu11' so use of GNU extensions is acceptable.
KBUILD_CFLAGS += -Wno-gnu
else

# gcc inanely warns about local variables called 'main'
KBUILD_CFLAGS += -Wno-main
endif

# These warnings generated too much noise in a regular build.
# Use make W=1 to enable them (see scripts/Makefile.extrawarn)
KBUILD_CFLAGS += $(call cc-disable-warning, unused-but-set-variable)
KBUILD_CFLAGS += $(call cc-disable-warning, unused-const-variable)

# These result in bogus false positives
KBUILD_CFLAGS += $(call cc-disable-warning, dangling-pointer)

ifdef CONFIG_FRAME_POINTER
KBUILD_CFLAGS	+= -fno-omit-frame-pointer -fno-optimize-sibling-calls
KBUILD_RUSTFLAGS += -Cforce-frame-pointers=y
else
# Some targets (ARM with Thumb2, for example), can't be built with frame
# pointers.  For those, we don't have FUNCTION_TRACER automatically
# select FRAME_POINTER.  However, FUNCTION_TRACER adds -pg, and this is
# incompatible with -fomit-frame-pointer with current GCC, so we don't use
# -fomit-frame-pointer with FUNCTION_TRACER.
# In the Rust target specification, "frame-pointer" is set explicitly
# to "may-omit".
ifndef CONFIG_FUNCTION_TRACER
KBUILD_CFLAGS	+= -fomit-frame-pointer
endif
endif

# Initialize all stack variables with a 0xAA pattern.
ifdef CONFIG_INIT_STACK_ALL_PATTERN
KBUILD_CFLAGS	+= -ftrivial-auto-var-init=pattern
endif

# Initialize all stack variables with a zero value.
ifdef CONFIG_INIT_STACK_ALL_ZERO
KBUILD_CFLAGS	+= -ftrivial-auto-var-init=zero
ifdef CONFIG_CC_HAS_AUTO_VAR_INIT_ZERO_ENABLER
# https://github.com/llvm/llvm-project/issues/44842
CC_AUTO_VAR_INIT_ZERO_ENABLER := -enable-trivial-auto-var-init-zero-knowing-it-will-be-removed-from-clang
export CC_AUTO_VAR_INIT_ZERO_ENABLER
KBUILD_CFLAGS	+= $(CC_AUTO_VAR_INIT_ZERO_ENABLER)
endif
endif

# While VLAs have been removed, GCC produces unreachable stack probes
# for the randomize_kstack_offset feature. Disable it for all compilers.
KBUILD_CFLAGS	+= $(call cc-option, -fno-stack-clash-protection)

# Clear used registers at func exit (to reduce data lifetime and ROP gadgets).
ifdef CONFIG_ZERO_CALL_USED_REGS
KBUILD_CFLAGS	+= -fzero-call-used-regs=used-gpr
endif

ifdef CONFIG_FUNCTION_TRACER
ifdef CONFIG_FTRACE_MCOUNT_USE_CC
  CC_FLAGS_FTRACE	+= -mrecord-mcount
  ifdef CONFIG_HAVE_NOP_MCOUNT
    ifeq ($(call cc-option-yn, -mnop-mcount),y)
      CC_FLAGS_FTRACE	+= -mnop-mcount
      CC_FLAGS_USING	+= -DCC_USING_NOP_MCOUNT
    endif
  endif
endif
ifdef CONFIG_FTRACE_MCOUNT_USE_OBJTOOL
  ifdef CONFIG_HAVE_OBJTOOL_NOP_MCOUNT
    CC_FLAGS_USING	+= -DCC_USING_NOP_MCOUNT
  endif
endif
ifdef CONFIG_FTRACE_MCOUNT_USE_RECORDMCOUNT
  ifdef CONFIG_HAVE_C_RECORDMCOUNT
    BUILD_C_RECORDMCOUNT := y
    export BUILD_C_RECORDMCOUNT
  endif
endif
ifdef CONFIG_HAVE_FENTRY
  # s390-linux-gnu-gcc did not support -mfentry until gcc-9.
  ifeq ($(call cc-option-yn, -mfentry),y)
    CC_FLAGS_FTRACE	+= -mfentry
    CC_FLAGS_USING	+= -DCC_USING_FENTRY
  endif
endif
export CC_FLAGS_FTRACE
KBUILD_CFLAGS	+= $(CC_FLAGS_FTRACE) $(CC_FLAGS_USING)
KBUILD_AFLAGS	+= $(CC_FLAGS_USING)
endif

# We trigger additional mismatches with less inlining
ifdef CONFIG_DEBUG_SECTION_MISMATCH
KBUILD_CFLAGS += -fno-inline-functions-called-once
endif

# `rustc`'s `-Zfunction-sections` applies to data too (as of 1.59.0).
ifdef CONFIG_LD_DEAD_CODE_DATA_ELIMINATION
KBUILD_CFLAGS_KERNEL += -ffunction-sections -fdata-sections
KBUILD_RUSTFLAGS_KERNEL += -Zfunction-sections=y
LDFLAGS_vmlinux += --gc-sections
endif

ifdef CONFIG_SHADOW_CALL_STACK
ifndef CONFIG_DYNAMIC_SCS
CC_FLAGS_SCS	:= -fsanitize=shadow-call-stack
KBUILD_CFLAGS	+= $(CC_FLAGS_SCS)
endif
export CC_FLAGS_SCS
endif

ifdef CONFIG_LTO_CLANG
ifdef CONFIG_LTO_CLANG_THIN
CC_FLAGS_LTO	:= -flto=thin -fsplit-lto-unit
KBUILD_LDFLAGS	+= --thinlto-cache-dir=$(extmod_prefix).thinlto-cache
else
CC_FLAGS_LTO	:= -flto
endif
CC_FLAGS_LTO	+= -fvisibility=hidden

# Limit inlining across translation units to reduce binary size
KBUILD_LDFLAGS += -mllvm -import-instr-limit=5

# Check for frame size exceeding threshold during prolog/epilog insertion
# when using lld < 13.0.0.
ifneq ($(CONFIG_FRAME_WARN),0)
ifeq ($(call test-lt, $(CONFIG_LLD_VERSION), 130000),y)
KBUILD_LDFLAGS	+= -plugin-opt=-warn-stack-size=$(CONFIG_FRAME_WARN)
endif
endif
endif

ifdef CONFIG_LTO
KBUILD_CFLAGS	+= -fno-lto $(CC_FLAGS_LTO)
KBUILD_AFLAGS	+= -fno-lto
export CC_FLAGS_LTO
endif

ifdef CONFIG_CFI_CLANG
CC_FLAGS_CFI	:= -fsanitize=kcfi
KBUILD_CFLAGS	+= $(CC_FLAGS_CFI)
export CC_FLAGS_CFI
endif

ifneq ($(CONFIG_FUNCTION_ALIGNMENT),0)
KBUILD_CFLAGS += -falign-functions=$(CONFIG_FUNCTION_ALIGNMENT)
endif

# arch Makefile may override CC so keep this after arch Makefile is included
NOSTDINC_FLAGS += -nostdinc

# warn about C99 declaration after statement
KBUILD_CFLAGS += -Wdeclaration-after-statement

# Variable Length Arrays (VLAs) should not be used anywhere in the kernel
KBUILD_CFLAGS += -Wvla

# disable pointer signed / unsigned warnings in gcc 4.0
KBUILD_CFLAGS += -Wno-pointer-sign

# In order to make sure new function cast mismatches are not introduced
# in the kernel (to avoid tripping CFI checking), the kernel should be
# globally built with -Wcast-function-type.
KBUILD_CFLAGS += $(call cc-option, -Wcast-function-type)

# disable stringop warnings in gcc 8+
KBUILD_CFLAGS += $(call cc-disable-warning, stringop-truncation)

# We'll want to enable this eventually, but it's not going away for 5.7 at least
KBUILD_CFLAGS += $(call cc-disable-warning, stringop-overflow)

# Another good warning that we'll want to enable eventually
KBUILD_CFLAGS += $(call cc-disable-warning, restrict)

# Enabled with W=2, disabled by default as noisy
ifdef CONFIG_CC_IS_GCC
KBUILD_CFLAGS += -Wno-maybe-uninitialized
endif

# The allocators already balk at large sizes, so silence the compiler
# warnings for bounds checks involving those possible values. While
# -Wno-alloc-size-larger-than would normally be used here, earlier versions
# of gcc (<9.1) weirdly don't handle the option correctly when _other_
# warnings are produced (?!). Using -Walloc-size-larger-than=SIZE_MAX
# doesn't work (as it is documented to), silently resolving to "0" prior to
# version 9.1 (and producing an error more recently). Numeric values larger
# than PTRDIFF_MAX also don't work prior to version 9.1, which are silently
# ignored, continuing to default to PTRDIFF_MAX. So, left with no other
# choice, we must perform a versioned check to disable this warning.
# https://lore.kernel.org/lkml/20210824115859.187f272f@canb.auug.org.au
KBUILD_CFLAGS-$(call gcc-min-version, 90100) += -Wno-alloc-size-larger-than
KBUILD_CFLAGS += $(KBUILD_CFLAGS-y) $(CONFIG_CC_IMPLICIT_FALLTHROUGH)

# disable invalid "can't wrap" optimizations for signed / pointers
KBUILD_CFLAGS	+= -fno-strict-overflow

# Make sure -fstack-check isn't enabled (like gentoo apparently did)
KBUILD_CFLAGS  += -fno-stack-check

# conserve stack if available
ifdef CONFIG_CC_IS_GCC
KBUILD_CFLAGS   += -fconserve-stack
endif

# Prohibit date/time macros, which would make the build non-deterministic
KBUILD_CFLAGS   += -Werror=date-time

# enforce correct pointer usage
KBUILD_CFLAGS   += $(call cc-option,-Werror=incompatible-pointer-types)

# Require designated initializers for all marked structures
KBUILD_CFLAGS   += $(call cc-option,-Werror=designated-init)

# change __FILE__ to the relative path from the srctree
KBUILD_CPPFLAGS += $(call cc-option,-fmacro-prefix-map=$(srctree)/=)

# include additional Makefiles when needed
include-y			:= scripts/Makefile.extrawarn
include-$(CONFIG_DEBUG_INFO)	+= scripts/Makefile.debug
include-$(CONFIG_KASAN)		+= scripts/Makefile.kasan
include-$(CONFIG_KCSAN)		+= scripts/Makefile.kcsan
include-$(CONFIG_KMSAN)		+= scripts/Makefile.kmsan
include-$(CONFIG_UBSAN)		+= scripts/Makefile.ubsan
include-$(CONFIG_KCOV)		+= scripts/Makefile.kcov
include-$(CONFIG_RANDSTRUCT)	+= scripts/Makefile.randstruct
include-$(CONFIG_GCC_PLUGINS)	+= scripts/Makefile.gcc-plugins

include $(addprefix $(srctree)/, $(include-y))

# scripts/Makefile.gcc-plugins is intentionally included last.
# Do not add $(call cc-option,...) below this line. When you build the kernel
# from the clean source tree, the GCC plugins do not exist at this point.

# Add user supplied CPPFLAGS, AFLAGS, CFLAGS and RUSTFLAGS as the last assignments
KBUILD_CPPFLAGS += $(KCPPFLAGS)
KBUILD_AFLAGS   += $(KAFLAGS)
KBUILD_CFLAGS   += $(KCFLAGS)
KBUILD_RUSTFLAGS += $(KRUSTFLAGS)

KBUILD_LDFLAGS_MODULE += --build-id=sha1
LDFLAGS_vmlinux += --build-id=sha1

KBUILD_LDFLAGS	+= -z noexecstack
ifeq ($(CONFIG_LD_IS_BFD),y)
KBUILD_LDFLAGS	+= $(call ld-option,--no-warn-rwx-segments)
endif

ifeq ($(CONFIG_STRIP_ASM_SYMS),y)
LDFLAGS_vmlinux	+= -X
endif

ifeq ($(CONFIG_RELR),y)
LDFLAGS_vmlinux	+= --pack-dyn-relocs=relr --use-android-relr-tags
endif

# We never want expected sections to be placed heuristically by the
# linker. All sections should be explicitly named in the linker script.
ifdef CONFIG_LD_ORPHAN_WARN
LDFLAGS_vmlinux += --orphan-handling=$(CONFIG_LD_ORPHAN_WARN_LEVEL)
endif

# Align the bit size of userspace programs with the kernel
KBUILD_USERCFLAGS  += $(filter -m32 -m64 --target=%, $(KBUILD_CFLAGS))
KBUILD_USERLDFLAGS += $(filter -m32 -m64 --target=%, $(KBUILD_CFLAGS))

# make the checker run with the right architecture
CHECKFLAGS += --arch=$(ARCH)

# insure the checker run with the right endianness
CHECKFLAGS += $(if $(CONFIG_CPU_BIG_ENDIAN),-mbig-endian,-mlittle-endian)

# the checker needs the correct machine size
CHECKFLAGS += $(if $(CONFIG_64BIT),-m64,-m32)

# Default kernel image to build when no specific target is given.
# KBUILD_IMAGE may be overruled on the command line or
# set in the environment
# Also any assignments in arch/$(ARCH)/Makefile take precedence over
# this default value
export KBUILD_IMAGE ?= vmlinux

#
# INSTALL_PATH specifies where to place the updated kernel and system map
# images. Default is /boot, but you can set it to other values
export	INSTALL_PATH ?= /boot

#
# INSTALL_DTBS_PATH specifies a prefix for relocations required by build roots.
# Like INSTALL_MOD_PATH, it isn't defined in the Makefile, but can be passed as
# an argument if needed. Otherwise it defaults to the kernel install path
#
export INSTALL_DTBS_PATH ?= $(INSTALL_PATH)/dtbs/$(KERNELRELEASE)

#
# INSTALL_MOD_PATH specifies a prefix to MODLIB for module directory
# relocations required by build roots.  This is not defined in the
# makefile but the argument can be passed to make if needed.
#

MODLIB	= $(INSTALL_MOD_PATH)/lib/modules/$(KERNELRELEASE)
export MODLIB

PHONY += prepare0

export extmod_prefix = $(if $(KBUILD_EXTMOD),$(KBUILD_EXTMOD)/)
export MODORDER := $(extmod_prefix)modules.order
export MODULES_NSDEPS := $(extmod_prefix)modules.nsdeps

ifeq ($(KBUILD_EXTMOD),)

build-dir	:= .
clean-dirs	:= $(sort . Documentation \
		     $(patsubst %/,%,$(filter %/, $(core-) \
			$(drivers-) $(libs-))))

export ARCH_CORE	:= $(core-y)
export ARCH_LIB		:= $(filter %/, $(libs-y))
export ARCH_DRIVERS	:= $(drivers-y) $(drivers-m)
# Externally visible symbols (used by link-vmlinux.sh)

KBUILD_VMLINUX_OBJS := ./built-in.a
ifdef CONFIG_MODULES
KBUILD_VMLINUX_OBJS += $(patsubst %/, %/lib.a, $(filter %/, $(libs-y)))
KBUILD_VMLINUX_LIBS := $(filter-out %/, $(libs-y))
else
KBUILD_VMLINUX_LIBS := $(patsubst %/,%/lib.a, $(libs-y))
endif

export KBUILD_VMLINUX_LIBS
export KBUILD_LDS          := arch/$(SRCARCH)/kernel/vmlinux.lds

# Recurse until adjust_autoksyms.sh is satisfied
PHONY += autoksyms_recursive
ifdef CONFIG_TRIM_UNUSED_KSYMS
# For the kernel to actually contain only the needed exported symbols,
# we have to build modules as well to determine what those symbols are.
# (this can be evaluated only once include/config/auto.conf has been included)
KBUILD_MODULES := 1

autoksyms_recursive: $(build-dir) modules.order
	$(Q)$(CONFIG_SHELL) $(srctree)/scripts/adjust_autoksyms.sh \
	  "$(MAKE) -f $(srctree)/Makefile autoksyms_recursive"
endif

autoksyms_h := $(if $(CONFIG_TRIM_UNUSED_KSYMS), include/generated/autoksyms.h)

quiet_cmd_autoksyms_h = GEN     $@
      cmd_autoksyms_h = mkdir -p $(dir $@); \
			$(CONFIG_SHELL) $(srctree)/scripts/gen_autoksyms.sh $@

$(autoksyms_h):
	$(call cmd,autoksyms_h)

# '$(AR) mPi' needs 'T' to workaround the bug of llvm-ar <= 14
quiet_cmd_ar_vmlinux.a = AR      $@
      cmd_ar_vmlinux.a = \
	rm -f $@; \
	$(AR) cDPrST $@ $(KBUILD_VMLINUX_OBJS); \
	$(AR) mPiT $$($(AR) t $@ | sed -n 1p) $@ $$($(AR) t $@ | grep -F -f $(srctree)/scripts/head-object-list.txt)

targets += vmlinux.a
vmlinux.a: $(KBUILD_VMLINUX_OBJS) scripts/head-object-list.txt autoksyms_recursive FORCE
	$(call if_changed,ar_vmlinux.a)

PHONY += vmlinux_o
vmlinux_o: vmlinux.a $(KBUILD_VMLINUX_LIBS)
	$(Q)$(MAKE) -f $(srctree)/scripts/Makefile.vmlinux_o

vmlinux.o modules.builtin.modinfo modules.builtin: vmlinux_o
	@:

PHONY += vmlinux
# LDFLAGS_vmlinux in the top Makefile defines linker flags for the top vmlinux,
# not for decompressors. LDFLAGS_vmlinux in arch/*/boot/compressed/Makefile is
# unrelated; the decompressors just happen to have the same base name,
# arch/*/boot/compressed/vmlinux.
# Export LDFLAGS_vmlinux only to scripts/Makefile.vmlinux.
#
# _LDFLAGS_vmlinux is a workaround for the 'private export' bug:
#   https://savannah.gnu.org/bugs/?61463
# For Make > 4.4, the following simple code will work:
#  vmlinux: private export LDFLAGS_vmlinux := $(LDFLAGS_vmlinux)
vmlinux: private _LDFLAGS_vmlinux := $(LDFLAGS_vmlinux)
vmlinux: export LDFLAGS_vmlinux = $(_LDFLAGS_vmlinux)
vmlinux: vmlinux.o $(KBUILD_LDS) modpost
	$(Q)$(MAKE) -f $(srctree)/scripts/Makefile.vmlinux

# The actual objects are generated when descending,
# make sure no implicit rule kicks in
$(sort $(KBUILD_LDS) $(KBUILD_VMLINUX_OBJS) $(KBUILD_VMLINUX_LIBS)): . ;

ifeq ($(origin KERNELRELEASE),file)
filechk_kernel.release = $(srctree)/scripts/setlocalversion $(srctree)
else
filechk_kernel.release = echo $(KERNELRELEASE)
endif

# Store (new) KERNELRELEASE string in include/config/kernel.release
include/config/kernel.release: FORCE
	$(call filechk,kernel.release)

# Additional helpers built in scripts/
# Carefully list dependencies so we do not try to build scripts twice
# in parallel
PHONY += scripts
scripts: scripts_basic scripts_dtc
	$(Q)$(MAKE) $(build)=$(@)

# Things we need to do before we recursively start building the kernel
# or the modules are listed in "prepare".
# A multi level approach is used. prepareN is processed before prepareN-1.
# archprepare is used in arch Makefiles and when processed asm symlink,
# version.h and scripts_basic is processed / created.

PHONY += prepare archprepare

archprepare: outputmakefile archheaders archscripts scripts include/config/kernel.release \
	asm-generic $(version_h) $(autoksyms_h) include/generated/utsrelease.h \
	include/generated/compile.h include/generated/autoconf.h remove-stale-files

prepare0: archprepare
	$(Q)$(MAKE) $(build)=scripts/mod
	$(Q)$(MAKE) $(build)=. prepare

# All the preparing..
prepare: prepare0
ifdef CONFIG_RUST
	$(Q)$(CONFIG_SHELL) $(srctree)/scripts/rust_is_available.sh -v
	$(Q)$(MAKE) $(build)=rust
endif

PHONY += remove-stale-files
remove-stale-files:
	$(Q)$(srctree)/scripts/remove-stale-files

# Support for using generic headers in asm-generic
asm-generic := -f $(srctree)/scripts/Makefile.asm-generic obj

PHONY += asm-generic uapi-asm-generic
asm-generic: uapi-asm-generic
	$(Q)$(MAKE) $(asm-generic)=arch/$(SRCARCH)/include/generated/asm \
	generic=include/asm-generic
uapi-asm-generic:
	$(Q)$(MAKE) $(asm-generic)=arch/$(SRCARCH)/include/generated/uapi/asm \
	generic=include/uapi/asm-generic

# Generate some files
# ---------------------------------------------------------------------------

# KERNELRELEASE can change from a few different places, meaning version.h
# needs to be updated, so this check is forced on all builds

uts_len := 64
define filechk_utsrelease.h
	if [ `echo -n "$(KERNELRELEASE)" | wc -c ` -gt $(uts_len) ]; then \
	  echo '"$(KERNELRELEASE)" exceeds $(uts_len) characters' >&2;    \
	  exit 1;                                                         \
	fi;                                                               \
	echo \#define UTS_RELEASE \"$(KERNELRELEASE)\"
endef

define filechk_version.h
	if [ $(SUBLEVEL) -gt 255 ]; then                                 \
		echo \#define LINUX_VERSION_CODE $(shell                 \
		expr $(VERSION) \* 65536 + $(PATCHLEVEL) \* 256 + 255); \
	else                                                             \
		echo \#define LINUX_VERSION_CODE $(shell                 \
		expr $(VERSION) \* 65536 + $(PATCHLEVEL) \* 256 + $(SUBLEVEL)); \
	fi;                                                              \
	echo '#define KERNEL_VERSION(a,b,c) (((a) << 16) + ((b) << 8) +  \
	((c) > 255 ? 255 : (c)))';                                       \
	echo \#define LINUX_VERSION_MAJOR $(VERSION);                    \
	echo \#define LINUX_VERSION_PATCHLEVEL $(PATCHLEVEL);            \
	echo \#define LINUX_VERSION_SUBLEVEL $(SUBLEVEL)
endef

$(version_h): PATCHLEVEL := $(or $(PATCHLEVEL), 0)
$(version_h): SUBLEVEL := $(or $(SUBLEVEL), 0)
$(version_h): FORCE
	$(call filechk,version.h)

include/generated/utsrelease.h: include/config/kernel.release FORCE
	$(call filechk,utsrelease.h)

filechk_compile.h = $(srctree)/scripts/mkcompile_h \
	"$(UTS_MACHINE)" "$(CONFIG_CC_VERSION_TEXT)" "$(LD)"

include/generated/compile.h: FORCE
	$(call filechk,compile.h)

PHONY += headerdep
headerdep:
	$(Q)find $(srctree)/include/ -name '*.h' | xargs --max-args 1 \
	$(srctree)/scripts/headerdep.pl -I$(srctree)/include

# ---------------------------------------------------------------------------
# Kernel headers

#Default location for installed headers
export INSTALL_HDR_PATH = $(objtree)/usr

quiet_cmd_headers_install = INSTALL $(INSTALL_HDR_PATH)/include
      cmd_headers_install = \
	mkdir -p $(INSTALL_HDR_PATH); \
	rsync -mrl --include='*/' --include='*\.h' --exclude='*' \
	usr/include $(INSTALL_HDR_PATH)

PHONY += headers_install
headers_install: headers
	$(call cmd,headers_install)

PHONY += archheaders archscripts

hdr-inst := -f $(srctree)/scripts/Makefile.headersinst obj

PHONY += headers
headers: $(version_h) scripts_unifdef uapi-asm-generic archheaders archscripts
	$(if $(filter um, $(SRCARCH)), $(error Headers not exportable for UML))
	$(Q)$(MAKE) $(hdr-inst)=include/uapi
	$(Q)$(MAKE) $(hdr-inst)=arch/$(SRCARCH)/include/uapi

ifdef CONFIG_HEADERS_INSTALL
prepare: headers
endif

PHONY += scripts_unifdef
scripts_unifdef: scripts_basic
	$(Q)$(MAKE) $(build)=scripts scripts/unifdef

# ---------------------------------------------------------------------------
# Install

# Many distributions have the custom install script, /sbin/installkernel.
# If DKMS is installed, 'make install' will eventually recurse back
# to this Makefile to build and install external modules.
# Cancel sub_make_done so that options such as M=, V=, etc. are parsed.

quiet_cmd_install = INSTALL $(INSTALL_PATH)
      cmd_install = unset sub_make_done; $(srctree)/scripts/install.sh

# ---------------------------------------------------------------------------
# Tools

ifdef CONFIG_OBJTOOL
prepare: tools/objtool
endif

ifdef CONFIG_BPF
ifdef CONFIG_DEBUG_INFO_BTF
prepare: tools/bpf/resolve_btfids
endif
endif

PHONY += resolve_btfids_clean

resolve_btfids_O = $(abspath $(objtree))/tools/bpf/resolve_btfids

# tools/bpf/resolve_btfids directory might not exist
# in output directory, skip its clean in that case
resolve_btfids_clean:
ifneq ($(wildcard $(resolve_btfids_O)),)
	$(Q)$(MAKE) -sC $(srctree)/tools/bpf/resolve_btfids O=$(resolve_btfids_O) clean
endif

# Clear a bunch of variables before executing the submake
ifeq ($(quiet),silent_)
tools_silent=s
endif

tools/: FORCE
	$(Q)mkdir -p $(objtree)/tools
	$(Q)$(MAKE) LDFLAGS= MAKEFLAGS="$(tools_silent) $(filter --j% -j,$(MAKEFLAGS))" O=$(abspath $(objtree)) subdir=tools -C $(srctree)/tools/

tools/%: FORCE
	$(Q)mkdir -p $(objtree)/tools
	$(Q)$(MAKE) LDFLAGS= MAKEFLAGS="$(tools_silent) $(filter --j% -j,$(MAKEFLAGS))" O=$(abspath $(objtree)) subdir=tools -C $(srctree)/tools/ $*

# ---------------------------------------------------------------------------
# Kernel selftest

PHONY += kselftest
kselftest: headers
	$(Q)$(MAKE) -C $(srctree)/tools/testing/selftests run_tests

kselftest-%: headers FORCE
	$(Q)$(MAKE) -C $(srctree)/tools/testing/selftests $*

PHONY += kselftest-merge
kselftest-merge:
	$(if $(wildcard $(objtree)/.config),, $(error No .config exists, config your kernel first!))
	$(Q)find $(srctree)/tools/testing/selftests -name config | \
		xargs $(srctree)/scripts/kconfig/merge_config.sh -m $(objtree)/.config
	$(Q)$(MAKE) -f $(srctree)/Makefile olddefconfig

# ---------------------------------------------------------------------------
# Devicetree files

ifneq ($(wildcard $(srctree)/arch/$(SRCARCH)/boot/dts/),)
dtstree := arch/$(SRCARCH)/boot/dts
endif

ifneq ($(dtstree),)

%.dtb: dtbs_prepare
	$(Q)$(MAKE) $(build)=$(dtstree) $(dtstree)/$@

%.dtbo: dtbs_prepare
	$(Q)$(MAKE) $(build)=$(dtstree) $(dtstree)/$@

PHONY += dtbs dtbs_prepare dtbs_install dtbs_check
dtbs: dtbs_prepare
	$(Q)$(MAKE) $(build)=$(dtstree)

# include/config/kernel.release is actually needed when installing DTBs because
# INSTALL_DTBS_PATH contains $(KERNELRELEASE). However, we do not want to make
# dtbs_install depend on it as dtbs_install may run as root.
dtbs_prepare: include/config/kernel.release scripts_dtc

ifneq ($(filter dtbs_check, $(MAKECMDGOALS)),)
export CHECK_DTBS=y
endif

ifneq ($(CHECK_DTBS),)
dtbs_prepare: dt_binding_check
endif

dtbs_check: dtbs

dtbs_install:
	$(Q)$(MAKE) $(dtbinst)=$(dtstree) dst=$(INSTALL_DTBS_PATH)

ifdef CONFIG_OF_EARLY_FLATTREE
all: dtbs
endif

endif

PHONY += scripts_dtc
scripts_dtc: scripts_basic
	$(Q)$(MAKE) $(build)=scripts/dtc

ifneq ($(filter dt_binding_check, $(MAKECMDGOALS)),)
export CHECK_DT_BINDING=y
endif

PHONY += dt_binding_check
dt_binding_check: scripts_dtc
	$(Q)$(MAKE) $(build)=Documentation/devicetree/bindings

PHONY += dt_compatible_check
dt_compatible_check: dt_binding_check
	$(Q)$(MAKE) $(build)=Documentation/devicetree/bindings $@

# ---------------------------------------------------------------------------
# Modules

ifdef CONFIG_MODULES

# By default, build modules as well

all: modules

# When we're building modules with modversions, we need to consider
# the built-in objects during the descend as well, in order to
# make sure the checksums are up to date before we record them.
ifdef CONFIG_MODVERSIONS
  KBUILD_BUILTIN := 1
endif

# Build modules
#

# *.ko are usually independent of vmlinux, but CONFIG_DEBUG_INFO_BTF_MODULES
# is an exception.
ifdef CONFIG_DEBUG_INFO_BTF_MODULES
KBUILD_BUILTIN := 1
modules: vmlinux
endif

modules: modules_prepare

# Target to prepare building external modules
modules_prepare: prepare
	$(Q)$(MAKE) $(build)=scripts scripts/module.lds

export modules_sign_only :=

ifeq ($(CONFIG_MODULE_SIG),y)
PHONY += modules_sign
modules_sign: modules_install
	@:

# modules_sign is a subset of modules_install.
# 'make modules_install modules_sign' is equivalent to 'make modules_install'.
ifeq ($(filter modules_install,$(MAKECMDGOALS)),)
modules_sign_only := y
endif
endif

modinst_pre :=
ifneq ($(filter modules_install,$(MAKECMDGOALS)),)
modinst_pre := __modinst_pre
endif

modules_install: $(modinst_pre)
PHONY += __modinst_pre
__modinst_pre:
	@rm -rf $(MODLIB)/kernel
	@rm -f $(MODLIB)/source
	@mkdir -p $(MODLIB)/kernel
	@ln -s $(abspath $(srctree)) $(MODLIB)/source
	@if [ ! $(objtree) -ef  $(MODLIB)/build ]; then \
		rm -f $(MODLIB)/build ; \
		ln -s $(CURDIR) $(MODLIB)/build ; \
	fi
	@sed 's:^\(.*\)\.o$$:kernel/\1.ko:' modules.order > $(MODLIB)/modules.order
	@cp -f modules.builtin $(MODLIB)/
	@cp -f $(objtree)/modules.builtin.modinfo $(MODLIB)/

endif # CONFIG_MODULES

###
# Cleaning is done on three levels.
# make clean     Delete most generated files
#                Leave enough to build external modules
# make mrproper  Delete the current configuration, and all generated files
# make distclean Remove editor backup files, patch leftover files and the like

# Directories & files removed with 'make clean'
CLEAN_FILES += include/ksym vmlinux.symvers modules-only.symvers \
	       modules.builtin modules.builtin.modinfo modules.nsdeps \
	       compile_commands.json .thinlto-cache rust/test rust/doc \
	       rust-project.json .vmlinux.objs .vmlinux.export.c

# Directories & files removed with 'make mrproper'
MRPROPER_FILES += include/config include/generated          \
		  arch/$(SRCARCH)/include/generated .objdiff \
		  debian snap tar-install \
		  .config .config.old .version \
		  Module.symvers \
		  certs/signing_key.pem \
		  certs/x509.genkey \
		  vmlinux-gdb.py \
		  *.spec rpmbuild \
		  rust/libmacros.so

# clean - Delete most, but leave enough to build external modules
#
clean: rm-files := $(CLEAN_FILES)

PHONY += archclean vmlinuxclean

vmlinuxclean:
	$(Q)$(CONFIG_SHELL) $(srctree)/scripts/link-vmlinux.sh clean
	$(Q)$(if $(ARCH_POSTLINK), $(MAKE) -f $(ARCH_POSTLINK) clean)

clean: archclean vmlinuxclean resolve_btfids_clean

# mrproper - Delete all generated files, including .config
#
mrproper: rm-files := $(wildcard $(MRPROPER_FILES))
mrproper-dirs      := $(addprefix _mrproper_,scripts)

PHONY += $(mrproper-dirs) mrproper
$(mrproper-dirs):
	$(Q)$(MAKE) $(clean)=$(patsubst _mrproper_%,%,$@)

mrproper: clean $(mrproper-dirs)
	$(call cmd,rmfiles)
	@find . $(RCS_FIND_IGNORE) \
		\( -name '*.rmeta' \) \
		-type f -print | xargs rm -f

# distclean
#
PHONY += distclean

distclean: mrproper
	@find . $(RCS_FIND_IGNORE) \
		\( -name '*.orig' -o -name '*.rej' -o -name '*~' \
		-o -name '*.bak' -o -name '#*#' -o -name '*%' \
		-o -name 'core' -o -name tags -o -name TAGS -o -name 'cscope*' \
		-o -name GPATH -o -name GRTAGS -o -name GSYMS -o -name GTAGS \) \
		-type f -print | xargs rm -f


# Packaging of the kernel to various formats
# ---------------------------------------------------------------------------

%src-pkg: FORCE
	$(Q)$(MAKE) -f $(srctree)/scripts/Makefile.package $@
%pkg: include/config/kernel.release FORCE
	$(Q)$(MAKE) -f $(srctree)/scripts/Makefile.package $@

# Brief documentation of the typical targets used
# ---------------------------------------------------------------------------

boards := $(wildcard $(srctree)/arch/$(SRCARCH)/configs/*_defconfig)
boards := $(sort $(notdir $(boards)))
board-dirs := $(dir $(wildcard $(srctree)/arch/$(SRCARCH)/configs/*/*_defconfig))
board-dirs := $(sort $(notdir $(board-dirs:/=)))

PHONY += help
help:
	@echo  'Cleaning targets:'
	@echo  '  clean		  - Remove most generated files but keep the config and'
	@echo  '                    enough build support to build external modules'
	@echo  '  mrproper	  - Remove all generated files + config + various backup files'
	@echo  '  distclean	  - mrproper + remove editor backup and patch files'
	@echo  ''
	@echo  'Configuration targets:'
	@$(MAKE) -f $(srctree)/scripts/kconfig/Makefile help
	@echo  ''
	@echo  'Other generic targets:'
	@echo  '  all		  - Build all targets marked with [*]'
	@echo  '* vmlinux	  - Build the bare kernel'
	@echo  '* modules	  - Build all modules'
	@echo  '  modules_install - Install all modules to INSTALL_MOD_PATH (default: /)'
	@echo  '  dir/            - Build all files in dir and below'
	@echo  '  dir/file.[ois]  - Build specified target only'
	@echo  '  dir/file.ll     - Build the LLVM assembly file'
	@echo  '                    (requires compiler support for LLVM assembly generation)'
	@echo  '  dir/file.lst    - Build specified mixed source/assembly target only'
	@echo  '                    (requires a recent binutils and recent build (System.map))'
	@echo  '  dir/file.ko     - Build module including final link'
	@echo  '  modules_prepare - Set up for building external modules'
	@echo  '  tags/TAGS	  - Generate tags file for editors'
	@echo  '  cscope	  - Generate cscope index'
	@echo  '  gtags           - Generate GNU GLOBAL index'
	@echo  '  kernelrelease	  - Output the release version string (use with make -s)'
	@echo  '  kernelversion	  - Output the version stored in Makefile (use with make -s)'
	@echo  '  image_name	  - Output the image name (use with make -s)'
	@echo  '  headers_install - Install sanitised kernel headers to INSTALL_HDR_PATH'; \
	 echo  '                    (default: $(INSTALL_HDR_PATH))'; \
	 echo  ''
	@echo  'Static analysers:'
	@echo  '  checkstack      - Generate a list of stack hogs'
	@echo  '  versioncheck    - Sanity check on version.h usage'
	@echo  '  includecheck    - Check for duplicate included header files'
	@echo  '  export_report   - List the usages of all exported symbols'
	@echo  '  headerdep       - Detect inclusion cycles in headers'
	@echo  '  coccicheck      - Check with Coccinelle'
	@echo  '  clang-analyzer  - Check with clang static analyzer'
	@echo  '  clang-tidy      - Check with clang-tidy'
	@echo  ''
	@echo  'Tools:'
	@echo  '  nsdeps          - Generate missing symbol namespace dependencies'
	@echo  ''
	@echo  'Kernel selftest:'
	@echo  '  kselftest         - Build and run kernel selftest'
	@echo  '                      Build, install, and boot kernel before'
	@echo  '                      running kselftest on it'
	@echo  '                      Run as root for full coverage'
	@echo  '  kselftest-all     - Build kernel selftest'
	@echo  '  kselftest-install - Build and install kernel selftest'
	@echo  '  kselftest-clean   - Remove all generated kselftest files'
	@echo  '  kselftest-merge   - Merge all the config dependencies of'
	@echo  '		      kselftest to existing .config.'
	@echo  ''
	@echo  'Rust targets:'
	@echo  '  rustavailable   - Checks whether the Rust toolchain is'
	@echo  '		    available and, if not, explains why.'
	@echo  '  rustfmt	  - Reformat all the Rust code in the kernel'
	@echo  '  rustfmtcheck	  - Checks if all the Rust code in the kernel'
	@echo  '		    is formatted, printing a diff otherwise.'
	@echo  '  rustdoc	  - Generate Rust documentation'
	@echo  '		    (requires kernel .config)'
	@echo  '  rusttest        - Runs the Rust tests'
	@echo  '                    (requires kernel .config; downloads external repos)'
	@echo  '  rust-analyzer	  - Generate rust-project.json rust-analyzer support file'
	@echo  '		    (requires kernel .config)'
	@echo  '  dir/file.[os]   - Build specified target only'
	@echo  '  dir/file.rsi    - Build macro expanded source, similar to C preprocessing.'
	@echo  '                    Run with RUSTFMT=n to skip reformatting if needed.'
	@echo  '                    The output is not intended to be compilable.'
	@echo  '  dir/file.ll     - Build the LLVM assembly file'
	@echo  ''
	@$(if $(dtstree), \
		echo 'Devicetree:'; \
		echo '* dtbs             - Build device tree blobs for enabled boards'; \
		echo '  dtbs_install     - Install dtbs to $(INSTALL_DTBS_PATH)'; \
		echo '  dt_binding_check - Validate device tree binding documents'; \
		echo '  dtbs_check       - Validate device tree source files';\
		echo '')

	@echo 'Userspace tools targets:'
	@echo '  use "make tools/help"'
	@echo '  or  "cd tools; make help"'
	@echo  ''
	@echo  'Kernel packaging:'
	@$(MAKE) -f $(srctree)/scripts/Makefile.package help
	@echo  ''
	@echo  'Documentation targets:'
	@$(MAKE) -f $(srctree)/Documentation/Makefile dochelp
	@echo  ''
	@echo  'Architecture specific targets ($(SRCARCH)):'
	@$(or $(archhelp),\
		echo '  No architecture specific help defined for $(SRCARCH)')
	@echo  ''
	@$(if $(boards), \
		$(foreach b, $(boards), \
		printf "  %-27s - Build for %s\\n" $(b) $(subst _defconfig,,$(b));) \
		echo '')
	@$(if $(board-dirs), \
		$(foreach b, $(board-dirs), \
		printf "  %-16s - Show %s-specific targets\\n" help-$(b) $(b);) \
		printf "  %-16s - Show all of the above\\n" help-boards; \
		echo '')

	@echo  '  make V=n   [targets] 1: verbose build'
	@echo  '                       2: give reason for rebuild of target'
	@echo  '                       V=1 and V=2 can be combined with V=12'
	@echo  '  make O=dir [targets] Locate all output files in "dir", including .config'
	@echo  '  make C=1   [targets] Check re-compiled c source with $$CHECK'
	@echo  '                       (sparse by default)'
	@echo  '  make C=2   [targets] Force check of all c source with $$CHECK'
	@echo  '  make RECORDMCOUNT_WARN=1 [targets] Warn about ignored mcount sections'
	@echo  '  make W=n   [targets] Enable extra build checks, n=1,2,3 where'
	@echo  '		1: warnings which may be relevant and do not occur too often'
	@echo  '		2: warnings which occur quite often but may still be relevant'
	@echo  '		3: more obscure warnings, can most likely be ignored'
	@echo  '		e: warnings are being treated as errors'
	@echo  '		Multiple levels can be combined with W=12 or W=123'
	@$(if $(dtstree), \
		echo '  make CHECK_DTBS=1 [targets] Check all generated dtb files against schema'; \
		echo '         This can be applied both to "dtbs" and to individual "foo.dtb" targets' ; \
		)
	@echo  ''
	@echo  'Execute "make" or "make all" to build all targets marked with [*] '
	@echo  'For further info see the ./README file'


help-board-dirs := $(addprefix help-,$(board-dirs))

help-boards: $(help-board-dirs)

boards-per-dir = $(sort $(notdir $(wildcard $(srctree)/arch/$(SRCARCH)/configs/$*/*_defconfig)))

$(help-board-dirs): help-%:
	@echo  'Architecture specific targets ($(SRCARCH) $*):'
	@$(if $(boards-per-dir), \
		$(foreach b, $(boards-per-dir), \
		printf "  %-24s - Build for %s\\n" $*/$(b) $(subst _defconfig,,$(b));) \
		echo '')


# Documentation targets
# ---------------------------------------------------------------------------
DOC_TARGETS := xmldocs latexdocs pdfdocs htmldocs epubdocs cleandocs \
	       linkcheckdocs dochelp refcheckdocs texinfodocs infodocs
PHONY += $(DOC_TARGETS)
$(DOC_TARGETS):
	$(Q)$(MAKE) $(build)=Documentation $@


# Rust targets
# ---------------------------------------------------------------------------

# "Is Rust available?" target
PHONY += rustavailable
rustavailable:
	$(Q)$(CONFIG_SHELL) $(srctree)/scripts/rust_is_available.sh -v && echo "Rust is available!"

# Documentation target
#
# Using the singular to avoid running afoul of `no-dot-config-targets`.
PHONY += rustdoc
rustdoc: prepare
	$(Q)$(MAKE) $(build)=rust $@

# Testing target
PHONY += rusttest
rusttest: prepare
	$(Q)$(MAKE) $(build)=rust $@

# Formatting targets
PHONY += rustfmt rustfmtcheck

# We skip `rust/alloc` since we want to minimize the diff w.r.t. upstream.
#
# We match using absolute paths since `find` does not resolve them
# when matching, which is a problem when e.g. `srctree` is `..`.
# We `grep` afterwards in order to remove the directory entry itself.
rustfmt:
	$(Q)find $(abs_srctree) -type f -name '*.rs' \
		-o -path $(abs_srctree)/rust/alloc -prune \
		-o -path $(abs_objtree)/rust/test -prune \
		| grep -Fv $(abs_srctree)/rust/alloc \
		| grep -Fv $(abs_objtree)/rust/test \
		| grep -Fv generated \
		| xargs $(RUSTFMT) $(rustfmt_flags)

rustfmtcheck: rustfmt_flags = --check
rustfmtcheck: rustfmt

# IDE support targets
PHONY += rust-analyzer
rust-analyzer:
	$(Q)$(MAKE) $(build)=rust $@

# Misc
# ---------------------------------------------------------------------------

PHONY += misc-check
misc-check:
	$(Q)$(srctree)/scripts/misc-check

all: misc-check

PHONY += scripts_gdb
scripts_gdb: prepare0
	$(Q)$(MAKE) $(build)=scripts/gdb
	$(Q)ln -fsn $(abspath $(srctree)/scripts/gdb/vmlinux-gdb.py)

ifdef CONFIG_GDB_SCRIPTS
all: scripts_gdb
endif

else # KBUILD_EXTMOD

filechk_kernel.release = echo $(KERNELRELEASE)

###
# External module support.
# When building external modules the kernel used as basis is considered
# read-only, and no consistency checks are made and the make
# system is not used on the basis kernel. If updates are required
# in the basis kernel ordinary make commands (without M=...) must be used.

# We are always building only modules.
KBUILD_BUILTIN :=
KBUILD_MODULES := 1

build-dir := $(KBUILD_EXTMOD)

compile_commands.json: $(extmod_prefix)compile_commands.json
PHONY += compile_commands.json

clean-dirs := $(KBUILD_EXTMOD)
clean: rm-files := $(KBUILD_EXTMOD)/Module.symvers $(KBUILD_EXTMOD)/modules.nsdeps \
	$(KBUILD_EXTMOD)/compile_commands.json $(KBUILD_EXTMOD)/.thinlto-cache

PHONY += prepare
# now expand this into a simple variable to reduce the cost of shell evaluations
prepare: CC_VERSION_TEXT := $(CC_VERSION_TEXT)
prepare:
	@if [ "$(CC_VERSION_TEXT)" != "$(CONFIG_CC_VERSION_TEXT)" ]; then \
		echo >&2 "warning: the compiler differs from the one used to build the kernel"; \
		echo >&2 "  The kernel was built by: $(CONFIG_CC_VERSION_TEXT)"; \
		echo >&2 "  You are using:           $(CC_VERSION_TEXT)"; \
	fi

PHONY += help
help:
	@echo  '  Building external modules.'
	@echo  '  Syntax: make -C path/to/kernel/src M=$$PWD target'
	@echo  ''
	@echo  '  modules         - default target, build the module(s)'
	@echo  '  modules_install - install the module'
	@echo  '  clean           - remove generated files in module directory only'
	@echo  ''

endif # KBUILD_EXTMOD

# ---------------------------------------------------------------------------
# Modules

PHONY += modules modules_install modules_prepare

ifdef CONFIG_MODULES

$(MODORDER): $(build-dir)
	@:

# KBUILD_MODPOST_NOFINAL can be set to skip the final link of modules.
# This is solely useful to speed up test compiles.
modules: modpost
ifneq ($(KBUILD_MODPOST_NOFINAL),1)
	$(Q)$(MAKE) -f $(srctree)/scripts/Makefile.modfinal
endif

PHONY += modules_check
modules_check: $(MODORDER)
	$(Q)$(CONFIG_SHELL) $(srctree)/scripts/modules-check.sh $<

quiet_cmd_depmod = DEPMOD  $(MODLIB)
      cmd_depmod = $(CONFIG_SHELL) $(srctree)/scripts/depmod.sh $(DEPMOD) \
                   $(KERNELRELEASE)

modules_install:
	$(Q)$(MAKE) -f $(srctree)/scripts/Makefile.modinst
	$(call cmd,depmod)

else # CONFIG_MODULES

# Modules not configured
# ---------------------------------------------------------------------------

modules modules_install:
	@echo >&2 '***'
	@echo >&2 '*** The present kernel configuration has modules disabled.'
	@echo >&2 '*** To use the module feature, please run "make menuconfig" etc.'
	@echo >&2 '*** to enable CONFIG_MODULES.'
	@echo >&2 '***'
	@exit 1

KBUILD_MODULES :=

endif # CONFIG_MODULES

PHONY += modpost
modpost: $(if $(single-build),, $(if $(KBUILD_BUILTIN), vmlinux.o)) \
	 $(if $(KBUILD_MODULES), modules_check)
	$(Q)$(MAKE) -f $(srctree)/scripts/Makefile.modpost

# Single targets
# ---------------------------------------------------------------------------
# To build individual files in subdirectories, you can do like this:
#
#   make foo/bar/baz.s
#
# The supported suffixes for single-target are listed in 'single-targets'
#
# To build only under specific subdirectories, you can do like this:
#
#   make foo/bar/baz/

ifdef single-build

# .ko is special because modpost is needed
single-ko := $(sort $(filter %.ko, $(MAKECMDGOALS)))
single-no-ko := $(filter-out $(single-ko), $(MAKECMDGOALS)) \
		$(foreach x, o mod, $(patsubst %.ko, %.$x, $(single-ko)))

$(single-ko): single_modules
	@:
$(single-no-ko): $(build-dir)
	@:

# Remove MODORDER when done because it is not the real one.
PHONY += single_modules
single_modules: $(single-no-ko) modules_prepare
	$(Q){ $(foreach m, $(single-ko), echo $(extmod_prefix)$(m:%.ko=%.o);) } > $(MODORDER)
	$(Q)$(MAKE) -f $(srctree)/scripts/Makefile.modpost
ifneq ($(KBUILD_MODPOST_NOFINAL),1)
	$(Q)$(MAKE) -f $(srctree)/scripts/Makefile.modfinal
endif
	$(Q)rm -f $(MODORDER)

single-goals := $(addprefix $(build-dir)/, $(single-no-ko))

KBUILD_MODULES := 1

endif

# Preset locale variables to speed up the build process. Limit locale
# tweaks to this spot to avoid wrong language settings when running
# make menuconfig etc.
# Error messages still appears in the original language
PHONY += $(build-dir)
$(build-dir): prepare
	$(Q)$(MAKE) $(build)=$@ need-builtin=1 need-modorder=1 $(single-goals)

clean-dirs := $(addprefix _clean_, $(clean-dirs))
PHONY += $(clean-dirs) clean
$(clean-dirs):
	$(Q)$(MAKE) $(clean)=$(patsubst _clean_%,%,$@)

clean: $(clean-dirs)
	$(call cmd,rmfiles)
	@find $(or $(KBUILD_EXTMOD), .) $(RCS_FIND_IGNORE) \
		\( -name '*.[aios]' -o -name '*.rsi' -o -name '*.ko' -o -name '.*.cmd' \
		-o -name '*.ko.*' \
		-o -name '*.dtb' -o -name '*.dtbo' \
		-o -name '*.dtb.S' -o -name '*.dtbo.S' \
		-o -name '*.dt.yaml' \
		-o -name '*.dwo' -o -name '*.lst' \
		-o -name '*.su' -o -name '*.mod' -o -name '*.usyms' \
		-o -name '.*.d' -o -name '.*.tmp' -o -name '*.mod.c' \
		-o -name '*.lex.c' -o -name '*.tab.[ch]' \
		-o -name '*.asn1.[ch]' \
		-o -name '*.symtypes' -o -name 'modules.order' \
		-o -name '*.c.[012]*.*' \
		-o -name '*.ll' \
		-o -name '*.gcno' \
		-o -name '*.*.symversions' \) -type f -print \
		-o -name '.tmp_*' -print \
		| xargs rm -rf

# Generate tags for editors
# ---------------------------------------------------------------------------
quiet_cmd_tags = GEN     $@
      cmd_tags = $(BASH) $(srctree)/scripts/tags.sh $@

tags TAGS cscope gtags: FORCE
	$(call cmd,tags)

# Script to generate missing namespace dependencies
# ---------------------------------------------------------------------------

PHONY += nsdeps
nsdeps: export KBUILD_NSDEPS=1
nsdeps: modules
	$(Q)$(CONFIG_SHELL) $(srctree)/scripts/nsdeps

# Clang Tooling
# ---------------------------------------------------------------------------

quiet_cmd_gen_compile_commands = GEN     $@
      cmd_gen_compile_commands = $(PYTHON3) $< -a $(AR) -o $@ $(filter-out $<, $(real-prereqs))

$(extmod_prefix)compile_commands.json: scripts/clang-tools/gen_compile_commands.py \
	$(if $(KBUILD_EXTMOD),, vmlinux.a $(KBUILD_VMLINUX_LIBS)) \
	$(if $(CONFIG_MODULES), $(MODORDER)) FORCE
	$(call if_changed,gen_compile_commands)

targets += $(extmod_prefix)compile_commands.json

PHONY += clang-tidy clang-analyzer

ifdef CONFIG_CC_IS_CLANG
quiet_cmd_clang_tools = CHECK   $<
      cmd_clang_tools = $(PYTHON3) $(srctree)/scripts/clang-tools/run-clang-tools.py $@ $<

clang-tidy clang-analyzer: $(extmod_prefix)compile_commands.json
	$(call cmd,clang_tools)
else
clang-tidy clang-analyzer:
	@echo "$@ requires CC=clang" >&2
	@false
endif

# Scripts to check various things for consistency
# ---------------------------------------------------------------------------

PHONY += includecheck versioncheck coccicheck export_report

includecheck:
	find $(srctree)/* $(RCS_FIND_IGNORE) \
		-name '*.[hcS]' -type f -print | sort \
		| xargs $(PERL) -w $(srctree)/scripts/checkincludes.pl

versioncheck:
	find $(srctree)/* $(RCS_FIND_IGNORE) \
		-name '*.[hcS]' -type f -print | sort \
		| xargs $(PERL) -w $(srctree)/scripts/checkversion.pl

coccicheck:
	$(Q)$(BASH) $(srctree)/scripts/$@

export_report:
	$(PERL) $(srctree)/scripts/export_report.pl

PHONY += checkstack kernelrelease kernelversion image_name

# UML needs a little special treatment here.  It wants to use the host
# toolchain, so needs $(SUBARCH) passed to checkstack.pl.  Everyone
# else wants $(ARCH), including people doing cross-builds, which means
# that $(SUBARCH) doesn't work here.
ifeq ($(ARCH), um)
CHECKSTACK_ARCH := $(SUBARCH)
else
CHECKSTACK_ARCH := $(ARCH)
endif
checkstack:
	$(OBJDUMP) -d vmlinux $$(find . -name '*.ko') | \
	$(PERL) $(srctree)/scripts/checkstack.pl $(CHECKSTACK_ARCH)

kernelrelease:
	@$(filechk_kernel.release)

kernelversion:
	@echo $(KERNELVERSION)

image_name:
	@echo $(KBUILD_IMAGE)

quiet_cmd_rmfiles = $(if $(wildcard $(rm-files)),CLEAN   $(wildcard $(rm-files)))
      cmd_rmfiles = rm -rf $(rm-files)

# read saved command lines for existing targets
existing-targets := $(wildcard $(sort $(targets)))

-include $(foreach f,$(existing-targets),$(dir $(f)).$(notdir $(f)).cmd)

endif # config-build
endif # mixed-build
endif # need-sub-make

PHONY += FORCE
FORCE:

# Declare the contents of the PHONY variable as phony.  We keep that
# information in a variable so we can use it in if_changed and friends.
.PHONY: $(PHONY)<|MERGE_RESOLUTION|>--- conflicted
+++ resolved
@@ -2,11 +2,7 @@
 VERSION = 6
 PATCHLEVEL = 3
 SUBLEVEL = 0
-<<<<<<< HEAD
-EXTRAVERSION = -rc4
-=======
 EXTRAVERSION = -rc7
->>>>>>> af67688d
 NAME = Hurr durr I'ma ninja sloth
 
 # *DOCUMENTATION*
