--- conflicted
+++ resolved
@@ -6986,14 +6986,11 @@
 	ALC256_FIXUP_SYSTEM76_MIC_NO_PRESENCE,
 	ALC233_FIXUP_NO_AUDIO_JACK,
 	ALC256_FIXUP_MIC_NO_PRESENCE_AND_RESUME,
-<<<<<<< HEAD
-=======
 	ALC285_FIXUP_LEGION_Y9000X_SPEAKERS,
 	ALC285_FIXUP_LEGION_Y9000X_AUTOMUTE,
 	ALC287_FIXUP_LEGION_16ACHG6,
 	ALC287_FIXUP_CS35L41_I2C_2,
 	ALC285_FIXUP_HP_SPEAKERS_MICMUTE_LED,
->>>>>>> 754e0b0e
 };
 
 static const struct hda_fixup alc269_fixups[] = {
@@ -8735,8 +8732,6 @@
 		.v.func = alc256_fixup_mic_no_presence_and_resume,
 		.chained = true,
 		.chain_id = ALC269_FIXUP_HEADSET_MODE_NO_HP_MIC
-<<<<<<< HEAD
-=======
 	},
 	[ALC287_FIXUP_LEGION_16ACHG6] = {
 		.type = HDA_FIXUP_FUNC,
@@ -8755,7 +8750,6 @@
 		},
 		.chained = true,
 		.chain_id = ALC285_FIXUP_HP_MUTE_LED,
->>>>>>> 754e0b0e
 	},
 };
 
@@ -8974,10 +8968,7 @@
 	SND_PCI_QUIRK(0x103c, 0x8896, "HP EliteBook 855 G8 Notebook PC", ALC285_FIXUP_HP_MUTE_LED),
 	SND_PCI_QUIRK(0x103c, 0x8898, "HP EliteBook 845 G8 Notebook PC", ALC285_FIXUP_HP_LIMIT_INT_MIC_BOOST),
 	SND_PCI_QUIRK(0x103c, 0x88d0, "HP Pavilion 15-eh1xxx (mainboard 88D0)", ALC287_FIXUP_HP_GPIO_LED),
-<<<<<<< HEAD
-=======
 	SND_PCI_QUIRK(0x103c, 0x89c3, "HP", ALC285_FIXUP_HP_GPIO_LED),
->>>>>>> 754e0b0e
 	SND_PCI_QUIRK(0x103c, 0x89ca, "HP", ALC236_FIXUP_HP_MUTE_LED_MICMUTE_VREF),
 	SND_PCI_QUIRK(0x1043, 0x103e, "ASUS X540SA", ALC256_FIXUP_ASUS_MIC),
 	SND_PCI_QUIRK(0x1043, 0x103f, "ASUS TX300", ALC282_FIXUP_ASUS_TX300),
