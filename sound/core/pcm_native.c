--- conflicted
+++ resolved
@@ -251,14 +251,10 @@
 	if (substream->ops->mmap || substream->ops->page)
 		return true;
 
-<<<<<<< HEAD
-	switch (substream->dma_buffer.dev.type) {
-=======
 	dmabuf = snd_pcm_get_dma_buf(substream);
 	if (!dmabuf)
 		dmabuf = &substream->dma_buffer;
 	switch (dmabuf->dev.type) {
->>>>>>> 7cca308c
 	case SNDRV_DMA_TYPE_UNKNOWN:
 		/* we can't know the device, so just assume that the driver does
 		 * everything right
@@ -268,11 +264,7 @@
 	case SNDRV_DMA_TYPE_VMALLOC:
 		return true;
 	default:
-<<<<<<< HEAD
-		return dma_can_mmap(substream->dma_buffer.dev.dev);
-=======
 		return dma_can_mmap(dmabuf->dev.dev);
->>>>>>> 7cca308c
 	}
 }
 
