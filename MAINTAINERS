--- conflicted
+++ resolved
@@ -1853,17 +1853,6 @@
 W:	http://gigaset307x.sourceforge.net/
 S:	Maintained
 
-<<<<<<< HEAD
-HARDWARE MONITORING
-L:	lm-sensors@lm-sensors.org
-W:	http://www.lm-sensors.org/
-S:	Orphan
-
-HARDWARE RANDOM NUMBER GENERATOR CORE
-S:	Orphan
-
-=======
->>>>>>> a9ff8f64
 HARD DRIVE ACTIVE PROTECTION SYSTEM (HDAPS) DRIVER
 P:	Robert Love
 M:	rlove@rlove.org
@@ -2737,17 +2726,6 @@
 L:	netdev@vger.kernel.org
 S:	Maintained
 
-<<<<<<< HEAD
-MARVELL YUKON / SYSKONNECT DRIVER
-P:	Mirko Lindner
-M:	mlindner@syskonnect.de
-P:	Ralph Roesler
-M:	rroesler@syskonnect.de
-W:	http://www.syskonnect.com
-S:	Supported
-
-=======
->>>>>>> a9ff8f64
 MAN-PAGES: MANUAL PAGES FOR LINUX -- Sections 2, 3, 4, 5, and 7
 P:	Michael Kerrisk
 M:	mtk.manpages@gmail.com
@@ -3699,14 +3677,9 @@
 P:	Eric Paris
 M:	eparis@parisplace.org
 L:	linux-kernel@vger.kernel.org (kernel issues)
-<<<<<<< HEAD
-L:	selinux@tycho.nsa.gov (subscribers-only, general discussion)
-W:	http://www.nsa.gov/selinux
-=======
 L: 	selinux@tycho.nsa.gov (subscribers-only, general discussion)
 W:	http://selinuxproject.org
 T:	git kernel.org:pub/scm/linux/kernel/git/jmorris/security-testing-2.6.git
->>>>>>> a9ff8f64
 S:	Supported
 
 SENSABLE PHANTOM
@@ -3854,14 +3827,11 @@
 M:	g.liakhovetski@gmx.de
 L:	video4linux-list@redhat.com
 S:	Maintained
-<<<<<<< HEAD
-=======
 
 SOEKRIS NET48XX LED SUPPORT
 P:	Chris Boot
 M:	bootc@bootc.net
 S:	Maintained
->>>>>>> a9ff8f64
 
 SOFTWARE RAID (Multiple Disks) SUPPORT
 P:	Ingo Molnar
